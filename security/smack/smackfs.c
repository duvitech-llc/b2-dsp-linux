--- conflicted
+++ resolved
@@ -2614,15 +2614,7 @@
  */
 static int smk_init_sysfs(void)
 {
-<<<<<<< HEAD
-	int err;
-	err = sysfs_create_mount_point(fs_kobj, "smackfs");
-	if (err)
-		return err;
-	return 0;
-=======
 	return sysfs_create_mount_point(fs_kobj, "smackfs");
->>>>>>> db0b54cd
 }
 
 /**
