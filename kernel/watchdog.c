/*
 * Detect hard and soft lockups on a system
 *
 * started by Don Zickus, Copyright (C) 2010 Red Hat, Inc.
 *
 * Note: Most of this code is borrowed heavily from the original softlockup
 * detector, so thanks to Ingo for the initial implementation.
 * Some chunks also taken from the old x86-specific nmi watchdog code, thanks
 * to those contributors as well.
 */

#define pr_fmt(fmt) "NMI watchdog: " fmt

#include <linux/mm.h>
#include <linux/cpu.h>
#include <linux/nmi.h>
#include <linux/init.h>
#include <linux/module.h>
#include <linux/sysctl.h>
#include <linux/smpboot.h>
#include <linux/sched/rt.h>
#include <linux/tick.h>

#include <asm/irq_regs.h>
#include <linux/kvm_para.h>
#include <linux/perf_event.h>
#include <linux/kthread.h>

/*
 * The run state of the lockup detectors is controlled by the content of the
 * 'watchdog_enabled' variable. Each lockup detector has its dedicated bit -
 * bit 0 for the hard lockup detector and bit 1 for the soft lockup detector.
 *
 * 'watchdog_user_enabled', 'nmi_watchdog_enabled' and 'soft_watchdog_enabled'
 * are variables that are only used as an 'interface' between the parameters
 * in /proc/sys/kernel and the internal state bits in 'watchdog_enabled'. The
 * 'watchdog_thresh' variable is handled differently because its value is not
 * boolean, and the lockup detectors are 'suspended' while 'watchdog_thresh'
 * is equal zero.
 */
#define NMI_WATCHDOG_ENABLED_BIT   0
#define SOFT_WATCHDOG_ENABLED_BIT  1
#define NMI_WATCHDOG_ENABLED      (1 << NMI_WATCHDOG_ENABLED_BIT)
#define SOFT_WATCHDOG_ENABLED     (1 << SOFT_WATCHDOG_ENABLED_BIT)

static DEFINE_MUTEX(watchdog_proc_mutex);

#ifdef CONFIG_HARDLOCKUP_DETECTOR
static unsigned long __read_mostly watchdog_enabled = SOFT_WATCHDOG_ENABLED|NMI_WATCHDOG_ENABLED;
#else
static unsigned long __read_mostly watchdog_enabled = SOFT_WATCHDOG_ENABLED;
#endif
int __read_mostly nmi_watchdog_enabled;
int __read_mostly soft_watchdog_enabled;
int __read_mostly watchdog_user_enabled;
int __read_mostly watchdog_thresh = 10;

#ifdef CONFIG_SMP
int __read_mostly sysctl_softlockup_all_cpu_backtrace;
int __read_mostly sysctl_hardlockup_all_cpu_backtrace;
#else
#define sysctl_softlockup_all_cpu_backtrace 0
#define sysctl_hardlockup_all_cpu_backtrace 0
#endif
static struct cpumask watchdog_cpumask __read_mostly;
unsigned long *watchdog_cpumask_bits = cpumask_bits(&watchdog_cpumask);

/* Helper for online, unparked cpus. */
#define for_each_watchdog_cpu(cpu) \
	for_each_cpu_and((cpu), cpu_online_mask, &watchdog_cpumask)

/*
 * The 'watchdog_running' variable is set to 1 when the watchdog threads
 * are registered/started and is set to 0 when the watchdog threads are
 * unregistered/stopped, so it is an indicator whether the threads exist.
 */
static int __read_mostly watchdog_running;
/*
 * If a subsystem has a need to deactivate the watchdog temporarily, it
 * can use the suspend/resume interface to achieve this. The content of
 * the 'watchdog_suspended' variable reflects this state. Existing threads
 * are parked/unparked by the lockup_detector_{suspend|resume} functions
 * (see comment blocks pertaining to those functions for further details).
 *
 * 'watchdog_suspended' also prevents threads from being registered/started
 * or unregistered/stopped via parameters in /proc/sys/kernel, so the state
 * of 'watchdog_running' cannot change while the watchdog is deactivated
 * temporarily (see related code in 'proc' handlers).
 */
static int __read_mostly watchdog_suspended;

static u64 __read_mostly sample_period;

static DEFINE_PER_CPU(unsigned long, watchdog_touch_ts);
static DEFINE_PER_CPU(struct task_struct *, softlockup_watchdog);
static DEFINE_PER_CPU(struct hrtimer, watchdog_hrtimer);
static DEFINE_PER_CPU(bool, softlockup_touch_sync);
static DEFINE_PER_CPU(bool, soft_watchdog_warn);
static DEFINE_PER_CPU(unsigned long, hrtimer_interrupts);
static DEFINE_PER_CPU(unsigned long, soft_lockup_hrtimer_cnt);
static DEFINE_PER_CPU(struct task_struct *, softlockup_task_ptr_saved);
#ifdef CONFIG_HARDLOCKUP_DETECTOR
static DEFINE_PER_CPU(bool, hard_watchdog_warn);
static DEFINE_PER_CPU(bool, watchdog_nmi_touch);
static DEFINE_PER_CPU(unsigned long, hrtimer_interrupts_saved);
static DEFINE_PER_CPU(struct perf_event *, watchdog_ev);
#endif
static unsigned long soft_lockup_nmi_warn;

/* boot commands */
/*
 * Should we panic when a soft-lockup or hard-lockup occurs:
 */
#ifdef CONFIG_HARDLOCKUP_DETECTOR
unsigned int __read_mostly hardlockup_panic =
			CONFIG_BOOTPARAM_HARDLOCKUP_PANIC_VALUE;
static unsigned long hardlockup_allcpu_dumped;
/*
 * We may not want to enable hard lockup detection by default in all cases,
 * for example when running the kernel as a guest on a hypervisor. In these
 * cases this function can be called to disable hard lockup detection. This
 * function should only be executed once by the boot processor before the
 * kernel command line parameters are parsed, because otherwise it is not
 * possible to override this in hardlockup_panic_setup().
 */
void hardlockup_detector_disable(void)
{
	watchdog_enabled &= ~NMI_WATCHDOG_ENABLED;
}

static int __init hardlockup_panic_setup(char *str)
{
	if (!strncmp(str, "panic", 5))
		hardlockup_panic = 1;
	else if (!strncmp(str, "nopanic", 7))
		hardlockup_panic = 0;
	else if (!strncmp(str, "0", 1))
		watchdog_enabled &= ~NMI_WATCHDOG_ENABLED;
	else if (!strncmp(str, "1", 1))
		watchdog_enabled |= NMI_WATCHDOG_ENABLED;
	return 1;
}
__setup("nmi_watchdog=", hardlockup_panic_setup);
#endif

unsigned int __read_mostly softlockup_panic =
			CONFIG_BOOTPARAM_SOFTLOCKUP_PANIC_VALUE;

static int __init softlockup_panic_setup(char *str)
{
	softlockup_panic = simple_strtoul(str, NULL, 0);

	return 1;
}
__setup("softlockup_panic=", softlockup_panic_setup);

static int __init nowatchdog_setup(char *str)
{
	watchdog_enabled = 0;
	return 1;
}
__setup("nowatchdog", nowatchdog_setup);

static int __init nosoftlockup_setup(char *str)
{
	watchdog_enabled &= ~SOFT_WATCHDOG_ENABLED;
	return 1;
}
__setup("nosoftlockup", nosoftlockup_setup);

#ifdef CONFIG_SMP
static int __init softlockup_all_cpu_backtrace_setup(char *str)
{
	sysctl_softlockup_all_cpu_backtrace =
		!!simple_strtol(str, NULL, 0);
	return 1;
}
__setup("softlockup_all_cpu_backtrace=", softlockup_all_cpu_backtrace_setup);
static int __init hardlockup_all_cpu_backtrace_setup(char *str)
{
	sysctl_hardlockup_all_cpu_backtrace =
		!!simple_strtol(str, NULL, 0);
	return 1;
}
__setup("hardlockup_all_cpu_backtrace=", hardlockup_all_cpu_backtrace_setup);
#endif

/*
 * Hard-lockup warnings should be triggered after just a few seconds. Soft-
 * lockups can have false positives under extreme conditions. So we generally
 * want a higher threshold for soft lockups than for hard lockups. So we couple
 * the thresholds with a factor: we make the soft threshold twice the amount of
 * time the hard threshold is.
 */
static int get_softlockup_thresh(void)
{
	return watchdog_thresh * 2;
}

/*
 * Returns seconds, approximately.  We don't need nanosecond
 * resolution, and we don't need to waste time with a big divide when
 * 2^30ns == 1.074s.
 */
static unsigned long get_timestamp(void)
{
	return running_clock() >> 30LL;  /* 2^30 ~= 10^9 */
}

static void set_sample_period(void)
{
	/*
	 * convert watchdog_thresh from seconds to ns
	 * the divide by 5 is to give hrtimer several chances (two
	 * or three with the current relation between the soft
	 * and hard thresholds) to increment before the
	 * hardlockup detector generates a warning
	 */
	sample_period = get_softlockup_thresh() * ((u64)NSEC_PER_SEC / 5);
}

/* Commands for resetting the watchdog */
static void __touch_watchdog(void)
{
	__this_cpu_write(watchdog_touch_ts, get_timestamp());
}

void touch_softlockup_watchdog(void)
{
	/*
	 * Preemption can be enabled.  It doesn't matter which CPU's timestamp
	 * gets zeroed here, so use the raw_ operation.
	 */
	raw_cpu_write(watchdog_touch_ts, 0);
}
EXPORT_SYMBOL(touch_softlockup_watchdog);

void touch_all_softlockup_watchdogs(void)
{
	int cpu;

	/*
	 * this is done lockless
	 * do we care if a 0 races with a timestamp?
	 * all it means is the softlock check starts one cycle later
	 */
	for_each_watchdog_cpu(cpu)
		per_cpu(watchdog_touch_ts, cpu) = 0;
}

#ifdef CONFIG_HARDLOCKUP_DETECTOR
void touch_nmi_watchdog(void)
{
	/*
	 * Using __raw here because some code paths have
	 * preemption enabled.  If preemption is enabled
	 * then interrupts should be enabled too, in which
	 * case we shouldn't have to worry about the watchdog
	 * going off.
	 */
	raw_cpu_write(watchdog_nmi_touch, true);
	touch_softlockup_watchdog();
}
EXPORT_SYMBOL(touch_nmi_watchdog);

#endif

void touch_softlockup_watchdog_sync(void)
{
	__this_cpu_write(softlockup_touch_sync, true);
	__this_cpu_write(watchdog_touch_ts, 0);
}

#ifdef CONFIG_HARDLOCKUP_DETECTOR
/* watchdog detector functions */
static bool is_hardlockup(void)
{
	unsigned long hrint = __this_cpu_read(hrtimer_interrupts);

	if (__this_cpu_read(hrtimer_interrupts_saved) == hrint)
		return true;

	__this_cpu_write(hrtimer_interrupts_saved, hrint);
	return false;
}
#endif

static int is_softlockup(unsigned long touch_ts)
{
	unsigned long now = get_timestamp();

	if ((watchdog_enabled & SOFT_WATCHDOG_ENABLED) && watchdog_thresh){
		/* Warn about unreasonable delays. */
		if (time_after(now, touch_ts + get_softlockup_thresh()))
			return now - touch_ts;
	}
	return 0;
}

#ifdef CONFIG_HARDLOCKUP_DETECTOR

static struct perf_event_attr wd_hw_attr = {
	.type		= PERF_TYPE_HARDWARE,
	.config		= PERF_COUNT_HW_CPU_CYCLES,
	.size		= sizeof(struct perf_event_attr),
	.pinned		= 1,
	.disabled	= 1,
};

/* Callback function for perf event subsystem */
static void watchdog_overflow_callback(struct perf_event *event,
		 struct perf_sample_data *data,
		 struct pt_regs *regs)
{
	/* Ensure the watchdog never gets throttled */
	event->hw.interrupts = 0;

	if (__this_cpu_read(watchdog_nmi_touch) == true) {
		__this_cpu_write(watchdog_nmi_touch, false);
		return;
	}

	/* check for a hardlockup
	 * This is done by making sure our timer interrupt
	 * is incrementing.  The timer interrupt should have
	 * fired multiple times before we overflow'd.  If it hasn't
	 * then this is a good indication the cpu is stuck
	 */
	if (is_hardlockup()) {
		int this_cpu = smp_processor_id();
		struct pt_regs *regs = get_irq_regs();

		/* only print hardlockups once */
		if (__this_cpu_read(hard_watchdog_warn) == true)
			return;

		pr_emerg("Watchdog detected hard LOCKUP on cpu %d", this_cpu);
		print_modules();
		print_irqtrace_events(current);
		if (regs)
			show_regs(regs);
		else
			dump_stack();

		/*
		 * Perform all-CPU dump only once to avoid multiple hardlockups
		 * generating interleaving traces
		 */
		if (sysctl_hardlockup_all_cpu_backtrace &&
				!test_and_set_bit(0, &hardlockup_allcpu_dumped))
			trigger_allbutself_cpu_backtrace();

		if (hardlockup_panic)
			panic("Hard LOCKUP");

		__this_cpu_write(hard_watchdog_warn, true);
		return;
	}

	__this_cpu_write(hard_watchdog_warn, false);
	return;
}
#endif /* CONFIG_HARDLOCKUP_DETECTOR */

static void watchdog_interrupt_count(void)
{
	__this_cpu_inc(hrtimer_interrupts);
}

static int watchdog_nmi_enable(unsigned int cpu);
static void watchdog_nmi_disable(unsigned int cpu);

static int watchdog_enable_all_cpus(void);
static void watchdog_disable_all_cpus(void);

/* watchdog kicker functions */
static enum hrtimer_restart watchdog_timer_fn(struct hrtimer *hrtimer)
{
	unsigned long touch_ts = __this_cpu_read(watchdog_touch_ts);
	struct pt_regs *regs = get_irq_regs();
	int duration;
	int softlockup_all_cpu_backtrace = sysctl_softlockup_all_cpu_backtrace;

	/* kick the hardlockup detector */
	watchdog_interrupt_count();

	/* kick the softlockup detector */
	wake_up_process(__this_cpu_read(softlockup_watchdog));

	/* .. and repeat */
	hrtimer_forward_now(hrtimer, ns_to_ktime(sample_period));

	if (touch_ts == 0) {
		if (unlikely(__this_cpu_read(softlockup_touch_sync))) {
			/*
			 * If the time stamp was touched atomically
			 * make sure the scheduler tick is up to date.
			 */
			__this_cpu_write(softlockup_touch_sync, false);
			sched_clock_tick();
		}

		/* Clear the guest paused flag on watchdog reset */
		kvm_check_and_clear_guest_paused();
		__touch_watchdog();
		return HRTIMER_RESTART;
	}

	/* check for a softlockup
	 * This is done by making sure a high priority task is
	 * being scheduled.  The task touches the watchdog to
	 * indicate it is getting cpu time.  If it hasn't then
	 * this is a good indication some task is hogging the cpu
	 */
	duration = is_softlockup(touch_ts);
	if (unlikely(duration)) {
		/*
		 * If a virtual machine is stopped by the host it can look to
		 * the watchdog like a soft lockup, check to see if the host
		 * stopped the vm before we issue the warning
		 */
		if (kvm_check_and_clear_guest_paused())
			return HRTIMER_RESTART;

		/* only warn once */
		if (__this_cpu_read(soft_watchdog_warn) == true) {
			/*
			 * When multiple processes are causing softlockups the
			 * softlockup detector only warns on the first one
			 * because the code relies on a full quiet cycle to
			 * re-arm.  The second process prevents the quiet cycle
			 * and never gets reported.  Use task pointers to detect
			 * this.
			 */
			if (__this_cpu_read(softlockup_task_ptr_saved) !=
			    current) {
				__this_cpu_write(soft_watchdog_warn, false);
				__touch_watchdog();
			}
			return HRTIMER_RESTART;
		}

		if (softlockup_all_cpu_backtrace) {
			/* Prevent multiple soft-lockup reports if one cpu is already
			 * engaged in dumping cpu back traces
			 */
			if (test_and_set_bit(0, &soft_lockup_nmi_warn)) {
				/* Someone else will report us. Let's give up */
				__this_cpu_write(soft_watchdog_warn, true);
				return HRTIMER_RESTART;
			}
		}

		pr_emerg("BUG: soft lockup - CPU#%d stuck for %us! [%s:%d]\n",
			smp_processor_id(), duration,
			current->comm, task_pid_nr(current));
		__this_cpu_write(softlockup_task_ptr_saved, current);
		print_modules();
		print_irqtrace_events(current);
		if (regs)
			show_regs(regs);
		else
			dump_stack();

		if (softlockup_all_cpu_backtrace) {
			/* Avoid generating two back traces for current
			 * given that one is already made above
			 */
			trigger_allbutself_cpu_backtrace();

			clear_bit(0, &soft_lockup_nmi_warn);
			/* Barrier to sync with other cpus */
			smp_mb__after_atomic();
		}

		add_taint(TAINT_SOFTLOCKUP, LOCKDEP_STILL_OK);
		if (softlockup_panic)
			panic("softlockup: hung tasks");
		__this_cpu_write(soft_watchdog_warn, true);
	} else
		__this_cpu_write(soft_watchdog_warn, false);

	return HRTIMER_RESTART;
}

static void watchdog_set_prio(unsigned int policy, unsigned int prio)
{
	struct sched_param param = { .sched_priority = prio };

	sched_setscheduler(current, policy, &param);
}

static void watchdog_enable(unsigned int cpu)
{
	struct hrtimer *hrtimer = raw_cpu_ptr(&watchdog_hrtimer);

	/* kick off the timer for the hardlockup detector */
	hrtimer_init(hrtimer, CLOCK_MONOTONIC, HRTIMER_MODE_REL);
	hrtimer->function = watchdog_timer_fn;

	/* Enable the perf event */
	watchdog_nmi_enable(cpu);

	/* done here because hrtimer_start can only pin to smp_processor_id() */
	hrtimer_start(hrtimer, ns_to_ktime(sample_period),
		      HRTIMER_MODE_REL_PINNED);

	/* initialize timestamp */
	watchdog_set_prio(SCHED_FIFO, MAX_RT_PRIO - 1);
	__touch_watchdog();
}

static void watchdog_disable(unsigned int cpu)
{
	struct hrtimer *hrtimer = raw_cpu_ptr(&watchdog_hrtimer);

	watchdog_set_prio(SCHED_NORMAL, 0);
	hrtimer_cancel(hrtimer);
	/* disable the perf event */
	watchdog_nmi_disable(cpu);
}

static void watchdog_cleanup(unsigned int cpu, bool online)
{
	watchdog_disable(cpu);
}

static int watchdog_should_run(unsigned int cpu)
{
	return __this_cpu_read(hrtimer_interrupts) !=
		__this_cpu_read(soft_lockup_hrtimer_cnt);
}

/*
 * The watchdog thread function - touches the timestamp.
 *
 * It only runs once every sample_period seconds (4 seconds by
 * default) to reset the softlockup timestamp. If this gets delayed
 * for more than 2*watchdog_thresh seconds then the debug-printout
 * triggers in watchdog_timer_fn().
 */
static void watchdog(unsigned int cpu)
{
	__this_cpu_write(soft_lockup_hrtimer_cnt,
			 __this_cpu_read(hrtimer_interrupts));
	__touch_watchdog();

	/*
	 * watchdog_nmi_enable() clears the NMI_WATCHDOG_ENABLED bit in the
	 * failure path. Check for failures that can occur asynchronously -
	 * for example, when CPUs are on-lined - and shut down the hardware
	 * perf event on each CPU accordingly.
	 *
	 * The only non-obvious place this bit can be cleared is through
	 * watchdog_nmi_enable(), so a pr_info() is placed there.  Placing a
	 * pr_info here would be too noisy as it would result in a message
	 * every few seconds if the hardlockup was disabled but the softlockup
	 * enabled.
	 */
	if (!(watchdog_enabled & NMI_WATCHDOG_ENABLED))
		watchdog_nmi_disable(cpu);
}

#ifdef CONFIG_HARDLOCKUP_DETECTOR
/*
 * People like the simple clean cpu node info on boot.
 * Reduce the watchdog noise by only printing messages
 * that are different from what cpu0 displayed.
 */
static unsigned long cpu0_err;

static int watchdog_nmi_enable(unsigned int cpu)
{
	struct perf_event_attr *wd_attr;
	struct perf_event *event = per_cpu(watchdog_ev, cpu);

	/* nothing to do if the hard lockup detector is disabled */
	if (!(watchdog_enabled & NMI_WATCHDOG_ENABLED))
		goto out;

	/* is it already setup and enabled? */
	if (event && event->state > PERF_EVENT_STATE_OFF)
		goto out;

	/* it is setup but not enabled */
	if (event != NULL)
		goto out_enable;

	wd_attr = &wd_hw_attr;
	wd_attr->sample_period = hw_nmi_get_sample_period(watchdog_thresh);

	/* Try to register using hardware perf events */
	event = perf_event_create_kernel_counter(wd_attr, cpu, NULL, watchdog_overflow_callback, NULL);

	/* save cpu0 error for future comparision */
	if (cpu == 0 && IS_ERR(event))
		cpu0_err = PTR_ERR(event);

	if (!IS_ERR(event)) {
		/* only print for cpu0 or different than cpu0 */
		if (cpu == 0 || cpu0_err)
			pr_info("enabled on all CPUs, permanently consumes one hw-PMU counter.\n");
		goto out_save;
	}

	/*
	 * Disable the hard lockup detector if _any_ CPU fails to set up
	 * set up the hardware perf event. The watchdog() function checks
	 * the NMI_WATCHDOG_ENABLED bit periodically.
	 *
	 * The barriers are for syncing up watchdog_enabled across all the
	 * cpus, as clear_bit() does not use barriers.
	 */
	smp_mb__before_atomic();
	clear_bit(NMI_WATCHDOG_ENABLED_BIT, &watchdog_enabled);
	smp_mb__after_atomic();

	/* skip displaying the same error again */
	if (cpu > 0 && (PTR_ERR(event) == cpu0_err))
		return PTR_ERR(event);

	/* vary the KERN level based on the returned errno */
	if (PTR_ERR(event) == -EOPNOTSUPP)
		pr_info("disabled (cpu%i): not supported (no LAPIC?)\n", cpu);
	else if (PTR_ERR(event) == -ENOENT)
		pr_warn("disabled (cpu%i): hardware events not enabled\n",
			 cpu);
	else
		pr_err("disabled (cpu%i): unable to create perf event: %ld\n",
			cpu, PTR_ERR(event));

	pr_info("Shutting down hard lockup detector on all cpus\n");

	return PTR_ERR(event);

	/* success path */
out_save:
	per_cpu(watchdog_ev, cpu) = event;
out_enable:
	perf_event_enable(per_cpu(watchdog_ev, cpu));
out:
	return 0;
}

static void watchdog_nmi_disable(unsigned int cpu)
{
	struct perf_event *event = per_cpu(watchdog_ev, cpu);

	if (event) {
		perf_event_disable(event);
		per_cpu(watchdog_ev, cpu) = NULL;

		/* should be in cleanup, but blocks oprofile */
		perf_event_release_kernel(event);
	}
	if (cpu == 0) {
		/* watchdog_nmi_enable() expects this to be zero initially. */
		cpu0_err = 0;
	}
}

<<<<<<< HEAD
void watchdog_nmi_enable_all(void)
{
	int cpu;

	mutex_lock(&watchdog_proc_mutex);

	if (!(watchdog_enabled & NMI_WATCHDOG_ENABLED))
		goto unlock;

	get_online_cpus();
	for_each_online_cpu(cpu)
		watchdog_nmi_enable(cpu);
	put_online_cpus();

unlock:
	mutex_unlock(&watchdog_proc_mutex);
}

void watchdog_nmi_disable_all(void)
{
	int cpu;

	mutex_lock(&watchdog_proc_mutex);

	if (!watchdog_running)
		goto unlock;

	get_online_cpus();
	for_each_online_cpu(cpu)
		watchdog_nmi_disable(cpu);
	put_online_cpus();

unlock:
	mutex_unlock(&watchdog_proc_mutex);
}
=======
>>>>>>> db0b54cd
#else
static int watchdog_nmi_enable(unsigned int cpu) { return 0; }
static void watchdog_nmi_disable(unsigned int cpu) { return; }
#endif /* CONFIG_HARDLOCKUP_DETECTOR */

static struct smp_hotplug_thread watchdog_threads = {
	.store			= &softlockup_watchdog,
	.thread_should_run	= watchdog_should_run,
	.thread_fn		= watchdog,
	.thread_comm		= "watchdog/%u",
	.setup			= watchdog_enable,
	.cleanup		= watchdog_cleanup,
	.park			= watchdog_disable,
	.unpark			= watchdog_enable,
};

/*
 * park all watchdog threads that are specified in 'watchdog_cpumask'
 *
 * This function returns an error if kthread_park() of a watchdog thread
 * fails. In this situation, the watchdog threads of some CPUs can already
 * be parked and the watchdog threads of other CPUs can still be runnable.
 * Callers are expected to handle this special condition as appropriate in
 * their context.
 *
 * This function may only be called in a context that is protected against
 * races with CPU hotplug - for example, via get_online_cpus().
 */
static int watchdog_park_threads(void)
{
	int cpu, ret = 0;

	for_each_watchdog_cpu(cpu) {
		ret = kthread_park(per_cpu(softlockup_watchdog, cpu));
		if (ret)
			break;
	}

	return ret;
}

/*
 * unpark all watchdog threads that are specified in 'watchdog_cpumask'
 *
 * This function may only be called in a context that is protected against
 * races with CPU hotplug - for example, via get_online_cpus().
 */
static void watchdog_unpark_threads(void)
{
	int cpu;

	for_each_watchdog_cpu(cpu)
		kthread_unpark(per_cpu(softlockup_watchdog, cpu));
}

/*
 * Suspend the hard and soft lockup detector by parking the watchdog threads.
 */
int lockup_detector_suspend(void)
{
	int ret = 0;

	get_online_cpus();
	mutex_lock(&watchdog_proc_mutex);
	/*
	 * Multiple suspend requests can be active in parallel (counted by
	 * the 'watchdog_suspended' variable). If the watchdog threads are
	 * running, the first caller takes care that they will be parked.
	 * The state of 'watchdog_running' cannot change while a suspend
	 * request is active (see related code in 'proc' handlers).
	 */
	if (watchdog_running && !watchdog_suspended)
		ret = watchdog_park_threads();

	if (ret == 0)
		watchdog_suspended++;
	else {
		watchdog_disable_all_cpus();
		pr_err("Failed to suspend lockup detectors, disabled\n");
		watchdog_enabled = 0;
	}

	mutex_unlock(&watchdog_proc_mutex);

	return ret;
}

/*
 * Resume the hard and soft lockup detector by unparking the watchdog threads.
 */
void lockup_detector_resume(void)
{
	mutex_lock(&watchdog_proc_mutex);

	watchdog_suspended--;
	/*
	 * The watchdog threads are unparked if they were previously running
	 * and if there is no more active suspend request.
	 */
	if (watchdog_running && !watchdog_suspended)
		watchdog_unpark_threads();

	mutex_unlock(&watchdog_proc_mutex);
	put_online_cpus();
}

static int update_watchdog_all_cpus(void)
{
	int ret;

	ret = watchdog_park_threads();
	if (ret)
		return ret;

	watchdog_unpark_threads();

	return 0;
}

static int watchdog_enable_all_cpus(void)
{
	int err = 0;

	if (!watchdog_running) {
		err = smpboot_register_percpu_thread_cpumask(&watchdog_threads,
							     &watchdog_cpumask);
		if (err)
			pr_err("Failed to create watchdog threads, disabled\n");
		else
			watchdog_running = 1;
	} else {
		/*
		 * Enable/disable the lockup detectors or
		 * change the sample period 'on the fly'.
		 */
		err = update_watchdog_all_cpus();

		if (err) {
			watchdog_disable_all_cpus();
			pr_err("Failed to update lockup detectors, disabled\n");
		}
	}

	if (err)
		watchdog_enabled = 0;

	return err;
}

static void watchdog_disable_all_cpus(void)
{
	if (watchdog_running) {
		watchdog_running = 0;
		smpboot_unregister_percpu_thread(&watchdog_threads);
	}
}

#ifdef CONFIG_SYSCTL

/*
 * Update the run state of the lockup detectors.
 */
static int proc_watchdog_update(void)
{
	int err = 0;

	/*
	 * Watchdog threads won't be started if they are already active.
	 * The 'watchdog_running' variable in watchdog_*_all_cpus() takes
	 * care of this. If those threads are already active, the sample
	 * period will be updated and the lockup detectors will be enabled
	 * or disabled 'on the fly'.
	 */
	if (watchdog_enabled && watchdog_thresh)
		err = watchdog_enable_all_cpus();
	else
		watchdog_disable_all_cpus();

	return err;

}

/*
 * common function for watchdog, nmi_watchdog and soft_watchdog parameter
 *
 * caller             | table->data points to | 'which' contains the flag(s)
 * -------------------|-----------------------|-----------------------------
 * proc_watchdog      | watchdog_user_enabled | NMI_WATCHDOG_ENABLED or'ed
 *                    |                       | with SOFT_WATCHDOG_ENABLED
 * -------------------|-----------------------|-----------------------------
 * proc_nmi_watchdog  | nmi_watchdog_enabled  | NMI_WATCHDOG_ENABLED
 * -------------------|-----------------------|-----------------------------
 * proc_soft_watchdog | soft_watchdog_enabled | SOFT_WATCHDOG_ENABLED
 */
static int proc_watchdog_common(int which, struct ctl_table *table, int write,
				void __user *buffer, size_t *lenp, loff_t *ppos)
{
	int err, old, new;
	int *watchdog_param = (int *)table->data;

	get_online_cpus();
	mutex_lock(&watchdog_proc_mutex);

	if (watchdog_suspended) {
		/* no parameter changes allowed while watchdog is suspended */
		err = -EAGAIN;
		goto out;
	}

	/*
	 * If the parameter is being read return the state of the corresponding
	 * bit(s) in 'watchdog_enabled', else update 'watchdog_enabled' and the
	 * run state of the lockup detectors.
	 */
	if (!write) {
		*watchdog_param = (watchdog_enabled & which) != 0;
		err = proc_dointvec_minmax(table, write, buffer, lenp, ppos);
	} else {
		err = proc_dointvec_minmax(table, write, buffer, lenp, ppos);
		if (err)
			goto out;

		/*
		 * There is a race window between fetching the current value
		 * from 'watchdog_enabled' and storing the new value. During
		 * this race window, watchdog_nmi_enable() can sneak in and
		 * clear the NMI_WATCHDOG_ENABLED bit in 'watchdog_enabled'.
		 * The 'cmpxchg' detects this race and the loop retries.
		 */
		do {
			old = watchdog_enabled;
			/*
			 * If the parameter value is not zero set the
			 * corresponding bit(s), else clear it(them).
			 */
			if (*watchdog_param)
				new = old | which;
			else
				new = old & ~which;
		} while (cmpxchg(&watchdog_enabled, old, new) != old);

		/*
		 * Update the run state of the lockup detectors. There is _no_
		 * need to check the value returned by proc_watchdog_update()
		 * and to restore the previous value of 'watchdog_enabled' as
		 * both lockup detectors are disabled if proc_watchdog_update()
		 * returns an error.
		 */
		if (old == new)
			goto out;

		err = proc_watchdog_update();
	}
out:
	mutex_unlock(&watchdog_proc_mutex);
	put_online_cpus();
	return err;
}

/*
 * /proc/sys/kernel/watchdog
 */
int proc_watchdog(struct ctl_table *table, int write,
		  void __user *buffer, size_t *lenp, loff_t *ppos)
{
	return proc_watchdog_common(NMI_WATCHDOG_ENABLED|SOFT_WATCHDOG_ENABLED,
				    table, write, buffer, lenp, ppos);
}

/*
 * /proc/sys/kernel/nmi_watchdog
 */
int proc_nmi_watchdog(struct ctl_table *table, int write,
		      void __user *buffer, size_t *lenp, loff_t *ppos)
{
	return proc_watchdog_common(NMI_WATCHDOG_ENABLED,
				    table, write, buffer, lenp, ppos);
}

/*
 * /proc/sys/kernel/soft_watchdog
 */
int proc_soft_watchdog(struct ctl_table *table, int write,
			void __user *buffer, size_t *lenp, loff_t *ppos)
{
	return proc_watchdog_common(SOFT_WATCHDOG_ENABLED,
				    table, write, buffer, lenp, ppos);
}

/*
 * /proc/sys/kernel/watchdog_thresh
 */
int proc_watchdog_thresh(struct ctl_table *table, int write,
			 void __user *buffer, size_t *lenp, loff_t *ppos)
{
	int err, old, new;

	get_online_cpus();
	mutex_lock(&watchdog_proc_mutex);

	if (watchdog_suspended) {
		/* no parameter changes allowed while watchdog is suspended */
		err = -EAGAIN;
		goto out;
	}

	old = ACCESS_ONCE(watchdog_thresh);
	err = proc_dointvec_minmax(table, write, buffer, lenp, ppos);

	if (err || !write)
		goto out;

	/*
	 * Update the sample period. Restore on failure.
	 */
	new = ACCESS_ONCE(watchdog_thresh);
	if (old == new)
		goto out;

	set_sample_period();
	err = proc_watchdog_update();
	if (err) {
		watchdog_thresh = old;
		set_sample_period();
	}
out:
	mutex_unlock(&watchdog_proc_mutex);
	put_online_cpus();
	return err;
}

/*
 * The cpumask is the mask of possible cpus that the watchdog can run
 * on, not the mask of cpus it is actually running on.  This allows the
 * user to specify a mask that will include cpus that have not yet
 * been brought online, if desired.
 */
int proc_watchdog_cpumask(struct ctl_table *table, int write,
			  void __user *buffer, size_t *lenp, loff_t *ppos)
{
	int err;

	get_online_cpus();
	mutex_lock(&watchdog_proc_mutex);

	if (watchdog_suspended) {
		/* no parameter changes allowed while watchdog is suspended */
		err = -EAGAIN;
		goto out;
	}

	err = proc_do_large_bitmap(table, write, buffer, lenp, ppos);
	if (!err && write) {
		/* Remove impossible cpus to keep sysctl output cleaner. */
		cpumask_and(&watchdog_cpumask, &watchdog_cpumask,
			    cpu_possible_mask);

		if (watchdog_running) {
			/*
			 * Failure would be due to being unable to allocate
			 * a temporary cpumask, so we are likely not in a
			 * position to do much else to make things better.
			 */
			if (smpboot_update_cpumask_percpu_thread(
				    &watchdog_threads, &watchdog_cpumask) != 0)
				pr_err("cpumask update failed\n");
		}
	}
out:
	mutex_unlock(&watchdog_proc_mutex);
	put_online_cpus();
	return err;
}

#endif /* CONFIG_SYSCTL */

void __init lockup_detector_init(void)
{
	set_sample_period();

#ifdef CONFIG_NO_HZ_FULL
	if (tick_nohz_full_enabled()) {
		pr_info("Disabling watchdog on nohz_full cores by default\n");
		cpumask_copy(&watchdog_cpumask, housekeeping_mask);
	} else
		cpumask_copy(&watchdog_cpumask, cpu_possible_mask);
#else
	cpumask_copy(&watchdog_cpumask, cpu_possible_mask);
#endif

	if (watchdog_enabled)
		watchdog_enable_all_cpus();
}<|MERGE_RESOLUTION|>--- conflicted
+++ resolved
@@ -659,44 +659,6 @@
 	}
 }
 
-<<<<<<< HEAD
-void watchdog_nmi_enable_all(void)
-{
-	int cpu;
-
-	mutex_lock(&watchdog_proc_mutex);
-
-	if (!(watchdog_enabled & NMI_WATCHDOG_ENABLED))
-		goto unlock;
-
-	get_online_cpus();
-	for_each_online_cpu(cpu)
-		watchdog_nmi_enable(cpu);
-	put_online_cpus();
-
-unlock:
-	mutex_unlock(&watchdog_proc_mutex);
-}
-
-void watchdog_nmi_disable_all(void)
-{
-	int cpu;
-
-	mutex_lock(&watchdog_proc_mutex);
-
-	if (!watchdog_running)
-		goto unlock;
-
-	get_online_cpus();
-	for_each_online_cpu(cpu)
-		watchdog_nmi_disable(cpu);
-	put_online_cpus();
-
-unlock:
-	mutex_unlock(&watchdog_proc_mutex);
-}
-=======
->>>>>>> db0b54cd
 #else
 static int watchdog_nmi_enable(unsigned int cpu) { return 0; }
 static void watchdog_nmi_disable(unsigned int cpu) { return; }
