
#include <linux/sched.h>
#include <linux/sched/sysctl.h>
#include <linux/sched/rt.h>
#include <linux/sched/deadline.h>
#include <linux/mutex.h>
#include <linux/spinlock.h>
#include <linux/stop_machine.h>
#include <linux/irq_work.h>
#include <linux/tick.h>
#include <linux/slab.h>

#include "cpupri.h"
#include "cpudeadline.h"
#include "cpuacct.h"

struct rq;
struct cpuidle_state;

/* task_struct::on_rq states: */
#define TASK_ON_RQ_QUEUED	1
#define TASK_ON_RQ_MIGRATING	2

extern __read_mostly int scheduler_running;

extern unsigned long calc_load_update;
extern atomic_long_t calc_load_tasks;

extern void calc_global_load_tick(struct rq *this_rq);
extern long calc_load_fold_active(struct rq *this_rq);

#ifdef CONFIG_SMP
extern void update_cpu_load_active(struct rq *this_rq);
#else
static inline void update_cpu_load_active(struct rq *this_rq) { }
#endif

/*
 * Helpers for converting nanosecond timing to jiffy resolution
 */
#define NS_TO_JIFFIES(TIME)	((unsigned long)(TIME) / (NSEC_PER_SEC / HZ))

/*
 * Increase resolution of nice-level calculations for 64-bit architectures.
 * The extra resolution improves shares distribution and load balancing of
 * low-weight task groups (eg. nice +19 on an autogroup), deeper taskgroup
 * hierarchies, especially on larger systems. This is not a user-visible change
 * and does not change the user-interface for setting shares/weights.
 *
 * We increase resolution only if we have enough bits to allow this increased
 * resolution (i.e. BITS_PER_LONG > 32). The costs for increasing resolution
 * when BITS_PER_LONG <= 32 are pretty high and the returns do not justify the
 * increased costs.
 */
#if 0 /* BITS_PER_LONG > 32 -- currently broken: it increases power usage under light load  */
# define SCHED_LOAD_RESOLUTION	10
# define scale_load(w)		((w) << SCHED_LOAD_RESOLUTION)
# define scale_load_down(w)	((w) >> SCHED_LOAD_RESOLUTION)
#else
# define SCHED_LOAD_RESOLUTION	0
# define scale_load(w)		(w)
# define scale_load_down(w)	(w)
#endif

#define SCHED_LOAD_SHIFT	(10 + SCHED_LOAD_RESOLUTION)
#define SCHED_LOAD_SCALE	(1L << SCHED_LOAD_SHIFT)

#define NICE_0_LOAD		SCHED_LOAD_SCALE
#define NICE_0_SHIFT		SCHED_LOAD_SHIFT

/*
 * Single value that decides SCHED_DEADLINE internal math precision.
 * 10 -> just above 1us
 * 9  -> just above 0.5us
 */
#define DL_SCALE (10)

/*
 * These are the 'tuning knobs' of the scheduler:
 */

/*
 * single value that denotes runtime == period, ie unlimited time.
 */
#define RUNTIME_INF	((u64)~0ULL)

static inline int idle_policy(int policy)
{
	return policy == SCHED_IDLE;
}
static inline int fair_policy(int policy)
{
	return policy == SCHED_NORMAL || policy == SCHED_BATCH;
}

static inline int rt_policy(int policy)
{
	return policy == SCHED_FIFO || policy == SCHED_RR;
}

static inline int dl_policy(int policy)
{
	return policy == SCHED_DEADLINE;
}
static inline bool valid_policy(int policy)
{
	return idle_policy(policy) || fair_policy(policy) ||
		rt_policy(policy) || dl_policy(policy);
}

static inline int task_has_rt_policy(struct task_struct *p)
{
	return rt_policy(p->policy);
}

static inline int task_has_dl_policy(struct task_struct *p)
{
	return dl_policy(p->policy);
}

/*
 * Tells if entity @a should preempt entity @b.
 */
static inline bool
dl_entity_preempt(struct sched_dl_entity *a, struct sched_dl_entity *b)
{
	return dl_time_before(a->deadline, b->deadline);
}

/*
 * This is the priority-queue data structure of the RT scheduling class:
 */
struct rt_prio_array {
	DECLARE_BITMAP(bitmap, MAX_RT_PRIO+1); /* include 1 bit for delimiter */
	struct list_head queue[MAX_RT_PRIO];
};

struct rt_bandwidth {
	/* nests inside the rq lock: */
	raw_spinlock_t		rt_runtime_lock;
	ktime_t			rt_period;
	u64			rt_runtime;
	struct hrtimer		rt_period_timer;
	unsigned int		rt_period_active;
};

void __dl_clear_params(struct task_struct *p);

/*
 * To keep the bandwidth of -deadline tasks and groups under control
 * we need some place where:
 *  - store the maximum -deadline bandwidth of the system (the group);
 *  - cache the fraction of that bandwidth that is currently allocated.
 *
 * This is all done in the data structure below. It is similar to the
 * one used for RT-throttling (rt_bandwidth), with the main difference
 * that, since here we are only interested in admission control, we
 * do not decrease any runtime while the group "executes", neither we
 * need a timer to replenish it.
 *
 * With respect to SMP, the bandwidth is given on a per-CPU basis,
 * meaning that:
 *  - dl_bw (< 100%) is the bandwidth of the system (group) on each CPU;
 *  - dl_total_bw array contains, in the i-eth element, the currently
 *    allocated bandwidth on the i-eth CPU.
 * Moreover, groups consume bandwidth on each CPU, while tasks only
 * consume bandwidth on the CPU they're running on.
 * Finally, dl_total_bw_cpu is used to cache the index of dl_total_bw
 * that will be shown the next time the proc or cgroup controls will
 * be red. It on its turn can be changed by writing on its own
 * control.
 */
struct dl_bandwidth {
	raw_spinlock_t dl_runtime_lock;
	u64 dl_runtime;
	u64 dl_period;
};

static inline int dl_bandwidth_enabled(void)
{
	return sysctl_sched_rt_runtime >= 0;
}

extern struct dl_bw *dl_bw_of(int i);

struct dl_bw {
	raw_spinlock_t lock;
	u64 bw, total_bw;
};

static inline
void __dl_clear(struct dl_bw *dl_b, u64 tsk_bw)
{
	dl_b->total_bw -= tsk_bw;
}

static inline
void __dl_add(struct dl_bw *dl_b, u64 tsk_bw)
{
	dl_b->total_bw += tsk_bw;
}

static inline
bool __dl_overflow(struct dl_bw *dl_b, int cpus, u64 old_bw, u64 new_bw)
{
	return dl_b->bw != -1 &&
	       dl_b->bw * cpus < dl_b->total_bw - old_bw + new_bw;
}

extern struct mutex sched_domains_mutex;

#ifdef CONFIG_CGROUP_SCHED

#include <linux/cgroup.h>

struct cfs_rq;
struct rt_rq;

extern struct list_head task_groups;

struct cfs_bandwidth {
#ifdef CONFIG_CFS_BANDWIDTH
	raw_spinlock_t lock;
	ktime_t period;
	u64 quota, runtime;
	s64 hierarchical_quota;
	u64 runtime_expires;

	int idle, period_active;
	struct hrtimer period_timer, slack_timer;
	struct list_head throttled_cfs_rq;

	/* statistics */
	int nr_periods, nr_throttled;
	u64 throttled_time;
#endif
};

/* task group related information */
struct task_group {
	struct cgroup_subsys_state css;

#ifdef CONFIG_FAIR_GROUP_SCHED
	/* schedulable entities of this group on each cpu */
	struct sched_entity **se;
	/* runqueue "owned" by this group on each cpu */
	struct cfs_rq **cfs_rq;
	unsigned long shares;

#ifdef	CONFIG_SMP
	atomic_long_t load_avg;
#endif
#endif

#ifdef CONFIG_RT_GROUP_SCHED
	struct sched_rt_entity **rt_se;
	struct rt_rq **rt_rq;

	struct rt_bandwidth rt_bandwidth;
#endif

	struct rcu_head rcu;
	struct list_head list;

	struct task_group *parent;
	struct list_head siblings;
	struct list_head children;

#ifdef CONFIG_SCHED_AUTOGROUP
	struct autogroup *autogroup;
#endif

	struct cfs_bandwidth cfs_bandwidth;
};

#ifdef CONFIG_FAIR_GROUP_SCHED
#define ROOT_TASK_GROUP_LOAD	NICE_0_LOAD

/*
 * A weight of 0 or 1 can cause arithmetics problems.
 * A weight of a cfs_rq is the sum of weights of which entities
 * are queued on this cfs_rq, so a weight of a entity should not be
 * too large, so as the shares value of a task group.
 * (The default weight is 1024 - so there's no practical
 *  limitation from this.)
 */
#define MIN_SHARES	(1UL <<  1)
#define MAX_SHARES	(1UL << 18)
#endif

typedef int (*tg_visitor)(struct task_group *, void *);

extern int walk_tg_tree_from(struct task_group *from,
			     tg_visitor down, tg_visitor up, void *data);

/*
 * Iterate the full tree, calling @down when first entering a node and @up when
 * leaving it for the final time.
 *
 * Caller must hold rcu_lock or sufficient equivalent.
 */
static inline int walk_tg_tree(tg_visitor down, tg_visitor up, void *data)
{
	return walk_tg_tree_from(&root_task_group, down, up, data);
}

extern int tg_nop(struct task_group *tg, void *data);

extern void free_fair_sched_group(struct task_group *tg);
extern int alloc_fair_sched_group(struct task_group *tg, struct task_group *parent);
extern void unregister_fair_sched_group(struct task_group *tg, int cpu);
extern void init_tg_cfs_entry(struct task_group *tg, struct cfs_rq *cfs_rq,
			struct sched_entity *se, int cpu,
			struct sched_entity *parent);
extern void init_cfs_bandwidth(struct cfs_bandwidth *cfs_b);
extern int sched_group_set_shares(struct task_group *tg, unsigned long shares);

extern void __refill_cfs_bandwidth_runtime(struct cfs_bandwidth *cfs_b);
extern void start_cfs_bandwidth(struct cfs_bandwidth *cfs_b);
extern void unthrottle_cfs_rq(struct cfs_rq *cfs_rq);

extern void free_rt_sched_group(struct task_group *tg);
extern int alloc_rt_sched_group(struct task_group *tg, struct task_group *parent);
extern void init_tg_rt_entry(struct task_group *tg, struct rt_rq *rt_rq,
		struct sched_rt_entity *rt_se, int cpu,
		struct sched_rt_entity *parent);

extern struct task_group *sched_create_group(struct task_group *parent);
extern void sched_online_group(struct task_group *tg,
			       struct task_group *parent);
extern void sched_destroy_group(struct task_group *tg);
extern void sched_offline_group(struct task_group *tg);

extern void sched_move_task(struct task_struct *tsk);

#ifdef CONFIG_FAIR_GROUP_SCHED
extern int sched_group_set_shares(struct task_group *tg, unsigned long shares);
#endif

#else /* CONFIG_CGROUP_SCHED */

struct cfs_bandwidth { };

#endif	/* CONFIG_CGROUP_SCHED */

/* CFS-related fields in a runqueue */
struct cfs_rq {
	struct load_weight load;
	unsigned int nr_running, h_nr_running;

	u64 exec_clock;
	u64 min_vruntime;
#ifndef CONFIG_64BIT
	u64 min_vruntime_copy;
#endif

	struct rb_root tasks_timeline;
	struct rb_node *rb_leftmost;

	/*
	 * 'curr' points to currently running entity on this cfs_rq.
	 * It is set to NULL otherwise (i.e when none are currently running).
	 */
	struct sched_entity *curr, *next, *last, *skip;

#ifdef	CONFIG_SCHED_DEBUG
	unsigned int nr_spread_over;
#endif

#ifdef CONFIG_SMP
	/*
	 * CFS load tracking
	 */
	struct sched_avg avg;
	u64 runnable_load_sum;
	unsigned long runnable_load_avg;
#ifdef CONFIG_FAIR_GROUP_SCHED
	unsigned long tg_load_avg_contrib;
#endif
	atomic_long_t removed_load_avg, removed_util_avg;
#ifndef CONFIG_64BIT
	u64 load_last_update_time_copy;
#endif

#ifdef CONFIG_FAIR_GROUP_SCHED
	/*
	 *   h_load = weight * f(tg)
	 *
	 * Where f(tg) is the recursive weight fraction assigned to
	 * this group.
	 */
	unsigned long h_load;
	u64 last_h_load_update;
	struct sched_entity *h_load_next;
#endif /* CONFIG_FAIR_GROUP_SCHED */
#endif /* CONFIG_SMP */

#ifdef CONFIG_FAIR_GROUP_SCHED
	struct rq *rq;	/* cpu runqueue to which this cfs_rq is attached */

	/*
	 * leaf cfs_rqs are those that hold tasks (lowest schedulable entity in
	 * a hierarchy). Non-leaf lrqs hold other higher schedulable entities
	 * (like users, containers etc.)
	 *
	 * leaf_cfs_rq_list ties together list of leaf cfs_rq's in a cpu. This
	 * list is used during load balance.
	 */
	int on_list;
	struct list_head leaf_cfs_rq_list;
	struct task_group *tg;	/* group that "owns" this runqueue */

#ifdef CONFIG_CFS_BANDWIDTH
	int runtime_enabled;
	u64 runtime_expires;
	s64 runtime_remaining;

	u64 throttled_clock, throttled_clock_task;
	u64 throttled_clock_task_time;
	int throttled, throttle_count;
	struct list_head throttled_list;
#endif /* CONFIG_CFS_BANDWIDTH */
#endif /* CONFIG_FAIR_GROUP_SCHED */
};

static inline int rt_bandwidth_enabled(void)
{
	return sysctl_sched_rt_runtime >= 0;
}

/* RT IPI pull logic requires IRQ_WORK */
#ifdef CONFIG_IRQ_WORK
# define HAVE_RT_PUSH_IPI
#endif

/* Real-Time classes' related field in a runqueue: */
struct rt_rq {
	struct rt_prio_array active;
	unsigned int rt_nr_running;
#if defined CONFIG_SMP || defined CONFIG_RT_GROUP_SCHED
	struct {
		int curr; /* highest queued rt task prio */
#ifdef CONFIG_SMP
		int next; /* next highest */
#endif
	} highest_prio;
#endif
#ifdef CONFIG_SMP
	unsigned long rt_nr_migratory;
	unsigned long rt_nr_total;
	int overloaded;
	struct plist_head pushable_tasks;
#ifdef HAVE_RT_PUSH_IPI
	int push_flags;
	int push_cpu;
	struct irq_work push_work;
	raw_spinlock_t push_lock;
#endif
#endif /* CONFIG_SMP */
	int rt_queued;

	int rt_throttled;
	u64 rt_time;
	u64 rt_runtime;
	/* Nests inside the rq lock: */
	raw_spinlock_t rt_runtime_lock;

#ifdef CONFIG_RT_GROUP_SCHED
	unsigned long rt_nr_boosted;

	struct rq *rq;
	struct task_group *tg;
#endif
};

/* Deadline class' related fields in a runqueue */
struct dl_rq {
	/* runqueue is an rbtree, ordered by deadline */
	struct rb_root rb_root;
	struct rb_node *rb_leftmost;

	unsigned long dl_nr_running;

#ifdef CONFIG_SMP
	/*
	 * Deadline values of the currently executing and the
	 * earliest ready task on this rq. Caching these facilitates
	 * the decision wether or not a ready but not running task
	 * should migrate somewhere else.
	 */
	struct {
		u64 curr;
		u64 next;
	} earliest_dl;

	unsigned long dl_nr_migratory;
	int overloaded;

	/*
	 * Tasks on this rq that can be pushed away. They are kept in
	 * an rb-tree, ordered by tasks' deadlines, with caching
	 * of the leftmost (earliest deadline) element.
	 */
	struct rb_root pushable_dl_tasks_root;
	struct rb_node *pushable_dl_tasks_leftmost;
#else
	struct dl_bw dl_bw;
#endif
};

#ifdef CONFIG_SMP

/*
 * We add the notion of a root-domain which will be used to define per-domain
 * variables. Each exclusive cpuset essentially defines an island domain by
 * fully partitioning the member cpus from any other cpuset. Whenever a new
 * exclusive cpuset is created, we also create and attach a new root-domain
 * object.
 *
 */
struct root_domain {
	atomic_t refcount;
	atomic_t rto_count;
	struct rcu_head rcu;
	cpumask_var_t span;
	cpumask_var_t online;

	/* Indicate more than one runnable task for any CPU */
	bool overload;

	/*
	 * The bit corresponding to a CPU gets set here if such CPU has more
	 * than one runnable -deadline task (as it is below for RT tasks).
	 */
	cpumask_var_t dlo_mask;
	atomic_t dlo_count;
	struct dl_bw dl_bw;
	struct cpudl cpudl;

	/*
	 * The "RT overload" flag: it gets set if a CPU has more than
	 * one runnable RT task.
	 */
	cpumask_var_t rto_mask;
	struct cpupri cpupri;
};

extern struct root_domain def_root_domain;

#endif /* CONFIG_SMP */

/*
 * This is the main, per-CPU runqueue data structure.
 *
 * Locking rule: those places that want to lock multiple runqueues
 * (such as the load balancing or the thread migration code), lock
 * acquire operations must be ordered by ascending &runqueue.
 */
struct rq {
	/* runqueue lock: */
	raw_spinlock_t lock;

	/*
	 * nr_running and cpu_load should be in the same cacheline because
	 * remote CPUs use both these fields when doing load calculation.
	 */
	unsigned int nr_running;
#ifdef CONFIG_NUMA_BALANCING
	unsigned int nr_numa_running;
	unsigned int nr_preferred_running;
#endif
	#define CPU_LOAD_IDX_MAX 5
	unsigned long cpu_load[CPU_LOAD_IDX_MAX];
	unsigned long last_load_update_tick;
#ifdef CONFIG_NO_HZ_COMMON
	u64 nohz_stamp;
	unsigned long nohz_flags;
#endif
#ifdef CONFIG_NO_HZ_FULL
	unsigned long last_sched_tick;
#endif
	/* capture load from *all* tasks on this cpu: */
	struct load_weight load;
	unsigned long nr_load_updates;
	u64 nr_switches;

	struct cfs_rq cfs;
	struct rt_rq rt;
	struct dl_rq dl;

#ifdef CONFIG_FAIR_GROUP_SCHED
	/* list of leaf cfs_rq on this cpu: */
	struct list_head leaf_cfs_rq_list;
#endif /* CONFIG_FAIR_GROUP_SCHED */

	/*
	 * This is part of a global counter where only the total sum
	 * over all CPUs matters. A task can increase this counter on
	 * one CPU and if it got migrated afterwards it may decrease
	 * it on another CPU. Always updated under the runqueue lock:
	 */
	unsigned long nr_uninterruptible;

	struct task_struct *curr, *idle, *stop;
	unsigned long next_balance;
	struct mm_struct *prev_mm;

	unsigned int clock_skip_update;
	u64 clock;
	u64 clock_task;

	atomic_t nr_iowait;

#ifdef CONFIG_SMP
	struct root_domain *rd;
	struct sched_domain *sd;

	unsigned long cpu_capacity;
	unsigned long cpu_capacity_orig;

	struct callback_head *balance_callback;

	unsigned char idle_balance;
	/* For active balancing */
	int active_balance;
	int push_cpu;
	struct cpu_stop_work active_balance_work;
	/* cpu of this runqueue: */
	int cpu;
	int online;

	struct list_head cfs_tasks;

	u64 rt_avg;
	u64 age_stamp;
	u64 idle_stamp;
	u64 avg_idle;

	/* This is used to determine avg_idle's max value */
	u64 max_idle_balance_cost;
#endif

#ifdef CONFIG_IRQ_TIME_ACCOUNTING
	u64 prev_irq_time;
#endif
#ifdef CONFIG_PARAVIRT
	u64 prev_steal_time;
#endif
#ifdef CONFIG_PARAVIRT_TIME_ACCOUNTING
	u64 prev_steal_time_rq;
#endif

	/* calc_load related fields */
	unsigned long calc_load_update;
	long calc_load_active;

#ifdef CONFIG_SCHED_HRTICK
#ifdef CONFIG_SMP
	int hrtick_csd_pending;
	struct call_single_data hrtick_csd;
#endif
	struct hrtimer hrtick_timer;
#endif

#ifdef CONFIG_SCHEDSTATS
	/* latency stats */
	struct sched_info rq_sched_info;
	unsigned long long rq_cpu_time;
	/* could above be rq->cfs_rq.exec_clock + rq->rt_rq.rt_runtime ? */

	/* sys_sched_yield() stats */
	unsigned int yld_count;

	/* schedule() stats */
	unsigned int sched_count;
	unsigned int sched_goidle;

	/* try_to_wake_up() stats */
	unsigned int ttwu_count;
	unsigned int ttwu_local;
#endif

#ifdef CONFIG_SMP
	struct llist_head wake_list;
#endif

#ifdef CONFIG_CPU_IDLE
	/* Must be inspected within a rcu lock section */
	struct cpuidle_state *idle_state;
#endif
};

static inline int cpu_of(struct rq *rq)
{
#ifdef CONFIG_SMP
	return rq->cpu;
#else
	return 0;
#endif
}

DECLARE_PER_CPU_SHARED_ALIGNED(struct rq, runqueues);

#define cpu_rq(cpu)		(&per_cpu(runqueues, (cpu)))
#define this_rq()		this_cpu_ptr(&runqueues)
#define task_rq(p)		cpu_rq(task_cpu(p))
#define cpu_curr(cpu)		(cpu_rq(cpu)->curr)
#define raw_rq()		raw_cpu_ptr(&runqueues)

static inline u64 __rq_clock_broken(struct rq *rq)
{
	return READ_ONCE(rq->clock);
}

static inline u64 rq_clock(struct rq *rq)
{
	lockdep_assert_held(&rq->lock);
	return rq->clock;
}

static inline u64 rq_clock_task(struct rq *rq)
{
	lockdep_assert_held(&rq->lock);
	return rq->clock_task;
}

#define RQCF_REQ_SKIP	0x01
#define RQCF_ACT_SKIP	0x02

static inline void rq_clock_skip_update(struct rq *rq, bool skip)
{
	lockdep_assert_held(&rq->lock);
	if (skip)
		rq->clock_skip_update |= RQCF_REQ_SKIP;
	else
		rq->clock_skip_update &= ~RQCF_REQ_SKIP;
}

#ifdef CONFIG_NUMA
enum numa_topology_type {
	NUMA_DIRECT,
	NUMA_GLUELESS_MESH,
	NUMA_BACKPLANE,
};
extern enum numa_topology_type sched_numa_topology_type;
extern int sched_max_numa_distance;
extern bool find_numa_distance(int distance);
#endif

#ifdef CONFIG_NUMA_BALANCING
/* The regions in numa_faults array from task_struct */
enum numa_faults_stats {
	NUMA_MEM = 0,
	NUMA_CPU,
	NUMA_MEMBUF,
	NUMA_CPUBUF
};
extern void sched_setnuma(struct task_struct *p, int node);
extern int migrate_task_to(struct task_struct *p, int cpu);
extern int migrate_swap(struct task_struct *, struct task_struct *);
#endif /* CONFIG_NUMA_BALANCING */

#ifdef CONFIG_SMP

static inline void
queue_balance_callback(struct rq *rq,
		       struct callback_head *head,
		       void (*func)(struct rq *rq))
{
	lockdep_assert_held(&rq->lock);

	if (unlikely(head->next))
		return;

	head->func = (void (*)(struct callback_head *))func;
	head->next = rq->balance_callback;
	rq->balance_callback = head;
}

extern void sched_ttwu_pending(void);

#define rcu_dereference_check_sched_domain(p) \
	rcu_dereference_check((p), \
			      lockdep_is_held(&sched_domains_mutex))

/*
 * The domain tree (rq->sd) is protected by RCU's quiescent state transition.
 * See detach_destroy_domains: synchronize_sched for details.
 *
 * The domain tree of any CPU may only be accessed from within
 * preempt-disabled sections.
 */
#define for_each_domain(cpu, __sd) \
	for (__sd = rcu_dereference_check_sched_domain(cpu_rq(cpu)->sd); \
			__sd; __sd = __sd->parent)

#define for_each_lower_domain(sd) for (; sd; sd = sd->child)

/**
 * highest_flag_domain - Return highest sched_domain containing flag.
 * @cpu:	The cpu whose highest level of sched domain is to
 *		be returned.
 * @flag:	The flag to check for the highest sched_domain
 *		for the given cpu.
 *
 * Returns the highest sched_domain of a cpu which contains the given flag.
 */
static inline struct sched_domain *highest_flag_domain(int cpu, int flag)
{
	struct sched_domain *sd, *hsd = NULL;

	for_each_domain(cpu, sd) {
		if (!(sd->flags & flag))
			break;
		hsd = sd;
	}

	return hsd;
}

static inline struct sched_domain *lowest_flag_domain(int cpu, int flag)
{
	struct sched_domain *sd;

	for_each_domain(cpu, sd) {
		if (sd->flags & flag)
			break;
	}

	return sd;
}

DECLARE_PER_CPU(struct sched_domain *, sd_llc);
DECLARE_PER_CPU(int, sd_llc_size);
DECLARE_PER_CPU(int, sd_llc_id);
DECLARE_PER_CPU(struct sched_domain *, sd_numa);
DECLARE_PER_CPU(struct sched_domain *, sd_busy);
DECLARE_PER_CPU(struct sched_domain *, sd_asym);

struct sched_group_capacity {
	atomic_t ref;
	/*
	 * CPU capacity of this group, SCHED_LOAD_SCALE being max capacity
	 * for a single CPU.
	 */
	unsigned int capacity;
	unsigned long next_update;
	int imbalance; /* XXX unrelated to capacity but shared group state */
	/*
	 * Number of busy cpus in this group.
	 */
	atomic_t nr_busy_cpus;

	unsigned long cpumask[0]; /* iteration mask */
};

struct sched_group {
	struct sched_group *next;	/* Must be a circular list */
	atomic_t ref;

	unsigned int group_weight;
	struct sched_group_capacity *sgc;

	/*
	 * The CPUs this group covers.
	 *
	 * NOTE: this field is variable length. (Allocated dynamically
	 * by attaching extra space to the end of the structure,
	 * depending on how many CPUs the kernel has booted up with)
	 */
	unsigned long cpumask[0];
};

static inline struct cpumask *sched_group_cpus(struct sched_group *sg)
{
	return to_cpumask(sg->cpumask);
}

/*
 * cpumask masking which cpus in the group are allowed to iterate up the domain
 * tree.
 */
static inline struct cpumask *sched_group_mask(struct sched_group *sg)
{
	return to_cpumask(sg->sgc->cpumask);
}

/**
 * group_first_cpu - Returns the first cpu in the cpumask of a sched_group.
 * @group: The group whose first cpu is to be returned.
 */
static inline unsigned int group_first_cpu(struct sched_group *group)
{
	return cpumask_first(sched_group_cpus(group));
}

extern int group_balance_cpu(struct sched_group *sg);

#else

static inline void sched_ttwu_pending(void) { }

#endif /* CONFIG_SMP */

#include "stats.h"
#include "auto_group.h"

#ifdef CONFIG_CGROUP_SCHED

/*
 * Return the group to which this tasks belongs.
 *
 * We cannot use task_css() and friends because the cgroup subsystem
 * changes that value before the cgroup_subsys::attach() method is called,
 * therefore we cannot pin it and might observe the wrong value.
 *
 * The same is true for autogroup's p->signal->autogroup->tg, the autogroup
 * core changes this before calling sched_move_task().
 *
 * Instead we use a 'copy' which is updated from sched_move_task() while
 * holding both task_struct::pi_lock and rq::lock.
 */
static inline struct task_group *task_group(struct task_struct *p)
{
	return p->sched_task_group;
}

/* Change a task's cfs_rq and parent entity if it moves across CPUs/groups */
static inline void set_task_rq(struct task_struct *p, unsigned int cpu)
{
#if defined(CONFIG_FAIR_GROUP_SCHED) || defined(CONFIG_RT_GROUP_SCHED)
	struct task_group *tg = task_group(p);
#endif

#ifdef CONFIG_FAIR_GROUP_SCHED
	p->se.cfs_rq = tg->cfs_rq[cpu];
	p->se.parent = tg->se[cpu];
#endif

#ifdef CONFIG_RT_GROUP_SCHED
	p->rt.rt_rq  = tg->rt_rq[cpu];
	p->rt.parent = tg->rt_se[cpu];
#endif
}

#else /* CONFIG_CGROUP_SCHED */

static inline void set_task_rq(struct task_struct *p, unsigned int cpu) { }
static inline struct task_group *task_group(struct task_struct *p)
{
	return NULL;
}

#endif /* CONFIG_CGROUP_SCHED */

static inline void __set_task_cpu(struct task_struct *p, unsigned int cpu)
{
	set_task_rq(p, cpu);
#ifdef CONFIG_SMP
	/*
	 * After ->cpu is set up to a new value, task_rq_lock(p, ...) can be
	 * successfuly executed on another CPU. We must ensure that updates of
	 * per-task data have been completed by this moment.
	 */
	smp_wmb();
	task_thread_info(p)->cpu = cpu;
	p->wake_cpu = cpu;
#endif
}

/*
 * Tunables that become constants when CONFIG_SCHED_DEBUG is off:
 */
#ifdef CONFIG_SCHED_DEBUG
# include <linux/static_key.h>
# define const_debug __read_mostly
#else
# define const_debug const
#endif

extern const_debug unsigned int sysctl_sched_features;

#define SCHED_FEAT(name, enabled)	\
	__SCHED_FEAT_##name ,

enum {
#include "features.h"
	__SCHED_FEAT_NR,
};

#undef SCHED_FEAT

#if defined(CONFIG_SCHED_DEBUG) && defined(HAVE_JUMP_LABEL)
#define SCHED_FEAT(name, enabled)					\
static __always_inline bool static_branch_##name(struct static_key *key) \
{									\
	return static_key_##enabled(key);				\
}

#include "features.h"

#undef SCHED_FEAT

extern struct static_key sched_feat_keys[__SCHED_FEAT_NR];
#define sched_feat(x) (static_branch_##x(&sched_feat_keys[__SCHED_FEAT_##x]))
#else /* !(SCHED_DEBUG && HAVE_JUMP_LABEL) */
#define sched_feat(x) (sysctl_sched_features & (1UL << __SCHED_FEAT_##x))
#endif /* SCHED_DEBUG && HAVE_JUMP_LABEL */

extern struct static_key_false sched_numa_balancing;

static inline u64 global_rt_period(void)
{
	return (u64)sysctl_sched_rt_period * NSEC_PER_USEC;
}

static inline u64 global_rt_runtime(void)
{
	if (sysctl_sched_rt_runtime < 0)
		return RUNTIME_INF;

	return (u64)sysctl_sched_rt_runtime * NSEC_PER_USEC;
}

static inline int task_current(struct rq *rq, struct task_struct *p)
{
	return rq->curr == p;
}

static inline int task_running(struct rq *rq, struct task_struct *p)
{
#ifdef CONFIG_SMP
	return p->on_cpu;
#else
	return task_current(rq, p);
#endif
}

static inline int task_on_rq_queued(struct task_struct *p)
{
	return p->on_rq == TASK_ON_RQ_QUEUED;
}

static inline int task_on_rq_migrating(struct task_struct *p)
{
	return p->on_rq == TASK_ON_RQ_MIGRATING;
}

#ifndef prepare_arch_switch
# define prepare_arch_switch(next)	do { } while (0)
#endif
#ifndef finish_arch_post_lock_switch
# define finish_arch_post_lock_switch()	do { } while (0)
#endif

static inline void prepare_lock_switch(struct rq *rq, struct task_struct *next)
{
#ifdef CONFIG_SMP
	/*
	 * We can optimise this out completely for !SMP, because the
	 * SMP rebalancing from interrupt is the only thing that cares
	 * here.
	 */
	next->on_cpu = 1;
#endif
}

static inline void finish_lock_switch(struct rq *rq, struct task_struct *prev)
{
#ifdef CONFIG_SMP
	/*
	 * After ->on_cpu is cleared, the task can be moved to a different CPU.
	 * We must ensure this doesn't happen until the switch is completely
	 * finished.
	 *
<<<<<<< HEAD
=======
	 * In particular, the load of prev->state in finish_task_switch() must
	 * happen before this.
	 *
>>>>>>> db0b54cd
	 * Pairs with the control dependency and rmb in try_to_wake_up().
	 */
	smp_store_release(&prev->on_cpu, 0);
#endif
#ifdef CONFIG_DEBUG_SPINLOCK
	/* this is a valid case when another task releases the spinlock */
	rq->lock.owner = current;
#endif
	/*
	 * If we are tracking spinlock dependencies then we have to
	 * fix up the runqueue lock - which gets 'carried over' from
	 * prev into current:
	 */
	spin_acquire(&rq->lock.dep_map, 0, 0, _THIS_IP_);

	raw_spin_unlock_irq(&rq->lock);
}

/*
 * wake flags
 */
#define WF_SYNC		0x01		/* waker goes to sleep after wakeup */
#define WF_FORK		0x02		/* child wakeup after fork */
#define WF_MIGRATED	0x4		/* internal use, task got migrated */

/*
 * To aid in avoiding the subversion of "niceness" due to uneven distribution
 * of tasks with abnormal "nice" values across CPUs the contribution that
 * each task makes to its run queue's load is weighted according to its
 * scheduling class and "nice" value. For SCHED_NORMAL tasks this is just a
 * scaled version of the new time slice allocation that they receive on time
 * slice expiry etc.
 */

#define WEIGHT_IDLEPRIO                3
#define WMULT_IDLEPRIO         1431655765

/*
 * Nice levels are multiplicative, with a gentle 10% change for every
 * nice level changed. I.e. when a CPU-bound task goes from nice 0 to
 * nice 1, it will get ~10% less CPU time than another CPU-bound task
 * that remained on nice 0.
 *
 * The "10% effect" is relative and cumulative: from _any_ nice level,
 * if you go up 1 level, it's -10% CPU usage, if you go down 1 level
 * it's +10% CPU usage. (to achieve that we use a multiplier of 1.25.
 * If a task goes up by ~10% and another task goes down by ~10% then
 * the relative distance between them is ~25%.)
 */
static const int prio_to_weight[40] = {
 /* -20 */     88761,     71755,     56483,     46273,     36291,
 /* -15 */     29154,     23254,     18705,     14949,     11916,
 /* -10 */      9548,      7620,      6100,      4904,      3906,
 /*  -5 */      3121,      2501,      1991,      1586,      1277,
 /*   0 */      1024,       820,       655,       526,       423,
 /*   5 */       335,       272,       215,       172,       137,
 /*  10 */       110,        87,        70,        56,        45,
 /*  15 */        36,        29,        23,        18,        15,
};

/*
 * Inverse (2^32/x) values of the prio_to_weight[] array, precalculated.
 *
 * In cases where the weight does not change often, we can use the
 * precalculated inverse to speed up arithmetics by turning divisions
 * into multiplications:
 */
static const u32 prio_to_wmult[40] = {
 /* -20 */     48388,     59856,     76040,     92818,    118348,
 /* -15 */    147320,    184698,    229616,    287308,    360437,
 /* -10 */    449829,    563644,    704093,    875809,   1099582,
 /*  -5 */   1376151,   1717300,   2157191,   2708050,   3363326,
 /*   0 */   4194304,   5237765,   6557202,   8165337,  10153587,
 /*   5 */  12820798,  15790321,  19976592,  24970740,  31350126,
 /*  10 */  39045157,  49367440,  61356676,  76695844,  95443717,
 /*  15 */ 119304647, 148102320, 186737708, 238609294, 286331153,
};

#define ENQUEUE_WAKEUP		0x01
#define ENQUEUE_HEAD		0x02
#ifdef CONFIG_SMP
#define ENQUEUE_WAKING		0x04	/* sched_class::task_waking was called */
#else
#define ENQUEUE_WAKING		0x00
#endif
#define ENQUEUE_REPLENISH	0x08
#define ENQUEUE_RESTORE	0x10

#define DEQUEUE_SLEEP		0x01
#define DEQUEUE_SAVE		0x02

#define RETRY_TASK		((void *)-1UL)

struct sched_class {
	const struct sched_class *next;

	void (*enqueue_task) (struct rq *rq, struct task_struct *p, int flags);
	void (*dequeue_task) (struct rq *rq, struct task_struct *p, int flags);
	void (*yield_task) (struct rq *rq);
	bool (*yield_to_task) (struct rq *rq, struct task_struct *p, bool preempt);

	void (*check_preempt_curr) (struct rq *rq, struct task_struct *p, int flags);

	/*
	 * It is the responsibility of the pick_next_task() method that will
	 * return the next task to call put_prev_task() on the @prev task or
	 * something equivalent.
	 *
	 * May return RETRY_TASK when it finds a higher prio class has runnable
	 * tasks.
	 */
	struct task_struct * (*pick_next_task) (struct rq *rq,
						struct task_struct *prev);
	void (*put_prev_task) (struct rq *rq, struct task_struct *p);

#ifdef CONFIG_SMP
	int  (*select_task_rq)(struct task_struct *p, int task_cpu, int sd_flag, int flags);
	void (*migrate_task_rq)(struct task_struct *p);

	void (*task_waking) (struct task_struct *task);
	void (*task_woken) (struct rq *this_rq, struct task_struct *task);

	void (*set_cpus_allowed)(struct task_struct *p,
				 const struct cpumask *newmask);

	void (*rq_online)(struct rq *rq);
	void (*rq_offline)(struct rq *rq);
#endif

	void (*set_curr_task) (struct rq *rq);
	void (*task_tick) (struct rq *rq, struct task_struct *p, int queued);
	void (*task_fork) (struct task_struct *p);
	void (*task_dead) (struct task_struct *p);

	/*
	 * The switched_from() call is allowed to drop rq->lock, therefore we
	 * cannot assume the switched_from/switched_to pair is serliazed by
	 * rq->lock. They are however serialized by p->pi_lock.
	 */
	void (*switched_from) (struct rq *this_rq, struct task_struct *task);
	void (*switched_to) (struct rq *this_rq, struct task_struct *task);
	void (*prio_changed) (struct rq *this_rq, struct task_struct *task,
			     int oldprio);

	unsigned int (*get_rr_interval) (struct rq *rq,
					 struct task_struct *task);

	void (*update_curr) (struct rq *rq);

#ifdef CONFIG_FAIR_GROUP_SCHED
	void (*task_move_group) (struct task_struct *p);
#endif
};

static inline void put_prev_task(struct rq *rq, struct task_struct *prev)
{
	prev->sched_class->put_prev_task(rq, prev);
}

#define sched_class_highest (&stop_sched_class)
#define for_each_class(class) \
   for (class = sched_class_highest; class; class = class->next)

extern const struct sched_class stop_sched_class;
extern const struct sched_class dl_sched_class;
extern const struct sched_class rt_sched_class;
extern const struct sched_class fair_sched_class;
extern const struct sched_class idle_sched_class;


#ifdef CONFIG_SMP

extern void update_group_capacity(struct sched_domain *sd, int cpu);

extern void trigger_load_balance(struct rq *rq);

extern void idle_enter_fair(struct rq *this_rq);
extern void idle_exit_fair(struct rq *this_rq);

extern void set_cpus_allowed_common(struct task_struct *p, const struct cpumask *new_mask);

#else

static inline void idle_enter_fair(struct rq *rq) { }
static inline void idle_exit_fair(struct rq *rq) { }

#endif

#ifdef CONFIG_CPU_IDLE
static inline void idle_set_state(struct rq *rq,
				  struct cpuidle_state *idle_state)
{
	rq->idle_state = idle_state;
}

static inline struct cpuidle_state *idle_get_state(struct rq *rq)
{
	WARN_ON(!rcu_read_lock_held());
	return rq->idle_state;
}
#else
static inline void idle_set_state(struct rq *rq,
				  struct cpuidle_state *idle_state)
{
}

static inline struct cpuidle_state *idle_get_state(struct rq *rq)
{
	return NULL;
}
#endif

extern void sysrq_sched_debug_show(void);
extern void sched_init_granularity(void);
extern void update_max_interval(void);

extern void init_sched_dl_class(void);
extern void init_sched_rt_class(void);
extern void init_sched_fair_class(void);

extern void resched_curr(struct rq *rq);
extern void resched_cpu(int cpu);

extern struct rt_bandwidth def_rt_bandwidth;
extern void init_rt_bandwidth(struct rt_bandwidth *rt_b, u64 period, u64 runtime);

extern struct dl_bandwidth def_dl_bandwidth;
extern void init_dl_bandwidth(struct dl_bandwidth *dl_b, u64 period, u64 runtime);
extern void init_dl_task_timer(struct sched_dl_entity *dl_se);

unsigned long to_ratio(u64 period, u64 runtime);

extern void init_entity_runnable_average(struct sched_entity *se);

static inline void add_nr_running(struct rq *rq, unsigned count)
{
	unsigned prev_nr = rq->nr_running;

	rq->nr_running = prev_nr + count;

	if (prev_nr < 2 && rq->nr_running >= 2) {
#ifdef CONFIG_SMP
		if (!rq->rd->overload)
			rq->rd->overload = true;
#endif

#ifdef CONFIG_NO_HZ_FULL
		if (tick_nohz_full_cpu(rq->cpu)) {
			/*
			 * Tick is needed if more than one task runs on a CPU.
			 * Send the target an IPI to kick it out of nohz mode.
			 *
			 * We assume that IPI implies full memory barrier and the
			 * new value of rq->nr_running is visible on reception
			 * from the target.
			 */
			tick_nohz_full_kick_cpu(rq->cpu);
		}
#endif
	}
}

static inline void sub_nr_running(struct rq *rq, unsigned count)
{
	rq->nr_running -= count;
}

static inline void rq_last_tick_reset(struct rq *rq)
{
#ifdef CONFIG_NO_HZ_FULL
	rq->last_sched_tick = jiffies;
#endif
}

extern void update_rq_clock(struct rq *rq);

extern void activate_task(struct rq *rq, struct task_struct *p, int flags);
extern void deactivate_task(struct rq *rq, struct task_struct *p, int flags);

extern void check_preempt_curr(struct rq *rq, struct task_struct *p, int flags);

extern const_debug unsigned int sysctl_sched_time_avg;
extern const_debug unsigned int sysctl_sched_nr_migrate;
extern const_debug unsigned int sysctl_sched_migration_cost;

static inline u64 sched_avg_period(void)
{
	return (u64)sysctl_sched_time_avg * NSEC_PER_MSEC / 2;
}

#ifdef CONFIG_SCHED_HRTICK

/*
 * Use hrtick when:
 *  - enabled by features
 *  - hrtimer is actually high res
 */
static inline int hrtick_enabled(struct rq *rq)
{
	if (!sched_feat(HRTICK))
		return 0;
	if (!cpu_active(cpu_of(rq)))
		return 0;
	return hrtimer_is_hres_active(&rq->hrtick_timer);
}

void hrtick_start(struct rq *rq, u64 delay);

#else

static inline int hrtick_enabled(struct rq *rq)
{
	return 0;
}

#endif /* CONFIG_SCHED_HRTICK */

#ifdef CONFIG_SMP
extern void sched_avg_update(struct rq *rq);

#ifndef arch_scale_freq_capacity
static __always_inline
unsigned long arch_scale_freq_capacity(struct sched_domain *sd, int cpu)
{
	return SCHED_CAPACITY_SCALE;
}
#endif

#ifndef arch_scale_cpu_capacity
static __always_inline
unsigned long arch_scale_cpu_capacity(struct sched_domain *sd, int cpu)
{
	if (sd && (sd->flags & SD_SHARE_CPUCAPACITY) && (sd->span_weight > 1))
		return sd->smt_gain / sd->span_weight;

	return SCHED_CAPACITY_SCALE;
}
#endif

static inline void sched_rt_avg_update(struct rq *rq, u64 rt_delta)
{
	rq->rt_avg += rt_delta * arch_scale_freq_capacity(NULL, cpu_of(rq));
	sched_avg_update(rq);
}
#else
static inline void sched_rt_avg_update(struct rq *rq, u64 rt_delta) { }
static inline void sched_avg_update(struct rq *rq) { }
#endif

/*
 * __task_rq_lock - lock the rq @p resides on.
 */
static inline struct rq *__task_rq_lock(struct task_struct *p)
	__acquires(rq->lock)
{
	struct rq *rq;

	lockdep_assert_held(&p->pi_lock);

	for (;;) {
		rq = task_rq(p);
		raw_spin_lock(&rq->lock);
		if (likely(rq == task_rq(p) && !task_on_rq_migrating(p))) {
			lockdep_pin_lock(&rq->lock);
			return rq;
		}
		raw_spin_unlock(&rq->lock);

		while (unlikely(task_on_rq_migrating(p)))
			cpu_relax();
	}
}

/*
 * task_rq_lock - lock p->pi_lock and lock the rq @p resides on.
 */
static inline struct rq *task_rq_lock(struct task_struct *p, unsigned long *flags)
	__acquires(p->pi_lock)
	__acquires(rq->lock)
{
	struct rq *rq;

	for (;;) {
		raw_spin_lock_irqsave(&p->pi_lock, *flags);
		rq = task_rq(p);
		raw_spin_lock(&rq->lock);
		/*
		 *	move_queued_task()		task_rq_lock()
		 *
		 *	ACQUIRE (rq->lock)
		 *	[S] ->on_rq = MIGRATING		[L] rq = task_rq()
		 *	WMB (__set_task_cpu())		ACQUIRE (rq->lock);
		 *	[S] ->cpu = new_cpu		[L] task_rq()
		 *					[L] ->on_rq
		 *	RELEASE (rq->lock)
		 *
		 * If we observe the old cpu in task_rq_lock, the acquire of
		 * the old rq->lock will fully serialize against the stores.
		 *
		 * If we observe the new cpu in task_rq_lock, the acquire will
		 * pair with the WMB to ensure we must then also see migrating.
		 */
		if (likely(rq == task_rq(p) && !task_on_rq_migrating(p))) {
			lockdep_pin_lock(&rq->lock);
			return rq;
		}
		raw_spin_unlock(&rq->lock);
		raw_spin_unlock_irqrestore(&p->pi_lock, *flags);

		while (unlikely(task_on_rq_migrating(p)))
			cpu_relax();
	}
}

static inline void __task_rq_unlock(struct rq *rq)
	__releases(rq->lock)
{
	lockdep_unpin_lock(&rq->lock);
	raw_spin_unlock(&rq->lock);
}

static inline void
task_rq_unlock(struct rq *rq, struct task_struct *p, unsigned long *flags)
	__releases(rq->lock)
	__releases(p->pi_lock)
{
	lockdep_unpin_lock(&rq->lock);
	raw_spin_unlock(&rq->lock);
	raw_spin_unlock_irqrestore(&p->pi_lock, *flags);
}

#ifdef CONFIG_SMP
#ifdef CONFIG_PREEMPT

static inline void double_rq_lock(struct rq *rq1, struct rq *rq2);

/*
 * fair double_lock_balance: Safely acquires both rq->locks in a fair
 * way at the expense of forcing extra atomic operations in all
 * invocations.  This assures that the double_lock is acquired using the
 * same underlying policy as the spinlock_t on this architecture, which
 * reduces latency compared to the unfair variant below.  However, it
 * also adds more overhead and therefore may reduce throughput.
 */
static inline int _double_lock_balance(struct rq *this_rq, struct rq *busiest)
	__releases(this_rq->lock)
	__acquires(busiest->lock)
	__acquires(this_rq->lock)
{
	raw_spin_unlock(&this_rq->lock);
	double_rq_lock(this_rq, busiest);

	return 1;
}

#else
/*
 * Unfair double_lock_balance: Optimizes throughput at the expense of
 * latency by eliminating extra atomic operations when the locks are
 * already in proper order on entry.  This favors lower cpu-ids and will
 * grant the double lock to lower cpus over higher ids under contention,
 * regardless of entry order into the function.
 */
static inline int _double_lock_balance(struct rq *this_rq, struct rq *busiest)
	__releases(this_rq->lock)
	__acquires(busiest->lock)
	__acquires(this_rq->lock)
{
	int ret = 0;

	if (unlikely(!raw_spin_trylock(&busiest->lock))) {
		if (busiest < this_rq) {
			raw_spin_unlock(&this_rq->lock);
			raw_spin_lock(&busiest->lock);
			raw_spin_lock_nested(&this_rq->lock,
					      SINGLE_DEPTH_NESTING);
			ret = 1;
		} else
			raw_spin_lock_nested(&busiest->lock,
					      SINGLE_DEPTH_NESTING);
	}
	return ret;
}

#endif /* CONFIG_PREEMPT */

/*
 * double_lock_balance - lock the busiest runqueue, this_rq is locked already.
 */
static inline int double_lock_balance(struct rq *this_rq, struct rq *busiest)
{
	if (unlikely(!irqs_disabled())) {
		/* printk() doesn't work good under rq->lock */
		raw_spin_unlock(&this_rq->lock);
		BUG_ON(1);
	}

	return _double_lock_balance(this_rq, busiest);
}

static inline void double_unlock_balance(struct rq *this_rq, struct rq *busiest)
	__releases(busiest->lock)
{
	raw_spin_unlock(&busiest->lock);
	lock_set_subclass(&this_rq->lock.dep_map, 0, _RET_IP_);
}

static inline void double_lock(spinlock_t *l1, spinlock_t *l2)
{
	if (l1 > l2)
		swap(l1, l2);

	spin_lock(l1);
	spin_lock_nested(l2, SINGLE_DEPTH_NESTING);
}

static inline void double_lock_irq(spinlock_t *l1, spinlock_t *l2)
{
	if (l1 > l2)
		swap(l1, l2);

	spin_lock_irq(l1);
	spin_lock_nested(l2, SINGLE_DEPTH_NESTING);
}

static inline void double_raw_lock(raw_spinlock_t *l1, raw_spinlock_t *l2)
{
	if (l1 > l2)
		swap(l1, l2);

	raw_spin_lock(l1);
	raw_spin_lock_nested(l2, SINGLE_DEPTH_NESTING);
}

/*
 * double_rq_lock - safely lock two runqueues
 *
 * Note this does not disable interrupts like task_rq_lock,
 * you need to do so manually before calling.
 */
static inline void double_rq_lock(struct rq *rq1, struct rq *rq2)
	__acquires(rq1->lock)
	__acquires(rq2->lock)
{
	BUG_ON(!irqs_disabled());
	if (rq1 == rq2) {
		raw_spin_lock(&rq1->lock);
		__acquire(rq2->lock);	/* Fake it out ;) */
	} else {
		if (rq1 < rq2) {
			raw_spin_lock(&rq1->lock);
			raw_spin_lock_nested(&rq2->lock, SINGLE_DEPTH_NESTING);
		} else {
			raw_spin_lock(&rq2->lock);
			raw_spin_lock_nested(&rq1->lock, SINGLE_DEPTH_NESTING);
		}
	}
}

/*
 * double_rq_unlock - safely unlock two runqueues
 *
 * Note this does not restore interrupts like task_rq_unlock,
 * you need to do so manually after calling.
 */
static inline void double_rq_unlock(struct rq *rq1, struct rq *rq2)
	__releases(rq1->lock)
	__releases(rq2->lock)
{
	raw_spin_unlock(&rq1->lock);
	if (rq1 != rq2)
		raw_spin_unlock(&rq2->lock);
	else
		__release(rq2->lock);
}

#else /* CONFIG_SMP */

/*
 * double_rq_lock - safely lock two runqueues
 *
 * Note this does not disable interrupts like task_rq_lock,
 * you need to do so manually before calling.
 */
static inline void double_rq_lock(struct rq *rq1, struct rq *rq2)
	__acquires(rq1->lock)
	__acquires(rq2->lock)
{
	BUG_ON(!irqs_disabled());
	BUG_ON(rq1 != rq2);
	raw_spin_lock(&rq1->lock);
	__acquire(rq2->lock);	/* Fake it out ;) */
}

/*
 * double_rq_unlock - safely unlock two runqueues
 *
 * Note this does not restore interrupts like task_rq_unlock,
 * you need to do so manually after calling.
 */
static inline void double_rq_unlock(struct rq *rq1, struct rq *rq2)
	__releases(rq1->lock)
	__releases(rq2->lock)
{
	BUG_ON(rq1 != rq2);
	raw_spin_unlock(&rq1->lock);
	__release(rq2->lock);
}

#endif

extern struct sched_entity *__pick_first_entity(struct cfs_rq *cfs_rq);
extern struct sched_entity *__pick_last_entity(struct cfs_rq *cfs_rq);

#ifdef	CONFIG_SCHED_DEBUG
extern void print_cfs_stats(struct seq_file *m, int cpu);
extern void print_rt_stats(struct seq_file *m, int cpu);
extern void print_dl_stats(struct seq_file *m, int cpu);
extern void
print_cfs_rq(struct seq_file *m, int cpu, struct cfs_rq *cfs_rq);

#ifdef CONFIG_NUMA_BALANCING
extern void
show_numa_stats(struct task_struct *p, struct seq_file *m);
extern void
print_numa_stats(struct seq_file *m, int node, unsigned long tsf,
	unsigned long tpf, unsigned long gsf, unsigned long gpf);
#endif /* CONFIG_NUMA_BALANCING */
#endif /* CONFIG_SCHED_DEBUG */

extern void init_cfs_rq(struct cfs_rq *cfs_rq);
extern void init_rt_rq(struct rt_rq *rt_rq);
extern void init_dl_rq(struct dl_rq *dl_rq);

extern void cfs_bandwidth_usage_inc(void);
extern void cfs_bandwidth_usage_dec(void);

#ifdef CONFIG_NO_HZ_COMMON
enum rq_nohz_flag_bits {
	NOHZ_TICK_STOPPED,
	NOHZ_BALANCE_KICK,
};

#define nohz_flags(cpu)	(&cpu_rq(cpu)->nohz_flags)
#endif

#ifdef CONFIG_IRQ_TIME_ACCOUNTING

DECLARE_PER_CPU(u64, cpu_hardirq_time);
DECLARE_PER_CPU(u64, cpu_softirq_time);

#ifndef CONFIG_64BIT
DECLARE_PER_CPU(seqcount_t, irq_time_seq);

static inline void irq_time_write_begin(void)
{
	__this_cpu_inc(irq_time_seq.sequence);
	smp_wmb();
}

static inline void irq_time_write_end(void)
{
	smp_wmb();
	__this_cpu_inc(irq_time_seq.sequence);
}

static inline u64 irq_time_read(int cpu)
{
	u64 irq_time;
	unsigned seq;

	do {
		seq = read_seqcount_begin(&per_cpu(irq_time_seq, cpu));
		irq_time = per_cpu(cpu_softirq_time, cpu) +
			   per_cpu(cpu_hardirq_time, cpu);
	} while (read_seqcount_retry(&per_cpu(irq_time_seq, cpu), seq));

	return irq_time;
}
#else /* CONFIG_64BIT */
static inline void irq_time_write_begin(void)
{
}

static inline void irq_time_write_end(void)
{
}

static inline u64 irq_time_read(int cpu)
{
	return per_cpu(cpu_softirq_time, cpu) + per_cpu(cpu_hardirq_time, cpu);
}
#endif /* CONFIG_64BIT */
#endif /* CONFIG_IRQ_TIME_ACCOUNTING */

static inline void account_reset_rq(struct rq *rq)
{
#ifdef CONFIG_IRQ_TIME_ACCOUNTING
	rq->prev_irq_time = 0;
#endif
#ifdef CONFIG_PARAVIRT
	rq->prev_steal_time = 0;
#endif
#ifdef CONFIG_PARAVIRT_TIME_ACCOUNTING
	rq->prev_steal_time_rq = 0;
#endif
}<|MERGE_RESOLUTION|>--- conflicted
+++ resolved
@@ -1073,12 +1073,9 @@
 	 * We must ensure this doesn't happen until the switch is completely
 	 * finished.
 	 *
-<<<<<<< HEAD
-=======
 	 * In particular, the load of prev->state in finish_task_switch() must
 	 * happen before this.
 	 *
->>>>>>> db0b54cd
 	 * Pairs with the control dependency and rmb in try_to_wake_up().
 	 */
 	smp_store_release(&prev->on_cpu, 0);
