/*
 * trace_output.c
 *
 * Copyright (C) 2008 Red Hat Inc, Steven Rostedt <srostedt@redhat.com>
 *
 */

#include <linux/module.h>
#include <linux/mutex.h>
#include <linux/ftrace.h>

#include "trace_output.h"

/* must be a power of 2 */
#define EVENT_HASHSIZE	128

DECLARE_RWSEM(trace_event_sem);

static struct hlist_head event_hash[EVENT_HASHSIZE] __read_mostly;

static int next_event_type = __TRACE_LAST_TYPE + 1;

enum print_line_t trace_print_bputs_msg_only(struct trace_iterator *iter)
{
	struct trace_seq *s = &iter->seq;
	struct trace_entry *entry = iter->ent;
	struct bputs_entry *field;

	trace_assign_type(field, entry);

	trace_seq_puts(s, field->str);

	return trace_handle_return(s);
}

enum print_line_t trace_print_bprintk_msg_only(struct trace_iterator *iter)
{
	struct trace_seq *s = &iter->seq;
	struct trace_entry *entry = iter->ent;
	struct bprint_entry *field;

	trace_assign_type(field, entry);

	trace_seq_bprintf(s, field->fmt, field->buf);

	return trace_handle_return(s);
}

enum print_line_t trace_print_printk_msg_only(struct trace_iterator *iter)
{
	struct trace_seq *s = &iter->seq;
	struct trace_entry *entry = iter->ent;
	struct print_entry *field;

	trace_assign_type(field, entry);

	trace_seq_puts(s, field->buf);

	return trace_handle_return(s);
}

const char *
trace_print_flags_seq(struct trace_seq *p, const char *delim,
		      unsigned long flags,
		      const struct trace_print_flags *flag_array)
{
	unsigned long mask;
	const char *str;
	const char *ret = trace_seq_buffer_ptr(p);
	int i, first = 1;

	for (i = 0;  flag_array[i].name && flags; i++) {

		mask = flag_array[i].mask;
		if ((flags & mask) != mask)
			continue;

		str = flag_array[i].name;
		flags &= ~mask;
		if (!first && delim)
			trace_seq_puts(p, delim);
		else
			first = 0;
		trace_seq_puts(p, str);
	}

	/* check for left over flags */
	if (flags) {
		if (!first && delim)
			trace_seq_puts(p, delim);
		trace_seq_printf(p, "0x%lx", flags);
	}

	trace_seq_putc(p, 0);

	return ret;
}
EXPORT_SYMBOL(trace_print_flags_seq);

const char *
trace_print_symbols_seq(struct trace_seq *p, unsigned long val,
			const struct trace_print_flags *symbol_array)
{
	int i;
	const char *ret = trace_seq_buffer_ptr(p);

	for (i = 0;  symbol_array[i].name; i++) {

		if (val != symbol_array[i].mask)
			continue;

		trace_seq_puts(p, symbol_array[i].name);
		break;
	}

	if (ret == (const char *)(trace_seq_buffer_ptr(p)))
		trace_seq_printf(p, "0x%lx", val);

	trace_seq_putc(p, 0);

	return ret;
}
EXPORT_SYMBOL(trace_print_symbols_seq);

#if BITS_PER_LONG == 32
const char *
trace_print_symbols_seq_u64(struct trace_seq *p, unsigned long long val,
			 const struct trace_print_flags_u64 *symbol_array)
{
	int i;
	const char *ret = trace_seq_buffer_ptr(p);

	for (i = 0;  symbol_array[i].name; i++) {

		if (val != symbol_array[i].mask)
			continue;

		trace_seq_puts(p, symbol_array[i].name);
		break;
	}

	if (ret == (const char *)(trace_seq_buffer_ptr(p)))
		trace_seq_printf(p, "0x%llx", val);

	trace_seq_putc(p, 0);

	return ret;
}
EXPORT_SYMBOL(trace_print_symbols_seq_u64);
#endif

const char *
trace_print_bitmask_seq(struct trace_seq *p, void *bitmask_ptr,
			unsigned int bitmask_size)
{
	const char *ret = trace_seq_buffer_ptr(p);

	trace_seq_bitmask(p, bitmask_ptr, bitmask_size * 8);
	trace_seq_putc(p, 0);

	return ret;
}
EXPORT_SYMBOL_GPL(trace_print_bitmask_seq);

const char *
trace_print_hex_seq(struct trace_seq *p, const unsigned char *buf, int buf_len)
{
	int i;
	const char *ret = trace_seq_buffer_ptr(p);

	for (i = 0; i < buf_len; i++)
		trace_seq_printf(p, "%s%2.2x", i == 0 ? "" : " ", buf[i]);

	trace_seq_putc(p, 0);

	return ret;
}
EXPORT_SYMBOL(trace_print_hex_seq);

const char *
<<<<<<< HEAD
ftrace_print_array_seq(struct trace_seq *p, const void *buf, int count,
		       size_t el_size)
=======
trace_print_array_seq(struct trace_seq *p, const void *buf, int count,
		      size_t el_size)
>>>>>>> db0b54cd
{
	const char *ret = trace_seq_buffer_ptr(p);
	const char *prefix = "";
	void *ptr = (void *)buf;
	size_t buf_len = count * el_size;

	trace_seq_putc(p, '{');

	while (ptr < buf + buf_len) {
		switch (el_size) {
		case 1:
			trace_seq_printf(p, "%s0x%x", prefix,
					 *(u8 *)ptr);
			break;
		case 2:
			trace_seq_printf(p, "%s0x%x", prefix,
					 *(u16 *)ptr);
			break;
		case 4:
			trace_seq_printf(p, "%s0x%x", prefix,
					 *(u32 *)ptr);
			break;
		case 8:
			trace_seq_printf(p, "%s0x%llx", prefix,
					 *(u64 *)ptr);
			break;
		default:
			trace_seq_printf(p, "BAD SIZE:%zu 0x%x", el_size,
					 *(u8 *)ptr);
			el_size = 1;
		}
		prefix = ",";
		ptr += el_size;
	}

	trace_seq_putc(p, '}');
	trace_seq_putc(p, 0);

	return ret;
}
EXPORT_SYMBOL(trace_print_array_seq);

int trace_raw_output_prep(struct trace_iterator *iter,
			  struct trace_event *trace_event)
{
	struct trace_event_call *event;
	struct trace_seq *s = &iter->seq;
	struct trace_seq *p = &iter->tmp_seq;
	struct trace_entry *entry;

	event = container_of(trace_event, struct trace_event_call, event);
	entry = iter->ent;

	if (entry->type != event->event.type) {
		WARN_ON_ONCE(1);
		return TRACE_TYPE_UNHANDLED;
	}

	trace_seq_init(p);
	trace_seq_printf(s, "%s: ", trace_event_name(event));

	return trace_handle_return(s);
}
EXPORT_SYMBOL(trace_raw_output_prep);

static int trace_output_raw(struct trace_iterator *iter, char *name,
			    char *fmt, va_list ap)
{
	struct trace_seq *s = &iter->seq;

	trace_seq_printf(s, "%s: ", name);
	trace_seq_vprintf(s, fmt, ap);

	return trace_handle_return(s);
}

int trace_output_call(struct trace_iterator *iter, char *name, char *fmt, ...)
{
	va_list ap;
	int ret;

	va_start(ap, fmt);
	ret = trace_output_raw(iter, name, fmt, ap);
	va_end(ap);

	return ret;
}
EXPORT_SYMBOL_GPL(trace_output_call);

#ifdef CONFIG_KRETPROBES
static inline const char *kretprobed(const char *name)
{
	static const char tramp_name[] = "kretprobe_trampoline";
	int size = sizeof(tramp_name);

	if (strncmp(tramp_name, name, size) == 0)
		return "[unknown/kretprobe'd]";
	return name;
}
#else
static inline const char *kretprobed(const char *name)
{
	return name;
}
#endif /* CONFIG_KRETPROBES */

static void
seq_print_sym_short(struct trace_seq *s, const char *fmt, unsigned long address)
{
#ifdef CONFIG_KALLSYMS
	char str[KSYM_SYMBOL_LEN];
	const char *name;

	kallsyms_lookup(address, NULL, NULL, NULL, str);

	name = kretprobed(str);

	trace_seq_printf(s, fmt, name);
#endif
}

static void
seq_print_sym_offset(struct trace_seq *s, const char *fmt,
		     unsigned long address)
{
#ifdef CONFIG_KALLSYMS
	char str[KSYM_SYMBOL_LEN];
	const char *name;

	sprint_symbol(str, address);
	name = kretprobed(str);

	trace_seq_printf(s, fmt, name);
#endif
}

#ifndef CONFIG_64BIT
# define IP_FMT "%08lx"
#else
# define IP_FMT "%016lx"
#endif

static int seq_print_user_ip(struct trace_seq *s, struct mm_struct *mm,
			     unsigned long ip, unsigned long sym_flags)
{
	struct file *file = NULL;
	unsigned long vmstart = 0;
	int ret = 1;

	if (s->full)
		return 0;

	if (mm) {
		const struct vm_area_struct *vma;

		down_read(&mm->mmap_sem);
		vma = find_vma(mm, ip);
		if (vma) {
			file = vma->vm_file;
			vmstart = vma->vm_start;
		}
		if (file) {
			ret = trace_seq_path(s, &file->f_path);
			if (ret)
				trace_seq_printf(s, "[+0x%lx]",
						 ip - vmstart);
		}
		up_read(&mm->mmap_sem);
	}
	if (ret && ((sym_flags & TRACE_ITER_SYM_ADDR) || !file))
		trace_seq_printf(s, " <" IP_FMT ">", ip);
	return !trace_seq_has_overflowed(s);
}

int
seq_print_ip_sym(struct trace_seq *s, unsigned long ip, unsigned long sym_flags)
{
	if (!ip) {
		trace_seq_putc(s, '0');
		goto out;
	}

	if (sym_flags & TRACE_ITER_SYM_OFFSET)
		seq_print_sym_offset(s, "%s", ip);
	else
		seq_print_sym_short(s, "%s", ip);

	if (sym_flags & TRACE_ITER_SYM_ADDR)
		trace_seq_printf(s, " <" IP_FMT ">", ip);

 out:
	return !trace_seq_has_overflowed(s);
}

/**
 * trace_print_lat_fmt - print the irq, preempt and lockdep fields
 * @s: trace seq struct to write to
 * @entry: The trace entry field from the ring buffer
 *
 * Prints the generic fields of irqs off, in hard or softirq, preempt
 * count.
 */
int trace_print_lat_fmt(struct trace_seq *s, struct trace_entry *entry)
{
	char hardsoft_irq;
	char need_resched;
	char irqs_off;
	int hardirq;
	int softirq;

	hardirq = entry->flags & TRACE_FLAG_HARDIRQ;
	softirq = entry->flags & TRACE_FLAG_SOFTIRQ;

	irqs_off =
		(entry->flags & TRACE_FLAG_IRQS_OFF) ? 'd' :
		(entry->flags & TRACE_FLAG_IRQS_NOSUPPORT) ? 'X' :
		'.';

	switch (entry->flags & (TRACE_FLAG_NEED_RESCHED |
				TRACE_FLAG_PREEMPT_RESCHED)) {
	case TRACE_FLAG_NEED_RESCHED | TRACE_FLAG_PREEMPT_RESCHED:
		need_resched = 'N';
		break;
	case TRACE_FLAG_NEED_RESCHED:
		need_resched = 'n';
		break;
	case TRACE_FLAG_PREEMPT_RESCHED:
		need_resched = 'p';
		break;
	default:
		need_resched = '.';
		break;
	}

	hardsoft_irq =
		(hardirq && softirq) ? 'H' :
		hardirq ? 'h' :
		softirq ? 's' :
		'.';

	trace_seq_printf(s, "%c%c%c",
			 irqs_off, need_resched, hardsoft_irq);

	if (entry->preempt_count)
		trace_seq_printf(s, "%x", entry->preempt_count);
	else
		trace_seq_putc(s, '.');

	return !trace_seq_has_overflowed(s);
}

static int
lat_print_generic(struct trace_seq *s, struct trace_entry *entry, int cpu)
{
	char comm[TASK_COMM_LEN];

	trace_find_cmdline(entry->pid, comm);

	trace_seq_printf(s, "%8.8s-%-5d %3d",
			 comm, entry->pid, cpu);

	return trace_print_lat_fmt(s, entry);
}

#undef MARK
#define MARK(v, s) {.val = v, .sym = s}
/* trace overhead mark */
static const struct trace_mark {
	unsigned long long	val; /* unit: nsec */
	char			sym;
} mark[] = {
	MARK(1000000000ULL	, '$'), /* 1 sec */
	MARK(100000000ULL	, '@'), /* 100 msec */
	MARK(10000000ULL	, '*'), /* 10 msec */
	MARK(1000000ULL		, '#'), /* 1000 usecs */
	MARK(100000ULL		, '!'), /* 100 usecs */
	MARK(10000ULL		, '+'), /* 10 usecs */
};
#undef MARK

char trace_find_mark(unsigned long long d)
{
	int i;
	int size = ARRAY_SIZE(mark);

	for (i = 0; i < size; i++) {
		if (d > mark[i].val)
			break;
	}

	return (i == size) ? ' ' : mark[i].sym;
}

static int
lat_print_timestamp(struct trace_iterator *iter, u64 next_ts)
{
	struct trace_array *tr = iter->tr;
	unsigned long verbose = tr->trace_flags & TRACE_ITER_VERBOSE;
	unsigned long in_ns = iter->iter_flags & TRACE_FILE_TIME_IN_NS;
	unsigned long long abs_ts = iter->ts - iter->trace_buffer->time_start;
	unsigned long long rel_ts = next_ts - iter->ts;
	struct trace_seq *s = &iter->seq;

	if (in_ns) {
		abs_ts = ns2usecs(abs_ts);
		rel_ts = ns2usecs(rel_ts);
	}

	if (verbose && in_ns) {
		unsigned long abs_usec = do_div(abs_ts, USEC_PER_MSEC);
		unsigned long abs_msec = (unsigned long)abs_ts;
		unsigned long rel_usec = do_div(rel_ts, USEC_PER_MSEC);
		unsigned long rel_msec = (unsigned long)rel_ts;

		trace_seq_printf(
			s, "[%08llx] %ld.%03ldms (+%ld.%03ldms): ",
			ns2usecs(iter->ts),
			abs_msec, abs_usec,
			rel_msec, rel_usec);

	} else if (verbose && !in_ns) {
		trace_seq_printf(
			s, "[%016llx] %lld (+%lld): ",
			iter->ts, abs_ts, rel_ts);

	} else if (!verbose && in_ns) {
		trace_seq_printf(
			s, " %4lldus%c: ",
			abs_ts,
			trace_find_mark(rel_ts * NSEC_PER_USEC));

	} else { /* !verbose && !in_ns */
		trace_seq_printf(s, " %4lld: ", abs_ts);
	}

	return !trace_seq_has_overflowed(s);
}

int trace_print_context(struct trace_iterator *iter)
{
	struct trace_array *tr = iter->tr;
	struct trace_seq *s = &iter->seq;
	struct trace_entry *entry = iter->ent;
	unsigned long long t;
	unsigned long secs, usec_rem;
	char comm[TASK_COMM_LEN];

	trace_find_cmdline(entry->pid, comm);

	trace_seq_printf(s, "%16s-%-5d [%03d] ",
			       comm, entry->pid, iter->cpu);

	if (tr->trace_flags & TRACE_ITER_IRQ_INFO)
		trace_print_lat_fmt(s, entry);

	if (iter->iter_flags & TRACE_FILE_TIME_IN_NS) {
		t = ns2usecs(iter->ts);
		usec_rem = do_div(t, USEC_PER_SEC);
		secs = (unsigned long)t;
		trace_seq_printf(s, " %5lu.%06lu: ", secs, usec_rem);
	} else
		trace_seq_printf(s, " %12llu: ", iter->ts);

	return !trace_seq_has_overflowed(s);
}

int trace_print_lat_context(struct trace_iterator *iter)
{
	struct trace_array *tr = iter->tr;
	/* trace_find_next_entry will reset ent_size */
	int ent_size = iter->ent_size;
	struct trace_seq *s = &iter->seq;
	u64 next_ts;
	struct trace_entry *entry = iter->ent,
			   *next_entry = trace_find_next_entry(iter, NULL,
							       &next_ts);
	unsigned long verbose = (tr->trace_flags & TRACE_ITER_VERBOSE);

	/* Restore the original ent_size */
	iter->ent_size = ent_size;

	if (!next_entry)
		next_ts = iter->ts;

	if (verbose) {
		char comm[TASK_COMM_LEN];

		trace_find_cmdline(entry->pid, comm);

		trace_seq_printf(
			s, "%16s %5d %3d %d %08x %08lx ",
			comm, entry->pid, iter->cpu, entry->flags,
			entry->preempt_count, iter->idx);
	} else {
		lat_print_generic(s, entry, iter->cpu);
	}

	lat_print_timestamp(iter, next_ts);

	return !trace_seq_has_overflowed(s);
}

static const char state_to_char[] = TASK_STATE_TO_CHAR_STR;

static int task_state_char(unsigned long state)
{
	int bit = state ? __ffs(state) + 1 : 0;

	return bit < sizeof(state_to_char) - 1 ? state_to_char[bit] : '?';
}

/**
 * ftrace_find_event - find a registered event
 * @type: the type of event to look for
 *
 * Returns an event of type @type otherwise NULL
 * Called with trace_event_read_lock() held.
 */
struct trace_event *ftrace_find_event(int type)
{
	struct trace_event *event;
	unsigned key;

	key = type & (EVENT_HASHSIZE - 1);

	hlist_for_each_entry(event, &event_hash[key], node) {
		if (event->type == type)
			return event;
	}

	return NULL;
}

static LIST_HEAD(ftrace_event_list);

static int trace_search_list(struct list_head **list)
{
	struct trace_event *e;
	int last = __TRACE_LAST_TYPE;

	if (list_empty(&ftrace_event_list)) {
		*list = &ftrace_event_list;
		return last + 1;
	}

	/*
	 * We used up all possible max events,
	 * lets see if somebody freed one.
	 */
	list_for_each_entry(e, &ftrace_event_list, list) {
		if (e->type != last + 1)
			break;
		last++;
	}

	/* Did we used up all 65 thousand events??? */
	if ((last + 1) > TRACE_EVENT_TYPE_MAX)
		return 0;

	*list = &e->list;
	return last + 1;
}

void trace_event_read_lock(void)
{
	down_read(&trace_event_sem);
}

void trace_event_read_unlock(void)
{
	up_read(&trace_event_sem);
}

/**
 * register_trace_event - register output for an event type
 * @event: the event type to register
 *
 * Event types are stored in a hash and this hash is used to
 * find a way to print an event. If the @event->type is set
 * then it will use that type, otherwise it will assign a
 * type to use.
 *
 * If you assign your own type, please make sure it is added
 * to the trace_type enum in trace.h, to avoid collisions
 * with the dynamic types.
 *
 * Returns the event type number or zero on error.
 */
int register_trace_event(struct trace_event *event)
{
	unsigned key;
	int ret = 0;

	down_write(&trace_event_sem);

	if (WARN_ON(!event))
		goto out;

	if (WARN_ON(!event->funcs))
		goto out;

	INIT_LIST_HEAD(&event->list);

	if (!event->type) {
		struct list_head *list = NULL;

		if (next_event_type > TRACE_EVENT_TYPE_MAX) {

			event->type = trace_search_list(&list);
			if (!event->type)
				goto out;

		} else {

			event->type = next_event_type++;
			list = &ftrace_event_list;
		}

		if (WARN_ON(ftrace_find_event(event->type)))
			goto out;

		list_add_tail(&event->list, list);

	} else if (event->type > __TRACE_LAST_TYPE) {
		printk(KERN_WARNING "Need to add type to trace.h\n");
		WARN_ON(1);
		goto out;
	} else {
		/* Is this event already used */
		if (ftrace_find_event(event->type))
			goto out;
	}

	if (event->funcs->trace == NULL)
		event->funcs->trace = trace_nop_print;
	if (event->funcs->raw == NULL)
		event->funcs->raw = trace_nop_print;
	if (event->funcs->hex == NULL)
		event->funcs->hex = trace_nop_print;
	if (event->funcs->binary == NULL)
		event->funcs->binary = trace_nop_print;

	key = event->type & (EVENT_HASHSIZE - 1);

	hlist_add_head(&event->node, &event_hash[key]);

	ret = event->type;
 out:
	up_write(&trace_event_sem);

	return ret;
}
EXPORT_SYMBOL_GPL(register_trace_event);

/*
 * Used by module code with the trace_event_sem held for write.
 */
int __unregister_trace_event(struct trace_event *event)
{
	hlist_del(&event->node);
	list_del(&event->list);
	return 0;
}

/**
 * unregister_trace_event - remove a no longer used event
 * @event: the event to remove
 */
int unregister_trace_event(struct trace_event *event)
{
	down_write(&trace_event_sem);
	__unregister_trace_event(event);
	up_write(&trace_event_sem);

	return 0;
}
EXPORT_SYMBOL_GPL(unregister_trace_event);

/*
 * Standard events
 */

enum print_line_t trace_nop_print(struct trace_iterator *iter, int flags,
				  struct trace_event *event)
{
	trace_seq_printf(&iter->seq, "type: %d\n", iter->ent->type);

	return trace_handle_return(&iter->seq);
}

/* TRACE_FN */
static enum print_line_t trace_fn_trace(struct trace_iterator *iter, int flags,
					struct trace_event *event)
{
	struct ftrace_entry *field;
	struct trace_seq *s = &iter->seq;

	trace_assign_type(field, iter->ent);

	seq_print_ip_sym(s, field->ip, flags);

	if ((flags & TRACE_ITER_PRINT_PARENT) && field->parent_ip) {
		trace_seq_puts(s, " <-");
		seq_print_ip_sym(s, field->parent_ip, flags);
	}

	trace_seq_putc(s, '\n');

	return trace_handle_return(s);
}

static enum print_line_t trace_fn_raw(struct trace_iterator *iter, int flags,
				      struct trace_event *event)
{
	struct ftrace_entry *field;

	trace_assign_type(field, iter->ent);

	trace_seq_printf(&iter->seq, "%lx %lx\n",
			 field->ip,
			 field->parent_ip);

	return trace_handle_return(&iter->seq);
}

static enum print_line_t trace_fn_hex(struct trace_iterator *iter, int flags,
				      struct trace_event *event)
{
	struct ftrace_entry *field;
	struct trace_seq *s = &iter->seq;

	trace_assign_type(field, iter->ent);

	SEQ_PUT_HEX_FIELD(s, field->ip);
	SEQ_PUT_HEX_FIELD(s, field->parent_ip);

	return trace_handle_return(s);
}

static enum print_line_t trace_fn_bin(struct trace_iterator *iter, int flags,
				      struct trace_event *event)
{
	struct ftrace_entry *field;
	struct trace_seq *s = &iter->seq;

	trace_assign_type(field, iter->ent);

	SEQ_PUT_FIELD(s, field->ip);
	SEQ_PUT_FIELD(s, field->parent_ip);

	return trace_handle_return(s);
}

static struct trace_event_functions trace_fn_funcs = {
	.trace		= trace_fn_trace,
	.raw		= trace_fn_raw,
	.hex		= trace_fn_hex,
	.binary		= trace_fn_bin,
};

static struct trace_event trace_fn_event = {
	.type		= TRACE_FN,
	.funcs		= &trace_fn_funcs,
};

/* TRACE_CTX an TRACE_WAKE */
static enum print_line_t trace_ctxwake_print(struct trace_iterator *iter,
					     char *delim)
{
	struct ctx_switch_entry *field;
	char comm[TASK_COMM_LEN];
	int S, T;


	trace_assign_type(field, iter->ent);

	T = task_state_char(field->next_state);
	S = task_state_char(field->prev_state);
	trace_find_cmdline(field->next_pid, comm);
	trace_seq_printf(&iter->seq,
			 " %5d:%3d:%c %s [%03d] %5d:%3d:%c %s\n",
			 field->prev_pid,
			 field->prev_prio,
			 S, delim,
			 field->next_cpu,
			 field->next_pid,
			 field->next_prio,
			 T, comm);

	return trace_handle_return(&iter->seq);
}

static enum print_line_t trace_ctx_print(struct trace_iterator *iter, int flags,
					 struct trace_event *event)
{
	return trace_ctxwake_print(iter, "==>");
}

static enum print_line_t trace_wake_print(struct trace_iterator *iter,
					  int flags, struct trace_event *event)
{
	return trace_ctxwake_print(iter, "  +");
}

static int trace_ctxwake_raw(struct trace_iterator *iter, char S)
{
	struct ctx_switch_entry *field;
	int T;

	trace_assign_type(field, iter->ent);

	if (!S)
		S = task_state_char(field->prev_state);
	T = task_state_char(field->next_state);
	trace_seq_printf(&iter->seq, "%d %d %c %d %d %d %c\n",
			 field->prev_pid,
			 field->prev_prio,
			 S,
			 field->next_cpu,
			 field->next_pid,
			 field->next_prio,
			 T);

	return trace_handle_return(&iter->seq);
}

static enum print_line_t trace_ctx_raw(struct trace_iterator *iter, int flags,
				       struct trace_event *event)
{
	return trace_ctxwake_raw(iter, 0);
}

static enum print_line_t trace_wake_raw(struct trace_iterator *iter, int flags,
					struct trace_event *event)
{
	return trace_ctxwake_raw(iter, '+');
}


static int trace_ctxwake_hex(struct trace_iterator *iter, char S)
{
	struct ctx_switch_entry *field;
	struct trace_seq *s = &iter->seq;
	int T;

	trace_assign_type(field, iter->ent);

	if (!S)
		S = task_state_char(field->prev_state);
	T = task_state_char(field->next_state);

	SEQ_PUT_HEX_FIELD(s, field->prev_pid);
	SEQ_PUT_HEX_FIELD(s, field->prev_prio);
	SEQ_PUT_HEX_FIELD(s, S);
	SEQ_PUT_HEX_FIELD(s, field->next_cpu);
	SEQ_PUT_HEX_FIELD(s, field->next_pid);
	SEQ_PUT_HEX_FIELD(s, field->next_prio);
	SEQ_PUT_HEX_FIELD(s, T);

	return trace_handle_return(s);
}

static enum print_line_t trace_ctx_hex(struct trace_iterator *iter, int flags,
				       struct trace_event *event)
{
	return trace_ctxwake_hex(iter, 0);
}

static enum print_line_t trace_wake_hex(struct trace_iterator *iter, int flags,
					struct trace_event *event)
{
	return trace_ctxwake_hex(iter, '+');
}

static enum print_line_t trace_ctxwake_bin(struct trace_iterator *iter,
					   int flags, struct trace_event *event)
{
	struct ctx_switch_entry *field;
	struct trace_seq *s = &iter->seq;

	trace_assign_type(field, iter->ent);

	SEQ_PUT_FIELD(s, field->prev_pid);
	SEQ_PUT_FIELD(s, field->prev_prio);
	SEQ_PUT_FIELD(s, field->prev_state);
	SEQ_PUT_FIELD(s, field->next_cpu);
	SEQ_PUT_FIELD(s, field->next_pid);
	SEQ_PUT_FIELD(s, field->next_prio);
	SEQ_PUT_FIELD(s, field->next_state);

	return trace_handle_return(s);
}

static struct trace_event_functions trace_ctx_funcs = {
	.trace		= trace_ctx_print,
	.raw		= trace_ctx_raw,
	.hex		= trace_ctx_hex,
	.binary		= trace_ctxwake_bin,
};

static struct trace_event trace_ctx_event = {
	.type		= TRACE_CTX,
	.funcs		= &trace_ctx_funcs,
};

static struct trace_event_functions trace_wake_funcs = {
	.trace		= trace_wake_print,
	.raw		= trace_wake_raw,
	.hex		= trace_wake_hex,
	.binary		= trace_ctxwake_bin,
};

static struct trace_event trace_wake_event = {
	.type		= TRACE_WAKE,
	.funcs		= &trace_wake_funcs,
};

/* TRACE_STACK */

static enum print_line_t trace_stack_print(struct trace_iterator *iter,
					   int flags, struct trace_event *event)
{
	struct stack_entry *field;
	struct trace_seq *s = &iter->seq;
	unsigned long *p;
	unsigned long *end;

	trace_assign_type(field, iter->ent);
	end = (unsigned long *)((long)iter->ent + iter->ent_size);

	trace_seq_puts(s, "<stack trace>\n");

	for (p = field->caller; p && *p != ULONG_MAX && p < end; p++) {

		if (trace_seq_has_overflowed(s))
			break;

		trace_seq_puts(s, " => ");
		seq_print_ip_sym(s, *p, flags);
		trace_seq_putc(s, '\n');
	}

	return trace_handle_return(s);
}

static struct trace_event_functions trace_stack_funcs = {
	.trace		= trace_stack_print,
};

static struct trace_event trace_stack_event = {
	.type		= TRACE_STACK,
	.funcs		= &trace_stack_funcs,
};

/* TRACE_USER_STACK */
static enum print_line_t trace_user_stack_print(struct trace_iterator *iter,
						int flags, struct trace_event *event)
{
	struct trace_array *tr = iter->tr;
	struct userstack_entry *field;
	struct trace_seq *s = &iter->seq;
	struct mm_struct *mm = NULL;
	unsigned int i;

	trace_assign_type(field, iter->ent);

	trace_seq_puts(s, "<user stack trace>\n");

	if (tr->trace_flags & TRACE_ITER_SYM_USEROBJ) {
		struct task_struct *task;
		/*
		 * we do the lookup on the thread group leader,
		 * since individual threads might have already quit!
		 */
		rcu_read_lock();
		task = find_task_by_vpid(field->tgid);
		if (task)
			mm = get_task_mm(task);
		rcu_read_unlock();
	}

	for (i = 0; i < FTRACE_STACK_ENTRIES; i++) {
		unsigned long ip = field->caller[i];

		if (ip == ULONG_MAX || trace_seq_has_overflowed(s))
			break;

		trace_seq_puts(s, " => ");

		if (!ip) {
			trace_seq_puts(s, "??");
			trace_seq_putc(s, '\n');
			continue;
		}

		seq_print_user_ip(s, mm, ip, flags);
		trace_seq_putc(s, '\n');
	}

	if (mm)
		mmput(mm);

	return trace_handle_return(s);
}

static struct trace_event_functions trace_user_stack_funcs = {
	.trace		= trace_user_stack_print,
};

static struct trace_event trace_user_stack_event = {
	.type		= TRACE_USER_STACK,
	.funcs		= &trace_user_stack_funcs,
};

/* TRACE_BPUTS */
static enum print_line_t
trace_bputs_print(struct trace_iterator *iter, int flags,
		   struct trace_event *event)
{
	struct trace_entry *entry = iter->ent;
	struct trace_seq *s = &iter->seq;
	struct bputs_entry *field;

	trace_assign_type(field, entry);

	seq_print_ip_sym(s, field->ip, flags);
	trace_seq_puts(s, ": ");
	trace_seq_puts(s, field->str);

	return trace_handle_return(s);
}


static enum print_line_t
trace_bputs_raw(struct trace_iterator *iter, int flags,
		struct trace_event *event)
{
	struct bputs_entry *field;
	struct trace_seq *s = &iter->seq;

	trace_assign_type(field, iter->ent);

	trace_seq_printf(s, ": %lx : ", field->ip);
	trace_seq_puts(s, field->str);

	return trace_handle_return(s);
}

static struct trace_event_functions trace_bputs_funcs = {
	.trace		= trace_bputs_print,
	.raw		= trace_bputs_raw,
};

static struct trace_event trace_bputs_event = {
	.type		= TRACE_BPUTS,
	.funcs		= &trace_bputs_funcs,
};

/* TRACE_BPRINT */
static enum print_line_t
trace_bprint_print(struct trace_iterator *iter, int flags,
		   struct trace_event *event)
{
	struct trace_entry *entry = iter->ent;
	struct trace_seq *s = &iter->seq;
	struct bprint_entry *field;

	trace_assign_type(field, entry);

	seq_print_ip_sym(s, field->ip, flags);
	trace_seq_puts(s, ": ");
	trace_seq_bprintf(s, field->fmt, field->buf);

	return trace_handle_return(s);
}


static enum print_line_t
trace_bprint_raw(struct trace_iterator *iter, int flags,
		 struct trace_event *event)
{
	struct bprint_entry *field;
	struct trace_seq *s = &iter->seq;

	trace_assign_type(field, iter->ent);

	trace_seq_printf(s, ": %lx : ", field->ip);
	trace_seq_bprintf(s, field->fmt, field->buf);

	return trace_handle_return(s);
}

static struct trace_event_functions trace_bprint_funcs = {
	.trace		= trace_bprint_print,
	.raw		= trace_bprint_raw,
};

static struct trace_event trace_bprint_event = {
	.type		= TRACE_BPRINT,
	.funcs		= &trace_bprint_funcs,
};

/* TRACE_PRINT */
static enum print_line_t trace_print_print(struct trace_iterator *iter,
					   int flags, struct trace_event *event)
{
	struct print_entry *field;
	struct trace_seq *s = &iter->seq;

	trace_assign_type(field, iter->ent);

	seq_print_ip_sym(s, field->ip, flags);
	trace_seq_printf(s, ": %s", field->buf);

	return trace_handle_return(s);
}

static enum print_line_t trace_print_raw(struct trace_iterator *iter, int flags,
					 struct trace_event *event)
{
	struct print_entry *field;

	trace_assign_type(field, iter->ent);

	trace_seq_printf(&iter->seq, "# %lx %s", field->ip, field->buf);

	return trace_handle_return(&iter->seq);
}

static struct trace_event_functions trace_print_funcs = {
	.trace		= trace_print_print,
	.raw		= trace_print_raw,
};

static struct trace_event trace_print_event = {
	.type	 	= TRACE_PRINT,
	.funcs		= &trace_print_funcs,
};


static struct trace_event *events[] __initdata = {
	&trace_fn_event,
	&trace_ctx_event,
	&trace_wake_event,
	&trace_stack_event,
	&trace_user_stack_event,
	&trace_bputs_event,
	&trace_bprint_event,
	&trace_print_event,
	NULL
};

__init static int init_events(void)
{
	struct trace_event *event;
	int i, ret;

	for (i = 0; events[i]; i++) {
		event = events[i];

		ret = register_trace_event(event);
		if (!ret) {
			printk(KERN_WARNING "event %d failed to register\n",
			       event->type);
			WARN_ON_ONCE(1);
		}
	}

	return 0;
}
early_initcall(init_events);<|MERGE_RESOLUTION|>--- conflicted
+++ resolved
@@ -178,13 +178,8 @@
 EXPORT_SYMBOL(trace_print_hex_seq);
 
 const char *
-<<<<<<< HEAD
-ftrace_print_array_seq(struct trace_seq *p, const void *buf, int count,
-		       size_t el_size)
-=======
 trace_print_array_seq(struct trace_seq *p, const void *buf, int count,
 		      size_t el_size)
->>>>>>> db0b54cd
 {
 	const char *ret = trace_seq_buffer_ptr(p);
 	const char *prefix = "";
