--- conflicted
+++ resolved
@@ -451,13 +451,8 @@
 	if (cb->cb_minorversion == 0)
 		return 0;
 
-<<<<<<< HEAD
-	status = decode_cb_op_status(xdr, OP_CB_SEQUENCE, &cb->cb_status);
-	if (unlikely(status || cb->cb_status))
-=======
 	status = decode_cb_op_status(xdr, OP_CB_SEQUENCE, &cb->cb_seq_status);
 	if (unlikely(status || cb->cb_seq_status))
->>>>>>> db0b54cd
 		return status;
 
 	return decode_cb_sequence4resok(xdr, cb);
@@ -531,11 +526,7 @@
 
 	if (cb != NULL) {
 		status = decode_cb_sequence4res(xdr, cb);
-<<<<<<< HEAD
-		if (unlikely(status || cb->cb_status))
-=======
 		if (unlikely(status || cb->cb_seq_status))
->>>>>>> db0b54cd
 			return status;
 	}
 
@@ -625,11 +616,7 @@
 
 	if (cb) {
 		status = decode_cb_sequence4res(xdr, cb);
-<<<<<<< HEAD
-		if (unlikely(status || cb->cb_status))
-=======
 		if (unlikely(status || cb->cb_seq_status))
->>>>>>> db0b54cd
 			return status;
 	}
 	return decode_cb_op_status(xdr, OP_CB_LAYOUTRECALL, &cb->cb_status);
@@ -971,32 +958,7 @@
 	dprintk("%s: minorversion=%d\n", __func__,
 		clp->cl_minorversion);
 
-<<<<<<< HEAD
-	if (clp->cl_minorversion) {
-		/* No need for lock, access serialized in nfsd4_cb_prepare */
-		if (!task->tk_status)
-			++clp->cl_cb_session->se_cb_seq_nr;
-		clear_bit(0, &clp->cl_cb_slot_busy);
-		rpc_wake_up_next(&clp->cl_cb_waitq);
-		dprintk("%s: freed slot, new seqid=%d\n", __func__,
-			clp->cl_cb_session->se_cb_seq_nr);
-	}
-
-	/*
-	 * If the backchannel connection was shut down while this
-	 * task was queued, we need to resubmit it after setting up
-	 * a new backchannel connection.
-	 *
-	 * Note that if we lost our callback connection permanently
-	 * the submission code will error out, so we don't need to
-	 * handle that case here.
-	 */
-	if (task->tk_flags & RPC_TASK_KILLED) {
-		task->tk_status = 0;
-		cb->cb_need_restart = true;
-=======
 	if (!nfsd4_cb_sequence_done(task, cb))
->>>>>>> db0b54cd
 		return;
 
 	if (cb->cb_status) {
@@ -1173,10 +1135,7 @@
 	cb->cb_msg.rpc_resp = cb;
 	cb->cb_ops = ops;
 	INIT_WORK(&cb->cb_work, nfsd4_run_cb_work);
-<<<<<<< HEAD
-=======
 	cb->cb_seq_status = 1;
->>>>>>> db0b54cd
 	cb->cb_status = 0;
 	cb->cb_need_restart = false;
 }
