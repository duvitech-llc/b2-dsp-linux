--- conflicted
+++ resolved
@@ -4116,8 +4116,6 @@
 	if (fp->fi_had_conflict)
 		return ERR_PTR(-EAGAIN);
 
-<<<<<<< HEAD
-=======
 	spin_lock(&state_lock);
 	spin_lock(&fp->fi_lock);
 	status = nfs4_get_existing_delegation(clp, fp);
@@ -4127,7 +4125,6 @@
 	if (status)
 		return ERR_PTR(status);
 
->>>>>>> db0b54cd
 	dp = alloc_init_deleg(clp, fh, odstate);
 	if (!dp)
 		return ERR_PTR(-ENOMEM);
@@ -4744,12 +4741,9 @@
 static struct file *
 nfs4_find_file(struct nfs4_stid *s, int flags)
 {
-<<<<<<< HEAD
-=======
 	if (!s)
 		return NULL;
 
->>>>>>> db0b54cd
 	switch (s->sc_type) {
 	case NFS4_DELEG_STID:
 		if (WARN_ON_ONCE(!s->sc_file->fi_deleg_file))
@@ -4778,8 +4772,6 @@
 	return nfs4_check_openmode(ols, flags);
 }
 
-<<<<<<< HEAD
-=======
 static __be32
 nfs4_check_file(struct svc_rqst *rqstp, struct svc_fh *fhp, struct nfs4_stid *s,
 		struct file **filpp, bool *tmp_file, int flags)
@@ -4810,7 +4802,6 @@
 	return 0;
 }
 
->>>>>>> db0b54cd
 /*
  * Checks for stateid operations
  */
@@ -4821,14 +4812,9 @@
 {
 	struct svc_fh *fhp = &cstate->current_fh;
 	struct inode *ino = d_inode(fhp->fh_dentry);
-<<<<<<< HEAD
-	struct nfsd_net *nn = net_generic(net, nfsd_net_id);
-	struct nfs4_stid *s;
-=======
 	struct net *net = SVC_NET(rqstp);
 	struct nfsd_net *nn = net_generic(net, nfsd_net_id);
 	struct nfs4_stid *s = NULL;
->>>>>>> db0b54cd
 	__be32 status;
 
 	if (filpp)
@@ -4839,15 +4825,10 @@
 	if (grace_disallows_io(net, ino))
 		return nfserr_grace;
 
-<<<<<<< HEAD
-	if (ZERO_STATEID(stateid) || ONE_STATEID(stateid))
-		return check_special_stateids(net, fhp, stateid, flags);
-=======
 	if (ZERO_STATEID(stateid) || ONE_STATEID(stateid)) {
 		status = check_special_stateids(net, fhp, stateid, flags);
 		goto done;
 	}
->>>>>>> db0b54cd
 
 	status = nfsd4_lookup_stateid(cstate, stateid,
 				NFS4_DELEG_STID|NFS4_OPEN_STID|NFS4_LOCK_STID,
@@ -4870,27 +4851,14 @@
 	default:
 		status = nfserr_bad_stateid;
 		break;
-<<<<<<< HEAD
 	}
 	if (status)
 		goto out;
 	status = nfs4_check_fh(fhp, s);
 
-	if (!status && filpp) {
-		*filpp = nfs4_find_file(s, flags);
-		if (!*filpp)
-			status = nfserr_serverfault;
-	}
-=======
-	}
-	if (status)
-		goto out;
-	status = nfs4_check_fh(fhp, s);
-
 done:
 	if (!status && filpp)
 		status = nfs4_check_file(rqstp, fhp, s, filpp, tmp_file, flags);
->>>>>>> db0b54cd
 out:
 	if (s)
 		nfs4_put_stid(s);
@@ -4965,19 +4933,7 @@
 		ret = nfserr_locks_held;
 		break;
 	case NFS4_LOCK_STID:
-<<<<<<< HEAD
-		ret = check_stateid_generation(stateid, &s->sc_stateid, 1);
-		if (ret)
-			break;
-		stp = openlockstateid(s);
-		ret = nfserr_locks_held;
-		if (check_for_locks(stp->st_stid.sc_file,
-				    lockowner(stp->st_stateowner)))
-			break;
-		WARN_ON(!unhash_lock_stateid(stp));
-=======
 		atomic_inc(&s->sc_count);
->>>>>>> db0b54cd
 		spin_unlock(&cl->cl_lock);
 		ret = nfsd4_free_lock_stateid(stateid, s);
 		goto out;
@@ -5022,17 +4978,11 @@
 		return nfserr_bad_stateid;
 	mutex_lock(&stp->st_mutex);
 	status = check_stateid_generation(stateid, &stp->st_stid.sc_stateid, nfsd4_has_session(cstate));
-<<<<<<< HEAD
-	if (status)
-		return status;
-	return nfs4_check_fh(current_fh, &stp->st_stid);
-=======
 	if (status == nfs_ok)
 		status = nfs4_check_fh(current_fh, &stp->st_stid);
 	if (status != nfs_ok)
 		mutex_unlock(&stp->st_mutex);
 	return status;
->>>>>>> db0b54cd
 }
 
 /* 
@@ -5244,13 +5194,8 @@
 	nfsd4_bump_seqid(cstate, status);
 	if (status)
 		goto out; 
-<<<<<<< HEAD
-	update_stateid(&stp->st_stid.sc_stateid);
-	memcpy(&close->cl_stateid, &stp->st_stid.sc_stateid, sizeof(stateid_t));
-=======
 	nfs4_inc_and_copy_stateid(&close->cl_stateid, &stp->st_stid);
 	mutex_unlock(&stp->st_mutex);
->>>>>>> db0b54cd
 
 	nfsd4_close_open_stateid(stp);
 
