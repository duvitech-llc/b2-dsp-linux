--- conflicted
+++ resolved
@@ -368,11 +368,7 @@
 			return ERR_PTR(err);
 
 		if (file_flags & O_TRUNC)
-<<<<<<< HEAD
-			err = ovl_copy_up_last(dentry, NULL, true);
-=======
 			err = ovl_copy_up_truncate(dentry);
->>>>>>> db0b54cd
 		else
 			err = ovl_copy_up(dentry);
 		ovl_drop_write(dentry);
@@ -382,12 +378,9 @@
 		ovl_path_upper(dentry, &realpath);
 	}
 
-<<<<<<< HEAD
-=======
 	if (realpath.dentry->d_flags & DCACHE_OP_SELECT_INODE)
 		return realpath.dentry->d_op->d_select_inode(realpath.dentry, file_flags);
 
->>>>>>> db0b54cd
 	return d_backing_inode(realpath.dentry);
 }
 
