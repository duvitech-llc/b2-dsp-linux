--- conflicted
+++ resolved
@@ -351,8 +351,6 @@
 static const struct dentry_operations ovl_dentry_operations = {
 	.d_release = ovl_dentry_release,
 	.d_select_inode = ovl_d_select_inode,
-<<<<<<< HEAD
-=======
 	.d_real = ovl_d_real,
 };
 
@@ -362,7 +360,6 @@
 	.d_real = ovl_d_real,
 	.d_revalidate = ovl_dentry_revalidate,
 	.d_weak_revalidate = ovl_dentry_weak_revalidate,
->>>>>>> db0b54cd
 };
 
 static struct ovl_entry *ovl_alloc_entry(unsigned int numlower)
