--- conflicted
+++ resolved
@@ -2402,15 +2402,10 @@
 			mnt_flags |= MNT_NODEV | MNT_LOCK_NODEV;
 		}
 		if (type->fs_flags & FS_USERNS_VISIBLE) {
-<<<<<<< HEAD
-			if (!fs_fully_visible(type, &mnt_flags))
-				return -EPERM;
-=======
 			if (!fs_fully_visible(type, &mnt_flags)) {
 				put_filesystem(type);
 				return -EPERM;
 			}
->>>>>>> db0b54cd
 		}
 	}
 
@@ -3237,19 +3232,6 @@
 		if (mnt->mnt.mnt_root != mnt->mnt.mnt_sb->s_root)
 			continue;
 
-<<<<<<< HEAD
-		/* Verify the mount flags are equal to or more permissive
-		 * than the proposed new mount.
-		 */
-		if ((mnt->mnt.mnt_flags & MNT_LOCK_READONLY) &&
-		    !(new_flags & MNT_READONLY))
-			continue;
-		if ((mnt->mnt.mnt_flags & MNT_LOCK_NODEV) &&
-		    !(new_flags & MNT_NODEV))
-			continue;
-		if ((mnt->mnt.mnt_flags & MNT_LOCK_ATIME) &&
-		    ((mnt->mnt.mnt_flags & MNT_ATIME_MASK) != (new_flags & MNT_ATIME_MASK)))
-=======
 		/* Read the mount flags and filter out flags that
 		 * may safely be ignored.
 		 */
@@ -3278,7 +3260,6 @@
 			continue;
 		if ((mnt_flags & MNT_LOCK_ATIME) &&
 		    ((mnt_flags & MNT_ATIME_MASK) != (new_flags & MNT_ATIME_MASK)))
->>>>>>> db0b54cd
 			continue;
 
 		/* This mount is not fully visible if there are any
@@ -3288,28 +3269,18 @@
 		list_for_each_entry(child, &mnt->mnt_mounts, mnt_child) {
 			struct inode *inode = child->mnt_mountpoint->d_inode;
 			/* Only worry about locked mounts */
-<<<<<<< HEAD
-			if (!(mnt->mnt.mnt_flags & MNT_LOCKED))
-=======
 			if (!(child->mnt.mnt_flags & MNT_LOCKED))
->>>>>>> db0b54cd
 				continue;
 			/* Is the directory permanetly empty? */
 			if (!is_empty_dir_inode(inode))
 				goto next;
 		}
 		/* Preserve the locked attributes */
-<<<<<<< HEAD
-		*new_mnt_flags |= mnt->mnt.mnt_flags & (MNT_LOCK_READONLY | \
-							MNT_LOCK_NODEV    | \
-							MNT_LOCK_ATIME);
-=======
 		*new_mnt_flags |= mnt_flags & (MNT_LOCK_READONLY | \
 					       MNT_LOCK_NODEV    | \
 					       MNT_LOCK_NOSUID   | \
 					       MNT_LOCK_NOEXEC   | \
 					       MNT_LOCK_ATIME);
->>>>>>> db0b54cd
 		visible = true;
 		goto found;
 	next:	;
