--- conflicted
+++ resolved
@@ -68,12 +68,8 @@
 		goto errout;
 	}
 	pstr.name = paddr;
-<<<<<<< HEAD
-	res = _ext4_fname_disk_to_usr(ctx, NULL, &cstr, &pstr);
-=======
 	pstr.len = plen;
 	res = _ext4_fname_disk_to_usr(inode, NULL, &cstr, &pstr);
->>>>>>> db0b54cd
 	if (res < 0)
 		goto errout;
 	/* Null-terminate the name */
