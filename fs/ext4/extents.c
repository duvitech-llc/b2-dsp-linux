--- conflicted
+++ resolved
@@ -377,16 +377,12 @@
 	int len = ext4_ext_get_actual_len(ext);
 	ext4_lblk_t lblock = le32_to_cpu(ext->ee_block);
 
-<<<<<<< HEAD
-	if (len == 0 || lblock > last)
-=======
 	/*
 	 * We allow neither:
 	 *  - zero length
 	 *  - overflow/wrap-around
 	 */
 	if (lblock + len <= lblock)
->>>>>>> db0b54cd
 		return 0;
 	return ext4_data_block_valid(EXT4_SB(inode->i_sb), block, len);
 }
