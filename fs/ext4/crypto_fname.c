--- conflicted
+++ resolved
@@ -71,16 +71,10 @@
 	struct crypto_ablkcipher *tfm = ci->ci_ctfm;
 	int res = 0;
 	char iv[EXT4_CRYPTO_BLOCK_SIZE];
-<<<<<<< HEAD
-	struct scatterlist sg[1];
-	int padding = 4 << (ctx->flags & EXT4_POLICY_FLAGS_PAD_MASK);
-	char *workbuf;
-=======
 	struct scatterlist src_sg, dst_sg;
 	int padding = 4 << (ci->ci_flags & EXT4_POLICY_FLAGS_PAD_MASK);
 	char *workbuf, buf[32], *alloc_buf = NULL;
 	unsigned lim = max_name_len(inode);
->>>>>>> db0b54cd
 
 	if (iname->len <= 0 || iname->len > lim)
 		return -EIO;
@@ -88,10 +82,6 @@
 	ciphertext_len = (iname->len < EXT4_CRYPTO_BLOCK_SIZE) ?
 		EXT4_CRYPTO_BLOCK_SIZE : iname->len;
 	ciphertext_len = ext4_fname_crypto_round_up(ciphertext_len, padding);
-<<<<<<< HEAD
-	ciphertext_len = (ciphertext_len > ctx->lim)
-			? ctx->lim : ciphertext_len;
-=======
 	ciphertext_len = (ciphertext_len > lim)
 			? lim : ciphertext_len;
 
@@ -103,7 +93,6 @@
 			return -ENOMEM;
 		workbuf = alloc_buf;
 	}
->>>>>>> db0b54cd
 
 	/* Allocate request */
 	req = ablkcipher_request_alloc(tfm, GFP_NOFS);
@@ -126,15 +115,9 @@
 	memset(iv, 0, EXT4_CRYPTO_BLOCK_SIZE);
 
 	/* Create encryption request */
-<<<<<<< HEAD
-	sg_init_table(sg, 1);
-	sg_set_page(sg, ctx->workpage, PAGE_SIZE, 0);
-	ablkcipher_request_set_crypt(req, sg, sg, ciphertext_len, iv);
-=======
 	sg_init_one(&src_sg, workbuf, ciphertext_len);
 	sg_init_one(&dst_sg, oname->name, ciphertext_len);
 	ablkcipher_request_set_crypt(req, &src_sg, &dst_sg, ciphertext_len, iv);
->>>>>>> db0b54cd
 	res = crypto_ablkcipher_encrypt(req);
 	if (res == -EINPROGRESS || res == -EBUSY) {
 		wait_for_completion(&ecr.completion);
@@ -258,7 +241,6 @@
 			*cp++ = ac & 0xff;
 			ac >>= 8;
 			bits -= 8;
-<<<<<<< HEAD
 		}
 		i++;
 	}
@@ -268,163 +250,6 @@
 }
 
 /**
- * ext4_free_fname_crypto_ctx() -
- *
- * Frees up a crypto context.
- */
-void ext4_free_fname_crypto_ctx(struct ext4_fname_crypto_ctx *ctx)
-{
-	if (ctx == NULL || IS_ERR(ctx))
-		return;
-
-	if (ctx->ctfm && !IS_ERR(ctx->ctfm))
-		crypto_free_ablkcipher(ctx->ctfm);
-	if (ctx->htfm && !IS_ERR(ctx->htfm))
-		crypto_free_hash(ctx->htfm);
-	if (ctx->workpage && !IS_ERR(ctx->workpage))
-		__free_page(ctx->workpage);
-	kfree(ctx);
-}
-
-/**
- * ext4_put_fname_crypto_ctx() -
- *
- * Return: The crypto context onto free list. If the free list is above a
- * threshold, completely frees up the context, and returns the memory.
- *
- * TODO: Currently we directly free the crypto context. Eventually we should
- * add code it to return to free list. Such an approach will increase
- * efficiency of directory lookup.
- */
-void ext4_put_fname_crypto_ctx(struct ext4_fname_crypto_ctx **ctx)
-{
-	if (*ctx == NULL || IS_ERR(*ctx))
-		return;
-	ext4_free_fname_crypto_ctx(*ctx);
-	*ctx = NULL;
-}
-
-/**
- * ext4_search_fname_crypto_ctx() -
- */
-static struct ext4_fname_crypto_ctx *ext4_search_fname_crypto_ctx(
-		const struct ext4_encryption_key *key)
-{
-	return NULL;
-}
-
-/**
- * ext4_alloc_fname_crypto_ctx() -
- */
-struct ext4_fname_crypto_ctx *ext4_alloc_fname_crypto_ctx(
-	const struct ext4_encryption_key *key)
-{
-	struct ext4_fname_crypto_ctx *ctx;
-
-	ctx = kmalloc(sizeof(struct ext4_fname_crypto_ctx), GFP_NOFS);
-	if (ctx == NULL)
-		return ERR_PTR(-ENOMEM);
-	if (key->mode == EXT4_ENCRYPTION_MODE_INVALID) {
-		/* This will automatically set key mode to invalid
-		 * As enum for ENCRYPTION_MODE_INVALID is zero */
-		memset(&ctx->key, 0, sizeof(ctx->key));
-	} else {
-		memcpy(&ctx->key, key, sizeof(struct ext4_encryption_key));
-	}
-	ctx->has_valid_key = (EXT4_ENCRYPTION_MODE_INVALID == key->mode)
-		? 0 : 1;
-	ctx->ctfm_key_is_ready = 0;
-	ctx->ctfm = NULL;
-	ctx->htfm = NULL;
-	ctx->workpage = NULL;
-	return ctx;
-}
-
-/**
- * ext4_get_fname_crypto_ctx() -
- *
- * Allocates a free crypto context and initializes it to hold
- * the crypto material for the inode.
- *
- * Return: NULL if not encrypted. Error value on error. Valid pointer otherwise.
- */
-struct ext4_fname_crypto_ctx *ext4_get_fname_crypto_ctx(
-	struct inode *inode, u32 max_ciphertext_len)
-{
-	struct ext4_fname_crypto_ctx *ctx;
-	struct ext4_inode_info *ei = EXT4_I(inode);
-	int res;
-
-	/* Check if the crypto policy is set on the inode */
-	res = ext4_encrypted_inode(inode);
-	if (res == 0)
-		return NULL;
-
-	if (!ext4_has_encryption_key(inode))
-		ext4_generate_encryption_key(inode);
-
-	/* Get a crypto context based on the key.
-	 * A new context is allocated if no context matches the requested key.
-	 */
-	ctx = ext4_search_fname_crypto_ctx(&(ei->i_encryption_key));
-	if (ctx == NULL)
-		ctx = ext4_alloc_fname_crypto_ctx(&(ei->i_encryption_key));
-	if (IS_ERR(ctx))
-		return ctx;
-
-	ctx->flags = ei->i_crypt_policy_flags;
-	if (ctx->has_valid_key) {
-		if (ctx->key.mode != EXT4_ENCRYPTION_MODE_AES_256_CTS) {
-			printk_once(KERN_WARNING
-				    "ext4: unsupported key mode %d\n",
-				    ctx->key.mode);
-			return ERR_PTR(-ENOKEY);
-		}
-
-		/* As a first cut, we will allocate new tfm in every call.
-		 * later, we will keep the tfm around, in case the key gets
-		 * re-used */
-		if (ctx->ctfm == NULL) {
-			ctx->ctfm = crypto_alloc_ablkcipher("cts(cbc(aes))",
-					0, 0);
-		}
-		if (IS_ERR(ctx->ctfm)) {
-			res = PTR_ERR(ctx->ctfm);
-			printk(
-			    KERN_DEBUG "%s: error (%d) allocating crypto tfm\n",
-			    __func__, res);
-			ctx->ctfm = NULL;
-			ext4_put_fname_crypto_ctx(&ctx);
-			return ERR_PTR(res);
-		}
-		if (ctx->ctfm == NULL) {
-			printk(
-			    KERN_DEBUG "%s: could not allocate crypto tfm\n",
-			    __func__);
-			ext4_put_fname_crypto_ctx(&ctx);
-			return ERR_PTR(-ENOMEM);
-		}
-		if (ctx->workpage == NULL)
-			ctx->workpage = alloc_page(GFP_NOFS);
-		if (IS_ERR(ctx->workpage)) {
-			res = PTR_ERR(ctx->workpage);
-			printk(
-			    KERN_DEBUG "%s: error (%d) allocating work page\n",
-			    __func__, res);
-			ctx->workpage = NULL;
-			ext4_put_fname_crypto_ctx(&ctx);
-			return ERR_PTR(res);
-=======
->>>>>>> db0b54cd
-		}
-		i++;
-	}
-	if (ac)
-		return -1;
-	return cp - dst;
-}
-
-/**
  * ext4_fname_crypto_round_up() -
  *
  * Return: The next multiple of block size
@@ -436,21 +261,6 @@
 
 unsigned ext4_fname_encrypted_size(struct inode *inode, u32 ilen)
 {
-<<<<<<< HEAD
-	u32 ciphertext_len;
-	int padding = 4 << (ctx->flags & EXT4_POLICY_FLAGS_PAD_MASK);
-
-	if (ctx == NULL)
-		return -EIO;
-	if (!(ctx->has_valid_key))
-		return -EACCES;
-	ciphertext_len = (namelen < EXT4_CRYPTO_BLOCK_SIZE) ?
-		EXT4_CRYPTO_BLOCK_SIZE : namelen;
-	ciphertext_len = ext4_fname_crypto_round_up(ciphertext_len, padding);
-	ciphertext_len = (ciphertext_len > ctx->lim)
-			? ctx->lim : ciphertext_len;
-	return (int) ciphertext_len;
-=======
 	struct ext4_crypt_info *ci = EXT4_I(inode)->i_crypt_info;
 	int padding = 32;
 
@@ -459,7 +269,6 @@
 	if (ilen < EXT4_CRYPTO_BLOCK_SIZE)
 		ilen = EXT4_CRYPTO_BLOCK_SIZE;
 	return ext4_fname_crypto_round_up(ilen, padding);
->>>>>>> db0b54cd
 }
 
 /*
@@ -471,19 +280,8 @@
 int ext4_fname_crypto_alloc_buffer(struct inode *inode,
 				   u32 ilen, struct ext4_str *crypto_str)
 {
-<<<<<<< HEAD
-	unsigned int olen;
-	int padding = 4 << (ctx->flags & EXT4_POLICY_FLAGS_PAD_MASK);
-
-	if (!ctx)
-		return -EIO;
-	if (padding < EXT4_CRYPTO_BLOCK_SIZE)
-		padding = EXT4_CRYPTO_BLOCK_SIZE;
-	olen = ext4_fname_crypto_round_up(ilen, padding);
-=======
 	unsigned int olen = ext4_fname_encrypted_size(inode, ilen);
 
->>>>>>> db0b54cd
 	crypto_str->len = olen;
 	if (olen < EXT4_FNAME_CRYPTO_DIGEST_SIZE*2)
 		olen = EXT4_FNAME_CRYPTO_DIGEST_SIZE*2;
@@ -511,11 +309,7 @@
 /**
  * ext4_fname_disk_to_usr() - converts a filename from disk space to user space
  */
-<<<<<<< HEAD
-int _ext4_fname_disk_to_usr(struct ext4_fname_crypto_ctx *ctx,
-=======
 int _ext4_fname_disk_to_usr(struct inode *inode,
->>>>>>> db0b54cd
 			    struct dx_hash_info *hinfo,
 			    const struct ext4_str *iname,
 			    struct ext4_str *oname)
@@ -523,11 +317,6 @@
 	char buf[24];
 	int ret;
 
-<<<<<<< HEAD
-	if (ctx == NULL)
-		return -EIO;
-=======
->>>>>>> db0b54cd
 	if (iname->len < 3) {
 		/*Check for . and .. */
 		if (iname->name[0] == '.' && iname->name[iname->len-1] == '.') {
@@ -537,17 +326,12 @@
 			return oname->len;
 		}
 	}
-<<<<<<< HEAD
-	if (ctx->has_valid_key)
-		return ext4_fname_decrypt(ctx, iname, oname);
-=======
 	if (iname->len < EXT4_CRYPTO_BLOCK_SIZE) {
 		EXT4_ERROR_INODE(inode, "encrypted inode too small");
 		return -EUCLEAN;
 	}
 	if (EXT4_I(inode)->i_crypt_info)
 		return ext4_fname_decrypt(inode, iname, oname);
->>>>>>> db0b54cd
 
 	if (iname->len <= EXT4_FNAME_CRYPTO_DIGEST_SIZE) {
 		ret = digest_encode(iname->name, iname->len, oname->name);
@@ -566,11 +350,7 @@
 	return ret + 1;
 }
 
-<<<<<<< HEAD
-int ext4_fname_disk_to_usr(struct ext4_fname_crypto_ctx *ctx,
-=======
 int ext4_fname_disk_to_usr(struct inode *inode,
->>>>>>> db0b54cd
 			   struct dx_hash_info *hinfo,
 			   const struct ext4_dir_entry_2 *de,
 			   struct ext4_str *oname)
@@ -578,11 +358,7 @@
 	struct ext4_str iname = {.name = (unsigned char *) de->name,
 				 .len = de->name_len };
 
-<<<<<<< HEAD
-	return _ext4_fname_disk_to_usr(ctx, hinfo, &iname, oname);
-=======
 	return _ext4_fname_disk_to_usr(inode, hinfo, &iname, oname);
->>>>>>> db0b54cd
 }
 
 
@@ -619,13 +395,6 @@
 int ext4_fname_setup_filename(struct inode *dir, const struct qstr *iname,
 			      int lookup, struct ext4_filename *fname)
 {
-<<<<<<< HEAD
-	struct ext4_str tmp;
-	int ret = 0;
-	char buf[EXT4_FNAME_CRYPTO_DIGEST_SIZE+1];
-
-	if (!ctx ||
-=======
 	struct ext4_crypt_info *ci;
 	int ret = 0, bigname = 0;
 
@@ -633,7 +402,6 @@
 	fname->usr_fname = iname;
 
 	if (!ext4_encrypted_inode(dir) ||
->>>>>>> db0b54cd
 	    ((iname->name[0] == '.') &&
 	     ((iname->len == 1) ||
 	      ((iname->name[1] == '.') && (iname->len == 2))))) {
@@ -641,37 +409,6 @@
 		fname->disk_name.len = iname->len;
 		return 0;
 	}
-<<<<<<< HEAD
-
-	if (!ctx->has_valid_key && iname->name[0] == '_') {
-		if (iname->len != 33)
-			return -ENOENT;
-		ret = digest_decode(iname->name+1, iname->len, buf);
-		if (ret != 24)
-			return -ENOENT;
-		memcpy(&hinfo->hash, buf, 4);
-		memcpy(&hinfo->minor_hash, buf + 4, 4);
-		return 0;
-	}
-
-	if (!ctx->has_valid_key && iname->name[0] != '_') {
-		if (iname->len > 43)
-			return -ENOENT;
-		ret = digest_decode(iname->name, iname->len, buf);
-		ext4fs_dirhash(buf, ret, hinfo);
-		return 0;
-	}
-
-	/* First encrypt the plaintext name */
-	ret = ext4_fname_crypto_alloc_buffer(ctx, iname->len, &tmp);
-	if (ret < 0)
-		return ret;
-
-	ret = ext4_fname_encrypt(ctx, iname, &tmp);
-	if (ret >= 0) {
-		ext4fs_dirhash(tmp.name, tmp.len, hinfo);
-		ret = 0;
-=======
 	ret = ext4_get_encryption_info(dir);
 	if (ret)
 		return ret;
@@ -687,69 +424,10 @@
 		fname->disk_name.name = fname->crypto_buf.name;
 		fname->disk_name.len = fname->crypto_buf.len;
 		return 0;
->>>>>>> db0b54cd
 	}
 	if (!lookup)
 		return -EACCES;
 
-<<<<<<< HEAD
-	ext4_fname_crypto_free_buffer(&tmp);
-	return ret;
-}
-
-int ext4_fname_match(struct ext4_fname_crypto_ctx *ctx, struct ext4_str *cstr,
-		     int len, const char * const name,
-		     struct ext4_dir_entry_2 *de)
-{
-	int ret = -ENOENT;
-	int bigname = (*name == '_');
-
-	if (ctx->has_valid_key) {
-		if (cstr->name == NULL) {
-			struct qstr istr;
-
-			ret = ext4_fname_crypto_alloc_buffer(ctx, len, cstr);
-			if (ret < 0)
-				goto errout;
-			istr.name = name;
-			istr.len = len;
-			ret = ext4_fname_encrypt(ctx, &istr, cstr);
-			if (ret < 0)
-				goto errout;
-		}
-	} else {
-		if (cstr->name == NULL) {
-			cstr->name = kmalloc(32, GFP_KERNEL);
-			if (cstr->name == NULL)
-				return -ENOMEM;
-			if ((bigname && (len != 33)) ||
-			    (!bigname && (len > 43)))
-				goto errout;
-			ret = digest_decode(name+bigname, len-bigname,
-					    cstr->name);
-			if (ret < 0) {
-				ret = -ENOENT;
-				goto errout;
-			}
-			cstr->len = ret;
-		}
-		if (bigname) {
-			if (de->name_len < 16)
-				return 0;
-			ret = memcmp(de->name + de->name_len - 16,
-				     cstr->name + 8, 16);
-			return (ret == 0) ? 1 : 0;
-		}
-	}
-	if (de->name_len != cstr->len)
-		return 0;
-	ret = memcmp(de->name, cstr->name, cstr->len);
-	return (ret == 0) ? 1 : 0;
-errout:
-	kfree(cstr->name);
-	cstr->name = NULL;
-	return ret;
-=======
 	/* We don't have the key and we are doing a lookup; decode the
 	 * user-supplied name
 	 */
@@ -789,5 +467,4 @@
 	fname->crypto_buf.name = NULL;
 	fname->usr_fname = NULL;
 	fname->disk_name.name = NULL;
->>>>>>> db0b54cd
 }