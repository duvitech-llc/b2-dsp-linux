/*
 * linux/fs/ext4/ext4_crypto.h
 *
 * Copyright (C) 2015, Google, Inc.
 *
 * This contains encryption header content for ext4
 *
 * Written by Michael Halcrow, 2015.
 */

#ifndef _EXT4_CRYPTO_H
#define _EXT4_CRYPTO_H

#include <linux/fs.h>

#define EXT4_KEY_DESCRIPTOR_SIZE 8

/* Policy provided via an ioctl on the topmost directory */
struct ext4_encryption_policy {
	char version;
	char contents_encryption_mode;
	char filenames_encryption_mode;
	char flags;
	char master_key_descriptor[EXT4_KEY_DESCRIPTOR_SIZE];
} __attribute__((__packed__));

#define EXT4_ENCRYPTION_CONTEXT_FORMAT_V1 1
#define EXT4_KEY_DERIVATION_NONCE_SIZE 16

#define EXT4_POLICY_FLAGS_PAD_4		0x00
#define EXT4_POLICY_FLAGS_PAD_8		0x01
#define EXT4_POLICY_FLAGS_PAD_16	0x02
#define EXT4_POLICY_FLAGS_PAD_32	0x03
#define EXT4_POLICY_FLAGS_PAD_MASK	0x03
#define EXT4_POLICY_FLAGS_VALID		0x03

/**
 * Encryption context for inode
 *
 * Protector format:
 *  1 byte: Protector format (1 = this version)
 *  1 byte: File contents encryption mode
 *  1 byte: File names encryption mode
 *  1 byte: Reserved
 *  8 bytes: Master Key descriptor
 *  16 bytes: Encryption Key derivation nonce
 */
struct ext4_encryption_context {
	char format;
	char contents_encryption_mode;
	char filenames_encryption_mode;
	char flags;
	char master_key_descriptor[EXT4_KEY_DESCRIPTOR_SIZE];
	char nonce[EXT4_KEY_DERIVATION_NONCE_SIZE];
} __attribute__((__packed__));

/* Encryption parameters */
#define EXT4_XTS_TWEAK_SIZE 16
#define EXT4_AES_128_ECB_KEY_SIZE 16
#define EXT4_AES_256_GCM_KEY_SIZE 32
#define EXT4_AES_256_CBC_KEY_SIZE 32
#define EXT4_AES_256_CTS_KEY_SIZE 32
#define EXT4_AES_256_XTS_KEY_SIZE 64
#define EXT4_MAX_KEY_SIZE 64

#define EXT4_KEY_DESC_PREFIX "ext4:"
#define EXT4_KEY_DESC_PREFIX_SIZE 5

/* This is passed in from userspace into the kernel keyring */
struct ext4_encryption_key {
        __u32 mode;
        char raw[EXT4_MAX_KEY_SIZE];
        __u32 size;
} __attribute__((__packed__));

struct ext4_crypt_info {
	char		ci_data_mode;
	char		ci_filename_mode;
	char		ci_flags;
	struct crypto_ablkcipher *ci_ctfm;
	struct key	*ci_keyring_key;
	char		ci_master_key[EXT4_KEY_DESCRIPTOR_SIZE];
};

#define EXT4_CTX_REQUIRES_FREE_ENCRYPT_FL             0x00000001
#define EXT4_WRITE_PATH_FL			      0x00000002

struct ext4_crypto_ctx {
	union {
		struct {
			struct page *bounce_page;       /* Ciphertext page */
			struct page *control_page;      /* Original page  */
		} w;
		struct {
			struct bio *bio;
			struct work_struct work;
		} r;
		struct list_head free_list;     /* Free list */
	};
	char flags;                      /* Flags */
	char mode;                       /* Encryption mode for tfm */
};

struct ext4_completion_result {
	struct completion completion;
	int res;
};

#define DECLARE_EXT4_COMPLETION_RESULT(ecr) \
	struct ext4_completion_result ecr = { \
		COMPLETION_INITIALIZER((ecr).completion), 0 }

static inline int ext4_encryption_key_size(int mode)
{
	switch (mode) {
	case EXT4_ENCRYPTION_MODE_AES_256_XTS:
		return EXT4_AES_256_XTS_KEY_SIZE;
	case EXT4_ENCRYPTION_MODE_AES_256_GCM:
		return EXT4_AES_256_GCM_KEY_SIZE;
	case EXT4_ENCRYPTION_MODE_AES_256_CBC:
		return EXT4_AES_256_CBC_KEY_SIZE;
	case EXT4_ENCRYPTION_MODE_AES_256_CTS:
		return EXT4_AES_256_CTS_KEY_SIZE;
	default:
		BUG();
	}
	return 0;
}

#define EXT4_FNAME_NUM_SCATTER_ENTRIES	4
#define EXT4_CRYPTO_BLOCK_SIZE		16
#define EXT4_FNAME_CRYPTO_DIGEST_SIZE	32

struct ext4_str {
	unsigned char *name;
	u32 len;
};

<<<<<<< HEAD
struct ext4_fname_crypto_ctx {
	u32 lim;
	char tmp_buf[EXT4_CRYPTO_BLOCK_SIZE];
	struct crypto_ablkcipher *ctfm;
	struct crypto_hash *htfm;
	struct page *workpage;
	struct ext4_encryption_key key;
	unsigned flags : 8;
	unsigned has_valid_key : 1;
	unsigned ctfm_key_is_ready : 1;
};

=======
>>>>>>> db0b54cd
/**
 * For encrypted symlinks, the ciphertext length is stored at the beginning
 * of the string in little-endian format.
 */
struct ext4_encrypted_symlink_data {
	__le16 len;
	char encrypted_path[1];
} __attribute__((__packed__));

/**
 * This function is used to calculate the disk space required to
 * store a filename of length l in encrypted symlink format.
 */
static inline u32 encrypted_symlink_data_len(u32 l)
{
	if (l < EXT4_CRYPTO_BLOCK_SIZE)
		l = EXT4_CRYPTO_BLOCK_SIZE;
	return (l + sizeof(struct ext4_encrypted_symlink_data) - 1);
}

#endif	/* _EXT4_CRYPTO_H */<|MERGE_RESOLUTION|>--- conflicted
+++ resolved
@@ -136,21 +136,6 @@
 	u32 len;
 };
 
-<<<<<<< HEAD
-struct ext4_fname_crypto_ctx {
-	u32 lim;
-	char tmp_buf[EXT4_CRYPTO_BLOCK_SIZE];
-	struct crypto_ablkcipher *ctfm;
-	struct crypto_hash *htfm;
-	struct page *workpage;
-	struct ext4_encryption_key key;
-	unsigned flags : 8;
-	unsigned has_valid_key : 1;
-	unsigned ctfm_key_is_ready : 1;
-};
-
-=======
->>>>>>> db0b54cd
 /**
  * For encrypted symlinks, the ciphertext length is stored at the beginning
  * of the string in little-endian format.
