--- conflicted
+++ resolved
@@ -1005,11 +1005,7 @@
 			int save_len = fname_crypto_str.len;
 
 			/* Directory is encrypted */
-<<<<<<< HEAD
-			err = ext4_fname_disk_to_usr(ctx, hinfo, de,
-=======
 			err = ext4_fname_disk_to_usr(dir, hinfo, de,
->>>>>>> db0b54cd
 						     &fname_crypto_str);
 			if (err < 0) {
 				count = err;
@@ -1245,10 +1241,6 @@
 		return 0;
 
 #ifdef CONFIG_EXT4_FS_ENCRYPTION
-<<<<<<< HEAD
-	if (ctx)
-		return ext4_fname_match(ctx, fname_crypto_str, len, name, de);
-=======
 	if (unlikely(!name)) {
 		if (fname->usr_fname->name[0] == '_') {
 			int ret;
@@ -1261,7 +1253,6 @@
 		name = fname->crypto_buf.name;
 		len = fname->crypto_buf.len;
 	}
->>>>>>> db0b54cd
 #endif
 	if (de->name_len != len)
 		return 0;
@@ -1281,13 +1272,6 @@
 	int de_len;
 	int res;
 
-<<<<<<< HEAD
-	ctx = ext4_get_fname_crypto_ctx(dir, EXT4_NAME_LEN);
-	if (IS_ERR(ctx))
-		return -1;
-
-=======
->>>>>>> db0b54cd
 	de = (struct ext4_dir_entry_2 *)search_buf;
 	dlimit = search_buf + buf_size;
 	while ((char *) de < dlimit) {
@@ -1818,23 +1802,6 @@
 	char *top;
 	int res;
 
-<<<<<<< HEAD
-	ctx = ext4_get_fname_crypto_ctx(dir, EXT4_NAME_LEN);
-	if (IS_ERR(ctx))
-		return -1;
-
-	if (ctx != NULL) {
-		/* Calculate record length needed to store the entry */
-		res = ext4_fname_crypto_namelen_on_disk(ctx, namelen);
-		if (res < 0) {
-			ext4_put_fname_crypto_ctx(&ctx);
-			return res;
-		}
-		reclen = EXT4_DIR_REC_LEN(res);
-	}
-
-=======
->>>>>>> db0b54cd
 	de = (struct ext4_dir_entry_2 *)buf;
 	top = buf + buf_size - reclen;
 	while ((char *) de <= top) {
