/*
 * linux/fs/ext4/crypto_key.c
 *
 * Copyright (C) 2015, Google, Inc.
 *
 * This contains encryption key functions for ext4
 *
 * Written by Michael Halcrow, Ildar Muslukhov, and Uday Savagaonkar, 2015.
 */

#include <keys/encrypted-type.h>
#include <keys/user-type.h>
#include <linux/random.h>
#include <linux/scatterlist.h>
#include <uapi/linux/keyctl.h>

#include "ext4.h"
#include "xattr.h"

static void derive_crypt_complete(struct crypto_async_request *req, int rc)
{
	struct ext4_completion_result *ecr = req->data;

	if (rc == -EINPROGRESS)
		return;

	ecr->res = rc;
	complete(&ecr->completion);
}

/**
 * ext4_derive_key_aes() - Derive a key using AES-128-ECB
 * @deriving_key: Encryption key used for derivation.
 * @source_key:   Source key to which to apply derivation.
 * @derived_key:  Derived key.
 *
 * Return: Zero on success; non-zero otherwise.
 */
static int ext4_derive_key_aes(char deriving_key[EXT4_AES_128_ECB_KEY_SIZE],
			       char source_key[EXT4_AES_256_XTS_KEY_SIZE],
			       char derived_key[EXT4_AES_256_XTS_KEY_SIZE])
{
	int res = 0;
	struct ablkcipher_request *req = NULL;
	DECLARE_EXT4_COMPLETION_RESULT(ecr);
	struct scatterlist src_sg, dst_sg;
	struct crypto_ablkcipher *tfm = crypto_alloc_ablkcipher("ecb(aes)", 0,
								0);

	if (IS_ERR(tfm)) {
		res = PTR_ERR(tfm);
		tfm = NULL;
		goto out;
	}
	crypto_ablkcipher_set_flags(tfm, CRYPTO_TFM_REQ_WEAK_KEY);
	req = ablkcipher_request_alloc(tfm, GFP_NOFS);
	if (!req) {
		res = -ENOMEM;
		goto out;
	}
	ablkcipher_request_set_callback(req,
			CRYPTO_TFM_REQ_MAY_BACKLOG | CRYPTO_TFM_REQ_MAY_SLEEP,
			derive_crypt_complete, &ecr);
	res = crypto_ablkcipher_setkey(tfm, deriving_key,
				       EXT4_AES_128_ECB_KEY_SIZE);
	if (res < 0)
		goto out;
	sg_init_one(&src_sg, source_key, EXT4_AES_256_XTS_KEY_SIZE);
	sg_init_one(&dst_sg, derived_key, EXT4_AES_256_XTS_KEY_SIZE);
	ablkcipher_request_set_crypt(req, &src_sg, &dst_sg,
				     EXT4_AES_256_XTS_KEY_SIZE, NULL);
	res = crypto_ablkcipher_encrypt(req);
	if (res == -EINPROGRESS || res == -EBUSY) {
		wait_for_completion(&ecr.completion);
		res = ecr.res;
	}

out:
	if (req)
		ablkcipher_request_free(req);
	if (tfm)
		crypto_free_ablkcipher(tfm);
	return res;
}

void ext4_free_crypt_info(struct ext4_crypt_info *ci)
{
	if (!ci)
		return;

	if (ci->ci_keyring_key)
		key_put(ci->ci_keyring_key);
	crypto_free_ablkcipher(ci->ci_ctfm);
	kmem_cache_free(ext4_crypt_info_cachep, ci);
}

void ext4_free_encryption_info(struct inode *inode,
			       struct ext4_crypt_info *ci)
{
	struct ext4_inode_info *ei = EXT4_I(inode);
	struct ext4_crypt_info *prev;

	if (ci == NULL)
		ci = ACCESS_ONCE(ei->i_crypt_info);
	if (ci == NULL)
		return;
	prev = cmpxchg(&ei->i_crypt_info, ci, NULL);
	if (prev != ci)
		return;

	ext4_free_crypt_info(ci);
}

int _ext4_get_encryption_info(struct inode *inode)
{
	struct ext4_inode_info *ei = EXT4_I(inode);
	struct ext4_crypt_info *crypt_info;
	char full_key_descriptor[EXT4_KEY_DESC_PREFIX_SIZE +
				 (EXT4_KEY_DESCRIPTOR_SIZE * 2) + 1];
	struct key *keyring_key = NULL;
	struct ext4_encryption_key *master_key;
	struct ext4_encryption_context ctx;
	const struct user_key_payload *ukp;
	struct ext4_sb_info *sbi = EXT4_SB(inode->i_sb);
	struct crypto_ablkcipher *ctfm;
	const char *cipher_str;
	char raw_key[EXT4_MAX_KEY_SIZE];
	char mode;
	int res;

	if (!ext4_read_workqueue) {
		res = ext4_init_crypto();
		if (res)
			return res;
	}

retry:
	crypt_info = ACCESS_ONCE(ei->i_crypt_info);
	if (crypt_info) {
		if (!crypt_info->ci_keyring_key ||
		    key_validate(crypt_info->ci_keyring_key) == 0)
			return 0;
		ext4_free_encryption_info(inode, crypt_info);
		goto retry;
	}

	res = ext4_xattr_get(inode, EXT4_XATTR_INDEX_ENCRYPTION,
				 EXT4_XATTR_NAME_ENCRYPTION_CONTEXT,
				 &ctx, sizeof(ctx));
	if (res < 0) {
		if (!DUMMY_ENCRYPTION_ENABLED(sbi))
			return res;
		ctx.contents_encryption_mode = EXT4_ENCRYPTION_MODE_AES_256_XTS;
		ctx.filenames_encryption_mode =
			EXT4_ENCRYPTION_MODE_AES_256_CTS;
		ctx.flags = 0;
	} else if (res != sizeof(ctx))
		return -EINVAL;
	res = 0;

<<<<<<< HEAD
	ei->i_crypt_policy_flags = ctx.flags;
=======
	crypt_info = kmem_cache_alloc(ext4_crypt_info_cachep, GFP_KERNEL);
	if (!crypt_info)
		return -ENOMEM;

	crypt_info->ci_flags = ctx.flags;
	crypt_info->ci_data_mode = ctx.contents_encryption_mode;
	crypt_info->ci_filename_mode = ctx.filenames_encryption_mode;
	crypt_info->ci_ctfm = NULL;
	crypt_info->ci_keyring_key = NULL;
	memcpy(crypt_info->ci_master_key, ctx.master_key_descriptor,
	       sizeof(crypt_info->ci_master_key));
>>>>>>> db0b54cd
	if (S_ISREG(inode->i_mode))
		mode = crypt_info->ci_data_mode;
	else if (S_ISDIR(inode->i_mode) || S_ISLNK(inode->i_mode))
		mode = crypt_info->ci_filename_mode;
	else
		BUG();
	switch (mode) {
	case EXT4_ENCRYPTION_MODE_AES_256_XTS:
		cipher_str = "xts(aes)";
		break;
	case EXT4_ENCRYPTION_MODE_AES_256_CTS:
		cipher_str = "cts(cbc(aes))";
		break;
	default:
		printk_once(KERN_WARNING
			    "ext4: unsupported key mode %d (ino %u)\n",
			    mode, (unsigned) inode->i_ino);
		res = -ENOKEY;
		goto out;
	}
	if (DUMMY_ENCRYPTION_ENABLED(sbi)) {
		memset(raw_key, 0x42, EXT4_AES_256_XTS_KEY_SIZE);
		goto got_key;
	}
	memcpy(full_key_descriptor, EXT4_KEY_DESC_PREFIX,
	       EXT4_KEY_DESC_PREFIX_SIZE);
	sprintf(full_key_descriptor + EXT4_KEY_DESC_PREFIX_SIZE,
		"%*phN", EXT4_KEY_DESCRIPTOR_SIZE,
		ctx.master_key_descriptor);
	full_key_descriptor[EXT4_KEY_DESC_PREFIX_SIZE +
			    (2 * EXT4_KEY_DESCRIPTOR_SIZE)] = '\0';
	keyring_key = request_key(&key_type_logon, full_key_descriptor, NULL);
	if (IS_ERR(keyring_key)) {
		res = PTR_ERR(keyring_key);
		keyring_key = NULL;
		goto out;
	}
	crypt_info->ci_keyring_key = keyring_key;
	if (keyring_key->type != &key_type_logon) {
		printk_once(KERN_WARNING
			    "ext4: key type must be logon\n");
		res = -ENOKEY;
		goto out;
	}
	down_read(&keyring_key->sem);
	ukp = user_key_payload(keyring_key);
	if (ukp->datalen != sizeof(struct ext4_encryption_key)) {
		res = -EINVAL;
		up_read(&keyring_key->sem);
		goto out;
	}
	master_key = (struct ext4_encryption_key *)ukp->data;
	BUILD_BUG_ON(EXT4_AES_128_ECB_KEY_SIZE !=
		     EXT4_KEY_DERIVATION_NONCE_SIZE);
	if (master_key->size != EXT4_AES_256_XTS_KEY_SIZE) {
		printk_once(KERN_WARNING
			    "ext4: key size incorrect: %d\n",
			    master_key->size);
		res = -ENOKEY;
		up_read(&keyring_key->sem);
		goto out;
	}
	res = ext4_derive_key_aes(ctx.nonce, master_key->raw,
				  raw_key);
	up_read(&keyring_key->sem);
	if (res)
		goto out;
got_key:
	ctfm = crypto_alloc_ablkcipher(cipher_str, 0, 0);
	if (!ctfm || IS_ERR(ctfm)) {
		res = ctfm ? PTR_ERR(ctfm) : -ENOMEM;
		printk(KERN_DEBUG
		       "%s: error %d (inode %u) allocating crypto tfm\n",
		       __func__, res, (unsigned) inode->i_ino);
		goto out;
	}
	crypt_info->ci_ctfm = ctfm;
	crypto_ablkcipher_clear_flags(ctfm, ~0);
	crypto_tfm_set_flags(crypto_ablkcipher_tfm(ctfm),
			     CRYPTO_TFM_REQ_WEAK_KEY);
	res = crypto_ablkcipher_setkey(ctfm, raw_key,
				       ext4_encryption_key_size(mode));
	if (res)
		goto out;
	memzero_explicit(raw_key, sizeof(raw_key));
	if (cmpxchg(&ei->i_crypt_info, NULL, crypt_info) != NULL) {
		ext4_free_crypt_info(crypt_info);
		goto retry;
	}
	return 0;

out:
	if (res == -ENOKEY)
		res = 0;
	ext4_free_crypt_info(crypt_info);
	memzero_explicit(raw_key, sizeof(raw_key));
	return res;
}

int ext4_has_encryption_key(struct inode *inode)
{
	struct ext4_inode_info *ei = EXT4_I(inode);

	return (ei->i_crypt_info != NULL);
}<|MERGE_RESOLUTION|>--- conflicted
+++ resolved
@@ -158,9 +158,6 @@
 		return -EINVAL;
 	res = 0;
 
-<<<<<<< HEAD
-	ei->i_crypt_policy_flags = ctx.flags;
-=======
 	crypt_info = kmem_cache_alloc(ext4_crypt_info_cachep, GFP_KERNEL);
 	if (!crypt_info)
 		return -ENOMEM;
@@ -172,7 +169,6 @@
 	crypt_info->ci_keyring_key = NULL;
 	memcpy(crypt_info->ci_master_key, ctx.master_key_descriptor,
 	       sizeof(crypt_info->ci_master_key));
->>>>>>> db0b54cd
 	if (S_ISREG(inode->i_mode))
 		mode = crypt_info->ci_data_mode;
 	else if (S_ISDIR(inode->i_mode) || S_ISLNK(inode->i_mode))
