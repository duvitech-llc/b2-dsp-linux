/*
 * Copyright (C) 2008 Red Hat.  All rights reserved.
 *
 * This program is free software; you can redistribute it and/or
 * modify it under the terms of the GNU General Public
 * License v2 as published by the Free Software Foundation.
 *
 * This program is distributed in the hope that it will be useful,
 * but WITHOUT ANY WARRANTY; without even the implied warranty of
 * MERCHANTABILITY or FITNESS FOR A PARTICULAR PURPOSE.  See the GNU
 * General Public License for more details.
 *
 * You should have received a copy of the GNU General Public
 * License along with this program; if not, write to the
 * Free Software Foundation, Inc., 59 Temple Place - Suite 330,
 * Boston, MA 021110-1307, USA.
 */

#include <linux/pagemap.h>
#include <linux/sched.h>
#include <linux/slab.h>
#include <linux/math64.h>
#include <linux/ratelimit.h>
#include "ctree.h"
#include "free-space-cache.h"
#include "transaction.h"
#include "disk-io.h"
#include "extent_io.h"
#include "inode-map.h"
#include "volumes.h"

#define BITS_PER_BITMAP		(PAGE_CACHE_SIZE * 8)
#define MAX_CACHE_BYTES_PER_GIG	(32 * 1024)

struct btrfs_trim_range {
	u64 start;
	u64 bytes;
	struct list_head list;
};

static int link_free_space(struct btrfs_free_space_ctl *ctl,
			   struct btrfs_free_space *info);
static void unlink_free_space(struct btrfs_free_space_ctl *ctl,
			      struct btrfs_free_space *info);

static struct inode *__lookup_free_space_inode(struct btrfs_root *root,
					       struct btrfs_path *path,
					       u64 offset)
{
	struct btrfs_key key;
	struct btrfs_key location;
	struct btrfs_disk_key disk_key;
	struct btrfs_free_space_header *header;
	struct extent_buffer *leaf;
	struct inode *inode = NULL;
	int ret;

	key.objectid = BTRFS_FREE_SPACE_OBJECTID;
	key.offset = offset;
	key.type = 0;

	ret = btrfs_search_slot(NULL, root, &key, path, 0, 0);
	if (ret < 0)
		return ERR_PTR(ret);
	if (ret > 0) {
		btrfs_release_path(path);
		return ERR_PTR(-ENOENT);
	}

	leaf = path->nodes[0];
	header = btrfs_item_ptr(leaf, path->slots[0],
				struct btrfs_free_space_header);
	btrfs_free_space_key(leaf, header, &disk_key);
	btrfs_disk_key_to_cpu(&location, &disk_key);
	btrfs_release_path(path);

	inode = btrfs_iget(root->fs_info->sb, &location, root, NULL);
	if (!inode)
		return ERR_PTR(-ENOENT);
	if (IS_ERR(inode))
		return inode;
	if (is_bad_inode(inode)) {
		iput(inode);
		return ERR_PTR(-ENOENT);
	}

	mapping_set_gfp_mask(inode->i_mapping,
<<<<<<< HEAD
			mapping_gfp_mask(inode->i_mapping) &
			~(__GFP_FS | __GFP_HIGHMEM));
=======
			mapping_gfp_constraint(inode->i_mapping,
			~(__GFP_FS | __GFP_HIGHMEM)));
>>>>>>> db0b54cd

	return inode;
}

struct inode *lookup_free_space_inode(struct btrfs_root *root,
				      struct btrfs_block_group_cache
				      *block_group, struct btrfs_path *path)
{
	struct inode *inode = NULL;
	u32 flags = BTRFS_INODE_NODATASUM | BTRFS_INODE_NODATACOW;

	spin_lock(&block_group->lock);
	if (block_group->inode)
		inode = igrab(block_group->inode);
	spin_unlock(&block_group->lock);
	if (inode)
		return inode;

	inode = __lookup_free_space_inode(root, path,
					  block_group->key.objectid);
	if (IS_ERR(inode))
		return inode;

	spin_lock(&block_group->lock);
	if (!((BTRFS_I(inode)->flags & flags) == flags)) {
		btrfs_info(root->fs_info,
			"Old style space inode found, converting.");
		BTRFS_I(inode)->flags |= BTRFS_INODE_NODATASUM |
			BTRFS_INODE_NODATACOW;
		block_group->disk_cache_state = BTRFS_DC_CLEAR;
	}

	if (!block_group->iref) {
		block_group->inode = igrab(inode);
		block_group->iref = 1;
	}
	spin_unlock(&block_group->lock);

	return inode;
}

static int __create_free_space_inode(struct btrfs_root *root,
				     struct btrfs_trans_handle *trans,
				     struct btrfs_path *path,
				     u64 ino, u64 offset)
{
	struct btrfs_key key;
	struct btrfs_disk_key disk_key;
	struct btrfs_free_space_header *header;
	struct btrfs_inode_item *inode_item;
	struct extent_buffer *leaf;
	u64 flags = BTRFS_INODE_NOCOMPRESS | BTRFS_INODE_PREALLOC;
	int ret;

	ret = btrfs_insert_empty_inode(trans, root, path, ino);
	if (ret)
		return ret;

	/* We inline crc's for the free disk space cache */
	if (ino != BTRFS_FREE_INO_OBJECTID)
		flags |= BTRFS_INODE_NODATASUM | BTRFS_INODE_NODATACOW;

	leaf = path->nodes[0];
	inode_item = btrfs_item_ptr(leaf, path->slots[0],
				    struct btrfs_inode_item);
	btrfs_item_key(leaf, &disk_key, path->slots[0]);
	memset_extent_buffer(leaf, 0, (unsigned long)inode_item,
			     sizeof(*inode_item));
	btrfs_set_inode_generation(leaf, inode_item, trans->transid);
	btrfs_set_inode_size(leaf, inode_item, 0);
	btrfs_set_inode_nbytes(leaf, inode_item, 0);
	btrfs_set_inode_uid(leaf, inode_item, 0);
	btrfs_set_inode_gid(leaf, inode_item, 0);
	btrfs_set_inode_mode(leaf, inode_item, S_IFREG | 0600);
	btrfs_set_inode_flags(leaf, inode_item, flags);
	btrfs_set_inode_nlink(leaf, inode_item, 1);
	btrfs_set_inode_transid(leaf, inode_item, trans->transid);
	btrfs_set_inode_block_group(leaf, inode_item, offset);
	btrfs_mark_buffer_dirty(leaf);
	btrfs_release_path(path);

	key.objectid = BTRFS_FREE_SPACE_OBJECTID;
	key.offset = offset;
	key.type = 0;
	ret = btrfs_insert_empty_item(trans, root, path, &key,
				      sizeof(struct btrfs_free_space_header));
	if (ret < 0) {
		btrfs_release_path(path);
		return ret;
	}

	leaf = path->nodes[0];
	header = btrfs_item_ptr(leaf, path->slots[0],
				struct btrfs_free_space_header);
	memset_extent_buffer(leaf, 0, (unsigned long)header, sizeof(*header));
	btrfs_set_free_space_key(leaf, header, &disk_key);
	btrfs_mark_buffer_dirty(leaf);
	btrfs_release_path(path);

	return 0;
}

int create_free_space_inode(struct btrfs_root *root,
			    struct btrfs_trans_handle *trans,
			    struct btrfs_block_group_cache *block_group,
			    struct btrfs_path *path)
{
	int ret;
	u64 ino;

	ret = btrfs_find_free_objectid(root, &ino);
	if (ret < 0)
		return ret;

	return __create_free_space_inode(root, trans, path, ino,
					 block_group->key.objectid);
}

int btrfs_check_trunc_cache_free_space(struct btrfs_root *root,
				       struct btrfs_block_rsv *rsv)
{
	u64 needed_bytes;
	int ret;

	/* 1 for slack space, 1 for updating the inode */
	needed_bytes = btrfs_calc_trunc_metadata_size(root, 1) +
		btrfs_calc_trans_metadata_size(root, 1);

	spin_lock(&rsv->lock);
	if (rsv->reserved < needed_bytes)
		ret = -ENOSPC;
	else
		ret = 0;
	spin_unlock(&rsv->lock);
	return ret;
}

int btrfs_truncate_free_space_cache(struct btrfs_root *root,
				    struct btrfs_trans_handle *trans,
				    struct btrfs_block_group_cache *block_group,
				    struct inode *inode)
{
	int ret = 0;
	struct btrfs_path *path = btrfs_alloc_path();
	bool locked = false;

	if (!path) {
		ret = -ENOMEM;
		goto fail;
	}

	if (block_group) {
		locked = true;
		mutex_lock(&trans->transaction->cache_write_mutex);
		if (!list_empty(&block_group->io_list)) {
			list_del_init(&block_group->io_list);

			btrfs_wait_cache_io(root, trans, block_group,
					    &block_group->io_ctl, path,
					    block_group->key.objectid);
			btrfs_put_block_group(block_group);
		}

		/*
		 * now that we've truncated the cache away, its no longer
		 * setup or written
		 */
		spin_lock(&block_group->lock);
		block_group->disk_cache_state = BTRFS_DC_CLEAR;
		spin_unlock(&block_group->lock);
	}
	btrfs_free_path(path);

	btrfs_i_size_write(inode, 0);
	truncate_pagecache(inode, 0);

	/*
	 * We don't need an orphan item because truncating the free space cache
	 * will never be split across transactions.
	 * We don't need to check for -EAGAIN because we're a free space
	 * cache inode
	 */
	ret = btrfs_truncate_inode_items(trans, root, inode,
					 0, BTRFS_EXTENT_DATA_KEY);
	if (ret)
		goto fail;

	ret = btrfs_update_inode(trans, root, inode);

fail:
	if (locked)
		mutex_unlock(&trans->transaction->cache_write_mutex);
	if (ret)
		btrfs_abort_transaction(trans, root, ret);

	return ret;
}

static int readahead_cache(struct inode *inode)
{
	struct file_ra_state *ra;
	unsigned long last_index;

	ra = kzalloc(sizeof(*ra), GFP_NOFS);
	if (!ra)
		return -ENOMEM;

	file_ra_state_init(ra, inode->i_mapping);
	last_index = (i_size_read(inode) - 1) >> PAGE_CACHE_SHIFT;

	page_cache_sync_readahead(inode->i_mapping, ra, NULL, 0, last_index);

	kfree(ra);

	return 0;
}

static int io_ctl_init(struct btrfs_io_ctl *io_ctl, struct inode *inode,
		       struct btrfs_root *root, int write)
{
	int num_pages;
	int check_crcs = 0;

	num_pages = DIV_ROUND_UP(i_size_read(inode), PAGE_CACHE_SIZE);

	if (btrfs_ino(inode) != BTRFS_FREE_INO_OBJECTID)
		check_crcs = 1;

	/* Make sure we can fit our crcs into the first page */
	if (write && check_crcs &&
	    (num_pages * sizeof(u32)) >= PAGE_CACHE_SIZE)
		return -ENOSPC;

	memset(io_ctl, 0, sizeof(struct btrfs_io_ctl));

	io_ctl->pages = kcalloc(num_pages, sizeof(struct page *), GFP_NOFS);
	if (!io_ctl->pages)
		return -ENOMEM;

	io_ctl->num_pages = num_pages;
	io_ctl->root = root;
	io_ctl->check_crcs = check_crcs;
	io_ctl->inode = inode;

	return 0;
}

static void io_ctl_free(struct btrfs_io_ctl *io_ctl)
{
	kfree(io_ctl->pages);
	io_ctl->pages = NULL;
}

static void io_ctl_unmap_page(struct btrfs_io_ctl *io_ctl)
{
	if (io_ctl->cur) {
		io_ctl->cur = NULL;
		io_ctl->orig = NULL;
	}
}

static void io_ctl_map_page(struct btrfs_io_ctl *io_ctl, int clear)
{
	ASSERT(io_ctl->index < io_ctl->num_pages);
	io_ctl->page = io_ctl->pages[io_ctl->index++];
	io_ctl->cur = page_address(io_ctl->page);
	io_ctl->orig = io_ctl->cur;
	io_ctl->size = PAGE_CACHE_SIZE;
	if (clear)
		memset(io_ctl->cur, 0, PAGE_CACHE_SIZE);
}

static void io_ctl_drop_pages(struct btrfs_io_ctl *io_ctl)
{
	int i;

	io_ctl_unmap_page(io_ctl);

	for (i = 0; i < io_ctl->num_pages; i++) {
		if (io_ctl->pages[i]) {
			ClearPageChecked(io_ctl->pages[i]);
			unlock_page(io_ctl->pages[i]);
			page_cache_release(io_ctl->pages[i]);
		}
	}
}

static int io_ctl_prepare_pages(struct btrfs_io_ctl *io_ctl, struct inode *inode,
				int uptodate)
{
	struct page *page;
	gfp_t mask = btrfs_alloc_write_mask(inode->i_mapping);
	int i;

	for (i = 0; i < io_ctl->num_pages; i++) {
		page = find_or_create_page(inode->i_mapping, i, mask);
		if (!page) {
			io_ctl_drop_pages(io_ctl);
			return -ENOMEM;
		}
		io_ctl->pages[i] = page;
		if (uptodate && !PageUptodate(page)) {
			btrfs_readpage(NULL, page);
			lock_page(page);
			if (!PageUptodate(page)) {
				btrfs_err(BTRFS_I(inode)->root->fs_info,
					   "error reading free space cache");
				io_ctl_drop_pages(io_ctl);
				return -EIO;
			}
		}
	}

	for (i = 0; i < io_ctl->num_pages; i++) {
		clear_page_dirty_for_io(io_ctl->pages[i]);
		set_page_extent_mapped(io_ctl->pages[i]);
	}

	return 0;
}

static void io_ctl_set_generation(struct btrfs_io_ctl *io_ctl, u64 generation)
{
	__le64 *val;

	io_ctl_map_page(io_ctl, 1);

	/*
	 * Skip the csum areas.  If we don't check crcs then we just have a
	 * 64bit chunk at the front of the first page.
	 */
	if (io_ctl->check_crcs) {
		io_ctl->cur += (sizeof(u32) * io_ctl->num_pages);
		io_ctl->size -= sizeof(u64) + (sizeof(u32) * io_ctl->num_pages);
	} else {
		io_ctl->cur += sizeof(u64);
		io_ctl->size -= sizeof(u64) * 2;
	}

	val = io_ctl->cur;
	*val = cpu_to_le64(generation);
	io_ctl->cur += sizeof(u64);
}

static int io_ctl_check_generation(struct btrfs_io_ctl *io_ctl, u64 generation)
{
	__le64 *gen;

	/*
	 * Skip the crc area.  If we don't check crcs then we just have a 64bit
	 * chunk at the front of the first page.
	 */
	if (io_ctl->check_crcs) {
		io_ctl->cur += sizeof(u32) * io_ctl->num_pages;
		io_ctl->size -= sizeof(u64) +
			(sizeof(u32) * io_ctl->num_pages);
	} else {
		io_ctl->cur += sizeof(u64);
		io_ctl->size -= sizeof(u64) * 2;
	}

	gen = io_ctl->cur;
	if (le64_to_cpu(*gen) != generation) {
		btrfs_err_rl(io_ctl->root->fs_info,
			"space cache generation (%llu) does not match inode (%llu)",
				*gen, generation);
		io_ctl_unmap_page(io_ctl);
		return -EIO;
	}
	io_ctl->cur += sizeof(u64);
	return 0;
}

static void io_ctl_set_crc(struct btrfs_io_ctl *io_ctl, int index)
{
	u32 *tmp;
	u32 crc = ~(u32)0;
	unsigned offset = 0;

	if (!io_ctl->check_crcs) {
		io_ctl_unmap_page(io_ctl);
		return;
	}

	if (index == 0)
		offset = sizeof(u32) * io_ctl->num_pages;

	crc = btrfs_csum_data(io_ctl->orig + offset, crc,
			      PAGE_CACHE_SIZE - offset);
	btrfs_csum_final(crc, (char *)&crc);
	io_ctl_unmap_page(io_ctl);
	tmp = page_address(io_ctl->pages[0]);
	tmp += index;
	*tmp = crc;
}

static int io_ctl_check_crc(struct btrfs_io_ctl *io_ctl, int index)
{
	u32 *tmp, val;
	u32 crc = ~(u32)0;
	unsigned offset = 0;

	if (!io_ctl->check_crcs) {
		io_ctl_map_page(io_ctl, 0);
		return 0;
	}

	if (index == 0)
		offset = sizeof(u32) * io_ctl->num_pages;

	tmp = page_address(io_ctl->pages[0]);
	tmp += index;
	val = *tmp;

	io_ctl_map_page(io_ctl, 0);
	crc = btrfs_csum_data(io_ctl->orig + offset, crc,
			      PAGE_CACHE_SIZE - offset);
	btrfs_csum_final(crc, (char *)&crc);
	if (val != crc) {
		btrfs_err_rl(io_ctl->root->fs_info,
			"csum mismatch on free space cache");
		io_ctl_unmap_page(io_ctl);
		return -EIO;
	}

	return 0;
}

static int io_ctl_add_entry(struct btrfs_io_ctl *io_ctl, u64 offset, u64 bytes,
			    void *bitmap)
{
	struct btrfs_free_space_entry *entry;

	if (!io_ctl->cur)
		return -ENOSPC;

	entry = io_ctl->cur;
	entry->offset = cpu_to_le64(offset);
	entry->bytes = cpu_to_le64(bytes);
	entry->type = (bitmap) ? BTRFS_FREE_SPACE_BITMAP :
		BTRFS_FREE_SPACE_EXTENT;
	io_ctl->cur += sizeof(struct btrfs_free_space_entry);
	io_ctl->size -= sizeof(struct btrfs_free_space_entry);

	if (io_ctl->size >= sizeof(struct btrfs_free_space_entry))
		return 0;

	io_ctl_set_crc(io_ctl, io_ctl->index - 1);

	/* No more pages to map */
	if (io_ctl->index >= io_ctl->num_pages)
		return 0;

	/* map the next page */
	io_ctl_map_page(io_ctl, 1);
	return 0;
}

static int io_ctl_add_bitmap(struct btrfs_io_ctl *io_ctl, void *bitmap)
{
	if (!io_ctl->cur)
		return -ENOSPC;

	/*
	 * If we aren't at the start of the current page, unmap this one and
	 * map the next one if there is any left.
	 */
	if (io_ctl->cur != io_ctl->orig) {
		io_ctl_set_crc(io_ctl, io_ctl->index - 1);
		if (io_ctl->index >= io_ctl->num_pages)
			return -ENOSPC;
		io_ctl_map_page(io_ctl, 0);
	}

	memcpy(io_ctl->cur, bitmap, PAGE_CACHE_SIZE);
	io_ctl_set_crc(io_ctl, io_ctl->index - 1);
	if (io_ctl->index < io_ctl->num_pages)
		io_ctl_map_page(io_ctl, 0);
	return 0;
}

static void io_ctl_zero_remaining_pages(struct btrfs_io_ctl *io_ctl)
{
	/*
	 * If we're not on the boundary we know we've modified the page and we
	 * need to crc the page.
	 */
	if (io_ctl->cur != io_ctl->orig)
		io_ctl_set_crc(io_ctl, io_ctl->index - 1);
	else
		io_ctl_unmap_page(io_ctl);

	while (io_ctl->index < io_ctl->num_pages) {
		io_ctl_map_page(io_ctl, 1);
		io_ctl_set_crc(io_ctl, io_ctl->index - 1);
	}
}

static int io_ctl_read_entry(struct btrfs_io_ctl *io_ctl,
			    struct btrfs_free_space *entry, u8 *type)
{
	struct btrfs_free_space_entry *e;
	int ret;

	if (!io_ctl->cur) {
		ret = io_ctl_check_crc(io_ctl, io_ctl->index);
		if (ret)
			return ret;
	}

	e = io_ctl->cur;
	entry->offset = le64_to_cpu(e->offset);
	entry->bytes = le64_to_cpu(e->bytes);
	*type = e->type;
	io_ctl->cur += sizeof(struct btrfs_free_space_entry);
	io_ctl->size -= sizeof(struct btrfs_free_space_entry);

	if (io_ctl->size >= sizeof(struct btrfs_free_space_entry))
		return 0;

	io_ctl_unmap_page(io_ctl);

	return 0;
}

static int io_ctl_read_bitmap(struct btrfs_io_ctl *io_ctl,
			      struct btrfs_free_space *entry)
{
	int ret;

	ret = io_ctl_check_crc(io_ctl, io_ctl->index);
	if (ret)
		return ret;

	memcpy(entry->bitmap, io_ctl->cur, PAGE_CACHE_SIZE);
	io_ctl_unmap_page(io_ctl);

	return 0;
}

/*
 * Since we attach pinned extents after the fact we can have contiguous sections
 * of free space that are split up in entries.  This poses a problem with the
 * tree logging stuff since it could have allocated across what appears to be 2
 * entries since we would have merged the entries when adding the pinned extents
 * back to the free space cache.  So run through the space cache that we just
 * loaded and merge contiguous entries.  This will make the log replay stuff not
 * blow up and it will make for nicer allocator behavior.
 */
static void merge_space_tree(struct btrfs_free_space_ctl *ctl)
{
	struct btrfs_free_space *e, *prev = NULL;
	struct rb_node *n;

again:
	spin_lock(&ctl->tree_lock);
	for (n = rb_first(&ctl->free_space_offset); n; n = rb_next(n)) {
		e = rb_entry(n, struct btrfs_free_space, offset_index);
		if (!prev)
			goto next;
		if (e->bitmap || prev->bitmap)
			goto next;
		if (prev->offset + prev->bytes == e->offset) {
			unlink_free_space(ctl, prev);
			unlink_free_space(ctl, e);
			prev->bytes += e->bytes;
			kmem_cache_free(btrfs_free_space_cachep, e);
			link_free_space(ctl, prev);
			prev = NULL;
			spin_unlock(&ctl->tree_lock);
			goto again;
		}
next:
		prev = e;
	}
	spin_unlock(&ctl->tree_lock);
}

static int __load_free_space_cache(struct btrfs_root *root, struct inode *inode,
				   struct btrfs_free_space_ctl *ctl,
				   struct btrfs_path *path, u64 offset)
{
	struct btrfs_free_space_header *header;
	struct extent_buffer *leaf;
	struct btrfs_io_ctl io_ctl;
	struct btrfs_key key;
	struct btrfs_free_space *e, *n;
	LIST_HEAD(bitmaps);
	u64 num_entries;
	u64 num_bitmaps;
	u64 generation;
	u8 type;
	int ret = 0;

	/* Nothing in the space cache, goodbye */
	if (!i_size_read(inode))
		return 0;

	key.objectid = BTRFS_FREE_SPACE_OBJECTID;
	key.offset = offset;
	key.type = 0;

	ret = btrfs_search_slot(NULL, root, &key, path, 0, 0);
	if (ret < 0)
		return 0;
	else if (ret > 0) {
		btrfs_release_path(path);
		return 0;
	}

	ret = -1;

	leaf = path->nodes[0];
	header = btrfs_item_ptr(leaf, path->slots[0],
				struct btrfs_free_space_header);
	num_entries = btrfs_free_space_entries(leaf, header);
	num_bitmaps = btrfs_free_space_bitmaps(leaf, header);
	generation = btrfs_free_space_generation(leaf, header);
	btrfs_release_path(path);

	if (!BTRFS_I(inode)->generation) {
		btrfs_info(root->fs_info,
			   "The free space cache file (%llu) is invalid. skip it\n",
			   offset);
		return 0;
	}

	if (BTRFS_I(inode)->generation != generation) {
		btrfs_err(root->fs_info,
			"free space inode generation (%llu) "
			"did not match free space cache generation (%llu)",
			BTRFS_I(inode)->generation, generation);
		return 0;
	}

	if (!num_entries)
		return 0;

	ret = io_ctl_init(&io_ctl, inode, root, 0);
	if (ret)
		return ret;

	ret = readahead_cache(inode);
	if (ret)
		goto out;

	ret = io_ctl_prepare_pages(&io_ctl, inode, 1);
	if (ret)
		goto out;

	ret = io_ctl_check_crc(&io_ctl, 0);
	if (ret)
		goto free_cache;

	ret = io_ctl_check_generation(&io_ctl, generation);
	if (ret)
		goto free_cache;

	while (num_entries) {
		e = kmem_cache_zalloc(btrfs_free_space_cachep,
				      GFP_NOFS);
		if (!e)
			goto free_cache;

		ret = io_ctl_read_entry(&io_ctl, e, &type);
		if (ret) {
			kmem_cache_free(btrfs_free_space_cachep, e);
			goto free_cache;
		}

		if (!e->bytes) {
			kmem_cache_free(btrfs_free_space_cachep, e);
			goto free_cache;
		}

		if (type == BTRFS_FREE_SPACE_EXTENT) {
			spin_lock(&ctl->tree_lock);
			ret = link_free_space(ctl, e);
			spin_unlock(&ctl->tree_lock);
			if (ret) {
				btrfs_err(root->fs_info,
					"Duplicate entries in free space cache, dumping");
				kmem_cache_free(btrfs_free_space_cachep, e);
				goto free_cache;
			}
		} else {
			ASSERT(num_bitmaps);
			num_bitmaps--;
			e->bitmap = kzalloc(PAGE_CACHE_SIZE, GFP_NOFS);
			if (!e->bitmap) {
				kmem_cache_free(
					btrfs_free_space_cachep, e);
				goto free_cache;
			}
			spin_lock(&ctl->tree_lock);
			ret = link_free_space(ctl, e);
			ctl->total_bitmaps++;
			ctl->op->recalc_thresholds(ctl);
			spin_unlock(&ctl->tree_lock);
			if (ret) {
				btrfs_err(root->fs_info,
					"Duplicate entries in free space cache, dumping");
				kmem_cache_free(btrfs_free_space_cachep, e);
				goto free_cache;
			}
			list_add_tail(&e->list, &bitmaps);
		}

		num_entries--;
	}

	io_ctl_unmap_page(&io_ctl);

	/*
	 * We add the bitmaps at the end of the entries in order that
	 * the bitmap entries are added to the cache.
	 */
	list_for_each_entry_safe(e, n, &bitmaps, list) {
		list_del_init(&e->list);
		ret = io_ctl_read_bitmap(&io_ctl, e);
		if (ret)
			goto free_cache;
	}

	io_ctl_drop_pages(&io_ctl);
	merge_space_tree(ctl);
	ret = 1;
out:
	io_ctl_free(&io_ctl);
	return ret;
free_cache:
	io_ctl_drop_pages(&io_ctl);
	__btrfs_remove_free_space_cache(ctl);
	goto out;
}

int load_free_space_cache(struct btrfs_fs_info *fs_info,
			  struct btrfs_block_group_cache *block_group)
{
	struct btrfs_free_space_ctl *ctl = block_group->free_space_ctl;
	struct btrfs_root *root = fs_info->tree_root;
	struct inode *inode;
	struct btrfs_path *path;
	int ret = 0;
	bool matched;
	u64 used = btrfs_block_group_used(&block_group->item);

	/*
	 * If this block group has been marked to be cleared for one reason or
	 * another then we can't trust the on disk cache, so just return.
	 */
	spin_lock(&block_group->lock);
	if (block_group->disk_cache_state != BTRFS_DC_WRITTEN) {
		spin_unlock(&block_group->lock);
		return 0;
	}
	spin_unlock(&block_group->lock);

	path = btrfs_alloc_path();
	if (!path)
		return 0;
	path->search_commit_root = 1;
	path->skip_locking = 1;

	inode = lookup_free_space_inode(root, block_group, path);
	if (IS_ERR(inode)) {
		btrfs_free_path(path);
		return 0;
	}

	/* We may have converted the inode and made the cache invalid. */
	spin_lock(&block_group->lock);
	if (block_group->disk_cache_state != BTRFS_DC_WRITTEN) {
		spin_unlock(&block_group->lock);
		btrfs_free_path(path);
		goto out;
	}
	spin_unlock(&block_group->lock);

	ret = __load_free_space_cache(fs_info->tree_root, inode, ctl,
				      path, block_group->key.objectid);
	btrfs_free_path(path);
	if (ret <= 0)
		goto out;

	spin_lock(&ctl->tree_lock);
	matched = (ctl->free_space == (block_group->key.offset - used -
				       block_group->bytes_super));
	spin_unlock(&ctl->tree_lock);

	if (!matched) {
		__btrfs_remove_free_space_cache(ctl);
		btrfs_warn(fs_info, "block group %llu has wrong amount of free space",
			block_group->key.objectid);
		ret = -1;
	}
out:
	if (ret < 0) {
		/* This cache is bogus, make sure it gets cleared */
		spin_lock(&block_group->lock);
		block_group->disk_cache_state = BTRFS_DC_CLEAR;
		spin_unlock(&block_group->lock);
		ret = 0;

		btrfs_warn(fs_info, "failed to load free space cache for block group %llu, rebuilding it now",
			block_group->key.objectid);
	}

	iput(inode);
	return ret;
}

static noinline_for_stack
int write_cache_extent_entries(struct btrfs_io_ctl *io_ctl,
			      struct btrfs_free_space_ctl *ctl,
			      struct btrfs_block_group_cache *block_group,
			      int *entries, int *bitmaps,
			      struct list_head *bitmap_list)
{
	int ret;
	struct btrfs_free_cluster *cluster = NULL;
	struct btrfs_free_cluster *cluster_locked = NULL;
	struct rb_node *node = rb_first(&ctl->free_space_offset);
	struct btrfs_trim_range *trim_entry;

	/* Get the cluster for this block_group if it exists */
	if (block_group && !list_empty(&block_group->cluster_list)) {
		cluster = list_entry(block_group->cluster_list.next,
				     struct btrfs_free_cluster,
				     block_group_list);
	}

	if (!node && cluster) {
		cluster_locked = cluster;
		spin_lock(&cluster_locked->lock);
		node = rb_first(&cluster->root);
		cluster = NULL;
	}

	/* Write out the extent entries */
	while (node) {
		struct btrfs_free_space *e;

		e = rb_entry(node, struct btrfs_free_space, offset_index);
		*entries += 1;

		ret = io_ctl_add_entry(io_ctl, e->offset, e->bytes,
				       e->bitmap);
		if (ret)
			goto fail;

		if (e->bitmap) {
			list_add_tail(&e->list, bitmap_list);
			*bitmaps += 1;
		}
		node = rb_next(node);
		if (!node && cluster) {
			node = rb_first(&cluster->root);
			cluster_locked = cluster;
			spin_lock(&cluster_locked->lock);
			cluster = NULL;
		}
	}
	if (cluster_locked) {
		spin_unlock(&cluster_locked->lock);
		cluster_locked = NULL;
	}

	/*
	 * Make sure we don't miss any range that was removed from our rbtree
	 * because trimming is running. Otherwise after a umount+mount (or crash
	 * after committing the transaction) we would leak free space and get
	 * an inconsistent free space cache report from fsck.
	 */
	list_for_each_entry(trim_entry, &ctl->trimming_ranges, list) {
		ret = io_ctl_add_entry(io_ctl, trim_entry->start,
				       trim_entry->bytes, NULL);
		if (ret)
			goto fail;
		*entries += 1;
	}

	return 0;
fail:
	if (cluster_locked)
		spin_unlock(&cluster_locked->lock);
	return -ENOSPC;
}

static noinline_for_stack int
update_cache_item(struct btrfs_trans_handle *trans,
		  struct btrfs_root *root,
		  struct inode *inode,
		  struct btrfs_path *path, u64 offset,
		  int entries, int bitmaps)
{
	struct btrfs_key key;
	struct btrfs_free_space_header *header;
	struct extent_buffer *leaf;
	int ret;

	key.objectid = BTRFS_FREE_SPACE_OBJECTID;
	key.offset = offset;
	key.type = 0;

	ret = btrfs_search_slot(trans, root, &key, path, 0, 1);
	if (ret < 0) {
		clear_extent_bit(&BTRFS_I(inode)->io_tree, 0, inode->i_size - 1,
				 EXTENT_DIRTY | EXTENT_DELALLOC, 0, 0, NULL,
				 GFP_NOFS);
		goto fail;
	}
	leaf = path->nodes[0];
	if (ret > 0) {
		struct btrfs_key found_key;
		ASSERT(path->slots[0]);
		path->slots[0]--;
		btrfs_item_key_to_cpu(leaf, &found_key, path->slots[0]);
		if (found_key.objectid != BTRFS_FREE_SPACE_OBJECTID ||
		    found_key.offset != offset) {
			clear_extent_bit(&BTRFS_I(inode)->io_tree, 0,
					 inode->i_size - 1,
					 EXTENT_DIRTY | EXTENT_DELALLOC, 0, 0,
					 NULL, GFP_NOFS);
			btrfs_release_path(path);
			goto fail;
		}
	}

	BTRFS_I(inode)->generation = trans->transid;
	header = btrfs_item_ptr(leaf, path->slots[0],
				struct btrfs_free_space_header);
	btrfs_set_free_space_entries(leaf, header, entries);
	btrfs_set_free_space_bitmaps(leaf, header, bitmaps);
	btrfs_set_free_space_generation(leaf, header, trans->transid);
	btrfs_mark_buffer_dirty(leaf);
	btrfs_release_path(path);

	return 0;

fail:
	return -1;
}

static noinline_for_stack int
write_pinned_extent_entries(struct btrfs_root *root,
			    struct btrfs_block_group_cache *block_group,
			    struct btrfs_io_ctl *io_ctl,
			    int *entries)
{
	u64 start, extent_start, extent_end, len;
	struct extent_io_tree *unpin = NULL;
	int ret;

	if (!block_group)
		return 0;

	/*
	 * We want to add any pinned extents to our free space cache
	 * so we don't leak the space
	 *
	 * We shouldn't have switched the pinned extents yet so this is the
	 * right one
	 */
	unpin = root->fs_info->pinned_extents;

	start = block_group->key.objectid;

	while (start < block_group->key.objectid + block_group->key.offset) {
		ret = find_first_extent_bit(unpin, start,
					    &extent_start, &extent_end,
					    EXTENT_DIRTY, NULL);
		if (ret)
			return 0;

		/* This pinned extent is out of our range */
		if (extent_start >= block_group->key.objectid +
		    block_group->key.offset)
			return 0;

		extent_start = max(extent_start, start);
		extent_end = min(block_group->key.objectid +
				 block_group->key.offset, extent_end + 1);
		len = extent_end - extent_start;

		*entries += 1;
		ret = io_ctl_add_entry(io_ctl, extent_start, len, NULL);
		if (ret)
			return -ENOSPC;

		start = extent_end;
	}

	return 0;
}

static noinline_for_stack int
write_bitmap_entries(struct btrfs_io_ctl *io_ctl, struct list_head *bitmap_list)
{
	struct list_head *pos, *n;
	int ret;

	/* Write out the bitmaps */
	list_for_each_safe(pos, n, bitmap_list) {
		struct btrfs_free_space *entry =
			list_entry(pos, struct btrfs_free_space, list);

		ret = io_ctl_add_bitmap(io_ctl, entry->bitmap);
		if (ret)
			return -ENOSPC;
		list_del_init(&entry->list);
	}

	return 0;
}

static int flush_dirty_cache(struct inode *inode)
{
	int ret;

	ret = btrfs_wait_ordered_range(inode, 0, (u64)-1);
	if (ret)
		clear_extent_bit(&BTRFS_I(inode)->io_tree, 0, inode->i_size - 1,
				 EXTENT_DIRTY | EXTENT_DELALLOC, 0, 0, NULL,
				 GFP_NOFS);

	return ret;
}

static void noinline_for_stack
cleanup_bitmap_list(struct list_head *bitmap_list)
{
	struct list_head *pos, *n;

	list_for_each_safe(pos, n, bitmap_list) {
		struct btrfs_free_space *entry =
			list_entry(pos, struct btrfs_free_space, list);
		list_del_init(&entry->list);
	}
}

static void noinline_for_stack
cleanup_write_cache_enospc(struct inode *inode,
			   struct btrfs_io_ctl *io_ctl,
			   struct extent_state **cached_state,
			   struct list_head *bitmap_list)
{
	io_ctl_drop_pages(io_ctl);
	unlock_extent_cached(&BTRFS_I(inode)->io_tree, 0,
			     i_size_read(inode) - 1, cached_state,
			     GFP_NOFS);
}

int btrfs_wait_cache_io(struct btrfs_root *root,
			struct btrfs_trans_handle *trans,
			struct btrfs_block_group_cache *block_group,
			struct btrfs_io_ctl *io_ctl,
			struct btrfs_path *path, u64 offset)
{
	int ret;
	struct inode *inode = io_ctl->inode;

	if (!inode)
		return 0;

	if (block_group)
		root = root->fs_info->tree_root;

	/* Flush the dirty pages in the cache file. */
	ret = flush_dirty_cache(inode);
	if (ret)
		goto out;

	/* Update the cache item to tell everyone this cache file is valid. */
	ret = update_cache_item(trans, root, inode, path, offset,
				io_ctl->entries, io_ctl->bitmaps);
out:
	io_ctl_free(io_ctl);
	if (ret) {
		invalidate_inode_pages2(inode->i_mapping);
		BTRFS_I(inode)->generation = 0;
		if (block_group) {
#ifdef DEBUG
			btrfs_err(root->fs_info,
				"failed to write free space cache for block group %llu",
				block_group->key.objectid);
#endif
		}
	}
	btrfs_update_inode(trans, root, inode);

	if (block_group) {
		/* the dirty list is protected by the dirty_bgs_lock */
		spin_lock(&trans->transaction->dirty_bgs_lock);

		/* the disk_cache_state is protected by the block group lock */
		spin_lock(&block_group->lock);

		/*
		 * only mark this as written if we didn't get put back on
		 * the dirty list while waiting for IO.   Otherwise our
		 * cache state won't be right, and we won't get written again
		 */
		if (!ret && list_empty(&block_group->dirty_list))
			block_group->disk_cache_state = BTRFS_DC_WRITTEN;
		else if (ret)
			block_group->disk_cache_state = BTRFS_DC_ERROR;

		spin_unlock(&block_group->lock);
		spin_unlock(&trans->transaction->dirty_bgs_lock);
		io_ctl->inode = NULL;
		iput(inode);
	}

	return ret;

}

/**
 * __btrfs_write_out_cache - write out cached info to an inode
 * @root - the root the inode belongs to
 * @ctl - the free space cache we are going to write out
 * @block_group - the block_group for this cache if it belongs to a block_group
 * @trans - the trans handle
 * @path - the path to use
 * @offset - the offset for the key we'll insert
 *
 * This function writes out a free space cache struct to disk for quick recovery
<<<<<<< HEAD
 * on mount.  This will return 0 if it was successfull in writing the cache out,
=======
 * on mount.  This will return 0 if it was successful in writing the cache out,
>>>>>>> db0b54cd
 * or an errno if it was not.
 */
static int __btrfs_write_out_cache(struct btrfs_root *root, struct inode *inode,
				   struct btrfs_free_space_ctl *ctl,
				   struct btrfs_block_group_cache *block_group,
				   struct btrfs_io_ctl *io_ctl,
				   struct btrfs_trans_handle *trans,
				   struct btrfs_path *path, u64 offset)
{
	struct extent_state *cached_state = NULL;
	LIST_HEAD(bitmap_list);
	int entries = 0;
	int bitmaps = 0;
	int ret;
	int must_iput = 0;

	if (!i_size_read(inode))
		return -EIO;

	WARN_ON(io_ctl->pages);
	ret = io_ctl_init(io_ctl, inode, root, 1);
	if (ret)
		return ret;

	if (block_group && (block_group->flags & BTRFS_BLOCK_GROUP_DATA)) {
		down_write(&block_group->data_rwsem);
		spin_lock(&block_group->lock);
		if (block_group->delalloc_bytes) {
			block_group->disk_cache_state = BTRFS_DC_WRITTEN;
			spin_unlock(&block_group->lock);
			up_write(&block_group->data_rwsem);
			BTRFS_I(inode)->generation = 0;
			ret = 0;
			must_iput = 1;
			goto out;
		}
		spin_unlock(&block_group->lock);
	}

	/* Lock all pages first so we can lock the extent safely. */
	ret = io_ctl_prepare_pages(io_ctl, inode, 0);
	if (ret)
		goto out;

	lock_extent_bits(&BTRFS_I(inode)->io_tree, 0, i_size_read(inode) - 1,
			 0, &cached_state);

	io_ctl_set_generation(io_ctl, trans->transid);

	mutex_lock(&ctl->cache_writeout_mutex);
	/* Write out the extent entries in the free space cache */
	spin_lock(&ctl->tree_lock);
	ret = write_cache_extent_entries(io_ctl, ctl,
					 block_group, &entries, &bitmaps,
					 &bitmap_list);
	if (ret)
		goto out_nospc_locked;

	/*
	 * Some spaces that are freed in the current transaction are pinned,
	 * they will be added into free space cache after the transaction is
	 * committed, we shouldn't lose them.
	 *
	 * If this changes while we are working we'll get added back to
	 * the dirty list and redo it.  No locking needed
	 */
	ret = write_pinned_extent_entries(root, block_group, io_ctl, &entries);
	if (ret)
		goto out_nospc_locked;

	/*
	 * At last, we write out all the bitmaps and keep cache_writeout_mutex
	 * locked while doing it because a concurrent trim can be manipulating
	 * or freeing the bitmap.
	 */
	ret = write_bitmap_entries(io_ctl, &bitmap_list);
	spin_unlock(&ctl->tree_lock);
	mutex_unlock(&ctl->cache_writeout_mutex);
	if (ret)
		goto out_nospc;

	/* Zero out the rest of the pages just to make sure */
	io_ctl_zero_remaining_pages(io_ctl);

	/* Everything is written out, now we dirty the pages in the file. */
	ret = btrfs_dirty_pages(root, inode, io_ctl->pages, io_ctl->num_pages,
				0, i_size_read(inode), &cached_state);
	if (ret)
		goto out_nospc;

	if (block_group && (block_group->flags & BTRFS_BLOCK_GROUP_DATA))
		up_write(&block_group->data_rwsem);
	/*
	 * Release the pages and unlock the extent, we will flush
	 * them out later
	 */
	io_ctl_drop_pages(io_ctl);

	unlock_extent_cached(&BTRFS_I(inode)->io_tree, 0,
			     i_size_read(inode) - 1, &cached_state, GFP_NOFS);

	/*
	 * at this point the pages are under IO and we're happy,
	 * The caller is responsible for waiting on them and updating the
	 * the cache and the inode
	 */
	io_ctl->entries = entries;
	io_ctl->bitmaps = bitmaps;

	ret = btrfs_fdatawrite_range(inode, 0, (u64)-1);
	if (ret)
		goto out;

	return 0;

out:
	io_ctl->inode = NULL;
	io_ctl_free(io_ctl);
	if (ret) {
		invalidate_inode_pages2(inode->i_mapping);
		BTRFS_I(inode)->generation = 0;
	}
	btrfs_update_inode(trans, root, inode);
	if (must_iput)
		iput(inode);
	return ret;

out_nospc_locked:
	cleanup_bitmap_list(&bitmap_list);
	spin_unlock(&ctl->tree_lock);
	mutex_unlock(&ctl->cache_writeout_mutex);

out_nospc:
	cleanup_write_cache_enospc(inode, io_ctl, &cached_state, &bitmap_list);

	if (block_group && (block_group->flags & BTRFS_BLOCK_GROUP_DATA))
		up_write(&block_group->data_rwsem);

	goto out;
}

int btrfs_write_out_cache(struct btrfs_root *root,
			  struct btrfs_trans_handle *trans,
			  struct btrfs_block_group_cache *block_group,
			  struct btrfs_path *path)
{
	struct btrfs_free_space_ctl *ctl = block_group->free_space_ctl;
	struct inode *inode;
	int ret = 0;

	root = root->fs_info->tree_root;

	spin_lock(&block_group->lock);
	if (block_group->disk_cache_state < BTRFS_DC_SETUP) {
		spin_unlock(&block_group->lock);
		return 0;
	}
	spin_unlock(&block_group->lock);

	inode = lookup_free_space_inode(root, block_group, path);
	if (IS_ERR(inode))
		return 0;

	ret = __btrfs_write_out_cache(root, inode, ctl, block_group,
				      &block_group->io_ctl, trans,
				      path, block_group->key.objectid);
	if (ret) {
#ifdef DEBUG
		btrfs_err(root->fs_info,
			"failed to write free space cache for block group %llu",
			block_group->key.objectid);
#endif
		spin_lock(&block_group->lock);
		block_group->disk_cache_state = BTRFS_DC_ERROR;
		spin_unlock(&block_group->lock);

		block_group->io_ctl.inode = NULL;
		iput(inode);
	}

	/*
	 * if ret == 0 the caller is expected to call btrfs_wait_cache_io
	 * to wait for IO and put the inode
	 */

	return ret;
}

static inline unsigned long offset_to_bit(u64 bitmap_start, u32 unit,
					  u64 offset)
{
	ASSERT(offset >= bitmap_start);
	offset -= bitmap_start;
	return (unsigned long)(div_u64(offset, unit));
}

static inline unsigned long bytes_to_bits(u64 bytes, u32 unit)
{
	return (unsigned long)(div_u64(bytes, unit));
}

static inline u64 offset_to_bitmap(struct btrfs_free_space_ctl *ctl,
				   u64 offset)
{
	u64 bitmap_start;
	u32 bytes_per_bitmap;

	bytes_per_bitmap = BITS_PER_BITMAP * ctl->unit;
	bitmap_start = offset - ctl->start;
	bitmap_start = div_u64(bitmap_start, bytes_per_bitmap);
	bitmap_start *= bytes_per_bitmap;
	bitmap_start += ctl->start;

	return bitmap_start;
}

static int tree_insert_offset(struct rb_root *root, u64 offset,
			      struct rb_node *node, int bitmap)
{
	struct rb_node **p = &root->rb_node;
	struct rb_node *parent = NULL;
	struct btrfs_free_space *info;

	while (*p) {
		parent = *p;
		info = rb_entry(parent, struct btrfs_free_space, offset_index);

		if (offset < info->offset) {
			p = &(*p)->rb_left;
		} else if (offset > info->offset) {
			p = &(*p)->rb_right;
		} else {
			/*
			 * we could have a bitmap entry and an extent entry
			 * share the same offset.  If this is the case, we want
			 * the extent entry to always be found first if we do a
			 * linear search through the tree, since we want to have
			 * the quickest allocation time, and allocating from an
			 * extent is faster than allocating from a bitmap.  So
			 * if we're inserting a bitmap and we find an entry at
			 * this offset, we want to go right, or after this entry
			 * logically.  If we are inserting an extent and we've
			 * found a bitmap, we want to go left, or before
			 * logically.
			 */
			if (bitmap) {
				if (info->bitmap) {
					WARN_ON_ONCE(1);
					return -EEXIST;
				}
				p = &(*p)->rb_right;
			} else {
				if (!info->bitmap) {
					WARN_ON_ONCE(1);
					return -EEXIST;
				}
				p = &(*p)->rb_left;
			}
		}
	}

	rb_link_node(node, parent, p);
	rb_insert_color(node, root);

	return 0;
}

/*
 * searches the tree for the given offset.
 *
 * fuzzy - If this is set, then we are trying to make an allocation, and we just
 * want a section that has at least bytes size and comes at or after the given
 * offset.
 */
static struct btrfs_free_space *
tree_search_offset(struct btrfs_free_space_ctl *ctl,
		   u64 offset, int bitmap_only, int fuzzy)
{
	struct rb_node *n = ctl->free_space_offset.rb_node;
	struct btrfs_free_space *entry, *prev = NULL;

	/* find entry that is closest to the 'offset' */
	while (1) {
		if (!n) {
			entry = NULL;
			break;
		}

		entry = rb_entry(n, struct btrfs_free_space, offset_index);
		prev = entry;

		if (offset < entry->offset)
			n = n->rb_left;
		else if (offset > entry->offset)
			n = n->rb_right;
		else
			break;
	}

	if (bitmap_only) {
		if (!entry)
			return NULL;
		if (entry->bitmap)
			return entry;

		/*
		 * bitmap entry and extent entry may share same offset,
		 * in that case, bitmap entry comes after extent entry.
		 */
		n = rb_next(n);
		if (!n)
			return NULL;
		entry = rb_entry(n, struct btrfs_free_space, offset_index);
		if (entry->offset != offset)
			return NULL;

		WARN_ON(!entry->bitmap);
		return entry;
	} else if (entry) {
		if (entry->bitmap) {
			/*
			 * if previous extent entry covers the offset,
			 * we should return it instead of the bitmap entry
			 */
			n = rb_prev(&entry->offset_index);
			if (n) {
				prev = rb_entry(n, struct btrfs_free_space,
						offset_index);
				if (!prev->bitmap &&
				    prev->offset + prev->bytes > offset)
					entry = prev;
			}
		}
		return entry;
	}

	if (!prev)
		return NULL;

	/* find last entry before the 'offset' */
	entry = prev;
	if (entry->offset > offset) {
		n = rb_prev(&entry->offset_index);
		if (n) {
			entry = rb_entry(n, struct btrfs_free_space,
					offset_index);
			ASSERT(entry->offset <= offset);
		} else {
			if (fuzzy)
				return entry;
			else
				return NULL;
		}
	}

	if (entry->bitmap) {
		n = rb_prev(&entry->offset_index);
		if (n) {
			prev = rb_entry(n, struct btrfs_free_space,
					offset_index);
			if (!prev->bitmap &&
			    prev->offset + prev->bytes > offset)
				return prev;
		}
		if (entry->offset + BITS_PER_BITMAP * ctl->unit > offset)
			return entry;
	} else if (entry->offset + entry->bytes > offset)
		return entry;

	if (!fuzzy)
		return NULL;

	while (1) {
		if (entry->bitmap) {
			if (entry->offset + BITS_PER_BITMAP *
			    ctl->unit > offset)
				break;
		} else {
			if (entry->offset + entry->bytes > offset)
				break;
		}

		n = rb_next(&entry->offset_index);
		if (!n)
			return NULL;
		entry = rb_entry(n, struct btrfs_free_space, offset_index);
	}
	return entry;
}

static inline void
__unlink_free_space(struct btrfs_free_space_ctl *ctl,
		    struct btrfs_free_space *info)
{
	rb_erase(&info->offset_index, &ctl->free_space_offset);
	ctl->free_extents--;
}

static void unlink_free_space(struct btrfs_free_space_ctl *ctl,
			      struct btrfs_free_space *info)
{
	__unlink_free_space(ctl, info);
	ctl->free_space -= info->bytes;
}

static int link_free_space(struct btrfs_free_space_ctl *ctl,
			   struct btrfs_free_space *info)
{
	int ret = 0;

	ASSERT(info->bytes || info->bitmap);
	ret = tree_insert_offset(&ctl->free_space_offset, info->offset,
				 &info->offset_index, (info->bitmap != NULL));
	if (ret)
		return ret;

	ctl->free_space += info->bytes;
	ctl->free_extents++;
	return ret;
}

static void recalculate_thresholds(struct btrfs_free_space_ctl *ctl)
{
	struct btrfs_block_group_cache *block_group = ctl->private;
	u64 max_bytes;
	u64 bitmap_bytes;
	u64 extent_bytes;
	u64 size = block_group->key.offset;
	u32 bytes_per_bg = BITS_PER_BITMAP * ctl->unit;
	u32 max_bitmaps = div_u64(size + bytes_per_bg - 1, bytes_per_bg);

	max_bitmaps = max_t(u32, max_bitmaps, 1);

	ASSERT(ctl->total_bitmaps <= max_bitmaps);

	/*
	 * The goal is to keep the total amount of memory used per 1gb of space
	 * at or below 32k, so we need to adjust how much memory we allow to be
	 * used by extent based free space tracking
	 */
	if (size < 1024 * 1024 * 1024)
		max_bytes = MAX_CACHE_BYTES_PER_GIG;
	else
		max_bytes = MAX_CACHE_BYTES_PER_GIG *
			div_u64(size, 1024 * 1024 * 1024);

	/*
	 * we want to account for 1 more bitmap than what we have so we can make
	 * sure we don't go over our overall goal of MAX_CACHE_BYTES_PER_GIG as
	 * we add more bitmaps.
	 */
	bitmap_bytes = (ctl->total_bitmaps + 1) * PAGE_CACHE_SIZE;

	if (bitmap_bytes >= max_bytes) {
		ctl->extents_thresh = 0;
		return;
	}

	/*
	 * we want the extent entry threshold to always be at most 1/2 the max
	 * bytes we can have, or whatever is less than that.
	 */
	extent_bytes = max_bytes - bitmap_bytes;
	extent_bytes = min_t(u64, extent_bytes, max_bytes >> 1);

	ctl->extents_thresh =
		div_u64(extent_bytes, sizeof(struct btrfs_free_space));
}

static inline void __bitmap_clear_bits(struct btrfs_free_space_ctl *ctl,
				       struct btrfs_free_space *info,
				       u64 offset, u64 bytes)
{
	unsigned long start, count;

	start = offset_to_bit(info->offset, ctl->unit, offset);
	count = bytes_to_bits(bytes, ctl->unit);
	ASSERT(start + count <= BITS_PER_BITMAP);

	bitmap_clear(info->bitmap, start, count);

	info->bytes -= bytes;
}

static void bitmap_clear_bits(struct btrfs_free_space_ctl *ctl,
			      struct btrfs_free_space *info, u64 offset,
			      u64 bytes)
{
	__bitmap_clear_bits(ctl, info, offset, bytes);
	ctl->free_space -= bytes;
}

static void bitmap_set_bits(struct btrfs_free_space_ctl *ctl,
			    struct btrfs_free_space *info, u64 offset,
			    u64 bytes)
{
	unsigned long start, count;

	start = offset_to_bit(info->offset, ctl->unit, offset);
	count = bytes_to_bits(bytes, ctl->unit);
	ASSERT(start + count <= BITS_PER_BITMAP);

	bitmap_set(info->bitmap, start, count);

	info->bytes += bytes;
	ctl->free_space += bytes;
}

/*
 * If we can not find suitable extent, we will use bytes to record
 * the size of the max extent.
 */
static int search_bitmap(struct btrfs_free_space_ctl *ctl,
			 struct btrfs_free_space *bitmap_info, u64 *offset,
			 u64 *bytes, bool for_alloc)
{
	unsigned long found_bits = 0;
	unsigned long max_bits = 0;
	unsigned long bits, i;
	unsigned long next_zero;
	unsigned long extent_bits;

	/*
	 * Skip searching the bitmap if we don't have a contiguous section that
	 * is large enough for this allocation.
	 */
	if (for_alloc &&
	    bitmap_info->max_extent_size &&
	    bitmap_info->max_extent_size < *bytes) {
		*bytes = bitmap_info->max_extent_size;
		return -1;
	}

	i = offset_to_bit(bitmap_info->offset, ctl->unit,
			  max_t(u64, *offset, bitmap_info->offset));
	bits = bytes_to_bits(*bytes, ctl->unit);

	for_each_set_bit_from(i, bitmap_info->bitmap, BITS_PER_BITMAP) {
		if (for_alloc && bits == 1) {
			found_bits = 1;
			break;
		}
		next_zero = find_next_zero_bit(bitmap_info->bitmap,
					       BITS_PER_BITMAP, i);
		extent_bits = next_zero - i;
		if (extent_bits >= bits) {
			found_bits = extent_bits;
			break;
		} else if (extent_bits > max_bits) {
			max_bits = extent_bits;
		}
		i = next_zero;
	}

	if (found_bits) {
		*offset = (u64)(i * ctl->unit) + bitmap_info->offset;
		*bytes = (u64)(found_bits) * ctl->unit;
		return 0;
	}

	*bytes = (u64)(max_bits) * ctl->unit;
	bitmap_info->max_extent_size = *bytes;
	return -1;
}

/* Cache the size of the max extent in bytes */
static struct btrfs_free_space *
find_free_space(struct btrfs_free_space_ctl *ctl, u64 *offset, u64 *bytes,
		unsigned long align, u64 *max_extent_size)
{
	struct btrfs_free_space *entry;
	struct rb_node *node;
	u64 tmp;
	u64 align_off;
	int ret;

	if (!ctl->free_space_offset.rb_node)
		goto out;

	entry = tree_search_offset(ctl, offset_to_bitmap(ctl, *offset), 0, 1);
	if (!entry)
		goto out;

	for (node = &entry->offset_index; node; node = rb_next(node)) {
		entry = rb_entry(node, struct btrfs_free_space, offset_index);
		if (entry->bytes < *bytes) {
			if (entry->bytes > *max_extent_size)
				*max_extent_size = entry->bytes;
			continue;
		}

		/* make sure the space returned is big enough
		 * to match our requested alignment
		 */
		if (*bytes >= align) {
			tmp = entry->offset - ctl->start + align - 1;
			tmp = div64_u64(tmp, align);
			tmp = tmp * align + ctl->start;
			align_off = tmp - entry->offset;
		} else {
			align_off = 0;
			tmp = entry->offset;
		}

		if (entry->bytes < *bytes + align_off) {
			if (entry->bytes > *max_extent_size)
				*max_extent_size = entry->bytes;
			continue;
		}

		if (entry->bitmap) {
			u64 size = *bytes;

			ret = search_bitmap(ctl, entry, &tmp, &size, true);
			if (!ret) {
				*offset = tmp;
				*bytes = size;
				return entry;
			} else if (size > *max_extent_size) {
				*max_extent_size = size;
			}
			continue;
		}

		*offset = tmp;
		*bytes = entry->bytes - align_off;
		return entry;
	}
out:
	return NULL;
}

static void add_new_bitmap(struct btrfs_free_space_ctl *ctl,
			   struct btrfs_free_space *info, u64 offset)
{
	info->offset = offset_to_bitmap(ctl, offset);
	info->bytes = 0;
	INIT_LIST_HEAD(&info->list);
	link_free_space(ctl, info);
	ctl->total_bitmaps++;

	ctl->op->recalc_thresholds(ctl);
}

static void free_bitmap(struct btrfs_free_space_ctl *ctl,
			struct btrfs_free_space *bitmap_info)
{
	unlink_free_space(ctl, bitmap_info);
	kfree(bitmap_info->bitmap);
	kmem_cache_free(btrfs_free_space_cachep, bitmap_info);
	ctl->total_bitmaps--;
	ctl->op->recalc_thresholds(ctl);
}

static noinline int remove_from_bitmap(struct btrfs_free_space_ctl *ctl,
			      struct btrfs_free_space *bitmap_info,
			      u64 *offset, u64 *bytes)
{
	u64 end;
	u64 search_start, search_bytes;
	int ret;

again:
	end = bitmap_info->offset + (u64)(BITS_PER_BITMAP * ctl->unit) - 1;

	/*
	 * We need to search for bits in this bitmap.  We could only cover some
	 * of the extent in this bitmap thanks to how we add space, so we need
	 * to search for as much as it as we can and clear that amount, and then
	 * go searching for the next bit.
	 */
	search_start = *offset;
	search_bytes = ctl->unit;
	search_bytes = min(search_bytes, end - search_start + 1);
	ret = search_bitmap(ctl, bitmap_info, &search_start, &search_bytes,
			    false);
	if (ret < 0 || search_start != *offset)
		return -EINVAL;

	/* We may have found more bits than what we need */
	search_bytes = min(search_bytes, *bytes);

	/* Cannot clear past the end of the bitmap */
	search_bytes = min(search_bytes, end - search_start + 1);

	bitmap_clear_bits(ctl, bitmap_info, search_start, search_bytes);
	*offset += search_bytes;
	*bytes -= search_bytes;

	if (*bytes) {
		struct rb_node *next = rb_next(&bitmap_info->offset_index);
		if (!bitmap_info->bytes)
			free_bitmap(ctl, bitmap_info);

		/*
		 * no entry after this bitmap, but we still have bytes to
		 * remove, so something has gone wrong.
		 */
		if (!next)
			return -EINVAL;

		bitmap_info = rb_entry(next, struct btrfs_free_space,
				       offset_index);

		/*
		 * if the next entry isn't a bitmap we need to return to let the
		 * extent stuff do its work.
		 */
		if (!bitmap_info->bitmap)
			return -EAGAIN;

		/*
		 * Ok the next item is a bitmap, but it may not actually hold
		 * the information for the rest of this free space stuff, so
		 * look for it, and if we don't find it return so we can try
		 * everything over again.
		 */
		search_start = *offset;
		search_bytes = ctl->unit;
		ret = search_bitmap(ctl, bitmap_info, &search_start,
				    &search_bytes, false);
		if (ret < 0 || search_start != *offset)
			return -EAGAIN;

		goto again;
	} else if (!bitmap_info->bytes)
		free_bitmap(ctl, bitmap_info);

	return 0;
}

static u64 add_bytes_to_bitmap(struct btrfs_free_space_ctl *ctl,
			       struct btrfs_free_space *info, u64 offset,
			       u64 bytes)
{
	u64 bytes_to_set = 0;
	u64 end;

	end = info->offset + (u64)(BITS_PER_BITMAP * ctl->unit);

	bytes_to_set = min(end - offset, bytes);

	bitmap_set_bits(ctl, info, offset, bytes_to_set);

	/*
	 * We set some bytes, we have no idea what the max extent size is
	 * anymore.
	 */
	info->max_extent_size = 0;

	return bytes_to_set;

}

static bool use_bitmap(struct btrfs_free_space_ctl *ctl,
		      struct btrfs_free_space *info)
{
	struct btrfs_block_group_cache *block_group = ctl->private;
	bool forced = false;

#ifdef CONFIG_BTRFS_DEBUG
	if (btrfs_should_fragment_free_space(block_group->fs_info->extent_root,
					     block_group))
		forced = true;
#endif

	/*
	 * If we are below the extents threshold then we can add this as an
	 * extent, and don't have to deal with the bitmap
	 */
	if (!forced && ctl->free_extents < ctl->extents_thresh) {
		/*
		 * If this block group has some small extents we don't want to
		 * use up all of our free slots in the cache with them, we want
		 * to reserve them to larger extents, however if we have plent
		 * of cache left then go ahead an dadd them, no sense in adding
		 * the overhead of a bitmap if we don't have to.
		 */
		if (info->bytes <= block_group->sectorsize * 4) {
			if (ctl->free_extents * 2 <= ctl->extents_thresh)
				return false;
		} else {
			return false;
		}
	}

	/*
	 * The original block groups from mkfs can be really small, like 8
	 * megabytes, so don't bother with a bitmap for those entries.  However
	 * some block groups can be smaller than what a bitmap would cover but
	 * are still large enough that they could overflow the 32k memory limit,
	 * so allow those block groups to still be allowed to have a bitmap
	 * entry.
	 */
	if (((BITS_PER_BITMAP * ctl->unit) >> 1) > block_group->key.offset)
		return false;

	return true;
}

static struct btrfs_free_space_op free_space_op = {
	.recalc_thresholds	= recalculate_thresholds,
	.use_bitmap		= use_bitmap,
};

static int insert_into_bitmap(struct btrfs_free_space_ctl *ctl,
			      struct btrfs_free_space *info)
{
	struct btrfs_free_space *bitmap_info;
	struct btrfs_block_group_cache *block_group = NULL;
	int added = 0;
	u64 bytes, offset, bytes_added;
	int ret;

	bytes = info->bytes;
	offset = info->offset;

	if (!ctl->op->use_bitmap(ctl, info))
		return 0;

	if (ctl->op == &free_space_op)
		block_group = ctl->private;
again:
	/*
	 * Since we link bitmaps right into the cluster we need to see if we
	 * have a cluster here, and if so and it has our bitmap we need to add
	 * the free space to that bitmap.
	 */
	if (block_group && !list_empty(&block_group->cluster_list)) {
		struct btrfs_free_cluster *cluster;
		struct rb_node *node;
		struct btrfs_free_space *entry;

		cluster = list_entry(block_group->cluster_list.next,
				     struct btrfs_free_cluster,
				     block_group_list);
		spin_lock(&cluster->lock);
		node = rb_first(&cluster->root);
		if (!node) {
			spin_unlock(&cluster->lock);
			goto no_cluster_bitmap;
		}

		entry = rb_entry(node, struct btrfs_free_space, offset_index);
		if (!entry->bitmap) {
			spin_unlock(&cluster->lock);
			goto no_cluster_bitmap;
		}

		if (entry->offset == offset_to_bitmap(ctl, offset)) {
			bytes_added = add_bytes_to_bitmap(ctl, entry,
							  offset, bytes);
			bytes -= bytes_added;
			offset += bytes_added;
		}
		spin_unlock(&cluster->lock);
		if (!bytes) {
			ret = 1;
			goto out;
		}
	}

no_cluster_bitmap:
	bitmap_info = tree_search_offset(ctl, offset_to_bitmap(ctl, offset),
					 1, 0);
	if (!bitmap_info) {
		ASSERT(added == 0);
		goto new_bitmap;
	}

	bytes_added = add_bytes_to_bitmap(ctl, bitmap_info, offset, bytes);
	bytes -= bytes_added;
	offset += bytes_added;
	added = 0;

	if (!bytes) {
		ret = 1;
		goto out;
	} else
		goto again;

new_bitmap:
	if (info && info->bitmap) {
		add_new_bitmap(ctl, info, offset);
		added = 1;
		info = NULL;
		goto again;
	} else {
		spin_unlock(&ctl->tree_lock);

		/* no pre-allocated info, allocate a new one */
		if (!info) {
			info = kmem_cache_zalloc(btrfs_free_space_cachep,
						 GFP_NOFS);
			if (!info) {
				spin_lock(&ctl->tree_lock);
				ret = -ENOMEM;
				goto out;
			}
		}

		/* allocate the bitmap */
		info->bitmap = kzalloc(PAGE_CACHE_SIZE, GFP_NOFS);
		spin_lock(&ctl->tree_lock);
		if (!info->bitmap) {
			ret = -ENOMEM;
			goto out;
		}
		goto again;
	}

out:
	if (info) {
		if (info->bitmap)
			kfree(info->bitmap);
		kmem_cache_free(btrfs_free_space_cachep, info);
	}

	return ret;
}

static bool try_merge_free_space(struct btrfs_free_space_ctl *ctl,
			  struct btrfs_free_space *info, bool update_stat)
{
	struct btrfs_free_space *left_info;
	struct btrfs_free_space *right_info;
	bool merged = false;
	u64 offset = info->offset;
	u64 bytes = info->bytes;

	/*
	 * first we want to see if there is free space adjacent to the range we
	 * are adding, if there is remove that struct and add a new one to
	 * cover the entire range
	 */
	right_info = tree_search_offset(ctl, offset + bytes, 0, 0);
	if (right_info && rb_prev(&right_info->offset_index))
		left_info = rb_entry(rb_prev(&right_info->offset_index),
				     struct btrfs_free_space, offset_index);
	else
		left_info = tree_search_offset(ctl, offset - 1, 0, 0);

	if (right_info && !right_info->bitmap) {
		if (update_stat)
			unlink_free_space(ctl, right_info);
		else
			__unlink_free_space(ctl, right_info);
		info->bytes += right_info->bytes;
		kmem_cache_free(btrfs_free_space_cachep, right_info);
		merged = true;
	}

	if (left_info && !left_info->bitmap &&
	    left_info->offset + left_info->bytes == offset) {
		if (update_stat)
			unlink_free_space(ctl, left_info);
		else
			__unlink_free_space(ctl, left_info);
		info->offset = left_info->offset;
		info->bytes += left_info->bytes;
		kmem_cache_free(btrfs_free_space_cachep, left_info);
		merged = true;
	}

	return merged;
}

static bool steal_from_bitmap_to_end(struct btrfs_free_space_ctl *ctl,
				     struct btrfs_free_space *info,
				     bool update_stat)
{
	struct btrfs_free_space *bitmap;
	unsigned long i;
	unsigned long j;
	const u64 end = info->offset + info->bytes;
	const u64 bitmap_offset = offset_to_bitmap(ctl, end);
	u64 bytes;

	bitmap = tree_search_offset(ctl, bitmap_offset, 1, 0);
	if (!bitmap)
		return false;

	i = offset_to_bit(bitmap->offset, ctl->unit, end);
	j = find_next_zero_bit(bitmap->bitmap, BITS_PER_BITMAP, i);
	if (j == i)
		return false;
	bytes = (j - i) * ctl->unit;
	info->bytes += bytes;

	if (update_stat)
		bitmap_clear_bits(ctl, bitmap, end, bytes);
	else
		__bitmap_clear_bits(ctl, bitmap, end, bytes);

	if (!bitmap->bytes)
		free_bitmap(ctl, bitmap);

	return true;
}

static bool steal_from_bitmap_to_front(struct btrfs_free_space_ctl *ctl,
				       struct btrfs_free_space *info,
				       bool update_stat)
{
	struct btrfs_free_space *bitmap;
	u64 bitmap_offset;
	unsigned long i;
	unsigned long j;
	unsigned long prev_j;
	u64 bytes;

	bitmap_offset = offset_to_bitmap(ctl, info->offset);
	/* If we're on a boundary, try the previous logical bitmap. */
	if (bitmap_offset == info->offset) {
		if (info->offset == 0)
			return false;
		bitmap_offset = offset_to_bitmap(ctl, info->offset - 1);
	}

	bitmap = tree_search_offset(ctl, bitmap_offset, 1, 0);
	if (!bitmap)
		return false;

	i = offset_to_bit(bitmap->offset, ctl->unit, info->offset) - 1;
	j = 0;
	prev_j = (unsigned long)-1;
	for_each_clear_bit_from(j, bitmap->bitmap, BITS_PER_BITMAP) {
		if (j > i)
			break;
		prev_j = j;
	}
	if (prev_j == i)
		return false;

	if (prev_j == (unsigned long)-1)
		bytes = (i + 1) * ctl->unit;
	else
		bytes = (i - prev_j) * ctl->unit;

	info->offset -= bytes;
	info->bytes += bytes;

	if (update_stat)
		bitmap_clear_bits(ctl, bitmap, info->offset, bytes);
	else
		__bitmap_clear_bits(ctl, bitmap, info->offset, bytes);

	if (!bitmap->bytes)
		free_bitmap(ctl, bitmap);

	return true;
}

/*
 * We prefer always to allocate from extent entries, both for clustered and
 * non-clustered allocation requests. So when attempting to add a new extent
 * entry, try to see if there's adjacent free space in bitmap entries, and if
 * there is, migrate that space from the bitmaps to the extent.
 * Like this we get better chances of satisfying space allocation requests
 * because we attempt to satisfy them based on a single cache entry, and never
 * on 2 or more entries - even if the entries represent a contiguous free space
 * region (e.g. 1 extent entry + 1 bitmap entry starting where the extent entry
 * ends).
 */
static void steal_from_bitmap(struct btrfs_free_space_ctl *ctl,
			      struct btrfs_free_space *info,
			      bool update_stat)
{
	/*
	 * Only work with disconnected entries, as we can change their offset,
	 * and must be extent entries.
	 */
	ASSERT(!info->bitmap);
	ASSERT(RB_EMPTY_NODE(&info->offset_index));

	if (ctl->total_bitmaps > 0) {
		bool stole_end;
		bool stole_front = false;

		stole_end = steal_from_bitmap_to_end(ctl, info, update_stat);
		if (ctl->total_bitmaps > 0)
			stole_front = steal_from_bitmap_to_front(ctl, info,
								 update_stat);

		if (stole_end || stole_front)
			try_merge_free_space(ctl, info, update_stat);
	}
}

int __btrfs_add_free_space(struct btrfs_free_space_ctl *ctl,
			   u64 offset, u64 bytes)
{
	struct btrfs_free_space *info;
	int ret = 0;

	info = kmem_cache_zalloc(btrfs_free_space_cachep, GFP_NOFS);
	if (!info)
		return -ENOMEM;

	info->offset = offset;
	info->bytes = bytes;
	RB_CLEAR_NODE(&info->offset_index);

	spin_lock(&ctl->tree_lock);

	if (try_merge_free_space(ctl, info, true))
		goto link;

	/*
	 * There was no extent directly to the left or right of this new
	 * extent then we know we're going to have to allocate a new extent, so
	 * before we do that see if we need to drop this into a bitmap
	 */
	ret = insert_into_bitmap(ctl, info);
	if (ret < 0) {
		goto out;
	} else if (ret) {
		ret = 0;
		goto out;
	}
link:
	/*
	 * Only steal free space from adjacent bitmaps if we're sure we're not
	 * going to add the new free space to existing bitmap entries - because
	 * that would mean unnecessary work that would be reverted. Therefore
	 * attempt to steal space from bitmaps if we're adding an extent entry.
	 */
	steal_from_bitmap(ctl, info, true);

	ret = link_free_space(ctl, info);
	if (ret)
		kmem_cache_free(btrfs_free_space_cachep, info);
out:
	spin_unlock(&ctl->tree_lock);

	if (ret) {
		printk(KERN_CRIT "BTRFS: unable to add free space :%d\n", ret);
		ASSERT(ret != -EEXIST);
	}

	return ret;
}

int btrfs_remove_free_space(struct btrfs_block_group_cache *block_group,
			    u64 offset, u64 bytes)
{
	struct btrfs_free_space_ctl *ctl = block_group->free_space_ctl;
	struct btrfs_free_space *info;
	int ret;
	bool re_search = false;

	spin_lock(&ctl->tree_lock);

again:
	ret = 0;
	if (!bytes)
		goto out_lock;

	info = tree_search_offset(ctl, offset, 0, 0);
	if (!info) {
		/*
		 * oops didn't find an extent that matched the space we wanted
		 * to remove, look for a bitmap instead
		 */
		info = tree_search_offset(ctl, offset_to_bitmap(ctl, offset),
					  1, 0);
		if (!info) {
			/*
			 * If we found a partial bit of our free space in a
			 * bitmap but then couldn't find the other part this may
			 * be a problem, so WARN about it.
			 */
			WARN_ON(re_search);
			goto out_lock;
		}
	}

	re_search = false;
	if (!info->bitmap) {
		unlink_free_space(ctl, info);
		if (offset == info->offset) {
			u64 to_free = min(bytes, info->bytes);

			info->bytes -= to_free;
			info->offset += to_free;
			if (info->bytes) {
				ret = link_free_space(ctl, info);
				WARN_ON(ret);
			} else {
				kmem_cache_free(btrfs_free_space_cachep, info);
			}

			offset += to_free;
			bytes -= to_free;
			goto again;
		} else {
			u64 old_end = info->bytes + info->offset;

			info->bytes = offset - info->offset;
			ret = link_free_space(ctl, info);
			WARN_ON(ret);
			if (ret)
				goto out_lock;

			/* Not enough bytes in this entry to satisfy us */
			if (old_end < offset + bytes) {
				bytes -= old_end - offset;
				offset = old_end;
				goto again;
			} else if (old_end == offset + bytes) {
				/* all done */
				goto out_lock;
			}
			spin_unlock(&ctl->tree_lock);

			ret = btrfs_add_free_space(block_group, offset + bytes,
						   old_end - (offset + bytes));
			WARN_ON(ret);
			goto out;
		}
	}

	ret = remove_from_bitmap(ctl, info, &offset, &bytes);
	if (ret == -EAGAIN) {
		re_search = true;
		goto again;
	}
out_lock:
	spin_unlock(&ctl->tree_lock);
out:
	return ret;
}

void btrfs_dump_free_space(struct btrfs_block_group_cache *block_group,
			   u64 bytes)
{
	struct btrfs_free_space_ctl *ctl = block_group->free_space_ctl;
	struct btrfs_free_space *info;
	struct rb_node *n;
	int count = 0;

	for (n = rb_first(&ctl->free_space_offset); n; n = rb_next(n)) {
		info = rb_entry(n, struct btrfs_free_space, offset_index);
		if (info->bytes >= bytes && !block_group->ro)
			count++;
		btrfs_crit(block_group->fs_info,
			   "entry offset %llu, bytes %llu, bitmap %s",
			   info->offset, info->bytes,
		       (info->bitmap) ? "yes" : "no");
	}
	btrfs_info(block_group->fs_info, "block group has cluster?: %s",
	       list_empty(&block_group->cluster_list) ? "no" : "yes");
	btrfs_info(block_group->fs_info,
		   "%d blocks of free space at or bigger than bytes is", count);
}

void btrfs_init_free_space_ctl(struct btrfs_block_group_cache *block_group)
{
	struct btrfs_free_space_ctl *ctl = block_group->free_space_ctl;

	spin_lock_init(&ctl->tree_lock);
	ctl->unit = block_group->sectorsize;
	ctl->start = block_group->key.objectid;
	ctl->private = block_group;
	ctl->op = &free_space_op;
	INIT_LIST_HEAD(&ctl->trimming_ranges);
	mutex_init(&ctl->cache_writeout_mutex);

	/*
	 * we only want to have 32k of ram per block group for keeping
	 * track of free space, and if we pass 1/2 of that we want to
	 * start converting things over to using bitmaps
	 */
	ctl->extents_thresh = ((1024 * 32) / 2) /
				sizeof(struct btrfs_free_space);
}

/*
 * for a given cluster, put all of its extents back into the free
 * space cache.  If the block group passed doesn't match the block group
 * pointed to by the cluster, someone else raced in and freed the
 * cluster already.  In that case, we just return without changing anything
 */
static int
__btrfs_return_cluster_to_free_space(
			     struct btrfs_block_group_cache *block_group,
			     struct btrfs_free_cluster *cluster)
{
	struct btrfs_free_space_ctl *ctl = block_group->free_space_ctl;
	struct btrfs_free_space *entry;
	struct rb_node *node;

	spin_lock(&cluster->lock);
	if (cluster->block_group != block_group)
		goto out;

	cluster->block_group = NULL;
	cluster->window_start = 0;
	list_del_init(&cluster->block_group_list);

	node = rb_first(&cluster->root);
	while (node) {
		bool bitmap;

		entry = rb_entry(node, struct btrfs_free_space, offset_index);
		node = rb_next(&entry->offset_index);
		rb_erase(&entry->offset_index, &cluster->root);
		RB_CLEAR_NODE(&entry->offset_index);

		bitmap = (entry->bitmap != NULL);
		if (!bitmap) {
			try_merge_free_space(ctl, entry, false);
			steal_from_bitmap(ctl, entry, false);
		}
		tree_insert_offset(&ctl->free_space_offset,
				   entry->offset, &entry->offset_index, bitmap);
	}
	cluster->root = RB_ROOT;

out:
	spin_unlock(&cluster->lock);
	btrfs_put_block_group(block_group);
	return 0;
}

static void __btrfs_remove_free_space_cache_locked(
				struct btrfs_free_space_ctl *ctl)
{
	struct btrfs_free_space *info;
	struct rb_node *node;

	while ((node = rb_last(&ctl->free_space_offset)) != NULL) {
		info = rb_entry(node, struct btrfs_free_space, offset_index);
		if (!info->bitmap) {
			unlink_free_space(ctl, info);
			kmem_cache_free(btrfs_free_space_cachep, info);
		} else {
			free_bitmap(ctl, info);
		}

		cond_resched_lock(&ctl->tree_lock);
	}
}

void __btrfs_remove_free_space_cache(struct btrfs_free_space_ctl *ctl)
{
	spin_lock(&ctl->tree_lock);
	__btrfs_remove_free_space_cache_locked(ctl);
	spin_unlock(&ctl->tree_lock);
}

void btrfs_remove_free_space_cache(struct btrfs_block_group_cache *block_group)
{
	struct btrfs_free_space_ctl *ctl = block_group->free_space_ctl;
	struct btrfs_free_cluster *cluster;
	struct list_head *head;

	spin_lock(&ctl->tree_lock);
	while ((head = block_group->cluster_list.next) !=
	       &block_group->cluster_list) {
		cluster = list_entry(head, struct btrfs_free_cluster,
				     block_group_list);

		WARN_ON(cluster->block_group != block_group);
		__btrfs_return_cluster_to_free_space(block_group, cluster);

		cond_resched_lock(&ctl->tree_lock);
	}
	__btrfs_remove_free_space_cache_locked(ctl);
	spin_unlock(&ctl->tree_lock);

}

u64 btrfs_find_space_for_alloc(struct btrfs_block_group_cache *block_group,
			       u64 offset, u64 bytes, u64 empty_size,
			       u64 *max_extent_size)
{
	struct btrfs_free_space_ctl *ctl = block_group->free_space_ctl;
	struct btrfs_free_space *entry = NULL;
	u64 bytes_search = bytes + empty_size;
	u64 ret = 0;
	u64 align_gap = 0;
	u64 align_gap_len = 0;

	spin_lock(&ctl->tree_lock);
	entry = find_free_space(ctl, &offset, &bytes_search,
				block_group->full_stripe_len, max_extent_size);
	if (!entry)
		goto out;

	ret = offset;
	if (entry->bitmap) {
		bitmap_clear_bits(ctl, entry, offset, bytes);
		if (!entry->bytes)
			free_bitmap(ctl, entry);
	} else {
		unlink_free_space(ctl, entry);
		align_gap_len = offset - entry->offset;
		align_gap = entry->offset;

		entry->offset = offset + bytes;
		WARN_ON(entry->bytes < bytes + align_gap_len);

		entry->bytes -= bytes + align_gap_len;
		if (!entry->bytes)
			kmem_cache_free(btrfs_free_space_cachep, entry);
		else
			link_free_space(ctl, entry);
	}
out:
	spin_unlock(&ctl->tree_lock);

	if (align_gap_len)
		__btrfs_add_free_space(ctl, align_gap, align_gap_len);
	return ret;
}

/*
 * given a cluster, put all of its extents back into the free space
 * cache.  If a block group is passed, this function will only free
 * a cluster that belongs to the passed block group.
 *
 * Otherwise, it'll get a reference on the block group pointed to by the
 * cluster and remove the cluster from it.
 */
int btrfs_return_cluster_to_free_space(
			       struct btrfs_block_group_cache *block_group,
			       struct btrfs_free_cluster *cluster)
{
	struct btrfs_free_space_ctl *ctl;
	int ret;

	/* first, get a safe pointer to the block group */
	spin_lock(&cluster->lock);
	if (!block_group) {
		block_group = cluster->block_group;
		if (!block_group) {
			spin_unlock(&cluster->lock);
			return 0;
		}
	} else if (cluster->block_group != block_group) {
		/* someone else has already freed it don't redo their work */
		spin_unlock(&cluster->lock);
		return 0;
	}
	atomic_inc(&block_group->count);
	spin_unlock(&cluster->lock);

	ctl = block_group->free_space_ctl;

	/* now return any extents the cluster had on it */
	spin_lock(&ctl->tree_lock);
	ret = __btrfs_return_cluster_to_free_space(block_group, cluster);
	spin_unlock(&ctl->tree_lock);

	/* finally drop our ref */
	btrfs_put_block_group(block_group);
	return ret;
}

static u64 btrfs_alloc_from_bitmap(struct btrfs_block_group_cache *block_group,
				   struct btrfs_free_cluster *cluster,
				   struct btrfs_free_space *entry,
				   u64 bytes, u64 min_start,
				   u64 *max_extent_size)
{
	struct btrfs_free_space_ctl *ctl = block_group->free_space_ctl;
	int err;
	u64 search_start = cluster->window_start;
	u64 search_bytes = bytes;
	u64 ret = 0;

	search_start = min_start;
	search_bytes = bytes;

	err = search_bitmap(ctl, entry, &search_start, &search_bytes, true);
	if (err) {
		if (search_bytes > *max_extent_size)
			*max_extent_size = search_bytes;
		return 0;
	}

	ret = search_start;
	__bitmap_clear_bits(ctl, entry, ret, bytes);

	return ret;
}

/*
 * given a cluster, try to allocate 'bytes' from it, returns 0
 * if it couldn't find anything suitably large, or a logical disk offset
 * if things worked out
 */
u64 btrfs_alloc_from_cluster(struct btrfs_block_group_cache *block_group,
			     struct btrfs_free_cluster *cluster, u64 bytes,
			     u64 min_start, u64 *max_extent_size)
{
	struct btrfs_free_space_ctl *ctl = block_group->free_space_ctl;
	struct btrfs_free_space *entry = NULL;
	struct rb_node *node;
	u64 ret = 0;

	spin_lock(&cluster->lock);
	if (bytes > cluster->max_size)
		goto out;

	if (cluster->block_group != block_group)
		goto out;

	node = rb_first(&cluster->root);
	if (!node)
		goto out;

	entry = rb_entry(node, struct btrfs_free_space, offset_index);
	while (1) {
		if (entry->bytes < bytes && entry->bytes > *max_extent_size)
			*max_extent_size = entry->bytes;

		if (entry->bytes < bytes ||
		    (!entry->bitmap && entry->offset < min_start)) {
			node = rb_next(&entry->offset_index);
			if (!node)
				break;
			entry = rb_entry(node, struct btrfs_free_space,
					 offset_index);
			continue;
		}

		if (entry->bitmap) {
			ret = btrfs_alloc_from_bitmap(block_group,
						      cluster, entry, bytes,
						      cluster->window_start,
						      max_extent_size);
			if (ret == 0) {
				node = rb_next(&entry->offset_index);
				if (!node)
					break;
				entry = rb_entry(node, struct btrfs_free_space,
						 offset_index);
				continue;
			}
			cluster->window_start += bytes;
		} else {
			ret = entry->offset;

			entry->offset += bytes;
			entry->bytes -= bytes;
		}

		if (entry->bytes == 0)
			rb_erase(&entry->offset_index, &cluster->root);
		break;
	}
out:
	spin_unlock(&cluster->lock);

	if (!ret)
		return 0;

	spin_lock(&ctl->tree_lock);

	ctl->free_space -= bytes;
	if (entry->bytes == 0) {
		ctl->free_extents--;
		if (entry->bitmap) {
			kfree(entry->bitmap);
			ctl->total_bitmaps--;
			ctl->op->recalc_thresholds(ctl);
		}
		kmem_cache_free(btrfs_free_space_cachep, entry);
	}

	spin_unlock(&ctl->tree_lock);

	return ret;
}

static int btrfs_bitmap_cluster(struct btrfs_block_group_cache *block_group,
				struct btrfs_free_space *entry,
				struct btrfs_free_cluster *cluster,
				u64 offset, u64 bytes,
				u64 cont1_bytes, u64 min_bytes)
{
	struct btrfs_free_space_ctl *ctl = block_group->free_space_ctl;
	unsigned long next_zero;
	unsigned long i;
	unsigned long want_bits;
	unsigned long min_bits;
	unsigned long found_bits;
	unsigned long max_bits = 0;
	unsigned long start = 0;
	unsigned long total_found = 0;
	int ret;

	i = offset_to_bit(entry->offset, ctl->unit,
			  max_t(u64, offset, entry->offset));
	want_bits = bytes_to_bits(bytes, ctl->unit);
	min_bits = bytes_to_bits(min_bytes, ctl->unit);

	/*
	 * Don't bother looking for a cluster in this bitmap if it's heavily
	 * fragmented.
	 */
	if (entry->max_extent_size &&
	    entry->max_extent_size < cont1_bytes)
		return -ENOSPC;
again:
	found_bits = 0;
	for_each_set_bit_from(i, entry->bitmap, BITS_PER_BITMAP) {
		next_zero = find_next_zero_bit(entry->bitmap,
					       BITS_PER_BITMAP, i);
		if (next_zero - i >= min_bits) {
			found_bits = next_zero - i;
			if (found_bits > max_bits)
				max_bits = found_bits;
			break;
		}
		if (next_zero - i > max_bits)
			max_bits = next_zero - i;
		i = next_zero;
	}

	if (!found_bits) {
		entry->max_extent_size = (u64)max_bits * ctl->unit;
		return -ENOSPC;
	}

	if (!total_found) {
		start = i;
		cluster->max_size = 0;
	}

	total_found += found_bits;

	if (cluster->max_size < found_bits * ctl->unit)
		cluster->max_size = found_bits * ctl->unit;

	if (total_found < want_bits || cluster->max_size < cont1_bytes) {
		i = next_zero + 1;
		goto again;
	}

	cluster->window_start = start * ctl->unit + entry->offset;
	rb_erase(&entry->offset_index, &ctl->free_space_offset);
	ret = tree_insert_offset(&cluster->root, entry->offset,
				 &entry->offset_index, 1);
	ASSERT(!ret); /* -EEXIST; Logic error */

	trace_btrfs_setup_cluster(block_group, cluster,
				  total_found * ctl->unit, 1);
	return 0;
}

/*
 * This searches the block group for just extents to fill the cluster with.
 * Try to find a cluster with at least bytes total bytes, at least one
 * extent of cont1_bytes, and other clusters of at least min_bytes.
 */
static noinline int
setup_cluster_no_bitmap(struct btrfs_block_group_cache *block_group,
			struct btrfs_free_cluster *cluster,
			struct list_head *bitmaps, u64 offset, u64 bytes,
			u64 cont1_bytes, u64 min_bytes)
{
	struct btrfs_free_space_ctl *ctl = block_group->free_space_ctl;
	struct btrfs_free_space *first = NULL;
	struct btrfs_free_space *entry = NULL;
	struct btrfs_free_space *last;
	struct rb_node *node;
	u64 window_free;
	u64 max_extent;
	u64 total_size = 0;

	entry = tree_search_offset(ctl, offset, 0, 1);
	if (!entry)
		return -ENOSPC;

	/*
	 * We don't want bitmaps, so just move along until we find a normal
	 * extent entry.
	 */
	while (entry->bitmap || entry->bytes < min_bytes) {
		if (entry->bitmap && list_empty(&entry->list))
			list_add_tail(&entry->list, bitmaps);
		node = rb_next(&entry->offset_index);
		if (!node)
			return -ENOSPC;
		entry = rb_entry(node, struct btrfs_free_space, offset_index);
	}

	window_free = entry->bytes;
	max_extent = entry->bytes;
	first = entry;
	last = entry;

	for (node = rb_next(&entry->offset_index); node;
	     node = rb_next(&entry->offset_index)) {
		entry = rb_entry(node, struct btrfs_free_space, offset_index);

		if (entry->bitmap) {
			if (list_empty(&entry->list))
				list_add_tail(&entry->list, bitmaps);
			continue;
		}

		if (entry->bytes < min_bytes)
			continue;

		last = entry;
		window_free += entry->bytes;
		if (entry->bytes > max_extent)
			max_extent = entry->bytes;
	}

	if (window_free < bytes || max_extent < cont1_bytes)
		return -ENOSPC;

	cluster->window_start = first->offset;

	node = &first->offset_index;

	/*
	 * now we've found our entries, pull them out of the free space
	 * cache and put them into the cluster rbtree
	 */
	do {
		int ret;

		entry = rb_entry(node, struct btrfs_free_space, offset_index);
		node = rb_next(&entry->offset_index);
		if (entry->bitmap || entry->bytes < min_bytes)
			continue;

		rb_erase(&entry->offset_index, &ctl->free_space_offset);
		ret = tree_insert_offset(&cluster->root, entry->offset,
					 &entry->offset_index, 0);
		total_size += entry->bytes;
		ASSERT(!ret); /* -EEXIST; Logic error */
	} while (node && entry != last);

	cluster->max_size = max_extent;
	trace_btrfs_setup_cluster(block_group, cluster, total_size, 0);
	return 0;
}

/*
 * This specifically looks for bitmaps that may work in the cluster, we assume
 * that we have already failed to find extents that will work.
 */
static noinline int
setup_cluster_bitmap(struct btrfs_block_group_cache *block_group,
		     struct btrfs_free_cluster *cluster,
		     struct list_head *bitmaps, u64 offset, u64 bytes,
		     u64 cont1_bytes, u64 min_bytes)
{
	struct btrfs_free_space_ctl *ctl = block_group->free_space_ctl;
	struct btrfs_free_space *entry = NULL;
	int ret = -ENOSPC;
	u64 bitmap_offset = offset_to_bitmap(ctl, offset);

	if (ctl->total_bitmaps == 0)
		return -ENOSPC;

	/*
	 * The bitmap that covers offset won't be in the list unless offset
	 * is just its start offset.
	 */
	if (!list_empty(bitmaps))
		entry = list_first_entry(bitmaps, struct btrfs_free_space, list);

	if (!entry || entry->offset != bitmap_offset) {
		entry = tree_search_offset(ctl, bitmap_offset, 1, 0);
		if (entry && list_empty(&entry->list))
			list_add(&entry->list, bitmaps);
	}

	list_for_each_entry(entry, bitmaps, list) {
		if (entry->bytes < bytes)
			continue;
		ret = btrfs_bitmap_cluster(block_group, entry, cluster, offset,
					   bytes, cont1_bytes, min_bytes);
		if (!ret)
			return 0;
	}

	/*
	 * The bitmaps list has all the bitmaps that record free space
	 * starting after offset, so no more search is required.
	 */
	return -ENOSPC;
}

/*
 * here we try to find a cluster of blocks in a block group.  The goal
 * is to find at least bytes+empty_size.
 * We might not find them all in one contiguous area.
 *
 * returns zero and sets up cluster if things worked out, otherwise
 * it returns -enospc
 */
int btrfs_find_space_cluster(struct btrfs_root *root,
			     struct btrfs_block_group_cache *block_group,
			     struct btrfs_free_cluster *cluster,
			     u64 offset, u64 bytes, u64 empty_size)
{
	struct btrfs_free_space_ctl *ctl = block_group->free_space_ctl;
	struct btrfs_free_space *entry, *tmp;
	LIST_HEAD(bitmaps);
	u64 min_bytes;
	u64 cont1_bytes;
	int ret;

	/*
	 * Choose the minimum extent size we'll require for this
	 * cluster.  For SSD_SPREAD, don't allow any fragmentation.
	 * For metadata, allow allocates with smaller extents.  For
	 * data, keep it dense.
	 */
	if (btrfs_test_opt(root, SSD_SPREAD)) {
		cont1_bytes = min_bytes = bytes + empty_size;
	} else if (block_group->flags & BTRFS_BLOCK_GROUP_METADATA) {
		cont1_bytes = bytes;
		min_bytes = block_group->sectorsize;
	} else {
		cont1_bytes = max(bytes, (bytes + empty_size) >> 2);
		min_bytes = block_group->sectorsize;
	}

	spin_lock(&ctl->tree_lock);

	/*
	 * If we know we don't have enough space to make a cluster don't even
	 * bother doing all the work to try and find one.
	 */
	if (ctl->free_space < bytes) {
		spin_unlock(&ctl->tree_lock);
		return -ENOSPC;
	}

	spin_lock(&cluster->lock);

	/* someone already found a cluster, hooray */
	if (cluster->block_group) {
		ret = 0;
		goto out;
	}

	trace_btrfs_find_cluster(block_group, offset, bytes, empty_size,
				 min_bytes);

	ret = setup_cluster_no_bitmap(block_group, cluster, &bitmaps, offset,
				      bytes + empty_size,
				      cont1_bytes, min_bytes);
	if (ret)
		ret = setup_cluster_bitmap(block_group, cluster, &bitmaps,
					   offset, bytes + empty_size,
					   cont1_bytes, min_bytes);

	/* Clear our temporary list */
	list_for_each_entry_safe(entry, tmp, &bitmaps, list)
		list_del_init(&entry->list);

	if (!ret) {
		atomic_inc(&block_group->count);
		list_add_tail(&cluster->block_group_list,
			      &block_group->cluster_list);
		cluster->block_group = block_group;
	} else {
		trace_btrfs_failed_cluster_setup(block_group);
	}
out:
	spin_unlock(&cluster->lock);
	spin_unlock(&ctl->tree_lock);

	return ret;
}

/*
 * simple code to zero out a cluster
 */
void btrfs_init_free_cluster(struct btrfs_free_cluster *cluster)
{
	spin_lock_init(&cluster->lock);
	spin_lock_init(&cluster->refill_lock);
	cluster->root = RB_ROOT;
	cluster->max_size = 0;
	cluster->fragmented = false;
	INIT_LIST_HEAD(&cluster->block_group_list);
	cluster->block_group = NULL;
}

static int do_trimming(struct btrfs_block_group_cache *block_group,
		       u64 *total_trimmed, u64 start, u64 bytes,
		       u64 reserved_start, u64 reserved_bytes,
		       struct btrfs_trim_range *trim_entry)
{
	struct btrfs_space_info *space_info = block_group->space_info;
	struct btrfs_fs_info *fs_info = block_group->fs_info;
	struct btrfs_free_space_ctl *ctl = block_group->free_space_ctl;
	int ret;
	int update = 0;
	u64 trimmed = 0;

	spin_lock(&space_info->lock);
	spin_lock(&block_group->lock);
	if (!block_group->ro) {
		block_group->reserved += reserved_bytes;
		space_info->bytes_reserved += reserved_bytes;
		update = 1;
	}
	spin_unlock(&block_group->lock);
	spin_unlock(&space_info->lock);

	ret = btrfs_discard_extent(fs_info->extent_root,
				   start, bytes, &trimmed);
	if (!ret)
		*total_trimmed += trimmed;

	mutex_lock(&ctl->cache_writeout_mutex);
	btrfs_add_free_space(block_group, reserved_start, reserved_bytes);
	list_del(&trim_entry->list);
	mutex_unlock(&ctl->cache_writeout_mutex);

	if (update) {
		spin_lock(&space_info->lock);
		spin_lock(&block_group->lock);
		if (block_group->ro)
			space_info->bytes_readonly += reserved_bytes;
		block_group->reserved -= reserved_bytes;
		space_info->bytes_reserved -= reserved_bytes;
		spin_unlock(&space_info->lock);
		spin_unlock(&block_group->lock);
	}

	return ret;
}

static int trim_no_bitmap(struct btrfs_block_group_cache *block_group,
			  u64 *total_trimmed, u64 start, u64 end, u64 minlen)
{
	struct btrfs_free_space_ctl *ctl = block_group->free_space_ctl;
	struct btrfs_free_space *entry;
	struct rb_node *node;
	int ret = 0;
	u64 extent_start;
	u64 extent_bytes;
	u64 bytes;

	while (start < end) {
		struct btrfs_trim_range trim_entry;

		mutex_lock(&ctl->cache_writeout_mutex);
		spin_lock(&ctl->tree_lock);

		if (ctl->free_space < minlen) {
			spin_unlock(&ctl->tree_lock);
			mutex_unlock(&ctl->cache_writeout_mutex);
			break;
		}

		entry = tree_search_offset(ctl, start, 0, 1);
		if (!entry) {
			spin_unlock(&ctl->tree_lock);
			mutex_unlock(&ctl->cache_writeout_mutex);
			break;
		}

		/* skip bitmaps */
		while (entry->bitmap) {
			node = rb_next(&entry->offset_index);
			if (!node) {
				spin_unlock(&ctl->tree_lock);
				mutex_unlock(&ctl->cache_writeout_mutex);
				goto out;
			}
			entry = rb_entry(node, struct btrfs_free_space,
					 offset_index);
		}

		if (entry->offset >= end) {
			spin_unlock(&ctl->tree_lock);
			mutex_unlock(&ctl->cache_writeout_mutex);
			break;
		}

		extent_start = entry->offset;
		extent_bytes = entry->bytes;
		start = max(start, extent_start);
		bytes = min(extent_start + extent_bytes, end) - start;
		if (bytes < minlen) {
			spin_unlock(&ctl->tree_lock);
			mutex_unlock(&ctl->cache_writeout_mutex);
			goto next;
		}

		unlink_free_space(ctl, entry);
		kmem_cache_free(btrfs_free_space_cachep, entry);

		spin_unlock(&ctl->tree_lock);
		trim_entry.start = extent_start;
		trim_entry.bytes = extent_bytes;
		list_add_tail(&trim_entry.list, &ctl->trimming_ranges);
		mutex_unlock(&ctl->cache_writeout_mutex);

		ret = do_trimming(block_group, total_trimmed, start, bytes,
				  extent_start, extent_bytes, &trim_entry);
		if (ret)
			break;
next:
		start += bytes;

		if (fatal_signal_pending(current)) {
			ret = -ERESTARTSYS;
			break;
		}

		cond_resched();
	}
out:
	return ret;
}

static int trim_bitmaps(struct btrfs_block_group_cache *block_group,
			u64 *total_trimmed, u64 start, u64 end, u64 minlen)
{
	struct btrfs_free_space_ctl *ctl = block_group->free_space_ctl;
	struct btrfs_free_space *entry;
	int ret = 0;
	int ret2;
	u64 bytes;
	u64 offset = offset_to_bitmap(ctl, start);

	while (offset < end) {
		bool next_bitmap = false;
		struct btrfs_trim_range trim_entry;

		mutex_lock(&ctl->cache_writeout_mutex);
		spin_lock(&ctl->tree_lock);

		if (ctl->free_space < minlen) {
			spin_unlock(&ctl->tree_lock);
			mutex_unlock(&ctl->cache_writeout_mutex);
			break;
		}

		entry = tree_search_offset(ctl, offset, 1, 0);
		if (!entry) {
			spin_unlock(&ctl->tree_lock);
			mutex_unlock(&ctl->cache_writeout_mutex);
			next_bitmap = true;
			goto next;
		}

		bytes = minlen;
		ret2 = search_bitmap(ctl, entry, &start, &bytes, false);
		if (ret2 || start >= end) {
			spin_unlock(&ctl->tree_lock);
			mutex_unlock(&ctl->cache_writeout_mutex);
			next_bitmap = true;
			goto next;
		}

		bytes = min(bytes, end - start);
		if (bytes < minlen) {
			spin_unlock(&ctl->tree_lock);
			mutex_unlock(&ctl->cache_writeout_mutex);
			goto next;
		}

		bitmap_clear_bits(ctl, entry, start, bytes);
		if (entry->bytes == 0)
			free_bitmap(ctl, entry);

		spin_unlock(&ctl->tree_lock);
		trim_entry.start = start;
		trim_entry.bytes = bytes;
		list_add_tail(&trim_entry.list, &ctl->trimming_ranges);
		mutex_unlock(&ctl->cache_writeout_mutex);

		ret = do_trimming(block_group, total_trimmed, start, bytes,
				  start, bytes, &trim_entry);
		if (ret)
			break;
next:
		if (next_bitmap) {
			offset += BITS_PER_BITMAP * ctl->unit;
		} else {
			start += bytes;
			if (start >= offset + BITS_PER_BITMAP * ctl->unit)
				offset += BITS_PER_BITMAP * ctl->unit;
		}

		if (fatal_signal_pending(current)) {
			ret = -ERESTARTSYS;
			break;
		}

		cond_resched();
	}

	return ret;
}

void btrfs_get_block_group_trimming(struct btrfs_block_group_cache *cache)
{
	atomic_inc(&cache->trimming);
}

void btrfs_put_block_group_trimming(struct btrfs_block_group_cache *block_group)
{
	struct extent_map_tree *em_tree;
	struct extent_map *em;
	bool cleanup;

	spin_lock(&block_group->lock);
	cleanup = (atomic_dec_and_test(&block_group->trimming) &&
		   block_group->removed);
	spin_unlock(&block_group->lock);

	if (cleanup) {
		lock_chunks(block_group->fs_info->chunk_root);
		em_tree = &block_group->fs_info->mapping_tree.map_tree;
		write_lock(&em_tree->lock);
		em = lookup_extent_mapping(em_tree, block_group->key.objectid,
					   1);
		BUG_ON(!em); /* logic error, can't happen */
		/*
		 * remove_extent_mapping() will delete us from the pinned_chunks
		 * list, which is protected by the chunk mutex.
		 */
		remove_extent_mapping(em_tree, em);
		write_unlock(&em_tree->lock);
		unlock_chunks(block_group->fs_info->chunk_root);

		/* once for us and once for the tree */
		free_extent_map(em);
		free_extent_map(em);

		/*
		 * We've left one free space entry and other tasks trimming
		 * this block group have left 1 entry each one. Free them.
		 */
		__btrfs_remove_free_space_cache(block_group->free_space_ctl);
	}
}

int btrfs_trim_block_group(struct btrfs_block_group_cache *block_group,
			   u64 *trimmed, u64 start, u64 end, u64 minlen)
{
	int ret;

	*trimmed = 0;

	spin_lock(&block_group->lock);
	if (block_group->removed) {
		spin_unlock(&block_group->lock);
		return 0;
	}
	btrfs_get_block_group_trimming(block_group);
	spin_unlock(&block_group->lock);

	ret = trim_no_bitmap(block_group, trimmed, start, end, minlen);
	if (ret)
		goto out;

	ret = trim_bitmaps(block_group, trimmed, start, end, minlen);
out:
	btrfs_put_block_group_trimming(block_group);
	return ret;
}

/*
 * Find the left-most item in the cache tree, and then return the
 * smallest inode number in the item.
 *
 * Note: the returned inode number may not be the smallest one in
 * the tree, if the left-most item is a bitmap.
 */
u64 btrfs_find_ino_for_alloc(struct btrfs_root *fs_root)
{
	struct btrfs_free_space_ctl *ctl = fs_root->free_ino_ctl;
	struct btrfs_free_space *entry = NULL;
	u64 ino = 0;

	spin_lock(&ctl->tree_lock);

	if (RB_EMPTY_ROOT(&ctl->free_space_offset))
		goto out;

	entry = rb_entry(rb_first(&ctl->free_space_offset),
			 struct btrfs_free_space, offset_index);

	if (!entry->bitmap) {
		ino = entry->offset;

		unlink_free_space(ctl, entry);
		entry->offset++;
		entry->bytes--;
		if (!entry->bytes)
			kmem_cache_free(btrfs_free_space_cachep, entry);
		else
			link_free_space(ctl, entry);
	} else {
		u64 offset = 0;
		u64 count = 1;
		int ret;

		ret = search_bitmap(ctl, entry, &offset, &count, true);
		/* Logic error; Should be empty if it can't find anything */
		ASSERT(!ret);

		ino = offset;
		bitmap_clear_bits(ctl, entry, offset, 1);
		if (entry->bytes == 0)
			free_bitmap(ctl, entry);
	}
out:
	spin_unlock(&ctl->tree_lock);

	return ino;
}

struct inode *lookup_free_ino_inode(struct btrfs_root *root,
				    struct btrfs_path *path)
{
	struct inode *inode = NULL;

	spin_lock(&root->ino_cache_lock);
	if (root->ino_cache_inode)
		inode = igrab(root->ino_cache_inode);
	spin_unlock(&root->ino_cache_lock);
	if (inode)
		return inode;

	inode = __lookup_free_space_inode(root, path, 0);
	if (IS_ERR(inode))
		return inode;

	spin_lock(&root->ino_cache_lock);
	if (!btrfs_fs_closing(root->fs_info))
		root->ino_cache_inode = igrab(inode);
	spin_unlock(&root->ino_cache_lock);

	return inode;
}

int create_free_ino_inode(struct btrfs_root *root,
			  struct btrfs_trans_handle *trans,
			  struct btrfs_path *path)
{
	return __create_free_space_inode(root, trans, path,
					 BTRFS_FREE_INO_OBJECTID, 0);
}

int load_free_ino_cache(struct btrfs_fs_info *fs_info, struct btrfs_root *root)
{
	struct btrfs_free_space_ctl *ctl = root->free_ino_ctl;
	struct btrfs_path *path;
	struct inode *inode;
	int ret = 0;
	u64 root_gen = btrfs_root_generation(&root->root_item);

	if (!btrfs_test_opt(root, INODE_MAP_CACHE))
		return 0;

	/*
	 * If we're unmounting then just return, since this does a search on the
	 * normal root and not the commit root and we could deadlock.
	 */
	if (btrfs_fs_closing(fs_info))
		return 0;

	path = btrfs_alloc_path();
	if (!path)
		return 0;

	inode = lookup_free_ino_inode(root, path);
	if (IS_ERR(inode))
		goto out;

	if (root_gen != BTRFS_I(inode)->generation)
		goto out_put;

	ret = __load_free_space_cache(root, inode, ctl, path, 0);

	if (ret < 0)
		btrfs_err(fs_info,
			"failed to load free ino cache for root %llu",
			root->root_key.objectid);
out_put:
	iput(inode);
out:
	btrfs_free_path(path);
	return ret;
}

int btrfs_write_out_ino_cache(struct btrfs_root *root,
			      struct btrfs_trans_handle *trans,
			      struct btrfs_path *path,
			      struct inode *inode)
{
	struct btrfs_free_space_ctl *ctl = root->free_ino_ctl;
	int ret;
	struct btrfs_io_ctl io_ctl;
	bool release_metadata = true;

	if (!btrfs_test_opt(root, INODE_MAP_CACHE))
		return 0;

	memset(&io_ctl, 0, sizeof(io_ctl));
	ret = __btrfs_write_out_cache(root, inode, ctl, NULL, &io_ctl,
				      trans, path, 0);
	if (!ret) {
		/*
		 * At this point writepages() didn't error out, so our metadata
		 * reservation is released when the writeback finishes, at
		 * inode.c:btrfs_finish_ordered_io(), regardless of it finishing
		 * with or without an error.
		 */
		release_metadata = false;
		ret = btrfs_wait_cache_io(root, trans, NULL, &io_ctl, path, 0);
	}

	if (ret) {
		if (release_metadata)
			btrfs_delalloc_release_metadata(inode, inode->i_size);
#ifdef DEBUG
		btrfs_err(root->fs_info,
			"failed to write free ino cache for root %llu",
			root->root_key.objectid);
#endif
	}

	return ret;
}

#ifdef CONFIG_BTRFS_FS_RUN_SANITY_TESTS
/*
 * Use this if you need to make a bitmap or extent entry specifically, it
 * doesn't do any of the merging that add_free_space does, this acts a lot like
 * how the free space cache loading stuff works, so you can get really weird
 * configurations.
 */
int test_add_free_space_entry(struct btrfs_block_group_cache *cache,
			      u64 offset, u64 bytes, bool bitmap)
{
	struct btrfs_free_space_ctl *ctl = cache->free_space_ctl;
	struct btrfs_free_space *info = NULL, *bitmap_info;
	void *map = NULL;
	u64 bytes_added;
	int ret;

again:
	if (!info) {
		info = kmem_cache_zalloc(btrfs_free_space_cachep, GFP_NOFS);
		if (!info)
			return -ENOMEM;
	}

	if (!bitmap) {
		spin_lock(&ctl->tree_lock);
		info->offset = offset;
		info->bytes = bytes;
		info->max_extent_size = 0;
		ret = link_free_space(ctl, info);
		spin_unlock(&ctl->tree_lock);
		if (ret)
			kmem_cache_free(btrfs_free_space_cachep, info);
		return ret;
	}

	if (!map) {
		map = kzalloc(PAGE_CACHE_SIZE, GFP_NOFS);
		if (!map) {
			kmem_cache_free(btrfs_free_space_cachep, info);
			return -ENOMEM;
		}
	}

	spin_lock(&ctl->tree_lock);
	bitmap_info = tree_search_offset(ctl, offset_to_bitmap(ctl, offset),
					 1, 0);
	if (!bitmap_info) {
		info->bitmap = map;
		map = NULL;
		add_new_bitmap(ctl, info, offset);
		bitmap_info = info;
		info = NULL;
	}

	bytes_added = add_bytes_to_bitmap(ctl, bitmap_info, offset, bytes);

	bytes -= bytes_added;
	offset += bytes_added;
	spin_unlock(&ctl->tree_lock);

	if (bytes)
		goto again;

	if (info)
		kmem_cache_free(btrfs_free_space_cachep, info);
	if (map)
		kfree(map);
	return 0;
}

/*
 * Checks to see if the given range is in the free space cache.  This is really
 * just used to check the absence of space, so if there is free space in the
 * range at all we will return 1.
 */
int test_check_exists(struct btrfs_block_group_cache *cache,
		      u64 offset, u64 bytes)
{
	struct btrfs_free_space_ctl *ctl = cache->free_space_ctl;
	struct btrfs_free_space *info;
	int ret = 0;

	spin_lock(&ctl->tree_lock);
	info = tree_search_offset(ctl, offset, 0, 0);
	if (!info) {
		info = tree_search_offset(ctl, offset_to_bitmap(ctl, offset),
					  1, 0);
		if (!info)
			goto out;
	}

have_info:
	if (info->bitmap) {
		u64 bit_off, bit_bytes;
		struct rb_node *n;
		struct btrfs_free_space *tmp;

		bit_off = offset;
		bit_bytes = ctl->unit;
		ret = search_bitmap(ctl, info, &bit_off, &bit_bytes, false);
		if (!ret) {
			if (bit_off == offset) {
				ret = 1;
				goto out;
			} else if (bit_off > offset &&
				   offset + bytes > bit_off) {
				ret = 1;
				goto out;
			}
		}

		n = rb_prev(&info->offset_index);
		while (n) {
			tmp = rb_entry(n, struct btrfs_free_space,
				       offset_index);
			if (tmp->offset + tmp->bytes < offset)
				break;
			if (offset + bytes < tmp->offset) {
				n = rb_prev(&info->offset_index);
				continue;
			}
			info = tmp;
			goto have_info;
		}

		n = rb_next(&info->offset_index);
		while (n) {
			tmp = rb_entry(n, struct btrfs_free_space,
				       offset_index);
			if (offset + bytes < tmp->offset)
				break;
			if (tmp->offset + tmp->bytes < offset) {
				n = rb_next(&info->offset_index);
				continue;
			}
			info = tmp;
			goto have_info;
		}

		ret = 0;
		goto out;
	}

	if (info->offset == offset) {
		ret = 1;
		goto out;
	}

	if (offset > info->offset && offset < info->offset + info->bytes)
		ret = 1;
out:
	spin_unlock(&ctl->tree_lock);
	return ret;
}
#endif /* CONFIG_BTRFS_FS_RUN_SANITY_TESTS */<|MERGE_RESOLUTION|>--- conflicted
+++ resolved
@@ -85,13 +85,8 @@
 	}
 
 	mapping_set_gfp_mask(inode->i_mapping,
-<<<<<<< HEAD
-			mapping_gfp_mask(inode->i_mapping) &
-			~(__GFP_FS | __GFP_HIGHMEM));
-=======
 			mapping_gfp_constraint(inode->i_mapping,
 			~(__GFP_FS | __GFP_HIGHMEM)));
->>>>>>> db0b54cd
 
 	return inode;
 }
@@ -1220,11 +1215,7 @@
  * @offset - the offset for the key we'll insert
  *
  * This function writes out a free space cache struct to disk for quick recovery
-<<<<<<< HEAD
- * on mount.  This will return 0 if it was successfull in writing the cache out,
-=======
  * on mount.  This will return 0 if it was successful in writing the cache out,
->>>>>>> db0b54cd
  * or an errno if it was not.
  */
 static int __btrfs_write_out_cache(struct btrfs_root *root, struct inode *inode,
