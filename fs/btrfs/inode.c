/*
 * Copyright (C) 2007 Oracle.  All rights reserved.
 *
 * This program is free software; you can redistribute it and/or
 * modify it under the terms of the GNU General Public
 * License v2 as published by the Free Software Foundation.
 *
 * This program is distributed in the hope that it will be useful,
 * but WITHOUT ANY WARRANTY; without even the implied warranty of
 * MERCHANTABILITY or FITNESS FOR A PARTICULAR PURPOSE.  See the GNU
 * General Public License for more details.
 *
 * You should have received a copy of the GNU General Public
 * License along with this program; if not, write to the
 * Free Software Foundation, Inc., 59 Temple Place - Suite 330,
 * Boston, MA 021110-1307, USA.
 */

#include <linux/kernel.h>
#include <linux/bio.h>
#include <linux/buffer_head.h>
#include <linux/file.h>
#include <linux/fs.h>
#include <linux/pagemap.h>
#include <linux/highmem.h>
#include <linux/time.h>
#include <linux/init.h>
#include <linux/string.h>
#include <linux/backing-dev.h>
#include <linux/mpage.h>
#include <linux/swap.h>
#include <linux/writeback.h>
#include <linux/statfs.h>
#include <linux/compat.h>
#include <linux/bit_spinlock.h>
#include <linux/xattr.h>
#include <linux/posix_acl.h>
#include <linux/falloc.h>
#include <linux/slab.h>
#include <linux/ratelimit.h>
#include <linux/mount.h>
#include <linux/btrfs.h>
#include <linux/blkdev.h>
#include <linux/posix_acl_xattr.h>
#include <linux/uio.h>
#include "ctree.h"
#include "disk-io.h"
#include "transaction.h"
#include "btrfs_inode.h"
#include "print-tree.h"
#include "ordered-data.h"
#include "xattr.h"
#include "tree-log.h"
#include "volumes.h"
#include "compression.h"
#include "locking.h"
#include "free-space-cache.h"
#include "inode-map.h"
#include "backref.h"
#include "hash.h"
#include "props.h"
#include "qgroup.h"

struct btrfs_iget_args {
	struct btrfs_key *location;
	struct btrfs_root *root;
};

static const struct inode_operations btrfs_dir_inode_operations;
static const struct inode_operations btrfs_symlink_inode_operations;
static const struct inode_operations btrfs_dir_ro_inode_operations;
static const struct inode_operations btrfs_special_inode_operations;
static const struct inode_operations btrfs_file_inode_operations;
static const struct address_space_operations btrfs_aops;
static const struct address_space_operations btrfs_symlink_aops;
static const struct file_operations btrfs_dir_file_operations;
static struct extent_io_ops btrfs_extent_io_ops;

static struct kmem_cache *btrfs_inode_cachep;
static struct kmem_cache *btrfs_delalloc_work_cachep;
struct kmem_cache *btrfs_trans_handle_cachep;
struct kmem_cache *btrfs_transaction_cachep;
struct kmem_cache *btrfs_path_cachep;
struct kmem_cache *btrfs_free_space_cachep;

#define S_SHIFT 12
static unsigned char btrfs_type_by_mode[S_IFMT >> S_SHIFT] = {
	[S_IFREG >> S_SHIFT]	= BTRFS_FT_REG_FILE,
	[S_IFDIR >> S_SHIFT]	= BTRFS_FT_DIR,
	[S_IFCHR >> S_SHIFT]	= BTRFS_FT_CHRDEV,
	[S_IFBLK >> S_SHIFT]	= BTRFS_FT_BLKDEV,
	[S_IFIFO >> S_SHIFT]	= BTRFS_FT_FIFO,
	[S_IFSOCK >> S_SHIFT]	= BTRFS_FT_SOCK,
	[S_IFLNK >> S_SHIFT]	= BTRFS_FT_SYMLINK,
};

static int btrfs_setsize(struct inode *inode, struct iattr *attr);
static int btrfs_truncate(struct inode *inode);
static int btrfs_finish_ordered_io(struct btrfs_ordered_extent *ordered_extent);
static noinline int cow_file_range(struct inode *inode,
				   struct page *locked_page,
				   u64 start, u64 end, int *page_started,
				   unsigned long *nr_written, int unlock);
static struct extent_map *create_pinned_em(struct inode *inode, u64 start,
					   u64 len, u64 orig_start,
					   u64 block_start, u64 block_len,
					   u64 orig_block_len, u64 ram_bytes,
					   int type);

static int btrfs_dirty_inode(struct inode *inode);

#ifdef CONFIG_BTRFS_FS_RUN_SANITY_TESTS
void btrfs_test_inode_set_ops(struct inode *inode)
{
	BTRFS_I(inode)->io_tree.ops = &btrfs_extent_io_ops;
}
#endif

static int btrfs_init_inode_security(struct btrfs_trans_handle *trans,
				     struct inode *inode,  struct inode *dir,
				     const struct qstr *qstr)
{
	int err;

	err = btrfs_init_acl(trans, inode, dir);
	if (!err)
		err = btrfs_xattr_security_init(trans, inode, dir, qstr);
	return err;
}

/*
 * this does all the hard work for inserting an inline extent into
 * the btree.  The caller should have done a btrfs_drop_extents so that
 * no overlapping inline items exist in the btree
 */
static int insert_inline_extent(struct btrfs_trans_handle *trans,
				struct btrfs_path *path, int extent_inserted,
				struct btrfs_root *root, struct inode *inode,
				u64 start, size_t size, size_t compressed_size,
				int compress_type,
				struct page **compressed_pages)
{
	struct extent_buffer *leaf;
	struct page *page = NULL;
	char *kaddr;
	unsigned long ptr;
	struct btrfs_file_extent_item *ei;
	int err = 0;
	int ret;
	size_t cur_size = size;
	unsigned long offset;

	if (compressed_size && compressed_pages)
		cur_size = compressed_size;

	inode_add_bytes(inode, size);

	if (!extent_inserted) {
		struct btrfs_key key;
		size_t datasize;

		key.objectid = btrfs_ino(inode);
		key.offset = start;
		key.type = BTRFS_EXTENT_DATA_KEY;

		datasize = btrfs_file_extent_calc_inline_size(cur_size);
		path->leave_spinning = 1;
		ret = btrfs_insert_empty_item(trans, root, path, &key,
					      datasize);
		if (ret) {
			err = ret;
			goto fail;
		}
	}
	leaf = path->nodes[0];
	ei = btrfs_item_ptr(leaf, path->slots[0],
			    struct btrfs_file_extent_item);
	btrfs_set_file_extent_generation(leaf, ei, trans->transid);
	btrfs_set_file_extent_type(leaf, ei, BTRFS_FILE_EXTENT_INLINE);
	btrfs_set_file_extent_encryption(leaf, ei, 0);
	btrfs_set_file_extent_other_encoding(leaf, ei, 0);
	btrfs_set_file_extent_ram_bytes(leaf, ei, size);
	ptr = btrfs_file_extent_inline_start(ei);

	if (compress_type != BTRFS_COMPRESS_NONE) {
		struct page *cpage;
		int i = 0;
		while (compressed_size > 0) {
			cpage = compressed_pages[i];
			cur_size = min_t(unsigned long, compressed_size,
				       PAGE_CACHE_SIZE);

			kaddr = kmap_atomic(cpage);
			write_extent_buffer(leaf, kaddr, ptr, cur_size);
			kunmap_atomic(kaddr);

			i++;
			ptr += cur_size;
			compressed_size -= cur_size;
		}
		btrfs_set_file_extent_compression(leaf, ei,
						  compress_type);
	} else {
		page = find_get_page(inode->i_mapping,
				     start >> PAGE_CACHE_SHIFT);
		btrfs_set_file_extent_compression(leaf, ei, 0);
		kaddr = kmap_atomic(page);
		offset = start & (PAGE_CACHE_SIZE - 1);
		write_extent_buffer(leaf, kaddr + offset, ptr, size);
		kunmap_atomic(kaddr);
		page_cache_release(page);
	}
	btrfs_mark_buffer_dirty(leaf);
	btrfs_release_path(path);

	/*
	 * we're an inline extent, so nobody can
	 * extend the file past i_size without locking
	 * a page we already have locked.
	 *
	 * We must do any isize and inode updates
	 * before we unlock the pages.  Otherwise we
	 * could end up racing with unlink.
	 */
	BTRFS_I(inode)->disk_i_size = inode->i_size;
	ret = btrfs_update_inode(trans, root, inode);

	return ret;
fail:
	return err;
}


/*
 * conditionally insert an inline extent into the file.  This
 * does the checks required to make sure the data is small enough
 * to fit as an inline extent.
 */
static noinline int cow_file_range_inline(struct btrfs_root *root,
					  struct inode *inode, u64 start,
					  u64 end, size_t compressed_size,
					  int compress_type,
					  struct page **compressed_pages)
{
	struct btrfs_trans_handle *trans;
	u64 isize = i_size_read(inode);
	u64 actual_end = min(end + 1, isize);
	u64 inline_len = actual_end - start;
	u64 aligned_end = ALIGN(end, root->sectorsize);
	u64 data_len = inline_len;
	int ret;
	struct btrfs_path *path;
	int extent_inserted = 0;
	u32 extent_item_size;

	if (compressed_size)
		data_len = compressed_size;

	if (start > 0 ||
	    actual_end > PAGE_CACHE_SIZE ||
	    data_len > BTRFS_MAX_INLINE_DATA_SIZE(root) ||
	    (!compressed_size &&
	    (actual_end & (root->sectorsize - 1)) == 0) ||
	    end + 1 < isize ||
	    data_len > root->fs_info->max_inline) {
		return 1;
	}

	path = btrfs_alloc_path();
	if (!path)
		return -ENOMEM;

	trans = btrfs_join_transaction(root);
	if (IS_ERR(trans)) {
		btrfs_free_path(path);
		return PTR_ERR(trans);
	}
	trans->block_rsv = &root->fs_info->delalloc_block_rsv;

	if (compressed_size && compressed_pages)
		extent_item_size = btrfs_file_extent_calc_inline_size(
		   compressed_size);
	else
		extent_item_size = btrfs_file_extent_calc_inline_size(
		    inline_len);

	ret = __btrfs_drop_extents(trans, root, inode, path,
				   start, aligned_end, NULL,
				   1, 1, extent_item_size, &extent_inserted);
	if (ret) {
		btrfs_abort_transaction(trans, root, ret);
		goto out;
	}

	if (isize > actual_end)
		inline_len = min_t(u64, isize, actual_end);
	ret = insert_inline_extent(trans, path, extent_inserted,
				   root, inode, start,
				   inline_len, compressed_size,
				   compress_type, compressed_pages);
	if (ret && ret != -ENOSPC) {
		btrfs_abort_transaction(trans, root, ret);
		goto out;
	} else if (ret == -ENOSPC) {
		ret = 1;
		goto out;
	}

	set_bit(BTRFS_INODE_NEEDS_FULL_SYNC, &BTRFS_I(inode)->runtime_flags);
	btrfs_delalloc_release_metadata(inode, end + 1 - start);
	btrfs_drop_extent_cache(inode, start, aligned_end - 1, 0);
out:
	/*
	 * Don't forget to free the reserved space, as for inlined extent
	 * it won't count as data extent, free them directly here.
	 * And at reserve time, it's always aligned to page size, so
	 * just free one page here.
	 */
	btrfs_qgroup_free_data(inode, 0, PAGE_CACHE_SIZE);
	btrfs_free_path(path);
	btrfs_end_transaction(trans, root);
	return ret;
}

struct async_extent {
	u64 start;
	u64 ram_size;
	u64 compressed_size;
	struct page **pages;
	unsigned long nr_pages;
	int compress_type;
	struct list_head list;
};

struct async_cow {
	struct inode *inode;
	struct btrfs_root *root;
	struct page *locked_page;
	u64 start;
	u64 end;
	struct list_head extents;
	struct btrfs_work work;
};

static noinline int add_async_extent(struct async_cow *cow,
				     u64 start, u64 ram_size,
				     u64 compressed_size,
				     struct page **pages,
				     unsigned long nr_pages,
				     int compress_type)
{
	struct async_extent *async_extent;

	async_extent = kmalloc(sizeof(*async_extent), GFP_NOFS);
	BUG_ON(!async_extent); /* -ENOMEM */
	async_extent->start = start;
	async_extent->ram_size = ram_size;
	async_extent->compressed_size = compressed_size;
	async_extent->pages = pages;
	async_extent->nr_pages = nr_pages;
	async_extent->compress_type = compress_type;
	list_add_tail(&async_extent->list, &cow->extents);
	return 0;
}

static inline int inode_need_compress(struct inode *inode)
{
	struct btrfs_root *root = BTRFS_I(inode)->root;

	/* force compress */
	if (btrfs_test_opt(root, FORCE_COMPRESS))
		return 1;
	/* bad compression ratios */
	if (BTRFS_I(inode)->flags & BTRFS_INODE_NOCOMPRESS)
		return 0;
	if (btrfs_test_opt(root, COMPRESS) ||
	    BTRFS_I(inode)->flags & BTRFS_INODE_COMPRESS ||
	    BTRFS_I(inode)->force_compress)
		return 1;
	return 0;
}

/*
 * we create compressed extents in two phases.  The first
 * phase compresses a range of pages that have already been
 * locked (both pages and state bits are locked).
 *
 * This is done inside an ordered work queue, and the compression
 * is spread across many cpus.  The actual IO submission is step
 * two, and the ordered work queue takes care of making sure that
 * happens in the same order things were put onto the queue by
 * writepages and friends.
 *
 * If this code finds it can't get good compression, it puts an
 * entry onto the work queue to write the uncompressed bytes.  This
 * makes sure that both compressed inodes and uncompressed inodes
 * are written in the same order that the flusher thread sent them
 * down.
 */
static noinline void compress_file_range(struct inode *inode,
					struct page *locked_page,
					u64 start, u64 end,
					struct async_cow *async_cow,
					int *num_added)
{
	struct btrfs_root *root = BTRFS_I(inode)->root;
	u64 num_bytes;
	u64 blocksize = root->sectorsize;
	u64 actual_end;
	u64 isize = i_size_read(inode);
	int ret = 0;
	struct page **pages = NULL;
	unsigned long nr_pages;
	unsigned long nr_pages_ret = 0;
	unsigned long total_compressed = 0;
	unsigned long total_in = 0;
	unsigned long max_compressed = 128 * 1024;
	unsigned long max_uncompressed = 128 * 1024;
	int i;
	int will_compress;
	int compress_type = root->fs_info->compress_type;
	int redirty = 0;

	/* if this is a small write inside eof, kick off a defrag */
	if ((end - start + 1) < 16 * 1024 &&
	    (start > 0 || end + 1 < BTRFS_I(inode)->disk_i_size))
		btrfs_add_inode_defrag(NULL, inode);

	actual_end = min_t(u64, isize, end + 1);
again:
	will_compress = 0;
	nr_pages = (end >> PAGE_CACHE_SHIFT) - (start >> PAGE_CACHE_SHIFT) + 1;
	nr_pages = min(nr_pages, (128 * 1024UL) / PAGE_CACHE_SIZE);

	/*
	 * we don't want to send crud past the end of i_size through
	 * compression, that's just a waste of CPU time.  So, if the
	 * end of the file is before the start of our current
	 * requested range of bytes, we bail out to the uncompressed
	 * cleanup code that can deal with all of this.
	 *
	 * It isn't really the fastest way to fix things, but this is a
	 * very uncommon corner.
	 */
	if (actual_end <= start)
		goto cleanup_and_bail_uncompressed;

	total_compressed = actual_end - start;

	/*
	 * skip compression for a small file range(<=blocksize) that
	 * isn't an inline extent, since it dosen't save disk space at all.
	 */
	if (total_compressed <= blocksize &&
	   (start > 0 || end + 1 < BTRFS_I(inode)->disk_i_size))
		goto cleanup_and_bail_uncompressed;

	/* we want to make sure that amount of ram required to uncompress
	 * an extent is reasonable, so we limit the total size in ram
	 * of a compressed extent to 128k.  This is a crucial number
	 * because it also controls how easily we can spread reads across
	 * cpus for decompression.
	 *
	 * We also want to make sure the amount of IO required to do
	 * a random read is reasonably small, so we limit the size of
	 * a compressed extent to 128k.
	 */
	total_compressed = min(total_compressed, max_uncompressed);
	num_bytes = ALIGN(end - start + 1, blocksize);
	num_bytes = max(blocksize,  num_bytes);
	total_in = 0;
	ret = 0;

	/*
	 * we do compression for mount -o compress and when the
	 * inode has not been flagged as nocompress.  This flag can
	 * change at any time if we discover bad compression ratios.
	 */
	if (inode_need_compress(inode)) {
		WARN_ON(pages);
		pages = kcalloc(nr_pages, sizeof(struct page *), GFP_NOFS);
		if (!pages) {
			/* just bail out to the uncompressed code */
			goto cont;
		}

		if (BTRFS_I(inode)->force_compress)
			compress_type = BTRFS_I(inode)->force_compress;

		/*
		 * we need to call clear_page_dirty_for_io on each
		 * page in the range.  Otherwise applications with the file
		 * mmap'd can wander in and change the page contents while
		 * we are compressing them.
		 *
		 * If the compression fails for any reason, we set the pages
		 * dirty again later on.
		 */
		extent_range_clear_dirty_for_io(inode, start, end);
		redirty = 1;
		ret = btrfs_compress_pages(compress_type,
					   inode->i_mapping, start,
					   total_compressed, pages,
					   nr_pages, &nr_pages_ret,
					   &total_in,
					   &total_compressed,
					   max_compressed);

		if (!ret) {
			unsigned long offset = total_compressed &
				(PAGE_CACHE_SIZE - 1);
			struct page *page = pages[nr_pages_ret - 1];
			char *kaddr;

			/* zero the tail end of the last page, we might be
			 * sending it down to disk
			 */
			if (offset) {
				kaddr = kmap_atomic(page);
				memset(kaddr + offset, 0,
				       PAGE_CACHE_SIZE - offset);
				kunmap_atomic(kaddr);
			}
			will_compress = 1;
		}
	}
cont:
	if (start == 0) {
		/* lets try to make an inline extent */
		if (ret || total_in < (actual_end - start)) {
			/* we didn't compress the entire range, try
			 * to make an uncompressed inline extent.
			 */
			ret = cow_file_range_inline(root, inode, start, end,
						    0, 0, NULL);
		} else {
			/* try making a compressed inline extent */
			ret = cow_file_range_inline(root, inode, start, end,
						    total_compressed,
						    compress_type, pages);
		}
		if (ret <= 0) {
			unsigned long clear_flags = EXTENT_DELALLOC |
				EXTENT_DEFRAG;
			unsigned long page_error_op;

			clear_flags |= (ret < 0) ? EXTENT_DO_ACCOUNTING : 0;
			page_error_op = ret < 0 ? PAGE_SET_ERROR : 0;

			/*
			 * inline extent creation worked or returned error,
			 * we don't need to create any more async work items.
			 * Unlock and free up our temp pages.
			 */
			extent_clear_unlock_delalloc(inode, start, end, NULL,
						     clear_flags, PAGE_UNLOCK |
						     PAGE_CLEAR_DIRTY |
						     PAGE_SET_WRITEBACK |
						     page_error_op |
						     PAGE_END_WRITEBACK);
			goto free_pages_out;
		}
	}

	if (will_compress) {
		/*
		 * we aren't doing an inline extent round the compressed size
		 * up to a block size boundary so the allocator does sane
		 * things
		 */
		total_compressed = ALIGN(total_compressed, blocksize);

		/*
		 * one last check to make sure the compression is really a
		 * win, compare the page count read with the blocks on disk
		 */
		total_in = ALIGN(total_in, PAGE_CACHE_SIZE);
		if (total_compressed >= total_in) {
			will_compress = 0;
		} else {
			num_bytes = total_in;
		}
	}
	if (!will_compress && pages) {
		/*
		 * the compression code ran but failed to make things smaller,
		 * free any pages it allocated and our page pointer array
		 */
		for (i = 0; i < nr_pages_ret; i++) {
			WARN_ON(pages[i]->mapping);
			page_cache_release(pages[i]);
		}
		kfree(pages);
		pages = NULL;
		total_compressed = 0;
		nr_pages_ret = 0;

		/* flag the file so we don't compress in the future */
		if (!btrfs_test_opt(root, FORCE_COMPRESS) &&
		    !(BTRFS_I(inode)->force_compress)) {
			BTRFS_I(inode)->flags |= BTRFS_INODE_NOCOMPRESS;
		}
	}
	if (will_compress) {
		*num_added += 1;

		/* the async work queues will take care of doing actual
		 * allocation on disk for these compressed pages,
		 * and will submit them to the elevator.
		 */
		add_async_extent(async_cow, start, num_bytes,
				 total_compressed, pages, nr_pages_ret,
				 compress_type);

		if (start + num_bytes < end) {
			start += num_bytes;
			pages = NULL;
			cond_resched();
			goto again;
		}
	} else {
cleanup_and_bail_uncompressed:
		/*
		 * No compression, but we still need to write the pages in
		 * the file we've been given so far.  redirty the locked
		 * page if it corresponds to our extent and set things up
		 * for the async work queue to run cow_file_range to do
		 * the normal delalloc dance
		 */
		if (page_offset(locked_page) >= start &&
		    page_offset(locked_page) <= end) {
			__set_page_dirty_nobuffers(locked_page);
			/* unlocked later on in the async handlers */
		}
		if (redirty)
			extent_range_redirty_for_io(inode, start, end);
		add_async_extent(async_cow, start, end - start + 1,
				 0, NULL, 0, BTRFS_COMPRESS_NONE);
		*num_added += 1;
	}

	return;

free_pages_out:
	for (i = 0; i < nr_pages_ret; i++) {
		WARN_ON(pages[i]->mapping);
		page_cache_release(pages[i]);
	}
	kfree(pages);
}

static void free_async_extent_pages(struct async_extent *async_extent)
{
	int i;

	if (!async_extent->pages)
		return;

	for (i = 0; i < async_extent->nr_pages; i++) {
		WARN_ON(async_extent->pages[i]->mapping);
		page_cache_release(async_extent->pages[i]);
	}
	kfree(async_extent->pages);
	async_extent->nr_pages = 0;
	async_extent->pages = NULL;
}

/*
 * phase two of compressed writeback.  This is the ordered portion
 * of the code, which only gets called in the order the work was
 * queued.  We walk all the async extents created by compress_file_range
 * and send them down to the disk.
 */
static noinline void submit_compressed_extents(struct inode *inode,
					      struct async_cow *async_cow)
{
	struct async_extent *async_extent;
	u64 alloc_hint = 0;
	struct btrfs_key ins;
	struct extent_map *em;
	struct btrfs_root *root = BTRFS_I(inode)->root;
	struct extent_map_tree *em_tree = &BTRFS_I(inode)->extent_tree;
	struct extent_io_tree *io_tree;
	int ret = 0;

again:
	while (!list_empty(&async_cow->extents)) {
		async_extent = list_entry(async_cow->extents.next,
					  struct async_extent, list);
		list_del(&async_extent->list);

		io_tree = &BTRFS_I(inode)->io_tree;

retry:
		/* did the compression code fall back to uncompressed IO? */
		if (!async_extent->pages) {
			int page_started = 0;
			unsigned long nr_written = 0;

			lock_extent(io_tree, async_extent->start,
					 async_extent->start +
					 async_extent->ram_size - 1);

			/* allocate blocks */
			ret = cow_file_range(inode, async_cow->locked_page,
					     async_extent->start,
					     async_extent->start +
					     async_extent->ram_size - 1,
					     &page_started, &nr_written, 0);

			/* JDM XXX */

			/*
			 * if page_started, cow_file_range inserted an
			 * inline extent and took care of all the unlocking
			 * and IO for us.  Otherwise, we need to submit
			 * all those pages down to the drive.
			 */
			if (!page_started && !ret)
				extent_write_locked_range(io_tree,
						  inode, async_extent->start,
						  async_extent->start +
						  async_extent->ram_size - 1,
						  btrfs_get_extent,
						  WB_SYNC_ALL);
			else if (ret)
				unlock_page(async_cow->locked_page);
			kfree(async_extent);
			cond_resched();
			continue;
		}

		lock_extent(io_tree, async_extent->start,
			    async_extent->start + async_extent->ram_size - 1);

		ret = btrfs_reserve_extent(root,
					   async_extent->compressed_size,
					   async_extent->compressed_size,
					   0, alloc_hint, &ins, 1, 1);
		if (ret) {
			free_async_extent_pages(async_extent);

			if (ret == -ENOSPC) {
				unlock_extent(io_tree, async_extent->start,
					      async_extent->start +
					      async_extent->ram_size - 1);

				/*
				 * we need to redirty the pages if we decide to
				 * fallback to uncompressed IO, otherwise we
				 * will not submit these pages down to lower
				 * layers.
				 */
				extent_range_redirty_for_io(inode,
						async_extent->start,
						async_extent->start +
						async_extent->ram_size - 1);

				goto retry;
			}
			goto out_free;
		}
		/*
		 * here we're doing allocation and writeback of the
		 * compressed pages
		 */
		btrfs_drop_extent_cache(inode, async_extent->start,
					async_extent->start +
					async_extent->ram_size - 1, 0);

		em = alloc_extent_map();
		if (!em) {
			ret = -ENOMEM;
			goto out_free_reserve;
		}
		em->start = async_extent->start;
		em->len = async_extent->ram_size;
		em->orig_start = em->start;
		em->mod_start = em->start;
		em->mod_len = em->len;

		em->block_start = ins.objectid;
		em->block_len = ins.offset;
		em->orig_block_len = ins.offset;
		em->ram_bytes = async_extent->ram_size;
		em->bdev = root->fs_info->fs_devices->latest_bdev;
		em->compress_type = async_extent->compress_type;
		set_bit(EXTENT_FLAG_PINNED, &em->flags);
		set_bit(EXTENT_FLAG_COMPRESSED, &em->flags);
		em->generation = -1;

		while (1) {
			write_lock(&em_tree->lock);
			ret = add_extent_mapping(em_tree, em, 1);
			write_unlock(&em_tree->lock);
			if (ret != -EEXIST) {
				free_extent_map(em);
				break;
			}
			btrfs_drop_extent_cache(inode, async_extent->start,
						async_extent->start +
						async_extent->ram_size - 1, 0);
		}

		if (ret)
			goto out_free_reserve;

		ret = btrfs_add_ordered_extent_compress(inode,
						async_extent->start,
						ins.objectid,
						async_extent->ram_size,
						ins.offset,
						BTRFS_ORDERED_COMPRESSED,
						async_extent->compress_type);
		if (ret) {
			btrfs_drop_extent_cache(inode, async_extent->start,
						async_extent->start +
						async_extent->ram_size - 1, 0);
			goto out_free_reserve;
		}

		/*
		 * clear dirty, set writeback and unlock the pages.
		 */
		extent_clear_unlock_delalloc(inode, async_extent->start,
				async_extent->start +
				async_extent->ram_size - 1,
				NULL, EXTENT_LOCKED | EXTENT_DELALLOC,
				PAGE_UNLOCK | PAGE_CLEAR_DIRTY |
				PAGE_SET_WRITEBACK);
		ret = btrfs_submit_compressed_write(inode,
				    async_extent->start,
				    async_extent->ram_size,
				    ins.objectid,
				    ins.offset, async_extent->pages,
				    async_extent->nr_pages);
		if (ret) {
			struct extent_io_tree *tree = &BTRFS_I(inode)->io_tree;
			struct page *p = async_extent->pages[0];
			const u64 start = async_extent->start;
			const u64 end = start + async_extent->ram_size - 1;

			p->mapping = inode->i_mapping;
			tree->ops->writepage_end_io_hook(p, start, end,
							 NULL, 0);
			p->mapping = NULL;
			extent_clear_unlock_delalloc(inode, start, end, NULL, 0,
						     PAGE_END_WRITEBACK |
						     PAGE_SET_ERROR);
			free_async_extent_pages(async_extent);
		}
		alloc_hint = ins.objectid + ins.offset;
		kfree(async_extent);
		cond_resched();
	}
	return;
out_free_reserve:
	btrfs_free_reserved_extent(root, ins.objectid, ins.offset, 1);
out_free:
	extent_clear_unlock_delalloc(inode, async_extent->start,
				     async_extent->start +
				     async_extent->ram_size - 1,
				     NULL, EXTENT_LOCKED | EXTENT_DELALLOC |
				     EXTENT_DEFRAG | EXTENT_DO_ACCOUNTING,
				     PAGE_UNLOCK | PAGE_CLEAR_DIRTY |
				     PAGE_SET_WRITEBACK | PAGE_END_WRITEBACK |
				     PAGE_SET_ERROR);
	free_async_extent_pages(async_extent);
	kfree(async_extent);
	goto again;
}

static u64 get_extent_allocation_hint(struct inode *inode, u64 start,
				      u64 num_bytes)
{
	struct extent_map_tree *em_tree = &BTRFS_I(inode)->extent_tree;
	struct extent_map *em;
	u64 alloc_hint = 0;

	read_lock(&em_tree->lock);
	em = search_extent_mapping(em_tree, start, num_bytes);
	if (em) {
		/*
		 * if block start isn't an actual block number then find the
		 * first block in this inode and use that as a hint.  If that
		 * block is also bogus then just don't worry about it.
		 */
		if (em->block_start >= EXTENT_MAP_LAST_BYTE) {
			free_extent_map(em);
			em = search_extent_mapping(em_tree, 0, 0);
			if (em && em->block_start < EXTENT_MAP_LAST_BYTE)
				alloc_hint = em->block_start;
			if (em)
				free_extent_map(em);
		} else {
			alloc_hint = em->block_start;
			free_extent_map(em);
		}
	}
	read_unlock(&em_tree->lock);

	return alloc_hint;
}

/*
 * when extent_io.c finds a delayed allocation range in the file,
 * the call backs end up in this code.  The basic idea is to
 * allocate extents on disk for the range, and create ordered data structs
 * in ram to track those extents.
 *
 * locked_page is the page that writepage had locked already.  We use
 * it to make sure we don't do extra locks or unlocks.
 *
 * *page_started is set to one if we unlock locked_page and do everything
 * required to start IO on it.  It may be clean and already done with
 * IO when we return.
 */
static noinline int cow_file_range(struct inode *inode,
				   struct page *locked_page,
				   u64 start, u64 end, int *page_started,
				   unsigned long *nr_written,
				   int unlock)
{
	struct btrfs_root *root = BTRFS_I(inode)->root;
	u64 alloc_hint = 0;
	u64 num_bytes;
	unsigned long ram_size;
	u64 disk_num_bytes;
	u64 cur_alloc_size;
	u64 blocksize = root->sectorsize;
	struct btrfs_key ins;
	struct extent_map *em;
	struct extent_map_tree *em_tree = &BTRFS_I(inode)->extent_tree;
	int ret = 0;

	if (btrfs_is_free_space_inode(inode)) {
		WARN_ON_ONCE(1);
		ret = -EINVAL;
		goto out_unlock;
	}

	num_bytes = ALIGN(end - start + 1, blocksize);
	num_bytes = max(blocksize,  num_bytes);
	disk_num_bytes = num_bytes;

	/* if this is a small write inside eof, kick off defrag */
	if (num_bytes < 64 * 1024 &&
	    (start > 0 || end + 1 < BTRFS_I(inode)->disk_i_size))
		btrfs_add_inode_defrag(NULL, inode);

	if (start == 0) {
		/* lets try to make an inline extent */
		ret = cow_file_range_inline(root, inode, start, end, 0, 0,
					    NULL);
		if (ret == 0) {
			extent_clear_unlock_delalloc(inode, start, end, NULL,
				     EXTENT_LOCKED | EXTENT_DELALLOC |
				     EXTENT_DEFRAG, PAGE_UNLOCK |
				     PAGE_CLEAR_DIRTY | PAGE_SET_WRITEBACK |
				     PAGE_END_WRITEBACK);

			*nr_written = *nr_written +
			     (end - start + PAGE_CACHE_SIZE) / PAGE_CACHE_SIZE;
			*page_started = 1;
			goto out;
		} else if (ret < 0) {
			goto out_unlock;
		}
	}

	BUG_ON(disk_num_bytes >
	       btrfs_super_total_bytes(root->fs_info->super_copy));

	alloc_hint = get_extent_allocation_hint(inode, start, num_bytes);
	btrfs_drop_extent_cache(inode, start, start + num_bytes - 1, 0);

	while (disk_num_bytes > 0) {
		unsigned long op;

		cur_alloc_size = disk_num_bytes;
		ret = btrfs_reserve_extent(root, cur_alloc_size,
					   root->sectorsize, 0, alloc_hint,
					   &ins, 1, 1);
		if (ret < 0)
			goto out_unlock;

		em = alloc_extent_map();
		if (!em) {
			ret = -ENOMEM;
			goto out_reserve;
		}
		em->start = start;
		em->orig_start = em->start;
		ram_size = ins.offset;
		em->len = ins.offset;
		em->mod_start = em->start;
		em->mod_len = em->len;

		em->block_start = ins.objectid;
		em->block_len = ins.offset;
		em->orig_block_len = ins.offset;
		em->ram_bytes = ram_size;
		em->bdev = root->fs_info->fs_devices->latest_bdev;
		set_bit(EXTENT_FLAG_PINNED, &em->flags);
		em->generation = -1;

		while (1) {
			write_lock(&em_tree->lock);
			ret = add_extent_mapping(em_tree, em, 1);
			write_unlock(&em_tree->lock);
			if (ret != -EEXIST) {
				free_extent_map(em);
				break;
			}
			btrfs_drop_extent_cache(inode, start,
						start + ram_size - 1, 0);
		}
		if (ret)
			goto out_reserve;

		cur_alloc_size = ins.offset;
		ret = btrfs_add_ordered_extent(inode, start, ins.objectid,
					       ram_size, cur_alloc_size, 0);
		if (ret)
			goto out_drop_extent_cache;

		if (root->root_key.objectid ==
		    BTRFS_DATA_RELOC_TREE_OBJECTID) {
			ret = btrfs_reloc_clone_csums(inode, start,
						      cur_alloc_size);
			if (ret)
				goto out_drop_extent_cache;
		}

		if (disk_num_bytes < cur_alloc_size)
			break;

		/* we're not doing compressed IO, don't unlock the first
		 * page (which the caller expects to stay locked), don't
		 * clear any dirty bits and don't set any writeback bits
		 *
		 * Do set the Private2 bit so we know this page was properly
		 * setup for writepage
		 */
		op = unlock ? PAGE_UNLOCK : 0;
		op |= PAGE_SET_PRIVATE2;

		extent_clear_unlock_delalloc(inode, start,
					     start + ram_size - 1, locked_page,
					     EXTENT_LOCKED | EXTENT_DELALLOC,
					     op);
		disk_num_bytes -= cur_alloc_size;
		num_bytes -= cur_alloc_size;
		alloc_hint = ins.objectid + ins.offset;
		start += cur_alloc_size;
	}
out:
	return ret;

out_drop_extent_cache:
	btrfs_drop_extent_cache(inode, start, start + ram_size - 1, 0);
out_reserve:
	btrfs_free_reserved_extent(root, ins.objectid, ins.offset, 1);
out_unlock:
	extent_clear_unlock_delalloc(inode, start, end, locked_page,
				     EXTENT_LOCKED | EXTENT_DO_ACCOUNTING |
				     EXTENT_DELALLOC | EXTENT_DEFRAG,
				     PAGE_UNLOCK | PAGE_CLEAR_DIRTY |
				     PAGE_SET_WRITEBACK | PAGE_END_WRITEBACK);
	goto out;
}

/*
 * work queue call back to started compression on a file and pages
 */
static noinline void async_cow_start(struct btrfs_work *work)
{
	struct async_cow *async_cow;
	int num_added = 0;
	async_cow = container_of(work, struct async_cow, work);

	compress_file_range(async_cow->inode, async_cow->locked_page,
			    async_cow->start, async_cow->end, async_cow,
			    &num_added);
	if (num_added == 0) {
		btrfs_add_delayed_iput(async_cow->inode);
		async_cow->inode = NULL;
	}
}

/*
 * work queue call back to submit previously compressed pages
 */
static noinline void async_cow_submit(struct btrfs_work *work)
{
	struct async_cow *async_cow;
	struct btrfs_root *root;
	unsigned long nr_pages;

	async_cow = container_of(work, struct async_cow, work);

	root = async_cow->root;
	nr_pages = (async_cow->end - async_cow->start + PAGE_CACHE_SIZE) >>
		PAGE_CACHE_SHIFT;

	/*
	 * atomic_sub_return implies a barrier for waitqueue_active
	 */
	if (atomic_sub_return(nr_pages, &root->fs_info->async_delalloc_pages) <
	    5 * 1024 * 1024 &&
	    waitqueue_active(&root->fs_info->async_submit_wait))
		wake_up(&root->fs_info->async_submit_wait);

	if (async_cow->inode)
		submit_compressed_extents(async_cow->inode, async_cow);
}

static noinline void async_cow_free(struct btrfs_work *work)
{
	struct async_cow *async_cow;
	async_cow = container_of(work, struct async_cow, work);
	if (async_cow->inode)
		btrfs_add_delayed_iput(async_cow->inode);
	kfree(async_cow);
}

static int cow_file_range_async(struct inode *inode, struct page *locked_page,
				u64 start, u64 end, int *page_started,
				unsigned long *nr_written)
{
	struct async_cow *async_cow;
	struct btrfs_root *root = BTRFS_I(inode)->root;
	unsigned long nr_pages;
	u64 cur_end;
	int limit = 10 * 1024 * 1024;

	clear_extent_bit(&BTRFS_I(inode)->io_tree, start, end, EXTENT_LOCKED,
			 1, 0, NULL, GFP_NOFS);
	while (start < end) {
		async_cow = kmalloc(sizeof(*async_cow), GFP_NOFS);
		BUG_ON(!async_cow); /* -ENOMEM */
		async_cow->inode = igrab(inode);
		async_cow->root = root;
		async_cow->locked_page = locked_page;
		async_cow->start = start;

		if (BTRFS_I(inode)->flags & BTRFS_INODE_NOCOMPRESS &&
		    !btrfs_test_opt(root, FORCE_COMPRESS))
			cur_end = end;
		else
			cur_end = min(end, start + 512 * 1024 - 1);

		async_cow->end = cur_end;
		INIT_LIST_HEAD(&async_cow->extents);

		btrfs_init_work(&async_cow->work,
				btrfs_delalloc_helper,
				async_cow_start, async_cow_submit,
				async_cow_free);

		nr_pages = (cur_end - start + PAGE_CACHE_SIZE) >>
			PAGE_CACHE_SHIFT;
		atomic_add(nr_pages, &root->fs_info->async_delalloc_pages);

		btrfs_queue_work(root->fs_info->delalloc_workers,
				 &async_cow->work);

		if (atomic_read(&root->fs_info->async_delalloc_pages) > limit) {
			wait_event(root->fs_info->async_submit_wait,
			   (atomic_read(&root->fs_info->async_delalloc_pages) <
			    limit));
		}

		while (atomic_read(&root->fs_info->async_submit_draining) &&
		      atomic_read(&root->fs_info->async_delalloc_pages)) {
			wait_event(root->fs_info->async_submit_wait,
			  (atomic_read(&root->fs_info->async_delalloc_pages) ==
			   0));
		}

		*nr_written += nr_pages;
		start = cur_end + 1;
	}
	*page_started = 1;
	return 0;
}

static noinline int csum_exist_in_range(struct btrfs_root *root,
					u64 bytenr, u64 num_bytes)
{
	int ret;
	struct btrfs_ordered_sum *sums;
	LIST_HEAD(list);

	ret = btrfs_lookup_csums_range(root->fs_info->csum_root, bytenr,
				       bytenr + num_bytes - 1, &list, 0);
	if (ret == 0 && list_empty(&list))
		return 0;

	while (!list_empty(&list)) {
		sums = list_entry(list.next, struct btrfs_ordered_sum, list);
		list_del(&sums->list);
		kfree(sums);
	}
	return 1;
}

/*
 * when nowcow writeback call back.  This checks for snapshots or COW copies
 * of the extents that exist in the file, and COWs the file as required.
 *
 * If no cow copies or snapshots exist, we write directly to the existing
 * blocks on disk
 */
static noinline int run_delalloc_nocow(struct inode *inode,
				       struct page *locked_page,
			      u64 start, u64 end, int *page_started, int force,
			      unsigned long *nr_written)
{
	struct btrfs_root *root = BTRFS_I(inode)->root;
	struct btrfs_trans_handle *trans;
	struct extent_buffer *leaf;
	struct btrfs_path *path;
	struct btrfs_file_extent_item *fi;
	struct btrfs_key found_key;
	u64 cow_start;
	u64 cur_offset;
	u64 extent_end;
	u64 extent_offset;
	u64 disk_bytenr;
	u64 num_bytes;
	u64 disk_num_bytes;
	u64 ram_bytes;
	int extent_type;
	int ret, err;
	int type;
	int nocow;
	int check_prev = 1;
	bool nolock;
	u64 ino = btrfs_ino(inode);

	path = btrfs_alloc_path();
	if (!path) {
		extent_clear_unlock_delalloc(inode, start, end, locked_page,
					     EXTENT_LOCKED | EXTENT_DELALLOC |
					     EXTENT_DO_ACCOUNTING |
					     EXTENT_DEFRAG, PAGE_UNLOCK |
					     PAGE_CLEAR_DIRTY |
					     PAGE_SET_WRITEBACK |
					     PAGE_END_WRITEBACK);
		return -ENOMEM;
	}

	nolock = btrfs_is_free_space_inode(inode);

	if (nolock)
		trans = btrfs_join_transaction_nolock(root);
	else
		trans = btrfs_join_transaction(root);

	if (IS_ERR(trans)) {
		extent_clear_unlock_delalloc(inode, start, end, locked_page,
					     EXTENT_LOCKED | EXTENT_DELALLOC |
					     EXTENT_DO_ACCOUNTING |
					     EXTENT_DEFRAG, PAGE_UNLOCK |
					     PAGE_CLEAR_DIRTY |
					     PAGE_SET_WRITEBACK |
					     PAGE_END_WRITEBACK);
		btrfs_free_path(path);
		return PTR_ERR(trans);
	}

	trans->block_rsv = &root->fs_info->delalloc_block_rsv;

	cow_start = (u64)-1;
	cur_offset = start;
	while (1) {
		ret = btrfs_lookup_file_extent(trans, root, path, ino,
					       cur_offset, 0);
		if (ret < 0)
			goto error;
		if (ret > 0 && path->slots[0] > 0 && check_prev) {
			leaf = path->nodes[0];
			btrfs_item_key_to_cpu(leaf, &found_key,
					      path->slots[0] - 1);
			if (found_key.objectid == ino &&
			    found_key.type == BTRFS_EXTENT_DATA_KEY)
				path->slots[0]--;
		}
		check_prev = 0;
next_slot:
		leaf = path->nodes[0];
		if (path->slots[0] >= btrfs_header_nritems(leaf)) {
			ret = btrfs_next_leaf(root, path);
			if (ret < 0)
				goto error;
			if (ret > 0)
				break;
			leaf = path->nodes[0];
		}

		nocow = 0;
		disk_bytenr = 0;
		num_bytes = 0;
		btrfs_item_key_to_cpu(leaf, &found_key, path->slots[0]);

		if (found_key.objectid > ino)
			break;
		if (WARN_ON_ONCE(found_key.objectid < ino) ||
		    found_key.type < BTRFS_EXTENT_DATA_KEY) {
			path->slots[0]++;
			goto next_slot;
		}
		if (found_key.type > BTRFS_EXTENT_DATA_KEY ||
		    found_key.offset > end)
			break;

		if (found_key.offset > cur_offset) {
			extent_end = found_key.offset;
			extent_type = 0;
			goto out_check;
		}

		fi = btrfs_item_ptr(leaf, path->slots[0],
				    struct btrfs_file_extent_item);
		extent_type = btrfs_file_extent_type(leaf, fi);

		ram_bytes = btrfs_file_extent_ram_bytes(leaf, fi);
		if (extent_type == BTRFS_FILE_EXTENT_REG ||
		    extent_type == BTRFS_FILE_EXTENT_PREALLOC) {
			disk_bytenr = btrfs_file_extent_disk_bytenr(leaf, fi);
			extent_offset = btrfs_file_extent_offset(leaf, fi);
			extent_end = found_key.offset +
				btrfs_file_extent_num_bytes(leaf, fi);
			disk_num_bytes =
				btrfs_file_extent_disk_num_bytes(leaf, fi);
			if (extent_end <= start) {
				path->slots[0]++;
				goto next_slot;
			}
			if (disk_bytenr == 0)
				goto out_check;
			if (btrfs_file_extent_compression(leaf, fi) ||
			    btrfs_file_extent_encryption(leaf, fi) ||
			    btrfs_file_extent_other_encoding(leaf, fi))
				goto out_check;
			if (extent_type == BTRFS_FILE_EXTENT_REG && !force)
				goto out_check;
			if (btrfs_extent_readonly(root, disk_bytenr))
				goto out_check;
			if (btrfs_cross_ref_exist(trans, root, ino,
						  found_key.offset -
						  extent_offset, disk_bytenr))
				goto out_check;
			disk_bytenr += extent_offset;
			disk_bytenr += cur_offset - found_key.offset;
			num_bytes = min(end + 1, extent_end) - cur_offset;
			/*
			 * if there are pending snapshots for this root,
			 * we fall into common COW way.
			 */
			if (!nolock) {
				err = btrfs_start_write_no_snapshoting(root);
				if (!err)
					goto out_check;
			}
			/*
			 * force cow if csum exists in the range.
			 * this ensure that csum for a given extent are
			 * either valid or do not exist.
			 */
			if (csum_exist_in_range(root, disk_bytenr, num_bytes))
				goto out_check;
			nocow = 1;
		} else if (extent_type == BTRFS_FILE_EXTENT_INLINE) {
			extent_end = found_key.offset +
				btrfs_file_extent_inline_len(leaf,
						     path->slots[0], fi);
			extent_end = ALIGN(extent_end, root->sectorsize);
		} else {
			BUG_ON(1);
		}
out_check:
		if (extent_end <= start) {
			path->slots[0]++;
			if (!nolock && nocow)
				btrfs_end_write_no_snapshoting(root);
			goto next_slot;
		}
		if (!nocow) {
			if (cow_start == (u64)-1)
				cow_start = cur_offset;
			cur_offset = extent_end;
			if (cur_offset > end)
				break;
			path->slots[0]++;
			goto next_slot;
		}

		btrfs_release_path(path);
		if (cow_start != (u64)-1) {
			ret = cow_file_range(inode, locked_page,
					     cow_start, found_key.offset - 1,
					     page_started, nr_written, 1);
			if (ret) {
				if (!nolock && nocow)
					btrfs_end_write_no_snapshoting(root);
				goto error;
			}
			cow_start = (u64)-1;
		}

		if (extent_type == BTRFS_FILE_EXTENT_PREALLOC) {
			struct extent_map *em;
			struct extent_map_tree *em_tree;
			em_tree = &BTRFS_I(inode)->extent_tree;
			em = alloc_extent_map();
			BUG_ON(!em); /* -ENOMEM */
			em->start = cur_offset;
			em->orig_start = found_key.offset - extent_offset;
			em->len = num_bytes;
			em->block_len = num_bytes;
			em->block_start = disk_bytenr;
			em->orig_block_len = disk_num_bytes;
			em->ram_bytes = ram_bytes;
			em->bdev = root->fs_info->fs_devices->latest_bdev;
			em->mod_start = em->start;
			em->mod_len = em->len;
			set_bit(EXTENT_FLAG_PINNED, &em->flags);
			set_bit(EXTENT_FLAG_FILLING, &em->flags);
			em->generation = -1;
			while (1) {
				write_lock(&em_tree->lock);
				ret = add_extent_mapping(em_tree, em, 1);
				write_unlock(&em_tree->lock);
				if (ret != -EEXIST) {
					free_extent_map(em);
					break;
				}
				btrfs_drop_extent_cache(inode, em->start,
						em->start + em->len - 1, 0);
			}
			type = BTRFS_ORDERED_PREALLOC;
		} else {
			type = BTRFS_ORDERED_NOCOW;
		}

		ret = btrfs_add_ordered_extent(inode, cur_offset, disk_bytenr,
					       num_bytes, num_bytes, type);
		BUG_ON(ret); /* -ENOMEM */

		if (root->root_key.objectid ==
		    BTRFS_DATA_RELOC_TREE_OBJECTID) {
			ret = btrfs_reloc_clone_csums(inode, cur_offset,
						      num_bytes);
			if (ret) {
				if (!nolock && nocow)
					btrfs_end_write_no_snapshoting(root);
				goto error;
			}
		}

		extent_clear_unlock_delalloc(inode, cur_offset,
					     cur_offset + num_bytes - 1,
					     locked_page, EXTENT_LOCKED |
					     EXTENT_DELALLOC, PAGE_UNLOCK |
					     PAGE_SET_PRIVATE2);
		if (!nolock && nocow)
			btrfs_end_write_no_snapshoting(root);
		cur_offset = extent_end;
		if (cur_offset > end)
			break;
	}
	btrfs_release_path(path);

	if (cur_offset <= end && cow_start == (u64)-1) {
		cow_start = cur_offset;
		cur_offset = end;
	}

	if (cow_start != (u64)-1) {
		ret = cow_file_range(inode, locked_page, cow_start, end,
				     page_started, nr_written, 1);
		if (ret)
			goto error;
	}

error:
	err = btrfs_end_transaction(trans, root);
	if (!ret)
		ret = err;

	if (ret && cur_offset < end)
		extent_clear_unlock_delalloc(inode, cur_offset, end,
					     locked_page, EXTENT_LOCKED |
					     EXTENT_DELALLOC | EXTENT_DEFRAG |
					     EXTENT_DO_ACCOUNTING, PAGE_UNLOCK |
					     PAGE_CLEAR_DIRTY |
					     PAGE_SET_WRITEBACK |
					     PAGE_END_WRITEBACK);
	btrfs_free_path(path);
	return ret;
}

static inline int need_force_cow(struct inode *inode, u64 start, u64 end)
{

	if (!(BTRFS_I(inode)->flags & BTRFS_INODE_NODATACOW) &&
	    !(BTRFS_I(inode)->flags & BTRFS_INODE_PREALLOC))
		return 0;

	/*
	 * @defrag_bytes is a hint value, no spinlock held here,
	 * if is not zero, it means the file is defragging.
	 * Force cow if given extent needs to be defragged.
	 */
	if (BTRFS_I(inode)->defrag_bytes &&
	    test_range_bit(&BTRFS_I(inode)->io_tree, start, end,
			   EXTENT_DEFRAG, 0, NULL))
		return 1;

	return 0;
}

/*
 * extent_io.c call back to do delayed allocation processing
 */
static int run_delalloc_range(struct inode *inode, struct page *locked_page,
			      u64 start, u64 end, int *page_started,
			      unsigned long *nr_written)
{
	int ret;
	int force_cow = need_force_cow(inode, start, end);

	if (BTRFS_I(inode)->flags & BTRFS_INODE_NODATACOW && !force_cow) {
		ret = run_delalloc_nocow(inode, locked_page, start, end,
					 page_started, 1, nr_written);
	} else if (BTRFS_I(inode)->flags & BTRFS_INODE_PREALLOC && !force_cow) {
		ret = run_delalloc_nocow(inode, locked_page, start, end,
					 page_started, 0, nr_written);
	} else if (!inode_need_compress(inode)) {
		ret = cow_file_range(inode, locked_page, start, end,
				      page_started, nr_written, 1);
	} else {
		set_bit(BTRFS_INODE_HAS_ASYNC_EXTENT,
			&BTRFS_I(inode)->runtime_flags);
		ret = cow_file_range_async(inode, locked_page, start, end,
					   page_started, nr_written);
	}
	return ret;
}

static void btrfs_split_extent_hook(struct inode *inode,
				    struct extent_state *orig, u64 split)
{
	u64 size;

	/* not delalloc, ignore it */
	if (!(orig->state & EXTENT_DELALLOC))
		return;

	size = orig->end - orig->start + 1;
	if (size > BTRFS_MAX_EXTENT_SIZE) {
		u64 num_extents;
		u64 new_size;

		/*
		 * See the explanation in btrfs_merge_extent_hook, the same
		 * applies here, just in reverse.
		 */
		new_size = orig->end - split + 1;
		num_extents = div64_u64(new_size + BTRFS_MAX_EXTENT_SIZE - 1,
					BTRFS_MAX_EXTENT_SIZE);
		new_size = split - orig->start;
		num_extents += div64_u64(new_size + BTRFS_MAX_EXTENT_SIZE - 1,
					BTRFS_MAX_EXTENT_SIZE);
		if (div64_u64(size + BTRFS_MAX_EXTENT_SIZE - 1,
			      BTRFS_MAX_EXTENT_SIZE) >= num_extents)
			return;
	}

	spin_lock(&BTRFS_I(inode)->lock);
	BTRFS_I(inode)->outstanding_extents++;
	spin_unlock(&BTRFS_I(inode)->lock);
}

/*
 * extent_io.c merge_extent_hook, used to track merged delayed allocation
 * extents so we can keep track of new extents that are just merged onto old
 * extents, such as when we are doing sequential writes, so we can properly
 * account for the metadata space we'll need.
 */
static void btrfs_merge_extent_hook(struct inode *inode,
				    struct extent_state *new,
				    struct extent_state *other)
{
	u64 new_size, old_size;
	u64 num_extents;

	/* not delalloc, ignore it */
	if (!(other->state & EXTENT_DELALLOC))
		return;

	if (new->start > other->start)
		new_size = new->end - other->start + 1;
	else
		new_size = other->end - new->start + 1;

	/* we're not bigger than the max, unreserve the space and go */
	if (new_size <= BTRFS_MAX_EXTENT_SIZE) {
		spin_lock(&BTRFS_I(inode)->lock);
		BTRFS_I(inode)->outstanding_extents--;
		spin_unlock(&BTRFS_I(inode)->lock);
		return;
	}

	/*
	 * We have to add up either side to figure out how many extents were
	 * accounted for before we merged into one big extent.  If the number of
	 * extents we accounted for is <= the amount we need for the new range
	 * then we can return, otherwise drop.  Think of it like this
	 *
	 * [ 4k][MAX_SIZE]
	 *
	 * So we've grown the extent by a MAX_SIZE extent, this would mean we
	 * need 2 outstanding extents, on one side we have 1 and the other side
	 * we have 1 so they are == and we can return.  But in this case
	 *
	 * [MAX_SIZE+4k][MAX_SIZE+4k]
	 *
	 * Each range on their own accounts for 2 extents, but merged together
	 * they are only 3 extents worth of accounting, so we need to drop in
	 * this case.
	 */
	old_size = other->end - other->start + 1;
	num_extents = div64_u64(old_size + BTRFS_MAX_EXTENT_SIZE - 1,
				BTRFS_MAX_EXTENT_SIZE);
	old_size = new->end - new->start + 1;
	num_extents += div64_u64(old_size + BTRFS_MAX_EXTENT_SIZE - 1,
				 BTRFS_MAX_EXTENT_SIZE);

	if (div64_u64(new_size + BTRFS_MAX_EXTENT_SIZE - 1,
		      BTRFS_MAX_EXTENT_SIZE) >= num_extents)
		return;

	spin_lock(&BTRFS_I(inode)->lock);
	BTRFS_I(inode)->outstanding_extents--;
	spin_unlock(&BTRFS_I(inode)->lock);
}

static void btrfs_add_delalloc_inodes(struct btrfs_root *root,
				      struct inode *inode)
{
	spin_lock(&root->delalloc_lock);
	if (list_empty(&BTRFS_I(inode)->delalloc_inodes)) {
		list_add_tail(&BTRFS_I(inode)->delalloc_inodes,
			      &root->delalloc_inodes);
		set_bit(BTRFS_INODE_IN_DELALLOC_LIST,
			&BTRFS_I(inode)->runtime_flags);
		root->nr_delalloc_inodes++;
		if (root->nr_delalloc_inodes == 1) {
			spin_lock(&root->fs_info->delalloc_root_lock);
			BUG_ON(!list_empty(&root->delalloc_root));
			list_add_tail(&root->delalloc_root,
				      &root->fs_info->delalloc_roots);
			spin_unlock(&root->fs_info->delalloc_root_lock);
		}
	}
	spin_unlock(&root->delalloc_lock);
}

static void btrfs_del_delalloc_inode(struct btrfs_root *root,
				     struct inode *inode)
{
	spin_lock(&root->delalloc_lock);
	if (!list_empty(&BTRFS_I(inode)->delalloc_inodes)) {
		list_del_init(&BTRFS_I(inode)->delalloc_inodes);
		clear_bit(BTRFS_INODE_IN_DELALLOC_LIST,
			  &BTRFS_I(inode)->runtime_flags);
		root->nr_delalloc_inodes--;
		if (!root->nr_delalloc_inodes) {
			spin_lock(&root->fs_info->delalloc_root_lock);
			BUG_ON(list_empty(&root->delalloc_root));
			list_del_init(&root->delalloc_root);
			spin_unlock(&root->fs_info->delalloc_root_lock);
		}
	}
	spin_unlock(&root->delalloc_lock);
}

/*
 * extent_io.c set_bit_hook, used to track delayed allocation
 * bytes in this file, and to maintain the list of inodes that
 * have pending delalloc work to be done.
 */
static void btrfs_set_bit_hook(struct inode *inode,
			       struct extent_state *state, unsigned *bits)
{

	if ((*bits & EXTENT_DEFRAG) && !(*bits & EXTENT_DELALLOC))
		WARN_ON(1);
	/*
	 * set_bit and clear bit hooks normally require _irqsave/restore
	 * but in this case, we are only testing for the DELALLOC
	 * bit, which is only set or cleared with irqs on
	 */
	if (!(state->state & EXTENT_DELALLOC) && (*bits & EXTENT_DELALLOC)) {
		struct btrfs_root *root = BTRFS_I(inode)->root;
		u64 len = state->end + 1 - state->start;
		bool do_list = !btrfs_is_free_space_inode(inode);

		if (*bits & EXTENT_FIRST_DELALLOC) {
			*bits &= ~EXTENT_FIRST_DELALLOC;
		} else {
			spin_lock(&BTRFS_I(inode)->lock);
			BTRFS_I(inode)->outstanding_extents++;
			spin_unlock(&BTRFS_I(inode)->lock);
		}

		/* For sanity tests */
		if (btrfs_test_is_dummy_root(root))
			return;

		__percpu_counter_add(&root->fs_info->delalloc_bytes, len,
				     root->fs_info->delalloc_batch);
		spin_lock(&BTRFS_I(inode)->lock);
		BTRFS_I(inode)->delalloc_bytes += len;
		if (*bits & EXTENT_DEFRAG)
			BTRFS_I(inode)->defrag_bytes += len;
		if (do_list && !test_bit(BTRFS_INODE_IN_DELALLOC_LIST,
					 &BTRFS_I(inode)->runtime_flags))
			btrfs_add_delalloc_inodes(root, inode);
		spin_unlock(&BTRFS_I(inode)->lock);
	}
}

/*
 * extent_io.c clear_bit_hook, see set_bit_hook for why
 */
static void btrfs_clear_bit_hook(struct inode *inode,
				 struct extent_state *state,
				 unsigned *bits)
{
	u64 len = state->end + 1 - state->start;
	u64 num_extents = div64_u64(len + BTRFS_MAX_EXTENT_SIZE -1,
				    BTRFS_MAX_EXTENT_SIZE);

	spin_lock(&BTRFS_I(inode)->lock);
	if ((state->state & EXTENT_DEFRAG) && (*bits & EXTENT_DEFRAG))
		BTRFS_I(inode)->defrag_bytes -= len;
	spin_unlock(&BTRFS_I(inode)->lock);

	/*
	 * set_bit and clear bit hooks normally require _irqsave/restore
	 * but in this case, we are only testing for the DELALLOC
	 * bit, which is only set or cleared with irqs on
	 */
	if ((state->state & EXTENT_DELALLOC) && (*bits & EXTENT_DELALLOC)) {
		struct btrfs_root *root = BTRFS_I(inode)->root;
		bool do_list = !btrfs_is_free_space_inode(inode);

		if (*bits & EXTENT_FIRST_DELALLOC) {
			*bits &= ~EXTENT_FIRST_DELALLOC;
		} else if (!(*bits & EXTENT_DO_ACCOUNTING)) {
			spin_lock(&BTRFS_I(inode)->lock);
			BTRFS_I(inode)->outstanding_extents -= num_extents;
			spin_unlock(&BTRFS_I(inode)->lock);
		}

		/*
		 * We don't reserve metadata space for space cache inodes so we
		 * don't need to call dellalloc_release_metadata if there is an
		 * error.
		 */
		if (*bits & EXTENT_DO_ACCOUNTING &&
		    root != root->fs_info->tree_root)
			btrfs_delalloc_release_metadata(inode, len);

		/* For sanity tests. */
		if (btrfs_test_is_dummy_root(root))
			return;

		if (root->root_key.objectid != BTRFS_DATA_RELOC_TREE_OBJECTID
		    && do_list && !(state->state & EXTENT_NORESERVE))
			btrfs_free_reserved_data_space_noquota(inode,
					state->start, len);

		__percpu_counter_add(&root->fs_info->delalloc_bytes, -len,
				     root->fs_info->delalloc_batch);
		spin_lock(&BTRFS_I(inode)->lock);
		BTRFS_I(inode)->delalloc_bytes -= len;
		if (do_list && BTRFS_I(inode)->delalloc_bytes == 0 &&
		    test_bit(BTRFS_INODE_IN_DELALLOC_LIST,
			     &BTRFS_I(inode)->runtime_flags))
			btrfs_del_delalloc_inode(root, inode);
		spin_unlock(&BTRFS_I(inode)->lock);
	}
}

/*
 * extent_io.c merge_bio_hook, this must check the chunk tree to make sure
 * we don't create bios that span stripes or chunks
 */
int btrfs_merge_bio_hook(int rw, struct page *page, unsigned long offset,
			 size_t size, struct bio *bio,
			 unsigned long bio_flags)
{
	struct btrfs_root *root = BTRFS_I(page->mapping->host)->root;
	u64 logical = (u64)bio->bi_iter.bi_sector << 9;
	u64 length = 0;
	u64 map_length;
	int ret;

	if (bio_flags & EXTENT_BIO_COMPRESSED)
		return 0;

	length = bio->bi_iter.bi_size;
	map_length = length;
	ret = btrfs_map_block(root->fs_info, rw, logical,
			      &map_length, NULL, 0);
	/* Will always return 0 with map_multi == NULL */
	BUG_ON(ret < 0);
	if (map_length < length + size)
		return 1;
	return 0;
}

/*
 * in order to insert checksums into the metadata in large chunks,
 * we wait until bio submission time.   All the pages in the bio are
 * checksummed and sums are attached onto the ordered extent record.
 *
 * At IO completion time the cums attached on the ordered extent record
 * are inserted into the btree
 */
static int __btrfs_submit_bio_start(struct inode *inode, int rw,
				    struct bio *bio, int mirror_num,
				    unsigned long bio_flags,
				    u64 bio_offset)
{
	struct btrfs_root *root = BTRFS_I(inode)->root;
	int ret = 0;

	ret = btrfs_csum_one_bio(root, inode, bio, 0, 0);
	BUG_ON(ret); /* -ENOMEM */
	return 0;
}

/*
 * in order to insert checksums into the metadata in large chunks,
 * we wait until bio submission time.   All the pages in the bio are
 * checksummed and sums are attached onto the ordered extent record.
 *
 * At IO completion time the cums attached on the ordered extent record
 * are inserted into the btree
 */
static int __btrfs_submit_bio_done(struct inode *inode, int rw, struct bio *bio,
			  int mirror_num, unsigned long bio_flags,
			  u64 bio_offset)
{
	struct btrfs_root *root = BTRFS_I(inode)->root;
	int ret;

	ret = btrfs_map_bio(root, rw, bio, mirror_num, 1);
	if (ret) {
		bio->bi_error = ret;
		bio_endio(bio);
	}
	return ret;
}

/*
 * extent_io.c submission hook. This does the right thing for csum calculation
 * on write, or reading the csums from the tree before a read
 */
static int btrfs_submit_bio_hook(struct inode *inode, int rw, struct bio *bio,
			  int mirror_num, unsigned long bio_flags,
			  u64 bio_offset)
{
	struct btrfs_root *root = BTRFS_I(inode)->root;
	enum btrfs_wq_endio_type metadata = BTRFS_WQ_ENDIO_DATA;
	int ret = 0;
	int skip_sum;
	int async = !atomic_read(&BTRFS_I(inode)->sync_writers);

	skip_sum = BTRFS_I(inode)->flags & BTRFS_INODE_NODATASUM;

	if (btrfs_is_free_space_inode(inode))
		metadata = BTRFS_WQ_ENDIO_FREE_SPACE;

	if (!(rw & REQ_WRITE)) {
		ret = btrfs_bio_wq_end_io(root->fs_info, bio, metadata);
		if (ret)
			goto out;

		if (bio_flags & EXTENT_BIO_COMPRESSED) {
			ret = btrfs_submit_compressed_read(inode, bio,
							   mirror_num,
							   bio_flags);
			goto out;
		} else if (!skip_sum) {
			ret = btrfs_lookup_bio_sums(root, inode, bio, NULL);
			if (ret)
				goto out;
		}
		goto mapit;
	} else if (async && !skip_sum) {
		/* csum items have already been cloned */
		if (root->root_key.objectid == BTRFS_DATA_RELOC_TREE_OBJECTID)
			goto mapit;
		/* we're doing a write, do the async checksumming */
		ret = btrfs_wq_submit_bio(BTRFS_I(inode)->root->fs_info,
				   inode, rw, bio, mirror_num,
				   bio_flags, bio_offset,
				   __btrfs_submit_bio_start,
				   __btrfs_submit_bio_done);
		goto out;
	} else if (!skip_sum) {
		ret = btrfs_csum_one_bio(root, inode, bio, 0, 0);
		if (ret)
			goto out;
	}

mapit:
	ret = btrfs_map_bio(root, rw, bio, mirror_num, 0);

out:
	if (ret < 0) {
		bio->bi_error = ret;
		bio_endio(bio);
	}
	return ret;
}

/*
 * given a list of ordered sums record them in the inode.  This happens
 * at IO completion time based on sums calculated at bio submission time.
 */
static noinline int add_pending_csums(struct btrfs_trans_handle *trans,
			     struct inode *inode, u64 file_offset,
			     struct list_head *list)
{
	struct btrfs_ordered_sum *sum;

	list_for_each_entry(sum, list, list) {
		trans->adding_csums = 1;
		btrfs_csum_file_blocks(trans,
		       BTRFS_I(inode)->root->fs_info->csum_root, sum);
		trans->adding_csums = 0;
	}
	return 0;
}

int btrfs_set_extent_delalloc(struct inode *inode, u64 start, u64 end,
			      struct extent_state **cached_state)
{
	WARN_ON((end & (PAGE_CACHE_SIZE - 1)) == 0);
	return set_extent_delalloc(&BTRFS_I(inode)->io_tree, start, end,
				   cached_state, GFP_NOFS);
}

/* see btrfs_writepage_start_hook for details on why this is required */
struct btrfs_writepage_fixup {
	struct page *page;
	struct btrfs_work work;
};

static void btrfs_writepage_fixup_worker(struct btrfs_work *work)
{
	struct btrfs_writepage_fixup *fixup;
	struct btrfs_ordered_extent *ordered;
	struct extent_state *cached_state = NULL;
	struct page *page;
	struct inode *inode;
	u64 page_start;
	u64 page_end;
	int ret;

	fixup = container_of(work, struct btrfs_writepage_fixup, work);
	page = fixup->page;
again:
	lock_page(page);
	if (!page->mapping || !PageDirty(page) || !PageChecked(page)) {
		ClearPageChecked(page);
		goto out_page;
	}

	inode = page->mapping->host;
	page_start = page_offset(page);
	page_end = page_offset(page) + PAGE_CACHE_SIZE - 1;

	lock_extent_bits(&BTRFS_I(inode)->io_tree, page_start, page_end, 0,
			 &cached_state);

	/* already ordered? We're done */
	if (PagePrivate2(page))
		goto out;

	ordered = btrfs_lookup_ordered_extent(inode, page_start);
	if (ordered) {
		unlock_extent_cached(&BTRFS_I(inode)->io_tree, page_start,
				     page_end, &cached_state, GFP_NOFS);
		unlock_page(page);
		btrfs_start_ordered_extent(inode, ordered, 1);
		btrfs_put_ordered_extent(ordered);
		goto again;
	}

	ret = btrfs_delalloc_reserve_space(inode, page_start,
					   PAGE_CACHE_SIZE);
	if (ret) {
		mapping_set_error(page->mapping, ret);
		end_extent_writepage(page, ret, page_start, page_end);
		ClearPageChecked(page);
		goto out;
	 }

	btrfs_set_extent_delalloc(inode, page_start, page_end, &cached_state);
	ClearPageChecked(page);
	set_page_dirty(page);
out:
	unlock_extent_cached(&BTRFS_I(inode)->io_tree, page_start, page_end,
			     &cached_state, GFP_NOFS);
out_page:
	unlock_page(page);
	page_cache_release(page);
	kfree(fixup);
}

/*
 * There are a few paths in the higher layers of the kernel that directly
 * set the page dirty bit without asking the filesystem if it is a
 * good idea.  This causes problems because we want to make sure COW
 * properly happens and the data=ordered rules are followed.
 *
 * In our case any range that doesn't have the ORDERED bit set
 * hasn't been properly setup for IO.  We kick off an async process
 * to fix it up.  The async helper will wait for ordered extents, set
 * the delalloc bit and make it safe to write the page.
 */
static int btrfs_writepage_start_hook(struct page *page, u64 start, u64 end)
{
	struct inode *inode = page->mapping->host;
	struct btrfs_writepage_fixup *fixup;
	struct btrfs_root *root = BTRFS_I(inode)->root;

	/* this page is properly in the ordered list */
	if (TestClearPagePrivate2(page))
		return 0;

	if (PageChecked(page))
		return -EAGAIN;

	fixup = kzalloc(sizeof(*fixup), GFP_NOFS);
	if (!fixup)
		return -EAGAIN;

	SetPageChecked(page);
	page_cache_get(page);
	btrfs_init_work(&fixup->work, btrfs_fixup_helper,
			btrfs_writepage_fixup_worker, NULL, NULL);
	fixup->page = page;
	btrfs_queue_work(root->fs_info->fixup_workers, &fixup->work);
	return -EBUSY;
}

static int insert_reserved_file_extent(struct btrfs_trans_handle *trans,
				       struct inode *inode, u64 file_pos,
				       u64 disk_bytenr, u64 disk_num_bytes,
				       u64 num_bytes, u64 ram_bytes,
				       u8 compression, u8 encryption,
				       u16 other_encoding, int extent_type)
{
	struct btrfs_root *root = BTRFS_I(inode)->root;
	struct btrfs_file_extent_item *fi;
	struct btrfs_path *path;
	struct extent_buffer *leaf;
	struct btrfs_key ins;
	int extent_inserted = 0;
	int ret;

	path = btrfs_alloc_path();
	if (!path)
		return -ENOMEM;

	/*
	 * we may be replacing one extent in the tree with another.
	 * The new extent is pinned in the extent map, and we don't want
	 * to drop it from the cache until it is completely in the btree.
	 *
	 * So, tell btrfs_drop_extents to leave this extent in the cache.
	 * the caller is expected to unpin it and allow it to be merged
	 * with the others.
	 */
	ret = __btrfs_drop_extents(trans, root, inode, path, file_pos,
				   file_pos + num_bytes, NULL, 0,
				   1, sizeof(*fi), &extent_inserted);
	if (ret)
		goto out;

	if (!extent_inserted) {
		ins.objectid = btrfs_ino(inode);
		ins.offset = file_pos;
		ins.type = BTRFS_EXTENT_DATA_KEY;

		path->leave_spinning = 1;
		ret = btrfs_insert_empty_item(trans, root, path, &ins,
					      sizeof(*fi));
		if (ret)
			goto out;
	}
	leaf = path->nodes[0];
	fi = btrfs_item_ptr(leaf, path->slots[0],
			    struct btrfs_file_extent_item);
	btrfs_set_file_extent_generation(leaf, fi, trans->transid);
	btrfs_set_file_extent_type(leaf, fi, extent_type);
	btrfs_set_file_extent_disk_bytenr(leaf, fi, disk_bytenr);
	btrfs_set_file_extent_disk_num_bytes(leaf, fi, disk_num_bytes);
	btrfs_set_file_extent_offset(leaf, fi, 0);
	btrfs_set_file_extent_num_bytes(leaf, fi, num_bytes);
	btrfs_set_file_extent_ram_bytes(leaf, fi, ram_bytes);
	btrfs_set_file_extent_compression(leaf, fi, compression);
	btrfs_set_file_extent_encryption(leaf, fi, encryption);
	btrfs_set_file_extent_other_encoding(leaf, fi, other_encoding);

	btrfs_mark_buffer_dirty(leaf);
	btrfs_release_path(path);

	inode_add_bytes(inode, num_bytes);

	ins.objectid = disk_bytenr;
	ins.offset = disk_num_bytes;
	ins.type = BTRFS_EXTENT_ITEM_KEY;
	ret = btrfs_alloc_reserved_file_extent(trans, root,
					root->root_key.objectid,
					btrfs_ino(inode), file_pos,
					ram_bytes, &ins);
	/*
	 * Release the reserved range from inode dirty range map, as it is
	 * already moved into delayed_ref_head
	 */
	btrfs_qgroup_release_data(inode, file_pos, ram_bytes);
out:
	btrfs_free_path(path);

	return ret;
}

/* snapshot-aware defrag */
struct sa_defrag_extent_backref {
	struct rb_node node;
	struct old_sa_defrag_extent *old;
	u64 root_id;
	u64 inum;
	u64 file_pos;
	u64 extent_offset;
	u64 num_bytes;
	u64 generation;
};

struct old_sa_defrag_extent {
	struct list_head list;
	struct new_sa_defrag_extent *new;

	u64 extent_offset;
	u64 bytenr;
	u64 offset;
	u64 len;
	int count;
};

struct new_sa_defrag_extent {
	struct rb_root root;
	struct list_head head;
	struct btrfs_path *path;
	struct inode *inode;
	u64 file_pos;
	u64 len;
	u64 bytenr;
	u64 disk_len;
	u8 compress_type;
};

static int backref_comp(struct sa_defrag_extent_backref *b1,
			struct sa_defrag_extent_backref *b2)
{
	if (b1->root_id < b2->root_id)
		return -1;
	else if (b1->root_id > b2->root_id)
		return 1;

	if (b1->inum < b2->inum)
		return -1;
	else if (b1->inum > b2->inum)
		return 1;

	if (b1->file_pos < b2->file_pos)
		return -1;
	else if (b1->file_pos > b2->file_pos)
		return 1;

	/*
	 * [------------------------------] ===> (a range of space)
	 *     |<--->|   |<---->| =============> (fs/file tree A)
	 * |<---------------------------->| ===> (fs/file tree B)
	 *
	 * A range of space can refer to two file extents in one tree while
	 * refer to only one file extent in another tree.
	 *
	 * So we may process a disk offset more than one time(two extents in A)
	 * and locate at the same extent(one extent in B), then insert two same
	 * backrefs(both refer to the extent in B).
	 */
	return 0;
}

static void backref_insert(struct rb_root *root,
			   struct sa_defrag_extent_backref *backref)
{
	struct rb_node **p = &root->rb_node;
	struct rb_node *parent = NULL;
	struct sa_defrag_extent_backref *entry;
	int ret;

	while (*p) {
		parent = *p;
		entry = rb_entry(parent, struct sa_defrag_extent_backref, node);

		ret = backref_comp(backref, entry);
		if (ret < 0)
			p = &(*p)->rb_left;
		else
			p = &(*p)->rb_right;
	}

	rb_link_node(&backref->node, parent, p);
	rb_insert_color(&backref->node, root);
}

/*
 * Note the backref might has changed, and in this case we just return 0.
 */
static noinline int record_one_backref(u64 inum, u64 offset, u64 root_id,
				       void *ctx)
{
	struct btrfs_file_extent_item *extent;
	struct btrfs_fs_info *fs_info;
	struct old_sa_defrag_extent *old = ctx;
	struct new_sa_defrag_extent *new = old->new;
	struct btrfs_path *path = new->path;
	struct btrfs_key key;
	struct btrfs_root *root;
	struct sa_defrag_extent_backref *backref;
	struct extent_buffer *leaf;
	struct inode *inode = new->inode;
	int slot;
	int ret;
	u64 extent_offset;
	u64 num_bytes;

	if (BTRFS_I(inode)->root->root_key.objectid == root_id &&
	    inum == btrfs_ino(inode))
		return 0;

	key.objectid = root_id;
	key.type = BTRFS_ROOT_ITEM_KEY;
	key.offset = (u64)-1;

	fs_info = BTRFS_I(inode)->root->fs_info;
	root = btrfs_read_fs_root_no_name(fs_info, &key);
	if (IS_ERR(root)) {
		if (PTR_ERR(root) == -ENOENT)
			return 0;
		WARN_ON(1);
		pr_debug("inum=%llu, offset=%llu, root_id=%llu\n",
			 inum, offset, root_id);
		return PTR_ERR(root);
	}

	key.objectid = inum;
	key.type = BTRFS_EXTENT_DATA_KEY;
	if (offset > (u64)-1 << 32)
		key.offset = 0;
	else
		key.offset = offset;

	ret = btrfs_search_slot(NULL, root, &key, path, 0, 0);
	if (WARN_ON(ret < 0))
		return ret;
	ret = 0;

	while (1) {
		cond_resched();

		leaf = path->nodes[0];
		slot = path->slots[0];

		if (slot >= btrfs_header_nritems(leaf)) {
			ret = btrfs_next_leaf(root, path);
			if (ret < 0) {
				goto out;
			} else if (ret > 0) {
				ret = 0;
				goto out;
			}
			continue;
		}

		path->slots[0]++;

		btrfs_item_key_to_cpu(leaf, &key, slot);

		if (key.objectid > inum)
			goto out;

		if (key.objectid < inum || key.type != BTRFS_EXTENT_DATA_KEY)
			continue;

		extent = btrfs_item_ptr(leaf, slot,
					struct btrfs_file_extent_item);

		if (btrfs_file_extent_disk_bytenr(leaf, extent) != old->bytenr)
			continue;

		/*
		 * 'offset' refers to the exact key.offset,
		 * NOT the 'offset' field in btrfs_extent_data_ref, ie.
		 * (key.offset - extent_offset).
		 */
		if (key.offset != offset)
			continue;

		extent_offset = btrfs_file_extent_offset(leaf, extent);
		num_bytes = btrfs_file_extent_num_bytes(leaf, extent);

		if (extent_offset >= old->extent_offset + old->offset +
		    old->len || extent_offset + num_bytes <=
		    old->extent_offset + old->offset)
			continue;
		break;
	}

	backref = kmalloc(sizeof(*backref), GFP_NOFS);
	if (!backref) {
		ret = -ENOENT;
		goto out;
	}

	backref->root_id = root_id;
	backref->inum = inum;
	backref->file_pos = offset;
	backref->num_bytes = num_bytes;
	backref->extent_offset = extent_offset;
	backref->generation = btrfs_file_extent_generation(leaf, extent);
	backref->old = old;
	backref_insert(&new->root, backref);
	old->count++;
out:
	btrfs_release_path(path);
	WARN_ON(ret);
	return ret;
}

static noinline bool record_extent_backrefs(struct btrfs_path *path,
				   struct new_sa_defrag_extent *new)
{
	struct btrfs_fs_info *fs_info = BTRFS_I(new->inode)->root->fs_info;
	struct old_sa_defrag_extent *old, *tmp;
	int ret;

	new->path = path;

	list_for_each_entry_safe(old, tmp, &new->head, list) {
		ret = iterate_inodes_from_logical(old->bytenr +
						  old->extent_offset, fs_info,
						  path, record_one_backref,
						  old);
		if (ret < 0 && ret != -ENOENT)
			return false;

		/* no backref to be processed for this extent */
		if (!old->count) {
			list_del(&old->list);
			kfree(old);
		}
	}

	if (list_empty(&new->head))
		return false;

	return true;
}

static int relink_is_mergable(struct extent_buffer *leaf,
			      struct btrfs_file_extent_item *fi,
			      struct new_sa_defrag_extent *new)
{
	if (btrfs_file_extent_disk_bytenr(leaf, fi) != new->bytenr)
		return 0;

	if (btrfs_file_extent_type(leaf, fi) != BTRFS_FILE_EXTENT_REG)
		return 0;

	if (btrfs_file_extent_compression(leaf, fi) != new->compress_type)
		return 0;

	if (btrfs_file_extent_encryption(leaf, fi) ||
	    btrfs_file_extent_other_encoding(leaf, fi))
		return 0;

	return 1;
}

/*
 * Note the backref might has changed, and in this case we just return 0.
 */
static noinline int relink_extent_backref(struct btrfs_path *path,
				 struct sa_defrag_extent_backref *prev,
				 struct sa_defrag_extent_backref *backref)
{
	struct btrfs_file_extent_item *extent;
	struct btrfs_file_extent_item *item;
	struct btrfs_ordered_extent *ordered;
	struct btrfs_trans_handle *trans;
	struct btrfs_fs_info *fs_info;
	struct btrfs_root *root;
	struct btrfs_key key;
	struct extent_buffer *leaf;
	struct old_sa_defrag_extent *old = backref->old;
	struct new_sa_defrag_extent *new = old->new;
	struct inode *src_inode = new->inode;
	struct inode *inode;
	struct extent_state *cached = NULL;
	int ret = 0;
	u64 start;
	u64 len;
	u64 lock_start;
	u64 lock_end;
	bool merge = false;
	int index;

	if (prev && prev->root_id == backref->root_id &&
	    prev->inum == backref->inum &&
	    prev->file_pos + prev->num_bytes == backref->file_pos)
		merge = true;

	/* step 1: get root */
	key.objectid = backref->root_id;
	key.type = BTRFS_ROOT_ITEM_KEY;
	key.offset = (u64)-1;

	fs_info = BTRFS_I(src_inode)->root->fs_info;
	index = srcu_read_lock(&fs_info->subvol_srcu);

	root = btrfs_read_fs_root_no_name(fs_info, &key);
	if (IS_ERR(root)) {
		srcu_read_unlock(&fs_info->subvol_srcu, index);
		if (PTR_ERR(root) == -ENOENT)
			return 0;
		return PTR_ERR(root);
	}

	if (btrfs_root_readonly(root)) {
		srcu_read_unlock(&fs_info->subvol_srcu, index);
		return 0;
	}

	/* step 2: get inode */
	key.objectid = backref->inum;
	key.type = BTRFS_INODE_ITEM_KEY;
	key.offset = 0;

	inode = btrfs_iget(fs_info->sb, &key, root, NULL);
	if (IS_ERR(inode)) {
		srcu_read_unlock(&fs_info->subvol_srcu, index);
		return 0;
	}

	srcu_read_unlock(&fs_info->subvol_srcu, index);

	/* step 3: relink backref */
	lock_start = backref->file_pos;
	lock_end = backref->file_pos + backref->num_bytes - 1;
	lock_extent_bits(&BTRFS_I(inode)->io_tree, lock_start, lock_end,
			 0, &cached);

	ordered = btrfs_lookup_first_ordered_extent(inode, lock_end);
	if (ordered) {
		btrfs_put_ordered_extent(ordered);
		goto out_unlock;
	}

	trans = btrfs_join_transaction(root);
	if (IS_ERR(trans)) {
		ret = PTR_ERR(trans);
		goto out_unlock;
	}

	key.objectid = backref->inum;
	key.type = BTRFS_EXTENT_DATA_KEY;
	key.offset = backref->file_pos;

	ret = btrfs_search_slot(NULL, root, &key, path, 0, 0);
	if (ret < 0) {
		goto out_free_path;
	} else if (ret > 0) {
		ret = 0;
		goto out_free_path;
	}

	extent = btrfs_item_ptr(path->nodes[0], path->slots[0],
				struct btrfs_file_extent_item);

	if (btrfs_file_extent_generation(path->nodes[0], extent) !=
	    backref->generation)
		goto out_free_path;

	btrfs_release_path(path);

	start = backref->file_pos;
	if (backref->extent_offset < old->extent_offset + old->offset)
		start += old->extent_offset + old->offset -
			 backref->extent_offset;

	len = min(backref->extent_offset + backref->num_bytes,
		  old->extent_offset + old->offset + old->len);
	len -= max(backref->extent_offset, old->extent_offset + old->offset);

	ret = btrfs_drop_extents(trans, root, inode, start,
				 start + len, 1);
	if (ret)
		goto out_free_path;
again:
	key.objectid = btrfs_ino(inode);
	key.type = BTRFS_EXTENT_DATA_KEY;
	key.offset = start;

	path->leave_spinning = 1;
	if (merge) {
		struct btrfs_file_extent_item *fi;
		u64 extent_len;
		struct btrfs_key found_key;

		ret = btrfs_search_slot(trans, root, &key, path, 0, 1);
		if (ret < 0)
			goto out_free_path;

		path->slots[0]--;
		leaf = path->nodes[0];
		btrfs_item_key_to_cpu(leaf, &found_key, path->slots[0]);

		fi = btrfs_item_ptr(leaf, path->slots[0],
				    struct btrfs_file_extent_item);
		extent_len = btrfs_file_extent_num_bytes(leaf, fi);

		if (extent_len + found_key.offset == start &&
		    relink_is_mergable(leaf, fi, new)) {
			btrfs_set_file_extent_num_bytes(leaf, fi,
							extent_len + len);
			btrfs_mark_buffer_dirty(leaf);
			inode_add_bytes(inode, len);

			ret = 1;
			goto out_free_path;
		} else {
			merge = false;
			btrfs_release_path(path);
			goto again;
		}
	}

	ret = btrfs_insert_empty_item(trans, root, path, &key,
					sizeof(*extent));
	if (ret) {
		btrfs_abort_transaction(trans, root, ret);
		goto out_free_path;
	}

	leaf = path->nodes[0];
	item = btrfs_item_ptr(leaf, path->slots[0],
				struct btrfs_file_extent_item);
	btrfs_set_file_extent_disk_bytenr(leaf, item, new->bytenr);
	btrfs_set_file_extent_disk_num_bytes(leaf, item, new->disk_len);
	btrfs_set_file_extent_offset(leaf, item, start - new->file_pos);
	btrfs_set_file_extent_num_bytes(leaf, item, len);
	btrfs_set_file_extent_ram_bytes(leaf, item, new->len);
	btrfs_set_file_extent_generation(leaf, item, trans->transid);
	btrfs_set_file_extent_type(leaf, item, BTRFS_FILE_EXTENT_REG);
	btrfs_set_file_extent_compression(leaf, item, new->compress_type);
	btrfs_set_file_extent_encryption(leaf, item, 0);
	btrfs_set_file_extent_other_encoding(leaf, item, 0);

	btrfs_mark_buffer_dirty(leaf);
	inode_add_bytes(inode, len);
	btrfs_release_path(path);

	ret = btrfs_inc_extent_ref(trans, root, new->bytenr,
			new->disk_len, 0,
			backref->root_id, backref->inum,
			new->file_pos);	/* start - extent_offset */
	if (ret) {
		btrfs_abort_transaction(trans, root, ret);
		goto out_free_path;
	}

	ret = 1;
out_free_path:
	btrfs_release_path(path);
	path->leave_spinning = 0;
	btrfs_end_transaction(trans, root);
out_unlock:
	unlock_extent_cached(&BTRFS_I(inode)->io_tree, lock_start, lock_end,
			     &cached, GFP_NOFS);
	iput(inode);
	return ret;
}

static void free_sa_defrag_extent(struct new_sa_defrag_extent *new)
{
	struct old_sa_defrag_extent *old, *tmp;

	if (!new)
		return;

	list_for_each_entry_safe(old, tmp, &new->head, list) {
		kfree(old);
	}
	kfree(new);
}

static void relink_file_extents(struct new_sa_defrag_extent *new)
{
	struct btrfs_path *path;
	struct sa_defrag_extent_backref *backref;
	struct sa_defrag_extent_backref *prev = NULL;
	struct inode *inode;
	struct btrfs_root *root;
	struct rb_node *node;
	int ret;

	inode = new->inode;
	root = BTRFS_I(inode)->root;

	path = btrfs_alloc_path();
	if (!path)
		return;

	if (!record_extent_backrefs(path, new)) {
		btrfs_free_path(path);
		goto out;
	}
	btrfs_release_path(path);

	while (1) {
		node = rb_first(&new->root);
		if (!node)
			break;
		rb_erase(node, &new->root);

		backref = rb_entry(node, struct sa_defrag_extent_backref, node);

		ret = relink_extent_backref(path, prev, backref);
		WARN_ON(ret < 0);

		kfree(prev);

		if (ret == 1)
			prev = backref;
		else
			prev = NULL;
		cond_resched();
	}
	kfree(prev);

	btrfs_free_path(path);
out:
	free_sa_defrag_extent(new);

	atomic_dec(&root->fs_info->defrag_running);
	wake_up(&root->fs_info->transaction_wait);
}

static struct new_sa_defrag_extent *
record_old_file_extents(struct inode *inode,
			struct btrfs_ordered_extent *ordered)
{
	struct btrfs_root *root = BTRFS_I(inode)->root;
	struct btrfs_path *path;
	struct btrfs_key key;
	struct old_sa_defrag_extent *old;
	struct new_sa_defrag_extent *new;
	int ret;

	new = kmalloc(sizeof(*new), GFP_NOFS);
	if (!new)
		return NULL;

	new->inode = inode;
	new->file_pos = ordered->file_offset;
	new->len = ordered->len;
	new->bytenr = ordered->start;
	new->disk_len = ordered->disk_len;
	new->compress_type = ordered->compress_type;
	new->root = RB_ROOT;
	INIT_LIST_HEAD(&new->head);

	path = btrfs_alloc_path();
	if (!path)
		goto out_kfree;

	key.objectid = btrfs_ino(inode);
	key.type = BTRFS_EXTENT_DATA_KEY;
	key.offset = new->file_pos;

	ret = btrfs_search_slot(NULL, root, &key, path, 0, 0);
	if (ret < 0)
		goto out_free_path;
	if (ret > 0 && path->slots[0] > 0)
		path->slots[0]--;

	/* find out all the old extents for the file range */
	while (1) {
		struct btrfs_file_extent_item *extent;
		struct extent_buffer *l;
		int slot;
		u64 num_bytes;
		u64 offset;
		u64 end;
		u64 disk_bytenr;
		u64 extent_offset;

		l = path->nodes[0];
		slot = path->slots[0];

		if (slot >= btrfs_header_nritems(l)) {
			ret = btrfs_next_leaf(root, path);
			if (ret < 0)
				goto out_free_path;
			else if (ret > 0)
				break;
			continue;
		}

		btrfs_item_key_to_cpu(l, &key, slot);

		if (key.objectid != btrfs_ino(inode))
			break;
		if (key.type != BTRFS_EXTENT_DATA_KEY)
			break;
		if (key.offset >= new->file_pos + new->len)
			break;

		extent = btrfs_item_ptr(l, slot, struct btrfs_file_extent_item);

		num_bytes = btrfs_file_extent_num_bytes(l, extent);
		if (key.offset + num_bytes < new->file_pos)
			goto next;

		disk_bytenr = btrfs_file_extent_disk_bytenr(l, extent);
		if (!disk_bytenr)
			goto next;

		extent_offset = btrfs_file_extent_offset(l, extent);

		old = kmalloc(sizeof(*old), GFP_NOFS);
		if (!old)
			goto out_free_path;

		offset = max(new->file_pos, key.offset);
		end = min(new->file_pos + new->len, key.offset + num_bytes);

		old->bytenr = disk_bytenr;
		old->extent_offset = extent_offset;
		old->offset = offset - key.offset;
		old->len = end - offset;
		old->new = new;
		old->count = 0;
		list_add_tail(&old->list, &new->head);
next:
		path->slots[0]++;
		cond_resched();
	}

	btrfs_free_path(path);
	atomic_inc(&root->fs_info->defrag_running);

	return new;

out_free_path:
	btrfs_free_path(path);
out_kfree:
	free_sa_defrag_extent(new);
	return NULL;
}

static void btrfs_release_delalloc_bytes(struct btrfs_root *root,
					 u64 start, u64 len)
{
	struct btrfs_block_group_cache *cache;

	cache = btrfs_lookup_block_group(root->fs_info, start);
	ASSERT(cache);

	spin_lock(&cache->lock);
	cache->delalloc_bytes -= len;
	spin_unlock(&cache->lock);

	btrfs_put_block_group(cache);
}

/* as ordered data IO finishes, this gets called so we can finish
 * an ordered extent if the range of bytes in the file it covers are
 * fully written.
 */
static int btrfs_finish_ordered_io(struct btrfs_ordered_extent *ordered_extent)
{
	struct inode *inode = ordered_extent->inode;
	struct btrfs_root *root = BTRFS_I(inode)->root;
	struct btrfs_trans_handle *trans = NULL;
	struct extent_io_tree *io_tree = &BTRFS_I(inode)->io_tree;
	struct extent_state *cached_state = NULL;
	struct new_sa_defrag_extent *new = NULL;
	int compress_type = 0;
	int ret = 0;
	u64 logical_len = ordered_extent->len;
	bool nolock;
	bool truncated = false;

	nolock = btrfs_is_free_space_inode(inode);

	if (test_bit(BTRFS_ORDERED_IOERR, &ordered_extent->flags)) {
		ret = -EIO;
		goto out;
	}

	btrfs_free_io_failure_record(inode, ordered_extent->file_offset,
				     ordered_extent->file_offset +
				     ordered_extent->len - 1);

	if (test_bit(BTRFS_ORDERED_TRUNCATED, &ordered_extent->flags)) {
		truncated = true;
		logical_len = ordered_extent->truncated_len;
		/* Truncated the entire extent, don't bother adding */
		if (!logical_len)
			goto out;
	}

	if (test_bit(BTRFS_ORDERED_NOCOW, &ordered_extent->flags)) {
		BUG_ON(!list_empty(&ordered_extent->list)); /* Logic error */

		/*
		 * For mwrite(mmap + memset to write) case, we still reserve
		 * space for NOCOW range.
		 * As NOCOW won't cause a new delayed ref, just free the space
		 */
		btrfs_qgroup_free_data(inode, ordered_extent->file_offset,
				       ordered_extent->len);
		btrfs_ordered_update_i_size(inode, 0, ordered_extent);
		if (nolock)
			trans = btrfs_join_transaction_nolock(root);
		else
			trans = btrfs_join_transaction(root);
		if (IS_ERR(trans)) {
			ret = PTR_ERR(trans);
			trans = NULL;
			goto out;
		}
		trans->block_rsv = &root->fs_info->delalloc_block_rsv;
		ret = btrfs_update_inode_fallback(trans, root, inode);
		if (ret) /* -ENOMEM or corruption */
			btrfs_abort_transaction(trans, root, ret);
		goto out;
	}

	lock_extent_bits(io_tree, ordered_extent->file_offset,
			 ordered_extent->file_offset + ordered_extent->len - 1,
			 0, &cached_state);

	ret = test_range_bit(io_tree, ordered_extent->file_offset,
			ordered_extent->file_offset + ordered_extent->len - 1,
			EXTENT_DEFRAG, 1, cached_state);
	if (ret) {
		u64 last_snapshot = btrfs_root_last_snapshot(&root->root_item);
		if (0 && last_snapshot >= BTRFS_I(inode)->generation)
			/* the inode is shared */
			new = record_old_file_extents(inode, ordered_extent);

		clear_extent_bit(io_tree, ordered_extent->file_offset,
			ordered_extent->file_offset + ordered_extent->len - 1,
			EXTENT_DEFRAG, 0, 0, &cached_state, GFP_NOFS);
	}

	if (nolock)
		trans = btrfs_join_transaction_nolock(root);
	else
		trans = btrfs_join_transaction(root);
	if (IS_ERR(trans)) {
		ret = PTR_ERR(trans);
		trans = NULL;
		goto out_unlock;
	}

	trans->block_rsv = &root->fs_info->delalloc_block_rsv;

	if (test_bit(BTRFS_ORDERED_COMPRESSED, &ordered_extent->flags))
		compress_type = ordered_extent->compress_type;
	if (test_bit(BTRFS_ORDERED_PREALLOC, &ordered_extent->flags)) {
		BUG_ON(compress_type);
		ret = btrfs_mark_extent_written(trans, inode,
						ordered_extent->file_offset,
						ordered_extent->file_offset +
						logical_len);
	} else {
		BUG_ON(root == root->fs_info->tree_root);
		ret = insert_reserved_file_extent(trans, inode,
						ordered_extent->file_offset,
						ordered_extent->start,
						ordered_extent->disk_len,
						logical_len, logical_len,
						compress_type, 0, 0,
						BTRFS_FILE_EXTENT_REG);
		if (!ret)
			btrfs_release_delalloc_bytes(root,
						     ordered_extent->start,
						     ordered_extent->disk_len);
	}
	unpin_extent_cache(&BTRFS_I(inode)->extent_tree,
			   ordered_extent->file_offset, ordered_extent->len,
			   trans->transid);
	if (ret < 0) {
		btrfs_abort_transaction(trans, root, ret);
		goto out_unlock;
	}

	add_pending_csums(trans, inode, ordered_extent->file_offset,
			  &ordered_extent->list);

	btrfs_ordered_update_i_size(inode, 0, ordered_extent);
	ret = btrfs_update_inode_fallback(trans, root, inode);
	if (ret) { /* -ENOMEM or corruption */
		btrfs_abort_transaction(trans, root, ret);
		goto out_unlock;
	}
	ret = 0;
out_unlock:
	unlock_extent_cached(io_tree, ordered_extent->file_offset,
			     ordered_extent->file_offset +
			     ordered_extent->len - 1, &cached_state, GFP_NOFS);
out:
	if (root != root->fs_info->tree_root)
		btrfs_delalloc_release_metadata(inode, ordered_extent->len);
	if (trans)
		btrfs_end_transaction(trans, root);

	if (ret || truncated) {
		u64 start, end;

		if (truncated)
			start = ordered_extent->file_offset + logical_len;
		else
			start = ordered_extent->file_offset;
		end = ordered_extent->file_offset + ordered_extent->len - 1;
		clear_extent_uptodate(io_tree, start, end, NULL, GFP_NOFS);

		/* Drop the cache for the part of the extent we didn't write. */
		btrfs_drop_extent_cache(inode, start, end, 0);

		/*
		 * If the ordered extent had an IOERR or something else went
		 * wrong we need to return the space for this ordered extent
		 * back to the allocator.  We only free the extent in the
		 * truncated case if we didn't write out the extent at all.
		 */
		if ((ret || !logical_len) &&
		    !test_bit(BTRFS_ORDERED_NOCOW, &ordered_extent->flags) &&
		    !test_bit(BTRFS_ORDERED_PREALLOC, &ordered_extent->flags))
			btrfs_free_reserved_extent(root, ordered_extent->start,
						   ordered_extent->disk_len, 1);
	}


	/*
	 * This needs to be done to make sure anybody waiting knows we are done
	 * updating everything for this ordered extent.
	 */
	btrfs_remove_ordered_extent(inode, ordered_extent);

	/* for snapshot-aware defrag */
	if (new) {
		if (ret) {
			free_sa_defrag_extent(new);
			atomic_dec(&root->fs_info->defrag_running);
		} else {
			relink_file_extents(new);
		}
	}

	/* once for us */
	btrfs_put_ordered_extent(ordered_extent);
	/* once for the tree */
	btrfs_put_ordered_extent(ordered_extent);

	return ret;
}

static void finish_ordered_fn(struct btrfs_work *work)
{
	struct btrfs_ordered_extent *ordered_extent;
	ordered_extent = container_of(work, struct btrfs_ordered_extent, work);
	btrfs_finish_ordered_io(ordered_extent);
}

static int btrfs_writepage_end_io_hook(struct page *page, u64 start, u64 end,
				struct extent_state *state, int uptodate)
{
	struct inode *inode = page->mapping->host;
	struct btrfs_root *root = BTRFS_I(inode)->root;
	struct btrfs_ordered_extent *ordered_extent = NULL;
	struct btrfs_workqueue *wq;
	btrfs_work_func_t func;

	trace_btrfs_writepage_end_io_hook(page, start, end, uptodate);

	ClearPagePrivate2(page);
	if (!btrfs_dec_test_ordered_pending(inode, &ordered_extent, start,
					    end - start + 1, uptodate))
		return 0;

	if (btrfs_is_free_space_inode(inode)) {
		wq = root->fs_info->endio_freespace_worker;
		func = btrfs_freespace_write_helper;
	} else {
		wq = root->fs_info->endio_write_workers;
		func = btrfs_endio_write_helper;
	}

	btrfs_init_work(&ordered_extent->work, func, finish_ordered_fn, NULL,
			NULL);
	btrfs_queue_work(wq, &ordered_extent->work);

	return 0;
}

static int __readpage_endio_check(struct inode *inode,
				  struct btrfs_io_bio *io_bio,
				  int icsum, struct page *page,
				  int pgoff, u64 start, size_t len)
{
	char *kaddr;
	u32 csum_expected;
	u32 csum = ~(u32)0;

	csum_expected = *(((u32 *)io_bio->csum) + icsum);

	kaddr = kmap_atomic(page);
	csum = btrfs_csum_data(kaddr + pgoff, csum,  len);
	btrfs_csum_final(csum, (char *)&csum);
	if (csum != csum_expected)
		goto zeroit;

	kunmap_atomic(kaddr);
	return 0;
zeroit:
	btrfs_warn_rl(BTRFS_I(inode)->root->fs_info,
		"csum failed ino %llu off %llu csum %u expected csum %u",
			   btrfs_ino(inode), start, csum, csum_expected);
	memset(kaddr + pgoff, 1, len);
	flush_dcache_page(page);
	kunmap_atomic(kaddr);
	if (csum_expected == 0)
		return 0;
	return -EIO;
}

/*
 * when reads are done, we need to check csums to verify the data is correct
 * if there's a match, we allow the bio to finish.  If not, the code in
 * extent_io.c will try to find good copies for us.
 */
static int btrfs_readpage_end_io_hook(struct btrfs_io_bio *io_bio,
				      u64 phy_offset, struct page *page,
				      u64 start, u64 end, int mirror)
{
	size_t offset = start - page_offset(page);
	struct inode *inode = page->mapping->host;
	struct extent_io_tree *io_tree = &BTRFS_I(inode)->io_tree;
	struct btrfs_root *root = BTRFS_I(inode)->root;

	if (PageChecked(page)) {
		ClearPageChecked(page);
		return 0;
	}

	if (BTRFS_I(inode)->flags & BTRFS_INODE_NODATASUM)
		return 0;

	if (root->root_key.objectid == BTRFS_DATA_RELOC_TREE_OBJECTID &&
	    test_range_bit(io_tree, start, end, EXTENT_NODATASUM, 1, NULL)) {
		clear_extent_bits(io_tree, start, end, EXTENT_NODATASUM,
				  GFP_NOFS);
		return 0;
	}

	phy_offset >>= inode->i_sb->s_blocksize_bits;
	return __readpage_endio_check(inode, io_bio, phy_offset, page, offset,
				      start, (size_t)(end - start + 1));
}

struct delayed_iput {
	struct list_head list;
	struct inode *inode;
};

/* JDM: If this is fs-wide, why can't we add a pointer to
 * btrfs_inode instead and avoid the allocation? */
void btrfs_add_delayed_iput(struct inode *inode)
{
	struct btrfs_fs_info *fs_info = BTRFS_I(inode)->root->fs_info;
	struct delayed_iput *delayed;

	if (atomic_add_unless(&inode->i_count, -1, 1))
		return;

	delayed = kmalloc(sizeof(*delayed), GFP_NOFS | __GFP_NOFAIL);
	delayed->inode = inode;

	spin_lock(&fs_info->delayed_iput_lock);
	list_add_tail(&delayed->list, &fs_info->delayed_iputs);
	spin_unlock(&fs_info->delayed_iput_lock);
}

void btrfs_run_delayed_iputs(struct btrfs_root *root)
{
	LIST_HEAD(list);
	struct btrfs_fs_info *fs_info = root->fs_info;
	struct delayed_iput *delayed;
	int empty;

	spin_lock(&fs_info->delayed_iput_lock);
	empty = list_empty(&fs_info->delayed_iputs);
	spin_unlock(&fs_info->delayed_iput_lock);
	if (empty)
		return;

	spin_lock(&fs_info->delayed_iput_lock);
	list_splice_init(&fs_info->delayed_iputs, &list);
	spin_unlock(&fs_info->delayed_iput_lock);

	while (!list_empty(&list)) {
		delayed = list_entry(list.next, struct delayed_iput, list);
		list_del(&delayed->list);
		iput(delayed->inode);
		kfree(delayed);
	}
}

/*
 * This is called in transaction commit time. If there are no orphan
 * files in the subvolume, it removes orphan item and frees block_rsv
 * structure.
 */
void btrfs_orphan_commit_root(struct btrfs_trans_handle *trans,
			      struct btrfs_root *root)
{
	struct btrfs_block_rsv *block_rsv;
	int ret;

	if (atomic_read(&root->orphan_inodes) ||
	    root->orphan_cleanup_state != ORPHAN_CLEANUP_DONE)
		return;

	spin_lock(&root->orphan_lock);
	if (atomic_read(&root->orphan_inodes)) {
		spin_unlock(&root->orphan_lock);
		return;
	}

	if (root->orphan_cleanup_state != ORPHAN_CLEANUP_DONE) {
		spin_unlock(&root->orphan_lock);
		return;
	}

	block_rsv = root->orphan_block_rsv;
	root->orphan_block_rsv = NULL;
	spin_unlock(&root->orphan_lock);

	if (test_bit(BTRFS_ROOT_ORPHAN_ITEM_INSERTED, &root->state) &&
	    btrfs_root_refs(&root->root_item) > 0) {
		ret = btrfs_del_orphan_item(trans, root->fs_info->tree_root,
					    root->root_key.objectid);
		if (ret)
			btrfs_abort_transaction(trans, root, ret);
		else
			clear_bit(BTRFS_ROOT_ORPHAN_ITEM_INSERTED,
				  &root->state);
	}

	if (block_rsv) {
		WARN_ON(block_rsv->size > 0);
		btrfs_free_block_rsv(root, block_rsv);
	}
}

/*
 * This creates an orphan entry for the given inode in case something goes
 * wrong in the middle of an unlink/truncate.
 *
 * NOTE: caller of this function should reserve 5 units of metadata for
 *	 this function.
 */
int btrfs_orphan_add(struct btrfs_trans_handle *trans, struct inode *inode)
{
	struct btrfs_root *root = BTRFS_I(inode)->root;
	struct btrfs_block_rsv *block_rsv = NULL;
	int reserve = 0;
	int insert = 0;
	int ret;

	if (!root->orphan_block_rsv) {
		block_rsv = btrfs_alloc_block_rsv(root, BTRFS_BLOCK_RSV_TEMP);
		if (!block_rsv)
			return -ENOMEM;
	}

	spin_lock(&root->orphan_lock);
	if (!root->orphan_block_rsv) {
		root->orphan_block_rsv = block_rsv;
	} else if (block_rsv) {
		btrfs_free_block_rsv(root, block_rsv);
		block_rsv = NULL;
	}

	if (!test_and_set_bit(BTRFS_INODE_HAS_ORPHAN_ITEM,
			      &BTRFS_I(inode)->runtime_flags)) {
#if 0
		/*
		 * For proper ENOSPC handling, we should do orphan
		 * cleanup when mounting. But this introduces backward
		 * compatibility issue.
		 */
		if (!xchg(&root->orphan_item_inserted, 1))
			insert = 2;
		else
			insert = 1;
#endif
		insert = 1;
		atomic_inc(&root->orphan_inodes);
	}

	if (!test_and_set_bit(BTRFS_INODE_ORPHAN_META_RESERVED,
			      &BTRFS_I(inode)->runtime_flags))
		reserve = 1;
	spin_unlock(&root->orphan_lock);

	/* grab metadata reservation from transaction handle */
	if (reserve) {
		ret = btrfs_orphan_reserve_metadata(trans, inode);
		BUG_ON(ret); /* -ENOSPC in reservation; Logic error? JDM */
	}

	/* insert an orphan item to track this unlinked/truncated file */
	if (insert >= 1) {
		ret = btrfs_insert_orphan_item(trans, root, btrfs_ino(inode));
		if (ret) {
			atomic_dec(&root->orphan_inodes);
			if (reserve) {
				clear_bit(BTRFS_INODE_ORPHAN_META_RESERVED,
					  &BTRFS_I(inode)->runtime_flags);
				btrfs_orphan_release_metadata(inode);
			}
			if (ret != -EEXIST) {
				clear_bit(BTRFS_INODE_HAS_ORPHAN_ITEM,
					  &BTRFS_I(inode)->runtime_flags);
				btrfs_abort_transaction(trans, root, ret);
				return ret;
			}
		}
		ret = 0;
	}

	/* insert an orphan item to track subvolume contains orphan files */
	if (insert >= 2) {
		ret = btrfs_insert_orphan_item(trans, root->fs_info->tree_root,
					       root->root_key.objectid);
		if (ret && ret != -EEXIST) {
			btrfs_abort_transaction(trans, root, ret);
			return ret;
		}
	}
	return 0;
}

/*
 * We have done the truncate/delete so we can go ahead and remove the orphan
 * item for this particular inode.
 */
static int btrfs_orphan_del(struct btrfs_trans_handle *trans,
			    struct inode *inode)
{
	struct btrfs_root *root = BTRFS_I(inode)->root;
	int delete_item = 0;
	int release_rsv = 0;
	int ret = 0;

	spin_lock(&root->orphan_lock);
	if (test_and_clear_bit(BTRFS_INODE_HAS_ORPHAN_ITEM,
			       &BTRFS_I(inode)->runtime_flags))
		delete_item = 1;

	if (test_and_clear_bit(BTRFS_INODE_ORPHAN_META_RESERVED,
			       &BTRFS_I(inode)->runtime_flags))
		release_rsv = 1;
	spin_unlock(&root->orphan_lock);

	if (delete_item) {
		atomic_dec(&root->orphan_inodes);
		if (trans)
			ret = btrfs_del_orphan_item(trans, root,
						    btrfs_ino(inode));
	}

	if (release_rsv)
		btrfs_orphan_release_metadata(inode);

	return ret;
}

/*
 * this cleans up any orphans that may be left on the list from the last use
 * of this root.
 */
int btrfs_orphan_cleanup(struct btrfs_root *root)
{
	struct btrfs_path *path;
	struct extent_buffer *leaf;
	struct btrfs_key key, found_key;
	struct btrfs_trans_handle *trans;
	struct inode *inode;
	u64 last_objectid = 0;
	int ret = 0, nr_unlink = 0, nr_truncate = 0;

	if (cmpxchg(&root->orphan_cleanup_state, 0, ORPHAN_CLEANUP_STARTED))
		return 0;

	path = btrfs_alloc_path();
	if (!path) {
		ret = -ENOMEM;
		goto out;
	}
	path->reada = -1;

	key.objectid = BTRFS_ORPHAN_OBJECTID;
	key.type = BTRFS_ORPHAN_ITEM_KEY;
	key.offset = (u64)-1;

	while (1) {
		ret = btrfs_search_slot(NULL, root, &key, path, 0, 0);
		if (ret < 0)
			goto out;

		/*
		 * if ret == 0 means we found what we were searching for, which
		 * is weird, but possible, so only screw with path if we didn't
		 * find the key and see if we have stuff that matches
		 */
		if (ret > 0) {
			ret = 0;
			if (path->slots[0] == 0)
				break;
			path->slots[0]--;
		}

		/* pull out the item */
		leaf = path->nodes[0];
		btrfs_item_key_to_cpu(leaf, &found_key, path->slots[0]);

		/* make sure the item matches what we want */
		if (found_key.objectid != BTRFS_ORPHAN_OBJECTID)
			break;
		if (found_key.type != BTRFS_ORPHAN_ITEM_KEY)
			break;

		/* release the path since we're done with it */
		btrfs_release_path(path);

		/*
		 * this is where we are basically btrfs_lookup, without the
		 * crossing root thing.  we store the inode number in the
		 * offset of the orphan item.
		 */

		if (found_key.offset == last_objectid) {
			btrfs_err(root->fs_info,
				"Error removing orphan entry, stopping orphan cleanup");
			ret = -EINVAL;
			goto out;
		}

		last_objectid = found_key.offset;

		found_key.objectid = found_key.offset;
		found_key.type = BTRFS_INODE_ITEM_KEY;
		found_key.offset = 0;
		inode = btrfs_iget(root->fs_info->sb, &found_key, root, NULL);
		ret = PTR_ERR_OR_ZERO(inode);
		if (ret && ret != -ESTALE)
			goto out;

		if (ret == -ESTALE && root == root->fs_info->tree_root) {
			struct btrfs_root *dead_root;
			struct btrfs_fs_info *fs_info = root->fs_info;
			int is_dead_root = 0;

			/*
			 * this is an orphan in the tree root. Currently these
			 * could come from 2 sources:
			 *  a) a snapshot deletion in progress
			 *  b) a free space cache inode
			 * We need to distinguish those two, as the snapshot
			 * orphan must not get deleted.
			 * find_dead_roots already ran before us, so if this
			 * is a snapshot deletion, we should find the root
			 * in the dead_roots list
			 */
			spin_lock(&fs_info->trans_lock);
			list_for_each_entry(dead_root, &fs_info->dead_roots,
					    root_list) {
				if (dead_root->root_key.objectid ==
				    found_key.objectid) {
					is_dead_root = 1;
					break;
				}
			}
			spin_unlock(&fs_info->trans_lock);
			if (is_dead_root) {
				/* prevent this orphan from being found again */
				key.offset = found_key.objectid - 1;
				continue;
			}
		}
		/*
		 * Inode is already gone but the orphan item is still there,
		 * kill the orphan item.
		 */
		if (ret == -ESTALE) {
			trans = btrfs_start_transaction(root, 1);
			if (IS_ERR(trans)) {
				ret = PTR_ERR(trans);
				goto out;
			}
			btrfs_debug(root->fs_info, "auto deleting %Lu",
				found_key.objectid);
			ret = btrfs_del_orphan_item(trans, root,
						    found_key.objectid);
			btrfs_end_transaction(trans, root);
			if (ret)
				goto out;
			continue;
		}

		/*
		 * add this inode to the orphan list so btrfs_orphan_del does
		 * the proper thing when we hit it
		 */
		set_bit(BTRFS_INODE_HAS_ORPHAN_ITEM,
			&BTRFS_I(inode)->runtime_flags);
		atomic_inc(&root->orphan_inodes);

		/* if we have links, this was a truncate, lets do that */
		if (inode->i_nlink) {
			if (WARN_ON(!S_ISREG(inode->i_mode))) {
				iput(inode);
				continue;
			}
			nr_truncate++;

			/* 1 for the orphan item deletion. */
			trans = btrfs_start_transaction(root, 1);
			if (IS_ERR(trans)) {
				iput(inode);
				ret = PTR_ERR(trans);
				goto out;
			}
			ret = btrfs_orphan_add(trans, inode);
			btrfs_end_transaction(trans, root);
			if (ret) {
				iput(inode);
				goto out;
			}

			ret = btrfs_truncate(inode);
			if (ret)
				btrfs_orphan_del(NULL, inode);
		} else {
			nr_unlink++;
		}

		/* this will do delete_inode and everything for us */
		iput(inode);
		if (ret)
			goto out;
	}
	/* release the path since we're done with it */
	btrfs_release_path(path);

	root->orphan_cleanup_state = ORPHAN_CLEANUP_DONE;

	if (root->orphan_block_rsv)
		btrfs_block_rsv_release(root, root->orphan_block_rsv,
					(u64)-1);

	if (root->orphan_block_rsv ||
	    test_bit(BTRFS_ROOT_ORPHAN_ITEM_INSERTED, &root->state)) {
		trans = btrfs_join_transaction(root);
		if (!IS_ERR(trans))
			btrfs_end_transaction(trans, root);
	}

	if (nr_unlink)
		btrfs_debug(root->fs_info, "unlinked %d orphans", nr_unlink);
	if (nr_truncate)
		btrfs_debug(root->fs_info, "truncated %d orphans", nr_truncate);

out:
	if (ret)
		btrfs_err(root->fs_info,
			"could not do orphan cleanup %d", ret);
	btrfs_free_path(path);
	return ret;
}

/*
 * very simple check to peek ahead in the leaf looking for xattrs.  If we
 * don't find any xattrs, we know there can't be any acls.
 *
 * slot is the slot the inode is in, objectid is the objectid of the inode
 */
static noinline int acls_after_inode_item(struct extent_buffer *leaf,
					  int slot, u64 objectid,
					  int *first_xattr_slot)
{
	u32 nritems = btrfs_header_nritems(leaf);
	struct btrfs_key found_key;
	static u64 xattr_access = 0;
	static u64 xattr_default = 0;
	int scanned = 0;

	if (!xattr_access) {
		xattr_access = btrfs_name_hash(POSIX_ACL_XATTR_ACCESS,
					strlen(POSIX_ACL_XATTR_ACCESS));
		xattr_default = btrfs_name_hash(POSIX_ACL_XATTR_DEFAULT,
					strlen(POSIX_ACL_XATTR_DEFAULT));
	}

	slot++;
	*first_xattr_slot = -1;
	while (slot < nritems) {
		btrfs_item_key_to_cpu(leaf, &found_key, slot);

		/* we found a different objectid, there must not be acls */
		if (found_key.objectid != objectid)
			return 0;

		/* we found an xattr, assume we've got an acl */
		if (found_key.type == BTRFS_XATTR_ITEM_KEY) {
			if (*first_xattr_slot == -1)
				*first_xattr_slot = slot;
			if (found_key.offset == xattr_access ||
			    found_key.offset == xattr_default)
				return 1;
		}

		/*
		 * we found a key greater than an xattr key, there can't
		 * be any acls later on
		 */
		if (found_key.type > BTRFS_XATTR_ITEM_KEY)
			return 0;

		slot++;
		scanned++;

		/*
		 * it goes inode, inode backrefs, xattrs, extents,
		 * so if there are a ton of hard links to an inode there can
		 * be a lot of backrefs.  Don't waste time searching too hard,
		 * this is just an optimization
		 */
		if (scanned >= 8)
			break;
	}
	/* we hit the end of the leaf before we found an xattr or
	 * something larger than an xattr.  We have to assume the inode
	 * has acls
	 */
	if (*first_xattr_slot == -1)
		*first_xattr_slot = slot;
	return 1;
}

/*
 * read an inode from the btree into the in-memory inode
 */
static void btrfs_read_locked_inode(struct inode *inode)
{
	struct btrfs_path *path;
	struct extent_buffer *leaf;
	struct btrfs_inode_item *inode_item;
	struct btrfs_root *root = BTRFS_I(inode)->root;
	struct btrfs_key location;
	unsigned long ptr;
	int maybe_acls;
	u32 rdev;
	int ret;
	bool filled = false;
	int first_xattr_slot;

	ret = btrfs_fill_inode(inode, &rdev);
	if (!ret)
		filled = true;

	path = btrfs_alloc_path();
	if (!path)
		goto make_bad;

	memcpy(&location, &BTRFS_I(inode)->location, sizeof(location));

	ret = btrfs_lookup_inode(NULL, root, path, &location, 0);
	if (ret)
		goto make_bad;

	leaf = path->nodes[0];

	if (filled)
		goto cache_index;

	inode_item = btrfs_item_ptr(leaf, path->slots[0],
				    struct btrfs_inode_item);
	inode->i_mode = btrfs_inode_mode(leaf, inode_item);
	set_nlink(inode, btrfs_inode_nlink(leaf, inode_item));
	i_uid_write(inode, btrfs_inode_uid(leaf, inode_item));
	i_gid_write(inode, btrfs_inode_gid(leaf, inode_item));
	btrfs_i_size_write(inode, btrfs_inode_size(leaf, inode_item));

	inode->i_atime.tv_sec = btrfs_timespec_sec(leaf, &inode_item->atime);
	inode->i_atime.tv_nsec = btrfs_timespec_nsec(leaf, &inode_item->atime);

	inode->i_mtime.tv_sec = btrfs_timespec_sec(leaf, &inode_item->mtime);
	inode->i_mtime.tv_nsec = btrfs_timespec_nsec(leaf, &inode_item->mtime);

	inode->i_ctime.tv_sec = btrfs_timespec_sec(leaf, &inode_item->ctime);
	inode->i_ctime.tv_nsec = btrfs_timespec_nsec(leaf, &inode_item->ctime);

	BTRFS_I(inode)->i_otime.tv_sec =
		btrfs_timespec_sec(leaf, &inode_item->otime);
	BTRFS_I(inode)->i_otime.tv_nsec =
		btrfs_timespec_nsec(leaf, &inode_item->otime);

	inode_set_bytes(inode, btrfs_inode_nbytes(leaf, inode_item));
	BTRFS_I(inode)->generation = btrfs_inode_generation(leaf, inode_item);
	BTRFS_I(inode)->last_trans = btrfs_inode_transid(leaf, inode_item);

	inode->i_version = btrfs_inode_sequence(leaf, inode_item);
	inode->i_generation = BTRFS_I(inode)->generation;
	inode->i_rdev = 0;
	rdev = btrfs_inode_rdev(leaf, inode_item);

	BTRFS_I(inode)->index_cnt = (u64)-1;
	BTRFS_I(inode)->flags = btrfs_inode_flags(leaf, inode_item);

cache_index:
	/*
	 * If we were modified in the current generation and evicted from memory
	 * and then re-read we need to do a full sync since we don't have any
	 * idea about which extents were modified before we were evicted from
	 * cache.
	 *
	 * This is required for both inode re-read from disk and delayed inode
	 * in delayed_nodes_tree.
	 */
	if (BTRFS_I(inode)->last_trans == root->fs_info->generation)
		set_bit(BTRFS_INODE_NEEDS_FULL_SYNC,
			&BTRFS_I(inode)->runtime_flags);

<<<<<<< HEAD
=======
	/*
	 * We don't persist the id of the transaction where an unlink operation
	 * against the inode was last made. So here we assume the inode might
	 * have been evicted, and therefore the exact value of last_unlink_trans
	 * lost, and set it to last_trans to avoid metadata inconsistencies
	 * between the inode and its parent if the inode is fsync'ed and the log
	 * replayed. For example, in the scenario:
	 *
	 * touch mydir/foo
	 * ln mydir/foo mydir/bar
	 * sync
	 * unlink mydir/bar
	 * echo 2 > /proc/sys/vm/drop_caches   # evicts inode
	 * xfs_io -c fsync mydir/foo
	 * <power failure>
	 * mount fs, triggers fsync log replay
	 *
	 * We must make sure that when we fsync our inode foo we also log its
	 * parent inode, otherwise after log replay the parent still has the
	 * dentry with the "bar" name but our inode foo has a link count of 1
	 * and doesn't have an inode ref with the name "bar" anymore.
	 *
	 * Setting last_unlink_trans to last_trans is a pessimistic approach,
	 * but it guarantees correctness at the expense of ocassional full
	 * transaction commits on fsync if our inode is a directory, or if our
	 * inode is not a directory, logging its parent unnecessarily.
	 */
	BTRFS_I(inode)->last_unlink_trans = BTRFS_I(inode)->last_trans;

>>>>>>> db0b54cd
	path->slots[0]++;
	if (inode->i_nlink != 1 ||
	    path->slots[0] >= btrfs_header_nritems(leaf))
		goto cache_acl;

	btrfs_item_key_to_cpu(leaf, &location, path->slots[0]);
	if (location.objectid != btrfs_ino(inode))
		goto cache_acl;

	ptr = btrfs_item_ptr_offset(leaf, path->slots[0]);
	if (location.type == BTRFS_INODE_REF_KEY) {
		struct btrfs_inode_ref *ref;

		ref = (struct btrfs_inode_ref *)ptr;
		BTRFS_I(inode)->dir_index = btrfs_inode_ref_index(leaf, ref);
	} else if (location.type == BTRFS_INODE_EXTREF_KEY) {
		struct btrfs_inode_extref *extref;

		extref = (struct btrfs_inode_extref *)ptr;
		BTRFS_I(inode)->dir_index = btrfs_inode_extref_index(leaf,
								     extref);
	}
cache_acl:
	/*
	 * try to precache a NULL acl entry for files that don't have
	 * any xattrs or acls
	 */
	maybe_acls = acls_after_inode_item(leaf, path->slots[0],
					   btrfs_ino(inode), &first_xattr_slot);
	if (first_xattr_slot != -1) {
		path->slots[0] = first_xattr_slot;
		ret = btrfs_load_inode_props(inode, path);
		if (ret)
			btrfs_err(root->fs_info,
				  "error loading props for ino %llu (root %llu): %d",
				  btrfs_ino(inode),
				  root->root_key.objectid, ret);
	}
	btrfs_free_path(path);

	if (!maybe_acls)
		cache_no_acl(inode);

	switch (inode->i_mode & S_IFMT) {
	case S_IFREG:
		inode->i_mapping->a_ops = &btrfs_aops;
		BTRFS_I(inode)->io_tree.ops = &btrfs_extent_io_ops;
		inode->i_fop = &btrfs_file_operations;
		inode->i_op = &btrfs_file_inode_operations;
		break;
	case S_IFDIR:
		inode->i_fop = &btrfs_dir_file_operations;
		if (root == root->fs_info->tree_root)
			inode->i_op = &btrfs_dir_ro_inode_operations;
		else
			inode->i_op = &btrfs_dir_inode_operations;
		break;
	case S_IFLNK:
		inode->i_op = &btrfs_symlink_inode_operations;
		inode->i_mapping->a_ops = &btrfs_symlink_aops;
		break;
	default:
		inode->i_op = &btrfs_special_inode_operations;
		init_special_inode(inode, inode->i_mode, rdev);
		break;
	}

	btrfs_update_iflags(inode);
	return;

make_bad:
	btrfs_free_path(path);
	make_bad_inode(inode);
}

/*
 * given a leaf and an inode, copy the inode fields into the leaf
 */
static void fill_inode_item(struct btrfs_trans_handle *trans,
			    struct extent_buffer *leaf,
			    struct btrfs_inode_item *item,
			    struct inode *inode)
{
	struct btrfs_map_token token;

	btrfs_init_map_token(&token);

	btrfs_set_token_inode_uid(leaf, item, i_uid_read(inode), &token);
	btrfs_set_token_inode_gid(leaf, item, i_gid_read(inode), &token);
	btrfs_set_token_inode_size(leaf, item, BTRFS_I(inode)->disk_i_size,
				   &token);
	btrfs_set_token_inode_mode(leaf, item, inode->i_mode, &token);
	btrfs_set_token_inode_nlink(leaf, item, inode->i_nlink, &token);

	btrfs_set_token_timespec_sec(leaf, &item->atime,
				     inode->i_atime.tv_sec, &token);
	btrfs_set_token_timespec_nsec(leaf, &item->atime,
				      inode->i_atime.tv_nsec, &token);

	btrfs_set_token_timespec_sec(leaf, &item->mtime,
				     inode->i_mtime.tv_sec, &token);
	btrfs_set_token_timespec_nsec(leaf, &item->mtime,
				      inode->i_mtime.tv_nsec, &token);

	btrfs_set_token_timespec_sec(leaf, &item->ctime,
				     inode->i_ctime.tv_sec, &token);
	btrfs_set_token_timespec_nsec(leaf, &item->ctime,
				      inode->i_ctime.tv_nsec, &token);

	btrfs_set_token_timespec_sec(leaf, &item->otime,
				     BTRFS_I(inode)->i_otime.tv_sec, &token);
	btrfs_set_token_timespec_nsec(leaf, &item->otime,
				      BTRFS_I(inode)->i_otime.tv_nsec, &token);

	btrfs_set_token_inode_nbytes(leaf, item, inode_get_bytes(inode),
				     &token);
	btrfs_set_token_inode_generation(leaf, item, BTRFS_I(inode)->generation,
					 &token);
	btrfs_set_token_inode_sequence(leaf, item, inode->i_version, &token);
	btrfs_set_token_inode_transid(leaf, item, trans->transid, &token);
	btrfs_set_token_inode_rdev(leaf, item, inode->i_rdev, &token);
	btrfs_set_token_inode_flags(leaf, item, BTRFS_I(inode)->flags, &token);
	btrfs_set_token_inode_block_group(leaf, item, 0, &token);
}

/*
 * copy everything in the in-memory inode into the btree.
 */
static noinline int btrfs_update_inode_item(struct btrfs_trans_handle *trans,
				struct btrfs_root *root, struct inode *inode)
{
	struct btrfs_inode_item *inode_item;
	struct btrfs_path *path;
	struct extent_buffer *leaf;
	int ret;

	path = btrfs_alloc_path();
	if (!path)
		return -ENOMEM;

	path->leave_spinning = 1;
	ret = btrfs_lookup_inode(trans, root, path, &BTRFS_I(inode)->location,
				 1);
	if (ret) {
		if (ret > 0)
			ret = -ENOENT;
		goto failed;
	}

	leaf = path->nodes[0];
	inode_item = btrfs_item_ptr(leaf, path->slots[0],
				    struct btrfs_inode_item);

	fill_inode_item(trans, leaf, inode_item, inode);
	btrfs_mark_buffer_dirty(leaf);
	btrfs_set_inode_last_trans(trans, inode);
	ret = 0;
failed:
	btrfs_free_path(path);
	return ret;
}

/*
 * copy everything in the in-memory inode into the btree.
 */
noinline int btrfs_update_inode(struct btrfs_trans_handle *trans,
				struct btrfs_root *root, struct inode *inode)
{
	int ret;

	/*
	 * If the inode is a free space inode, we can deadlock during commit
	 * if we put it into the delayed code.
	 *
	 * The data relocation inode should also be directly updated
	 * without delay
	 */
	if (!btrfs_is_free_space_inode(inode)
	    && root->root_key.objectid != BTRFS_DATA_RELOC_TREE_OBJECTID
	    && !root->fs_info->log_root_recovering) {
		btrfs_update_root_times(trans, root);

		ret = btrfs_delayed_update_inode(trans, root, inode);
		if (!ret)
			btrfs_set_inode_last_trans(trans, inode);
		return ret;
	}

	return btrfs_update_inode_item(trans, root, inode);
}

noinline int btrfs_update_inode_fallback(struct btrfs_trans_handle *trans,
					 struct btrfs_root *root,
					 struct inode *inode)
{
	int ret;

	ret = btrfs_update_inode(trans, root, inode);
	if (ret == -ENOSPC)
		return btrfs_update_inode_item(trans, root, inode);
	return ret;
}

/*
 * unlink helper that gets used here in inode.c and in the tree logging
 * recovery code.  It remove a link in a directory with a given name, and
 * also drops the back refs in the inode to the directory
 */
static int __btrfs_unlink_inode(struct btrfs_trans_handle *trans,
				struct btrfs_root *root,
				struct inode *dir, struct inode *inode,
				const char *name, int name_len)
{
	struct btrfs_path *path;
	int ret = 0;
	struct extent_buffer *leaf;
	struct btrfs_dir_item *di;
	struct btrfs_key key;
	u64 index;
	u64 ino = btrfs_ino(inode);
	u64 dir_ino = btrfs_ino(dir);

	path = btrfs_alloc_path();
	if (!path) {
		ret = -ENOMEM;
		goto out;
	}

	path->leave_spinning = 1;
	di = btrfs_lookup_dir_item(trans, root, path, dir_ino,
				    name, name_len, -1);
	if (IS_ERR(di)) {
		ret = PTR_ERR(di);
		goto err;
	}
	if (!di) {
		ret = -ENOENT;
		goto err;
	}
	leaf = path->nodes[0];
	btrfs_dir_item_key_to_cpu(leaf, di, &key);
	ret = btrfs_delete_one_dir_name(trans, root, path, di);
	if (ret)
		goto err;
	btrfs_release_path(path);

	/*
	 * If we don't have dir index, we have to get it by looking up
	 * the inode ref, since we get the inode ref, remove it directly,
	 * it is unnecessary to do delayed deletion.
	 *
	 * But if we have dir index, needn't search inode ref to get it.
	 * Since the inode ref is close to the inode item, it is better
	 * that we delay to delete it, and just do this deletion when
	 * we update the inode item.
	 */
	if (BTRFS_I(inode)->dir_index) {
		ret = btrfs_delayed_delete_inode_ref(inode);
		if (!ret) {
			index = BTRFS_I(inode)->dir_index;
			goto skip_backref;
		}
	}

	ret = btrfs_del_inode_ref(trans, root, name, name_len, ino,
				  dir_ino, &index);
	if (ret) {
		btrfs_info(root->fs_info,
			"failed to delete reference to %.*s, inode %llu parent %llu",
			name_len, name, ino, dir_ino);
		btrfs_abort_transaction(trans, root, ret);
		goto err;
	}
skip_backref:
	ret = btrfs_delete_delayed_dir_index(trans, root, dir, index);
	if (ret) {
		btrfs_abort_transaction(trans, root, ret);
		goto err;
	}

	ret = btrfs_del_inode_ref_in_log(trans, root, name, name_len,
					 inode, dir_ino);
	if (ret != 0 && ret != -ENOENT) {
		btrfs_abort_transaction(trans, root, ret);
		goto err;
	}

	ret = btrfs_del_dir_entries_in_log(trans, root, name, name_len,
					   dir, index);
	if (ret == -ENOENT)
		ret = 0;
	else if (ret)
		btrfs_abort_transaction(trans, root, ret);
err:
	btrfs_free_path(path);
	if (ret)
		goto out;

	btrfs_i_size_write(dir, dir->i_size - name_len * 2);
	inode_inc_iversion(inode);
	inode_inc_iversion(dir);
	inode->i_ctime = dir->i_mtime = dir->i_ctime = CURRENT_TIME;
	ret = btrfs_update_inode(trans, root, dir);
out:
	return ret;
}

int btrfs_unlink_inode(struct btrfs_trans_handle *trans,
		       struct btrfs_root *root,
		       struct inode *dir, struct inode *inode,
		       const char *name, int name_len)
{
	int ret;
	ret = __btrfs_unlink_inode(trans, root, dir, inode, name, name_len);
	if (!ret) {
		drop_nlink(inode);
		ret = btrfs_update_inode(trans, root, inode);
	}
	return ret;
}

/*
 * helper to start transaction for unlink and rmdir.
 *
 * unlink and rmdir are special in btrfs, they do not always free space, so
 * if we cannot make our reservations the normal way try and see if there is
 * plenty of slack room in the global reserve to migrate, otherwise we cannot
 * allow the unlink to occur.
 */
static struct btrfs_trans_handle *__unlink_start_trans(struct inode *dir)
{
	struct btrfs_root *root = BTRFS_I(dir)->root;

	/*
	 * 1 for the possible orphan item
	 * 1 for the dir item
	 * 1 for the dir index
	 * 1 for the inode ref
	 * 1 for the inode
	 */
	return btrfs_start_transaction_fallback_global_rsv(root, 5, 5);
}

static int btrfs_unlink(struct inode *dir, struct dentry *dentry)
{
	struct btrfs_root *root = BTRFS_I(dir)->root;
	struct btrfs_trans_handle *trans;
	struct inode *inode = d_inode(dentry);
	int ret;

	trans = __unlink_start_trans(dir);
	if (IS_ERR(trans))
		return PTR_ERR(trans);

	btrfs_record_unlink_dir(trans, dir, d_inode(dentry), 0);

	ret = btrfs_unlink_inode(trans, root, dir, d_inode(dentry),
				 dentry->d_name.name, dentry->d_name.len);
	if (ret)
		goto out;

	if (inode->i_nlink == 0) {
		ret = btrfs_orphan_add(trans, inode);
		if (ret)
			goto out;
	}

out:
	btrfs_end_transaction(trans, root);
	btrfs_btree_balance_dirty(root);
	return ret;
}

int btrfs_unlink_subvol(struct btrfs_trans_handle *trans,
			struct btrfs_root *root,
			struct inode *dir, u64 objectid,
			const char *name, int name_len)
{
	struct btrfs_path *path;
	struct extent_buffer *leaf;
	struct btrfs_dir_item *di;
	struct btrfs_key key;
	u64 index;
	int ret;
	u64 dir_ino = btrfs_ino(dir);

	path = btrfs_alloc_path();
	if (!path)
		return -ENOMEM;

	di = btrfs_lookup_dir_item(trans, root, path, dir_ino,
				   name, name_len, -1);
	if (IS_ERR_OR_NULL(di)) {
		if (!di)
			ret = -ENOENT;
		else
			ret = PTR_ERR(di);
		goto out;
	}

	leaf = path->nodes[0];
	btrfs_dir_item_key_to_cpu(leaf, di, &key);
	WARN_ON(key.type != BTRFS_ROOT_ITEM_KEY || key.objectid != objectid);
	ret = btrfs_delete_one_dir_name(trans, root, path, di);
	if (ret) {
		btrfs_abort_transaction(trans, root, ret);
		goto out;
	}
	btrfs_release_path(path);

	ret = btrfs_del_root_ref(trans, root->fs_info->tree_root,
				 objectid, root->root_key.objectid,
				 dir_ino, &index, name, name_len);
	if (ret < 0) {
		if (ret != -ENOENT) {
			btrfs_abort_transaction(trans, root, ret);
			goto out;
		}
		di = btrfs_search_dir_index_item(root, path, dir_ino,
						 name, name_len);
		if (IS_ERR_OR_NULL(di)) {
			if (!di)
				ret = -ENOENT;
			else
				ret = PTR_ERR(di);
			btrfs_abort_transaction(trans, root, ret);
			goto out;
		}

		leaf = path->nodes[0];
		btrfs_item_key_to_cpu(leaf, &key, path->slots[0]);
		btrfs_release_path(path);
		index = key.offset;
	}
	btrfs_release_path(path);

	ret = btrfs_delete_delayed_dir_index(trans, root, dir, index);
	if (ret) {
		btrfs_abort_transaction(trans, root, ret);
		goto out;
	}

	btrfs_i_size_write(dir, dir->i_size - name_len * 2);
	inode_inc_iversion(dir);
	dir->i_mtime = dir->i_ctime = CURRENT_TIME;
	ret = btrfs_update_inode_fallback(trans, root, dir);
	if (ret)
		btrfs_abort_transaction(trans, root, ret);
out:
	btrfs_free_path(path);
	return ret;
}

static int btrfs_rmdir(struct inode *dir, struct dentry *dentry)
{
	struct inode *inode = d_inode(dentry);
	int err = 0;
	struct btrfs_root *root = BTRFS_I(dir)->root;
	struct btrfs_trans_handle *trans;

	if (inode->i_size > BTRFS_EMPTY_DIR_SIZE)
		return -ENOTEMPTY;
	if (btrfs_ino(inode) == BTRFS_FIRST_FREE_OBJECTID)
		return -EPERM;

	trans = __unlink_start_trans(dir);
	if (IS_ERR(trans))
		return PTR_ERR(trans);

	if (unlikely(btrfs_ino(inode) == BTRFS_EMPTY_SUBVOL_DIR_OBJECTID)) {
		err = btrfs_unlink_subvol(trans, root, dir,
					  BTRFS_I(inode)->location.objectid,
					  dentry->d_name.name,
					  dentry->d_name.len);
		goto out;
	}

	err = btrfs_orphan_add(trans, inode);
	if (err)
		goto out;

	/* now the directory is empty */
	err = btrfs_unlink_inode(trans, root, dir, d_inode(dentry),
				 dentry->d_name.name, dentry->d_name.len);
	if (!err)
		btrfs_i_size_write(inode, 0);
out:
	btrfs_end_transaction(trans, root);
	btrfs_btree_balance_dirty(root);

	return err;
}

static int truncate_space_check(struct btrfs_trans_handle *trans,
				struct btrfs_root *root,
				u64 bytes_deleted)
{
	int ret;

	bytes_deleted = btrfs_csum_bytes_to_leaves(root, bytes_deleted);
	ret = btrfs_block_rsv_add(root, &root->fs_info->trans_block_rsv,
				  bytes_deleted, BTRFS_RESERVE_NO_FLUSH);
	if (!ret)
		trans->bytes_reserved += bytes_deleted;
	return ret;

}

static int truncate_inline_extent(struct inode *inode,
				  struct btrfs_path *path,
				  struct btrfs_key *found_key,
				  const u64 item_end,
				  const u64 new_size)
{
	struct extent_buffer *leaf = path->nodes[0];
	int slot = path->slots[0];
	struct btrfs_file_extent_item *fi;
	u32 size = (u32)(new_size - found_key->offset);
	struct btrfs_root *root = BTRFS_I(inode)->root;

	fi = btrfs_item_ptr(leaf, slot, struct btrfs_file_extent_item);

	if (btrfs_file_extent_compression(leaf, fi) != BTRFS_COMPRESS_NONE) {
		loff_t offset = new_size;
		loff_t page_end = ALIGN(offset, PAGE_CACHE_SIZE);

		/*
		 * Zero out the remaining of the last page of our inline extent,
		 * instead of directly truncating our inline extent here - that
		 * would be much more complex (decompressing all the data, then
		 * compressing the truncated data, which might be bigger than
		 * the size of the inline extent, resize the extent, etc).
		 * We release the path because to get the page we might need to
		 * read the extent item from disk (data not in the page cache).
		 */
		btrfs_release_path(path);
		return btrfs_truncate_page(inode, offset, page_end - offset, 0);
	}

	btrfs_set_file_extent_ram_bytes(leaf, fi, size);
	size = btrfs_file_extent_calc_inline_size(size);
	btrfs_truncate_item(root, path, size, 1);

	if (test_bit(BTRFS_ROOT_REF_COWS, &root->state))
		inode_sub_bytes(inode, item_end + 1 - new_size);

	return 0;
}

/*
 * this can truncate away extent items, csum items and directory items.
 * It starts at a high offset and removes keys until it can't find
 * any higher than new_size
 *
 * csum items that cross the new i_size are truncated to the new size
 * as well.
 *
 * min_type is the minimum key type to truncate down to.  If set to 0, this
 * will kill all the items on this inode, including the INODE_ITEM_KEY.
 */
int btrfs_truncate_inode_items(struct btrfs_trans_handle *trans,
			       struct btrfs_root *root,
			       struct inode *inode,
			       u64 new_size, u32 min_type)
{
	struct btrfs_path *path;
	struct extent_buffer *leaf;
	struct btrfs_file_extent_item *fi;
	struct btrfs_key key;
	struct btrfs_key found_key;
	u64 extent_start = 0;
	u64 extent_num_bytes = 0;
	u64 extent_offset = 0;
	u64 item_end = 0;
	u64 last_size = new_size;
	u32 found_type = (u8)-1;
	int found_extent;
	int del_item;
	int pending_del_nr = 0;
	int pending_del_slot = 0;
	int extent_type = -1;
	int ret;
	int err = 0;
	u64 ino = btrfs_ino(inode);
	u64 bytes_deleted = 0;
	bool be_nice = 0;
	bool should_throttle = 0;
	bool should_end = 0;

	BUG_ON(new_size > 0 && min_type != BTRFS_EXTENT_DATA_KEY);

	/*
	 * for non-free space inodes and ref cows, we want to back off from
	 * time to time
	 */
	if (!btrfs_is_free_space_inode(inode) &&
	    test_bit(BTRFS_ROOT_REF_COWS, &root->state))
		be_nice = 1;

	path = btrfs_alloc_path();
	if (!path)
		return -ENOMEM;
	path->reada = -1;

	/*
	 * We want to drop from the next block forward in case this new size is
	 * not block aligned since we will be keeping the last block of the
	 * extent just the way it is.
	 */
	if (test_bit(BTRFS_ROOT_REF_COWS, &root->state) ||
	    root == root->fs_info->tree_root)
		btrfs_drop_extent_cache(inode, ALIGN(new_size,
					root->sectorsize), (u64)-1, 0);

	/*
	 * This function is also used to drop the items in the log tree before
	 * we relog the inode, so if root != BTRFS_I(inode)->root, it means
	 * it is used to drop the loged items. So we shouldn't kill the delayed
	 * items.
	 */
	if (min_type == 0 && root == BTRFS_I(inode)->root)
		btrfs_kill_delayed_inode_items(inode);

	key.objectid = ino;
	key.offset = (u64)-1;
	key.type = (u8)-1;

search_again:
	/*
	 * with a 16K leaf size and 128MB extents, you can actually queue
	 * up a huge file in a single leaf.  Most of the time that
	 * bytes_deleted is > 0, it will be huge by the time we get here
	 */
	if (be_nice && bytes_deleted > 32 * 1024 * 1024) {
		if (btrfs_should_end_transaction(trans, root)) {
			err = -EAGAIN;
			goto error;
		}
	}


	path->leave_spinning = 1;
	ret = btrfs_search_slot(trans, root, &key, path, -1, 1);
	if (ret < 0) {
		err = ret;
		goto out;
	}

	if (ret > 0) {
		/* there are no items in the tree for us to truncate, we're
		 * done
		 */
		if (path->slots[0] == 0)
			goto out;
		path->slots[0]--;
	}

	while (1) {
		fi = NULL;
		leaf = path->nodes[0];
		btrfs_item_key_to_cpu(leaf, &found_key, path->slots[0]);
		found_type = found_key.type;

		if (found_key.objectid != ino)
			break;

		if (found_type < min_type)
			break;

		item_end = found_key.offset;
		if (found_type == BTRFS_EXTENT_DATA_KEY) {
			fi = btrfs_item_ptr(leaf, path->slots[0],
					    struct btrfs_file_extent_item);
			extent_type = btrfs_file_extent_type(leaf, fi);
			if (extent_type != BTRFS_FILE_EXTENT_INLINE) {
				item_end +=
				    btrfs_file_extent_num_bytes(leaf, fi);
			} else if (extent_type == BTRFS_FILE_EXTENT_INLINE) {
				item_end += btrfs_file_extent_inline_len(leaf,
							 path->slots[0], fi);
			}
			item_end--;
		}
		if (found_type > min_type) {
			del_item = 1;
		} else {
			if (item_end < new_size)
				break;
			if (found_key.offset >= new_size)
				del_item = 1;
			else
				del_item = 0;
		}
		found_extent = 0;
		/* FIXME, shrink the extent if the ref count is only 1 */
		if (found_type != BTRFS_EXTENT_DATA_KEY)
			goto delete;

		if (del_item)
			last_size = found_key.offset;
		else
			last_size = new_size;

		if (extent_type != BTRFS_FILE_EXTENT_INLINE) {
			u64 num_dec;
			extent_start = btrfs_file_extent_disk_bytenr(leaf, fi);
			if (!del_item) {
				u64 orig_num_bytes =
					btrfs_file_extent_num_bytes(leaf, fi);
				extent_num_bytes = ALIGN(new_size -
						found_key.offset,
						root->sectorsize);
				btrfs_set_file_extent_num_bytes(leaf, fi,
							 extent_num_bytes);
				num_dec = (orig_num_bytes -
					   extent_num_bytes);
				if (test_bit(BTRFS_ROOT_REF_COWS,
					     &root->state) &&
				    extent_start != 0)
					inode_sub_bytes(inode, num_dec);
				btrfs_mark_buffer_dirty(leaf);
			} else {
				extent_num_bytes =
					btrfs_file_extent_disk_num_bytes(leaf,
									 fi);
				extent_offset = found_key.offset -
					btrfs_file_extent_offset(leaf, fi);

				/* FIXME blocksize != 4096 */
				num_dec = btrfs_file_extent_num_bytes(leaf, fi);
				if (extent_start != 0) {
					found_extent = 1;
					if (test_bit(BTRFS_ROOT_REF_COWS,
						     &root->state))
						inode_sub_bytes(inode, num_dec);
				}
			}
		} else if (extent_type == BTRFS_FILE_EXTENT_INLINE) {
			/*
			 * we can't truncate inline items that have had
			 * special encodings
			 */
			if (!del_item &&
			    btrfs_file_extent_encryption(leaf, fi) == 0 &&
			    btrfs_file_extent_other_encoding(leaf, fi) == 0) {

				/*
				 * Need to release path in order to truncate a
				 * compressed extent. So delete any accumulated
				 * extent items so far.
				 */
				if (btrfs_file_extent_compression(leaf, fi) !=
				    BTRFS_COMPRESS_NONE && pending_del_nr) {
					err = btrfs_del_items(trans, root, path,
							      pending_del_slot,
							      pending_del_nr);
					if (err) {
						btrfs_abort_transaction(trans,
									root,
									err);
						goto error;
					}
					pending_del_nr = 0;
				}

				err = truncate_inline_extent(inode, path,
							     &found_key,
							     item_end,
							     new_size);
				if (err) {
					btrfs_abort_transaction(trans,
								root, err);
					goto error;
				}
			} else if (test_bit(BTRFS_ROOT_REF_COWS,
					    &root->state)) {
				inode_sub_bytes(inode, item_end + 1 - new_size);
			}
		}
delete:
		if (del_item) {
			if (!pending_del_nr) {
				/* no pending yet, add ourselves */
				pending_del_slot = path->slots[0];
				pending_del_nr = 1;
			} else if (pending_del_nr &&
				   path->slots[0] + 1 == pending_del_slot) {
				/* hop on the pending chunk */
				pending_del_nr++;
				pending_del_slot = path->slots[0];
			} else {
				BUG();
			}
		} else {
			break;
		}
		should_throttle = 0;

		if (found_extent &&
		    (test_bit(BTRFS_ROOT_REF_COWS, &root->state) ||
		     root == root->fs_info->tree_root)) {
			btrfs_set_path_blocking(path);
			bytes_deleted += extent_num_bytes;
			ret = btrfs_free_extent(trans, root, extent_start,
						extent_num_bytes, 0,
						btrfs_header_owner(leaf),
						ino, extent_offset);
			BUG_ON(ret);
			if (btrfs_should_throttle_delayed_refs(trans, root))
				btrfs_async_run_delayed_refs(root,
					trans->delayed_ref_updates * 2, 0);
			if (be_nice) {
				if (truncate_space_check(trans, root,
							 extent_num_bytes)) {
					should_end = 1;
				}
				if (btrfs_should_throttle_delayed_refs(trans,
								       root)) {
					should_throttle = 1;
				}
			}
		}

		if (found_type == BTRFS_INODE_ITEM_KEY)
			break;

		if (path->slots[0] == 0 ||
		    path->slots[0] != pending_del_slot ||
		    should_throttle || should_end) {
			if (pending_del_nr) {
				ret = btrfs_del_items(trans, root, path,
						pending_del_slot,
						pending_del_nr);
				if (ret) {
					btrfs_abort_transaction(trans,
								root, ret);
					goto error;
				}
				pending_del_nr = 0;
			}
			btrfs_release_path(path);
			if (should_throttle) {
				unsigned long updates = trans->delayed_ref_updates;
				if (updates) {
					trans->delayed_ref_updates = 0;
					ret = btrfs_run_delayed_refs(trans, root, updates * 2);
					if (ret && !err)
						err = ret;
				}
			}
			/*
			 * if we failed to refill our space rsv, bail out
			 * and let the transaction restart
			 */
			if (should_end) {
				err = -EAGAIN;
				goto error;
			}
			goto search_again;
		} else {
			path->slots[0]--;
		}
	}
out:
	if (pending_del_nr) {
		ret = btrfs_del_items(trans, root, path, pending_del_slot,
				      pending_del_nr);
		if (ret)
			btrfs_abort_transaction(trans, root, ret);
	}
error:
	if (root->root_key.objectid != BTRFS_TREE_LOG_OBJECTID)
		btrfs_ordered_update_i_size(inode, last_size, NULL);

	btrfs_free_path(path);

	if (be_nice && bytes_deleted > 32 * 1024 * 1024) {
		unsigned long updates = trans->delayed_ref_updates;
		if (updates) {
			trans->delayed_ref_updates = 0;
			ret = btrfs_run_delayed_refs(trans, root, updates * 2);
			if (ret && !err)
				err = ret;
		}
	}
	return err;
}

/*
 * btrfs_truncate_page - read, zero a chunk and write a page
 * @inode - inode that we're zeroing
 * @from - the offset to start zeroing
 * @len - the length to zero, 0 to zero the entire range respective to the
 *	offset
 * @front - zero up to the offset instead of from the offset on
 *
 * This will find the page for the "from" offset and cow the page and zero the
 * part we want to zero.  This is used with truncate and hole punching.
 */
int btrfs_truncate_page(struct inode *inode, loff_t from, loff_t len,
			int front)
{
	struct address_space *mapping = inode->i_mapping;
	struct btrfs_root *root = BTRFS_I(inode)->root;
	struct extent_io_tree *io_tree = &BTRFS_I(inode)->io_tree;
	struct btrfs_ordered_extent *ordered;
	struct extent_state *cached_state = NULL;
	char *kaddr;
	u32 blocksize = root->sectorsize;
	pgoff_t index = from >> PAGE_CACHE_SHIFT;
	unsigned offset = from & (PAGE_CACHE_SIZE-1);
	struct page *page;
	gfp_t mask = btrfs_alloc_write_mask(mapping);
	int ret = 0;
	u64 page_start;
	u64 page_end;

	if ((offset & (blocksize - 1)) == 0 &&
	    (!len || ((len & (blocksize - 1)) == 0)))
		goto out;
	ret = btrfs_delalloc_reserve_space(inode,
			round_down(from, PAGE_CACHE_SIZE), PAGE_CACHE_SIZE);
	if (ret)
		goto out;

again:
	page = find_or_create_page(mapping, index, mask);
	if (!page) {
		btrfs_delalloc_release_space(inode,
				round_down(from, PAGE_CACHE_SIZE),
				PAGE_CACHE_SIZE);
		ret = -ENOMEM;
		goto out;
	}

	page_start = page_offset(page);
	page_end = page_start + PAGE_CACHE_SIZE - 1;

	if (!PageUptodate(page)) {
		ret = btrfs_readpage(NULL, page);
		lock_page(page);
		if (page->mapping != mapping) {
			unlock_page(page);
			page_cache_release(page);
			goto again;
		}
		if (!PageUptodate(page)) {
			ret = -EIO;
			goto out_unlock;
		}
	}
	wait_on_page_writeback(page);

	lock_extent_bits(io_tree, page_start, page_end, 0, &cached_state);
	set_page_extent_mapped(page);

	ordered = btrfs_lookup_ordered_extent(inode, page_start);
	if (ordered) {
		unlock_extent_cached(io_tree, page_start, page_end,
				     &cached_state, GFP_NOFS);
		unlock_page(page);
		page_cache_release(page);
		btrfs_start_ordered_extent(inode, ordered, 1);
		btrfs_put_ordered_extent(ordered);
		goto again;
	}

	clear_extent_bit(&BTRFS_I(inode)->io_tree, page_start, page_end,
			  EXTENT_DIRTY | EXTENT_DELALLOC |
			  EXTENT_DO_ACCOUNTING | EXTENT_DEFRAG,
			  0, 0, &cached_state, GFP_NOFS);

	ret = btrfs_set_extent_delalloc(inode, page_start, page_end,
					&cached_state);
	if (ret) {
		unlock_extent_cached(io_tree, page_start, page_end,
				     &cached_state, GFP_NOFS);
		goto out_unlock;
	}

	if (offset != PAGE_CACHE_SIZE) {
		if (!len)
			len = PAGE_CACHE_SIZE - offset;
		kaddr = kmap(page);
		if (front)
			memset(kaddr, 0, offset);
		else
			memset(kaddr + offset, 0, len);
		flush_dcache_page(page);
		kunmap(page);
	}
	ClearPageChecked(page);
	set_page_dirty(page);
	unlock_extent_cached(io_tree, page_start, page_end, &cached_state,
			     GFP_NOFS);

out_unlock:
	if (ret)
		btrfs_delalloc_release_space(inode, page_start,
					     PAGE_CACHE_SIZE);
	unlock_page(page);
	page_cache_release(page);
out:
	return ret;
}

static int maybe_insert_hole(struct btrfs_root *root, struct inode *inode,
			     u64 offset, u64 len)
{
	struct btrfs_trans_handle *trans;
	int ret;

	/*
	 * Still need to make sure the inode looks like it's been updated so
	 * that any holes get logged if we fsync.
	 */
	if (btrfs_fs_incompat(root->fs_info, NO_HOLES)) {
		BTRFS_I(inode)->last_trans = root->fs_info->generation;
		BTRFS_I(inode)->last_sub_trans = root->log_transid;
		BTRFS_I(inode)->last_log_commit = root->last_log_commit;
		return 0;
	}

	/*
	 * 1 - for the one we're dropping
	 * 1 - for the one we're adding
	 * 1 - for updating the inode.
	 */
	trans = btrfs_start_transaction(root, 3);
	if (IS_ERR(trans))
		return PTR_ERR(trans);

	ret = btrfs_drop_extents(trans, root, inode, offset, offset + len, 1);
	if (ret) {
		btrfs_abort_transaction(trans, root, ret);
		btrfs_end_transaction(trans, root);
		return ret;
	}

	ret = btrfs_insert_file_extent(trans, root, btrfs_ino(inode), offset,
				       0, 0, len, 0, len, 0, 0, 0);
	if (ret)
		btrfs_abort_transaction(trans, root, ret);
	else
		btrfs_update_inode(trans, root, inode);
	btrfs_end_transaction(trans, root);
	return ret;
}

/*
 * This function puts in dummy file extents for the area we're creating a hole
 * for.  So if we are truncating this file to a larger size we need to insert
 * these file extents so that btrfs_get_extent will return a EXTENT_MAP_HOLE for
 * the range between oldsize and size
 */
int btrfs_cont_expand(struct inode *inode, loff_t oldsize, loff_t size)
{
	struct btrfs_root *root = BTRFS_I(inode)->root;
	struct extent_io_tree *io_tree = &BTRFS_I(inode)->io_tree;
	struct extent_map *em = NULL;
	struct extent_state *cached_state = NULL;
	struct extent_map_tree *em_tree = &BTRFS_I(inode)->extent_tree;
	u64 hole_start = ALIGN(oldsize, root->sectorsize);
	u64 block_end = ALIGN(size, root->sectorsize);
	u64 last_byte;
	u64 cur_offset;
	u64 hole_size;
	int err = 0;

	/*
	 * If our size started in the middle of a page we need to zero out the
	 * rest of the page before we expand the i_size, otherwise we could
	 * expose stale data.
	 */
	err = btrfs_truncate_page(inode, oldsize, 0, 0);
	if (err)
		return err;

	if (size <= hole_start)
		return 0;

	while (1) {
		struct btrfs_ordered_extent *ordered;

		lock_extent_bits(io_tree, hole_start, block_end - 1, 0,
				 &cached_state);
		ordered = btrfs_lookup_ordered_range(inode, hole_start,
						     block_end - hole_start);
		if (!ordered)
			break;
		unlock_extent_cached(io_tree, hole_start, block_end - 1,
				     &cached_state, GFP_NOFS);
		btrfs_start_ordered_extent(inode, ordered, 1);
		btrfs_put_ordered_extent(ordered);
	}

	cur_offset = hole_start;
	while (1) {
		em = btrfs_get_extent(inode, NULL, 0, cur_offset,
				block_end - cur_offset, 0);
		if (IS_ERR(em)) {
			err = PTR_ERR(em);
			em = NULL;
			break;
		}
		last_byte = min(extent_map_end(em), block_end);
		last_byte = ALIGN(last_byte , root->sectorsize);
		if (!test_bit(EXTENT_FLAG_PREALLOC, &em->flags)) {
			struct extent_map *hole_em;
			hole_size = last_byte - cur_offset;

			err = maybe_insert_hole(root, inode, cur_offset,
						hole_size);
			if (err)
				break;
			btrfs_drop_extent_cache(inode, cur_offset,
						cur_offset + hole_size - 1, 0);
			hole_em = alloc_extent_map();
			if (!hole_em) {
				set_bit(BTRFS_INODE_NEEDS_FULL_SYNC,
					&BTRFS_I(inode)->runtime_flags);
				goto next;
			}
			hole_em->start = cur_offset;
			hole_em->len = hole_size;
			hole_em->orig_start = cur_offset;

			hole_em->block_start = EXTENT_MAP_HOLE;
			hole_em->block_len = 0;
			hole_em->orig_block_len = 0;
			hole_em->ram_bytes = hole_size;
			hole_em->bdev = root->fs_info->fs_devices->latest_bdev;
			hole_em->compress_type = BTRFS_COMPRESS_NONE;
			hole_em->generation = root->fs_info->generation;

			while (1) {
				write_lock(&em_tree->lock);
				err = add_extent_mapping(em_tree, hole_em, 1);
				write_unlock(&em_tree->lock);
				if (err != -EEXIST)
					break;
				btrfs_drop_extent_cache(inode, cur_offset,
							cur_offset +
							hole_size - 1, 0);
			}
			free_extent_map(hole_em);
		}
next:
		free_extent_map(em);
		em = NULL;
		cur_offset = last_byte;
		if (cur_offset >= block_end)
			break;
	}
	free_extent_map(em);
	unlock_extent_cached(io_tree, hole_start, block_end - 1, &cached_state,
			     GFP_NOFS);
	return err;
}

static int wait_snapshoting_atomic_t(atomic_t *a)
{
	schedule();
	return 0;
}

static void wait_for_snapshot_creation(struct btrfs_root *root)
{
	while (true) {
		int ret;

		ret = btrfs_start_write_no_snapshoting(root);
		if (ret)
			break;
		wait_on_atomic_t(&root->will_be_snapshoted,
				 wait_snapshoting_atomic_t,
				 TASK_UNINTERRUPTIBLE);
	}
}

static int btrfs_setsize(struct inode *inode, struct iattr *attr)
{
	struct btrfs_root *root = BTRFS_I(inode)->root;
	struct btrfs_trans_handle *trans;
	loff_t oldsize = i_size_read(inode);
	loff_t newsize = attr->ia_size;
	int mask = attr->ia_valid;
	int ret;

	/*
	 * The regular truncate() case without ATTR_CTIME and ATTR_MTIME is a
	 * special case where we need to update the times despite not having
	 * these flags set.  For all other operations the VFS set these flags
	 * explicitly if it wants a timestamp update.
	 */
	if (newsize != oldsize) {
		inode_inc_iversion(inode);
		if (!(mask & (ATTR_CTIME | ATTR_MTIME)))
			inode->i_ctime = inode->i_mtime =
				current_fs_time(inode->i_sb);
	}

	if (newsize > oldsize) {
		truncate_pagecache(inode, newsize);
		/*
		 * Don't do an expanding truncate while snapshoting is ongoing.
		 * This is to ensure the snapshot captures a fully consistent
		 * state of this file - if the snapshot captures this expanding
		 * truncation, it must capture all writes that happened before
		 * this truncation.
		 */
		wait_for_snapshot_creation(root);
		ret = btrfs_cont_expand(inode, oldsize, newsize);
		if (ret) {
			btrfs_end_write_no_snapshoting(root);
			return ret;
		}

		trans = btrfs_start_transaction(root, 1);
		if (IS_ERR(trans)) {
			btrfs_end_write_no_snapshoting(root);
			return PTR_ERR(trans);
		}

		i_size_write(inode, newsize);
		btrfs_ordered_update_i_size(inode, i_size_read(inode), NULL);
		ret = btrfs_update_inode(trans, root, inode);
		btrfs_end_write_no_snapshoting(root);
		btrfs_end_transaction(trans, root);
	} else {

		/*
		 * We're truncating a file that used to have good data down to
		 * zero. Make sure it gets into the ordered flush list so that
		 * any new writes get down to disk quickly.
		 */
		if (newsize == 0)
			set_bit(BTRFS_INODE_ORDERED_DATA_CLOSE,
				&BTRFS_I(inode)->runtime_flags);

		/*
		 * 1 for the orphan item we're going to add
		 * 1 for the orphan item deletion.
		 */
		trans = btrfs_start_transaction(root, 2);
		if (IS_ERR(trans))
			return PTR_ERR(trans);

		/*
		 * We need to do this in case we fail at _any_ point during the
		 * actual truncate.  Once we do the truncate_setsize we could
		 * invalidate pages which forces any outstanding ordered io to
		 * be instantly completed which will give us extents that need
		 * to be truncated.  If we fail to get an orphan inode down we
		 * could have left over extents that were never meant to live,
		 * so we need to garuntee from this point on that everything
		 * will be consistent.
		 */
		ret = btrfs_orphan_add(trans, inode);
		btrfs_end_transaction(trans, root);
		if (ret)
			return ret;

		/* we don't support swapfiles, so vmtruncate shouldn't fail */
		truncate_setsize(inode, newsize);

		/* Disable nonlocked read DIO to avoid the end less truncate */
		btrfs_inode_block_unlocked_dio(inode);
		inode_dio_wait(inode);
		btrfs_inode_resume_unlocked_dio(inode);

		ret = btrfs_truncate(inode);
		if (ret && inode->i_nlink) {
			int err;

			/*
			 * failed to truncate, disk_i_size is only adjusted down
			 * as we remove extents, so it should represent the true
			 * size of the inode, so reset the in memory size and
			 * delete our orphan entry.
			 */
			trans = btrfs_join_transaction(root);
			if (IS_ERR(trans)) {
				btrfs_orphan_del(NULL, inode);
				return ret;
			}
			i_size_write(inode, BTRFS_I(inode)->disk_i_size);
			err = btrfs_orphan_del(trans, inode);
			if (err)
				btrfs_abort_transaction(trans, root, err);
			btrfs_end_transaction(trans, root);
		}
	}

	return ret;
}

static int btrfs_setattr(struct dentry *dentry, struct iattr *attr)
{
	struct inode *inode = d_inode(dentry);
	struct btrfs_root *root = BTRFS_I(inode)->root;
	int err;

	if (btrfs_root_readonly(root))
		return -EROFS;

	err = inode_change_ok(inode, attr);
	if (err)
		return err;

	if (S_ISREG(inode->i_mode) && (attr->ia_valid & ATTR_SIZE)) {
		err = btrfs_setsize(inode, attr);
		if (err)
			return err;
	}

	if (attr->ia_valid) {
		setattr_copy(inode, attr);
		inode_inc_iversion(inode);
		err = btrfs_dirty_inode(inode);

		if (!err && attr->ia_valid & ATTR_MODE)
			err = posix_acl_chmod(inode, inode->i_mode);
	}

	return err;
}

/*
 * While truncating the inode pages during eviction, we get the VFS calling
 * btrfs_invalidatepage() against each page of the inode. This is slow because
 * the calls to btrfs_invalidatepage() result in a huge amount of calls to
 * lock_extent_bits() and clear_extent_bit(), which keep merging and splitting
 * extent_state structures over and over, wasting lots of time.
 *
 * Therefore if the inode is being evicted, let btrfs_invalidatepage() skip all
 * those expensive operations on a per page basis and do only the ordered io
 * finishing, while we release here the extent_map and extent_state structures,
 * without the excessive merging and splitting.
 */
static void evict_inode_truncate_pages(struct inode *inode)
{
	struct extent_io_tree *io_tree = &BTRFS_I(inode)->io_tree;
	struct extent_map_tree *map_tree = &BTRFS_I(inode)->extent_tree;
	struct rb_node *node;

	ASSERT(inode->i_state & I_FREEING);
	truncate_inode_pages_final(&inode->i_data);

	write_lock(&map_tree->lock);
	while (!RB_EMPTY_ROOT(&map_tree->map)) {
		struct extent_map *em;

		node = rb_first(&map_tree->map);
		em = rb_entry(node, struct extent_map, rb_node);
		clear_bit(EXTENT_FLAG_PINNED, &em->flags);
		clear_bit(EXTENT_FLAG_LOGGING, &em->flags);
		remove_extent_mapping(map_tree, em);
		free_extent_map(em);
		if (need_resched()) {
			write_unlock(&map_tree->lock);
			cond_resched();
			write_lock(&map_tree->lock);
		}
	}
	write_unlock(&map_tree->lock);

	/*
	 * Keep looping until we have no more ranges in the io tree.
	 * We can have ongoing bios started by readpages (called from readahead)
	 * that have their endio callback (extent_io.c:end_bio_extent_readpage)
	 * still in progress (unlocked the pages in the bio but did not yet
	 * unlocked the ranges in the io tree). Therefore this means some
	 * ranges can still be locked and eviction started because before
	 * submitting those bios, which are executed by a separate task (work
	 * queue kthread), inode references (inode->i_count) were not taken
	 * (which would be dropped in the end io callback of each bio).
	 * Therefore here we effectively end up waiting for those bios and
	 * anyone else holding locked ranges without having bumped the inode's
	 * reference count - if we don't do it, when they access the inode's
	 * io_tree to unlock a range it may be too late, leading to an
	 * use-after-free issue.
	 */
	spin_lock(&io_tree->lock);
	while (!RB_EMPTY_ROOT(&io_tree->state)) {
		struct extent_state *state;
		struct extent_state *cached_state = NULL;
		u64 start;
		u64 end;

		node = rb_first(&io_tree->state);
		state = rb_entry(node, struct extent_state, rb_node);
		start = state->start;
		end = state->end;
		spin_unlock(&io_tree->lock);

		lock_extent_bits(io_tree, start, end, 0, &cached_state);

		/*
		 * If still has DELALLOC flag, the extent didn't reach disk,
		 * and its reserved space won't be freed by delayed_ref.
		 * So we need to free its reserved space here.
		 * (Refer to comment in btrfs_invalidatepage, case 2)
		 *
		 * Note, end is the bytenr of last byte, so we need + 1 here.
		 */
		if (state->state & EXTENT_DELALLOC)
			btrfs_qgroup_free_data(inode, start, end - start + 1);

		clear_extent_bit(io_tree, start, end,
				 EXTENT_LOCKED | EXTENT_DIRTY |
				 EXTENT_DELALLOC | EXTENT_DO_ACCOUNTING |
				 EXTENT_DEFRAG, 1, 1,
				 &cached_state, GFP_NOFS);

		cond_resched();
		spin_lock(&io_tree->lock);
	}
	spin_unlock(&io_tree->lock);
}

void btrfs_evict_inode(struct inode *inode)
{
	struct btrfs_trans_handle *trans;
	struct btrfs_root *root = BTRFS_I(inode)->root;
	struct btrfs_block_rsv *rsv, *global_rsv;
	int steal_from_global = 0;
	u64 min_size = btrfs_calc_trunc_metadata_size(root, 1);
	int ret;

	trace_btrfs_inode_evict(inode);

	evict_inode_truncate_pages(inode);

	if (inode->i_nlink &&
	    ((btrfs_root_refs(&root->root_item) != 0 &&
	      root->root_key.objectid != BTRFS_ROOT_TREE_OBJECTID) ||
	     btrfs_is_free_space_inode(inode)))
		goto no_delete;

	if (is_bad_inode(inode)) {
		btrfs_orphan_del(NULL, inode);
		goto no_delete;
	}
	/* do we really want it for ->i_nlink > 0 and zero btrfs_root_refs? */
	if (!special_file(inode->i_mode))
		btrfs_wait_ordered_range(inode, 0, (u64)-1);

	btrfs_free_io_failure_record(inode, 0, (u64)-1);

	if (root->fs_info->log_root_recovering) {
		BUG_ON(test_bit(BTRFS_INODE_HAS_ORPHAN_ITEM,
				 &BTRFS_I(inode)->runtime_flags));
		goto no_delete;
	}

	if (inode->i_nlink > 0) {
		BUG_ON(btrfs_root_refs(&root->root_item) != 0 &&
		       root->root_key.objectid != BTRFS_ROOT_TREE_OBJECTID);
		goto no_delete;
	}

	ret = btrfs_commit_inode_delayed_inode(inode);
	if (ret) {
		btrfs_orphan_del(NULL, inode);
		goto no_delete;
	}

	rsv = btrfs_alloc_block_rsv(root, BTRFS_BLOCK_RSV_TEMP);
	if (!rsv) {
		btrfs_orphan_del(NULL, inode);
		goto no_delete;
	}
	rsv->size = min_size;
	rsv->failfast = 1;
	global_rsv = &root->fs_info->global_block_rsv;

	btrfs_i_size_write(inode, 0);

	/*
	 * This is a bit simpler than btrfs_truncate since we've already
	 * reserved our space for our orphan item in the unlink, so we just
	 * need to reserve some slack space in case we add bytes and update
	 * inode item when doing the truncate.
	 */
	while (1) {
		ret = btrfs_block_rsv_refill(root, rsv, min_size,
					     BTRFS_RESERVE_FLUSH_LIMIT);

		/*
		 * Try and steal from the global reserve since we will
		 * likely not use this space anyway, we want to try as
		 * hard as possible to get this to work.
		 */
		if (ret)
			steal_from_global++;
		else
			steal_from_global = 0;
		ret = 0;

		/*
		 * steal_from_global == 0: we reserved stuff, hooray!
		 * steal_from_global == 1: we didn't reserve stuff, boo!
		 * steal_from_global == 2: we've committed, still not a lot of
		 * room but maybe we'll have room in the global reserve this
		 * time.
		 * steal_from_global == 3: abandon all hope!
		 */
		if (steal_from_global > 2) {
			btrfs_warn(root->fs_info,
				"Could not get space for a delete, will truncate on mount %d",
				ret);
			btrfs_orphan_del(NULL, inode);
			btrfs_free_block_rsv(root, rsv);
			goto no_delete;
		}

		trans = btrfs_join_transaction(root);
		if (IS_ERR(trans)) {
			btrfs_orphan_del(NULL, inode);
			btrfs_free_block_rsv(root, rsv);
			goto no_delete;
		}

		/*
		 * We can't just steal from the global reserve, we need tomake
		 * sure there is room to do it, if not we need to commit and try
		 * again.
		 */
		if (steal_from_global) {
			if (!btrfs_check_space_for_delayed_refs(trans, root))
				ret = btrfs_block_rsv_migrate(global_rsv, rsv,
							      min_size);
			else
				ret = -ENOSPC;
		}

		/*
		 * Couldn't steal from the global reserve, we have too much
		 * pending stuff built up, commit the transaction and try it
		 * again.
		 */
		if (ret) {
			ret = btrfs_commit_transaction(trans, root);
			if (ret) {
				btrfs_orphan_del(NULL, inode);
				btrfs_free_block_rsv(root, rsv);
				goto no_delete;
			}
			continue;
		} else {
			steal_from_global = 0;
		}

		trans->block_rsv = rsv;

		ret = btrfs_truncate_inode_items(trans, root, inode, 0, 0);
		if (ret != -ENOSPC && ret != -EAGAIN)
			break;

		trans->block_rsv = &root->fs_info->trans_block_rsv;
		btrfs_end_transaction(trans, root);
		trans = NULL;
		btrfs_btree_balance_dirty(root);
	}

	btrfs_free_block_rsv(root, rsv);

	/*
	 * Errors here aren't a big deal, it just means we leave orphan items
	 * in the tree.  They will be cleaned up on the next mount.
	 */
	if (ret == 0) {
		trans->block_rsv = root->orphan_block_rsv;
		btrfs_orphan_del(trans, inode);
	} else {
		btrfs_orphan_del(NULL, inode);
	}

	trans->block_rsv = &root->fs_info->trans_block_rsv;
	if (!(root == root->fs_info->tree_root ||
	      root->root_key.objectid == BTRFS_TREE_RELOC_OBJECTID))
		btrfs_return_ino(root, btrfs_ino(inode));

	btrfs_end_transaction(trans, root);
	btrfs_btree_balance_dirty(root);
no_delete:
	btrfs_remove_delayed_node(inode);
	clear_inode(inode);
	return;
}

/*
 * this returns the key found in the dir entry in the location pointer.
 * If no dir entries were found, location->objectid is 0.
 */
static int btrfs_inode_by_name(struct inode *dir, struct dentry *dentry,
			       struct btrfs_key *location)
{
	const char *name = dentry->d_name.name;
	int namelen = dentry->d_name.len;
	struct btrfs_dir_item *di;
	struct btrfs_path *path;
	struct btrfs_root *root = BTRFS_I(dir)->root;
	int ret = 0;

	path = btrfs_alloc_path();
	if (!path)
		return -ENOMEM;

	di = btrfs_lookup_dir_item(NULL, root, path, btrfs_ino(dir), name,
				    namelen, 0);
	if (IS_ERR(di))
		ret = PTR_ERR(di);

	if (IS_ERR_OR_NULL(di))
		goto out_err;

	btrfs_dir_item_key_to_cpu(path->nodes[0], di, location);
out:
	btrfs_free_path(path);
	return ret;
out_err:
	location->objectid = 0;
	goto out;
}

/*
 * when we hit a tree root in a directory, the btrfs part of the inode
 * needs to be changed to reflect the root directory of the tree root.  This
 * is kind of like crossing a mount point.
 */
static int fixup_tree_root_location(struct btrfs_root *root,
				    struct inode *dir,
				    struct dentry *dentry,
				    struct btrfs_key *location,
				    struct btrfs_root **sub_root)
{
	struct btrfs_path *path;
	struct btrfs_root *new_root;
	struct btrfs_root_ref *ref;
	struct extent_buffer *leaf;
	struct btrfs_key key;
	int ret;
	int err = 0;

	path = btrfs_alloc_path();
	if (!path) {
		err = -ENOMEM;
		goto out;
	}

	err = -ENOENT;
	key.objectid = BTRFS_I(dir)->root->root_key.objectid;
	key.type = BTRFS_ROOT_REF_KEY;
	key.offset = location->objectid;

	ret = btrfs_search_slot(NULL, root->fs_info->tree_root, &key, path,
				0, 0);
	if (ret) {
		if (ret < 0)
			err = ret;
		goto out;
	}

	leaf = path->nodes[0];
	ref = btrfs_item_ptr(leaf, path->slots[0], struct btrfs_root_ref);
	if (btrfs_root_ref_dirid(leaf, ref) != btrfs_ino(dir) ||
	    btrfs_root_ref_name_len(leaf, ref) != dentry->d_name.len)
		goto out;

	ret = memcmp_extent_buffer(leaf, dentry->d_name.name,
				   (unsigned long)(ref + 1),
				   dentry->d_name.len);
	if (ret)
		goto out;

	btrfs_release_path(path);

	new_root = btrfs_read_fs_root_no_name(root->fs_info, location);
	if (IS_ERR(new_root)) {
		err = PTR_ERR(new_root);
		goto out;
	}

	*sub_root = new_root;
	location->objectid = btrfs_root_dirid(&new_root->root_item);
	location->type = BTRFS_INODE_ITEM_KEY;
	location->offset = 0;
	err = 0;
out:
	btrfs_free_path(path);
	return err;
}

static void inode_tree_add(struct inode *inode)
{
	struct btrfs_root *root = BTRFS_I(inode)->root;
	struct btrfs_inode *entry;
	struct rb_node **p;
	struct rb_node *parent;
	struct rb_node *new = &BTRFS_I(inode)->rb_node;
	u64 ino = btrfs_ino(inode);

	if (inode_unhashed(inode))
		return;
	parent = NULL;
	spin_lock(&root->inode_lock);
	p = &root->inode_tree.rb_node;
	while (*p) {
		parent = *p;
		entry = rb_entry(parent, struct btrfs_inode, rb_node);

		if (ino < btrfs_ino(&entry->vfs_inode))
			p = &parent->rb_left;
		else if (ino > btrfs_ino(&entry->vfs_inode))
			p = &parent->rb_right;
		else {
			WARN_ON(!(entry->vfs_inode.i_state &
				  (I_WILL_FREE | I_FREEING)));
			rb_replace_node(parent, new, &root->inode_tree);
			RB_CLEAR_NODE(parent);
			spin_unlock(&root->inode_lock);
			return;
		}
	}
	rb_link_node(new, parent, p);
	rb_insert_color(new, &root->inode_tree);
	spin_unlock(&root->inode_lock);
}

static void inode_tree_del(struct inode *inode)
{
	struct btrfs_root *root = BTRFS_I(inode)->root;
	int empty = 0;

	spin_lock(&root->inode_lock);
	if (!RB_EMPTY_NODE(&BTRFS_I(inode)->rb_node)) {
		rb_erase(&BTRFS_I(inode)->rb_node, &root->inode_tree);
		RB_CLEAR_NODE(&BTRFS_I(inode)->rb_node);
		empty = RB_EMPTY_ROOT(&root->inode_tree);
	}
	spin_unlock(&root->inode_lock);

	if (empty && btrfs_root_refs(&root->root_item) == 0) {
		synchronize_srcu(&root->fs_info->subvol_srcu);
		spin_lock(&root->inode_lock);
		empty = RB_EMPTY_ROOT(&root->inode_tree);
		spin_unlock(&root->inode_lock);
		if (empty)
			btrfs_add_dead_root(root);
	}
}

void btrfs_invalidate_inodes(struct btrfs_root *root)
{
	struct rb_node *node;
	struct rb_node *prev;
	struct btrfs_inode *entry;
	struct inode *inode;
	u64 objectid = 0;

	if (!test_bit(BTRFS_FS_STATE_ERROR, &root->fs_info->fs_state))
		WARN_ON(btrfs_root_refs(&root->root_item) != 0);

	spin_lock(&root->inode_lock);
again:
	node = root->inode_tree.rb_node;
	prev = NULL;
	while (node) {
		prev = node;
		entry = rb_entry(node, struct btrfs_inode, rb_node);

		if (objectid < btrfs_ino(&entry->vfs_inode))
			node = node->rb_left;
		else if (objectid > btrfs_ino(&entry->vfs_inode))
			node = node->rb_right;
		else
			break;
	}
	if (!node) {
		while (prev) {
			entry = rb_entry(prev, struct btrfs_inode, rb_node);
			if (objectid <= btrfs_ino(&entry->vfs_inode)) {
				node = prev;
				break;
			}
			prev = rb_next(prev);
		}
	}
	while (node) {
		entry = rb_entry(node, struct btrfs_inode, rb_node);
		objectid = btrfs_ino(&entry->vfs_inode) + 1;
		inode = igrab(&entry->vfs_inode);
		if (inode) {
			spin_unlock(&root->inode_lock);
			if (atomic_read(&inode->i_count) > 1)
				d_prune_aliases(inode);
			/*
			 * btrfs_drop_inode will have it removed from
			 * the inode cache when its usage count
			 * hits zero.
			 */
			iput(inode);
			cond_resched();
			spin_lock(&root->inode_lock);
			goto again;
		}

		if (cond_resched_lock(&root->inode_lock))
			goto again;

		node = rb_next(node);
	}
	spin_unlock(&root->inode_lock);
}

static int btrfs_init_locked_inode(struct inode *inode, void *p)
{
	struct btrfs_iget_args *args = p;
	inode->i_ino = args->location->objectid;
	memcpy(&BTRFS_I(inode)->location, args->location,
	       sizeof(*args->location));
	BTRFS_I(inode)->root = args->root;
	return 0;
}

static int btrfs_find_actor(struct inode *inode, void *opaque)
{
	struct btrfs_iget_args *args = opaque;
	return args->location->objectid == BTRFS_I(inode)->location.objectid &&
		args->root == BTRFS_I(inode)->root;
}

static struct inode *btrfs_iget_locked(struct super_block *s,
				       struct btrfs_key *location,
				       struct btrfs_root *root)
{
	struct inode *inode;
	struct btrfs_iget_args args;
	unsigned long hashval = btrfs_inode_hash(location->objectid, root);

	args.location = location;
	args.root = root;

	inode = iget5_locked(s, hashval, btrfs_find_actor,
			     btrfs_init_locked_inode,
			     (void *)&args);
	return inode;
}

/* Get an inode object given its location and corresponding root.
 * Returns in *is_new if the inode was read from disk
 */
struct inode *btrfs_iget(struct super_block *s, struct btrfs_key *location,
			 struct btrfs_root *root, int *new)
{
	struct inode *inode;

	inode = btrfs_iget_locked(s, location, root);
	if (!inode)
		return ERR_PTR(-ENOMEM);

	if (inode->i_state & I_NEW) {
		btrfs_read_locked_inode(inode);
		if (!is_bad_inode(inode)) {
			inode_tree_add(inode);
			unlock_new_inode(inode);
			if (new)
				*new = 1;
		} else {
			unlock_new_inode(inode);
			iput(inode);
			inode = ERR_PTR(-ESTALE);
		}
	}

	return inode;
}

static struct inode *new_simple_dir(struct super_block *s,
				    struct btrfs_key *key,
				    struct btrfs_root *root)
{
	struct inode *inode = new_inode(s);

	if (!inode)
		return ERR_PTR(-ENOMEM);

	BTRFS_I(inode)->root = root;
	memcpy(&BTRFS_I(inode)->location, key, sizeof(*key));
	set_bit(BTRFS_INODE_DUMMY, &BTRFS_I(inode)->runtime_flags);

	inode->i_ino = BTRFS_EMPTY_SUBVOL_DIR_OBJECTID;
	inode->i_op = &btrfs_dir_ro_inode_operations;
	inode->i_fop = &simple_dir_operations;
	inode->i_mode = S_IFDIR | S_IRUGO | S_IWUSR | S_IXUGO;
	inode->i_mtime = CURRENT_TIME;
	inode->i_atime = inode->i_mtime;
	inode->i_ctime = inode->i_mtime;
	BTRFS_I(inode)->i_otime = inode->i_mtime;

	return inode;
}

struct inode *btrfs_lookup_dentry(struct inode *dir, struct dentry *dentry)
{
	struct inode *inode;
	struct btrfs_root *root = BTRFS_I(dir)->root;
	struct btrfs_root *sub_root = root;
	struct btrfs_key location;
	int index;
	int ret = 0;

	if (dentry->d_name.len > BTRFS_NAME_LEN)
		return ERR_PTR(-ENAMETOOLONG);

	ret = btrfs_inode_by_name(dir, dentry, &location);
	if (ret < 0)
		return ERR_PTR(ret);

	if (location.objectid == 0)
		return ERR_PTR(-ENOENT);

	if (location.type == BTRFS_INODE_ITEM_KEY) {
		inode = btrfs_iget(dir->i_sb, &location, root, NULL);
		return inode;
	}

	BUG_ON(location.type != BTRFS_ROOT_ITEM_KEY);

	index = srcu_read_lock(&root->fs_info->subvol_srcu);
	ret = fixup_tree_root_location(root, dir, dentry,
				       &location, &sub_root);
	if (ret < 0) {
		if (ret != -ENOENT)
			inode = ERR_PTR(ret);
		else
			inode = new_simple_dir(dir->i_sb, &location, sub_root);
	} else {
		inode = btrfs_iget(dir->i_sb, &location, sub_root, NULL);
	}
	srcu_read_unlock(&root->fs_info->subvol_srcu, index);

	if (!IS_ERR(inode) && root != sub_root) {
		down_read(&root->fs_info->cleanup_work_sem);
		if (!(inode->i_sb->s_flags & MS_RDONLY))
			ret = btrfs_orphan_cleanup(sub_root);
		up_read(&root->fs_info->cleanup_work_sem);
		if (ret) {
			iput(inode);
			inode = ERR_PTR(ret);
		}
	}

	return inode;
}

static int btrfs_dentry_delete(const struct dentry *dentry)
{
	struct btrfs_root *root;
	struct inode *inode = d_inode(dentry);

	if (!inode && !IS_ROOT(dentry))
		inode = d_inode(dentry->d_parent);

	if (inode) {
		root = BTRFS_I(inode)->root;
		if (btrfs_root_refs(&root->root_item) == 0)
			return 1;

		if (btrfs_ino(inode) == BTRFS_EMPTY_SUBVOL_DIR_OBJECTID)
			return 1;
	}
	return 0;
}

static void btrfs_dentry_release(struct dentry *dentry)
{
	kfree(dentry->d_fsdata);
}

static struct dentry *btrfs_lookup(struct inode *dir, struct dentry *dentry,
				   unsigned int flags)
{
	struct inode *inode;

	inode = btrfs_lookup_dentry(dir, dentry);
	if (IS_ERR(inode)) {
		if (PTR_ERR(inode) == -ENOENT)
			inode = NULL;
		else
			return ERR_CAST(inode);
	}

	return d_splice_alias(inode, dentry);
}

unsigned char btrfs_filetype_table[] = {
	DT_UNKNOWN, DT_REG, DT_DIR, DT_CHR, DT_BLK, DT_FIFO, DT_SOCK, DT_LNK
};

static int btrfs_real_readdir(struct file *file, struct dir_context *ctx)
{
	struct inode *inode = file_inode(file);
	struct btrfs_root *root = BTRFS_I(inode)->root;
	struct btrfs_item *item;
	struct btrfs_dir_item *di;
	struct btrfs_key key;
	struct btrfs_key found_key;
	struct btrfs_path *path;
	struct list_head ins_list;
	struct list_head del_list;
	int ret;
	struct extent_buffer *leaf;
	int slot;
	unsigned char d_type;
	int over = 0;
	u32 di_cur;
	u32 di_total;
	u32 di_len;
	int key_type = BTRFS_DIR_INDEX_KEY;
	char tmp_name[32];
	char *name_ptr;
	int name_len;
	int is_curr = 0;	/* ctx->pos points to the current index? */
	bool emitted;

	/* FIXME, use a real flag for deciding about the key type */
	if (root->fs_info->tree_root == root)
		key_type = BTRFS_DIR_ITEM_KEY;

	if (!dir_emit_dots(file, ctx))
		return 0;

	path = btrfs_alloc_path();
	if (!path)
		return -ENOMEM;

	path->reada = 1;

	if (key_type == BTRFS_DIR_INDEX_KEY) {
		INIT_LIST_HEAD(&ins_list);
		INIT_LIST_HEAD(&del_list);
		btrfs_get_delayed_items(inode, &ins_list, &del_list);
	}

	key.type = key_type;
	key.offset = ctx->pos;
	key.objectid = btrfs_ino(inode);

	ret = btrfs_search_slot(NULL, root, &key, path, 0, 0);
	if (ret < 0)
		goto err;

	emitted = false;
	while (1) {
		leaf = path->nodes[0];
		slot = path->slots[0];
		if (slot >= btrfs_header_nritems(leaf)) {
			ret = btrfs_next_leaf(root, path);
			if (ret < 0)
				goto err;
			else if (ret > 0)
				break;
			continue;
		}

		item = btrfs_item_nr(slot);
		btrfs_item_key_to_cpu(leaf, &found_key, slot);

		if (found_key.objectid != key.objectid)
			break;
		if (found_key.type != key_type)
			break;
		if (found_key.offset < ctx->pos)
			goto next;
		if (key_type == BTRFS_DIR_INDEX_KEY &&
		    btrfs_should_delete_dir_index(&del_list,
						  found_key.offset))
			goto next;

		ctx->pos = found_key.offset;
		is_curr = 1;

		di = btrfs_item_ptr(leaf, slot, struct btrfs_dir_item);
		di_cur = 0;
		di_total = btrfs_item_size(leaf, item);

		while (di_cur < di_total) {
			struct btrfs_key location;

			if (verify_dir_item(root, leaf, di))
				break;

			name_len = btrfs_dir_name_len(leaf, di);
			if (name_len <= sizeof(tmp_name)) {
				name_ptr = tmp_name;
			} else {
				name_ptr = kmalloc(name_len, GFP_NOFS);
				if (!name_ptr) {
					ret = -ENOMEM;
					goto err;
				}
			}
			read_extent_buffer(leaf, name_ptr,
					   (unsigned long)(di + 1), name_len);

			d_type = btrfs_filetype_table[btrfs_dir_type(leaf, di)];
			btrfs_dir_item_key_to_cpu(leaf, di, &location);


			/* is this a reference to our own snapshot? If so
			 * skip it.
			 *
			 * In contrast to old kernels, we insert the snapshot's
			 * dir item and dir index after it has been created, so
			 * we won't find a reference to our own snapshot. We
			 * still keep the following code for backward
			 * compatibility.
			 */
			if (location.type == BTRFS_ROOT_ITEM_KEY &&
			    location.objectid == root->root_key.objectid) {
				over = 0;
				goto skip;
			}
			over = !dir_emit(ctx, name_ptr, name_len,
				       location.objectid, d_type);

skip:
			if (name_ptr != tmp_name)
				kfree(name_ptr);

			if (over)
				goto nopos;
			emitted = true;
			di_len = btrfs_dir_name_len(leaf, di) +
				 btrfs_dir_data_len(leaf, di) + sizeof(*di);
			di_cur += di_len;
			di = (struct btrfs_dir_item *)((char *)di + di_len);
		}
next:
		path->slots[0]++;
	}

	if (key_type == BTRFS_DIR_INDEX_KEY) {
		if (is_curr)
			ctx->pos++;
		ret = btrfs_readdir_delayed_dir_index(ctx, &ins_list, &emitted);
		if (ret)
			goto nopos;
	}

	/*
	 * If we haven't emitted any dir entry, we must not touch ctx->pos as
	 * it was was set to the termination value in previous call. We assume
	 * that "." and ".." were emitted if we reach this point and set the
	 * termination value as well for an empty directory.
	 */
	if (ctx->pos > 2 && !emitted)
		goto nopos;

	/* Reached end of directory/root. Bump pos past the last item. */
	ctx->pos++;

	/*
	 * Stop new entries from being returned after we return the last
	 * entry.
	 *
	 * New directory entries are assigned a strictly increasing
	 * offset.  This means that new entries created during readdir
	 * are *guaranteed* to be seen in the future by that readdir.
	 * This has broken buggy programs which operate on names as
	 * they're returned by readdir.  Until we re-use freed offsets
	 * we have this hack to stop new entries from being returned
	 * under the assumption that they'll never reach this huge
	 * offset.
	 *
	 * This is being careful not to overflow 32bit loff_t unless the
	 * last entry requires it because doing so has broken 32bit apps
	 * in the past.
	 */
	if (key_type == BTRFS_DIR_INDEX_KEY) {
		if (ctx->pos >= INT_MAX)
			ctx->pos = LLONG_MAX;
		else
			ctx->pos = INT_MAX;
	}
nopos:
	ret = 0;
err:
	if (key_type == BTRFS_DIR_INDEX_KEY)
		btrfs_put_delayed_items(&ins_list, &del_list);
	btrfs_free_path(path);
	return ret;
}

int btrfs_write_inode(struct inode *inode, struct writeback_control *wbc)
{
	struct btrfs_root *root = BTRFS_I(inode)->root;
	struct btrfs_trans_handle *trans;
	int ret = 0;
	bool nolock = false;

	if (test_bit(BTRFS_INODE_DUMMY, &BTRFS_I(inode)->runtime_flags))
		return 0;

	if (btrfs_fs_closing(root->fs_info) && btrfs_is_free_space_inode(inode))
		nolock = true;

	if (wbc->sync_mode == WB_SYNC_ALL) {
		if (nolock)
			trans = btrfs_join_transaction_nolock(root);
		else
			trans = btrfs_join_transaction(root);
		if (IS_ERR(trans))
			return PTR_ERR(trans);
		ret = btrfs_commit_transaction(trans, root);
	}
	return ret;
}

/*
 * This is somewhat expensive, updating the tree every time the
 * inode changes.  But, it is most likely to find the inode in cache.
 * FIXME, needs more benchmarking...there are no reasons other than performance
 * to keep or drop this code.
 */
static int btrfs_dirty_inode(struct inode *inode)
{
	struct btrfs_root *root = BTRFS_I(inode)->root;
	struct btrfs_trans_handle *trans;
	int ret;

	if (test_bit(BTRFS_INODE_DUMMY, &BTRFS_I(inode)->runtime_flags))
		return 0;

	trans = btrfs_join_transaction(root);
	if (IS_ERR(trans))
		return PTR_ERR(trans);

	ret = btrfs_update_inode(trans, root, inode);
	if (ret && ret == -ENOSPC) {
		/* whoops, lets try again with the full transaction */
		btrfs_end_transaction(trans, root);
		trans = btrfs_start_transaction(root, 1);
		if (IS_ERR(trans))
			return PTR_ERR(trans);

		ret = btrfs_update_inode(trans, root, inode);
	}
	btrfs_end_transaction(trans, root);
	if (BTRFS_I(inode)->delayed_node)
		btrfs_balance_delayed_items(root);

	return ret;
}

/*
 * This is a copy of file_update_time.  We need this so we can return error on
 * ENOSPC for updating the inode in the case of file write and mmap writes.
 */
static int btrfs_update_time(struct inode *inode, struct timespec *now,
			     int flags)
{
	struct btrfs_root *root = BTRFS_I(inode)->root;

	if (btrfs_root_readonly(root))
		return -EROFS;

	if (flags & S_VERSION)
		inode_inc_iversion(inode);
	if (flags & S_CTIME)
		inode->i_ctime = *now;
	if (flags & S_MTIME)
		inode->i_mtime = *now;
	if (flags & S_ATIME)
		inode->i_atime = *now;
	return btrfs_dirty_inode(inode);
}

/*
 * find the highest existing sequence number in a directory
 * and then set the in-memory index_cnt variable to reflect
 * free sequence numbers
 */
static int btrfs_set_inode_index_count(struct inode *inode)
{
	struct btrfs_root *root = BTRFS_I(inode)->root;
	struct btrfs_key key, found_key;
	struct btrfs_path *path;
	struct extent_buffer *leaf;
	int ret;

	key.objectid = btrfs_ino(inode);
	key.type = BTRFS_DIR_INDEX_KEY;
	key.offset = (u64)-1;

	path = btrfs_alloc_path();
	if (!path)
		return -ENOMEM;

	ret = btrfs_search_slot(NULL, root, &key, path, 0, 0);
	if (ret < 0)
		goto out;
	/* FIXME: we should be able to handle this */
	if (ret == 0)
		goto out;
	ret = 0;

	/*
	 * MAGIC NUMBER EXPLANATION:
	 * since we search a directory based on f_pos we have to start at 2
	 * since '.' and '..' have f_pos of 0 and 1 respectively, so everybody
	 * else has to start at 2
	 */
	if (path->slots[0] == 0) {
		BTRFS_I(inode)->index_cnt = 2;
		goto out;
	}

	path->slots[0]--;

	leaf = path->nodes[0];
	btrfs_item_key_to_cpu(leaf, &found_key, path->slots[0]);

	if (found_key.objectid != btrfs_ino(inode) ||
	    found_key.type != BTRFS_DIR_INDEX_KEY) {
		BTRFS_I(inode)->index_cnt = 2;
		goto out;
	}

	BTRFS_I(inode)->index_cnt = found_key.offset + 1;
out:
	btrfs_free_path(path);
	return ret;
}

/*
 * helper to find a free sequence number in a given directory.  This current
 * code is very simple, later versions will do smarter things in the btree
 */
int btrfs_set_inode_index(struct inode *dir, u64 *index)
{
	int ret = 0;

	if (BTRFS_I(dir)->index_cnt == (u64)-1) {
		ret = btrfs_inode_delayed_dir_index_count(dir);
		if (ret) {
			ret = btrfs_set_inode_index_count(dir);
			if (ret)
				return ret;
		}
	}

	*index = BTRFS_I(dir)->index_cnt;
	BTRFS_I(dir)->index_cnt++;

	return ret;
}

static int btrfs_insert_inode_locked(struct inode *inode)
{
	struct btrfs_iget_args args;
	args.location = &BTRFS_I(inode)->location;
	args.root = BTRFS_I(inode)->root;

	return insert_inode_locked4(inode,
		   btrfs_inode_hash(inode->i_ino, BTRFS_I(inode)->root),
		   btrfs_find_actor, &args);
}

static struct inode *btrfs_new_inode(struct btrfs_trans_handle *trans,
				     struct btrfs_root *root,
				     struct inode *dir,
				     const char *name, int name_len,
				     u64 ref_objectid, u64 objectid,
				     umode_t mode, u64 *index)
{
	struct inode *inode;
	struct btrfs_inode_item *inode_item;
	struct btrfs_key *location;
	struct btrfs_path *path;
	struct btrfs_inode_ref *ref;
	struct btrfs_key key[2];
	u32 sizes[2];
	int nitems = name ? 2 : 1;
	unsigned long ptr;
	int ret;

	path = btrfs_alloc_path();
	if (!path)
		return ERR_PTR(-ENOMEM);

	inode = new_inode(root->fs_info->sb);
	if (!inode) {
		btrfs_free_path(path);
		return ERR_PTR(-ENOMEM);
	}

	/*
	 * O_TMPFILE, set link count to 0, so that after this point,
	 * we fill in an inode item with the correct link count.
	 */
	if (!name)
		set_nlink(inode, 0);

	/*
	 * we have to initialize this early, so we can reclaim the inode
	 * number if we fail afterwards in this function.
	 */
	inode->i_ino = objectid;

	if (dir && name) {
		trace_btrfs_inode_request(dir);

		ret = btrfs_set_inode_index(dir, index);
		if (ret) {
			btrfs_free_path(path);
			iput(inode);
			return ERR_PTR(ret);
		}
	} else if (dir) {
		*index = 0;
	}
	/*
	 * index_cnt is ignored for everything but a dir,
	 * btrfs_get_inode_index_count has an explanation for the magic
	 * number
	 */
	BTRFS_I(inode)->index_cnt = 2;
	BTRFS_I(inode)->dir_index = *index;
	BTRFS_I(inode)->root = root;
	BTRFS_I(inode)->generation = trans->transid;
	inode->i_generation = BTRFS_I(inode)->generation;

	/*
	 * We could have gotten an inode number from somebody who was fsynced
	 * and then removed in this same transaction, so let's just set full
	 * sync since it will be a full sync anyway and this will blow away the
	 * old info in the log.
	 */
	set_bit(BTRFS_INODE_NEEDS_FULL_SYNC, &BTRFS_I(inode)->runtime_flags);

	key[0].objectid = objectid;
	key[0].type = BTRFS_INODE_ITEM_KEY;
	key[0].offset = 0;

	sizes[0] = sizeof(struct btrfs_inode_item);

	if (name) {
		/*
		 * Start new inodes with an inode_ref. This is slightly more
		 * efficient for small numbers of hard links since they will
		 * be packed into one item. Extended refs will kick in if we
		 * add more hard links than can fit in the ref item.
		 */
		key[1].objectid = objectid;
		key[1].type = BTRFS_INODE_REF_KEY;
		key[1].offset = ref_objectid;

		sizes[1] = name_len + sizeof(*ref);
	}

	location = &BTRFS_I(inode)->location;
	location->objectid = objectid;
	location->offset = 0;
	location->type = BTRFS_INODE_ITEM_KEY;

	ret = btrfs_insert_inode_locked(inode);
	if (ret < 0)
		goto fail;

	path->leave_spinning = 1;
	ret = btrfs_insert_empty_items(trans, root, path, key, sizes, nitems);
	if (ret != 0)
		goto fail_unlock;

	inode_init_owner(inode, dir, mode);
	inode_set_bytes(inode, 0);

	inode->i_mtime = CURRENT_TIME;
	inode->i_atime = inode->i_mtime;
	inode->i_ctime = inode->i_mtime;
	BTRFS_I(inode)->i_otime = inode->i_mtime;

	inode_item = btrfs_item_ptr(path->nodes[0], path->slots[0],
				  struct btrfs_inode_item);
	memset_extent_buffer(path->nodes[0], 0, (unsigned long)inode_item,
			     sizeof(*inode_item));
	fill_inode_item(trans, path->nodes[0], inode_item, inode);

	if (name) {
		ref = btrfs_item_ptr(path->nodes[0], path->slots[0] + 1,
				     struct btrfs_inode_ref);
		btrfs_set_inode_ref_name_len(path->nodes[0], ref, name_len);
		btrfs_set_inode_ref_index(path->nodes[0], ref, *index);
		ptr = (unsigned long)(ref + 1);
		write_extent_buffer(path->nodes[0], name, ptr, name_len);
	}

	btrfs_mark_buffer_dirty(path->nodes[0]);
	btrfs_free_path(path);

	btrfs_inherit_iflags(inode, dir);

	if (S_ISREG(mode)) {
		if (btrfs_test_opt(root, NODATASUM))
			BTRFS_I(inode)->flags |= BTRFS_INODE_NODATASUM;
		if (btrfs_test_opt(root, NODATACOW))
			BTRFS_I(inode)->flags |= BTRFS_INODE_NODATACOW |
				BTRFS_INODE_NODATASUM;
	}

	inode_tree_add(inode);

	trace_btrfs_inode_new(inode);
	btrfs_set_inode_last_trans(trans, inode);

	btrfs_update_root_times(trans, root);

	ret = btrfs_inode_inherit_props(trans, inode, dir);
	if (ret)
		btrfs_err(root->fs_info,
			  "error inheriting props for ino %llu (root %llu): %d",
			  btrfs_ino(inode), root->root_key.objectid, ret);

	return inode;

fail_unlock:
	unlock_new_inode(inode);
fail:
	if (dir && name)
		BTRFS_I(dir)->index_cnt--;
	btrfs_free_path(path);
	iput(inode);
	return ERR_PTR(ret);
}

static inline u8 btrfs_inode_type(struct inode *inode)
{
	return btrfs_type_by_mode[(inode->i_mode & S_IFMT) >> S_SHIFT];
}

/*
 * utility function to add 'inode' into 'parent_inode' with
 * a give name and a given sequence number.
 * if 'add_backref' is true, also insert a backref from the
 * inode to the parent directory.
 */
int btrfs_add_link(struct btrfs_trans_handle *trans,
		   struct inode *parent_inode, struct inode *inode,
		   const char *name, int name_len, int add_backref, u64 index)
{
	int ret = 0;
	struct btrfs_key key;
	struct btrfs_root *root = BTRFS_I(parent_inode)->root;
	u64 ino = btrfs_ino(inode);
	u64 parent_ino = btrfs_ino(parent_inode);

	if (unlikely(ino == BTRFS_FIRST_FREE_OBJECTID)) {
		memcpy(&key, &BTRFS_I(inode)->root->root_key, sizeof(key));
	} else {
		key.objectid = ino;
		key.type = BTRFS_INODE_ITEM_KEY;
		key.offset = 0;
	}

	if (unlikely(ino == BTRFS_FIRST_FREE_OBJECTID)) {
		ret = btrfs_add_root_ref(trans, root->fs_info->tree_root,
					 key.objectid, root->root_key.objectid,
					 parent_ino, index, name, name_len);
	} else if (add_backref) {
		ret = btrfs_insert_inode_ref(trans, root, name, name_len, ino,
					     parent_ino, index);
	}

	/* Nothing to clean up yet */
	if (ret)
		return ret;

	ret = btrfs_insert_dir_item(trans, root, name, name_len,
				    parent_inode, &key,
				    btrfs_inode_type(inode), index);
	if (ret == -EEXIST || ret == -EOVERFLOW)
		goto fail_dir_item;
	else if (ret) {
		btrfs_abort_transaction(trans, root, ret);
		return ret;
	}

	btrfs_i_size_write(parent_inode, parent_inode->i_size +
			   name_len * 2);
	inode_inc_iversion(parent_inode);
	parent_inode->i_mtime = parent_inode->i_ctime = CURRENT_TIME;
	ret = btrfs_update_inode(trans, root, parent_inode);
	if (ret)
		btrfs_abort_transaction(trans, root, ret);
	return ret;

fail_dir_item:
	if (unlikely(ino == BTRFS_FIRST_FREE_OBJECTID)) {
		u64 local_index;
		int err;
		err = btrfs_del_root_ref(trans, root->fs_info->tree_root,
				 key.objectid, root->root_key.objectid,
				 parent_ino, &local_index, name, name_len);

	} else if (add_backref) {
		u64 local_index;
		int err;

		err = btrfs_del_inode_ref(trans, root, name, name_len,
					  ino, parent_ino, &local_index);
	}
	return ret;
}

static int btrfs_add_nondir(struct btrfs_trans_handle *trans,
			    struct inode *dir, struct dentry *dentry,
			    struct inode *inode, int backref, u64 index)
{
	int err = btrfs_add_link(trans, dir, inode,
				 dentry->d_name.name, dentry->d_name.len,
				 backref, index);
	if (err > 0)
		err = -EEXIST;
	return err;
}

static int btrfs_mknod(struct inode *dir, struct dentry *dentry,
			umode_t mode, dev_t rdev)
{
	struct btrfs_trans_handle *trans;
	struct btrfs_root *root = BTRFS_I(dir)->root;
	struct inode *inode = NULL;
	int err;
	int drop_inode = 0;
	u64 objectid;
	u64 index = 0;

	/*
	 * 2 for inode item and ref
	 * 2 for dir items
	 * 1 for xattr if selinux is on
	 */
	trans = btrfs_start_transaction(root, 5);
	if (IS_ERR(trans))
		return PTR_ERR(trans);

	err = btrfs_find_free_ino(root, &objectid);
	if (err)
		goto out_unlock;

	inode = btrfs_new_inode(trans, root, dir, dentry->d_name.name,
				dentry->d_name.len, btrfs_ino(dir), objectid,
				mode, &index);
	if (IS_ERR(inode)) {
		err = PTR_ERR(inode);
		goto out_unlock;
	}

	/*
	* If the active LSM wants to access the inode during
	* d_instantiate it needs these. Smack checks to see
	* if the filesystem supports xattrs by looking at the
	* ops vector.
	*/
	inode->i_op = &btrfs_special_inode_operations;
	init_special_inode(inode, inode->i_mode, rdev);

	err = btrfs_init_inode_security(trans, inode, dir, &dentry->d_name);
	if (err)
		goto out_unlock_inode;

	err = btrfs_add_nondir(trans, dir, dentry, inode, 0, index);
	if (err) {
		goto out_unlock_inode;
	} else {
		btrfs_update_inode(trans, root, inode);
		unlock_new_inode(inode);
		d_instantiate(dentry, inode);
	}

out_unlock:
	btrfs_end_transaction(trans, root);
	btrfs_balance_delayed_items(root);
	btrfs_btree_balance_dirty(root);
	if (drop_inode) {
		inode_dec_link_count(inode);
		iput(inode);
	}
	return err;

out_unlock_inode:
	drop_inode = 1;
	unlock_new_inode(inode);
	goto out_unlock;

}

static int btrfs_create(struct inode *dir, struct dentry *dentry,
			umode_t mode, bool excl)
{
	struct btrfs_trans_handle *trans;
	struct btrfs_root *root = BTRFS_I(dir)->root;
	struct inode *inode = NULL;
	int drop_inode_on_err = 0;
	int err;
	u64 objectid;
	u64 index = 0;

	/*
	 * 2 for inode item and ref
	 * 2 for dir items
	 * 1 for xattr if selinux is on
	 */
	trans = btrfs_start_transaction(root, 5);
	if (IS_ERR(trans))
		return PTR_ERR(trans);

	err = btrfs_find_free_ino(root, &objectid);
	if (err)
		goto out_unlock;

	inode = btrfs_new_inode(trans, root, dir, dentry->d_name.name,
				dentry->d_name.len, btrfs_ino(dir), objectid,
				mode, &index);
	if (IS_ERR(inode)) {
		err = PTR_ERR(inode);
		goto out_unlock;
	}
	drop_inode_on_err = 1;
	/*
	* If the active LSM wants to access the inode during
	* d_instantiate it needs these. Smack checks to see
	* if the filesystem supports xattrs by looking at the
	* ops vector.
	*/
	inode->i_fop = &btrfs_file_operations;
	inode->i_op = &btrfs_file_inode_operations;
	inode->i_mapping->a_ops = &btrfs_aops;

	err = btrfs_init_inode_security(trans, inode, dir, &dentry->d_name);
	if (err)
		goto out_unlock_inode;

	err = btrfs_update_inode(trans, root, inode);
	if (err)
		goto out_unlock_inode;

	err = btrfs_add_nondir(trans, dir, dentry, inode, 0, index);
	if (err)
		goto out_unlock_inode;

	BTRFS_I(inode)->io_tree.ops = &btrfs_extent_io_ops;
	unlock_new_inode(inode);
	d_instantiate(dentry, inode);

out_unlock:
	btrfs_end_transaction(trans, root);
	if (err && drop_inode_on_err) {
		inode_dec_link_count(inode);
		iput(inode);
	}
	btrfs_balance_delayed_items(root);
	btrfs_btree_balance_dirty(root);
	return err;

out_unlock_inode:
	unlock_new_inode(inode);
	goto out_unlock;

}

static int btrfs_link(struct dentry *old_dentry, struct inode *dir,
		      struct dentry *dentry)
{
	struct btrfs_trans_handle *trans = NULL;
	struct btrfs_root *root = BTRFS_I(dir)->root;
	struct inode *inode = d_inode(old_dentry);
	u64 index;
	int err;
	int drop_inode = 0;

	/* do not allow sys_link's with other subvols of the same device */
	if (root->objectid != BTRFS_I(inode)->root->objectid)
		return -EXDEV;

	if (inode->i_nlink >= BTRFS_LINK_MAX)
		return -EMLINK;

	err = btrfs_set_inode_index(dir, &index);
	if (err)
		goto fail;

	/*
	 * 2 items for inode and inode ref
	 * 2 items for dir items
	 * 1 item for parent inode
	 */
	trans = btrfs_start_transaction(root, 5);
	if (IS_ERR(trans)) {
		err = PTR_ERR(trans);
		trans = NULL;
		goto fail;
	}

	/* There are several dir indexes for this inode, clear the cache. */
	BTRFS_I(inode)->dir_index = 0ULL;
	inc_nlink(inode);
	inode_inc_iversion(inode);
	inode->i_ctime = CURRENT_TIME;
	ihold(inode);
	set_bit(BTRFS_INODE_COPY_EVERYTHING, &BTRFS_I(inode)->runtime_flags);

	err = btrfs_add_nondir(trans, dir, dentry, inode, 1, index);

	if (err) {
		drop_inode = 1;
	} else {
		struct dentry *parent = dentry->d_parent;
		err = btrfs_update_inode(trans, root, inode);
		if (err)
			goto fail;
		if (inode->i_nlink == 1) {
			/*
			 * If new hard link count is 1, it's a file created
			 * with open(2) O_TMPFILE flag.
			 */
			err = btrfs_orphan_del(trans, inode);
			if (err)
				goto fail;
		}
		d_instantiate(dentry, inode);
		btrfs_log_new_name(trans, inode, NULL, parent);
	}

	btrfs_balance_delayed_items(root);
fail:
	if (trans)
		btrfs_end_transaction(trans, root);
	if (drop_inode) {
		inode_dec_link_count(inode);
		iput(inode);
	}
	btrfs_btree_balance_dirty(root);
	return err;
}

static int btrfs_mkdir(struct inode *dir, struct dentry *dentry, umode_t mode)
{
	struct inode *inode = NULL;
	struct btrfs_trans_handle *trans;
	struct btrfs_root *root = BTRFS_I(dir)->root;
	int err = 0;
	int drop_on_err = 0;
	u64 objectid = 0;
	u64 index = 0;

	/*
	 * 2 items for inode and ref
	 * 2 items for dir items
	 * 1 for xattr if selinux is on
	 */
	trans = btrfs_start_transaction(root, 5);
	if (IS_ERR(trans))
		return PTR_ERR(trans);

	err = btrfs_find_free_ino(root, &objectid);
	if (err)
		goto out_fail;

	inode = btrfs_new_inode(trans, root, dir, dentry->d_name.name,
				dentry->d_name.len, btrfs_ino(dir), objectid,
				S_IFDIR | mode, &index);
	if (IS_ERR(inode)) {
		err = PTR_ERR(inode);
		goto out_fail;
	}

	drop_on_err = 1;
	/* these must be set before we unlock the inode */
	inode->i_op = &btrfs_dir_inode_operations;
	inode->i_fop = &btrfs_dir_file_operations;

	err = btrfs_init_inode_security(trans, inode, dir, &dentry->d_name);
	if (err)
		goto out_fail_inode;

	btrfs_i_size_write(inode, 0);
	err = btrfs_update_inode(trans, root, inode);
	if (err)
		goto out_fail_inode;

	err = btrfs_add_link(trans, dir, inode, dentry->d_name.name,
			     dentry->d_name.len, 0, index);
	if (err)
		goto out_fail_inode;

	d_instantiate(dentry, inode);
	/*
	 * mkdir is special.  We're unlocking after we call d_instantiate
	 * to avoid a race with nfsd calling d_instantiate.
	 */
	unlock_new_inode(inode);
	drop_on_err = 0;

out_fail:
	btrfs_end_transaction(trans, root);
	if (drop_on_err) {
		inode_dec_link_count(inode);
		iput(inode);
	}
	btrfs_balance_delayed_items(root);
	btrfs_btree_balance_dirty(root);
	return err;

out_fail_inode:
	unlock_new_inode(inode);
	goto out_fail;
}

/* Find next extent map of a given extent map, caller needs to ensure locks */
static struct extent_map *next_extent_map(struct extent_map *em)
{
	struct rb_node *next;

	next = rb_next(&em->rb_node);
	if (!next)
		return NULL;
	return container_of(next, struct extent_map, rb_node);
}

static struct extent_map *prev_extent_map(struct extent_map *em)
{
	struct rb_node *prev;

	prev = rb_prev(&em->rb_node);
	if (!prev)
		return NULL;
	return container_of(prev, struct extent_map, rb_node);
}

/* helper for btfs_get_extent.  Given an existing extent in the tree,
 * the existing extent is the nearest extent to map_start,
 * and an extent that you want to insert, deal with overlap and insert
 * the best fitted new extent into the tree.
 */
static int merge_extent_mapping(struct extent_map_tree *em_tree,
				struct extent_map *existing,
				struct extent_map *em,
				u64 map_start)
{
	struct extent_map *prev;
	struct extent_map *next;
	u64 start;
	u64 end;
	u64 start_diff;

	BUG_ON(map_start < em->start || map_start >= extent_map_end(em));

	if (existing->start > map_start) {
		next = existing;
		prev = prev_extent_map(next);
	} else {
		prev = existing;
		next = next_extent_map(prev);
	}

	start = prev ? extent_map_end(prev) : em->start;
	start = max_t(u64, start, em->start);
	end = next ? next->start : extent_map_end(em);
	end = min_t(u64, end, extent_map_end(em));
	start_diff = start - em->start;
	em->start = start;
	em->len = end - start;
	if (em->block_start < EXTENT_MAP_LAST_BYTE &&
	    !test_bit(EXTENT_FLAG_COMPRESSED, &em->flags)) {
		em->block_start += start_diff;
		em->block_len -= start_diff;
	}
	return add_extent_mapping(em_tree, em, 0);
}

static noinline int uncompress_inline(struct btrfs_path *path,
				      struct inode *inode, struct page *page,
				      size_t pg_offset, u64 extent_offset,
				      struct btrfs_file_extent_item *item)
{
	int ret;
	struct extent_buffer *leaf = path->nodes[0];
	char *tmp;
	size_t max_size;
	unsigned long inline_size;
	unsigned long ptr;
	int compress_type;

	WARN_ON(pg_offset != 0);
	compress_type = btrfs_file_extent_compression(leaf, item);
	max_size = btrfs_file_extent_ram_bytes(leaf, item);
	inline_size = btrfs_file_extent_inline_item_len(leaf,
					btrfs_item_nr(path->slots[0]));
	tmp = kmalloc(inline_size, GFP_NOFS);
	if (!tmp)
		return -ENOMEM;
	ptr = btrfs_file_extent_inline_start(item);

	read_extent_buffer(leaf, tmp, ptr, inline_size);

	max_size = min_t(unsigned long, PAGE_CACHE_SIZE, max_size);
	ret = btrfs_decompress(compress_type, tmp, page,
			       extent_offset, inline_size, max_size);
	kfree(tmp);
	return ret;
}

/*
 * a bit scary, this does extent mapping from logical file offset to the disk.
 * the ugly parts come from merging extents from the disk with the in-ram
 * representation.  This gets more complex because of the data=ordered code,
 * where the in-ram extents might be locked pending data=ordered completion.
 *
 * This also copies inline extents directly into the page.
 */

struct extent_map *btrfs_get_extent(struct inode *inode, struct page *page,
				    size_t pg_offset, u64 start, u64 len,
				    int create)
{
	int ret;
	int err = 0;
	u64 extent_start = 0;
	u64 extent_end = 0;
	u64 objectid = btrfs_ino(inode);
	u32 found_type;
	struct btrfs_path *path = NULL;
	struct btrfs_root *root = BTRFS_I(inode)->root;
	struct btrfs_file_extent_item *item;
	struct extent_buffer *leaf;
	struct btrfs_key found_key;
	struct extent_map *em = NULL;
	struct extent_map_tree *em_tree = &BTRFS_I(inode)->extent_tree;
	struct extent_io_tree *io_tree = &BTRFS_I(inode)->io_tree;
	struct btrfs_trans_handle *trans = NULL;
	const bool new_inline = !page || create;

again:
	read_lock(&em_tree->lock);
	em = lookup_extent_mapping(em_tree, start, len);
	if (em)
		em->bdev = root->fs_info->fs_devices->latest_bdev;
	read_unlock(&em_tree->lock);

	if (em) {
		if (em->start > start || em->start + em->len <= start)
			free_extent_map(em);
		else if (em->block_start == EXTENT_MAP_INLINE && page)
			free_extent_map(em);
		else
			goto out;
	}
	em = alloc_extent_map();
	if (!em) {
		err = -ENOMEM;
		goto out;
	}
	em->bdev = root->fs_info->fs_devices->latest_bdev;
	em->start = EXTENT_MAP_HOLE;
	em->orig_start = EXTENT_MAP_HOLE;
	em->len = (u64)-1;
	em->block_len = (u64)-1;

	if (!path) {
		path = btrfs_alloc_path();
		if (!path) {
			err = -ENOMEM;
			goto out;
		}
		/*
		 * Chances are we'll be called again, so go ahead and do
		 * readahead
		 */
		path->reada = 1;
	}

	ret = btrfs_lookup_file_extent(trans, root, path,
				       objectid, start, trans != NULL);
	if (ret < 0) {
		err = ret;
		goto out;
	}

	if (ret != 0) {
		if (path->slots[0] == 0)
			goto not_found;
		path->slots[0]--;
	}

	leaf = path->nodes[0];
	item = btrfs_item_ptr(leaf, path->slots[0],
			      struct btrfs_file_extent_item);
	/* are we inside the extent that was found? */
	btrfs_item_key_to_cpu(leaf, &found_key, path->slots[0]);
	found_type = found_key.type;
	if (found_key.objectid != objectid ||
	    found_type != BTRFS_EXTENT_DATA_KEY) {
		/*
		 * If we backup past the first extent we want to move forward
		 * and see if there is an extent in front of us, otherwise we'll
		 * say there is a hole for our whole search range which can
		 * cause problems.
		 */
		extent_end = start;
		goto next;
	}

	found_type = btrfs_file_extent_type(leaf, item);
	extent_start = found_key.offset;
	if (found_type == BTRFS_FILE_EXTENT_REG ||
	    found_type == BTRFS_FILE_EXTENT_PREALLOC) {
		extent_end = extent_start +
		       btrfs_file_extent_num_bytes(leaf, item);
	} else if (found_type == BTRFS_FILE_EXTENT_INLINE) {
		size_t size;
		size = btrfs_file_extent_inline_len(leaf, path->slots[0], item);
		extent_end = ALIGN(extent_start + size, root->sectorsize);
	}
next:
	if (start >= extent_end) {
		path->slots[0]++;
		if (path->slots[0] >= btrfs_header_nritems(leaf)) {
			ret = btrfs_next_leaf(root, path);
			if (ret < 0) {
				err = ret;
				goto out;
			}
			if (ret > 0)
				goto not_found;
			leaf = path->nodes[0];
		}
		btrfs_item_key_to_cpu(leaf, &found_key, path->slots[0]);
		if (found_key.objectid != objectid ||
		    found_key.type != BTRFS_EXTENT_DATA_KEY)
			goto not_found;
		if (start + len <= found_key.offset)
			goto not_found;
		if (start > found_key.offset)
			goto next;
		em->start = start;
		em->orig_start = start;
		em->len = found_key.offset - start;
		goto not_found_em;
	}

	btrfs_extent_item_to_extent_map(inode, path, item, new_inline, em);

	if (found_type == BTRFS_FILE_EXTENT_REG ||
	    found_type == BTRFS_FILE_EXTENT_PREALLOC) {
		goto insert;
	} else if (found_type == BTRFS_FILE_EXTENT_INLINE) {
		unsigned long ptr;
		char *map;
		size_t size;
		size_t extent_offset;
		size_t copy_size;

		if (new_inline)
			goto out;

		size = btrfs_file_extent_inline_len(leaf, path->slots[0], item);
		extent_offset = page_offset(page) + pg_offset - extent_start;
		copy_size = min_t(u64, PAGE_CACHE_SIZE - pg_offset,
				size - extent_offset);
		em->start = extent_start + extent_offset;
		em->len = ALIGN(copy_size, root->sectorsize);
		em->orig_block_len = em->len;
		em->orig_start = em->start;
		ptr = btrfs_file_extent_inline_start(item) + extent_offset;
		if (create == 0 && !PageUptodate(page)) {
			if (btrfs_file_extent_compression(leaf, item) !=
			    BTRFS_COMPRESS_NONE) {
				ret = uncompress_inline(path, inode, page,
							pg_offset,
							extent_offset, item);
				if (ret) {
					err = ret;
					goto out;
				}
			} else {
				map = kmap(page);
				read_extent_buffer(leaf, map + pg_offset, ptr,
						   copy_size);
				if (pg_offset + copy_size < PAGE_CACHE_SIZE) {
					memset(map + pg_offset + copy_size, 0,
					       PAGE_CACHE_SIZE - pg_offset -
					       copy_size);
				}
				kunmap(page);
			}
			flush_dcache_page(page);
		} else if (create && PageUptodate(page)) {
			BUG();
			if (!trans) {
				kunmap(page);
				free_extent_map(em);
				em = NULL;

				btrfs_release_path(path);
				trans = btrfs_join_transaction(root);

				if (IS_ERR(trans))
					return ERR_CAST(trans);
				goto again;
			}
			map = kmap(page);
			write_extent_buffer(leaf, map + pg_offset, ptr,
					    copy_size);
			kunmap(page);
			btrfs_mark_buffer_dirty(leaf);
		}
		set_extent_uptodate(io_tree, em->start,
				    extent_map_end(em) - 1, NULL, GFP_NOFS);
		goto insert;
	}
not_found:
	em->start = start;
	em->orig_start = start;
	em->len = len;
not_found_em:
	em->block_start = EXTENT_MAP_HOLE;
	set_bit(EXTENT_FLAG_VACANCY, &em->flags);
insert:
	btrfs_release_path(path);
	if (em->start > start || extent_map_end(em) <= start) {
		btrfs_err(root->fs_info, "bad extent! em: [%llu %llu] passed [%llu %llu]",
			em->start, em->len, start, len);
		err = -EIO;
		goto out;
	}

	err = 0;
	write_lock(&em_tree->lock);
	ret = add_extent_mapping(em_tree, em, 0);
	/* it is possible that someone inserted the extent into the tree
	 * while we had the lock dropped.  It is also possible that
	 * an overlapping map exists in the tree
	 */
	if (ret == -EEXIST) {
		struct extent_map *existing;

		ret = 0;

		existing = search_extent_mapping(em_tree, start, len);
		/*
		 * existing will always be non-NULL, since there must be
		 * extent causing the -EEXIST.
		 */
		if (start >= extent_map_end(existing) ||
		    start <= existing->start) {
			/*
			 * The existing extent map is the one nearest to
			 * the [start, start + len) range which overlaps
			 */
			err = merge_extent_mapping(em_tree, existing,
						   em, start);
			free_extent_map(existing);
			if (err) {
				free_extent_map(em);
				em = NULL;
			}
		} else {
			free_extent_map(em);
			em = existing;
			err = 0;
		}
	}
	write_unlock(&em_tree->lock);
out:

	trace_btrfs_get_extent(root, em);

	btrfs_free_path(path);
	if (trans) {
		ret = btrfs_end_transaction(trans, root);
		if (!err)
			err = ret;
	}
	if (err) {
		free_extent_map(em);
		return ERR_PTR(err);
	}
	BUG_ON(!em); /* Error is always set */
	return em;
}

struct extent_map *btrfs_get_extent_fiemap(struct inode *inode, struct page *page,
					   size_t pg_offset, u64 start, u64 len,
					   int create)
{
	struct extent_map *em;
	struct extent_map *hole_em = NULL;
	u64 range_start = start;
	u64 end;
	u64 found;
	u64 found_end;
	int err = 0;

	em = btrfs_get_extent(inode, page, pg_offset, start, len, create);
	if (IS_ERR(em))
		return em;
	if (em) {
		/*
		 * if our em maps to
		 * -  a hole or
		 * -  a pre-alloc extent,
		 * there might actually be delalloc bytes behind it.
		 */
		if (em->block_start != EXTENT_MAP_HOLE &&
		    !test_bit(EXTENT_FLAG_PREALLOC, &em->flags))
			return em;
		else
			hole_em = em;
	}

	/* check to see if we've wrapped (len == -1 or similar) */
	end = start + len;
	if (end < start)
		end = (u64)-1;
	else
		end -= 1;

	em = NULL;

	/* ok, we didn't find anything, lets look for delalloc */
	found = count_range_bits(&BTRFS_I(inode)->io_tree, &range_start,
				 end, len, EXTENT_DELALLOC, 1);
	found_end = range_start + found;
	if (found_end < range_start)
		found_end = (u64)-1;

	/*
	 * we didn't find anything useful, return
	 * the original results from get_extent()
	 */
	if (range_start > end || found_end <= start) {
		em = hole_em;
		hole_em = NULL;
		goto out;
	}

	/* adjust the range_start to make sure it doesn't
	 * go backwards from the start they passed in
	 */
	range_start = max(start, range_start);
	found = found_end - range_start;

	if (found > 0) {
		u64 hole_start = start;
		u64 hole_len = len;

		em = alloc_extent_map();
		if (!em) {
			err = -ENOMEM;
			goto out;
		}
		/*
		 * when btrfs_get_extent can't find anything it
		 * returns one huge hole
		 *
		 * make sure what it found really fits our range, and
		 * adjust to make sure it is based on the start from
		 * the caller
		 */
		if (hole_em) {
			u64 calc_end = extent_map_end(hole_em);

			if (calc_end <= start || (hole_em->start > end)) {
				free_extent_map(hole_em);
				hole_em = NULL;
			} else {
				hole_start = max(hole_em->start, start);
				hole_len = calc_end - hole_start;
			}
		}
		em->bdev = NULL;
		if (hole_em && range_start > hole_start) {
			/* our hole starts before our delalloc, so we
			 * have to return just the parts of the hole
			 * that go until  the delalloc starts
			 */
			em->len = min(hole_len,
				      range_start - hole_start);
			em->start = hole_start;
			em->orig_start = hole_start;
			/*
			 * don't adjust block start at all,
			 * it is fixed at EXTENT_MAP_HOLE
			 */
			em->block_start = hole_em->block_start;
			em->block_len = hole_len;
			if (test_bit(EXTENT_FLAG_PREALLOC, &hole_em->flags))
				set_bit(EXTENT_FLAG_PREALLOC, &em->flags);
		} else {
			em->start = range_start;
			em->len = found;
			em->orig_start = range_start;
			em->block_start = EXTENT_MAP_DELALLOC;
			em->block_len = found;
		}
	} else if (hole_em) {
		return hole_em;
	}
out:

	free_extent_map(hole_em);
	if (err) {
		free_extent_map(em);
		return ERR_PTR(err);
	}
	return em;
}

static struct extent_map *btrfs_new_extent_direct(struct inode *inode,
						  u64 start, u64 len)
{
	struct btrfs_root *root = BTRFS_I(inode)->root;
	struct extent_map *em;
	struct btrfs_key ins;
	u64 alloc_hint;
	int ret;

	alloc_hint = get_extent_allocation_hint(inode, start, len);
	ret = btrfs_reserve_extent(root, len, root->sectorsize, 0,
				   alloc_hint, &ins, 1, 1);
	if (ret)
		return ERR_PTR(ret);

	em = create_pinned_em(inode, start, ins.offset, start, ins.objectid,
			      ins.offset, ins.offset, ins.offset, 0);
	if (IS_ERR(em)) {
		btrfs_free_reserved_extent(root, ins.objectid, ins.offset, 1);
		return em;
	}

	ret = btrfs_add_ordered_extent_dio(inode, start, ins.objectid,
					   ins.offset, ins.offset, 0);
	if (ret) {
		btrfs_free_reserved_extent(root, ins.objectid, ins.offset, 1);
		free_extent_map(em);
		return ERR_PTR(ret);
	}

	return em;
}

/*
 * returns 1 when the nocow is safe, < 1 on error, 0 if the
 * block must be cow'd
 */
noinline int can_nocow_extent(struct inode *inode, u64 offset, u64 *len,
			      u64 *orig_start, u64 *orig_block_len,
			      u64 *ram_bytes)
{
	struct btrfs_trans_handle *trans;
	struct btrfs_path *path;
	int ret;
	struct extent_buffer *leaf;
	struct btrfs_root *root = BTRFS_I(inode)->root;
	struct extent_io_tree *io_tree = &BTRFS_I(inode)->io_tree;
	struct btrfs_file_extent_item *fi;
	struct btrfs_key key;
	u64 disk_bytenr;
	u64 backref_offset;
	u64 extent_end;
	u64 num_bytes;
	int slot;
	int found_type;
	bool nocow = (BTRFS_I(inode)->flags & BTRFS_INODE_NODATACOW);

	path = btrfs_alloc_path();
	if (!path)
		return -ENOMEM;

	ret = btrfs_lookup_file_extent(NULL, root, path, btrfs_ino(inode),
				       offset, 0);
	if (ret < 0)
		goto out;

	slot = path->slots[0];
	if (ret == 1) {
		if (slot == 0) {
			/* can't find the item, must cow */
			ret = 0;
			goto out;
		}
		slot--;
	}
	ret = 0;
	leaf = path->nodes[0];
	btrfs_item_key_to_cpu(leaf, &key, slot);
	if (key.objectid != btrfs_ino(inode) ||
	    key.type != BTRFS_EXTENT_DATA_KEY) {
		/* not our file or wrong item type, must cow */
		goto out;
	}

	if (key.offset > offset) {
		/* Wrong offset, must cow */
		goto out;
	}

	fi = btrfs_item_ptr(leaf, slot, struct btrfs_file_extent_item);
	found_type = btrfs_file_extent_type(leaf, fi);
	if (found_type != BTRFS_FILE_EXTENT_REG &&
	    found_type != BTRFS_FILE_EXTENT_PREALLOC) {
		/* not a regular extent, must cow */
		goto out;
	}

	if (!nocow && found_type == BTRFS_FILE_EXTENT_REG)
		goto out;

	extent_end = key.offset + btrfs_file_extent_num_bytes(leaf, fi);
	if (extent_end <= offset)
		goto out;

	disk_bytenr = btrfs_file_extent_disk_bytenr(leaf, fi);
	if (disk_bytenr == 0)
		goto out;

	if (btrfs_file_extent_compression(leaf, fi) ||
	    btrfs_file_extent_encryption(leaf, fi) ||
	    btrfs_file_extent_other_encoding(leaf, fi))
		goto out;

	backref_offset = btrfs_file_extent_offset(leaf, fi);

	if (orig_start) {
		*orig_start = key.offset - backref_offset;
		*orig_block_len = btrfs_file_extent_disk_num_bytes(leaf, fi);
		*ram_bytes = btrfs_file_extent_ram_bytes(leaf, fi);
	}

	if (btrfs_extent_readonly(root, disk_bytenr))
		goto out;

	num_bytes = min(offset + *len, extent_end) - offset;
	if (!nocow && found_type == BTRFS_FILE_EXTENT_PREALLOC) {
		u64 range_end;

		range_end = round_up(offset + num_bytes, root->sectorsize) - 1;
		ret = test_range_bit(io_tree, offset, range_end,
				     EXTENT_DELALLOC, 0, NULL);
		if (ret) {
			ret = -EAGAIN;
			goto out;
		}
	}

	btrfs_release_path(path);

	/*
	 * look for other files referencing this extent, if we
	 * find any we must cow
	 */
	trans = btrfs_join_transaction(root);
	if (IS_ERR(trans)) {
		ret = 0;
		goto out;
	}

	ret = btrfs_cross_ref_exist(trans, root, btrfs_ino(inode),
				    key.offset - backref_offset, disk_bytenr);
	btrfs_end_transaction(trans, root);
	if (ret) {
		ret = 0;
		goto out;
	}

	/*
	 * adjust disk_bytenr and num_bytes to cover just the bytes
	 * in this extent we are about to write.  If there
	 * are any csums in that range we have to cow in order
	 * to keep the csums correct
	 */
	disk_bytenr += backref_offset;
	disk_bytenr += offset - key.offset;
	if (csum_exist_in_range(root, disk_bytenr, num_bytes))
				goto out;
	/*
	 * all of the above have passed, it is safe to overwrite this extent
	 * without cow
	 */
	*len = num_bytes;
	ret = 1;
out:
	btrfs_free_path(path);
	return ret;
}

bool btrfs_page_exists_in_range(struct inode *inode, loff_t start, loff_t end)
{
	struct radix_tree_root *root = &inode->i_mapping->page_tree;
	int found = false;
	void **pagep = NULL;
	struct page *page = NULL;
	int start_idx;
	int end_idx;

	start_idx = start >> PAGE_CACHE_SHIFT;

	/*
	 * end is the last byte in the last page.  end == start is legal
	 */
	end_idx = end >> PAGE_CACHE_SHIFT;

	rcu_read_lock();

	/* Most of the code in this while loop is lifted from
	 * find_get_page.  It's been modified to begin searching from a
	 * page and return just the first page found in that range.  If the
	 * found idx is less than or equal to the end idx then we know that
	 * a page exists.  If no pages are found or if those pages are
	 * outside of the range then we're fine (yay!) */
	while (page == NULL &&
	       radix_tree_gang_lookup_slot(root, &pagep, NULL, start_idx, 1)) {
		page = radix_tree_deref_slot(pagep);
		if (unlikely(!page))
			break;

		if (radix_tree_exception(page)) {
			if (radix_tree_deref_retry(page)) {
				page = NULL;
				continue;
			}
			/*
			 * Otherwise, shmem/tmpfs must be storing a swap entry
			 * here as an exceptional entry: so return it without
			 * attempting to raise page count.
			 */
			page = NULL;
			break; /* TODO: Is this relevant for this use case? */
		}

		if (!page_cache_get_speculative(page)) {
			page = NULL;
			continue;
		}

		/*
		 * Has the page moved?
		 * This is part of the lockless pagecache protocol. See
		 * include/linux/pagemap.h for details.
		 */
		if (unlikely(page != *pagep)) {
			page_cache_release(page);
			page = NULL;
		}
	}

	if (page) {
		if (page->index <= end_idx)
			found = true;
		page_cache_release(page);
	}

	rcu_read_unlock();
	return found;
}

static int lock_extent_direct(struct inode *inode, u64 lockstart, u64 lockend,
			      struct extent_state **cached_state, int writing)
{
	struct btrfs_ordered_extent *ordered;
	int ret = 0;

	while (1) {
		lock_extent_bits(&BTRFS_I(inode)->io_tree, lockstart, lockend,
				 0, cached_state);
		/*
		 * We're concerned with the entire range that we're going to be
		 * doing DIO to, so we need to make sure theres no ordered
		 * extents in this range.
		 */
		ordered = btrfs_lookup_ordered_range(inode, lockstart,
						     lockend - lockstart + 1);

		/*
		 * We need to make sure there are no buffered pages in this
		 * range either, we could have raced between the invalidate in
		 * generic_file_direct_write and locking the extent.  The
		 * invalidate needs to happen so that reads after a write do not
		 * get stale data.
		 */
		if (!ordered &&
		    (!writing ||
		     !btrfs_page_exists_in_range(inode, lockstart, lockend)))
			break;

		unlock_extent_cached(&BTRFS_I(inode)->io_tree, lockstart, lockend,
				     cached_state, GFP_NOFS);

		if (ordered) {
			btrfs_start_ordered_extent(inode, ordered, 1);
			btrfs_put_ordered_extent(ordered);
		} else {
			/* Screw you mmap */
			ret = btrfs_fdatawrite_range(inode, lockstart, lockend);
			if (ret)
				break;
			ret = filemap_fdatawait_range(inode->i_mapping,
						      lockstart,
						      lockend);
			if (ret)
				break;

			/*
			 * If we found a page that couldn't be invalidated just
			 * fall back to buffered.
			 */
			ret = invalidate_inode_pages2_range(inode->i_mapping,
					lockstart >> PAGE_CACHE_SHIFT,
					lockend >> PAGE_CACHE_SHIFT);
			if (ret)
				break;
		}

		cond_resched();
	}

	return ret;
}

static struct extent_map *create_pinned_em(struct inode *inode, u64 start,
					   u64 len, u64 orig_start,
					   u64 block_start, u64 block_len,
					   u64 orig_block_len, u64 ram_bytes,
					   int type)
{
	struct extent_map_tree *em_tree;
	struct extent_map *em;
	struct btrfs_root *root = BTRFS_I(inode)->root;
	int ret;

	em_tree = &BTRFS_I(inode)->extent_tree;
	em = alloc_extent_map();
	if (!em)
		return ERR_PTR(-ENOMEM);

	em->start = start;
	em->orig_start = orig_start;
	em->mod_start = start;
	em->mod_len = len;
	em->len = len;
	em->block_len = block_len;
	em->block_start = block_start;
	em->bdev = root->fs_info->fs_devices->latest_bdev;
	em->orig_block_len = orig_block_len;
	em->ram_bytes = ram_bytes;
	em->generation = -1;
	set_bit(EXTENT_FLAG_PINNED, &em->flags);
	if (type == BTRFS_ORDERED_PREALLOC)
		set_bit(EXTENT_FLAG_FILLING, &em->flags);

	do {
		btrfs_drop_extent_cache(inode, em->start,
				em->start + em->len - 1, 0);
		write_lock(&em_tree->lock);
		ret = add_extent_mapping(em_tree, em, 1);
		write_unlock(&em_tree->lock);
	} while (ret == -EEXIST);

	if (ret) {
		free_extent_map(em);
		return ERR_PTR(ret);
	}

	return em;
}

struct btrfs_dio_data {
	u64 outstanding_extents;
	u64 reserve;
};

static void adjust_dio_outstanding_extents(struct inode *inode,
					   struct btrfs_dio_data *dio_data,
					   const u64 len)
{
	unsigned num_extents;

	num_extents = (unsigned) div64_u64(len + BTRFS_MAX_EXTENT_SIZE - 1,
					   BTRFS_MAX_EXTENT_SIZE);
	/*
	 * If we have an outstanding_extents count still set then we're
	 * within our reservation, otherwise we need to adjust our inode
	 * counter appropriately.
	 */
	if (dio_data->outstanding_extents) {
		dio_data->outstanding_extents -= num_extents;
	} else {
		spin_lock(&BTRFS_I(inode)->lock);
		BTRFS_I(inode)->outstanding_extents += num_extents;
		spin_unlock(&BTRFS_I(inode)->lock);
	}
}

static int btrfs_get_blocks_direct(struct inode *inode, sector_t iblock,
				   struct buffer_head *bh_result, int create)
{
	struct extent_map *em;
	struct btrfs_root *root = BTRFS_I(inode)->root;
	struct extent_state *cached_state = NULL;
	struct btrfs_dio_data *dio_data = NULL;
	u64 start = iblock << inode->i_blkbits;
	u64 lockstart, lockend;
	u64 len = bh_result->b_size;
	int unlock_bits = EXTENT_LOCKED;
	int ret = 0;

	if (create)
		unlock_bits |= EXTENT_DIRTY;
	else
		len = min_t(u64, len, root->sectorsize);

	lockstart = start;
	lockend = start + len - 1;

	if (current->journal_info) {
		/*
		 * Need to pull our outstanding extents and set journal_info to NULL so
		 * that anything that needs to check if there's a transction doesn't get
		 * confused.
		 */
		dio_data = current->journal_info;
		current->journal_info = NULL;
	}

	/*
	 * If this errors out it's because we couldn't invalidate pagecache for
	 * this range and we need to fallback to buffered.
	 */
	if (lock_extent_direct(inode, lockstart, lockend, &cached_state,
			       create)) {
		ret = -ENOTBLK;
		goto err;
	}

	em = btrfs_get_extent(inode, NULL, 0, start, len, 0);
	if (IS_ERR(em)) {
		ret = PTR_ERR(em);
		goto unlock_err;
	}

	/*
	 * Ok for INLINE and COMPRESSED extents we need to fallback on buffered
	 * io.  INLINE is special, and we could probably kludge it in here, but
	 * it's still buffered so for safety lets just fall back to the generic
	 * buffered path.
	 *
	 * For COMPRESSED we _have_ to read the entire extent in so we can
	 * decompress it, so there will be buffering required no matter what we
	 * do, so go ahead and fallback to buffered.
	 *
	 * We return -ENOTBLK because thats what makes DIO go ahead and go back
	 * to buffered IO.  Don't blame me, this is the price we pay for using
	 * the generic code.
	 */
	if (test_bit(EXTENT_FLAG_COMPRESSED, &em->flags) ||
	    em->block_start == EXTENT_MAP_INLINE) {
		free_extent_map(em);
		ret = -ENOTBLK;
		goto unlock_err;
	}

	/* Just a good old fashioned hole, return */
	if (!create && (em->block_start == EXTENT_MAP_HOLE ||
			test_bit(EXTENT_FLAG_PREALLOC, &em->flags))) {
		free_extent_map(em);
		goto unlock_err;
	}

	/*
	 * We don't allocate a new extent in the following cases
	 *
	 * 1) The inode is marked as NODATACOW.  In this case we'll just use the
	 * existing extent.
	 * 2) The extent is marked as PREALLOC.  We're good to go here and can
	 * just use the extent.
	 *
	 */
	if (!create) {
		len = min(len, em->len - (start - em->start));
		lockstart = start + len;
		goto unlock;
	}

	if (test_bit(EXTENT_FLAG_PREALLOC, &em->flags) ||
	    ((BTRFS_I(inode)->flags & BTRFS_INODE_NODATACOW) &&
	     em->block_start != EXTENT_MAP_HOLE)) {
		int type;
		u64 block_start, orig_start, orig_block_len, ram_bytes;

		if (test_bit(EXTENT_FLAG_PREALLOC, &em->flags))
			type = BTRFS_ORDERED_PREALLOC;
		else
			type = BTRFS_ORDERED_NOCOW;
		len = min(len, em->len - (start - em->start));
		block_start = em->block_start + (start - em->start);

		if (can_nocow_extent(inode, start, &len, &orig_start,
				     &orig_block_len, &ram_bytes) == 1) {
			if (type == BTRFS_ORDERED_PREALLOC) {
				free_extent_map(em);
				em = create_pinned_em(inode, start, len,
						       orig_start,
						       block_start, len,
						       orig_block_len,
						       ram_bytes, type);
				if (IS_ERR(em)) {
					ret = PTR_ERR(em);
					goto unlock_err;
				}
			}

			ret = btrfs_add_ordered_extent_dio(inode, start,
					   block_start, len, len, type);
			if (ret) {
				free_extent_map(em);
				goto unlock_err;
			}
			goto unlock;
		}
	}

	/*
	 * this will cow the extent, reset the len in case we changed
	 * it above
	 */
	len = bh_result->b_size;
	free_extent_map(em);
	em = btrfs_new_extent_direct(inode, start, len);
	if (IS_ERR(em)) {
		ret = PTR_ERR(em);
		goto unlock_err;
	}
	len = min(len, em->len - (start - em->start));
unlock:
	bh_result->b_blocknr = (em->block_start + (start - em->start)) >>
		inode->i_blkbits;
	bh_result->b_size = len;
	bh_result->b_bdev = em->bdev;
	set_buffer_mapped(bh_result);
	if (create) {
		if (!test_bit(EXTENT_FLAG_PREALLOC, &em->flags))
			set_buffer_new(bh_result);

		/*
		 * Need to update the i_size under the extent lock so buffered
		 * readers will get the updated i_size when we unlock.
		 */
		if (start + len > i_size_read(inode))
			i_size_write(inode, start + len);

		adjust_dio_outstanding_extents(inode, dio_data, len);
		btrfs_free_reserved_data_space(inode, start, len);
		WARN_ON(dio_data->reserve < len);
		dio_data->reserve -= len;
		current->journal_info = dio_data;
	}

	/*
	 * In the case of write we need to clear and unlock the entire range,
	 * in the case of read we need to unlock only the end area that we
	 * aren't using if there is any left over space.
	 */
	if (lockstart < lockend) {
		clear_extent_bit(&BTRFS_I(inode)->io_tree, lockstart,
				 lockend, unlock_bits, 1, 0,
				 &cached_state, GFP_NOFS);
	} else {
		free_extent_state(cached_state);
	}

	free_extent_map(em);

	return 0;

unlock_err:
	clear_extent_bit(&BTRFS_I(inode)->io_tree, lockstart, lockend,
			 unlock_bits, 1, 0, &cached_state, GFP_NOFS);
err:
	if (dio_data)
		current->journal_info = dio_data;
	/*
	 * Compensate the delalloc release we do in btrfs_direct_IO() when we
	 * write less data then expected, so that we don't underflow our inode's
	 * outstanding extents counter.
	 */
	if (create && dio_data)
		adjust_dio_outstanding_extents(inode, dio_data, len);

	return ret;
}

static inline int submit_dio_repair_bio(struct inode *inode, struct bio *bio,
					int rw, int mirror_num)
{
	struct btrfs_root *root = BTRFS_I(inode)->root;
	int ret;

	BUG_ON(rw & REQ_WRITE);

	bio_get(bio);

	ret = btrfs_bio_wq_end_io(root->fs_info, bio,
				  BTRFS_WQ_ENDIO_DIO_REPAIR);
	if (ret)
		goto err;

	ret = btrfs_map_bio(root, rw, bio, mirror_num, 0);
err:
	bio_put(bio);
	return ret;
}

static int btrfs_check_dio_repairable(struct inode *inode,
				      struct bio *failed_bio,
				      struct io_failure_record *failrec,
				      int failed_mirror)
{
	int num_copies;

	num_copies = btrfs_num_copies(BTRFS_I(inode)->root->fs_info,
				      failrec->logical, failrec->len);
	if (num_copies == 1) {
		/*
		 * we only have a single copy of the data, so don't bother with
		 * all the retry and error correction code that follows. no
		 * matter what the error is, it is very likely to persist.
		 */
		pr_debug("Check DIO Repairable: cannot repair, num_copies=%d, next_mirror %d, failed_mirror %d\n",
			 num_copies, failrec->this_mirror, failed_mirror);
		return 0;
	}

	failrec->failed_mirror = failed_mirror;
	failrec->this_mirror++;
	if (failrec->this_mirror == failed_mirror)
		failrec->this_mirror++;

	if (failrec->this_mirror > num_copies) {
		pr_debug("Check DIO Repairable: (fail) num_copies=%d, next_mirror %d, failed_mirror %d\n",
			 num_copies, failrec->this_mirror, failed_mirror);
		return 0;
	}

	return 1;
}

static int dio_read_error(struct inode *inode, struct bio *failed_bio,
			  struct page *page, u64 start, u64 end,
			  int failed_mirror, bio_end_io_t *repair_endio,
			  void *repair_arg)
{
	struct io_failure_record *failrec;
	struct bio *bio;
	int isector;
	int read_mode;
	int ret;

	BUG_ON(failed_bio->bi_rw & REQ_WRITE);

	ret = btrfs_get_io_failure_record(inode, start, end, &failrec);
	if (ret)
		return ret;

	ret = btrfs_check_dio_repairable(inode, failed_bio, failrec,
					 failed_mirror);
	if (!ret) {
		free_io_failure(inode, failrec);
		return -EIO;
	}

	if (failed_bio->bi_vcnt > 1)
		read_mode = READ_SYNC | REQ_FAILFAST_DEV;
	else
		read_mode = READ_SYNC;

	isector = start - btrfs_io_bio(failed_bio)->logical;
	isector >>= inode->i_sb->s_blocksize_bits;
	bio = btrfs_create_repair_bio(inode, failed_bio, failrec, page,
				      0, isector, repair_endio, repair_arg);
	if (!bio) {
		free_io_failure(inode, failrec);
		return -EIO;
	}

	btrfs_debug(BTRFS_I(inode)->root->fs_info,
		    "Repair DIO Read Error: submitting new dio read[%#x] to this_mirror=%d, in_validation=%d\n",
		    read_mode, failrec->this_mirror, failrec->in_validation);

	ret = submit_dio_repair_bio(inode, bio, read_mode,
				    failrec->this_mirror);
	if (ret) {
		free_io_failure(inode, failrec);
		bio_put(bio);
	}

	return ret;
}

struct btrfs_retry_complete {
	struct completion done;
	struct inode *inode;
	u64 start;
	int uptodate;
};

static void btrfs_retry_endio_nocsum(struct bio *bio)
{
	struct btrfs_retry_complete *done = bio->bi_private;
	struct bio_vec *bvec;
	int i;

	if (bio->bi_error)
		goto end;

	done->uptodate = 1;
	bio_for_each_segment_all(bvec, bio, i)
		clean_io_failure(done->inode, done->start, bvec->bv_page, 0);
end:
	complete(&done->done);
	bio_put(bio);
}

static int __btrfs_correct_data_nocsum(struct inode *inode,
				       struct btrfs_io_bio *io_bio)
{
	struct bio_vec *bvec;
	struct btrfs_retry_complete done;
	u64 start;
	int i;
	int ret;

	start = io_bio->logical;
	done.inode = inode;

	bio_for_each_segment_all(bvec, &io_bio->bio, i) {
try_again:
		done.uptodate = 0;
		done.start = start;
		init_completion(&done.done);

		ret = dio_read_error(inode, &io_bio->bio, bvec->bv_page, start,
				     start + bvec->bv_len - 1,
				     io_bio->mirror_num,
				     btrfs_retry_endio_nocsum, &done);
		if (ret)
			return ret;

		wait_for_completion(&done.done);

		if (!done.uptodate) {
			/* We might have another mirror, so try again */
			goto try_again;
		}

		start += bvec->bv_len;
	}

	return 0;
}

static void btrfs_retry_endio(struct bio *bio)
{
	struct btrfs_retry_complete *done = bio->bi_private;
	struct btrfs_io_bio *io_bio = btrfs_io_bio(bio);
	struct bio_vec *bvec;
	int uptodate;
	int ret;
	int i;

	if (bio->bi_error)
		goto end;

	uptodate = 1;
	bio_for_each_segment_all(bvec, bio, i) {
		ret = __readpage_endio_check(done->inode, io_bio, i,
					     bvec->bv_page, 0,
					     done->start, bvec->bv_len);
		if (!ret)
			clean_io_failure(done->inode, done->start,
					 bvec->bv_page, 0);
		else
			uptodate = 0;
	}

	done->uptodate = uptodate;
end:
	complete(&done->done);
	bio_put(bio);
}

static int __btrfs_subio_endio_read(struct inode *inode,
				    struct btrfs_io_bio *io_bio, int err)
{
	struct bio_vec *bvec;
	struct btrfs_retry_complete done;
	u64 start;
	u64 offset = 0;
	int i;
	int ret;

	err = 0;
	start = io_bio->logical;
	done.inode = inode;

	bio_for_each_segment_all(bvec, &io_bio->bio, i) {
		ret = __readpage_endio_check(inode, io_bio, i, bvec->bv_page,
					     0, start, bvec->bv_len);
		if (likely(!ret))
			goto next;
try_again:
		done.uptodate = 0;
		done.start = start;
		init_completion(&done.done);

		ret = dio_read_error(inode, &io_bio->bio, bvec->bv_page, start,
				     start + bvec->bv_len - 1,
				     io_bio->mirror_num,
				     btrfs_retry_endio, &done);
		if (ret) {
			err = ret;
			goto next;
		}

		wait_for_completion(&done.done);

		if (!done.uptodate) {
			/* We might have another mirror, so try again */
			goto try_again;
		}
next:
		offset += bvec->bv_len;
		start += bvec->bv_len;
	}

	return err;
}

static int btrfs_subio_endio_read(struct inode *inode,
				  struct btrfs_io_bio *io_bio, int err)
{
	bool skip_csum = BTRFS_I(inode)->flags & BTRFS_INODE_NODATASUM;

	if (skip_csum) {
		if (unlikely(err))
			return __btrfs_correct_data_nocsum(inode, io_bio);
		else
			return 0;
	} else {
		return __btrfs_subio_endio_read(inode, io_bio, err);
	}
}

static void btrfs_endio_direct_read(struct bio *bio)
{
	struct btrfs_dio_private *dip = bio->bi_private;
	struct inode *inode = dip->inode;
	struct bio *dio_bio;
	struct btrfs_io_bio *io_bio = btrfs_io_bio(bio);
	int err = bio->bi_error;

	if (dip->flags & BTRFS_DIO_ORIG_BIO_SUBMITTED)
		err = btrfs_subio_endio_read(inode, io_bio, err);

	unlock_extent(&BTRFS_I(inode)->io_tree, dip->logical_offset,
		      dip->logical_offset + dip->bytes - 1);
	dio_bio = dip->dio_bio;

	kfree(dip);

	dio_bio->bi_error = bio->bi_error;
	dio_end_io(dio_bio, bio->bi_error);

	if (io_bio->end_io)
		io_bio->end_io(io_bio, err);
	bio_put(bio);
}

static void btrfs_endio_direct_write(struct bio *bio)
{
	struct btrfs_dio_private *dip = bio->bi_private;
	struct inode *inode = dip->inode;
	struct btrfs_root *root = BTRFS_I(inode)->root;
	struct btrfs_ordered_extent *ordered = NULL;
	u64 ordered_offset = dip->logical_offset;
	u64 ordered_bytes = dip->bytes;
	struct bio *dio_bio;
	int ret;

again:
	ret = btrfs_dec_test_first_ordered_pending(inode, &ordered,
						   &ordered_offset,
						   ordered_bytes,
						   !bio->bi_error);
	if (!ret)
		goto out_test;

	btrfs_init_work(&ordered->work, btrfs_endio_write_helper,
			finish_ordered_fn, NULL, NULL);
	btrfs_queue_work(root->fs_info->endio_write_workers,
			 &ordered->work);
out_test:
	/*
	 * our bio might span multiple ordered extents.  If we haven't
	 * completed the accounting for the whole dio, go back and try again
	 */
	if (ordered_offset < dip->logical_offset + dip->bytes) {
		ordered_bytes = dip->logical_offset + dip->bytes -
			ordered_offset;
		ordered = NULL;
		goto again;
	}
	dio_bio = dip->dio_bio;

	kfree(dip);

	dio_bio->bi_error = bio->bi_error;
	dio_end_io(dio_bio, bio->bi_error);
	bio_put(bio);
}

static int __btrfs_submit_bio_start_direct_io(struct inode *inode, int rw,
				    struct bio *bio, int mirror_num,
				    unsigned long bio_flags, u64 offset)
{
	int ret;
	struct btrfs_root *root = BTRFS_I(inode)->root;
	ret = btrfs_csum_one_bio(root, inode, bio, offset, 1);
	BUG_ON(ret); /* -ENOMEM */
	return 0;
}

static void btrfs_end_dio_bio(struct bio *bio)
{
	struct btrfs_dio_private *dip = bio->bi_private;
	int err = bio->bi_error;

	if (err)
		btrfs_warn(BTRFS_I(dip->inode)->root->fs_info,
			   "direct IO failed ino %llu rw %lu sector %#Lx len %u err no %d",
			   btrfs_ino(dip->inode), bio->bi_rw,
			   (unsigned long long)bio->bi_iter.bi_sector,
			   bio->bi_iter.bi_size, err);

	if (dip->subio_endio)
		err = dip->subio_endio(dip->inode, btrfs_io_bio(bio), err);

	if (err) {
		dip->errors = 1;

		/*
		 * before atomic variable goto zero, we must make sure
		 * dip->errors is perceived to be set.
		 */
		smp_mb__before_atomic();
	}

	/* if there are more bios still pending for this dio, just exit */
	if (!atomic_dec_and_test(&dip->pending_bios))
		goto out;

	if (dip->errors) {
		bio_io_error(dip->orig_bio);
	} else {
		dip->dio_bio->bi_error = 0;
		bio_endio(dip->orig_bio);
	}
out:
	bio_put(bio);
}

static struct bio *btrfs_dio_bio_alloc(struct block_device *bdev,
				       u64 first_sector, gfp_t gfp_flags)
{
	struct bio *bio;
	bio = btrfs_bio_alloc(bdev, first_sector, BIO_MAX_PAGES, gfp_flags);
	if (bio)
		bio_associate_current(bio);
	return bio;
}

static inline int btrfs_lookup_and_bind_dio_csum(struct btrfs_root *root,
						 struct inode *inode,
						 struct btrfs_dio_private *dip,
						 struct bio *bio,
						 u64 file_offset)
{
	struct btrfs_io_bio *io_bio = btrfs_io_bio(bio);
	struct btrfs_io_bio *orig_io_bio = btrfs_io_bio(dip->orig_bio);
	int ret;

	/*
	 * We load all the csum data we need when we submit
	 * the first bio to reduce the csum tree search and
	 * contention.
	 */
	if (dip->logical_offset == file_offset) {
		ret = btrfs_lookup_bio_sums_dio(root, inode, dip->orig_bio,
						file_offset);
		if (ret)
			return ret;
	}

	if (bio == dip->orig_bio)
		return 0;

	file_offset -= dip->logical_offset;
	file_offset >>= inode->i_sb->s_blocksize_bits;
	io_bio->csum = (u8 *)(((u32 *)orig_io_bio->csum) + file_offset);

	return 0;
}

static inline int __btrfs_submit_dio_bio(struct bio *bio, struct inode *inode,
					 int rw, u64 file_offset, int skip_sum,
					 int async_submit)
{
	struct btrfs_dio_private *dip = bio->bi_private;
	int write = rw & REQ_WRITE;
	struct btrfs_root *root = BTRFS_I(inode)->root;
	int ret;

	if (async_submit)
		async_submit = !atomic_read(&BTRFS_I(inode)->sync_writers);

	bio_get(bio);

	if (!write) {
		ret = btrfs_bio_wq_end_io(root->fs_info, bio,
				BTRFS_WQ_ENDIO_DATA);
		if (ret)
			goto err;
	}

	if (skip_sum)
		goto map;

	if (write && async_submit) {
		ret = btrfs_wq_submit_bio(root->fs_info,
				   inode, rw, bio, 0, 0,
				   file_offset,
				   __btrfs_submit_bio_start_direct_io,
				   __btrfs_submit_bio_done);
		goto err;
	} else if (write) {
		/*
		 * If we aren't doing async submit, calculate the csum of the
		 * bio now.
		 */
		ret = btrfs_csum_one_bio(root, inode, bio, file_offset, 1);
		if (ret)
			goto err;
	} else {
		ret = btrfs_lookup_and_bind_dio_csum(root, inode, dip, bio,
						     file_offset);
		if (ret)
			goto err;
	}
map:
	ret = btrfs_map_bio(root, rw, bio, 0, async_submit);
err:
	bio_put(bio);
	return ret;
}

static int btrfs_submit_direct_hook(int rw, struct btrfs_dio_private *dip,
				    int skip_sum)
{
	struct inode *inode = dip->inode;
	struct btrfs_root *root = BTRFS_I(inode)->root;
	struct bio *bio;
	struct bio *orig_bio = dip->orig_bio;
	struct bio_vec *bvec = orig_bio->bi_io_vec;
	u64 start_sector = orig_bio->bi_iter.bi_sector;
	u64 file_offset = dip->logical_offset;
	u64 submit_len = 0;
	u64 map_length;
	int nr_pages = 0;
	int ret;
	int async_submit = 0;

	map_length = orig_bio->bi_iter.bi_size;
	ret = btrfs_map_block(root->fs_info, rw, start_sector << 9,
			      &map_length, NULL, 0);
	if (ret)
		return -EIO;

	if (map_length >= orig_bio->bi_iter.bi_size) {
		bio = orig_bio;
		dip->flags |= BTRFS_DIO_ORIG_BIO_SUBMITTED;
		goto submit;
	}

	/* async crcs make it difficult to collect full stripe writes. */
	if (btrfs_get_alloc_profile(root, 1) & BTRFS_BLOCK_GROUP_RAID56_MASK)
		async_submit = 0;
	else
		async_submit = 1;

	bio = btrfs_dio_bio_alloc(orig_bio->bi_bdev, start_sector, GFP_NOFS);
	if (!bio)
		return -ENOMEM;

	bio->bi_private = dip;
	bio->bi_end_io = btrfs_end_dio_bio;
	btrfs_io_bio(bio)->logical = file_offset;
	atomic_inc(&dip->pending_bios);

	while (bvec <= (orig_bio->bi_io_vec + orig_bio->bi_vcnt - 1)) {
		if (map_length < submit_len + bvec->bv_len ||
		    bio_add_page(bio, bvec->bv_page, bvec->bv_len,
				 bvec->bv_offset) < bvec->bv_len) {
			/*
			 * inc the count before we submit the bio so
			 * we know the end IO handler won't happen before
			 * we inc the count. Otherwise, the dip might get freed
			 * before we're done setting it up
			 */
			atomic_inc(&dip->pending_bios);
			ret = __btrfs_submit_dio_bio(bio, inode, rw,
						     file_offset, skip_sum,
						     async_submit);
			if (ret) {
				bio_put(bio);
				atomic_dec(&dip->pending_bios);
				goto out_err;
			}

			start_sector += submit_len >> 9;
			file_offset += submit_len;

			submit_len = 0;
			nr_pages = 0;

			bio = btrfs_dio_bio_alloc(orig_bio->bi_bdev,
						  start_sector, GFP_NOFS);
			if (!bio)
				goto out_err;
			bio->bi_private = dip;
			bio->bi_end_io = btrfs_end_dio_bio;
			btrfs_io_bio(bio)->logical = file_offset;

			map_length = orig_bio->bi_iter.bi_size;
			ret = btrfs_map_block(root->fs_info, rw,
					      start_sector << 9,
					      &map_length, NULL, 0);
			if (ret) {
				bio_put(bio);
				goto out_err;
			}
		} else {
			submit_len += bvec->bv_len;
			nr_pages++;
			bvec++;
		}
	}

submit:
	ret = __btrfs_submit_dio_bio(bio, inode, rw, file_offset, skip_sum,
				     async_submit);
	if (!ret)
		return 0;

	bio_put(bio);
out_err:
	dip->errors = 1;
	/*
	 * before atomic variable goto zero, we must
	 * make sure dip->errors is perceived to be set.
	 */
	smp_mb__before_atomic();
	if (atomic_dec_and_test(&dip->pending_bios))
		bio_io_error(dip->orig_bio);

	/* bio_end_io() will handle error, so we needn't return it */
	return 0;
}

static void btrfs_submit_direct(int rw, struct bio *dio_bio,
				struct inode *inode, loff_t file_offset)
{
	struct btrfs_dio_private *dip = NULL;
	struct bio *io_bio = NULL;
	struct btrfs_io_bio *btrfs_bio;
	int skip_sum;
	int write = rw & REQ_WRITE;
	int ret = 0;

	skip_sum = BTRFS_I(inode)->flags & BTRFS_INODE_NODATASUM;

	io_bio = btrfs_bio_clone(dio_bio, GFP_NOFS);
	if (!io_bio) {
		ret = -ENOMEM;
		goto free_ordered;
	}

	dip = kzalloc(sizeof(*dip), GFP_NOFS);
	if (!dip) {
		ret = -ENOMEM;
		goto free_ordered;
	}

	dip->private = dio_bio->bi_private;
	dip->inode = inode;
	dip->logical_offset = file_offset;
	dip->bytes = dio_bio->bi_iter.bi_size;
	dip->disk_bytenr = (u64)dio_bio->bi_iter.bi_sector << 9;
	io_bio->bi_private = dip;
	dip->orig_bio = io_bio;
	dip->dio_bio = dio_bio;
	atomic_set(&dip->pending_bios, 0);
	btrfs_bio = btrfs_io_bio(io_bio);
	btrfs_bio->logical = file_offset;

	if (write) {
		io_bio->bi_end_io = btrfs_endio_direct_write;
	} else {
		io_bio->bi_end_io = btrfs_endio_direct_read;
		dip->subio_endio = btrfs_subio_endio_read;
	}

	ret = btrfs_submit_direct_hook(rw, dip, skip_sum);
	if (!ret)
		return;

	if (btrfs_bio->end_io)
		btrfs_bio->end_io(btrfs_bio, ret);

free_ordered:
	/*
	 * If we arrived here it means either we failed to submit the dip
	 * or we either failed to clone the dio_bio or failed to allocate the
	 * dip. If we cloned the dio_bio and allocated the dip, we can just
	 * call bio_endio against our io_bio so that we get proper resource
	 * cleanup if we fail to submit the dip, otherwise, we must do the
	 * same as btrfs_endio_direct_[write|read] because we can't call these
	 * callbacks - they require an allocated dip and a clone of dio_bio.
	 */
	if (io_bio && dip) {
		io_bio->bi_error = -EIO;
		bio_endio(io_bio);
		/*
		 * The end io callbacks free our dip, do the final put on io_bio
		 * and all the cleanup and final put for dio_bio (through
		 * dio_end_io()).
		 */
		dip = NULL;
		io_bio = NULL;
	} else {
		if (write) {
			struct btrfs_ordered_extent *ordered;

			ordered = btrfs_lookup_ordered_extent(inode,
							      file_offset);
			set_bit(BTRFS_ORDERED_IOERR, &ordered->flags);
			/*
			 * Decrements our ref on the ordered extent and removes
			 * the ordered extent from the inode's ordered tree,
			 * doing all the proper resource cleanup such as for the
			 * reserved space and waking up any waiters for this
			 * ordered extent (through btrfs_remove_ordered_extent).
			 */
			btrfs_finish_ordered_io(ordered);
		} else {
			unlock_extent(&BTRFS_I(inode)->io_tree, file_offset,
			      file_offset + dio_bio->bi_iter.bi_size - 1);
		}
		dio_bio->bi_error = -EIO;
		/*
		 * Releases and cleans up our dio_bio, no need to bio_put()
		 * nor bio_endio()/bio_io_error() against dio_bio.
		 */
		dio_end_io(dio_bio, ret);
	}
	if (io_bio)
		bio_put(io_bio);
	kfree(dip);
}

static ssize_t check_direct_IO(struct btrfs_root *root, struct kiocb *iocb,
			const struct iov_iter *iter, loff_t offset)
{
	int seg;
	int i;
	unsigned blocksize_mask = root->sectorsize - 1;
	ssize_t retval = -EINVAL;

	if (offset & blocksize_mask)
		goto out;

	if (iov_iter_alignment(iter) & blocksize_mask)
		goto out;

	/* If this is a write we don't need to check anymore */
	if (iov_iter_rw(iter) == WRITE)
		return 0;
	/*
	 * Check to make sure we don't have duplicate iov_base's in this
	 * iovec, if so return EINVAL, otherwise we'll get csum errors
	 * when reading back.
	 */
	for (seg = 0; seg < iter->nr_segs; seg++) {
		for (i = seg + 1; i < iter->nr_segs; i++) {
			if (iter->iov[seg].iov_base == iter->iov[i].iov_base)
				goto out;
		}
	}
	retval = 0;
out:
	return retval;
}

static ssize_t btrfs_direct_IO(struct kiocb *iocb, struct iov_iter *iter,
			       loff_t offset)
{
	struct file *file = iocb->ki_filp;
	struct inode *inode = file->f_mapping->host;
	struct btrfs_root *root = BTRFS_I(inode)->root;
	struct btrfs_dio_data dio_data = { 0 };
	size_t count = 0;
	int flags = 0;
	bool wakeup = true;
	bool relock = false;
	ssize_t ret;

	if (check_direct_IO(BTRFS_I(inode)->root, iocb, iter, offset))
		return 0;

	inode_dio_begin(inode);
	smp_mb__after_atomic();

	/*
	 * The generic stuff only does filemap_write_and_wait_range, which
	 * isn't enough if we've written compressed pages to this area, so
	 * we need to flush the dirty pages again to make absolutely sure
	 * that any outstanding dirty pages are on disk.
	 */
	count = iov_iter_count(iter);
	if (test_bit(BTRFS_INODE_HAS_ASYNC_EXTENT,
		     &BTRFS_I(inode)->runtime_flags))
		filemap_fdatawrite_range(inode->i_mapping, offset,
					 offset + count - 1);

	if (iov_iter_rw(iter) == WRITE) {
		/*
		 * If the write DIO is beyond the EOF, we need update
		 * the isize, but it is protected by i_mutex. So we can
		 * not unlock the i_mutex at this case.
		 */
		if (offset + count <= inode->i_size) {
			mutex_unlock(&inode->i_mutex);
			relock = true;
		}
		ret = btrfs_delalloc_reserve_space(inode, offset, count);
		if (ret)
			goto out;
		dio_data.outstanding_extents = div64_u64(count +
						BTRFS_MAX_EXTENT_SIZE - 1,
						BTRFS_MAX_EXTENT_SIZE);

		/*
		 * We need to know how many extents we reserved so that we can
		 * do the accounting properly if we go over the number we
		 * originally calculated.  Abuse current->journal_info for this.
		 */
		dio_data.reserve = round_up(count, root->sectorsize);
		current->journal_info = &dio_data;
	} else if (test_bit(BTRFS_INODE_READDIO_NEED_LOCK,
				     &BTRFS_I(inode)->runtime_flags)) {
		inode_dio_end(inode);
		flags = DIO_LOCKING | DIO_SKIP_HOLES;
		wakeup = false;
	}

	ret = __blockdev_direct_IO(iocb, inode,
				   BTRFS_I(inode)->root->fs_info->fs_devices->latest_bdev,
				   iter, offset, btrfs_get_blocks_direct, NULL,
				   btrfs_submit_direct, flags);
	if (iov_iter_rw(iter) == WRITE) {
		current->journal_info = NULL;
		if (ret < 0 && ret != -EIOCBQUEUED) {
			if (dio_data.reserve)
				btrfs_delalloc_release_space(inode, offset,
							     dio_data.reserve);
		} else if (ret >= 0 && (size_t)ret < count)
			btrfs_delalloc_release_space(inode, offset,
						     count - (size_t)ret);
	}
out:
	if (wakeup)
		inode_dio_end(inode);
	if (relock)
		mutex_lock(&inode->i_mutex);

	return ret;
}

#define BTRFS_FIEMAP_FLAGS	(FIEMAP_FLAG_SYNC)

static int btrfs_fiemap(struct inode *inode, struct fiemap_extent_info *fieinfo,
		__u64 start, __u64 len)
{
	int	ret;

	ret = fiemap_check_flags(fieinfo, BTRFS_FIEMAP_FLAGS);
	if (ret)
		return ret;

	return extent_fiemap(inode, fieinfo, start, len, btrfs_get_extent_fiemap);
}

int btrfs_readpage(struct file *file, struct page *page)
{
	struct extent_io_tree *tree;
	tree = &BTRFS_I(page->mapping->host)->io_tree;
	return extent_read_full_page(tree, page, btrfs_get_extent, 0);
}

static int btrfs_writepage(struct page *page, struct writeback_control *wbc)
{
	struct extent_io_tree *tree;
	struct inode *inode = page->mapping->host;
	int ret;

	if (current->flags & PF_MEMALLOC) {
		redirty_page_for_writepage(wbc, page);
		unlock_page(page);
		return 0;
	}

	/*
	 * If we are under memory pressure we will call this directly from the
	 * VM, we need to make sure we have the inode referenced for the ordered
	 * extent.  If not just return like we didn't do anything.
	 */
	if (!igrab(inode)) {
		redirty_page_for_writepage(wbc, page);
		return AOP_WRITEPAGE_ACTIVATE;
	}
	tree = &BTRFS_I(page->mapping->host)->io_tree;
	ret = extent_write_full_page(tree, page, btrfs_get_extent, wbc);
	btrfs_add_delayed_iput(inode);
	return ret;
}

static int btrfs_writepages(struct address_space *mapping,
			    struct writeback_control *wbc)
{
	struct extent_io_tree *tree;

	tree = &BTRFS_I(mapping->host)->io_tree;
	return extent_writepages(tree, mapping, btrfs_get_extent, wbc);
}

static int
btrfs_readpages(struct file *file, struct address_space *mapping,
		struct list_head *pages, unsigned nr_pages)
{
	struct extent_io_tree *tree;
	tree = &BTRFS_I(mapping->host)->io_tree;
	return extent_readpages(tree, mapping, pages, nr_pages,
				btrfs_get_extent);
}
static int __btrfs_releasepage(struct page *page, gfp_t gfp_flags)
{
	struct extent_io_tree *tree;
	struct extent_map_tree *map;
	int ret;

	tree = &BTRFS_I(page->mapping->host)->io_tree;
	map = &BTRFS_I(page->mapping->host)->extent_tree;
	ret = try_release_extent_mapping(map, tree, page, gfp_flags);
	if (ret == 1) {
		ClearPagePrivate(page);
		set_page_private(page, 0);
		page_cache_release(page);
	}
	return ret;
}

static int btrfs_releasepage(struct page *page, gfp_t gfp_flags)
{
	if (PageWriteback(page) || PageDirty(page))
		return 0;
	return __btrfs_releasepage(page, gfp_flags & GFP_NOFS);
}

static void btrfs_invalidatepage(struct page *page, unsigned int offset,
				 unsigned int length)
{
	struct inode *inode = page->mapping->host;
	struct extent_io_tree *tree;
	struct btrfs_ordered_extent *ordered;
	struct extent_state *cached_state = NULL;
	u64 page_start = page_offset(page);
	u64 page_end = page_start + PAGE_CACHE_SIZE - 1;
	int inode_evicting = inode->i_state & I_FREEING;

	/*
	 * we have the page locked, so new writeback can't start,
	 * and the dirty bit won't be cleared while we are here.
	 *
	 * Wait for IO on this page so that we can safely clear
	 * the PagePrivate2 bit and do ordered accounting
	 */
	wait_on_page_writeback(page);

	tree = &BTRFS_I(inode)->io_tree;
	if (offset) {
		btrfs_releasepage(page, GFP_NOFS);
		return;
	}

	if (!inode_evicting)
		lock_extent_bits(tree, page_start, page_end, 0, &cached_state);
	ordered = btrfs_lookup_ordered_extent(inode, page_start);
	if (ordered) {
		/*
		 * IO on this page will never be started, so we need
		 * to account for any ordered extents now
		 */
		if (!inode_evicting)
			clear_extent_bit(tree, page_start, page_end,
					 EXTENT_DIRTY | EXTENT_DELALLOC |
					 EXTENT_LOCKED | EXTENT_DO_ACCOUNTING |
					 EXTENT_DEFRAG, 1, 0, &cached_state,
					 GFP_NOFS);
		/*
		 * whoever cleared the private bit is responsible
		 * for the finish_ordered_io
		 */
		if (TestClearPagePrivate2(page)) {
			struct btrfs_ordered_inode_tree *tree;
			u64 new_len;

			tree = &BTRFS_I(inode)->ordered_tree;

			spin_lock_irq(&tree->lock);
			set_bit(BTRFS_ORDERED_TRUNCATED, &ordered->flags);
			new_len = page_start - ordered->file_offset;
			if (new_len < ordered->truncated_len)
				ordered->truncated_len = new_len;
			spin_unlock_irq(&tree->lock);

			if (btrfs_dec_test_ordered_pending(inode, &ordered,
							   page_start,
							   PAGE_CACHE_SIZE, 1))
				btrfs_finish_ordered_io(ordered);
		}
		btrfs_put_ordered_extent(ordered);
		if (!inode_evicting) {
			cached_state = NULL;
			lock_extent_bits(tree, page_start, page_end, 0,
					 &cached_state);
		}
	}

	/*
	 * Qgroup reserved space handler
	 * Page here will be either
	 * 1) Already written to disk
	 *    In this case, its reserved space is released from data rsv map
	 *    and will be freed by delayed_ref handler finally.
	 *    So even we call qgroup_free_data(), it won't decrease reserved
	 *    space.
	 * 2) Not written to disk
	 *    This means the reserved space should be freed here.
	 */
	btrfs_qgroup_free_data(inode, page_start, PAGE_CACHE_SIZE);
	if (!inode_evicting) {
		clear_extent_bit(tree, page_start, page_end,
				 EXTENT_LOCKED | EXTENT_DIRTY |
				 EXTENT_DELALLOC | EXTENT_DO_ACCOUNTING |
				 EXTENT_DEFRAG, 1, 1,
				 &cached_state, GFP_NOFS);

		__btrfs_releasepage(page, GFP_NOFS);
	}

	ClearPageChecked(page);
	if (PagePrivate(page)) {
		ClearPagePrivate(page);
		set_page_private(page, 0);
		page_cache_release(page);
	}
}

/*
 * btrfs_page_mkwrite() is not allowed to change the file size as it gets
 * called from a page fault handler when a page is first dirtied. Hence we must
 * be careful to check for EOF conditions here. We set the page up correctly
 * for a written page which means we get ENOSPC checking when writing into
 * holes and correct delalloc and unwritten extent mapping on filesystems that
 * support these features.
 *
 * We are not allowed to take the i_mutex here so we have to play games to
 * protect against truncate races as the page could now be beyond EOF.  Because
 * vmtruncate() writes the inode size before removing pages, once we have the
 * page lock we can determine safely if the page is beyond EOF. If it is not
 * beyond EOF, then the page is guaranteed safe against truncation until we
 * unlock the page.
 */
int btrfs_page_mkwrite(struct vm_area_struct *vma, struct vm_fault *vmf)
{
	struct page *page = vmf->page;
	struct inode *inode = file_inode(vma->vm_file);
	struct btrfs_root *root = BTRFS_I(inode)->root;
	struct extent_io_tree *io_tree = &BTRFS_I(inode)->io_tree;
	struct btrfs_ordered_extent *ordered;
	struct extent_state *cached_state = NULL;
	char *kaddr;
	unsigned long zero_start;
	loff_t size;
	int ret;
	int reserved = 0;
	u64 page_start;
	u64 page_end;

	sb_start_pagefault(inode->i_sb);
	page_start = page_offset(page);
	page_end = page_start + PAGE_CACHE_SIZE - 1;

	ret = btrfs_delalloc_reserve_space(inode, page_start,
					   PAGE_CACHE_SIZE);
	if (!ret) {
		ret = file_update_time(vma->vm_file);
		reserved = 1;
	}
	if (ret) {
		if (ret == -ENOMEM)
			ret = VM_FAULT_OOM;
		else /* -ENOSPC, -EIO, etc */
			ret = VM_FAULT_SIGBUS;
		if (reserved)
			goto out;
		goto out_noreserve;
	}

	ret = VM_FAULT_NOPAGE; /* make the VM retry the fault */
again:
	lock_page(page);
	size = i_size_read(inode);

	if ((page->mapping != inode->i_mapping) ||
	    (page_start >= size)) {
		/* page got truncated out from underneath us */
		goto out_unlock;
	}
	wait_on_page_writeback(page);

	lock_extent_bits(io_tree, page_start, page_end, 0, &cached_state);
	set_page_extent_mapped(page);

	/*
	 * we can't set the delalloc bits if there are pending ordered
	 * extents.  Drop our locks and wait for them to finish
	 */
	ordered = btrfs_lookup_ordered_extent(inode, page_start);
	if (ordered) {
		unlock_extent_cached(io_tree, page_start, page_end,
				     &cached_state, GFP_NOFS);
		unlock_page(page);
		btrfs_start_ordered_extent(inode, ordered, 1);
		btrfs_put_ordered_extent(ordered);
		goto again;
	}

	/*
	 * XXX - page_mkwrite gets called every time the page is dirtied, even
	 * if it was already dirty, so for space accounting reasons we need to
	 * clear any delalloc bits for the range we are fixing to save.  There
	 * is probably a better way to do this, but for now keep consistent with
	 * prepare_pages in the normal write path.
	 */
	clear_extent_bit(&BTRFS_I(inode)->io_tree, page_start, page_end,
			  EXTENT_DIRTY | EXTENT_DELALLOC |
			  EXTENT_DO_ACCOUNTING | EXTENT_DEFRAG,
			  0, 0, &cached_state, GFP_NOFS);

	ret = btrfs_set_extent_delalloc(inode, page_start, page_end,
					&cached_state);
	if (ret) {
		unlock_extent_cached(io_tree, page_start, page_end,
				     &cached_state, GFP_NOFS);
		ret = VM_FAULT_SIGBUS;
		goto out_unlock;
	}
	ret = 0;

	/* page is wholly or partially inside EOF */
	if (page_start + PAGE_CACHE_SIZE > size)
		zero_start = size & ~PAGE_CACHE_MASK;
	else
		zero_start = PAGE_CACHE_SIZE;

	if (zero_start != PAGE_CACHE_SIZE) {
		kaddr = kmap(page);
		memset(kaddr + zero_start, 0, PAGE_CACHE_SIZE - zero_start);
		flush_dcache_page(page);
		kunmap(page);
	}
	ClearPageChecked(page);
	set_page_dirty(page);
	SetPageUptodate(page);

	BTRFS_I(inode)->last_trans = root->fs_info->generation;
	BTRFS_I(inode)->last_sub_trans = BTRFS_I(inode)->root->log_transid;
	BTRFS_I(inode)->last_log_commit = BTRFS_I(inode)->root->last_log_commit;

	unlock_extent_cached(io_tree, page_start, page_end, &cached_state, GFP_NOFS);

out_unlock:
	if (!ret) {
		sb_end_pagefault(inode->i_sb);
		return VM_FAULT_LOCKED;
	}
	unlock_page(page);
out:
	btrfs_delalloc_release_space(inode, page_start, PAGE_CACHE_SIZE);
out_noreserve:
	sb_end_pagefault(inode->i_sb);
	return ret;
}

static int btrfs_truncate(struct inode *inode)
{
	struct btrfs_root *root = BTRFS_I(inode)->root;
	struct btrfs_block_rsv *rsv;
	int ret = 0;
	int err = 0;
	struct btrfs_trans_handle *trans;
	u64 mask = root->sectorsize - 1;
	u64 min_size = btrfs_calc_trunc_metadata_size(root, 1);

	ret = btrfs_wait_ordered_range(inode, inode->i_size & (~mask),
				       (u64)-1);
	if (ret)
		return ret;

	/*
	 * Yes ladies and gentelment, this is indeed ugly.  The fact is we have
	 * 3 things going on here
	 *
	 * 1) We need to reserve space for our orphan item and the space to
	 * delete our orphan item.  Lord knows we don't want to have a dangling
	 * orphan item because we didn't reserve space to remove it.
	 *
	 * 2) We need to reserve space to update our inode.
	 *
	 * 3) We need to have something to cache all the space that is going to
	 * be free'd up by the truncate operation, but also have some slack
	 * space reserved in case it uses space during the truncate (thank you
	 * very much snapshotting).
	 *
	 * And we need these to all be seperate.  The fact is we can use alot of
	 * space doing the truncate, and we have no earthly idea how much space
	 * we will use, so we need the truncate reservation to be seperate so it
	 * doesn't end up using space reserved for updating the inode or
	 * removing the orphan item.  We also need to be able to stop the
	 * transaction and start a new one, which means we need to be able to
	 * update the inode several times, and we have no idea of knowing how
	 * many times that will be, so we can't just reserve 1 item for the
	 * entirety of the opration, so that has to be done seperately as well.
	 * Then there is the orphan item, which does indeed need to be held on
	 * to for the whole operation, and we need nobody to touch this reserved
	 * space except the orphan code.
	 *
	 * So that leaves us with
	 *
	 * 1) root->orphan_block_rsv - for the orphan deletion.
	 * 2) rsv - for the truncate reservation, which we will steal from the
	 * transaction reservation.
	 * 3) fs_info->trans_block_rsv - this will have 1 items worth left for
	 * updating the inode.
	 */
	rsv = btrfs_alloc_block_rsv(root, BTRFS_BLOCK_RSV_TEMP);
	if (!rsv)
		return -ENOMEM;
	rsv->size = min_size;
	rsv->failfast = 1;

	/*
	 * 1 for the truncate slack space
	 * 1 for updating the inode.
	 */
	trans = btrfs_start_transaction(root, 2);
	if (IS_ERR(trans)) {
		err = PTR_ERR(trans);
		goto out;
	}

	/* Migrate the slack space for the truncate to our reserve */
	ret = btrfs_block_rsv_migrate(&root->fs_info->trans_block_rsv, rsv,
				      min_size);
	BUG_ON(ret);

	/*
	 * So if we truncate and then write and fsync we normally would just
	 * write the extents that changed, which is a problem if we need to
	 * first truncate that entire inode.  So set this flag so we write out
	 * all of the extents in the inode to the sync log so we're completely
	 * safe.
	 */
	set_bit(BTRFS_INODE_NEEDS_FULL_SYNC, &BTRFS_I(inode)->runtime_flags);
	trans->block_rsv = rsv;

	while (1) {
		ret = btrfs_truncate_inode_items(trans, root, inode,
						 inode->i_size,
						 BTRFS_EXTENT_DATA_KEY);
		if (ret != -ENOSPC && ret != -EAGAIN) {
			err = ret;
			break;
		}

		trans->block_rsv = &root->fs_info->trans_block_rsv;
		ret = btrfs_update_inode(trans, root, inode);
		if (ret) {
			err = ret;
			break;
		}

		btrfs_end_transaction(trans, root);
		btrfs_btree_balance_dirty(root);

		trans = btrfs_start_transaction(root, 2);
		if (IS_ERR(trans)) {
			ret = err = PTR_ERR(trans);
			trans = NULL;
			break;
		}

		ret = btrfs_block_rsv_migrate(&root->fs_info->trans_block_rsv,
					      rsv, min_size);
		BUG_ON(ret);	/* shouldn't happen */
		trans->block_rsv = rsv;
	}

	if (ret == 0 && inode->i_nlink > 0) {
		trans->block_rsv = root->orphan_block_rsv;
		ret = btrfs_orphan_del(trans, inode);
		if (ret)
			err = ret;
	}

	if (trans) {
		trans->block_rsv = &root->fs_info->trans_block_rsv;
		ret = btrfs_update_inode(trans, root, inode);
		if (ret && !err)
			err = ret;

		ret = btrfs_end_transaction(trans, root);
		btrfs_btree_balance_dirty(root);
	}

out:
	btrfs_free_block_rsv(root, rsv);

	if (ret && !err)
		err = ret;

	return err;
}

/*
 * create a new subvolume directory/inode (helper for the ioctl).
 */
int btrfs_create_subvol_root(struct btrfs_trans_handle *trans,
			     struct btrfs_root *new_root,
			     struct btrfs_root *parent_root,
			     u64 new_dirid)
{
	struct inode *inode;
	int err;
	u64 index = 0;

	inode = btrfs_new_inode(trans, new_root, NULL, "..", 2,
				new_dirid, new_dirid,
				S_IFDIR | (~current_umask() & S_IRWXUGO),
				&index);
	if (IS_ERR(inode))
		return PTR_ERR(inode);
	inode->i_op = &btrfs_dir_inode_operations;
	inode->i_fop = &btrfs_dir_file_operations;

	set_nlink(inode, 1);
	btrfs_i_size_write(inode, 0);
	unlock_new_inode(inode);

	err = btrfs_subvol_inherit_props(trans, new_root, parent_root);
	if (err)
		btrfs_err(new_root->fs_info,
			  "error inheriting subvolume %llu properties: %d",
			  new_root->root_key.objectid, err);

	err = btrfs_update_inode(trans, new_root, inode);

	iput(inode);
	return err;
}

struct inode *btrfs_alloc_inode(struct super_block *sb)
{
	struct btrfs_inode *ei;
	struct inode *inode;

	ei = kmem_cache_alloc(btrfs_inode_cachep, GFP_NOFS);
	if (!ei)
		return NULL;

	ei->root = NULL;
	ei->generation = 0;
	ei->last_trans = 0;
	ei->last_sub_trans = 0;
	ei->logged_trans = 0;
	ei->delalloc_bytes = 0;
	ei->defrag_bytes = 0;
	ei->disk_i_size = 0;
	ei->flags = 0;
	ei->csum_bytes = 0;
	ei->index_cnt = (u64)-1;
	ei->dir_index = 0;
	ei->last_unlink_trans = 0;
	ei->last_log_commit = 0;

	spin_lock_init(&ei->lock);
	ei->outstanding_extents = 0;
	ei->reserved_extents = 0;

	ei->runtime_flags = 0;
	ei->force_compress = BTRFS_COMPRESS_NONE;

	ei->delayed_node = NULL;

	ei->i_otime.tv_sec = 0;
	ei->i_otime.tv_nsec = 0;

	inode = &ei->vfs_inode;
	extent_map_tree_init(&ei->extent_tree);
	extent_io_tree_init(&ei->io_tree, &inode->i_data);
	extent_io_tree_init(&ei->io_failure_tree, &inode->i_data);
	ei->io_tree.track_uptodate = 1;
	ei->io_failure_tree.track_uptodate = 1;
	atomic_set(&ei->sync_writers, 0);
	mutex_init(&ei->log_mutex);
	mutex_init(&ei->delalloc_mutex);
	btrfs_ordered_inode_tree_init(&ei->ordered_tree);
	INIT_LIST_HEAD(&ei->delalloc_inodes);
	RB_CLEAR_NODE(&ei->rb_node);

	return inode;
}

#ifdef CONFIG_BTRFS_FS_RUN_SANITY_TESTS
void btrfs_test_destroy_inode(struct inode *inode)
{
	btrfs_drop_extent_cache(inode, 0, (u64)-1, 0);
	kmem_cache_free(btrfs_inode_cachep, BTRFS_I(inode));
}
#endif

static void btrfs_i_callback(struct rcu_head *head)
{
	struct inode *inode = container_of(head, struct inode, i_rcu);
	kmem_cache_free(btrfs_inode_cachep, BTRFS_I(inode));
}

void btrfs_destroy_inode(struct inode *inode)
{
	struct btrfs_ordered_extent *ordered;
	struct btrfs_root *root = BTRFS_I(inode)->root;

	WARN_ON(!hlist_empty(&inode->i_dentry));
	WARN_ON(inode->i_data.nrpages);
	WARN_ON(BTRFS_I(inode)->outstanding_extents);
	WARN_ON(BTRFS_I(inode)->reserved_extents);
	WARN_ON(BTRFS_I(inode)->delalloc_bytes);
	WARN_ON(BTRFS_I(inode)->csum_bytes);
	WARN_ON(BTRFS_I(inode)->defrag_bytes);

	/*
	 * This can happen where we create an inode, but somebody else also
	 * created the same inode and we need to destroy the one we already
	 * created.
	 */
	if (!root)
		goto free;

	if (test_bit(BTRFS_INODE_HAS_ORPHAN_ITEM,
		     &BTRFS_I(inode)->runtime_flags)) {
		btrfs_info(root->fs_info, "inode %llu still on the orphan list",
			btrfs_ino(inode));
		atomic_dec(&root->orphan_inodes);
	}

	while (1) {
		ordered = btrfs_lookup_first_ordered_extent(inode, (u64)-1);
		if (!ordered)
			break;
		else {
			btrfs_err(root->fs_info, "found ordered extent %llu %llu on inode cleanup",
				ordered->file_offset, ordered->len);
			btrfs_remove_ordered_extent(inode, ordered);
			btrfs_put_ordered_extent(ordered);
			btrfs_put_ordered_extent(ordered);
		}
	}
	btrfs_qgroup_check_reserved_leak(inode);
	inode_tree_del(inode);
	btrfs_drop_extent_cache(inode, 0, (u64)-1, 0);
free:
	call_rcu(&inode->i_rcu, btrfs_i_callback);
}

int btrfs_drop_inode(struct inode *inode)
{
	struct btrfs_root *root = BTRFS_I(inode)->root;

	if (root == NULL)
		return 1;

	/* the snap/subvol tree is on deleting */
	if (btrfs_root_refs(&root->root_item) == 0)
		return 1;
	else
		return generic_drop_inode(inode);
}

static void init_once(void *foo)
{
	struct btrfs_inode *ei = (struct btrfs_inode *) foo;

	inode_init_once(&ei->vfs_inode);
}

void btrfs_destroy_cachep(void)
{
	/*
	 * Make sure all delayed rcu free inodes are flushed before we
	 * destroy cache.
	 */
	rcu_barrier();
	if (btrfs_inode_cachep)
		kmem_cache_destroy(btrfs_inode_cachep);
	if (btrfs_trans_handle_cachep)
		kmem_cache_destroy(btrfs_trans_handle_cachep);
	if (btrfs_transaction_cachep)
		kmem_cache_destroy(btrfs_transaction_cachep);
	if (btrfs_path_cachep)
		kmem_cache_destroy(btrfs_path_cachep);
	if (btrfs_free_space_cachep)
		kmem_cache_destroy(btrfs_free_space_cachep);
	if (btrfs_delalloc_work_cachep)
		kmem_cache_destroy(btrfs_delalloc_work_cachep);
}

int btrfs_init_cachep(void)
{
	btrfs_inode_cachep = kmem_cache_create("btrfs_inode",
			sizeof(struct btrfs_inode), 0,
			SLAB_RECLAIM_ACCOUNT | SLAB_MEM_SPREAD, init_once);
	if (!btrfs_inode_cachep)
		goto fail;

	btrfs_trans_handle_cachep = kmem_cache_create("btrfs_trans_handle",
			sizeof(struct btrfs_trans_handle), 0,
			SLAB_RECLAIM_ACCOUNT | SLAB_MEM_SPREAD, NULL);
	if (!btrfs_trans_handle_cachep)
		goto fail;

	btrfs_transaction_cachep = kmem_cache_create("btrfs_transaction",
			sizeof(struct btrfs_transaction), 0,
			SLAB_RECLAIM_ACCOUNT | SLAB_MEM_SPREAD, NULL);
	if (!btrfs_transaction_cachep)
		goto fail;

	btrfs_path_cachep = kmem_cache_create("btrfs_path",
			sizeof(struct btrfs_path), 0,
			SLAB_RECLAIM_ACCOUNT | SLAB_MEM_SPREAD, NULL);
	if (!btrfs_path_cachep)
		goto fail;

	btrfs_free_space_cachep = kmem_cache_create("btrfs_free_space",
			sizeof(struct btrfs_free_space), 0,
			SLAB_RECLAIM_ACCOUNT | SLAB_MEM_SPREAD, NULL);
	if (!btrfs_free_space_cachep)
		goto fail;

	btrfs_delalloc_work_cachep = kmem_cache_create("btrfs_delalloc_work",
			sizeof(struct btrfs_delalloc_work), 0,
			SLAB_RECLAIM_ACCOUNT | SLAB_MEM_SPREAD,
			NULL);
	if (!btrfs_delalloc_work_cachep)
		goto fail;

	return 0;
fail:
	btrfs_destroy_cachep();
	return -ENOMEM;
}

static int btrfs_getattr(struct vfsmount *mnt,
			 struct dentry *dentry, struct kstat *stat)
{
	u64 delalloc_bytes;
	struct inode *inode = d_inode(dentry);
	u32 blocksize = inode->i_sb->s_blocksize;

	generic_fillattr(inode, stat);
	stat->dev = BTRFS_I(inode)->root->anon_dev;
	stat->blksize = PAGE_CACHE_SIZE;

	spin_lock(&BTRFS_I(inode)->lock);
	delalloc_bytes = BTRFS_I(inode)->delalloc_bytes;
	spin_unlock(&BTRFS_I(inode)->lock);
	stat->blocks = (ALIGN(inode_get_bytes(inode), blocksize) +
			ALIGN(delalloc_bytes, blocksize)) >> 9;
	return 0;
}

static int btrfs_rename(struct inode *old_dir, struct dentry *old_dentry,
			   struct inode *new_dir, struct dentry *new_dentry)
{
	struct btrfs_trans_handle *trans;
	struct btrfs_root *root = BTRFS_I(old_dir)->root;
	struct btrfs_root *dest = BTRFS_I(new_dir)->root;
	struct inode *new_inode = d_inode(new_dentry);
	struct inode *old_inode = d_inode(old_dentry);
	struct timespec ctime = CURRENT_TIME;
	u64 index = 0;
	u64 root_objectid;
	int ret;
	u64 old_ino = btrfs_ino(old_inode);

	if (btrfs_ino(new_dir) == BTRFS_EMPTY_SUBVOL_DIR_OBJECTID)
		return -EPERM;

	/* we only allow rename subvolume link between subvolumes */
	if (old_ino != BTRFS_FIRST_FREE_OBJECTID && root != dest)
		return -EXDEV;

	if (old_ino == BTRFS_EMPTY_SUBVOL_DIR_OBJECTID ||
	    (new_inode && btrfs_ino(new_inode) == BTRFS_FIRST_FREE_OBJECTID))
		return -ENOTEMPTY;

	if (S_ISDIR(old_inode->i_mode) && new_inode &&
	    new_inode->i_size > BTRFS_EMPTY_DIR_SIZE)
		return -ENOTEMPTY;


	/* check for collisions, even if the  name isn't there */
	ret = btrfs_check_dir_item_collision(dest, new_dir->i_ino,
			     new_dentry->d_name.name,
			     new_dentry->d_name.len);

	if (ret) {
		if (ret == -EEXIST) {
			/* we shouldn't get
			 * eexist without a new_inode */
			if (WARN_ON(!new_inode)) {
				return ret;
			}
		} else {
			/* maybe -EOVERFLOW */
			return ret;
		}
	}
	ret = 0;

	/*
	 * we're using rename to replace one file with another.  Start IO on it
	 * now so  we don't add too much work to the end of the transaction
	 */
	if (new_inode && S_ISREG(old_inode->i_mode) && new_inode->i_size)
		filemap_flush(old_inode->i_mapping);

	/* close the racy window with snapshot create/destroy ioctl */
	if (old_ino == BTRFS_FIRST_FREE_OBJECTID)
		down_read(&root->fs_info->subvol_sem);
	/*
	 * We want to reserve the absolute worst case amount of items.  So if
	 * both inodes are subvols and we need to unlink them then that would
	 * require 4 item modifications, but if they are both normal inodes it
	 * would require 5 item modifications, so we'll assume their normal
	 * inodes.  So 5 * 2 is 10, plus 1 for the new link, so 11 total items
	 * should cover the worst case number of items we'll modify.
	 */
	trans = btrfs_start_transaction(root, 11);
	if (IS_ERR(trans)) {
                ret = PTR_ERR(trans);
                goto out_notrans;
        }

	if (dest != root)
		btrfs_record_root_in_trans(trans, dest);

	ret = btrfs_set_inode_index(new_dir, &index);
	if (ret)
		goto out_fail;

	BTRFS_I(old_inode)->dir_index = 0ULL;
	if (unlikely(old_ino == BTRFS_FIRST_FREE_OBJECTID)) {
		/* force full log commit if subvolume involved. */
		btrfs_set_log_full_commit(root->fs_info, trans);
	} else {
		ret = btrfs_insert_inode_ref(trans, dest,
					     new_dentry->d_name.name,
					     new_dentry->d_name.len,
					     old_ino,
					     btrfs_ino(new_dir), index);
		if (ret)
			goto out_fail;
		/*
		 * this is an ugly little race, but the rename is required
		 * to make sure that if we crash, the inode is either at the
		 * old name or the new one.  pinning the log transaction lets
		 * us make sure we don't allow a log commit to come in after
		 * we unlink the name but before we add the new name back in.
		 */
		btrfs_pin_log_trans(root);
	}

	inode_inc_iversion(old_dir);
	inode_inc_iversion(new_dir);
	inode_inc_iversion(old_inode);
	old_dir->i_ctime = old_dir->i_mtime = ctime;
	new_dir->i_ctime = new_dir->i_mtime = ctime;
	old_inode->i_ctime = ctime;

	if (old_dentry->d_parent != new_dentry->d_parent)
		btrfs_record_unlink_dir(trans, old_dir, old_inode, 1);

	if (unlikely(old_ino == BTRFS_FIRST_FREE_OBJECTID)) {
		root_objectid = BTRFS_I(old_inode)->root->root_key.objectid;
		ret = btrfs_unlink_subvol(trans, root, old_dir, root_objectid,
					old_dentry->d_name.name,
					old_dentry->d_name.len);
	} else {
		ret = __btrfs_unlink_inode(trans, root, old_dir,
					d_inode(old_dentry),
					old_dentry->d_name.name,
					old_dentry->d_name.len);
		if (!ret)
			ret = btrfs_update_inode(trans, root, old_inode);
	}
	if (ret) {
		btrfs_abort_transaction(trans, root, ret);
		goto out_fail;
	}

	if (new_inode) {
		inode_inc_iversion(new_inode);
		new_inode->i_ctime = CURRENT_TIME;
		if (unlikely(btrfs_ino(new_inode) ==
			     BTRFS_EMPTY_SUBVOL_DIR_OBJECTID)) {
			root_objectid = BTRFS_I(new_inode)->location.objectid;
			ret = btrfs_unlink_subvol(trans, dest, new_dir,
						root_objectid,
						new_dentry->d_name.name,
						new_dentry->d_name.len);
			BUG_ON(new_inode->i_nlink == 0);
		} else {
			ret = btrfs_unlink_inode(trans, dest, new_dir,
						 d_inode(new_dentry),
						 new_dentry->d_name.name,
						 new_dentry->d_name.len);
		}
		if (!ret && new_inode->i_nlink == 0)
			ret = btrfs_orphan_add(trans, d_inode(new_dentry));
		if (ret) {
			btrfs_abort_transaction(trans, root, ret);
			goto out_fail;
		}
	}

	ret = btrfs_add_link(trans, new_dir, old_inode,
			     new_dentry->d_name.name,
			     new_dentry->d_name.len, 0, index);
	if (ret) {
		btrfs_abort_transaction(trans, root, ret);
		goto out_fail;
	}

	if (old_inode->i_nlink == 1)
		BTRFS_I(old_inode)->dir_index = index;

	if (old_ino != BTRFS_FIRST_FREE_OBJECTID) {
		struct dentry *parent = new_dentry->d_parent;
		btrfs_log_new_name(trans, old_inode, old_dir, parent);
		btrfs_end_log_trans(root);
	}
out_fail:
	btrfs_end_transaction(trans, root);
out_notrans:
	if (old_ino == BTRFS_FIRST_FREE_OBJECTID)
		up_read(&root->fs_info->subvol_sem);

	return ret;
}

static int btrfs_rename2(struct inode *old_dir, struct dentry *old_dentry,
			 struct inode *new_dir, struct dentry *new_dentry,
			 unsigned int flags)
{
	if (flags & ~RENAME_NOREPLACE)
		return -EINVAL;

	return btrfs_rename(old_dir, old_dentry, new_dir, new_dentry);
}

static void btrfs_run_delalloc_work(struct btrfs_work *work)
{
	struct btrfs_delalloc_work *delalloc_work;
	struct inode *inode;

	delalloc_work = container_of(work, struct btrfs_delalloc_work,
				     work);
	inode = delalloc_work->inode;
	if (delalloc_work->wait) {
		btrfs_wait_ordered_range(inode, 0, (u64)-1);
	} else {
		filemap_flush(inode->i_mapping);
		if (test_bit(BTRFS_INODE_HAS_ASYNC_EXTENT,
			     &BTRFS_I(inode)->runtime_flags))
			filemap_flush(inode->i_mapping);
	}

	if (delalloc_work->delay_iput)
		btrfs_add_delayed_iput(inode);
	else
		iput(inode);
	complete(&delalloc_work->completion);
}

struct btrfs_delalloc_work *btrfs_alloc_delalloc_work(struct inode *inode,
						    int wait, int delay_iput)
{
	struct btrfs_delalloc_work *work;

	work = kmem_cache_zalloc(btrfs_delalloc_work_cachep, GFP_NOFS);
	if (!work)
		return NULL;

	init_completion(&work->completion);
	INIT_LIST_HEAD(&work->list);
	work->inode = inode;
	work->wait = wait;
	work->delay_iput = delay_iput;
	WARN_ON_ONCE(!inode);
	btrfs_init_work(&work->work, btrfs_flush_delalloc_helper,
			btrfs_run_delalloc_work, NULL, NULL);

	return work;
}

void btrfs_wait_and_free_delalloc_work(struct btrfs_delalloc_work *work)
{
	wait_for_completion(&work->completion);
	kmem_cache_free(btrfs_delalloc_work_cachep, work);
}

/*
 * some fairly slow code that needs optimization. This walks the list
 * of all the inodes with pending delalloc and forces them to disk.
 */
static int __start_delalloc_inodes(struct btrfs_root *root, int delay_iput,
				   int nr)
{
	struct btrfs_inode *binode;
	struct inode *inode;
	struct btrfs_delalloc_work *work, *next;
	struct list_head works;
	struct list_head splice;
	int ret = 0;

	INIT_LIST_HEAD(&works);
	INIT_LIST_HEAD(&splice);

	mutex_lock(&root->delalloc_mutex);
	spin_lock(&root->delalloc_lock);
	list_splice_init(&root->delalloc_inodes, &splice);
	while (!list_empty(&splice)) {
		binode = list_entry(splice.next, struct btrfs_inode,
				    delalloc_inodes);

		list_move_tail(&binode->delalloc_inodes,
			       &root->delalloc_inodes);
		inode = igrab(&binode->vfs_inode);
		if (!inode) {
			cond_resched_lock(&root->delalloc_lock);
			continue;
		}
		spin_unlock(&root->delalloc_lock);

		work = btrfs_alloc_delalloc_work(inode, 0, delay_iput);
		if (!work) {
			if (delay_iput)
				btrfs_add_delayed_iput(inode);
			else
				iput(inode);
			ret = -ENOMEM;
			goto out;
		}
		list_add_tail(&work->list, &works);
		btrfs_queue_work(root->fs_info->flush_workers,
				 &work->work);
		ret++;
		if (nr != -1 && ret >= nr)
			goto out;
		cond_resched();
		spin_lock(&root->delalloc_lock);
	}
	spin_unlock(&root->delalloc_lock);

out:
	list_for_each_entry_safe(work, next, &works, list) {
		list_del_init(&work->list);
		btrfs_wait_and_free_delalloc_work(work);
	}

	if (!list_empty_careful(&splice)) {
		spin_lock(&root->delalloc_lock);
		list_splice_tail(&splice, &root->delalloc_inodes);
		spin_unlock(&root->delalloc_lock);
	}
	mutex_unlock(&root->delalloc_mutex);
	return ret;
}

int btrfs_start_delalloc_inodes(struct btrfs_root *root, int delay_iput)
{
	int ret;

	if (test_bit(BTRFS_FS_STATE_ERROR, &root->fs_info->fs_state))
		return -EROFS;

	ret = __start_delalloc_inodes(root, delay_iput, -1);
	if (ret > 0)
		ret = 0;
	/*
	 * the filemap_flush will queue IO into the worker threads, but
	 * we have to make sure the IO is actually started and that
	 * ordered extents get created before we return
	 */
	atomic_inc(&root->fs_info->async_submit_draining);
	while (atomic_read(&root->fs_info->nr_async_submits) ||
	      atomic_read(&root->fs_info->async_delalloc_pages)) {
		wait_event(root->fs_info->async_submit_wait,
		   (atomic_read(&root->fs_info->nr_async_submits) == 0 &&
		    atomic_read(&root->fs_info->async_delalloc_pages) == 0));
	}
	atomic_dec(&root->fs_info->async_submit_draining);
	return ret;
}

int btrfs_start_delalloc_roots(struct btrfs_fs_info *fs_info, int delay_iput,
			       int nr)
{
	struct btrfs_root *root;
	struct list_head splice;
	int ret;

	if (test_bit(BTRFS_FS_STATE_ERROR, &fs_info->fs_state))
		return -EROFS;

	INIT_LIST_HEAD(&splice);

	mutex_lock(&fs_info->delalloc_root_mutex);
	spin_lock(&fs_info->delalloc_root_lock);
	list_splice_init(&fs_info->delalloc_roots, &splice);
	while (!list_empty(&splice) && nr) {
		root = list_first_entry(&splice, struct btrfs_root,
					delalloc_root);
		root = btrfs_grab_fs_root(root);
		BUG_ON(!root);
		list_move_tail(&root->delalloc_root,
			       &fs_info->delalloc_roots);
		spin_unlock(&fs_info->delalloc_root_lock);

		ret = __start_delalloc_inodes(root, delay_iput, nr);
		btrfs_put_fs_root(root);
		if (ret < 0)
			goto out;

		if (nr != -1) {
			nr -= ret;
			WARN_ON(nr < 0);
		}
		spin_lock(&fs_info->delalloc_root_lock);
	}
	spin_unlock(&fs_info->delalloc_root_lock);

	ret = 0;
	atomic_inc(&fs_info->async_submit_draining);
	while (atomic_read(&fs_info->nr_async_submits) ||
	      atomic_read(&fs_info->async_delalloc_pages)) {
		wait_event(fs_info->async_submit_wait,
		   (atomic_read(&fs_info->nr_async_submits) == 0 &&
		    atomic_read(&fs_info->async_delalloc_pages) == 0));
	}
	atomic_dec(&fs_info->async_submit_draining);
out:
	if (!list_empty_careful(&splice)) {
		spin_lock(&fs_info->delalloc_root_lock);
		list_splice_tail(&splice, &fs_info->delalloc_roots);
		spin_unlock(&fs_info->delalloc_root_lock);
	}
	mutex_unlock(&fs_info->delalloc_root_mutex);
	return ret;
}

static int btrfs_symlink(struct inode *dir, struct dentry *dentry,
			 const char *symname)
{
	struct btrfs_trans_handle *trans;
	struct btrfs_root *root = BTRFS_I(dir)->root;
	struct btrfs_path *path;
	struct btrfs_key key;
	struct inode *inode = NULL;
	int err;
	int drop_inode = 0;
	u64 objectid;
	u64 index = 0;
	int name_len;
	int datasize;
	unsigned long ptr;
	struct btrfs_file_extent_item *ei;
	struct extent_buffer *leaf;

	name_len = strlen(symname);
	if (name_len > BTRFS_MAX_INLINE_DATA_SIZE(root))
		return -ENAMETOOLONG;

	/*
	 * 2 items for inode item and ref
	 * 2 items for dir items
	 * 1 item for updating parent inode item
	 * 1 item for the inline extent item
	 * 1 item for xattr if selinux is on
	 */
	trans = btrfs_start_transaction(root, 7);
	if (IS_ERR(trans))
		return PTR_ERR(trans);

	err = btrfs_find_free_ino(root, &objectid);
	if (err)
		goto out_unlock;

	inode = btrfs_new_inode(trans, root, dir, dentry->d_name.name,
				dentry->d_name.len, btrfs_ino(dir), objectid,
				S_IFLNK|S_IRWXUGO, &index);
	if (IS_ERR(inode)) {
		err = PTR_ERR(inode);
		goto out_unlock;
	}

	/*
	* If the active LSM wants to access the inode during
	* d_instantiate it needs these. Smack checks to see
	* if the filesystem supports xattrs by looking at the
	* ops vector.
	*/
	inode->i_fop = &btrfs_file_operations;
	inode->i_op = &btrfs_file_inode_operations;
	inode->i_mapping->a_ops = &btrfs_aops;
	BTRFS_I(inode)->io_tree.ops = &btrfs_extent_io_ops;

	err = btrfs_init_inode_security(trans, inode, dir, &dentry->d_name);
	if (err)
		goto out_unlock_inode;

	err = btrfs_add_nondir(trans, dir, dentry, inode, 0, index);
	if (err)
		goto out_unlock_inode;

	path = btrfs_alloc_path();
	if (!path) {
		err = -ENOMEM;
		goto out_unlock_inode;
	}
	key.objectid = btrfs_ino(inode);
	key.offset = 0;
	key.type = BTRFS_EXTENT_DATA_KEY;
	datasize = btrfs_file_extent_calc_inline_size(name_len);
	err = btrfs_insert_empty_item(trans, root, path, &key,
				      datasize);
	if (err) {
		btrfs_free_path(path);
		goto out_unlock_inode;
	}
	leaf = path->nodes[0];
	ei = btrfs_item_ptr(leaf, path->slots[0],
			    struct btrfs_file_extent_item);
	btrfs_set_file_extent_generation(leaf, ei, trans->transid);
	btrfs_set_file_extent_type(leaf, ei,
				   BTRFS_FILE_EXTENT_INLINE);
	btrfs_set_file_extent_encryption(leaf, ei, 0);
	btrfs_set_file_extent_compression(leaf, ei, 0);
	btrfs_set_file_extent_other_encoding(leaf, ei, 0);
	btrfs_set_file_extent_ram_bytes(leaf, ei, name_len);

	ptr = btrfs_file_extent_inline_start(ei);
	write_extent_buffer(leaf, symname, ptr, name_len);
	btrfs_mark_buffer_dirty(leaf);
	btrfs_free_path(path);

	inode->i_op = &btrfs_symlink_inode_operations;
	inode->i_mapping->a_ops = &btrfs_symlink_aops;
	inode_set_bytes(inode, name_len);
	btrfs_i_size_write(inode, name_len);
	err = btrfs_update_inode(trans, root, inode);
	if (err) {
		drop_inode = 1;
		goto out_unlock_inode;
	}

	unlock_new_inode(inode);
	d_instantiate(dentry, inode);

out_unlock:
	btrfs_end_transaction(trans, root);
	if (drop_inode) {
		inode_dec_link_count(inode);
		iput(inode);
	}
	btrfs_btree_balance_dirty(root);
	return err;

out_unlock_inode:
	drop_inode = 1;
	unlock_new_inode(inode);
	goto out_unlock;
}

static int __btrfs_prealloc_file_range(struct inode *inode, int mode,
				       u64 start, u64 num_bytes, u64 min_size,
				       loff_t actual_len, u64 *alloc_hint,
				       struct btrfs_trans_handle *trans)
{
	struct extent_map_tree *em_tree = &BTRFS_I(inode)->extent_tree;
	struct extent_map *em;
	struct btrfs_root *root = BTRFS_I(inode)->root;
	struct btrfs_key ins;
	u64 cur_offset = start;
	u64 i_size;
	u64 cur_bytes;
	u64 last_alloc = (u64)-1;
	int ret = 0;
	bool own_trans = true;

	if (trans)
		own_trans = false;
	while (num_bytes > 0) {
		if (own_trans) {
			trans = btrfs_start_transaction(root, 3);
			if (IS_ERR(trans)) {
				ret = PTR_ERR(trans);
				break;
			}
		}

		cur_bytes = min(num_bytes, 256ULL * 1024 * 1024);
		cur_bytes = max(cur_bytes, min_size);
		/*
		 * If we are severely fragmented we could end up with really
		 * small allocations, so if the allocator is returning small
		 * chunks lets make its job easier by only searching for those
		 * sized chunks.
		 */
		cur_bytes = min(cur_bytes, last_alloc);
		ret = btrfs_reserve_extent(root, cur_bytes, min_size, 0,
					   *alloc_hint, &ins, 1, 0);
		if (ret) {
			if (own_trans)
				btrfs_end_transaction(trans, root);
			break;
		}

		last_alloc = ins.offset;
		ret = insert_reserved_file_extent(trans, inode,
						  cur_offset, ins.objectid,
						  ins.offset, ins.offset,
						  ins.offset, 0, 0, 0,
						  BTRFS_FILE_EXTENT_PREALLOC);
		if (ret) {
			btrfs_free_reserved_extent(root, ins.objectid,
						   ins.offset, 0);
			btrfs_abort_transaction(trans, root, ret);
			if (own_trans)
				btrfs_end_transaction(trans, root);
			break;
		}

		btrfs_drop_extent_cache(inode, cur_offset,
					cur_offset + ins.offset -1, 0);

		em = alloc_extent_map();
		if (!em) {
			set_bit(BTRFS_INODE_NEEDS_FULL_SYNC,
				&BTRFS_I(inode)->runtime_flags);
			goto next;
		}

		em->start = cur_offset;
		em->orig_start = cur_offset;
		em->len = ins.offset;
		em->block_start = ins.objectid;
		em->block_len = ins.offset;
		em->orig_block_len = ins.offset;
		em->ram_bytes = ins.offset;
		em->bdev = root->fs_info->fs_devices->latest_bdev;
		set_bit(EXTENT_FLAG_PREALLOC, &em->flags);
		em->generation = trans->transid;

		while (1) {
			write_lock(&em_tree->lock);
			ret = add_extent_mapping(em_tree, em, 1);
			write_unlock(&em_tree->lock);
			if (ret != -EEXIST)
				break;
			btrfs_drop_extent_cache(inode, cur_offset,
						cur_offset + ins.offset - 1,
						0);
		}
		free_extent_map(em);
next:
		num_bytes -= ins.offset;
		cur_offset += ins.offset;
		*alloc_hint = ins.objectid + ins.offset;

		inode_inc_iversion(inode);
		inode->i_ctime = CURRENT_TIME;
		BTRFS_I(inode)->flags |= BTRFS_INODE_PREALLOC;
		if (!(mode & FALLOC_FL_KEEP_SIZE) &&
		    (actual_len > inode->i_size) &&
		    (cur_offset > inode->i_size)) {
			if (cur_offset > actual_len)
				i_size = actual_len;
			else
				i_size = cur_offset;
			i_size_write(inode, i_size);
			btrfs_ordered_update_i_size(inode, i_size, NULL);
		}

		ret = btrfs_update_inode(trans, root, inode);

		if (ret) {
			btrfs_abort_transaction(trans, root, ret);
			if (own_trans)
				btrfs_end_transaction(trans, root);
			break;
		}

		if (own_trans)
			btrfs_end_transaction(trans, root);
	}
	return ret;
}

int btrfs_prealloc_file_range(struct inode *inode, int mode,
			      u64 start, u64 num_bytes, u64 min_size,
			      loff_t actual_len, u64 *alloc_hint)
{
	return __btrfs_prealloc_file_range(inode, mode, start, num_bytes,
					   min_size, actual_len, alloc_hint,
					   NULL);
}

int btrfs_prealloc_file_range_trans(struct inode *inode,
				    struct btrfs_trans_handle *trans, int mode,
				    u64 start, u64 num_bytes, u64 min_size,
				    loff_t actual_len, u64 *alloc_hint)
{
	return __btrfs_prealloc_file_range(inode, mode, start, num_bytes,
					   min_size, actual_len, alloc_hint, trans);
}

static int btrfs_set_page_dirty(struct page *page)
{
	return __set_page_dirty_nobuffers(page);
}

static int btrfs_permission(struct inode *inode, int mask)
{
	struct btrfs_root *root = BTRFS_I(inode)->root;
	umode_t mode = inode->i_mode;

	if (mask & MAY_WRITE &&
	    (S_ISREG(mode) || S_ISDIR(mode) || S_ISLNK(mode))) {
		if (btrfs_root_readonly(root))
			return -EROFS;
		if (BTRFS_I(inode)->flags & BTRFS_INODE_READONLY)
			return -EACCES;
	}
	return generic_permission(inode, mask);
}

static int btrfs_tmpfile(struct inode *dir, struct dentry *dentry, umode_t mode)
{
	struct btrfs_trans_handle *trans;
	struct btrfs_root *root = BTRFS_I(dir)->root;
	struct inode *inode = NULL;
	u64 objectid;
	u64 index;
	int ret = 0;

	/*
	 * 5 units required for adding orphan entry
	 */
	trans = btrfs_start_transaction(root, 5);
	if (IS_ERR(trans))
		return PTR_ERR(trans);

	ret = btrfs_find_free_ino(root, &objectid);
	if (ret)
		goto out;

	inode = btrfs_new_inode(trans, root, dir, NULL, 0,
				btrfs_ino(dir), objectid, mode, &index);
	if (IS_ERR(inode)) {
		ret = PTR_ERR(inode);
		inode = NULL;
		goto out;
	}

	inode->i_fop = &btrfs_file_operations;
	inode->i_op = &btrfs_file_inode_operations;

	inode->i_mapping->a_ops = &btrfs_aops;
	BTRFS_I(inode)->io_tree.ops = &btrfs_extent_io_ops;

	ret = btrfs_init_inode_security(trans, inode, dir, NULL);
	if (ret)
		goto out_inode;

	ret = btrfs_update_inode(trans, root, inode);
	if (ret)
		goto out_inode;
	ret = btrfs_orphan_add(trans, inode);
	if (ret)
		goto out_inode;

	/*
	 * We set number of links to 0 in btrfs_new_inode(), and here we set
	 * it to 1 because d_tmpfile() will issue a warning if the count is 0,
	 * through:
	 *
	 *    d_tmpfile() -> inode_dec_link_count() -> drop_nlink()
	 */
	set_nlink(inode, 1);
	unlock_new_inode(inode);
	d_tmpfile(dentry, inode);
	mark_inode_dirty(inode);

out:
	btrfs_end_transaction(trans, root);
	if (ret)
		iput(inode);
	btrfs_balance_delayed_items(root);
	btrfs_btree_balance_dirty(root);
	return ret;

out_inode:
	unlock_new_inode(inode);
	goto out;

}

/* Inspired by filemap_check_errors() */
int btrfs_inode_check_errors(struct inode *inode)
{
	int ret = 0;

	if (test_bit(AS_ENOSPC, &inode->i_mapping->flags) &&
	    test_and_clear_bit(AS_ENOSPC, &inode->i_mapping->flags))
		ret = -ENOSPC;
	if (test_bit(AS_EIO, &inode->i_mapping->flags) &&
	    test_and_clear_bit(AS_EIO, &inode->i_mapping->flags))
		ret = -EIO;

	return ret;
}

static const struct inode_operations btrfs_dir_inode_operations = {
	.getattr	= btrfs_getattr,
	.lookup		= btrfs_lookup,
	.create		= btrfs_create,
	.unlink		= btrfs_unlink,
	.link		= btrfs_link,
	.mkdir		= btrfs_mkdir,
	.rmdir		= btrfs_rmdir,
	.rename2	= btrfs_rename2,
	.symlink	= btrfs_symlink,
	.setattr	= btrfs_setattr,
	.mknod		= btrfs_mknod,
	.setxattr	= btrfs_setxattr,
	.getxattr	= btrfs_getxattr,
	.listxattr	= btrfs_listxattr,
	.removexattr	= btrfs_removexattr,
	.permission	= btrfs_permission,
	.get_acl	= btrfs_get_acl,
	.set_acl	= btrfs_set_acl,
	.update_time	= btrfs_update_time,
	.tmpfile        = btrfs_tmpfile,
};
static const struct inode_operations btrfs_dir_ro_inode_operations = {
	.lookup		= btrfs_lookup,
	.permission	= btrfs_permission,
	.get_acl	= btrfs_get_acl,
	.set_acl	= btrfs_set_acl,
	.update_time	= btrfs_update_time,
};

static const struct file_operations btrfs_dir_file_operations = {
	.llseek		= generic_file_llseek,
	.read		= generic_read_dir,
	.iterate	= btrfs_real_readdir,
	.unlocked_ioctl	= btrfs_ioctl,
#ifdef CONFIG_COMPAT
	.compat_ioctl	= btrfs_ioctl,
#endif
	.release        = btrfs_release_file,
	.fsync		= btrfs_sync_file,
};

static struct extent_io_ops btrfs_extent_io_ops = {
	.fill_delalloc = run_delalloc_range,
	.submit_bio_hook = btrfs_submit_bio_hook,
	.merge_bio_hook = btrfs_merge_bio_hook,
	.readpage_end_io_hook = btrfs_readpage_end_io_hook,
	.writepage_end_io_hook = btrfs_writepage_end_io_hook,
	.writepage_start_hook = btrfs_writepage_start_hook,
	.set_bit_hook = btrfs_set_bit_hook,
	.clear_bit_hook = btrfs_clear_bit_hook,
	.merge_extent_hook = btrfs_merge_extent_hook,
	.split_extent_hook = btrfs_split_extent_hook,
};

/*
 * btrfs doesn't support the bmap operation because swapfiles
 * use bmap to make a mapping of extents in the file.  They assume
 * these extents won't change over the life of the file and they
 * use the bmap result to do IO directly to the drive.
 *
 * the btrfs bmap call would return logical addresses that aren't
 * suitable for IO and they also will change frequently as COW
 * operations happen.  So, swapfile + btrfs == corruption.
 *
 * For now we're avoiding this by dropping bmap.
 */
static const struct address_space_operations btrfs_aops = {
	.readpage	= btrfs_readpage,
	.writepage	= btrfs_writepage,
	.writepages	= btrfs_writepages,
	.readpages	= btrfs_readpages,
	.direct_IO	= btrfs_direct_IO,
	.invalidatepage = btrfs_invalidatepage,
	.releasepage	= btrfs_releasepage,
	.set_page_dirty	= btrfs_set_page_dirty,
	.error_remove_page = generic_error_remove_page,
};

static const struct address_space_operations btrfs_symlink_aops = {
	.readpage	= btrfs_readpage,
	.writepage	= btrfs_writepage,
	.invalidatepage = btrfs_invalidatepage,
	.releasepage	= btrfs_releasepage,
};

static const struct inode_operations btrfs_file_inode_operations = {
	.getattr	= btrfs_getattr,
	.setattr	= btrfs_setattr,
	.setxattr	= btrfs_setxattr,
	.getxattr	= btrfs_getxattr,
	.listxattr      = btrfs_listxattr,
	.removexattr	= btrfs_removexattr,
	.permission	= btrfs_permission,
	.fiemap		= btrfs_fiemap,
	.get_acl	= btrfs_get_acl,
	.set_acl	= btrfs_set_acl,
	.update_time	= btrfs_update_time,
};
static const struct inode_operations btrfs_special_inode_operations = {
	.getattr	= btrfs_getattr,
	.setattr	= btrfs_setattr,
	.permission	= btrfs_permission,
	.setxattr	= btrfs_setxattr,
	.getxattr	= btrfs_getxattr,
	.listxattr	= btrfs_listxattr,
	.removexattr	= btrfs_removexattr,
	.get_acl	= btrfs_get_acl,
	.set_acl	= btrfs_set_acl,
	.update_time	= btrfs_update_time,
};
static const struct inode_operations btrfs_symlink_inode_operations = {
	.readlink	= generic_readlink,
	.follow_link	= page_follow_link_light,
	.put_link	= page_put_link,
	.getattr	= btrfs_getattr,
	.setattr	= btrfs_setattr,
	.permission	= btrfs_permission,
	.setxattr	= btrfs_setxattr,
	.getxattr	= btrfs_getxattr,
	.listxattr	= btrfs_listxattr,
	.removexattr	= btrfs_removexattr,
	.update_time	= btrfs_update_time,
};

const struct dentry_operations btrfs_dentry_operations = {
	.d_delete	= btrfs_dentry_delete,
	.d_release	= btrfs_dentry_release,
};<|MERGE_RESOLUTION|>--- conflicted
+++ resolved
@@ -3682,8 +3682,6 @@
 		set_bit(BTRFS_INODE_NEEDS_FULL_SYNC,
 			&BTRFS_I(inode)->runtime_flags);
 
-<<<<<<< HEAD
-=======
 	/*
 	 * We don't persist the id of the transaction where an unlink operation
 	 * against the inode was last made. So here we assume the inode might
@@ -3713,7 +3711,6 @@
 	 */
 	BTRFS_I(inode)->last_unlink_trans = BTRFS_I(inode)->last_trans;
 
->>>>>>> db0b54cd
 	path->slots[0]++;
 	if (inode->i_nlink != 1 ||
 	    path->slots[0] >= btrfs_header_nritems(leaf))
