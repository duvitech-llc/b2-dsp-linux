--- conflicted
+++ resolved
@@ -7924,12 +7924,6 @@
 
 /*
  * finds a free extent and does all the dirty work required for allocation
-<<<<<<< HEAD
- * returns the key for the extent through ins, and a tree buffer for
- * the first block of the extent through buf.
- *
-=======
->>>>>>> db0b54cd
  * returns the tree buffer or an ERR_PTR on error.
  */
 struct extent_buffer *btrfs_alloc_tree_block(struct btrfs_trans_handle *trans,
@@ -8001,11 +7995,7 @@
 						 ins.objectid, ins.offset,
 						 parent, root_objectid, level,
 						 BTRFS_ADD_DELAYED_EXTENT,
-<<<<<<< HEAD
-						 extent_op, 0);
-=======
 						 extent_op);
->>>>>>> db0b54cd
 		if (ret)
 			goto out_free_delayed;
 	}
