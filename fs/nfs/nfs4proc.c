/*
 *  fs/nfs/nfs4proc.c
 *
 *  Client-side procedure declarations for NFSv4.
 *
 *  Copyright (c) 2002 The Regents of the University of Michigan.
 *  All rights reserved.
 *
 *  Kendrick Smith <kmsmith@umich.edu>
 *  Andy Adamson   <andros@umich.edu>
 *
 *  Redistribution and use in source and binary forms, with or without
 *  modification, are permitted provided that the following conditions
 *  are met:
 *
 *  1. Redistributions of source code must retain the above copyright
 *     notice, this list of conditions and the following disclaimer.
 *  2. Redistributions in binary form must reproduce the above copyright
 *     notice, this list of conditions and the following disclaimer in the
 *     documentation and/or other materials provided with the distribution.
 *  3. Neither the name of the University nor the names of its
 *     contributors may be used to endorse or promote products derived
 *     from this software without specific prior written permission.
 *
 *  THIS SOFTWARE IS PROVIDED ``AS IS'' AND ANY EXPRESS OR IMPLIED
 *  WARRANTIES, INCLUDING, BUT NOT LIMITED TO, THE IMPLIED WARRANTIES OF
 *  MERCHANTABILITY AND FITNESS FOR A PARTICULAR PURPOSE ARE
 *  DISCLAIMED. IN NO EVENT SHALL THE REGENTS OR CONTRIBUTORS BE LIABLE
 *  FOR ANY DIRECT, INDIRECT, INCIDENTAL, SPECIAL, EXEMPLARY, OR
 *  CONSEQUENTIAL DAMAGES (INCLUDING, BUT NOT LIMITED TO, PROCUREMENT OF
 *  SUBSTITUTE GOODS OR SERVICES; LOSS OF USE, DATA, OR PROFITS; OR
 *  BUSINESS INTERRUPTION) HOWEVER CAUSED AND ON ANY THEORY OF
 *  LIABILITY, WHETHER IN CONTRACT, STRICT LIABILITY, OR TORT (INCLUDING
 *  NEGLIGENCE OR OTHERWISE) ARISING IN ANY WAY OUT OF THE USE OF THIS
 *  SOFTWARE, EVEN IF ADVISED OF THE POSSIBILITY OF SUCH DAMAGE.
 */

#include <linux/mm.h>
#include <linux/delay.h>
#include <linux/errno.h>
#include <linux/file.h>
#include <linux/string.h>
#include <linux/ratelimit.h>
#include <linux/printk.h>
#include <linux/slab.h>
#include <linux/sunrpc/clnt.h>
#include <linux/nfs.h>
#include <linux/nfs4.h>
#include <linux/nfs_fs.h>
#include <linux/nfs_page.h>
#include <linux/nfs_mount.h>
#include <linux/namei.h>
#include <linux/mount.h>
#include <linux/module.h>
#include <linux/xattr.h>
#include <linux/utsname.h>
#include <linux/freezer.h>

#include "nfs4_fs.h"
#include "delegation.h"
#include "internal.h"
#include "iostat.h"
#include "callback.h"
#include "pnfs.h"
#include "netns.h"
#include "nfs4idmap.h"
#include "nfs4session.h"
#include "fscache.h"

#include "nfs4trace.h"

#define NFSDBG_FACILITY		NFSDBG_PROC

#define NFS4_POLL_RETRY_MIN	(HZ/10)
#define NFS4_POLL_RETRY_MAX	(15*HZ)

struct nfs4_opendata;
static int _nfs4_proc_open(struct nfs4_opendata *data);
static int _nfs4_recover_proc_open(struct nfs4_opendata *data);
static int nfs4_do_fsinfo(struct nfs_server *, struct nfs_fh *, struct nfs_fsinfo *);
static void nfs_fixup_referral_attributes(struct nfs_fattr *fattr);
static int nfs4_proc_getattr(struct nfs_server *, struct nfs_fh *, struct nfs_fattr *, struct nfs4_label *label);
static int _nfs4_proc_getattr(struct nfs_server *server, struct nfs_fh *fhandle, struct nfs_fattr *fattr, struct nfs4_label *label);
static int nfs4_do_setattr(struct inode *inode, struct rpc_cred *cred,
			    struct nfs_fattr *fattr, struct iattr *sattr,
			    struct nfs4_state *state, struct nfs4_label *ilabel,
			    struct nfs4_label *olabel);
#ifdef CONFIG_NFS_V4_1
static int nfs41_test_stateid(struct nfs_server *, nfs4_stateid *,
		struct rpc_cred *);
static int nfs41_free_stateid(struct nfs_server *, nfs4_stateid *,
		struct rpc_cred *);
#endif

#ifdef CONFIG_NFS_V4_SECURITY_LABEL
static inline struct nfs4_label *
nfs4_label_init_security(struct inode *dir, struct dentry *dentry,
	struct iattr *sattr, struct nfs4_label *label)
{
	int err;

	if (label == NULL)
		return NULL;

	if (nfs_server_capable(dir, NFS_CAP_SECURITY_LABEL) == 0)
		return NULL;

	err = security_dentry_init_security(dentry, sattr->ia_mode,
				&dentry->d_name, (void **)&label->label, &label->len);
	if (err == 0)
		return label;

	return NULL;
}
static inline void
nfs4_label_release_security(struct nfs4_label *label)
{
	if (label)
		security_release_secctx(label->label, label->len);
}
static inline u32 *nfs4_bitmask(struct nfs_server *server, struct nfs4_label *label)
{
	if (label)
		return server->attr_bitmask;

	return server->attr_bitmask_nl;
}
#else
static inline struct nfs4_label *
nfs4_label_init_security(struct inode *dir, struct dentry *dentry,
	struct iattr *sattr, struct nfs4_label *l)
{ return NULL; }
static inline void
nfs4_label_release_security(struct nfs4_label *label)
{ return; }
static inline u32 *
nfs4_bitmask(struct nfs_server *server, struct nfs4_label *label)
{ return server->attr_bitmask; }
#endif

/* Prevent leaks of NFSv4 errors into userland */
static int nfs4_map_errors(int err)
{
	if (err >= -1000)
		return err;
	switch (err) {
	case -NFS4ERR_RESOURCE:
	case -NFS4ERR_LAYOUTTRYLATER:
	case -NFS4ERR_RECALLCONFLICT:
		return -EREMOTEIO;
	case -NFS4ERR_WRONGSEC:
	case -NFS4ERR_WRONG_CRED:
		return -EPERM;
	case -NFS4ERR_BADOWNER:
	case -NFS4ERR_BADNAME:
		return -EINVAL;
	case -NFS4ERR_SHARE_DENIED:
		return -EACCES;
	case -NFS4ERR_MINOR_VERS_MISMATCH:
		return -EPROTONOSUPPORT;
	case -NFS4ERR_FILE_OPEN:
		return -EBUSY;
	default:
		dprintk("%s could not handle NFSv4 error %d\n",
				__func__, -err);
		break;
	}
	return -EIO;
}

/*
 * This is our standard bitmap for GETATTR requests.
 */
const u32 nfs4_fattr_bitmap[3] = {
	FATTR4_WORD0_TYPE
	| FATTR4_WORD0_CHANGE
	| FATTR4_WORD0_SIZE
	| FATTR4_WORD0_FSID
	| FATTR4_WORD0_FILEID,
	FATTR4_WORD1_MODE
	| FATTR4_WORD1_NUMLINKS
	| FATTR4_WORD1_OWNER
	| FATTR4_WORD1_OWNER_GROUP
	| FATTR4_WORD1_RAWDEV
	| FATTR4_WORD1_SPACE_USED
	| FATTR4_WORD1_TIME_ACCESS
	| FATTR4_WORD1_TIME_METADATA
	| FATTR4_WORD1_TIME_MODIFY
	| FATTR4_WORD1_MOUNTED_ON_FILEID,
#ifdef CONFIG_NFS_V4_SECURITY_LABEL
	FATTR4_WORD2_SECURITY_LABEL
#endif
};

static const u32 nfs4_pnfs_open_bitmap[3] = {
	FATTR4_WORD0_TYPE
	| FATTR4_WORD0_CHANGE
	| FATTR4_WORD0_SIZE
	| FATTR4_WORD0_FSID
	| FATTR4_WORD0_FILEID,
	FATTR4_WORD1_MODE
	| FATTR4_WORD1_NUMLINKS
	| FATTR4_WORD1_OWNER
	| FATTR4_WORD1_OWNER_GROUP
	| FATTR4_WORD1_RAWDEV
	| FATTR4_WORD1_SPACE_USED
	| FATTR4_WORD1_TIME_ACCESS
	| FATTR4_WORD1_TIME_METADATA
	| FATTR4_WORD1_TIME_MODIFY,
	FATTR4_WORD2_MDSTHRESHOLD
};

static const u32 nfs4_open_noattr_bitmap[3] = {
	FATTR4_WORD0_TYPE
	| FATTR4_WORD0_CHANGE
	| FATTR4_WORD0_FILEID,
};

const u32 nfs4_statfs_bitmap[3] = {
	FATTR4_WORD0_FILES_AVAIL
	| FATTR4_WORD0_FILES_FREE
	| FATTR4_WORD0_FILES_TOTAL,
	FATTR4_WORD1_SPACE_AVAIL
	| FATTR4_WORD1_SPACE_FREE
	| FATTR4_WORD1_SPACE_TOTAL
};

const u32 nfs4_pathconf_bitmap[3] = {
	FATTR4_WORD0_MAXLINK
	| FATTR4_WORD0_MAXNAME,
	0
};

const u32 nfs4_fsinfo_bitmap[3] = { FATTR4_WORD0_MAXFILESIZE
			| FATTR4_WORD0_MAXREAD
			| FATTR4_WORD0_MAXWRITE
			| FATTR4_WORD0_LEASE_TIME,
			FATTR4_WORD1_TIME_DELTA
			| FATTR4_WORD1_FS_LAYOUT_TYPES,
			FATTR4_WORD2_LAYOUT_BLKSIZE
			| FATTR4_WORD2_CLONE_BLKSIZE
};

const u32 nfs4_fs_locations_bitmap[3] = {
	FATTR4_WORD0_TYPE
	| FATTR4_WORD0_CHANGE
	| FATTR4_WORD0_SIZE
	| FATTR4_WORD0_FSID
	| FATTR4_WORD0_FILEID
	| FATTR4_WORD0_FS_LOCATIONS,
	FATTR4_WORD1_MODE
	| FATTR4_WORD1_NUMLINKS
	| FATTR4_WORD1_OWNER
	| FATTR4_WORD1_OWNER_GROUP
	| FATTR4_WORD1_RAWDEV
	| FATTR4_WORD1_SPACE_USED
	| FATTR4_WORD1_TIME_ACCESS
	| FATTR4_WORD1_TIME_METADATA
	| FATTR4_WORD1_TIME_MODIFY
	| FATTR4_WORD1_MOUNTED_ON_FILEID,
};

static void nfs4_setup_readdir(u64 cookie, __be32 *verifier, struct dentry *dentry,
		struct nfs4_readdir_arg *readdir)
{
	__be32 *start, *p;

	if (cookie > 2) {
		readdir->cookie = cookie;
		memcpy(&readdir->verifier, verifier, sizeof(readdir->verifier));
		return;
	}

	readdir->cookie = 0;
	memset(&readdir->verifier, 0, sizeof(readdir->verifier));
	if (cookie == 2)
		return;
	
	/*
	 * NFSv4 servers do not return entries for '.' and '..'
	 * Therefore, we fake these entries here.  We let '.'
	 * have cookie 0 and '..' have cookie 1.  Note that
	 * when talking to the server, we always send cookie 0
	 * instead of 1 or 2.
	 */
	start = p = kmap_atomic(*readdir->pages);
	
	if (cookie == 0) {
		*p++ = xdr_one;                                  /* next */
		*p++ = xdr_zero;                   /* cookie, first word */
		*p++ = xdr_one;                   /* cookie, second word */
		*p++ = xdr_one;                             /* entry len */
		memcpy(p, ".\0\0\0", 4);                        /* entry */
		p++;
		*p++ = xdr_one;                         /* bitmap length */
		*p++ = htonl(FATTR4_WORD0_FILEID);             /* bitmap */
		*p++ = htonl(8);              /* attribute buffer length */
		p = xdr_encode_hyper(p, NFS_FILEID(d_inode(dentry)));
	}
	
	*p++ = xdr_one;                                  /* next */
	*p++ = xdr_zero;                   /* cookie, first word */
	*p++ = xdr_two;                   /* cookie, second word */
	*p++ = xdr_two;                             /* entry len */
	memcpy(p, "..\0\0", 4);                         /* entry */
	p++;
	*p++ = xdr_one;                         /* bitmap length */
	*p++ = htonl(FATTR4_WORD0_FILEID);             /* bitmap */
	*p++ = htonl(8);              /* attribute buffer length */
	p = xdr_encode_hyper(p, NFS_FILEID(d_inode(dentry->d_parent)));

	readdir->pgbase = (char *)p - (char *)start;
	readdir->count -= readdir->pgbase;
	kunmap_atomic(start);
}

static long nfs4_update_delay(long *timeout)
{
	long ret;
	if (!timeout)
		return NFS4_POLL_RETRY_MAX;
	if (*timeout <= 0)
		*timeout = NFS4_POLL_RETRY_MIN;
	if (*timeout > NFS4_POLL_RETRY_MAX)
		*timeout = NFS4_POLL_RETRY_MAX;
	ret = *timeout;
	*timeout <<= 1;
	return ret;
}

static int nfs4_delay(struct rpc_clnt *clnt, long *timeout)
{
	int res = 0;

	might_sleep();

	freezable_schedule_timeout_killable_unsafe(
		nfs4_update_delay(timeout));
	if (fatal_signal_pending(current))
		res = -ERESTARTSYS;
	return res;
}

/* This is the error handling routine for processes that are allowed
 * to sleep.
 */
static int nfs4_do_handle_exception(struct nfs_server *server,
		int errorcode, struct nfs4_exception *exception)
{
	struct nfs_client *clp = server->nfs_client;
	struct nfs4_state *state = exception->state;
	struct inode *inode = exception->inode;
	int ret = errorcode;

	exception->delay = 0;
	exception->recovering = 0;
	exception->retry = 0;
	switch(errorcode) {
		case 0:
			return 0;
		case -NFS4ERR_OPENMODE:
		case -NFS4ERR_DELEG_REVOKED:
		case -NFS4ERR_ADMIN_REVOKED:
		case -NFS4ERR_BAD_STATEID:
			if (inode && nfs_async_inode_return_delegation(inode,
						NULL) == 0)
				goto wait_on_recovery;
			if (state == NULL)
				break;
			ret = nfs4_schedule_stateid_recovery(server, state);
			if (ret < 0)
				break;
			goto wait_on_recovery;
		case -NFS4ERR_EXPIRED:
			if (state != NULL) {
				ret = nfs4_schedule_stateid_recovery(server, state);
				if (ret < 0)
					break;
			}
		case -NFS4ERR_STALE_STATEID:
		case -NFS4ERR_STALE_CLIENTID:
			nfs4_schedule_lease_recovery(clp);
			goto wait_on_recovery;
		case -NFS4ERR_MOVED:
			ret = nfs4_schedule_migration_recovery(server);
			if (ret < 0)
				break;
			goto wait_on_recovery;
		case -NFS4ERR_LEASE_MOVED:
			nfs4_schedule_lease_moved_recovery(clp);
			goto wait_on_recovery;
#if defined(CONFIG_NFS_V4_1)
		case -NFS4ERR_BADSESSION:
		case -NFS4ERR_BADSLOT:
		case -NFS4ERR_BAD_HIGH_SLOT:
		case -NFS4ERR_CONN_NOT_BOUND_TO_SESSION:
		case -NFS4ERR_DEADSESSION:
		case -NFS4ERR_SEQ_FALSE_RETRY:
		case -NFS4ERR_SEQ_MISORDERED:
			dprintk("%s ERROR: %d Reset session\n", __func__,
				errorcode);
			nfs4_schedule_session_recovery(clp->cl_session, errorcode);
			goto wait_on_recovery;
#endif /* defined(CONFIG_NFS_V4_1) */
		case -NFS4ERR_FILE_OPEN:
			if (exception->timeout > HZ) {
				/* We have retried a decent amount, time to
				 * fail
				 */
				ret = -EBUSY;
				break;
			}
		case -NFS4ERR_DELAY:
			nfs_inc_server_stats(server, NFSIOS_DELAY);
		case -NFS4ERR_GRACE:
			exception->delay = 1;
			return 0;

		case -NFS4ERR_RETRY_UNCACHED_REP:
		case -NFS4ERR_OLD_STATEID:
			exception->retry = 1;
			break;
		case -NFS4ERR_BADOWNER:
			/* The following works around a Linux server bug! */
		case -NFS4ERR_BADNAME:
			if (server->caps & NFS_CAP_UIDGID_NOMAP) {
				server->caps &= ~NFS_CAP_UIDGID_NOMAP;
				exception->retry = 1;
				printk(KERN_WARNING "NFS: v4 server %s "
						"does not accept raw "
						"uid/gids. "
						"Reenabling the idmapper.\n",
						server->nfs_client->cl_hostname);
			}
	}
	/* We failed to handle the error */
	return nfs4_map_errors(ret);
wait_on_recovery:
	exception->recovering = 1;
	return 0;
}

/* This is the error handling routine for processes that are allowed
 * to sleep.
 */
int nfs4_handle_exception(struct nfs_server *server, int errorcode, struct nfs4_exception *exception)
{
	struct nfs_client *clp = server->nfs_client;
	int ret;

	ret = nfs4_do_handle_exception(server, errorcode, exception);
	if (exception->delay) {
		ret = nfs4_delay(server->client, &exception->timeout);
		goto out_retry;
	}
	if (exception->recovering) {
		ret = nfs4_wait_clnt_recover(clp);
		if (test_bit(NFS_MIG_FAILED, &server->mig_status))
			return -EIO;
		goto out_retry;
	}
	return ret;
out_retry:
	if (ret == 0)
		exception->retry = 1;
	return ret;
}

static int
nfs4_async_handle_exception(struct rpc_task *task, struct nfs_server *server,
		int errorcode, struct nfs4_exception *exception)
{
	struct nfs_client *clp = server->nfs_client;
	int ret;

	ret = nfs4_do_handle_exception(server, errorcode, exception);
	if (exception->delay) {
		rpc_delay(task, nfs4_update_delay(&exception->timeout));
		goto out_retry;
	}
	if (exception->recovering) {
		rpc_sleep_on(&clp->cl_rpcwaitq, task, NULL);
		if (test_bit(NFS4CLNT_MANAGER_RUNNING, &clp->cl_state) == 0)
			rpc_wake_up_queued_task(&clp->cl_rpcwaitq, task);
		goto out_retry;
	}
	if (test_bit(NFS_MIG_FAILED, &server->mig_status))
		ret = -EIO;
	return ret;
out_retry:
	if (ret == 0)
		exception->retry = 1;
	return ret;
}

static int
nfs4_async_handle_error(struct rpc_task *task, struct nfs_server *server,
			struct nfs4_state *state, long *timeout)
{
	struct nfs4_exception exception = {
		.state = state,
	};

	if (task->tk_status >= 0)
		return 0;
	if (timeout)
		exception.timeout = *timeout;
	task->tk_status = nfs4_async_handle_exception(task, server,
			task->tk_status,
			&exception);
	if (exception.delay && timeout)
		*timeout = exception.timeout;
	if (exception.retry)
		return -EAGAIN;
	return 0;
}

/*
 * Return 'true' if 'clp' is using an rpc_client that is integrity protected
 * or 'false' otherwise.
 */
static bool _nfs4_is_integrity_protected(struct nfs_client *clp)
{
	rpc_authflavor_t flavor = clp->cl_rpcclient->cl_auth->au_flavor;

	if (flavor == RPC_AUTH_GSS_KRB5I ||
	    flavor == RPC_AUTH_GSS_KRB5P)
		return true;

	return false;
}

static void do_renew_lease(struct nfs_client *clp, unsigned long timestamp)
{
	spin_lock(&clp->cl_lock);
	if (time_before(clp->cl_last_renewal,timestamp))
		clp->cl_last_renewal = timestamp;
	spin_unlock(&clp->cl_lock);
}

static void renew_lease(const struct nfs_server *server, unsigned long timestamp)
{
	struct nfs_client *clp = server->nfs_client;

	if (!nfs4_has_session(clp))
		do_renew_lease(clp, timestamp);
}

struct nfs4_call_sync_data {
	const struct nfs_server *seq_server;
	struct nfs4_sequence_args *seq_args;
	struct nfs4_sequence_res *seq_res;
};

void nfs4_init_sequence(struct nfs4_sequence_args *args,
			struct nfs4_sequence_res *res, int cache_reply)
{
	args->sa_slot = NULL;
	args->sa_cache_this = cache_reply;
	args->sa_privileged = 0;

	res->sr_slot = NULL;
}

static void nfs4_set_sequence_privileged(struct nfs4_sequence_args *args)
{
	args->sa_privileged = 1;
}

int nfs40_setup_sequence(struct nfs4_slot_table *tbl,
			 struct nfs4_sequence_args *args,
			 struct nfs4_sequence_res *res,
			 struct rpc_task *task)
{
	struct nfs4_slot *slot;

	/* slot already allocated? */
	if (res->sr_slot != NULL)
		goto out_start;

	spin_lock(&tbl->slot_tbl_lock);
	if (nfs4_slot_tbl_draining(tbl) && !args->sa_privileged)
		goto out_sleep;

	slot = nfs4_alloc_slot(tbl);
	if (IS_ERR(slot)) {
		if (slot == ERR_PTR(-ENOMEM))
			task->tk_timeout = HZ >> 2;
		goto out_sleep;
	}
	spin_unlock(&tbl->slot_tbl_lock);

	args->sa_slot = slot;
	res->sr_slot = slot;

out_start:
	rpc_call_start(task);
	return 0;

out_sleep:
	if (args->sa_privileged)
		rpc_sleep_on_priority(&tbl->slot_tbl_waitq, task,
				NULL, RPC_PRIORITY_PRIVILEGED);
	else
		rpc_sleep_on(&tbl->slot_tbl_waitq, task, NULL);
	spin_unlock(&tbl->slot_tbl_lock);
	return -EAGAIN;
}
EXPORT_SYMBOL_GPL(nfs40_setup_sequence);

static int nfs40_sequence_done(struct rpc_task *task,
			       struct nfs4_sequence_res *res)
{
	struct nfs4_slot *slot = res->sr_slot;
	struct nfs4_slot_table *tbl;

	if (slot == NULL)
		goto out;

	tbl = slot->table;
	spin_lock(&tbl->slot_tbl_lock);
	if (!nfs41_wake_and_assign_slot(tbl, slot))
		nfs4_free_slot(tbl, slot);
	spin_unlock(&tbl->slot_tbl_lock);

	res->sr_slot = NULL;
out:
	return 1;
}

#if defined(CONFIG_NFS_V4_1)

static void nfs41_sequence_free_slot(struct nfs4_sequence_res *res)
{
	struct nfs4_session *session;
	struct nfs4_slot_table *tbl;
	struct nfs4_slot *slot = res->sr_slot;
	bool send_new_highest_used_slotid = false;

	tbl = slot->table;
	session = tbl->session;

	spin_lock(&tbl->slot_tbl_lock);
	/* Be nice to the server: try to ensure that the last transmitted
	 * value for highest_user_slotid <= target_highest_slotid
	 */
	if (tbl->highest_used_slotid > tbl->target_highest_slotid)
		send_new_highest_used_slotid = true;

	if (nfs41_wake_and_assign_slot(tbl, slot)) {
		send_new_highest_used_slotid = false;
		goto out_unlock;
	}
	nfs4_free_slot(tbl, slot);

	if (tbl->highest_used_slotid != NFS4_NO_SLOT)
		send_new_highest_used_slotid = false;
out_unlock:
	spin_unlock(&tbl->slot_tbl_lock);
	res->sr_slot = NULL;
	if (send_new_highest_used_slotid)
		nfs41_notify_server(session->clp);
}

int nfs41_sequence_done(struct rpc_task *task, struct nfs4_sequence_res *res)
{
	struct nfs4_session *session;
	struct nfs4_slot *slot = res->sr_slot;
	struct nfs_client *clp;
	bool interrupted = false;
	int ret = 1;

	if (slot == NULL)
		goto out_noaction;
	/* don't increment the sequence number if the task wasn't sent */
	if (!RPC_WAS_SENT(task))
		goto out;

	session = slot->table->session;

	if (slot->interrupted) {
		slot->interrupted = 0;
		interrupted = true;
	}

	trace_nfs4_sequence_done(session, res);
	/* Check the SEQUENCE operation status */
	switch (res->sr_status) {
	case 0:
		/* Update the slot's sequence and clientid lease timer */
		++slot->seq_nr;
		clp = session->clp;
		do_renew_lease(clp, res->sr_timestamp);
		/* Check sequence flags */
		nfs41_handle_sequence_flag_errors(clp, res->sr_status_flags);
		nfs41_update_target_slotid(slot->table, slot, res);
		break;
	case 1:
		/*
		 * sr_status remains 1 if an RPC level error occurred.
		 * The server may or may not have processed the sequence
		 * operation..
		 * Mark the slot as having hosted an interrupted RPC call.
		 */
		slot->interrupted = 1;
		goto out;
	case -NFS4ERR_DELAY:
		/* The server detected a resend of the RPC call and
		 * returned NFS4ERR_DELAY as per Section 2.10.6.2
		 * of RFC5661.
		 */
		dprintk("%s: slot=%u seq=%u: Operation in progress\n",
			__func__,
			slot->slot_nr,
			slot->seq_nr);
		goto out_retry;
	case -NFS4ERR_BADSLOT:
		/*
		 * The slot id we used was probably retired. Try again
		 * using a different slot id.
		 */
		goto retry_nowait;
	case -NFS4ERR_SEQ_MISORDERED:
		/*
		 * Was the last operation on this sequence interrupted?
		 * If so, retry after bumping the sequence number.
		 */
		if (interrupted) {
			++slot->seq_nr;
			goto retry_nowait;
		}
		/*
		 * Could this slot have been previously retired?
		 * If so, then the server may be expecting seq_nr = 1!
		 */
		if (slot->seq_nr != 1) {
			slot->seq_nr = 1;
			goto retry_nowait;
		}
		break;
	case -NFS4ERR_SEQ_FALSE_RETRY:
		++slot->seq_nr;
		goto retry_nowait;
	default:
		/* Just update the slot sequence no. */
		++slot->seq_nr;
	}
out:
	/* The session may be reset by one of the error handlers. */
	dprintk("%s: Error %d free the slot \n", __func__, res->sr_status);
	nfs41_sequence_free_slot(res);
out_noaction:
	return ret;
retry_nowait:
	if (rpc_restart_call_prepare(task)) {
		task->tk_status = 0;
		ret = 0;
	}
	goto out;
out_retry:
	if (!rpc_restart_call(task))
		goto out;
	rpc_delay(task, NFS4_POLL_RETRY_MAX);
	return 0;
}
EXPORT_SYMBOL_GPL(nfs41_sequence_done);

int nfs4_sequence_done(struct rpc_task *task, struct nfs4_sequence_res *res)
{
	if (res->sr_slot == NULL)
		return 1;
	if (!res->sr_slot->table->session)
		return nfs40_sequence_done(task, res);
	return nfs41_sequence_done(task, res);
}
EXPORT_SYMBOL_GPL(nfs4_sequence_done);

int nfs41_setup_sequence(struct nfs4_session *session,
				struct nfs4_sequence_args *args,
				struct nfs4_sequence_res *res,
				struct rpc_task *task)
{
	struct nfs4_slot *slot;
	struct nfs4_slot_table *tbl;

	dprintk("--> %s\n", __func__);
	/* slot already allocated? */
	if (res->sr_slot != NULL)
		goto out_success;

	tbl = &session->fc_slot_table;

	task->tk_timeout = 0;

	spin_lock(&tbl->slot_tbl_lock);
	if (test_bit(NFS4_SLOT_TBL_DRAINING, &tbl->slot_tbl_state) &&
	    !args->sa_privileged) {
		/* The state manager will wait until the slot table is empty */
		dprintk("%s session is draining\n", __func__);
		goto out_sleep;
	}

	slot = nfs4_alloc_slot(tbl);
	if (IS_ERR(slot)) {
		/* If out of memory, try again in 1/4 second */
		if (slot == ERR_PTR(-ENOMEM))
			task->tk_timeout = HZ >> 2;
		dprintk("<-- %s: no free slots\n", __func__);
		goto out_sleep;
	}
	spin_unlock(&tbl->slot_tbl_lock);

	args->sa_slot = slot;

	dprintk("<-- %s slotid=%u seqid=%u\n", __func__,
			slot->slot_nr, slot->seq_nr);

	res->sr_slot = slot;
	res->sr_timestamp = jiffies;
	res->sr_status_flags = 0;
	/*
	 * sr_status is only set in decode_sequence, and so will remain
	 * set to 1 if an rpc level failure occurs.
	 */
	res->sr_status = 1;
	trace_nfs4_setup_sequence(session, args);
out_success:
	rpc_call_start(task);
	return 0;
out_sleep:
	/* Privileged tasks are queued with top priority */
	if (args->sa_privileged)
		rpc_sleep_on_priority(&tbl->slot_tbl_waitq, task,
				NULL, RPC_PRIORITY_PRIVILEGED);
	else
		rpc_sleep_on(&tbl->slot_tbl_waitq, task, NULL);
	spin_unlock(&tbl->slot_tbl_lock);
	return -EAGAIN;
}
EXPORT_SYMBOL_GPL(nfs41_setup_sequence);

static int nfs4_setup_sequence(const struct nfs_server *server,
			       struct nfs4_sequence_args *args,
			       struct nfs4_sequence_res *res,
			       struct rpc_task *task)
{
	struct nfs4_session *session = nfs4_get_session(server);
	int ret = 0;

	if (!session)
		return nfs40_setup_sequence(server->nfs_client->cl_slot_tbl,
					    args, res, task);

	dprintk("--> %s clp %p session %p sr_slot %u\n",
		__func__, session->clp, session, res->sr_slot ?
			res->sr_slot->slot_nr : NFS4_NO_SLOT);

	ret = nfs41_setup_sequence(session, args, res, task);

	dprintk("<-- %s status=%d\n", __func__, ret);
	return ret;
}

static void nfs41_call_sync_prepare(struct rpc_task *task, void *calldata)
{
	struct nfs4_call_sync_data *data = calldata;
	struct nfs4_session *session = nfs4_get_session(data->seq_server);

	dprintk("--> %s data->seq_server %p\n", __func__, data->seq_server);

	nfs41_setup_sequence(session, data->seq_args, data->seq_res, task);
}

static void nfs41_call_sync_done(struct rpc_task *task, void *calldata)
{
	struct nfs4_call_sync_data *data = calldata;

	nfs41_sequence_done(task, data->seq_res);
}

static const struct rpc_call_ops nfs41_call_sync_ops = {
	.rpc_call_prepare = nfs41_call_sync_prepare,
	.rpc_call_done = nfs41_call_sync_done,
};

#else	/* !CONFIG_NFS_V4_1 */

static int nfs4_setup_sequence(const struct nfs_server *server,
			       struct nfs4_sequence_args *args,
			       struct nfs4_sequence_res *res,
			       struct rpc_task *task)
{
	return nfs40_setup_sequence(server->nfs_client->cl_slot_tbl,
				    args, res, task);
}

int nfs4_sequence_done(struct rpc_task *task,
		       struct nfs4_sequence_res *res)
{
	return nfs40_sequence_done(task, res);
}
EXPORT_SYMBOL_GPL(nfs4_sequence_done);

#endif	/* !CONFIG_NFS_V4_1 */

static void nfs40_call_sync_prepare(struct rpc_task *task, void *calldata)
{
	struct nfs4_call_sync_data *data = calldata;
	nfs4_setup_sequence(data->seq_server,
				data->seq_args, data->seq_res, task);
}

static void nfs40_call_sync_done(struct rpc_task *task, void *calldata)
{
	struct nfs4_call_sync_data *data = calldata;
	nfs4_sequence_done(task, data->seq_res);
}

static const struct rpc_call_ops nfs40_call_sync_ops = {
	.rpc_call_prepare = nfs40_call_sync_prepare,
	.rpc_call_done = nfs40_call_sync_done,
};

static int nfs4_call_sync_sequence(struct rpc_clnt *clnt,
				   struct nfs_server *server,
				   struct rpc_message *msg,
				   struct nfs4_sequence_args *args,
				   struct nfs4_sequence_res *res)
{
	int ret;
	struct rpc_task *task;
	struct nfs_client *clp = server->nfs_client;
	struct nfs4_call_sync_data data = {
		.seq_server = server,
		.seq_args = args,
		.seq_res = res,
	};
	struct rpc_task_setup task_setup = {
		.rpc_client = clnt,
		.rpc_message = msg,
		.callback_ops = clp->cl_mvops->call_sync_ops,
		.callback_data = &data
	};

	task = rpc_run_task(&task_setup);
	if (IS_ERR(task))
		ret = PTR_ERR(task);
	else {
		ret = task->tk_status;
		rpc_put_task(task);
	}
	return ret;
}

int nfs4_call_sync(struct rpc_clnt *clnt,
		   struct nfs_server *server,
		   struct rpc_message *msg,
		   struct nfs4_sequence_args *args,
		   struct nfs4_sequence_res *res,
		   int cache_reply)
{
	nfs4_init_sequence(args, res, cache_reply);
	return nfs4_call_sync_sequence(clnt, server, msg, args, res);
}

static void update_changeattr(struct inode *dir, struct nfs4_change_info *cinfo)
{
	struct nfs_inode *nfsi = NFS_I(dir);

	spin_lock(&dir->i_lock);
	nfsi->cache_validity |= NFS_INO_INVALID_ATTR|NFS_INO_INVALID_DATA;
	if (!cinfo->atomic || cinfo->before != dir->i_version)
		nfs_force_lookup_revalidate(dir);
	dir->i_version = cinfo->after;
	nfsi->attr_gencount = nfs_inc_attr_generation_counter();
	nfs_fscache_invalidate(dir);
	spin_unlock(&dir->i_lock);
}

struct nfs4_opendata {
	struct kref kref;
	struct nfs_openargs o_arg;
	struct nfs_openres o_res;
	struct nfs_open_confirmargs c_arg;
	struct nfs_open_confirmres c_res;
	struct nfs4_string owner_name;
	struct nfs4_string group_name;
	struct nfs4_label *a_label;
	struct nfs_fattr f_attr;
	struct nfs4_label *f_label;
	struct dentry *dir;
	struct dentry *dentry;
	struct nfs4_state_owner *owner;
	struct nfs4_state *state;
	struct iattr attrs;
	unsigned long timestamp;
	unsigned int rpc_done : 1;
	unsigned int file_created : 1;
	unsigned int is_recover : 1;
	int rpc_status;
	int cancelled;
};

static bool nfs4_clear_cap_atomic_open_v1(struct nfs_server *server,
		int err, struct nfs4_exception *exception)
{
	if (err != -EINVAL)
		return false;
	if (!(server->caps & NFS_CAP_ATOMIC_OPEN_V1))
		return false;
	server->caps &= ~NFS_CAP_ATOMIC_OPEN_V1;
	exception->retry = 1;
	return true;
}

static u32
nfs4_map_atomic_open_share(struct nfs_server *server,
		fmode_t fmode, int openflags)
{
	u32 res = 0;

	switch (fmode & (FMODE_READ | FMODE_WRITE)) {
	case FMODE_READ:
		res = NFS4_SHARE_ACCESS_READ;
		break;
	case FMODE_WRITE:
		res = NFS4_SHARE_ACCESS_WRITE;
		break;
	case FMODE_READ|FMODE_WRITE:
		res = NFS4_SHARE_ACCESS_BOTH;
	}
	if (!(server->caps & NFS_CAP_ATOMIC_OPEN_V1))
		goto out;
	/* Want no delegation if we're using O_DIRECT */
	if (openflags & O_DIRECT)
		res |= NFS4_SHARE_WANT_NO_DELEG;
out:
	return res;
}

static enum open_claim_type4
nfs4_map_atomic_open_claim(struct nfs_server *server,
		enum open_claim_type4 claim)
{
	if (server->caps & NFS_CAP_ATOMIC_OPEN_V1)
		return claim;
	switch (claim) {
	default:
		return claim;
	case NFS4_OPEN_CLAIM_FH:
		return NFS4_OPEN_CLAIM_NULL;
	case NFS4_OPEN_CLAIM_DELEG_CUR_FH:
		return NFS4_OPEN_CLAIM_DELEGATE_CUR;
	case NFS4_OPEN_CLAIM_DELEG_PREV_FH:
		return NFS4_OPEN_CLAIM_DELEGATE_PREV;
	}
}

static void nfs4_init_opendata_res(struct nfs4_opendata *p)
{
	p->o_res.f_attr = &p->f_attr;
	p->o_res.f_label = p->f_label;
	p->o_res.seqid = p->o_arg.seqid;
	p->c_res.seqid = p->c_arg.seqid;
	p->o_res.server = p->o_arg.server;
	p->o_res.access_request = p->o_arg.access;
	nfs_fattr_init(&p->f_attr);
	nfs_fattr_init_names(&p->f_attr, &p->owner_name, &p->group_name);
}

static struct nfs4_opendata *nfs4_opendata_alloc(struct dentry *dentry,
		struct nfs4_state_owner *sp, fmode_t fmode, int flags,
		const struct iattr *attrs,
		struct nfs4_label *label,
		enum open_claim_type4 claim,
		gfp_t gfp_mask)
{
	struct dentry *parent = dget_parent(dentry);
	struct inode *dir = d_inode(parent);
	struct nfs_server *server = NFS_SERVER(dir);
	struct nfs_seqid *(*alloc_seqid)(struct nfs_seqid_counter *, gfp_t);
	struct nfs4_opendata *p;

	p = kzalloc(sizeof(*p), gfp_mask);
	if (p == NULL)
		goto err;

	p->f_label = nfs4_label_alloc(server, gfp_mask);
	if (IS_ERR(p->f_label))
		goto err_free_p;

	p->a_label = nfs4_label_alloc(server, gfp_mask);
	if (IS_ERR(p->a_label))
		goto err_free_f;

	alloc_seqid = server->nfs_client->cl_mvops->alloc_seqid;
	p->o_arg.seqid = alloc_seqid(&sp->so_seqid, gfp_mask);
	if (IS_ERR(p->o_arg.seqid))
		goto err_free_label;
	nfs_sb_active(dentry->d_sb);
	p->dentry = dget(dentry);
	p->dir = parent;
	p->owner = sp;
	atomic_inc(&sp->so_count);
	p->o_arg.open_flags = flags;
	p->o_arg.fmode = fmode & (FMODE_READ|FMODE_WRITE);
	p->o_arg.share_access = nfs4_map_atomic_open_share(server,
			fmode, flags);
	/* don't put an ACCESS op in OPEN compound if O_EXCL, because ACCESS
	 * will return permission denied for all bits until close */
	if (!(flags & O_EXCL)) {
		/* ask server to check for all possible rights as results
		 * are cached */
		p->o_arg.access = NFS4_ACCESS_READ | NFS4_ACCESS_MODIFY |
				  NFS4_ACCESS_EXTEND | NFS4_ACCESS_EXECUTE;
	}
	p->o_arg.clientid = server->nfs_client->cl_clientid;
	p->o_arg.id.create_time = ktime_to_ns(sp->so_seqid.create_time);
	p->o_arg.id.uniquifier = sp->so_seqid.owner_id;
	p->o_arg.name = &dentry->d_name;
	p->o_arg.server = server;
	p->o_arg.bitmask = nfs4_bitmask(server, label);
	p->o_arg.open_bitmap = &nfs4_fattr_bitmap[0];
	p->o_arg.label = nfs4_label_copy(p->a_label, label);
	p->o_arg.claim = nfs4_map_atomic_open_claim(server, claim);
	switch (p->o_arg.claim) {
	case NFS4_OPEN_CLAIM_NULL:
	case NFS4_OPEN_CLAIM_DELEGATE_CUR:
	case NFS4_OPEN_CLAIM_DELEGATE_PREV:
		p->o_arg.fh = NFS_FH(dir);
		break;
	case NFS4_OPEN_CLAIM_PREVIOUS:
	case NFS4_OPEN_CLAIM_FH:
	case NFS4_OPEN_CLAIM_DELEG_CUR_FH:
	case NFS4_OPEN_CLAIM_DELEG_PREV_FH:
		p->o_arg.fh = NFS_FH(d_inode(dentry));
	}
	if (attrs != NULL && attrs->ia_valid != 0) {
		__u32 verf[2];

		p->o_arg.u.attrs = &p->attrs;
		memcpy(&p->attrs, attrs, sizeof(p->attrs));

		verf[0] = jiffies;
		verf[1] = current->pid;
		memcpy(p->o_arg.u.verifier.data, verf,
				sizeof(p->o_arg.u.verifier.data));
	}
	p->c_arg.fh = &p->o_res.fh;
	p->c_arg.stateid = &p->o_res.stateid;
	p->c_arg.seqid = p->o_arg.seqid;
	nfs4_init_opendata_res(p);
	kref_init(&p->kref);
	return p;

err_free_label:
	nfs4_label_free(p->a_label);
err_free_f:
	nfs4_label_free(p->f_label);
err_free_p:
	kfree(p);
err:
	dput(parent);
	return NULL;
}

static void nfs4_opendata_free(struct kref *kref)
{
	struct nfs4_opendata *p = container_of(kref,
			struct nfs4_opendata, kref);
	struct super_block *sb = p->dentry->d_sb;

	nfs_free_seqid(p->o_arg.seqid);
	if (p->state != NULL)
		nfs4_put_open_state(p->state);
	nfs4_put_state_owner(p->owner);

	nfs4_label_free(p->a_label);
	nfs4_label_free(p->f_label);

	dput(p->dir);
	dput(p->dentry);
	nfs_sb_deactive(sb);
	nfs_fattr_free_names(&p->f_attr);
	kfree(p->f_attr.mdsthreshold);
	kfree(p);
}

static void nfs4_opendata_put(struct nfs4_opendata *p)
{
	if (p != NULL)
		kref_put(&p->kref, nfs4_opendata_free);
}

static int nfs4_wait_for_completion_rpc_task(struct rpc_task *task)
{
	int ret;

	ret = rpc_wait_for_completion_task(task);
	return ret;
}

static bool nfs4_mode_match_open_stateid(struct nfs4_state *state,
		fmode_t fmode)
{
	switch(fmode & (FMODE_READ|FMODE_WRITE)) {
	case FMODE_READ|FMODE_WRITE:
		return state->n_rdwr != 0;
	case FMODE_WRITE:
		return state->n_wronly != 0;
	case FMODE_READ:
		return state->n_rdonly != 0;
	}
	WARN_ON_ONCE(1);
	return false;
}

static int can_open_cached(struct nfs4_state *state, fmode_t mode, int open_mode)
{
	int ret = 0;

	if (open_mode & (O_EXCL|O_TRUNC))
		goto out;
	switch (mode & (FMODE_READ|FMODE_WRITE)) {
		case FMODE_READ:
			ret |= test_bit(NFS_O_RDONLY_STATE, &state->flags) != 0
				&& state->n_rdonly != 0;
			break;
		case FMODE_WRITE:
			ret |= test_bit(NFS_O_WRONLY_STATE, &state->flags) != 0
				&& state->n_wronly != 0;
			break;
		case FMODE_READ|FMODE_WRITE:
			ret |= test_bit(NFS_O_RDWR_STATE, &state->flags) != 0
				&& state->n_rdwr != 0;
	}
out:
	return ret;
}

static int can_open_delegated(struct nfs_delegation *delegation, fmode_t fmode,
		enum open_claim_type4 claim)
{
	if (delegation == NULL)
		return 0;
	if ((delegation->type & fmode) != fmode)
		return 0;
	if (test_bit(NFS_DELEGATION_NEED_RECLAIM, &delegation->flags))
		return 0;
	if (test_bit(NFS_DELEGATION_RETURNING, &delegation->flags))
		return 0;
	switch (claim) {
	case NFS4_OPEN_CLAIM_NULL:
	case NFS4_OPEN_CLAIM_FH:
		break;
	case NFS4_OPEN_CLAIM_PREVIOUS:
		if (!test_bit(NFS_DELEGATION_NEED_RECLAIM, &delegation->flags))
			break;
	default:
		return 0;
	}
	nfs_mark_delegation_referenced(delegation);
	return 1;
}

static void update_open_stateflags(struct nfs4_state *state, fmode_t fmode)
{
	switch (fmode) {
		case FMODE_WRITE:
			state->n_wronly++;
			break;
		case FMODE_READ:
			state->n_rdonly++;
			break;
		case FMODE_READ|FMODE_WRITE:
			state->n_rdwr++;
	}
	nfs4_state_set_mode_locked(state, state->state | fmode);
}

static void nfs_test_and_clear_all_open_stateid(struct nfs4_state *state)
{
	struct nfs_client *clp = state->owner->so_server->nfs_client;
	bool need_recover = false;

	if (test_and_clear_bit(NFS_O_RDONLY_STATE, &state->flags) && state->n_rdonly)
		need_recover = true;
	if (test_and_clear_bit(NFS_O_WRONLY_STATE, &state->flags) && state->n_wronly)
		need_recover = true;
	if (test_and_clear_bit(NFS_O_RDWR_STATE, &state->flags) && state->n_rdwr)
		need_recover = true;
	if (need_recover)
		nfs4_state_mark_reclaim_nograce(clp, state);
}

static bool nfs_need_update_open_stateid(struct nfs4_state *state,
		nfs4_stateid *stateid)
{
	if (test_and_set_bit(NFS_OPEN_STATE, &state->flags) == 0)
		return true;
	if (!nfs4_stateid_match_other(stateid, &state->open_stateid)) {
		nfs_test_and_clear_all_open_stateid(state);
		return true;
	}
	if (nfs4_stateid_is_newer(stateid, &state->open_stateid))
		return true;
	return false;
}

static void nfs_resync_open_stateid_locked(struct nfs4_state *state)
{
	if (!(state->n_wronly || state->n_rdonly || state->n_rdwr))
		return;
	if (state->n_wronly)
		set_bit(NFS_O_WRONLY_STATE, &state->flags);
	if (state->n_rdonly)
		set_bit(NFS_O_RDONLY_STATE, &state->flags);
	if (state->n_rdwr)
		set_bit(NFS_O_RDWR_STATE, &state->flags);
	set_bit(NFS_OPEN_STATE, &state->flags);
}

static void nfs_clear_open_stateid_locked(struct nfs4_state *state,
		nfs4_stateid *arg_stateid,
		nfs4_stateid *stateid, fmode_t fmode)
{
	clear_bit(NFS_O_RDWR_STATE, &state->flags);
	switch (fmode & (FMODE_READ|FMODE_WRITE)) {
	case FMODE_WRITE:
		clear_bit(NFS_O_RDONLY_STATE, &state->flags);
		break;
	case FMODE_READ:
		clear_bit(NFS_O_WRONLY_STATE, &state->flags);
		break;
	case 0:
		clear_bit(NFS_O_RDONLY_STATE, &state->flags);
		clear_bit(NFS_O_WRONLY_STATE, &state->flags);
		clear_bit(NFS_OPEN_STATE, &state->flags);
	}
	if (stateid == NULL)
		return;
	/* Handle races with OPEN */
	if (!nfs4_stateid_match_other(arg_stateid, &state->open_stateid) ||
	    (nfs4_stateid_match_other(stateid, &state->open_stateid) &&
	    !nfs4_stateid_is_newer(stateid, &state->open_stateid))) {
		nfs_resync_open_stateid_locked(state);
		return;
	}
	if (test_bit(NFS_DELEGATED_STATE, &state->flags) == 0)
		nfs4_stateid_copy(&state->stateid, stateid);
	nfs4_stateid_copy(&state->open_stateid, stateid);
}

static void nfs_clear_open_stateid(struct nfs4_state *state,
	nfs4_stateid *arg_stateid,
	nfs4_stateid *stateid, fmode_t fmode)
{
	write_seqlock(&state->seqlock);
	nfs_clear_open_stateid_locked(state, arg_stateid, stateid, fmode);
	write_sequnlock(&state->seqlock);
	if (test_bit(NFS_STATE_RECLAIM_NOGRACE, &state->flags))
		nfs4_schedule_state_manager(state->owner->so_server->nfs_client);
}

static void nfs_set_open_stateid_locked(struct nfs4_state *state, nfs4_stateid *stateid, fmode_t fmode)
{
	switch (fmode) {
		case FMODE_READ:
			set_bit(NFS_O_RDONLY_STATE, &state->flags);
			break;
		case FMODE_WRITE:
			set_bit(NFS_O_WRONLY_STATE, &state->flags);
			break;
		case FMODE_READ|FMODE_WRITE:
			set_bit(NFS_O_RDWR_STATE, &state->flags);
	}
	if (!nfs_need_update_open_stateid(state, stateid))
		return;
	if (test_bit(NFS_DELEGATED_STATE, &state->flags) == 0)
		nfs4_stateid_copy(&state->stateid, stateid);
	nfs4_stateid_copy(&state->open_stateid, stateid);
}

static void __update_open_stateid(struct nfs4_state *state, nfs4_stateid *open_stateid, const nfs4_stateid *deleg_stateid, fmode_t fmode)
{
	/*
	 * Protect the call to nfs4_state_set_mode_locked and
	 * serialise the stateid update
	 */
	spin_lock(&state->owner->so_lock);
	write_seqlock(&state->seqlock);
	if (deleg_stateid != NULL) {
		nfs4_stateid_copy(&state->stateid, deleg_stateid);
		set_bit(NFS_DELEGATED_STATE, &state->flags);
	}
	if (open_stateid != NULL)
		nfs_set_open_stateid_locked(state, open_stateid, fmode);
	write_sequnlock(&state->seqlock);
	update_open_stateflags(state, fmode);
	spin_unlock(&state->owner->so_lock);
}

static int update_open_stateid(struct nfs4_state *state, nfs4_stateid *open_stateid, nfs4_stateid *delegation, fmode_t fmode)
{
	struct nfs_inode *nfsi = NFS_I(state->inode);
	struct nfs_delegation *deleg_cur;
	int ret = 0;

	fmode &= (FMODE_READ|FMODE_WRITE);

	rcu_read_lock();
	deleg_cur = rcu_dereference(nfsi->delegation);
	if (deleg_cur == NULL)
		goto no_delegation;

	spin_lock(&deleg_cur->lock);
	if (rcu_dereference(nfsi->delegation) != deleg_cur ||
	   test_bit(NFS_DELEGATION_RETURNING, &deleg_cur->flags) ||
	    (deleg_cur->type & fmode) != fmode)
		goto no_delegation_unlock;

	if (delegation == NULL)
		delegation = &deleg_cur->stateid;
	else if (!nfs4_stateid_match(&deleg_cur->stateid, delegation))
		goto no_delegation_unlock;

	nfs_mark_delegation_referenced(deleg_cur);
	__update_open_stateid(state, open_stateid, &deleg_cur->stateid, fmode);
	ret = 1;
no_delegation_unlock:
	spin_unlock(&deleg_cur->lock);
no_delegation:
	rcu_read_unlock();

	if (!ret && open_stateid != NULL) {
		__update_open_stateid(state, open_stateid, NULL, fmode);
		ret = 1;
	}
	if (test_bit(NFS_STATE_RECLAIM_NOGRACE, &state->flags))
		nfs4_schedule_state_manager(state->owner->so_server->nfs_client);

	return ret;
}

static bool nfs4_update_lock_stateid(struct nfs4_lock_state *lsp,
		const nfs4_stateid *stateid)
{
	struct nfs4_state *state = lsp->ls_state;
	bool ret = false;

	spin_lock(&state->state_lock);
	if (!nfs4_stateid_match_other(stateid, &lsp->ls_stateid))
		goto out_noupdate;
	if (!nfs4_stateid_is_newer(stateid, &lsp->ls_stateid))
		goto out_noupdate;
	nfs4_stateid_copy(&lsp->ls_stateid, stateid);
	ret = true;
out_noupdate:
	spin_unlock(&state->state_lock);
	return ret;
}

static void nfs4_return_incompatible_delegation(struct inode *inode, fmode_t fmode)
{
	struct nfs_delegation *delegation;

	rcu_read_lock();
	delegation = rcu_dereference(NFS_I(inode)->delegation);
	if (delegation == NULL || (delegation->type & fmode) == fmode) {
		rcu_read_unlock();
		return;
	}
	rcu_read_unlock();
	nfs4_inode_return_delegation(inode);
}

static struct nfs4_state *nfs4_try_open_cached(struct nfs4_opendata *opendata)
{
	struct nfs4_state *state = opendata->state;
	struct nfs_inode *nfsi = NFS_I(state->inode);
	struct nfs_delegation *delegation;
	int open_mode = opendata->o_arg.open_flags;
	fmode_t fmode = opendata->o_arg.fmode;
	enum open_claim_type4 claim = opendata->o_arg.claim;
	nfs4_stateid stateid;
	int ret = -EAGAIN;

	for (;;) {
		spin_lock(&state->owner->so_lock);
		if (can_open_cached(state, fmode, open_mode)) {
			update_open_stateflags(state, fmode);
			spin_unlock(&state->owner->so_lock);
			goto out_return_state;
		}
		spin_unlock(&state->owner->so_lock);
		rcu_read_lock();
		delegation = rcu_dereference(nfsi->delegation);
		if (!can_open_delegated(delegation, fmode, claim)) {
			rcu_read_unlock();
			break;
		}
		/* Save the delegation */
		nfs4_stateid_copy(&stateid, &delegation->stateid);
		rcu_read_unlock();
		nfs_release_seqid(opendata->o_arg.seqid);
		if (!opendata->is_recover) {
			ret = nfs_may_open(state->inode, state->owner->so_cred, open_mode);
			if (ret != 0)
				goto out;
		}
		ret = -EAGAIN;

		/* Try to update the stateid using the delegation */
		if (update_open_stateid(state, NULL, &stateid, fmode))
			goto out_return_state;
	}
out:
	return ERR_PTR(ret);
out_return_state:
	atomic_inc(&state->count);
	return state;
}

static void
nfs4_opendata_check_deleg(struct nfs4_opendata *data, struct nfs4_state *state)
{
	struct nfs_client *clp = NFS_SERVER(state->inode)->nfs_client;
	struct nfs_delegation *delegation;
	int delegation_flags = 0;

	rcu_read_lock();
	delegation = rcu_dereference(NFS_I(state->inode)->delegation);
	if (delegation)
		delegation_flags = delegation->flags;
	rcu_read_unlock();
	switch (data->o_arg.claim) {
	default:
		break;
	case NFS4_OPEN_CLAIM_DELEGATE_CUR:
	case NFS4_OPEN_CLAIM_DELEG_CUR_FH:
		pr_err_ratelimited("NFS: Broken NFSv4 server %s is "
				   "returning a delegation for "
				   "OPEN(CLAIM_DELEGATE_CUR)\n",
				   clp->cl_hostname);
		return;
	}
	if ((delegation_flags & 1UL<<NFS_DELEGATION_NEED_RECLAIM) == 0)
		nfs_inode_set_delegation(state->inode,
					 data->owner->so_cred,
					 &data->o_res);
	else
		nfs_inode_reclaim_delegation(state->inode,
					     data->owner->so_cred,
					     &data->o_res);
}

/*
 * Check the inode attributes against the CLAIM_PREVIOUS returned attributes
 * and update the nfs4_state.
 */
static struct nfs4_state *
_nfs4_opendata_reclaim_to_nfs4_state(struct nfs4_opendata *data)
{
	struct inode *inode = data->state->inode;
	struct nfs4_state *state = data->state;
	int ret;

	if (!data->rpc_done) {
		if (data->rpc_status) {
			ret = data->rpc_status;
			goto err;
		}
		/* cached opens have already been processed */
		goto update;
	}

	ret = nfs_refresh_inode(inode, &data->f_attr);
	if (ret)
		goto err;

	if (data->o_res.delegation_type != 0)
		nfs4_opendata_check_deleg(data, state);
update:
	update_open_stateid(state, &data->o_res.stateid, NULL,
			    data->o_arg.fmode);
	atomic_inc(&state->count);

	return state;
err:
	return ERR_PTR(ret);

}

static struct nfs4_state *
_nfs4_opendata_to_nfs4_state(struct nfs4_opendata *data)
{
	struct inode *inode;
	struct nfs4_state *state = NULL;
	int ret;

	if (!data->rpc_done) {
		state = nfs4_try_open_cached(data);
		goto out;
	}

	ret = -EAGAIN;
	if (!(data->f_attr.valid & NFS_ATTR_FATTR))
		goto err;
	inode = nfs_fhget(data->dir->d_sb, &data->o_res.fh, &data->f_attr, data->f_label);
	ret = PTR_ERR(inode);
	if (IS_ERR(inode))
		goto err;
	ret = -ENOMEM;
	state = nfs4_get_open_state(inode, data->owner);
	if (state == NULL)
		goto err_put_inode;
	if (data->o_res.delegation_type != 0)
		nfs4_opendata_check_deleg(data, state);
	update_open_stateid(state, &data->o_res.stateid, NULL,
			data->o_arg.fmode);
	iput(inode);
out:
	nfs_release_seqid(data->o_arg.seqid);
	return state;
err_put_inode:
	iput(inode);
err:
	return ERR_PTR(ret);
}

static struct nfs4_state *
nfs4_opendata_to_nfs4_state(struct nfs4_opendata *data)
{
	if (data->o_arg.claim == NFS4_OPEN_CLAIM_PREVIOUS)
		return _nfs4_opendata_reclaim_to_nfs4_state(data);
	return _nfs4_opendata_to_nfs4_state(data);
}

static struct nfs_open_context *nfs4_state_find_open_context(struct nfs4_state *state)
{
	struct nfs_inode *nfsi = NFS_I(state->inode);
	struct nfs_open_context *ctx;

	spin_lock(&state->inode->i_lock);
	list_for_each_entry(ctx, &nfsi->open_files, list) {
		if (ctx->state != state)
			continue;
		get_nfs_open_context(ctx);
		spin_unlock(&state->inode->i_lock);
		return ctx;
	}
	spin_unlock(&state->inode->i_lock);
	return ERR_PTR(-ENOENT);
}

static struct nfs4_opendata *nfs4_open_recoverdata_alloc(struct nfs_open_context *ctx,
		struct nfs4_state *state, enum open_claim_type4 claim)
{
	struct nfs4_opendata *opendata;

	opendata = nfs4_opendata_alloc(ctx->dentry, state->owner, 0, 0,
			NULL, NULL, claim, GFP_NOFS);
	if (opendata == NULL)
		return ERR_PTR(-ENOMEM);
	opendata->state = state;
	atomic_inc(&state->count);
	return opendata;
}

static int nfs4_open_recover_helper(struct nfs4_opendata *opendata,
		fmode_t fmode)
{
	struct nfs4_state *newstate;
	int ret;

	if (!nfs4_mode_match_open_stateid(opendata->state, fmode))
		return 0;
	opendata->o_arg.open_flags = 0;
	opendata->o_arg.fmode = fmode;
	opendata->o_arg.share_access = nfs4_map_atomic_open_share(
			NFS_SB(opendata->dentry->d_sb),
			fmode, 0);
	memset(&opendata->o_res, 0, sizeof(opendata->o_res));
	memset(&opendata->c_res, 0, sizeof(opendata->c_res));
	nfs4_init_opendata_res(opendata);
	ret = _nfs4_recover_proc_open(opendata);
	if (ret != 0)
		return ret; 
	newstate = nfs4_opendata_to_nfs4_state(opendata);
	if (IS_ERR(newstate))
		return PTR_ERR(newstate);
	if (newstate != opendata->state)
		ret = -ESTALE;
	nfs4_close_state(newstate, fmode);
	return ret;
}

static int nfs4_open_recover(struct nfs4_opendata *opendata, struct nfs4_state *state)
{
	int ret;

	/* Don't trigger recovery in nfs_test_and_clear_all_open_stateid */
	clear_bit(NFS_O_RDWR_STATE, &state->flags);
	clear_bit(NFS_O_WRONLY_STATE, &state->flags);
	clear_bit(NFS_O_RDONLY_STATE, &state->flags);
	/* memory barrier prior to reading state->n_* */
	clear_bit(NFS_DELEGATED_STATE, &state->flags);
	clear_bit(NFS_OPEN_STATE, &state->flags);
	smp_rmb();
	ret = nfs4_open_recover_helper(opendata, FMODE_READ|FMODE_WRITE);
	if (ret != 0)
		return ret;
	ret = nfs4_open_recover_helper(opendata, FMODE_WRITE);
	if (ret != 0)
		return ret;
	ret = nfs4_open_recover_helper(opendata, FMODE_READ);
	if (ret != 0)
		return ret;
	/*
	 * We may have performed cached opens for all three recoveries.
	 * Check if we need to update the current stateid.
	 */
	if (test_bit(NFS_DELEGATED_STATE, &state->flags) == 0 &&
	    !nfs4_stateid_match(&state->stateid, &state->open_stateid)) {
		write_seqlock(&state->seqlock);
		if (test_bit(NFS_DELEGATED_STATE, &state->flags) == 0)
			nfs4_stateid_copy(&state->stateid, &state->open_stateid);
		write_sequnlock(&state->seqlock);
	}
	return 0;
}

/*
 * OPEN_RECLAIM:
 * 	reclaim state on the server after a reboot.
 */
static int _nfs4_do_open_reclaim(struct nfs_open_context *ctx, struct nfs4_state *state)
{
	struct nfs_delegation *delegation;
	struct nfs4_opendata *opendata;
	fmode_t delegation_type = 0;
	int status;

	opendata = nfs4_open_recoverdata_alloc(ctx, state,
			NFS4_OPEN_CLAIM_PREVIOUS);
	if (IS_ERR(opendata))
		return PTR_ERR(opendata);
	rcu_read_lock();
	delegation = rcu_dereference(NFS_I(state->inode)->delegation);
	if (delegation != NULL && test_bit(NFS_DELEGATION_NEED_RECLAIM, &delegation->flags) != 0)
		delegation_type = delegation->type;
	rcu_read_unlock();
	opendata->o_arg.u.delegation_type = delegation_type;
	status = nfs4_open_recover(opendata, state);
	nfs4_opendata_put(opendata);
	return status;
}

static int nfs4_do_open_reclaim(struct nfs_open_context *ctx, struct nfs4_state *state)
{
	struct nfs_server *server = NFS_SERVER(state->inode);
	struct nfs4_exception exception = { };
	int err;
	do {
		err = _nfs4_do_open_reclaim(ctx, state);
		trace_nfs4_open_reclaim(ctx, 0, err);
		if (nfs4_clear_cap_atomic_open_v1(server, err, &exception))
			continue;
		if (err != -NFS4ERR_DELAY)
			break;
		nfs4_handle_exception(server, err, &exception);
	} while (exception.retry);
	return err;
}

static int nfs4_open_reclaim(struct nfs4_state_owner *sp, struct nfs4_state *state)
{
	struct nfs_open_context *ctx;
	int ret;

	ctx = nfs4_state_find_open_context(state);
	if (IS_ERR(ctx))
		return -EAGAIN;
	ret = nfs4_do_open_reclaim(ctx, state);
	put_nfs_open_context(ctx);
	return ret;
}

static int nfs4_handle_delegation_recall_error(struct nfs_server *server, struct nfs4_state *state, const nfs4_stateid *stateid, int err)
{
	switch (err) {
		default:
			printk(KERN_ERR "NFS: %s: unhandled error "
					"%d.\n", __func__, err);
		case 0:
		case -ENOENT:
		case -EAGAIN:
		case -ESTALE:
			break;
		case -NFS4ERR_BADSESSION:
		case -NFS4ERR_BADSLOT:
		case -NFS4ERR_BAD_HIGH_SLOT:
		case -NFS4ERR_CONN_NOT_BOUND_TO_SESSION:
		case -NFS4ERR_DEADSESSION:
			set_bit(NFS_DELEGATED_STATE, &state->flags);
			nfs4_schedule_session_recovery(server->nfs_client->cl_session, err);
			return -EAGAIN;
		case -NFS4ERR_STALE_CLIENTID:
		case -NFS4ERR_STALE_STATEID:
			set_bit(NFS_DELEGATED_STATE, &state->flags);
		case -NFS4ERR_EXPIRED:
			/* Don't recall a delegation if it was lost */
			nfs4_schedule_lease_recovery(server->nfs_client);
			return -EAGAIN;
		case -NFS4ERR_MOVED:
			nfs4_schedule_migration_recovery(server);
			return -EAGAIN;
		case -NFS4ERR_LEASE_MOVED:
			nfs4_schedule_lease_moved_recovery(server->nfs_client);
			return -EAGAIN;
		case -NFS4ERR_DELEG_REVOKED:
		case -NFS4ERR_ADMIN_REVOKED:
		case -NFS4ERR_BAD_STATEID:
		case -NFS4ERR_OPENMODE:
			nfs_inode_find_state_and_recover(state->inode,
					stateid);
			nfs4_schedule_stateid_recovery(server, state);
			return -EAGAIN;
		case -NFS4ERR_DELAY:
		case -NFS4ERR_GRACE:
			set_bit(NFS_DELEGATED_STATE, &state->flags);
			ssleep(1);
			return -EAGAIN;
		case -ENOMEM:
		case -NFS4ERR_DENIED:
			/* kill_proc(fl->fl_pid, SIGLOST, 1); */
			return 0;
	}
	return err;
}

int nfs4_open_delegation_recall(struct nfs_open_context *ctx,
		struct nfs4_state *state, const nfs4_stateid *stateid,
		fmode_t type)
{
	struct nfs_server *server = NFS_SERVER(state->inode);
	struct nfs4_opendata *opendata;
	int err = 0;

	opendata = nfs4_open_recoverdata_alloc(ctx, state,
			NFS4_OPEN_CLAIM_DELEG_CUR_FH);
	if (IS_ERR(opendata))
		return PTR_ERR(opendata);
	nfs4_stateid_copy(&opendata->o_arg.u.delegation, stateid);
	write_seqlock(&state->seqlock);
	nfs4_stateid_copy(&state->stateid, &state->open_stateid);
	write_sequnlock(&state->seqlock);
	clear_bit(NFS_DELEGATED_STATE, &state->flags);
	switch (type & (FMODE_READ|FMODE_WRITE)) {
	case FMODE_READ|FMODE_WRITE:
	case FMODE_WRITE:
		err = nfs4_open_recover_helper(opendata, FMODE_READ|FMODE_WRITE);
		if (err)
			break;
		err = nfs4_open_recover_helper(opendata, FMODE_WRITE);
		if (err)
			break;
	case FMODE_READ:
		err = nfs4_open_recover_helper(opendata, FMODE_READ);
	}
	nfs4_opendata_put(opendata);
	return nfs4_handle_delegation_recall_error(server, state, stateid, err);
}

static void nfs4_open_confirm_prepare(struct rpc_task *task, void *calldata)
{
	struct nfs4_opendata *data = calldata;

	nfs40_setup_sequence(data->o_arg.server->nfs_client->cl_slot_tbl,
			     &data->c_arg.seq_args, &data->c_res.seq_res, task);
}

static void nfs4_open_confirm_done(struct rpc_task *task, void *calldata)
{
	struct nfs4_opendata *data = calldata;

	nfs40_sequence_done(task, &data->c_res.seq_res);

	data->rpc_status = task->tk_status;
	if (data->rpc_status == 0) {
		nfs4_stateid_copy(&data->o_res.stateid, &data->c_res.stateid);
		nfs_confirm_seqid(&data->owner->so_seqid, 0);
		renew_lease(data->o_res.server, data->timestamp);
		data->rpc_done = 1;
	}
}

static void nfs4_open_confirm_release(void *calldata)
{
	struct nfs4_opendata *data = calldata;
	struct nfs4_state *state = NULL;

	/* If this request hasn't been cancelled, do nothing */
	if (data->cancelled == 0)
		goto out_free;
	/* In case of error, no cleanup! */
	if (!data->rpc_done)
		goto out_free;
	state = nfs4_opendata_to_nfs4_state(data);
	if (!IS_ERR(state))
		nfs4_close_state(state, data->o_arg.fmode);
out_free:
	nfs4_opendata_put(data);
}

static const struct rpc_call_ops nfs4_open_confirm_ops = {
	.rpc_call_prepare = nfs4_open_confirm_prepare,
	.rpc_call_done = nfs4_open_confirm_done,
	.rpc_release = nfs4_open_confirm_release,
};

/*
 * Note: On error, nfs4_proc_open_confirm will free the struct nfs4_opendata
 */
static int _nfs4_proc_open_confirm(struct nfs4_opendata *data)
{
	struct nfs_server *server = NFS_SERVER(d_inode(data->dir));
	struct rpc_task *task;
	struct  rpc_message msg = {
		.rpc_proc = &nfs4_procedures[NFSPROC4_CLNT_OPEN_CONFIRM],
		.rpc_argp = &data->c_arg,
		.rpc_resp = &data->c_res,
		.rpc_cred = data->owner->so_cred,
	};
	struct rpc_task_setup task_setup_data = {
		.rpc_client = server->client,
		.rpc_message = &msg,
		.callback_ops = &nfs4_open_confirm_ops,
		.callback_data = data,
		.workqueue = nfsiod_workqueue,
		.flags = RPC_TASK_ASYNC,
	};
	int status;

	nfs4_init_sequence(&data->c_arg.seq_args, &data->c_res.seq_res, 1);
	kref_get(&data->kref);
	data->rpc_done = 0;
	data->rpc_status = 0;
	data->timestamp = jiffies;
	if (data->is_recover)
		nfs4_set_sequence_privileged(&data->c_arg.seq_args);
	task = rpc_run_task(&task_setup_data);
	if (IS_ERR(task))
		return PTR_ERR(task);
	status = nfs4_wait_for_completion_rpc_task(task);
	if (status != 0) {
		data->cancelled = 1;
		smp_wmb();
	} else
		status = data->rpc_status;
	rpc_put_task(task);
	return status;
}

static void nfs4_open_prepare(struct rpc_task *task, void *calldata)
{
	struct nfs4_opendata *data = calldata;
	struct nfs4_state_owner *sp = data->owner;
	struct nfs_client *clp = sp->so_server->nfs_client;
	enum open_claim_type4 claim = data->o_arg.claim;

	if (nfs_wait_on_sequence(data->o_arg.seqid, task) != 0)
		goto out_wait;
	/*
	 * Check if we still need to send an OPEN call, or if we can use
	 * a delegation instead.
	 */
	if (data->state != NULL) {
		struct nfs_delegation *delegation;

		if (can_open_cached(data->state, data->o_arg.fmode, data->o_arg.open_flags))
			goto out_no_action;
		rcu_read_lock();
		delegation = rcu_dereference(NFS_I(data->state->inode)->delegation);
		if (can_open_delegated(delegation, data->o_arg.fmode, claim))
			goto unlock_no_action;
		rcu_read_unlock();
	}
	/* Update client id. */
	data->o_arg.clientid = clp->cl_clientid;
	switch (claim) {
	default:
		break;
	case NFS4_OPEN_CLAIM_PREVIOUS:
	case NFS4_OPEN_CLAIM_DELEG_CUR_FH:
	case NFS4_OPEN_CLAIM_DELEG_PREV_FH:
		data->o_arg.open_bitmap = &nfs4_open_noattr_bitmap[0];
	case NFS4_OPEN_CLAIM_FH:
		task->tk_msg.rpc_proc = &nfs4_procedures[NFSPROC4_CLNT_OPEN_NOATTR];
		nfs_copy_fh(&data->o_res.fh, data->o_arg.fh);
	}
	data->timestamp = jiffies;
	if (nfs4_setup_sequence(data->o_arg.server,
				&data->o_arg.seq_args,
				&data->o_res.seq_res,
				task) != 0)
		nfs_release_seqid(data->o_arg.seqid);

	/* Set the create mode (note dependency on the session type) */
	data->o_arg.createmode = NFS4_CREATE_UNCHECKED;
	if (data->o_arg.open_flags & O_EXCL) {
		data->o_arg.createmode = NFS4_CREATE_EXCLUSIVE;
		if (nfs4_has_persistent_session(clp))
			data->o_arg.createmode = NFS4_CREATE_GUARDED;
		else if (clp->cl_mvops->minor_version > 0)
			data->o_arg.createmode = NFS4_CREATE_EXCLUSIVE4_1;
	}
	return;
unlock_no_action:
	rcu_read_unlock();
out_no_action:
	task->tk_action = NULL;
out_wait:
	nfs4_sequence_done(task, &data->o_res.seq_res);
}

static void nfs4_open_done(struct rpc_task *task, void *calldata)
{
	struct nfs4_opendata *data = calldata;

	data->rpc_status = task->tk_status;

	if (!nfs4_sequence_done(task, &data->o_res.seq_res))
		return;

	if (task->tk_status == 0) {
		if (data->o_res.f_attr->valid & NFS_ATTR_FATTR_TYPE) {
			switch (data->o_res.f_attr->mode & S_IFMT) {
			case S_IFREG:
				break;
			case S_IFLNK:
				data->rpc_status = -ELOOP;
				break;
			case S_IFDIR:
				data->rpc_status = -EISDIR;
				break;
			default:
				data->rpc_status = -ENOTDIR;
			}
		}
		renew_lease(data->o_res.server, data->timestamp);
		if (!(data->o_res.rflags & NFS4_OPEN_RESULT_CONFIRM))
			nfs_confirm_seqid(&data->owner->so_seqid, 0);
	}
	data->rpc_done = 1;
}

static void nfs4_open_release(void *calldata)
{
	struct nfs4_opendata *data = calldata;
	struct nfs4_state *state = NULL;

	/* If this request hasn't been cancelled, do nothing */
	if (data->cancelled == 0)
		goto out_free;
	/* In case of error, no cleanup! */
	if (data->rpc_status != 0 || !data->rpc_done)
		goto out_free;
	/* In case we need an open_confirm, no cleanup! */
	if (data->o_res.rflags & NFS4_OPEN_RESULT_CONFIRM)
		goto out_free;
	state = nfs4_opendata_to_nfs4_state(data);
	if (!IS_ERR(state))
		nfs4_close_state(state, data->o_arg.fmode);
out_free:
	nfs4_opendata_put(data);
}

static const struct rpc_call_ops nfs4_open_ops = {
	.rpc_call_prepare = nfs4_open_prepare,
	.rpc_call_done = nfs4_open_done,
	.rpc_release = nfs4_open_release,
};

static int nfs4_run_open_task(struct nfs4_opendata *data, int isrecover)
{
	struct inode *dir = d_inode(data->dir);
	struct nfs_server *server = NFS_SERVER(dir);
	struct nfs_openargs *o_arg = &data->o_arg;
	struct nfs_openres *o_res = &data->o_res;
	struct rpc_task *task;
	struct rpc_message msg = {
		.rpc_proc = &nfs4_procedures[NFSPROC4_CLNT_OPEN],
		.rpc_argp = o_arg,
		.rpc_resp = o_res,
		.rpc_cred = data->owner->so_cred,
	};
	struct rpc_task_setup task_setup_data = {
		.rpc_client = server->client,
		.rpc_message = &msg,
		.callback_ops = &nfs4_open_ops,
		.callback_data = data,
		.workqueue = nfsiod_workqueue,
		.flags = RPC_TASK_ASYNC,
	};
	int status;

	nfs4_init_sequence(&o_arg->seq_args, &o_res->seq_res, 1);
	kref_get(&data->kref);
	data->rpc_done = 0;
	data->rpc_status = 0;
	data->cancelled = 0;
	data->is_recover = 0;
	if (isrecover) {
		nfs4_set_sequence_privileged(&o_arg->seq_args);
		data->is_recover = 1;
	}
	task = rpc_run_task(&task_setup_data);
        if (IS_ERR(task))
                return PTR_ERR(task);
        status = nfs4_wait_for_completion_rpc_task(task);
        if (status != 0) {
                data->cancelled = 1;
                smp_wmb();
        } else
                status = data->rpc_status;
        rpc_put_task(task);

	return status;
}

static int _nfs4_recover_proc_open(struct nfs4_opendata *data)
{
	struct inode *dir = d_inode(data->dir);
	struct nfs_openres *o_res = &data->o_res;
        int status;

	status = nfs4_run_open_task(data, 1);
	if (status != 0 || !data->rpc_done)
		return status;

	nfs_fattr_map_and_free_names(NFS_SERVER(dir), &data->f_attr);

	if (o_res->rflags & NFS4_OPEN_RESULT_CONFIRM) {
		status = _nfs4_proc_open_confirm(data);
		if (status != 0)
			return status;
	}

	return status;
}

/*
 * Additional permission checks in order to distinguish between an
 * open for read, and an open for execute. This works around the
 * fact that NFSv4 OPEN treats read and execute permissions as being
 * the same.
 * Note that in the non-execute case, we want to turn off permission
 * checking if we just created a new file (POSIX open() semantics).
 */
static int nfs4_opendata_access(struct rpc_cred *cred,
				struct nfs4_opendata *opendata,
				struct nfs4_state *state, fmode_t fmode,
				int openflags)
{
	struct nfs_access_entry cache;
	u32 mask;

	/* access call failed or for some reason the server doesn't
	 * support any access modes -- defer access call until later */
	if (opendata->o_res.access_supported == 0)
		return 0;

	mask = 0;
	/*
	 * Use openflags to check for exec, because fmode won't
	 * always have FMODE_EXEC set when file open for exec.
	 */
	if (openflags & __FMODE_EXEC) {
		/* ONLY check for exec rights */
		mask = MAY_EXEC;
	} else if ((fmode & FMODE_READ) && !opendata->file_created)
		mask = MAY_READ;

	cache.cred = cred;
	cache.jiffies = jiffies;
	nfs_access_set_mask(&cache, opendata->o_res.access_result);
	nfs_access_add_cache(state->inode, &cache);

	if ((mask & ~cache.mask & (MAY_READ | MAY_EXEC)) == 0)
		return 0;

	/* even though OPEN succeeded, access is denied. Close the file */
	nfs4_close_state(state, fmode);
	return -EACCES;
}

/*
 * Note: On error, nfs4_proc_open will free the struct nfs4_opendata
 */
static int _nfs4_proc_open(struct nfs4_opendata *data)
{
	struct inode *dir = d_inode(data->dir);
	struct nfs_server *server = NFS_SERVER(dir);
	struct nfs_openargs *o_arg = &data->o_arg;
	struct nfs_openres *o_res = &data->o_res;
	int status;

	status = nfs4_run_open_task(data, 0);
	if (!data->rpc_done)
		return status;
	if (status != 0) {
		if (status == -NFS4ERR_BADNAME &&
				!(o_arg->open_flags & O_CREAT))
			return -ENOENT;
		return status;
	}

	nfs_fattr_map_and_free_names(server, &data->f_attr);

	if (o_arg->open_flags & O_CREAT) {
		update_changeattr(dir, &o_res->cinfo);
		if (o_arg->open_flags & O_EXCL)
			data->file_created = 1;
		else if (o_res->cinfo.before != o_res->cinfo.after)
			data->file_created = 1;
	}
	if ((o_res->rflags & NFS4_OPEN_RESULT_LOCKTYPE_POSIX) == 0)
		server->caps &= ~NFS_CAP_POSIX_LOCK;
	if(o_res->rflags & NFS4_OPEN_RESULT_CONFIRM) {
		status = _nfs4_proc_open_confirm(data);
		if (status != 0)
			return status;
	}
	if (!(o_res->f_attr->valid & NFS_ATTR_FATTR))
		nfs4_proc_getattr(server, &o_res->fh, o_res->f_attr, o_res->f_label);
	return 0;
}

static int nfs4_recover_expired_lease(struct nfs_server *server)
{
	return nfs4_client_recover_expired_lease(server->nfs_client);
}

/*
 * OPEN_EXPIRED:
 * 	reclaim state on the server after a network partition.
 * 	Assumes caller holds the appropriate lock
 */
static int _nfs4_open_expired(struct nfs_open_context *ctx, struct nfs4_state *state)
{
	struct nfs4_opendata *opendata;
	int ret;

	opendata = nfs4_open_recoverdata_alloc(ctx, state,
			NFS4_OPEN_CLAIM_FH);
	if (IS_ERR(opendata))
		return PTR_ERR(opendata);
	ret = nfs4_open_recover(opendata, state);
	if (ret == -ESTALE)
		d_drop(ctx->dentry);
	nfs4_opendata_put(opendata);
	return ret;
}

static int nfs4_do_open_expired(struct nfs_open_context *ctx, struct nfs4_state *state)
{
	struct nfs_server *server = NFS_SERVER(state->inode);
	struct nfs4_exception exception = { };
	int err;

	do {
		err = _nfs4_open_expired(ctx, state);
		trace_nfs4_open_expired(ctx, 0, err);
		if (nfs4_clear_cap_atomic_open_v1(server, err, &exception))
			continue;
		switch (err) {
		default:
			goto out;
		case -NFS4ERR_GRACE:
		case -NFS4ERR_DELAY:
			nfs4_handle_exception(server, err, &exception);
			err = 0;
		}
	} while (exception.retry);
out:
	return err;
}

static int nfs4_open_expired(struct nfs4_state_owner *sp, struct nfs4_state *state)
{
	struct nfs_open_context *ctx;
	int ret;

	ctx = nfs4_state_find_open_context(state);
	if (IS_ERR(ctx))
		return -EAGAIN;
	ret = nfs4_do_open_expired(ctx, state);
	put_nfs_open_context(ctx);
	return ret;
}

static void nfs_finish_clear_delegation_stateid(struct nfs4_state *state)
{
	nfs_remove_bad_delegation(state->inode);
	write_seqlock(&state->seqlock);
	nfs4_stateid_copy(&state->stateid, &state->open_stateid);
	write_sequnlock(&state->seqlock);
	clear_bit(NFS_DELEGATED_STATE, &state->flags);
}

static void nfs40_clear_delegation_stateid(struct nfs4_state *state)
{
	if (rcu_access_pointer(NFS_I(state->inode)->delegation) != NULL)
		nfs_finish_clear_delegation_stateid(state);
}

static int nfs40_open_expired(struct nfs4_state_owner *sp, struct nfs4_state *state)
{
	/* NFSv4.0 doesn't allow for delegation recovery on open expire */
	nfs40_clear_delegation_stateid(state);
	return nfs4_open_expired(sp, state);
}

#if defined(CONFIG_NFS_V4_1)
static void nfs41_check_delegation_stateid(struct nfs4_state *state)
{
	struct nfs_server *server = NFS_SERVER(state->inode);
	nfs4_stateid stateid;
	struct nfs_delegation *delegation;
	struct rpc_cred *cred;
	int status;

	/* Get the delegation credential for use by test/free_stateid */
	rcu_read_lock();
	delegation = rcu_dereference(NFS_I(state->inode)->delegation);
	if (delegation == NULL) {
		rcu_read_unlock();
		return;
	}

	nfs4_stateid_copy(&stateid, &delegation->stateid);
	cred = get_rpccred(delegation->cred);
	rcu_read_unlock();
	status = nfs41_test_stateid(server, &stateid, cred);
	trace_nfs4_test_delegation_stateid(state, NULL, status);

	if (status != NFS_OK) {
		/* Free the stateid unless the server explicitly
		 * informs us the stateid is unrecognized. */
		if (status != -NFS4ERR_BAD_STATEID)
			nfs41_free_stateid(server, &stateid, cred);
		nfs_finish_clear_delegation_stateid(state);
	}

	put_rpccred(cred);
}

/**
 * nfs41_check_open_stateid - possibly free an open stateid
 *
 * @state: NFSv4 state for an inode
 *
 * Returns NFS_OK if recovery for this stateid is now finished.
 * Otherwise a negative NFS4ERR value is returned.
 */
static int nfs41_check_open_stateid(struct nfs4_state *state)
{
	struct nfs_server *server = NFS_SERVER(state->inode);
	nfs4_stateid *stateid = &state->open_stateid;
	struct rpc_cred *cred = state->owner->so_cred;
	int status;

	/* If a state reset has been done, test_stateid is unneeded */
	if ((test_bit(NFS_O_RDONLY_STATE, &state->flags) == 0) &&
	    (test_bit(NFS_O_WRONLY_STATE, &state->flags) == 0) &&
	    (test_bit(NFS_O_RDWR_STATE, &state->flags) == 0))
		return -NFS4ERR_BAD_STATEID;

	status = nfs41_test_stateid(server, stateid, cred);
	trace_nfs4_test_open_stateid(state, NULL, status);
	if (status != NFS_OK) {
		/* Free the stateid unless the server explicitly
		 * informs us the stateid is unrecognized. */
		if (status != -NFS4ERR_BAD_STATEID)
			nfs41_free_stateid(server, stateid, cred);

		clear_bit(NFS_O_RDONLY_STATE, &state->flags);
		clear_bit(NFS_O_WRONLY_STATE, &state->flags);
		clear_bit(NFS_O_RDWR_STATE, &state->flags);
		clear_bit(NFS_OPEN_STATE, &state->flags);
	}
	return status;
}

static int nfs41_open_expired(struct nfs4_state_owner *sp, struct nfs4_state *state)
{
	int status;

	nfs41_check_delegation_stateid(state);
	status = nfs41_check_open_stateid(state);
	if (status != NFS_OK)
		status = nfs4_open_expired(sp, state);
	return status;
}
#endif

/*
 * on an EXCLUSIVE create, the server should send back a bitmask with FATTR4-*
 * fields corresponding to attributes that were used to store the verifier.
 * Make sure we clobber those fields in the later setattr call
 */
static inline void nfs4_exclusive_attrset(struct nfs4_opendata *opendata,
				struct iattr *sattr, struct nfs4_label **label)
{
	const u32 *attrset = opendata->o_res.attrset;

	if ((attrset[1] & FATTR4_WORD1_TIME_ACCESS) &&
	    !(sattr->ia_valid & ATTR_ATIME_SET))
		sattr->ia_valid |= ATTR_ATIME;

	if ((attrset[1] & FATTR4_WORD1_TIME_MODIFY) &&
	    !(sattr->ia_valid & ATTR_MTIME_SET))
		sattr->ia_valid |= ATTR_MTIME;

	/* Except MODE, it seems harmless of setting twice. */
	if ((attrset[1] & FATTR4_WORD1_MODE))
		sattr->ia_valid &= ~ATTR_MODE;

	if (attrset[2] & FATTR4_WORD2_SECURITY_LABEL)
		*label = NULL;
}

static int _nfs4_open_and_get_state(struct nfs4_opendata *opendata,
		fmode_t fmode,
		int flags,
		struct nfs_open_context *ctx)
{
	struct nfs4_state_owner *sp = opendata->owner;
	struct nfs_server *server = sp->so_server;
	struct dentry *dentry;
	struct nfs4_state *state;
	unsigned int seq;
	int ret;

	seq = raw_seqcount_begin(&sp->so_reclaim_seqcount);

	ret = _nfs4_proc_open(opendata);
	if (ret != 0)
		goto out;

	state = nfs4_opendata_to_nfs4_state(opendata);
	ret = PTR_ERR(state);
	if (IS_ERR(state))
		goto out;
	if (server->caps & NFS_CAP_POSIX_LOCK)
		set_bit(NFS_STATE_POSIX_LOCKS, &state->flags);

	dentry = opendata->dentry;
	if (d_really_is_negative(dentry)) {
		/* FIXME: Is this d_drop() ever needed? */
		d_drop(dentry);
		dentry = d_add_unique(dentry, igrab(state->inode));
		if (dentry == NULL) {
			dentry = opendata->dentry;
		} else {
			dput(ctx->dentry);
			ctx->dentry = dentry;
		}
		nfs_set_verifier(dentry,
				nfs_save_change_attribute(d_inode(opendata->dir)));
	}

	ret = nfs4_opendata_access(sp->so_cred, opendata, state, fmode, flags);
	if (ret != 0)
		goto out;

	ctx->state = state;
	if (d_inode(dentry) == state->inode) {
		nfs_inode_attach_open_context(ctx);
		if (read_seqcount_retry(&sp->so_reclaim_seqcount, seq))
			nfs4_schedule_stateid_recovery(server, state);
	}
out:
	return ret;
}

/*
 * Returns a referenced nfs4_state
 */
static int _nfs4_do_open(struct inode *dir,
			struct nfs_open_context *ctx,
			int flags,
			struct iattr *sattr,
			struct nfs4_label *label,
			int *opened)
{
	struct nfs4_state_owner  *sp;
	struct nfs4_state     *state = NULL;
	struct nfs_server       *server = NFS_SERVER(dir);
	struct nfs4_opendata *opendata;
	struct dentry *dentry = ctx->dentry;
	struct rpc_cred *cred = ctx->cred;
	struct nfs4_threshold **ctx_th = &ctx->mdsthreshold;
	fmode_t fmode = ctx->mode & (FMODE_READ|FMODE_WRITE|FMODE_EXEC);
	enum open_claim_type4 claim = NFS4_OPEN_CLAIM_NULL;
	struct nfs4_label *olabel = NULL;
	int status;

	/* Protect against reboot recovery conflicts */
	status = -ENOMEM;
	sp = nfs4_get_state_owner(server, cred, GFP_KERNEL);
	if (sp == NULL) {
		dprintk("nfs4_do_open: nfs4_get_state_owner failed!\n");
		goto out_err;
	}
	status = nfs4_recover_expired_lease(server);
	if (status != 0)
		goto err_put_state_owner;
	if (d_really_is_positive(dentry))
		nfs4_return_incompatible_delegation(d_inode(dentry), fmode);
	status = -ENOMEM;
	if (d_really_is_positive(dentry))
		claim = NFS4_OPEN_CLAIM_FH;
	opendata = nfs4_opendata_alloc(dentry, sp, fmode, flags, sattr,
			label, claim, GFP_KERNEL);
	if (opendata == NULL)
		goto err_put_state_owner;

	if (label) {
		olabel = nfs4_label_alloc(server, GFP_KERNEL);
		if (IS_ERR(olabel)) {
			status = PTR_ERR(olabel);
			goto err_opendata_put;
		}
	}

	if (server->attr_bitmask[2] & FATTR4_WORD2_MDSTHRESHOLD) {
		if (!opendata->f_attr.mdsthreshold) {
			opendata->f_attr.mdsthreshold = pnfs_mdsthreshold_alloc();
			if (!opendata->f_attr.mdsthreshold)
				goto err_free_label;
		}
		opendata->o_arg.open_bitmap = &nfs4_pnfs_open_bitmap[0];
	}
	if (d_really_is_positive(dentry))
		opendata->state = nfs4_get_open_state(d_inode(dentry), sp);

	status = _nfs4_open_and_get_state(opendata, fmode, flags, ctx);
	if (status != 0)
		goto err_free_label;
	state = ctx->state;

	if ((opendata->o_arg.open_flags & (O_CREAT|O_EXCL)) == (O_CREAT|O_EXCL) &&
	    (opendata->o_arg.createmode != NFS4_CREATE_GUARDED)) {
		nfs4_exclusive_attrset(opendata, sattr, &label);

		nfs_fattr_init(opendata->o_res.f_attr);
		status = nfs4_do_setattr(state->inode, cred,
				opendata->o_res.f_attr, sattr,
				state, label, olabel);
		if (status == 0) {
			nfs_setattr_update_inode(state->inode, sattr,
					opendata->o_res.f_attr);
			nfs_setsecurity(state->inode, opendata->o_res.f_attr, olabel);
		}
	}
	if (opened && opendata->file_created)
		*opened |= FILE_CREATED;

	if (pnfs_use_threshold(ctx_th, opendata->f_attr.mdsthreshold, server)) {
		*ctx_th = opendata->f_attr.mdsthreshold;
		opendata->f_attr.mdsthreshold = NULL;
	}

	nfs4_label_free(olabel);

	nfs4_opendata_put(opendata);
	nfs4_put_state_owner(sp);
	return 0;
err_free_label:
	nfs4_label_free(olabel);
err_opendata_put:
	nfs4_opendata_put(opendata);
err_put_state_owner:
	nfs4_put_state_owner(sp);
out_err:
	return status;
}


static struct nfs4_state *nfs4_do_open(struct inode *dir,
					struct nfs_open_context *ctx,
					int flags,
					struct iattr *sattr,
					struct nfs4_label *label,
					int *opened)
{
	struct nfs_server *server = NFS_SERVER(dir);
	struct nfs4_exception exception = { };
	struct nfs4_state *res;
	int status;

	do {
		status = _nfs4_do_open(dir, ctx, flags, sattr, label, opened);
		res = ctx->state;
		trace_nfs4_open_file(ctx, flags, status);
		if (status == 0)
			break;
		/* NOTE: BAD_SEQID means the server and client disagree about the
		 * book-keeping w.r.t. state-changing operations
		 * (OPEN/CLOSE/LOCK/LOCKU...)
		 * It is actually a sign of a bug on the client or on the server.
		 *
		 * If we receive a BAD_SEQID error in the particular case of
		 * doing an OPEN, we assume that nfs_increment_open_seqid() will
		 * have unhashed the old state_owner for us, and that we can
		 * therefore safely retry using a new one. We should still warn
		 * the user though...
		 */
		if (status == -NFS4ERR_BAD_SEQID) {
			pr_warn_ratelimited("NFS: v4 server %s "
					" returned a bad sequence-id error!\n",
					NFS_SERVER(dir)->nfs_client->cl_hostname);
			exception.retry = 1;
			continue;
		}
		/*
		 * BAD_STATEID on OPEN means that the server cancelled our
		 * state before it received the OPEN_CONFIRM.
		 * Recover by retrying the request as per the discussion
		 * on Page 181 of RFC3530.
		 */
		if (status == -NFS4ERR_BAD_STATEID) {
			exception.retry = 1;
			continue;
		}
		if (status == -EAGAIN) {
			/* We must have found a delegation */
			exception.retry = 1;
			continue;
		}
		if (nfs4_clear_cap_atomic_open_v1(server, status, &exception))
			continue;
		res = ERR_PTR(nfs4_handle_exception(server,
					status, &exception));
	} while (exception.retry);
	return res;
}

static int _nfs4_do_setattr(struct inode *inode, struct rpc_cred *cred,
			    struct nfs_fattr *fattr, struct iattr *sattr,
			    struct nfs4_state *state, struct nfs4_label *ilabel,
			    struct nfs4_label *olabel)
{
	struct nfs_server *server = NFS_SERVER(inode);
        struct nfs_setattrargs  arg = {
                .fh             = NFS_FH(inode),
                .iap            = sattr,
		.server		= server,
		.bitmask = server->attr_bitmask,
		.label		= ilabel,
        };
        struct nfs_setattrres  res = {
		.fattr		= fattr,
		.label		= olabel,
		.server		= server,
        };
        struct rpc_message msg = {
		.rpc_proc	= &nfs4_procedures[NFSPROC4_CLNT_SETATTR],
		.rpc_argp	= &arg,
		.rpc_resp	= &res,
		.rpc_cred	= cred,
        };
	unsigned long timestamp = jiffies;
	fmode_t fmode;
	bool truncate;
	int status;

	arg.bitmask = nfs4_bitmask(server, ilabel);
	if (ilabel)
		arg.bitmask = nfs4_bitmask(server, olabel);

	nfs_fattr_init(fattr);

	/* Servers should only apply open mode checks for file size changes */
	truncate = (sattr->ia_valid & ATTR_SIZE) ? true : false;
	fmode = truncate ? FMODE_WRITE : FMODE_READ;

	if (nfs4_copy_delegation_stateid(&arg.stateid, inode, fmode)) {
		/* Use that stateid */
	} else if (truncate && state != NULL) {
		struct nfs_lockowner lockowner = {
			.l_owner = current->files,
			.l_pid = current->tgid,
		};
		if (!nfs4_valid_open_stateid(state))
			return -EBADF;
		if (nfs4_select_rw_stateid(&arg.stateid, state, FMODE_WRITE,
				&lockowner) == -EIO)
			return -EBADF;
	} else
		nfs4_stateid_copy(&arg.stateid, &zero_stateid);

	status = nfs4_call_sync(server->client, server, &msg, &arg.seq_args, &res.seq_res, 1);
	if (status == 0 && state != NULL)
		renew_lease(server, timestamp);
	return status;
}

static int nfs4_do_setattr(struct inode *inode, struct rpc_cred *cred,
			   struct nfs_fattr *fattr, struct iattr *sattr,
			   struct nfs4_state *state, struct nfs4_label *ilabel,
			   struct nfs4_label *olabel)
{
	struct nfs_server *server = NFS_SERVER(inode);
	struct nfs4_exception exception = {
		.state = state,
		.inode = inode,
	};
	int err;
	do {
		err = _nfs4_do_setattr(inode, cred, fattr, sattr, state, ilabel, olabel);
		trace_nfs4_setattr(inode, err);
		switch (err) {
		case -NFS4ERR_OPENMODE:
			if (!(sattr->ia_valid & ATTR_SIZE)) {
				pr_warn_once("NFSv4: server %s is incorrectly "
						"applying open mode checks to "
						"a SETATTR that is not "
						"changing file size.\n",
						server->nfs_client->cl_hostname);
			}
			if (state && !(state->state & FMODE_WRITE)) {
				err = -EBADF;
				if (sattr->ia_valid & ATTR_OPEN)
					err = -EACCES;
				goto out;
			}
		}
		err = nfs4_handle_exception(server, err, &exception);
	} while (exception.retry);
out:
	return err;
}

static bool
nfs4_wait_on_layoutreturn(struct inode *inode, struct rpc_task *task)
{
	if (inode == NULL || !nfs_have_layout(inode))
		return false;

	return pnfs_wait_on_layoutreturn(inode, task);
}

struct nfs4_closedata {
	struct inode *inode;
	struct nfs4_state *state;
	struct nfs_closeargs arg;
	struct nfs_closeres res;
	struct nfs_fattr fattr;
	unsigned long timestamp;
	bool roc;
	u32 roc_barrier;
};

static void nfs4_free_closedata(void *data)
{
	struct nfs4_closedata *calldata = data;
	struct nfs4_state_owner *sp = calldata->state->owner;
	struct super_block *sb = calldata->state->inode->i_sb;

	if (calldata->roc)
		pnfs_roc_release(calldata->state->inode);
	nfs4_put_open_state(calldata->state);
	nfs_free_seqid(calldata->arg.seqid);
	nfs4_put_state_owner(sp);
	nfs_sb_deactive(sb);
	kfree(calldata);
}

static void nfs4_close_done(struct rpc_task *task, void *data)
{
	struct nfs4_closedata *calldata = data;
	struct nfs4_state *state = calldata->state;
	struct nfs_server *server = NFS_SERVER(calldata->inode);
	nfs4_stateid *res_stateid = NULL;

	dprintk("%s: begin!\n", __func__);
	if (!nfs4_sequence_done(task, &calldata->res.seq_res))
		return;
	trace_nfs4_close(state, &calldata->arg, &calldata->res, task->tk_status);
        /* hmm. we are done with the inode, and in the process of freeing
	 * the state_owner. we keep this around to process errors
	 */
	switch (task->tk_status) {
		case 0:
			res_stateid = &calldata->res.stateid;
			if (calldata->roc)
				pnfs_roc_set_barrier(state->inode,
						     calldata->roc_barrier);
			renew_lease(server, calldata->timestamp);
			break;
		case -NFS4ERR_ADMIN_REVOKED:
		case -NFS4ERR_STALE_STATEID:
		case -NFS4ERR_OLD_STATEID:
		case -NFS4ERR_BAD_STATEID:
		case -NFS4ERR_EXPIRED:
			if (!nfs4_stateid_match(&calldata->arg.stateid,
						&state->open_stateid)) {
				rpc_restart_call_prepare(task);
				goto out_release;
			}
			if (calldata->arg.fmode == 0)
				break;
		default:
			if (nfs4_async_handle_error(task, server, state, NULL) == -EAGAIN) {
				rpc_restart_call_prepare(task);
				goto out_release;
			}
	}
	nfs_clear_open_stateid(state, &calldata->arg.stateid,
			res_stateid, calldata->arg.fmode);
out_release:
	nfs_release_seqid(calldata->arg.seqid);
	nfs_refresh_inode(calldata->inode, calldata->res.fattr);
	dprintk("%s: done, ret = %d!\n", __func__, task->tk_status);
}

static void nfs4_close_prepare(struct rpc_task *task, void *data)
{
	struct nfs4_closedata *calldata = data;
	struct nfs4_state *state = calldata->state;
	struct inode *inode = calldata->inode;
	bool is_rdonly, is_wronly, is_rdwr;
	int call_close = 0;

	dprintk("%s: begin!\n", __func__);
	if (nfs_wait_on_sequence(calldata->arg.seqid, task) != 0)
		goto out_wait;

	task->tk_msg.rpc_proc = &nfs4_procedures[NFSPROC4_CLNT_OPEN_DOWNGRADE];
	spin_lock(&state->owner->so_lock);
	is_rdwr = test_bit(NFS_O_RDWR_STATE, &state->flags);
	is_rdonly = test_bit(NFS_O_RDONLY_STATE, &state->flags);
	is_wronly = test_bit(NFS_O_WRONLY_STATE, &state->flags);
	nfs4_stateid_copy(&calldata->arg.stateid, &state->open_stateid);
	/* Calculate the change in open mode */
	calldata->arg.fmode = 0;
	if (state->n_rdwr == 0) {
		if (state->n_rdonly == 0)
			call_close |= is_rdonly;
		else if (is_rdonly)
			calldata->arg.fmode |= FMODE_READ;
		if (state->n_wronly == 0)
			call_close |= is_wronly;
		else if (is_wronly)
			calldata->arg.fmode |= FMODE_WRITE;
		if (calldata->arg.fmode != (FMODE_READ|FMODE_WRITE))
			call_close |= is_rdwr;
	} else if (is_rdwr)
		calldata->arg.fmode |= FMODE_READ|FMODE_WRITE;

	if (!nfs4_valid_open_stateid(state))
		call_close = 0;
	spin_unlock(&state->owner->so_lock);

	if (!call_close) {
		/* Note: exit _without_ calling nfs4_close_done */
		goto out_no_action;
	}

	if (nfs4_wait_on_layoutreturn(inode, task)) {
		nfs_release_seqid(calldata->arg.seqid);
		goto out_wait;
	}

	if (calldata->arg.fmode == 0)
		task->tk_msg.rpc_proc = &nfs4_procedures[NFSPROC4_CLNT_CLOSE];
	if (calldata->roc)
		pnfs_roc_get_barrier(inode, &calldata->roc_barrier);

	calldata->arg.share_access =
		nfs4_map_atomic_open_share(NFS_SERVER(inode),
				calldata->arg.fmode, 0);

	nfs_fattr_init(calldata->res.fattr);
	calldata->timestamp = jiffies;
	if (nfs4_setup_sequence(NFS_SERVER(inode),
				&calldata->arg.seq_args,
				&calldata->res.seq_res,
				task) != 0)
		nfs_release_seqid(calldata->arg.seqid);
	dprintk("%s: done!\n", __func__);
	return;
out_no_action:
	task->tk_action = NULL;
out_wait:
	nfs4_sequence_done(task, &calldata->res.seq_res);
}

static const struct rpc_call_ops nfs4_close_ops = {
	.rpc_call_prepare = nfs4_close_prepare,
	.rpc_call_done = nfs4_close_done,
	.rpc_release = nfs4_free_closedata,
};

static bool nfs4_roc(struct inode *inode)
{
	if (!nfs_have_layout(inode))
		return false;
	return pnfs_roc(inode);
}

/* 
 * It is possible for data to be read/written from a mem-mapped file 
 * after the sys_close call (which hits the vfs layer as a flush).
 * This means that we can't safely call nfsv4 close on a file until 
 * the inode is cleared. This in turn means that we are not good
 * NFSv4 citizens - we do not indicate to the server to update the file's 
 * share state even when we are done with one of the three share 
 * stateid's in the inode.
 *
 * NOTE: Caller must be holding the sp->so_owner semaphore!
 */
int nfs4_do_close(struct nfs4_state *state, gfp_t gfp_mask, int wait)
{
	struct nfs_server *server = NFS_SERVER(state->inode);
	struct nfs_seqid *(*alloc_seqid)(struct nfs_seqid_counter *, gfp_t);
	struct nfs4_closedata *calldata;
	struct nfs4_state_owner *sp = state->owner;
	struct rpc_task *task;
	struct rpc_message msg = {
		.rpc_proc = &nfs4_procedures[NFSPROC4_CLNT_CLOSE],
		.rpc_cred = state->owner->so_cred,
	};
	struct rpc_task_setup task_setup_data = {
		.rpc_client = server->client,
		.rpc_message = &msg,
		.callback_ops = &nfs4_close_ops,
		.workqueue = nfsiod_workqueue,
		.flags = RPC_TASK_ASYNC,
	};
	int status = -ENOMEM;

	nfs4_state_protect(server->nfs_client, NFS_SP4_MACH_CRED_CLEANUP,
		&task_setup_data.rpc_client, &msg);

	calldata = kzalloc(sizeof(*calldata), gfp_mask);
	if (calldata == NULL)
		goto out;
	nfs4_init_sequence(&calldata->arg.seq_args, &calldata->res.seq_res, 1);
	calldata->inode = state->inode;
	calldata->state = state;
	calldata->arg.fh = NFS_FH(state->inode);
	/* Serialization for the sequence id */
	alloc_seqid = server->nfs_client->cl_mvops->alloc_seqid;
	calldata->arg.seqid = alloc_seqid(&state->owner->so_seqid, gfp_mask);
	if (IS_ERR(calldata->arg.seqid))
		goto out_free_calldata;
	calldata->arg.fmode = 0;
	calldata->arg.bitmask = server->cache_consistency_bitmask;
	calldata->res.fattr = &calldata->fattr;
	calldata->res.seqid = calldata->arg.seqid;
	calldata->res.server = server;
	calldata->roc = nfs4_roc(state->inode);
	nfs_sb_active(calldata->inode->i_sb);

	msg.rpc_argp = &calldata->arg;
	msg.rpc_resp = &calldata->res;
	task_setup_data.callback_data = calldata;
	task = rpc_run_task(&task_setup_data);
	if (IS_ERR(task))
		return PTR_ERR(task);
	status = 0;
	if (wait)
		status = rpc_wait_for_completion_task(task);
	rpc_put_task(task);
	return status;
out_free_calldata:
	kfree(calldata);
out:
	nfs4_put_open_state(state);
	nfs4_put_state_owner(sp);
	return status;
}

static struct inode *
nfs4_atomic_open(struct inode *dir, struct nfs_open_context *ctx,
		int open_flags, struct iattr *attr, int *opened)
{
	struct nfs4_state *state;
	struct nfs4_label l = {0, 0, 0, NULL}, *label = NULL;

	label = nfs4_label_init_security(dir, ctx->dentry, attr, &l);

	/* Protect against concurrent sillydeletes */
	state = nfs4_do_open(dir, ctx, open_flags, attr, label, opened);

	nfs4_label_release_security(label);

	if (IS_ERR(state))
		return ERR_CAST(state);
	return state->inode;
}

static void nfs4_close_context(struct nfs_open_context *ctx, int is_sync)
{
	if (ctx->state == NULL)
		return;
	if (is_sync)
		nfs4_close_sync(ctx->state, ctx->mode);
	else
		nfs4_close_state(ctx->state, ctx->mode);
}

#define FATTR4_WORD1_NFS40_MASK (2*FATTR4_WORD1_MOUNTED_ON_FILEID - 1UL)
#define FATTR4_WORD2_NFS41_MASK (2*FATTR4_WORD2_SUPPATTR_EXCLCREAT - 1UL)
#define FATTR4_WORD2_NFS42_MASK (2*FATTR4_WORD2_SECURITY_LABEL - 1UL)

static int _nfs4_server_capabilities(struct nfs_server *server, struct nfs_fh *fhandle)
{
	u32 bitmask[3] = {}, minorversion = server->nfs_client->cl_minorversion;
	struct nfs4_server_caps_arg args = {
		.fhandle = fhandle,
		.bitmask = bitmask,
	};
	struct nfs4_server_caps_res res = {};
	struct rpc_message msg = {
		.rpc_proc = &nfs4_procedures[NFSPROC4_CLNT_SERVER_CAPS],
		.rpc_argp = &args,
		.rpc_resp = &res,
	};
	int status;

	bitmask[0] = FATTR4_WORD0_SUPPORTED_ATTRS |
		     FATTR4_WORD0_FH_EXPIRE_TYPE |
		     FATTR4_WORD0_LINK_SUPPORT |
		     FATTR4_WORD0_SYMLINK_SUPPORT |
		     FATTR4_WORD0_ACLSUPPORT;
	if (minorversion)
		bitmask[2] = FATTR4_WORD2_SUPPATTR_EXCLCREAT;

	status = nfs4_call_sync(server->client, server, &msg, &args.seq_args, &res.seq_res, 0);
	if (status == 0) {
		/* Sanity check the server answers */
		switch (minorversion) {
		case 0:
			res.attr_bitmask[1] &= FATTR4_WORD1_NFS40_MASK;
			res.attr_bitmask[2] = 0;
			break;
		case 1:
			res.attr_bitmask[2] &= FATTR4_WORD2_NFS41_MASK;
			break;
		case 2:
			res.attr_bitmask[2] &= FATTR4_WORD2_NFS42_MASK;
		}
		memcpy(server->attr_bitmask, res.attr_bitmask, sizeof(server->attr_bitmask));
		server->caps &= ~(NFS_CAP_ACLS|NFS_CAP_HARDLINKS|
				NFS_CAP_SYMLINKS|NFS_CAP_FILEID|
				NFS_CAP_MODE|NFS_CAP_NLINK|NFS_CAP_OWNER|
				NFS_CAP_OWNER_GROUP|NFS_CAP_ATIME|
				NFS_CAP_CTIME|NFS_CAP_MTIME|
				NFS_CAP_SECURITY_LABEL);
		if (res.attr_bitmask[0] & FATTR4_WORD0_ACL &&
				res.acl_bitmask & ACL4_SUPPORT_ALLOW_ACL)
			server->caps |= NFS_CAP_ACLS;
		if (res.has_links != 0)
			server->caps |= NFS_CAP_HARDLINKS;
		if (res.has_symlinks != 0)
			server->caps |= NFS_CAP_SYMLINKS;
		if (res.attr_bitmask[0] & FATTR4_WORD0_FILEID)
			server->caps |= NFS_CAP_FILEID;
		if (res.attr_bitmask[1] & FATTR4_WORD1_MODE)
			server->caps |= NFS_CAP_MODE;
		if (res.attr_bitmask[1] & FATTR4_WORD1_NUMLINKS)
			server->caps |= NFS_CAP_NLINK;
		if (res.attr_bitmask[1] & FATTR4_WORD1_OWNER)
			server->caps |= NFS_CAP_OWNER;
		if (res.attr_bitmask[1] & FATTR4_WORD1_OWNER_GROUP)
			server->caps |= NFS_CAP_OWNER_GROUP;
		if (res.attr_bitmask[1] & FATTR4_WORD1_TIME_ACCESS)
			server->caps |= NFS_CAP_ATIME;
		if (res.attr_bitmask[1] & FATTR4_WORD1_TIME_METADATA)
			server->caps |= NFS_CAP_CTIME;
		if (res.attr_bitmask[1] & FATTR4_WORD1_TIME_MODIFY)
			server->caps |= NFS_CAP_MTIME;
#ifdef CONFIG_NFS_V4_SECURITY_LABEL
		if (res.attr_bitmask[2] & FATTR4_WORD2_SECURITY_LABEL)
			server->caps |= NFS_CAP_SECURITY_LABEL;
#endif
		memcpy(server->attr_bitmask_nl, res.attr_bitmask,
				sizeof(server->attr_bitmask));
		server->attr_bitmask_nl[2] &= ~FATTR4_WORD2_SECURITY_LABEL;

		memcpy(server->cache_consistency_bitmask, res.attr_bitmask, sizeof(server->cache_consistency_bitmask));
		server->cache_consistency_bitmask[0] &= FATTR4_WORD0_CHANGE|FATTR4_WORD0_SIZE;
		server->cache_consistency_bitmask[1] &= FATTR4_WORD1_TIME_METADATA|FATTR4_WORD1_TIME_MODIFY;
		server->cache_consistency_bitmask[2] = 0;
		memcpy(server->exclcreat_bitmask, res.exclcreat_bitmask,
			sizeof(server->exclcreat_bitmask));
		server->acl_bitmask = res.acl_bitmask;
		server->fh_expire_type = res.fh_expire_type;
	}

	return status;
}

int nfs4_server_capabilities(struct nfs_server *server, struct nfs_fh *fhandle)
{
	struct nfs4_exception exception = { };
	int err;
	do {
		err = nfs4_handle_exception(server,
				_nfs4_server_capabilities(server, fhandle),
				&exception);
	} while (exception.retry);
	return err;
}

static int _nfs4_lookup_root(struct nfs_server *server, struct nfs_fh *fhandle,
		struct nfs_fsinfo *info)
{
	u32 bitmask[3];
	struct nfs4_lookup_root_arg args = {
		.bitmask = bitmask,
	};
	struct nfs4_lookup_res res = {
		.server = server,
		.fattr = info->fattr,
		.fh = fhandle,
	};
	struct rpc_message msg = {
		.rpc_proc = &nfs4_procedures[NFSPROC4_CLNT_LOOKUP_ROOT],
		.rpc_argp = &args,
		.rpc_resp = &res,
	};

	bitmask[0] = nfs4_fattr_bitmap[0];
	bitmask[1] = nfs4_fattr_bitmap[1];
	/*
	 * Process the label in the upcoming getfattr
	 */
	bitmask[2] = nfs4_fattr_bitmap[2] & ~FATTR4_WORD2_SECURITY_LABEL;

	nfs_fattr_init(info->fattr);
	return nfs4_call_sync(server->client, server, &msg, &args.seq_args, &res.seq_res, 0);
}

static int nfs4_lookup_root(struct nfs_server *server, struct nfs_fh *fhandle,
		struct nfs_fsinfo *info)
{
	struct nfs4_exception exception = { };
	int err;
	do {
		err = _nfs4_lookup_root(server, fhandle, info);
		trace_nfs4_lookup_root(server, fhandle, info->fattr, err);
		switch (err) {
		case 0:
		case -NFS4ERR_WRONGSEC:
			goto out;
		default:
			err = nfs4_handle_exception(server, err, &exception);
		}
	} while (exception.retry);
out:
	return err;
}

static int nfs4_lookup_root_sec(struct nfs_server *server, struct nfs_fh *fhandle,
				struct nfs_fsinfo *info, rpc_authflavor_t flavor)
{
	struct rpc_auth_create_args auth_args = {
		.pseudoflavor = flavor,
	};
	struct rpc_auth *auth;
	int ret;

	auth = rpcauth_create(&auth_args, server->client);
	if (IS_ERR(auth)) {
		ret = -EACCES;
		goto out;
	}
	ret = nfs4_lookup_root(server, fhandle, info);
out:
	return ret;
}

/*
 * Retry pseudoroot lookup with various security flavors.  We do this when:
 *
 *   NFSv4.0: the PUTROOTFH operation returns NFS4ERR_WRONGSEC
 *   NFSv4.1: the server does not support the SECINFO_NO_NAME operation
 *
 * Returns zero on success, or a negative NFS4ERR value, or a
 * negative errno value.
 */
static int nfs4_find_root_sec(struct nfs_server *server, struct nfs_fh *fhandle,
			      struct nfs_fsinfo *info)
{
	/* Per 3530bis 15.33.5 */
	static const rpc_authflavor_t flav_array[] = {
		RPC_AUTH_GSS_KRB5P,
		RPC_AUTH_GSS_KRB5I,
		RPC_AUTH_GSS_KRB5,
		RPC_AUTH_UNIX,			/* courtesy */
		RPC_AUTH_NULL,
	};
	int status = -EPERM;
	size_t i;

	if (server->auth_info.flavor_len > 0) {
		/* try each flavor specified by user */
		for (i = 0; i < server->auth_info.flavor_len; i++) {
			status = nfs4_lookup_root_sec(server, fhandle, info,
						server->auth_info.flavors[i]);
			if (status == -NFS4ERR_WRONGSEC || status == -EACCES)
				continue;
			break;
		}
	} else {
		/* no flavors specified by user, try default list */
		for (i = 0; i < ARRAY_SIZE(flav_array); i++) {
			status = nfs4_lookup_root_sec(server, fhandle, info,
						      flav_array[i]);
			if (status == -NFS4ERR_WRONGSEC || status == -EACCES)
				continue;
			break;
		}
	}

	/*
	 * -EACCESS could mean that the user doesn't have correct permissions
	 * to access the mount.  It could also mean that we tried to mount
	 * with a gss auth flavor, but rpc.gssd isn't running.  Either way,
	 * existing mount programs don't handle -EACCES very well so it should
	 * be mapped to -EPERM instead.
	 */
	if (status == -EACCES)
		status = -EPERM;
	return status;
}

static int nfs4_do_find_root_sec(struct nfs_server *server,
		struct nfs_fh *fhandle, struct nfs_fsinfo *info)
{
	int mv = server->nfs_client->cl_minorversion;
	return nfs_v4_minor_ops[mv]->find_root_sec(server, fhandle, info);
}

/**
 * nfs4_proc_get_rootfh - get file handle for server's pseudoroot
 * @server: initialized nfs_server handle
 * @fhandle: we fill in the pseudo-fs root file handle
 * @info: we fill in an FSINFO struct
 * @auth_probe: probe the auth flavours
 *
 * Returns zero on success, or a negative errno.
 */
int nfs4_proc_get_rootfh(struct nfs_server *server, struct nfs_fh *fhandle,
			 struct nfs_fsinfo *info,
			 bool auth_probe)
{
	int status = 0;

	if (!auth_probe)
		status = nfs4_lookup_root(server, fhandle, info);

	if (auth_probe || status == NFS4ERR_WRONGSEC)
		status = nfs4_do_find_root_sec(server, fhandle, info);

	if (status == 0)
		status = nfs4_server_capabilities(server, fhandle);
	if (status == 0)
		status = nfs4_do_fsinfo(server, fhandle, info);

	return nfs4_map_errors(status);
}

static int nfs4_proc_get_root(struct nfs_server *server, struct nfs_fh *mntfh,
			      struct nfs_fsinfo *info)
{
	int error;
	struct nfs_fattr *fattr = info->fattr;
	struct nfs4_label *label = NULL;

	error = nfs4_server_capabilities(server, mntfh);
	if (error < 0) {
		dprintk("nfs4_get_root: getcaps error = %d\n", -error);
		return error;
	}

	label = nfs4_label_alloc(server, GFP_KERNEL);
	if (IS_ERR(label))
		return PTR_ERR(label);

	error = nfs4_proc_getattr(server, mntfh, fattr, label);
	if (error < 0) {
		dprintk("nfs4_get_root: getattr error = %d\n", -error);
		goto err_free_label;
	}

	if (fattr->valid & NFS_ATTR_FATTR_FSID &&
	    !nfs_fsid_equal(&server->fsid, &fattr->fsid))
		memcpy(&server->fsid, &fattr->fsid, sizeof(server->fsid));

err_free_label:
	nfs4_label_free(label);

	return error;
}

/*
 * Get locations and (maybe) other attributes of a referral.
 * Note that we'll actually follow the referral later when
 * we detect fsid mismatch in inode revalidation
 */
static int nfs4_get_referral(struct rpc_clnt *client, struct inode *dir,
			     const struct qstr *name, struct nfs_fattr *fattr,
			     struct nfs_fh *fhandle)
{
	int status = -ENOMEM;
	struct page *page = NULL;
	struct nfs4_fs_locations *locations = NULL;

	page = alloc_page(GFP_KERNEL);
	if (page == NULL)
		goto out;
	locations = kmalloc(sizeof(struct nfs4_fs_locations), GFP_KERNEL);
	if (locations == NULL)
		goto out;

	status = nfs4_proc_fs_locations(client, dir, name, locations, page);
	if (status != 0)
		goto out;

	/*
	 * If the fsid didn't change, this is a migration event, not a
	 * referral.  Cause us to drop into the exception handler, which
	 * will kick off migration recovery.
	 */
	if (nfs_fsid_equal(&NFS_SERVER(dir)->fsid, &locations->fattr.fsid)) {
		dprintk("%s: server did not return a different fsid for"
			" a referral at %s\n", __func__, name->name);
		status = -NFS4ERR_MOVED;
		goto out;
	}
	/* Fixup attributes for the nfs_lookup() call to nfs_fhget() */
	nfs_fixup_referral_attributes(&locations->fattr);

	/* replace the lookup nfs_fattr with the locations nfs_fattr */
	memcpy(fattr, &locations->fattr, sizeof(struct nfs_fattr));
	memset(fhandle, 0, sizeof(struct nfs_fh));
out:
	if (page)
		__free_page(page);
	kfree(locations);
	return status;
}

static int _nfs4_proc_getattr(struct nfs_server *server, struct nfs_fh *fhandle,
				struct nfs_fattr *fattr, struct nfs4_label *label)
{
	struct nfs4_getattr_arg args = {
		.fh = fhandle,
		.bitmask = server->attr_bitmask,
	};
	struct nfs4_getattr_res res = {
		.fattr = fattr,
		.label = label,
		.server = server,
	};
	struct rpc_message msg = {
		.rpc_proc = &nfs4_procedures[NFSPROC4_CLNT_GETATTR],
		.rpc_argp = &args,
		.rpc_resp = &res,
	};

	args.bitmask = nfs4_bitmask(server, label);

	nfs_fattr_init(fattr);
	return nfs4_call_sync(server->client, server, &msg, &args.seq_args, &res.seq_res, 0);
}

static int nfs4_proc_getattr(struct nfs_server *server, struct nfs_fh *fhandle,
				struct nfs_fattr *fattr, struct nfs4_label *label)
{
	struct nfs4_exception exception = { };
	int err;
	do {
		err = _nfs4_proc_getattr(server, fhandle, fattr, label);
		trace_nfs4_getattr(server, fhandle, fattr, err);
		err = nfs4_handle_exception(server, err,
				&exception);
	} while (exception.retry);
	return err;
}

/* 
 * The file is not closed if it is opened due to the a request to change
 * the size of the file. The open call will not be needed once the
 * VFS layer lookup-intents are implemented.
 *
 * Close is called when the inode is destroyed.
 * If we haven't opened the file for O_WRONLY, we
 * need to in the size_change case to obtain a stateid.
 *
 * Got race?
 * Because OPEN is always done by name in nfsv4, it is
 * possible that we opened a different file by the same
 * name.  We can recognize this race condition, but we
 * can't do anything about it besides returning an error.
 *
 * This will be fixed with VFS changes (lookup-intent).
 */
static int
nfs4_proc_setattr(struct dentry *dentry, struct nfs_fattr *fattr,
		  struct iattr *sattr)
{
	struct inode *inode = d_inode(dentry);
	struct rpc_cred *cred = NULL;
	struct nfs4_state *state = NULL;
	struct nfs4_label *label = NULL;
	int status;

	if (pnfs_ld_layoutret_on_setattr(inode) &&
	    sattr->ia_valid & ATTR_SIZE &&
	    sattr->ia_size < i_size_read(inode))
		pnfs_commit_and_return_layout(inode);

	nfs_fattr_init(fattr);
	
	/* Deal with open(O_TRUNC) */
	if (sattr->ia_valid & ATTR_OPEN)
		sattr->ia_valid &= ~(ATTR_MTIME|ATTR_CTIME);

	/* Optimization: if the end result is no change, don't RPC */
	if ((sattr->ia_valid & ~(ATTR_FILE|ATTR_OPEN)) == 0)
		return 0;

	/* Search for an existing open(O_WRITE) file */
	if (sattr->ia_valid & ATTR_FILE) {
		struct nfs_open_context *ctx;

		ctx = nfs_file_open_context(sattr->ia_file);
		if (ctx) {
			cred = ctx->cred;
			state = ctx->state;
		}
	}

	label = nfs4_label_alloc(NFS_SERVER(inode), GFP_KERNEL);
	if (IS_ERR(label))
		return PTR_ERR(label);

	status = nfs4_do_setattr(inode, cred, fattr, sattr, state, NULL, label);
	if (status == 0) {
		nfs_setattr_update_inode(inode, sattr, fattr);
		nfs_setsecurity(inode, fattr, label);
	}
	nfs4_label_free(label);
	return status;
}

static int _nfs4_proc_lookup(struct rpc_clnt *clnt, struct inode *dir,
		const struct qstr *name, struct nfs_fh *fhandle,
		struct nfs_fattr *fattr, struct nfs4_label *label)
{
	struct nfs_server *server = NFS_SERVER(dir);
	int		       status;
	struct nfs4_lookup_arg args = {
		.bitmask = server->attr_bitmask,
		.dir_fh = NFS_FH(dir),
		.name = name,
	};
	struct nfs4_lookup_res res = {
		.server = server,
		.fattr = fattr,
		.label = label,
		.fh = fhandle,
	};
	struct rpc_message msg = {
		.rpc_proc = &nfs4_procedures[NFSPROC4_CLNT_LOOKUP],
		.rpc_argp = &args,
		.rpc_resp = &res,
	};

	args.bitmask = nfs4_bitmask(server, label);

	nfs_fattr_init(fattr);

	dprintk("NFS call  lookup %s\n", name->name);
	status = nfs4_call_sync(clnt, server, &msg, &args.seq_args, &res.seq_res, 0);
	dprintk("NFS reply lookup: %d\n", status);
	return status;
}

static void nfs_fixup_secinfo_attributes(struct nfs_fattr *fattr)
{
	fattr->valid |= NFS_ATTR_FATTR_TYPE | NFS_ATTR_FATTR_MODE |
		NFS_ATTR_FATTR_NLINK | NFS_ATTR_FATTR_MOUNTPOINT;
	fattr->mode = S_IFDIR | S_IRUGO | S_IXUGO;
	fattr->nlink = 2;
}

static int nfs4_proc_lookup_common(struct rpc_clnt **clnt, struct inode *dir,
				   struct qstr *name, struct nfs_fh *fhandle,
				   struct nfs_fattr *fattr, struct nfs4_label *label)
{
	struct nfs4_exception exception = { };
	struct rpc_clnt *client = *clnt;
	int err;
	do {
		err = _nfs4_proc_lookup(client, dir, name, fhandle, fattr, label);
		trace_nfs4_lookup(dir, name, err);
		switch (err) {
		case -NFS4ERR_BADNAME:
			err = -ENOENT;
			goto out;
		case -NFS4ERR_MOVED:
			err = nfs4_get_referral(client, dir, name, fattr, fhandle);
			if (err == -NFS4ERR_MOVED)
				err = nfs4_handle_exception(NFS_SERVER(dir), err, &exception);
			goto out;
		case -NFS4ERR_WRONGSEC:
			err = -EPERM;
			if (client != *clnt)
				goto out;
			client = nfs4_negotiate_security(client, dir, name);
			if (IS_ERR(client))
				return PTR_ERR(client);

			exception.retry = 1;
			break;
		default:
			err = nfs4_handle_exception(NFS_SERVER(dir), err, &exception);
		}
	} while (exception.retry);

out:
	if (err == 0)
		*clnt = client;
	else if (client != *clnt)
		rpc_shutdown_client(client);

	return err;
}

static int nfs4_proc_lookup(struct inode *dir, struct qstr *name,
			    struct nfs_fh *fhandle, struct nfs_fattr *fattr,
			    struct nfs4_label *label)
{
	int status;
	struct rpc_clnt *client = NFS_CLIENT(dir);

	status = nfs4_proc_lookup_common(&client, dir, name, fhandle, fattr, label);
	if (client != NFS_CLIENT(dir)) {
		rpc_shutdown_client(client);
		nfs_fixup_secinfo_attributes(fattr);
	}
	return status;
}

struct rpc_clnt *
nfs4_proc_lookup_mountpoint(struct inode *dir, struct qstr *name,
			    struct nfs_fh *fhandle, struct nfs_fattr *fattr)
{
	struct rpc_clnt *client = NFS_CLIENT(dir);
	int status;

	status = nfs4_proc_lookup_common(&client, dir, name, fhandle, fattr, NULL);
	if (status < 0)
		return ERR_PTR(status);
	return (client == NFS_CLIENT(dir)) ? rpc_clone_client(client) : client;
}

static int _nfs4_proc_access(struct inode *inode, struct nfs_access_entry *entry)
{
	struct nfs_server *server = NFS_SERVER(inode);
	struct nfs4_accessargs args = {
		.fh = NFS_FH(inode),
		.bitmask = server->cache_consistency_bitmask,
	};
	struct nfs4_accessres res = {
		.server = server,
	};
	struct rpc_message msg = {
		.rpc_proc = &nfs4_procedures[NFSPROC4_CLNT_ACCESS],
		.rpc_argp = &args,
		.rpc_resp = &res,
		.rpc_cred = entry->cred,
	};
	int mode = entry->mask;
	int status = 0;

	/*
	 * Determine which access bits we want to ask for...
	 */
	if (mode & MAY_READ)
		args.access |= NFS4_ACCESS_READ;
	if (S_ISDIR(inode->i_mode)) {
		if (mode & MAY_WRITE)
			args.access |= NFS4_ACCESS_MODIFY | NFS4_ACCESS_EXTEND | NFS4_ACCESS_DELETE;
		if (mode & MAY_EXEC)
			args.access |= NFS4_ACCESS_LOOKUP;
	} else {
		if (mode & MAY_WRITE)
			args.access |= NFS4_ACCESS_MODIFY | NFS4_ACCESS_EXTEND;
		if (mode & MAY_EXEC)
			args.access |= NFS4_ACCESS_EXECUTE;
	}

	res.fattr = nfs_alloc_fattr();
	if (res.fattr == NULL)
		return -ENOMEM;

	status = nfs4_call_sync(server->client, server, &msg, &args.seq_args, &res.seq_res, 0);
	if (!status) {
		nfs_access_set_mask(entry, res.access);
		nfs_refresh_inode(inode, res.fattr);
	}
	nfs_free_fattr(res.fattr);
	return status;
}

static int nfs4_proc_access(struct inode *inode, struct nfs_access_entry *entry)
{
	struct nfs4_exception exception = { };
	int err;
	do {
		err = _nfs4_proc_access(inode, entry);
		trace_nfs4_access(inode, err);
		err = nfs4_handle_exception(NFS_SERVER(inode), err,
				&exception);
	} while (exception.retry);
	return err;
}

/*
 * TODO: For the time being, we don't try to get any attributes
 * along with any of the zero-copy operations READ, READDIR,
 * READLINK, WRITE.
 *
 * In the case of the first three, we want to put the GETATTR
 * after the read-type operation -- this is because it is hard
 * to predict the length of a GETATTR response in v4, and thus
 * align the READ data correctly.  This means that the GETATTR
 * may end up partially falling into the page cache, and we should
 * shift it into the 'tail' of the xdr_buf before processing.
 * To do this efficiently, we need to know the total length
 * of data received, which doesn't seem to be available outside
 * of the RPC layer.
 *
 * In the case of WRITE, we also want to put the GETATTR after
 * the operation -- in this case because we want to make sure
 * we get the post-operation mtime and size.
 *
 * Both of these changes to the XDR layer would in fact be quite
 * minor, but I decided to leave them for a subsequent patch.
 */
static int _nfs4_proc_readlink(struct inode *inode, struct page *page,
		unsigned int pgbase, unsigned int pglen)
{
	struct nfs4_readlink args = {
		.fh       = NFS_FH(inode),
		.pgbase	  = pgbase,
		.pglen    = pglen,
		.pages    = &page,
	};
	struct nfs4_readlink_res res;
	struct rpc_message msg = {
		.rpc_proc = &nfs4_procedures[NFSPROC4_CLNT_READLINK],
		.rpc_argp = &args,
		.rpc_resp = &res,
	};

	return nfs4_call_sync(NFS_SERVER(inode)->client, NFS_SERVER(inode), &msg, &args.seq_args, &res.seq_res, 0);
}

static int nfs4_proc_readlink(struct inode *inode, struct page *page,
		unsigned int pgbase, unsigned int pglen)
{
	struct nfs4_exception exception = { };
	int err;
	do {
		err = _nfs4_proc_readlink(inode, page, pgbase, pglen);
		trace_nfs4_readlink(inode, err);
		err = nfs4_handle_exception(NFS_SERVER(inode), err,
				&exception);
	} while (exception.retry);
	return err;
}

/*
 * This is just for mknod.  open(O_CREAT) will always do ->open_context().
 */
static int
nfs4_proc_create(struct inode *dir, struct dentry *dentry, struct iattr *sattr,
		 int flags)
{
	struct nfs4_label l, *ilabel = NULL;
	struct nfs_open_context *ctx;
	struct nfs4_state *state;
	int status = 0;

	ctx = alloc_nfs_open_context(dentry, FMODE_READ);
	if (IS_ERR(ctx))
		return PTR_ERR(ctx);

	ilabel = nfs4_label_init_security(dir, dentry, sattr, &l);

	sattr->ia_mode &= ~current_umask();
	state = nfs4_do_open(dir, ctx, flags, sattr, ilabel, NULL);
	if (IS_ERR(state)) {
		status = PTR_ERR(state);
		goto out;
	}
out:
	nfs4_label_release_security(ilabel);
	put_nfs_open_context(ctx);
	return status;
}

static int _nfs4_proc_remove(struct inode *dir, struct qstr *name)
{
	struct nfs_server *server = NFS_SERVER(dir);
	struct nfs_removeargs args = {
		.fh = NFS_FH(dir),
		.name = *name,
	};
	struct nfs_removeres res = {
		.server = server,
	};
	struct rpc_message msg = {
		.rpc_proc = &nfs4_procedures[NFSPROC4_CLNT_REMOVE],
		.rpc_argp = &args,
		.rpc_resp = &res,
	};
	int status;

	status = nfs4_call_sync(server->client, server, &msg, &args.seq_args, &res.seq_res, 1);
	if (status == 0)
		update_changeattr(dir, &res.cinfo);
	return status;
}

static int nfs4_proc_remove(struct inode *dir, struct qstr *name)
{
	struct nfs4_exception exception = { };
	int err;
	do {
		err = _nfs4_proc_remove(dir, name);
		trace_nfs4_remove(dir, name, err);
		err = nfs4_handle_exception(NFS_SERVER(dir), err,
				&exception);
	} while (exception.retry);
	return err;
}

static void nfs4_proc_unlink_setup(struct rpc_message *msg, struct inode *dir)
{
	struct nfs_server *server = NFS_SERVER(dir);
	struct nfs_removeargs *args = msg->rpc_argp;
	struct nfs_removeres *res = msg->rpc_resp;

	res->server = server;
	msg->rpc_proc = &nfs4_procedures[NFSPROC4_CLNT_REMOVE];
	nfs4_init_sequence(&args->seq_args, &res->seq_res, 1);

	nfs_fattr_init(res->dir_attr);
}

static void nfs4_proc_unlink_rpc_prepare(struct rpc_task *task, struct nfs_unlinkdata *data)
{
	nfs4_setup_sequence(NFS_SERVER(data->dir),
			&data->args.seq_args,
			&data->res.seq_res,
			task);
}

static int nfs4_proc_unlink_done(struct rpc_task *task, struct inode *dir)
{
	struct nfs_unlinkdata *data = task->tk_calldata;
	struct nfs_removeres *res = &data->res;

	if (!nfs4_sequence_done(task, &res->seq_res))
		return 0;
	if (nfs4_async_handle_error(task, res->server, NULL,
				    &data->timeout) == -EAGAIN)
		return 0;
	update_changeattr(dir, &res->cinfo);
	return 1;
}

static void nfs4_proc_rename_setup(struct rpc_message *msg, struct inode *dir)
{
	struct nfs_server *server = NFS_SERVER(dir);
	struct nfs_renameargs *arg = msg->rpc_argp;
	struct nfs_renameres *res = msg->rpc_resp;

	msg->rpc_proc = &nfs4_procedures[NFSPROC4_CLNT_RENAME];
	res->server = server;
	nfs4_init_sequence(&arg->seq_args, &res->seq_res, 1);
}

static void nfs4_proc_rename_rpc_prepare(struct rpc_task *task, struct nfs_renamedata *data)
{
	nfs4_setup_sequence(NFS_SERVER(data->old_dir),
			&data->args.seq_args,
			&data->res.seq_res,
			task);
}

static int nfs4_proc_rename_done(struct rpc_task *task, struct inode *old_dir,
				 struct inode *new_dir)
{
	struct nfs_renamedata *data = task->tk_calldata;
	struct nfs_renameres *res = &data->res;

	if (!nfs4_sequence_done(task, &res->seq_res))
		return 0;
	if (nfs4_async_handle_error(task, res->server, NULL, &data->timeout) == -EAGAIN)
		return 0;

	update_changeattr(old_dir, &res->old_cinfo);
	update_changeattr(new_dir, &res->new_cinfo);
	return 1;
}

static int _nfs4_proc_link(struct inode *inode, struct inode *dir, struct qstr *name)
{
	struct nfs_server *server = NFS_SERVER(inode);
	struct nfs4_link_arg arg = {
		.fh     = NFS_FH(inode),
		.dir_fh = NFS_FH(dir),
		.name   = name,
		.bitmask = server->attr_bitmask,
	};
	struct nfs4_link_res res = {
		.server = server,
		.label = NULL,
	};
	struct rpc_message msg = {
		.rpc_proc = &nfs4_procedures[NFSPROC4_CLNT_LINK],
		.rpc_argp = &arg,
		.rpc_resp = &res,
	};
	int status = -ENOMEM;

	res.fattr = nfs_alloc_fattr();
	if (res.fattr == NULL)
		goto out;

	res.label = nfs4_label_alloc(server, GFP_KERNEL);
	if (IS_ERR(res.label)) {
		status = PTR_ERR(res.label);
		goto out;
	}
	arg.bitmask = nfs4_bitmask(server, res.label);

	status = nfs4_call_sync(server->client, server, &msg, &arg.seq_args, &res.seq_res, 1);
	if (!status) {
		update_changeattr(dir, &res.cinfo);
		status = nfs_post_op_update_inode(inode, res.fattr);
		if (!status)
			nfs_setsecurity(inode, res.fattr, res.label);
	}


	nfs4_label_free(res.label);

out:
	nfs_free_fattr(res.fattr);
	return status;
}

static int nfs4_proc_link(struct inode *inode, struct inode *dir, struct qstr *name)
{
	struct nfs4_exception exception = { };
	int err;
	do {
		err = nfs4_handle_exception(NFS_SERVER(inode),
				_nfs4_proc_link(inode, dir, name),
				&exception);
	} while (exception.retry);
	return err;
}

struct nfs4_createdata {
	struct rpc_message msg;
	struct nfs4_create_arg arg;
	struct nfs4_create_res res;
	struct nfs_fh fh;
	struct nfs_fattr fattr;
	struct nfs4_label *label;
};

static struct nfs4_createdata *nfs4_alloc_createdata(struct inode *dir,
		struct qstr *name, struct iattr *sattr, u32 ftype)
{
	struct nfs4_createdata *data;

	data = kzalloc(sizeof(*data), GFP_KERNEL);
	if (data != NULL) {
		struct nfs_server *server = NFS_SERVER(dir);

		data->label = nfs4_label_alloc(server, GFP_KERNEL);
		if (IS_ERR(data->label))
			goto out_free;

		data->msg.rpc_proc = &nfs4_procedures[NFSPROC4_CLNT_CREATE];
		data->msg.rpc_argp = &data->arg;
		data->msg.rpc_resp = &data->res;
		data->arg.dir_fh = NFS_FH(dir);
		data->arg.server = server;
		data->arg.name = name;
		data->arg.attrs = sattr;
		data->arg.ftype = ftype;
		data->arg.bitmask = nfs4_bitmask(server, data->label);
		data->res.server = server;
		data->res.fh = &data->fh;
		data->res.fattr = &data->fattr;
		data->res.label = data->label;
		nfs_fattr_init(data->res.fattr);
	}
	return data;
out_free:
	kfree(data);
	return NULL;
}

static int nfs4_do_create(struct inode *dir, struct dentry *dentry, struct nfs4_createdata *data)
{
	int status = nfs4_call_sync(NFS_SERVER(dir)->client, NFS_SERVER(dir), &data->msg,
				    &data->arg.seq_args, &data->res.seq_res, 1);
	if (status == 0) {
		update_changeattr(dir, &data->res.dir_cinfo);
		status = nfs_instantiate(dentry, data->res.fh, data->res.fattr, data->res.label);
	}
	return status;
}

static void nfs4_free_createdata(struct nfs4_createdata *data)
{
	nfs4_label_free(data->label);
	kfree(data);
}

static int _nfs4_proc_symlink(struct inode *dir, struct dentry *dentry,
		struct page *page, unsigned int len, struct iattr *sattr,
		struct nfs4_label *label)
{
	struct nfs4_createdata *data;
	int status = -ENAMETOOLONG;

	if (len > NFS4_MAXPATHLEN)
		goto out;

	status = -ENOMEM;
	data = nfs4_alloc_createdata(dir, &dentry->d_name, sattr, NF4LNK);
	if (data == NULL)
		goto out;

	data->msg.rpc_proc = &nfs4_procedures[NFSPROC4_CLNT_SYMLINK];
	data->arg.u.symlink.pages = &page;
	data->arg.u.symlink.len = len;
	data->arg.label = label;
	
	status = nfs4_do_create(dir, dentry, data);

	nfs4_free_createdata(data);
out:
	return status;
}

static int nfs4_proc_symlink(struct inode *dir, struct dentry *dentry,
		struct page *page, unsigned int len, struct iattr *sattr)
{
	struct nfs4_exception exception = { };
	struct nfs4_label l, *label = NULL;
	int err;

	label = nfs4_label_init_security(dir, dentry, sattr, &l);

	do {
		err = _nfs4_proc_symlink(dir, dentry, page, len, sattr, label);
		trace_nfs4_symlink(dir, &dentry->d_name, err);
		err = nfs4_handle_exception(NFS_SERVER(dir), err,
				&exception);
	} while (exception.retry);

	nfs4_label_release_security(label);
	return err;
}

static int _nfs4_proc_mkdir(struct inode *dir, struct dentry *dentry,
		struct iattr *sattr, struct nfs4_label *label)
{
	struct nfs4_createdata *data;
	int status = -ENOMEM;

	data = nfs4_alloc_createdata(dir, &dentry->d_name, sattr, NF4DIR);
	if (data == NULL)
		goto out;

	data->arg.label = label;
	status = nfs4_do_create(dir, dentry, data);

	nfs4_free_createdata(data);
out:
	return status;
}

static int nfs4_proc_mkdir(struct inode *dir, struct dentry *dentry,
		struct iattr *sattr)
{
	struct nfs4_exception exception = { };
	struct nfs4_label l, *label = NULL;
	int err;

	label = nfs4_label_init_security(dir, dentry, sattr, &l);

	sattr->ia_mode &= ~current_umask();
	do {
		err = _nfs4_proc_mkdir(dir, dentry, sattr, label);
		trace_nfs4_mkdir(dir, &dentry->d_name, err);
		err = nfs4_handle_exception(NFS_SERVER(dir), err,
				&exception);
	} while (exception.retry);
	nfs4_label_release_security(label);

	return err;
}

static int _nfs4_proc_readdir(struct dentry *dentry, struct rpc_cred *cred,
		u64 cookie, struct page **pages, unsigned int count, int plus)
{
	struct inode		*dir = d_inode(dentry);
	struct nfs4_readdir_arg args = {
		.fh = NFS_FH(dir),
		.pages = pages,
		.pgbase = 0,
		.count = count,
		.bitmask = NFS_SERVER(d_inode(dentry))->attr_bitmask,
		.plus = plus,
	};
	struct nfs4_readdir_res res;
	struct rpc_message msg = {
		.rpc_proc = &nfs4_procedures[NFSPROC4_CLNT_READDIR],
		.rpc_argp = &args,
		.rpc_resp = &res,
		.rpc_cred = cred,
	};
	int			status;

	dprintk("%s: dentry = %pd2, cookie = %Lu\n", __func__,
			dentry,
			(unsigned long long)cookie);
	nfs4_setup_readdir(cookie, NFS_I(dir)->cookieverf, dentry, &args);
	res.pgbase = args.pgbase;
	status = nfs4_call_sync(NFS_SERVER(dir)->client, NFS_SERVER(dir), &msg, &args.seq_args, &res.seq_res, 0);
	if (status >= 0) {
		memcpy(NFS_I(dir)->cookieverf, res.verifier.data, NFS4_VERIFIER_SIZE);
		status += args.pgbase;
	}

	nfs_invalidate_atime(dir);

	dprintk("%s: returns %d\n", __func__, status);
	return status;
}

static int nfs4_proc_readdir(struct dentry *dentry, struct rpc_cred *cred,
		u64 cookie, struct page **pages, unsigned int count, int plus)
{
	struct nfs4_exception exception = { };
	int err;
	do {
		err = _nfs4_proc_readdir(dentry, cred, cookie,
				pages, count, plus);
		trace_nfs4_readdir(d_inode(dentry), err);
		err = nfs4_handle_exception(NFS_SERVER(d_inode(dentry)), err,
				&exception);
	} while (exception.retry);
	return err;
}

static int _nfs4_proc_mknod(struct inode *dir, struct dentry *dentry,
		struct iattr *sattr, struct nfs4_label *label, dev_t rdev)
{
	struct nfs4_createdata *data;
	int mode = sattr->ia_mode;
	int status = -ENOMEM;

	data = nfs4_alloc_createdata(dir, &dentry->d_name, sattr, NF4SOCK);
	if (data == NULL)
		goto out;

	if (S_ISFIFO(mode))
		data->arg.ftype = NF4FIFO;
	else if (S_ISBLK(mode)) {
		data->arg.ftype = NF4BLK;
		data->arg.u.device.specdata1 = MAJOR(rdev);
		data->arg.u.device.specdata2 = MINOR(rdev);
	}
	else if (S_ISCHR(mode)) {
		data->arg.ftype = NF4CHR;
		data->arg.u.device.specdata1 = MAJOR(rdev);
		data->arg.u.device.specdata2 = MINOR(rdev);
	} else if (!S_ISSOCK(mode)) {
		status = -EINVAL;
		goto out_free;
	}

	data->arg.label = label;
	status = nfs4_do_create(dir, dentry, data);
out_free:
	nfs4_free_createdata(data);
out:
	return status;
}

static int nfs4_proc_mknod(struct inode *dir, struct dentry *dentry,
		struct iattr *sattr, dev_t rdev)
{
	struct nfs4_exception exception = { };
	struct nfs4_label l, *label = NULL;
	int err;

	label = nfs4_label_init_security(dir, dentry, sattr, &l);

	sattr->ia_mode &= ~current_umask();
	do {
		err = _nfs4_proc_mknod(dir, dentry, sattr, label, rdev);
		trace_nfs4_mknod(dir, &dentry->d_name, err);
		err = nfs4_handle_exception(NFS_SERVER(dir), err,
				&exception);
	} while (exception.retry);

	nfs4_label_release_security(label);

	return err;
}

static int _nfs4_proc_statfs(struct nfs_server *server, struct nfs_fh *fhandle,
		 struct nfs_fsstat *fsstat)
{
	struct nfs4_statfs_arg args = {
		.fh = fhandle,
		.bitmask = server->attr_bitmask,
	};
	struct nfs4_statfs_res res = {
		.fsstat = fsstat,
	};
	struct rpc_message msg = {
		.rpc_proc = &nfs4_procedures[NFSPROC4_CLNT_STATFS],
		.rpc_argp = &args,
		.rpc_resp = &res,
	};

	nfs_fattr_init(fsstat->fattr);
	return  nfs4_call_sync(server->client, server, &msg, &args.seq_args, &res.seq_res, 0);
}

static int nfs4_proc_statfs(struct nfs_server *server, struct nfs_fh *fhandle, struct nfs_fsstat *fsstat)
{
	struct nfs4_exception exception = { };
	int err;
	do {
		err = nfs4_handle_exception(server,
				_nfs4_proc_statfs(server, fhandle, fsstat),
				&exception);
	} while (exception.retry);
	return err;
}

static int _nfs4_do_fsinfo(struct nfs_server *server, struct nfs_fh *fhandle,
		struct nfs_fsinfo *fsinfo)
{
	struct nfs4_fsinfo_arg args = {
		.fh = fhandle,
		.bitmask = server->attr_bitmask,
	};
	struct nfs4_fsinfo_res res = {
		.fsinfo = fsinfo,
	};
	struct rpc_message msg = {
		.rpc_proc = &nfs4_procedures[NFSPROC4_CLNT_FSINFO],
		.rpc_argp = &args,
		.rpc_resp = &res,
	};

	return nfs4_call_sync(server->client, server, &msg, &args.seq_args, &res.seq_res, 0);
}

static int nfs4_do_fsinfo(struct nfs_server *server, struct nfs_fh *fhandle, struct nfs_fsinfo *fsinfo)
{
	struct nfs4_exception exception = { };
	unsigned long now = jiffies;
	int err;

	do {
		err = _nfs4_do_fsinfo(server, fhandle, fsinfo);
		trace_nfs4_fsinfo(server, fhandle, fsinfo->fattr, err);
		if (err == 0) {
			struct nfs_client *clp = server->nfs_client;

			spin_lock(&clp->cl_lock);
			clp->cl_lease_time = fsinfo->lease_time * HZ;
			clp->cl_last_renewal = now;
			spin_unlock(&clp->cl_lock);
			break;
		}
		err = nfs4_handle_exception(server, err, &exception);
	} while (exception.retry);
	return err;
}

static int nfs4_proc_fsinfo(struct nfs_server *server, struct nfs_fh *fhandle, struct nfs_fsinfo *fsinfo)
{
	int error;

	nfs_fattr_init(fsinfo->fattr);
	error = nfs4_do_fsinfo(server, fhandle, fsinfo);
	if (error == 0) {
		/* block layout checks this! */
		server->pnfs_blksize = fsinfo->blksize;
		set_pnfs_layoutdriver(server, fhandle, fsinfo->layouttype);
	}

	return error;
}

static int _nfs4_proc_pathconf(struct nfs_server *server, struct nfs_fh *fhandle,
		struct nfs_pathconf *pathconf)
{
	struct nfs4_pathconf_arg args = {
		.fh = fhandle,
		.bitmask = server->attr_bitmask,
	};
	struct nfs4_pathconf_res res = {
		.pathconf = pathconf,
	};
	struct rpc_message msg = {
		.rpc_proc = &nfs4_procedures[NFSPROC4_CLNT_PATHCONF],
		.rpc_argp = &args,
		.rpc_resp = &res,
	};

	/* None of the pathconf attributes are mandatory to implement */
	if ((args.bitmask[0] & nfs4_pathconf_bitmap[0]) == 0) {
		memset(pathconf, 0, sizeof(*pathconf));
		return 0;
	}

	nfs_fattr_init(pathconf->fattr);
	return nfs4_call_sync(server->client, server, &msg, &args.seq_args, &res.seq_res, 0);
}

static int nfs4_proc_pathconf(struct nfs_server *server, struct nfs_fh *fhandle,
		struct nfs_pathconf *pathconf)
{
	struct nfs4_exception exception = { };
	int err;

	do {
		err = nfs4_handle_exception(server,
				_nfs4_proc_pathconf(server, fhandle, pathconf),
				&exception);
	} while (exception.retry);
	return err;
}

int nfs4_set_rw_stateid(nfs4_stateid *stateid,
		const struct nfs_open_context *ctx,
		const struct nfs_lock_context *l_ctx,
		fmode_t fmode)
{
	const struct nfs_lockowner *lockowner = NULL;

	if (l_ctx != NULL)
		lockowner = &l_ctx->lockowner;
	return nfs4_select_rw_stateid(stateid, ctx->state, fmode, lockowner);
}
EXPORT_SYMBOL_GPL(nfs4_set_rw_stateid);

static bool nfs4_stateid_is_current(nfs4_stateid *stateid,
		const struct nfs_open_context *ctx,
		const struct nfs_lock_context *l_ctx,
		fmode_t fmode)
{
	nfs4_stateid current_stateid;

	/* If the current stateid represents a lost lock, then exit */
	if (nfs4_set_rw_stateid(&current_stateid, ctx, l_ctx, fmode) == -EIO)
		return true;
	return nfs4_stateid_match(stateid, &current_stateid);
}

static bool nfs4_error_stateid_expired(int err)
{
	switch (err) {
	case -NFS4ERR_DELEG_REVOKED:
	case -NFS4ERR_ADMIN_REVOKED:
	case -NFS4ERR_BAD_STATEID:
	case -NFS4ERR_STALE_STATEID:
	case -NFS4ERR_OLD_STATEID:
	case -NFS4ERR_OPENMODE:
	case -NFS4ERR_EXPIRED:
		return true;
	}
	return false;
}

void __nfs4_read_done_cb(struct nfs_pgio_header *hdr)
{
	nfs_invalidate_atime(hdr->inode);
}

static int nfs4_read_done_cb(struct rpc_task *task, struct nfs_pgio_header *hdr)
{
	struct nfs_server *server = NFS_SERVER(hdr->inode);

	trace_nfs4_read(hdr, task->tk_status);
	if (nfs4_async_handle_error(task, server,
				    hdr->args.context->state,
				    NULL) == -EAGAIN) {
		rpc_restart_call_prepare(task);
		return -EAGAIN;
	}

	__nfs4_read_done_cb(hdr);
	if (task->tk_status > 0)
		renew_lease(server, hdr->timestamp);
	return 0;
}

static bool nfs4_read_stateid_changed(struct rpc_task *task,
		struct nfs_pgio_args *args)
{

	if (!nfs4_error_stateid_expired(task->tk_status) ||
		nfs4_stateid_is_current(&args->stateid,
				args->context,
				args->lock_context,
				FMODE_READ))
		return false;
	rpc_restart_call_prepare(task);
	return true;
}

static int nfs4_read_done(struct rpc_task *task, struct nfs_pgio_header *hdr)
{

	dprintk("--> %s\n", __func__);

	if (!nfs4_sequence_done(task, &hdr->res.seq_res))
		return -EAGAIN;
	if (nfs4_read_stateid_changed(task, &hdr->args))
		return -EAGAIN;
	return hdr->pgio_done_cb ? hdr->pgio_done_cb(task, hdr) :
				    nfs4_read_done_cb(task, hdr);
}

static void nfs4_proc_read_setup(struct nfs_pgio_header *hdr,
				 struct rpc_message *msg)
{
	hdr->timestamp   = jiffies;
	hdr->pgio_done_cb = nfs4_read_done_cb;
	msg->rpc_proc = &nfs4_procedures[NFSPROC4_CLNT_READ];
	nfs4_init_sequence(&hdr->args.seq_args, &hdr->res.seq_res, 0);
}

static int nfs4_proc_pgio_rpc_prepare(struct rpc_task *task,
				      struct nfs_pgio_header *hdr)
{
	if (nfs4_setup_sequence(NFS_SERVER(hdr->inode),
			&hdr->args.seq_args,
			&hdr->res.seq_res,
			task))
		return 0;
	if (nfs4_set_rw_stateid(&hdr->args.stateid, hdr->args.context,
				hdr->args.lock_context,
				hdr->rw_ops->rw_mode) == -EIO)
		return -EIO;
	if (unlikely(test_bit(NFS_CONTEXT_BAD, &hdr->args.context->flags)))
		return -EIO;
	return 0;
}

static int nfs4_write_done_cb(struct rpc_task *task,
			      struct nfs_pgio_header *hdr)
{
	struct inode *inode = hdr->inode;

	trace_nfs4_write(hdr, task->tk_status);
	if (nfs4_async_handle_error(task, NFS_SERVER(inode),
				    hdr->args.context->state,
				    NULL) == -EAGAIN) {
		rpc_restart_call_prepare(task);
		return -EAGAIN;
	}
	if (task->tk_status >= 0) {
		renew_lease(NFS_SERVER(inode), hdr->timestamp);
		nfs_writeback_update_inode(hdr);
	}
	return 0;
}

static bool nfs4_write_stateid_changed(struct rpc_task *task,
		struct nfs_pgio_args *args)
{

	if (!nfs4_error_stateid_expired(task->tk_status) ||
		nfs4_stateid_is_current(&args->stateid,
				args->context,
				args->lock_context,
				FMODE_WRITE))
		return false;
	rpc_restart_call_prepare(task);
	return true;
}

static int nfs4_write_done(struct rpc_task *task, struct nfs_pgio_header *hdr)
{
	if (!nfs4_sequence_done(task, &hdr->res.seq_res))
		return -EAGAIN;
	if (nfs4_write_stateid_changed(task, &hdr->args))
		return -EAGAIN;
	return hdr->pgio_done_cb ? hdr->pgio_done_cb(task, hdr) :
		nfs4_write_done_cb(task, hdr);
}

static
bool nfs4_write_need_cache_consistency_data(struct nfs_pgio_header *hdr)
{
	/* Don't request attributes for pNFS or O_DIRECT writes */
	if (hdr->ds_clp != NULL || hdr->dreq != NULL)
		return false;
	/* Otherwise, request attributes if and only if we don't hold
	 * a delegation
	 */
	return nfs4_have_delegation(hdr->inode, FMODE_READ) == 0;
}

static void nfs4_proc_write_setup(struct nfs_pgio_header *hdr,
				  struct rpc_message *msg)
{
	struct nfs_server *server = NFS_SERVER(hdr->inode);

	if (!nfs4_write_need_cache_consistency_data(hdr)) {
		hdr->args.bitmask = NULL;
		hdr->res.fattr = NULL;
	} else
		hdr->args.bitmask = server->cache_consistency_bitmask;

	if (!hdr->pgio_done_cb)
		hdr->pgio_done_cb = nfs4_write_done_cb;
	hdr->res.server = server;
	hdr->timestamp   = jiffies;

	msg->rpc_proc = &nfs4_procedures[NFSPROC4_CLNT_WRITE];
	nfs4_init_sequence(&hdr->args.seq_args, &hdr->res.seq_res, 1);
}

static void nfs4_proc_commit_rpc_prepare(struct rpc_task *task, struct nfs_commit_data *data)
{
	nfs4_setup_sequence(NFS_SERVER(data->inode),
			&data->args.seq_args,
			&data->res.seq_res,
			task);
}

static int nfs4_commit_done_cb(struct rpc_task *task, struct nfs_commit_data *data)
{
	struct inode *inode = data->inode;

	trace_nfs4_commit(data, task->tk_status);
	if (nfs4_async_handle_error(task, NFS_SERVER(inode),
				    NULL, NULL) == -EAGAIN) {
		rpc_restart_call_prepare(task);
		return -EAGAIN;
	}
	return 0;
}

static int nfs4_commit_done(struct rpc_task *task, struct nfs_commit_data *data)
{
	if (!nfs4_sequence_done(task, &data->res.seq_res))
		return -EAGAIN;
	return data->commit_done_cb(task, data);
}

static void nfs4_proc_commit_setup(struct nfs_commit_data *data, struct rpc_message *msg)
{
	struct nfs_server *server = NFS_SERVER(data->inode);

	if (data->commit_done_cb == NULL)
		data->commit_done_cb = nfs4_commit_done_cb;
	data->res.server = server;
	msg->rpc_proc = &nfs4_procedures[NFSPROC4_CLNT_COMMIT];
	nfs4_init_sequence(&data->args.seq_args, &data->res.seq_res, 1);
}

struct nfs4_renewdata {
	struct nfs_client	*client;
	unsigned long		timestamp;
};

/*
 * nfs4_proc_async_renew(): This is not one of the nfs_rpc_ops; it is a special
 * standalone procedure for queueing an asynchronous RENEW.
 */
static void nfs4_renew_release(void *calldata)
{
	struct nfs4_renewdata *data = calldata;
	struct nfs_client *clp = data->client;

	if (atomic_read(&clp->cl_count) > 1)
		nfs4_schedule_state_renewal(clp);
	nfs_put_client(clp);
	kfree(data);
}

static void nfs4_renew_done(struct rpc_task *task, void *calldata)
{
	struct nfs4_renewdata *data = calldata;
	struct nfs_client *clp = data->client;
	unsigned long timestamp = data->timestamp;

	trace_nfs4_renew_async(clp, task->tk_status);
	switch (task->tk_status) {
	case 0:
		break;
	case -NFS4ERR_LEASE_MOVED:
		nfs4_schedule_lease_moved_recovery(clp);
		break;
	default:
		/* Unless we're shutting down, schedule state recovery! */
		if (test_bit(NFS_CS_RENEWD, &clp->cl_res_state) == 0)
			return;
		if (task->tk_status != NFS4ERR_CB_PATH_DOWN) {
			nfs4_schedule_lease_recovery(clp);
			return;
		}
		nfs4_schedule_path_down_recovery(clp);
	}
	do_renew_lease(clp, timestamp);
}

static const struct rpc_call_ops nfs4_renew_ops = {
	.rpc_call_done = nfs4_renew_done,
	.rpc_release = nfs4_renew_release,
};

static int nfs4_proc_async_renew(struct nfs_client *clp, struct rpc_cred *cred, unsigned renew_flags)
{
	struct rpc_message msg = {
		.rpc_proc	= &nfs4_procedures[NFSPROC4_CLNT_RENEW],
		.rpc_argp	= clp,
		.rpc_cred	= cred,
	};
	struct nfs4_renewdata *data;

	if (renew_flags == 0)
		return 0;
	if (!atomic_inc_not_zero(&clp->cl_count))
		return -EIO;
	data = kmalloc(sizeof(*data), GFP_NOFS);
	if (data == NULL)
		return -ENOMEM;
	data->client = clp;
	data->timestamp = jiffies;
	return rpc_call_async(clp->cl_rpcclient, &msg, RPC_TASK_TIMEOUT,
			&nfs4_renew_ops, data);
}

static int nfs4_proc_renew(struct nfs_client *clp, struct rpc_cred *cred)
{
	struct rpc_message msg = {
		.rpc_proc	= &nfs4_procedures[NFSPROC4_CLNT_RENEW],
		.rpc_argp	= clp,
		.rpc_cred	= cred,
	};
	unsigned long now = jiffies;
	int status;

	status = rpc_call_sync(clp->cl_rpcclient, &msg, RPC_TASK_TIMEOUT);
	if (status < 0)
		return status;
	do_renew_lease(clp, now);
	return 0;
}

static inline int nfs4_server_supports_acls(struct nfs_server *server)
{
	return server->caps & NFS_CAP_ACLS;
}

/* Assuming that XATTR_SIZE_MAX is a multiple of PAGE_SIZE, and that
 * it's OK to put sizeof(void) * (XATTR_SIZE_MAX/PAGE_SIZE) bytes on
 * the stack.
 */
#define NFS4ACL_MAXPAGES DIV_ROUND_UP(XATTR_SIZE_MAX, PAGE_SIZE)

static int buf_to_pages_noslab(const void *buf, size_t buflen,
		struct page **pages)
{
	struct page *newpage, **spages;
	int rc = 0;
	size_t len;
	spages = pages;

	do {
		len = min_t(size_t, PAGE_SIZE, buflen);
		newpage = alloc_page(GFP_KERNEL);

		if (newpage == NULL)
			goto unwind;
		memcpy(page_address(newpage), buf, len);
                buf += len;
                buflen -= len;
		*pages++ = newpage;
		rc++;
	} while (buflen != 0);

	return rc;

unwind:
	for(; rc > 0; rc--)
		__free_page(spages[rc-1]);
	return -ENOMEM;
}

struct nfs4_cached_acl {
	int cached;
	size_t len;
	char data[0];
};

static void nfs4_set_cached_acl(struct inode *inode, struct nfs4_cached_acl *acl)
{
	struct nfs_inode *nfsi = NFS_I(inode);

	spin_lock(&inode->i_lock);
	kfree(nfsi->nfs4_acl);
	nfsi->nfs4_acl = acl;
	spin_unlock(&inode->i_lock);
}

static void nfs4_zap_acl_attr(struct inode *inode)
{
	nfs4_set_cached_acl(inode, NULL);
}

static inline ssize_t nfs4_read_cached_acl(struct inode *inode, char *buf, size_t buflen)
{
	struct nfs_inode *nfsi = NFS_I(inode);
	struct nfs4_cached_acl *acl;
	int ret = -ENOENT;

	spin_lock(&inode->i_lock);
	acl = nfsi->nfs4_acl;
	if (acl == NULL)
		goto out;
	if (buf == NULL) /* user is just asking for length */
		goto out_len;
	if (acl->cached == 0)
		goto out;
	ret = -ERANGE; /* see getxattr(2) man page */
	if (acl->len > buflen)
		goto out;
	memcpy(buf, acl->data, acl->len);
out_len:
	ret = acl->len;
out:
	spin_unlock(&inode->i_lock);
	return ret;
}

static void nfs4_write_cached_acl(struct inode *inode, struct page **pages, size_t pgbase, size_t acl_len)
{
	struct nfs4_cached_acl *acl;
	size_t buflen = sizeof(*acl) + acl_len;

	if (buflen <= PAGE_SIZE) {
		acl = kmalloc(buflen, GFP_KERNEL);
		if (acl == NULL)
			goto out;
		acl->cached = 1;
		_copy_from_pages(acl->data, pages, pgbase, acl_len);
	} else {
		acl = kmalloc(sizeof(*acl), GFP_KERNEL);
		if (acl == NULL)
			goto out;
		acl->cached = 0;
	}
	acl->len = acl_len;
out:
	nfs4_set_cached_acl(inode, acl);
}

/*
 * The getxattr API returns the required buffer length when called with a
 * NULL buf. The NFSv4 acl tool then calls getxattr again after allocating
 * the required buf.  On a NULL buf, we send a page of data to the server
 * guessing that the ACL request can be serviced by a page. If so, we cache
 * up to the page of ACL data, and the 2nd call to getxattr is serviced by
 * the cache. If not so, we throw away the page, and cache the required
 * length. The next getxattr call will then produce another round trip to
 * the server, this time with the input buf of the required size.
 */
static ssize_t __nfs4_get_acl_uncached(struct inode *inode, void *buf, size_t buflen)
{
	struct page *pages[NFS4ACL_MAXPAGES] = {NULL, };
	struct nfs_getaclargs args = {
		.fh = NFS_FH(inode),
		.acl_pages = pages,
		.acl_len = buflen,
	};
	struct nfs_getaclres res = {
		.acl_len = buflen,
	};
	struct rpc_message msg = {
		.rpc_proc = &nfs4_procedures[NFSPROC4_CLNT_GETACL],
		.rpc_argp = &args,
		.rpc_resp = &res,
	};
	unsigned int npages = DIV_ROUND_UP(buflen, PAGE_SIZE);
	int ret = -ENOMEM, i;

	/* As long as we're doing a round trip to the server anyway,
	 * let's be prepared for a page of acl data. */
	if (npages == 0)
		npages = 1;
	if (npages > ARRAY_SIZE(pages))
		return -ERANGE;

	for (i = 0; i < npages; i++) {
		pages[i] = alloc_page(GFP_KERNEL);
		if (!pages[i])
			goto out_free;
	}

	/* for decoding across pages */
	res.acl_scratch = alloc_page(GFP_KERNEL);
	if (!res.acl_scratch)
		goto out_free;

	args.acl_len = npages * PAGE_SIZE;

	dprintk("%s  buf %p buflen %zu npages %d args.acl_len %zu\n",
		__func__, buf, buflen, npages, args.acl_len);
	ret = nfs4_call_sync(NFS_SERVER(inode)->client, NFS_SERVER(inode),
			     &msg, &args.seq_args, &res.seq_res, 0);
	if (ret)
		goto out_free;

	/* Handle the case where the passed-in buffer is too short */
	if (res.acl_flags & NFS4_ACL_TRUNC) {
		/* Did the user only issue a request for the acl length? */
		if (buf == NULL)
			goto out_ok;
		ret = -ERANGE;
		goto out_free;
	}
	nfs4_write_cached_acl(inode, pages, res.acl_data_offset, res.acl_len);
	if (buf) {
		if (res.acl_len > buflen) {
			ret = -ERANGE;
			goto out_free;
		}
		_copy_from_pages(buf, pages, res.acl_data_offset, res.acl_len);
	}
out_ok:
	ret = res.acl_len;
out_free:
	for (i = 0; i < npages; i++)
		if (pages[i])
			__free_page(pages[i]);
	if (res.acl_scratch)
		__free_page(res.acl_scratch);
	return ret;
}

static ssize_t nfs4_get_acl_uncached(struct inode *inode, void *buf, size_t buflen)
{
	struct nfs4_exception exception = { };
	ssize_t ret;
	do {
		ret = __nfs4_get_acl_uncached(inode, buf, buflen);
		trace_nfs4_get_acl(inode, ret);
		if (ret >= 0)
			break;
		ret = nfs4_handle_exception(NFS_SERVER(inode), ret, &exception);
	} while (exception.retry);
	return ret;
}

static ssize_t nfs4_proc_get_acl(struct inode *inode, void *buf, size_t buflen)
{
	struct nfs_server *server = NFS_SERVER(inode);
	int ret;

	if (!nfs4_server_supports_acls(server))
		return -EOPNOTSUPP;
	ret = nfs_revalidate_inode(server, inode);
	if (ret < 0)
		return ret;
	if (NFS_I(inode)->cache_validity & NFS_INO_INVALID_ACL)
		nfs_zap_acl_cache(inode);
	ret = nfs4_read_cached_acl(inode, buf, buflen);
	if (ret != -ENOENT)
		/* -ENOENT is returned if there is no ACL or if there is an ACL
		 * but no cached acl data, just the acl length */
		return ret;
	return nfs4_get_acl_uncached(inode, buf, buflen);
}

static int __nfs4_proc_set_acl(struct inode *inode, const void *buf, size_t buflen)
{
	struct nfs_server *server = NFS_SERVER(inode);
	struct page *pages[NFS4ACL_MAXPAGES];
	struct nfs_setaclargs arg = {
		.fh		= NFS_FH(inode),
		.acl_pages	= pages,
		.acl_len	= buflen,
	};
	struct nfs_setaclres res;
	struct rpc_message msg = {
		.rpc_proc	= &nfs4_procedures[NFSPROC4_CLNT_SETACL],
		.rpc_argp	= &arg,
		.rpc_resp	= &res,
	};
	unsigned int npages = DIV_ROUND_UP(buflen, PAGE_SIZE);
	int ret, i;

	if (!nfs4_server_supports_acls(server))
		return -EOPNOTSUPP;
	if (npages > ARRAY_SIZE(pages))
		return -ERANGE;
	i = buf_to_pages_noslab(buf, buflen, arg.acl_pages);
	if (i < 0)
		return i;
	nfs4_inode_return_delegation(inode);
	ret = nfs4_call_sync(server->client, server, &msg, &arg.seq_args, &res.seq_res, 1);

	/*
	 * Free each page after tx, so the only ref left is
	 * held by the network stack
	 */
	for (; i > 0; i--)
		put_page(pages[i-1]);

	/*
	 * Acl update can result in inode attribute update.
	 * so mark the attribute cache invalid.
	 */
	spin_lock(&inode->i_lock);
	NFS_I(inode)->cache_validity |= NFS_INO_INVALID_ATTR;
	spin_unlock(&inode->i_lock);
	nfs_access_zap_cache(inode);
	nfs_zap_acl_cache(inode);
	return ret;
}

static int nfs4_proc_set_acl(struct inode *inode, const void *buf, size_t buflen)
{
	struct nfs4_exception exception = { };
	int err;
	do {
		err = __nfs4_proc_set_acl(inode, buf, buflen);
		trace_nfs4_set_acl(inode, err);
		err = nfs4_handle_exception(NFS_SERVER(inode), err,
				&exception);
	} while (exception.retry);
	return err;
}

#ifdef CONFIG_NFS_V4_SECURITY_LABEL
static int _nfs4_get_security_label(struct inode *inode, void *buf,
					size_t buflen)
{
	struct nfs_server *server = NFS_SERVER(inode);
	struct nfs_fattr fattr;
	struct nfs4_label label = {0, 0, buflen, buf};

	u32 bitmask[3] = { 0, 0, FATTR4_WORD2_SECURITY_LABEL };
	struct nfs4_getattr_arg arg = {
		.fh		= NFS_FH(inode),
		.bitmask	= bitmask,
	};
	struct nfs4_getattr_res res = {
		.fattr		= &fattr,
		.label		= &label,
		.server		= server,
	};
	struct rpc_message msg = {
		.rpc_proc	= &nfs4_procedures[NFSPROC4_CLNT_GETATTR],
		.rpc_argp	= &arg,
		.rpc_resp	= &res,
	};
	int ret;

	nfs_fattr_init(&fattr);

	ret = nfs4_call_sync(server->client, server, &msg, &arg.seq_args, &res.seq_res, 0);
	if (ret)
		return ret;
	if (!(fattr.valid & NFS_ATTR_FATTR_V4_SECURITY_LABEL))
		return -ENOENT;
	if (buflen < label.len)
		return -ERANGE;
	return 0;
}

static int nfs4_get_security_label(struct inode *inode, void *buf,
					size_t buflen)
{
	struct nfs4_exception exception = { };
	int err;

	if (!nfs_server_capable(inode, NFS_CAP_SECURITY_LABEL))
		return -EOPNOTSUPP;

	do {
		err = _nfs4_get_security_label(inode, buf, buflen);
		trace_nfs4_get_security_label(inode, err);
		err = nfs4_handle_exception(NFS_SERVER(inode), err,
				&exception);
	} while (exception.retry);
	return err;
}

static int _nfs4_do_set_security_label(struct inode *inode,
		struct nfs4_label *ilabel,
		struct nfs_fattr *fattr,
		struct nfs4_label *olabel)
{

	struct iattr sattr = {0};
	struct nfs_server *server = NFS_SERVER(inode);
	const u32 bitmask[3] = { 0, 0, FATTR4_WORD2_SECURITY_LABEL };
	struct nfs_setattrargs arg = {
		.fh             = NFS_FH(inode),
		.iap            = &sattr,
		.server		= server,
		.bitmask	= bitmask,
		.label		= ilabel,
	};
	struct nfs_setattrres res = {
		.fattr		= fattr,
		.label		= olabel,
		.server		= server,
	};
	struct rpc_message msg = {
		.rpc_proc       = &nfs4_procedures[NFSPROC4_CLNT_SETATTR],
		.rpc_argp       = &arg,
		.rpc_resp       = &res,
	};
	int status;

	nfs4_stateid_copy(&arg.stateid, &zero_stateid);

	status = nfs4_call_sync(server->client, server, &msg, &arg.seq_args, &res.seq_res, 1);
	if (status)
		dprintk("%s failed: %d\n", __func__, status);

	return status;
}

static int nfs4_do_set_security_label(struct inode *inode,
		struct nfs4_label *ilabel,
		struct nfs_fattr *fattr,
		struct nfs4_label *olabel)
{
	struct nfs4_exception exception = { };
	int err;

	do {
		err = _nfs4_do_set_security_label(inode, ilabel,
				fattr, olabel);
		trace_nfs4_set_security_label(inode, err);
		err = nfs4_handle_exception(NFS_SERVER(inode), err,
				&exception);
	} while (exception.retry);
	return err;
}

static int
nfs4_set_security_label(struct dentry *dentry, const void *buf, size_t buflen)
{
	struct nfs4_label ilabel, *olabel = NULL;
	struct nfs_fattr fattr;
	struct rpc_cred *cred;
	struct inode *inode = d_inode(dentry);
	int status;

	if (!nfs_server_capable(inode, NFS_CAP_SECURITY_LABEL))
		return -EOPNOTSUPP;

	nfs_fattr_init(&fattr);

	ilabel.pi = 0;
	ilabel.lfs = 0;
	ilabel.label = (char *)buf;
	ilabel.len = buflen;

	cred = rpc_lookup_cred();
	if (IS_ERR(cred))
		return PTR_ERR(cred);

	olabel = nfs4_label_alloc(NFS_SERVER(inode), GFP_KERNEL);
	if (IS_ERR(olabel)) {
		status = -PTR_ERR(olabel);
		goto out;
	}

	status = nfs4_do_set_security_label(inode, &ilabel, &fattr, olabel);
	if (status == 0)
		nfs_setsecurity(inode, &fattr, olabel);

	nfs4_label_free(olabel);
out:
	put_rpccred(cred);
	return status;
}
#endif	/* CONFIG_NFS_V4_SECURITY_LABEL */


static void nfs4_init_boot_verifier(const struct nfs_client *clp,
				    nfs4_verifier *bootverf)
{
	__be32 verf[2];

	if (test_bit(NFS4CLNT_PURGE_STATE, &clp->cl_state)) {
		/* An impossible timestamp guarantees this value
		 * will never match a generated boot time. */
		verf[0] = 0;
		verf[1] = cpu_to_be32(NSEC_PER_SEC + 1);
	} else {
		struct nfs_net *nn = net_generic(clp->cl_net, nfs_net_id);
		verf[0] = cpu_to_be32(nn->boot_time.tv_sec);
		verf[1] = cpu_to_be32(nn->boot_time.tv_nsec);
	}
	memcpy(bootverf->data, verf, sizeof(bootverf->data));
}

static int
nfs4_init_nonuniform_client_string(struct nfs_client *clp)
{
	int result;
	size_t len;
	char *str;

	if (clp->cl_owner_id != NULL)
		return 0;

	rcu_read_lock();
	len = 14 + strlen(clp->cl_ipaddr) + 1 +
		strlen(rpc_peeraddr2str(clp->cl_rpcclient, RPC_DISPLAY_ADDR)) +
		1 +
		strlen(rpc_peeraddr2str(clp->cl_rpcclient, RPC_DISPLAY_PROTO)) +
		1;
	rcu_read_unlock();

	if (len > NFS4_OPAQUE_LIMIT + 1)
		return -EINVAL;

	/*
	 * Since this string is allocated at mount time, and held until the
	 * nfs_client is destroyed, we can use GFP_KERNEL here w/o worrying
	 * about a memory-reclaim deadlock.
	 */
	str = kmalloc(len, GFP_KERNEL);
	if (!str)
		return -ENOMEM;

	rcu_read_lock();
	result = scnprintf(str, len, "Linux NFSv4.0 %s/%s %s",
			clp->cl_ipaddr,
			rpc_peeraddr2str(clp->cl_rpcclient, RPC_DISPLAY_ADDR),
			rpc_peeraddr2str(clp->cl_rpcclient, RPC_DISPLAY_PROTO));
	rcu_read_unlock();

	clp->cl_owner_id = str;
	return 0;
}

static int
nfs4_init_uniquifier_client_string(struct nfs_client *clp)
{
	int result;
	size_t len;
	char *str;

	len = 10 + 10 + 1 + 10 + 1 +
		strlen(nfs4_client_id_uniquifier) + 1 +
		strlen(clp->cl_rpcclient->cl_nodename) + 1;

	if (len > NFS4_OPAQUE_LIMIT + 1)
		return -EINVAL;

	/*
	 * Since this string is allocated at mount time, and held until the
	 * nfs_client is destroyed, we can use GFP_KERNEL here w/o worrying
	 * about a memory-reclaim deadlock.
	 */
	str = kmalloc(len, GFP_KERNEL);
	if (!str)
		return -ENOMEM;

	result = scnprintf(str, len, "Linux NFSv%u.%u %s/%s",
			clp->rpc_ops->version, clp->cl_minorversion,
			nfs4_client_id_uniquifier,
			clp->cl_rpcclient->cl_nodename);
	clp->cl_owner_id = str;
	return 0;
}

static int
nfs4_init_uniform_client_string(struct nfs_client *clp)
{
	int result;
	size_t len;
	char *str;

	if (clp->cl_owner_id != NULL)
		return 0;

	if (nfs4_client_id_uniquifier[0] != '\0')
		return nfs4_init_uniquifier_client_string(clp);

	len = 10 + 10 + 1 + 10 + 1 +
		strlen(clp->cl_rpcclient->cl_nodename) + 1;

	if (len > NFS4_OPAQUE_LIMIT + 1)
		return -EINVAL;

	/*
	 * Since this string is allocated at mount time, and held until the
	 * nfs_client is destroyed, we can use GFP_KERNEL here w/o worrying
	 * about a memory-reclaim deadlock.
	 */
	str = kmalloc(len, GFP_KERNEL);
	if (!str)
		return -ENOMEM;

	result = scnprintf(str, len, "Linux NFSv%u.%u %s",
			clp->rpc_ops->version, clp->cl_minorversion,
			clp->cl_rpcclient->cl_nodename);
	clp->cl_owner_id = str;
	return 0;
}

/*
 * nfs4_callback_up_net() starts only "tcp" and "tcp6" callback
 * services.  Advertise one based on the address family of the
 * clientaddr.
 */
static unsigned int
nfs4_init_callback_netid(const struct nfs_client *clp, char *buf, size_t len)
{
	if (strchr(clp->cl_ipaddr, ':') != NULL)
		return scnprintf(buf, len, "tcp6");
	else
		return scnprintf(buf, len, "tcp");
}

static void nfs4_setclientid_done(struct rpc_task *task, void *calldata)
{
	struct nfs4_setclientid *sc = calldata;

	if (task->tk_status == 0)
		sc->sc_cred = get_rpccred(task->tk_rqstp->rq_cred);
}

static const struct rpc_call_ops nfs4_setclientid_ops = {
	.rpc_call_done = nfs4_setclientid_done,
};

/**
 * nfs4_proc_setclientid - Negotiate client ID
 * @clp: state data structure
 * @program: RPC program for NFSv4 callback service
 * @port: IP port number for NFS4 callback service
 * @cred: RPC credential to use for this call
 * @res: where to place the result
 *
 * Returns zero, a negative errno, or a negative NFS4ERR status code.
 */
int nfs4_proc_setclientid(struct nfs_client *clp, u32 program,
		unsigned short port, struct rpc_cred *cred,
		struct nfs4_setclientid_res *res)
{
	nfs4_verifier sc_verifier;
	struct nfs4_setclientid setclientid = {
		.sc_verifier = &sc_verifier,
		.sc_prog = program,
		.sc_clnt = clp,
	};
	struct rpc_message msg = {
		.rpc_proc = &nfs4_procedures[NFSPROC4_CLNT_SETCLIENTID],
		.rpc_argp = &setclientid,
		.rpc_resp = res,
		.rpc_cred = cred,
	};
	struct rpc_task *task;
	struct rpc_task_setup task_setup_data = {
		.rpc_client = clp->cl_rpcclient,
		.rpc_message = &msg,
		.callback_ops = &nfs4_setclientid_ops,
		.callback_data = &setclientid,
		.flags = RPC_TASK_TIMEOUT,
	};
	int status;

	/* nfs_client_id4 */
	nfs4_init_boot_verifier(clp, &sc_verifier);

	if (test_bit(NFS_CS_MIGRATION, &clp->cl_flags))
		status = nfs4_init_uniform_client_string(clp);
	else
		status = nfs4_init_nonuniform_client_string(clp);

	if (status)
		goto out;

	/* cb_client4 */
	setclientid.sc_netid_len =
				nfs4_init_callback_netid(clp,
						setclientid.sc_netid,
						sizeof(setclientid.sc_netid));
	setclientid.sc_uaddr_len = scnprintf(setclientid.sc_uaddr,
				sizeof(setclientid.sc_uaddr), "%s.%u.%u",
				clp->cl_ipaddr, port >> 8, port & 255);

	dprintk("NFS call  setclientid auth=%s, '%s'\n",
		clp->cl_rpcclient->cl_auth->au_ops->au_name,
		clp->cl_owner_id);
	task = rpc_run_task(&task_setup_data);
	if (IS_ERR(task)) {
		status = PTR_ERR(task);
		goto out;
	}
	status = task->tk_status;
	if (setclientid.sc_cred) {
		clp->cl_acceptor = rpcauth_stringify_acceptor(setclientid.sc_cred);
		put_rpccred(setclientid.sc_cred);
	}
	rpc_put_task(task);
out:
	trace_nfs4_setclientid(clp, status);
	dprintk("NFS reply setclientid: %d\n", status);
	return status;
}

/**
 * nfs4_proc_setclientid_confirm - Confirm client ID
 * @clp: state data structure
 * @res: result of a previous SETCLIENTID
 * @cred: RPC credential to use for this call
 *
 * Returns zero, a negative errno, or a negative NFS4ERR status code.
 */
int nfs4_proc_setclientid_confirm(struct nfs_client *clp,
		struct nfs4_setclientid_res *arg,
		struct rpc_cred *cred)
{
	struct rpc_message msg = {
		.rpc_proc = &nfs4_procedures[NFSPROC4_CLNT_SETCLIENTID_CONFIRM],
		.rpc_argp = arg,
		.rpc_cred = cred,
	};
	int status;

	dprintk("NFS call  setclientid_confirm auth=%s, (client ID %llx)\n",
		clp->cl_rpcclient->cl_auth->au_ops->au_name,
		clp->cl_clientid);
	status = rpc_call_sync(clp->cl_rpcclient, &msg, RPC_TASK_TIMEOUT);
	trace_nfs4_setclientid_confirm(clp, status);
	dprintk("NFS reply setclientid_confirm: %d\n", status);
	return status;
}

struct nfs4_delegreturndata {
	struct nfs4_delegreturnargs args;
	struct nfs4_delegreturnres res;
	struct nfs_fh fh;
	nfs4_stateid stateid;
	unsigned long timestamp;
	struct nfs_fattr fattr;
	int rpc_status;
	struct inode *inode;
	bool roc;
	u32 roc_barrier;
};

static void nfs4_delegreturn_done(struct rpc_task *task, void *calldata)
{
	struct nfs4_delegreturndata *data = calldata;

	if (!nfs4_sequence_done(task, &data->res.seq_res))
		return;

	trace_nfs4_delegreturn_exit(&data->args, &data->res, task->tk_status);
	switch (task->tk_status) {
	case 0:
		renew_lease(data->res.server, data->timestamp);
	case -NFS4ERR_ADMIN_REVOKED:
	case -NFS4ERR_DELEG_REVOKED:
	case -NFS4ERR_BAD_STATEID:
	case -NFS4ERR_OLD_STATEID:
	case -NFS4ERR_STALE_STATEID:
	case -NFS4ERR_EXPIRED:
		task->tk_status = 0;
		if (data->roc)
			pnfs_roc_set_barrier(data->inode, data->roc_barrier);
		break;
	default:
		if (nfs4_async_handle_error(task, data->res.server,
					    NULL, NULL) == -EAGAIN) {
			rpc_restart_call_prepare(task);
			return;
		}
	}
	data->rpc_status = task->tk_status;
}

static void nfs4_delegreturn_release(void *calldata)
{
	struct nfs4_delegreturndata *data = calldata;
	struct inode *inode = data->inode;

	if (inode) {
		if (data->roc)
			pnfs_roc_release(inode);
		nfs_iput_and_deactive(inode);
	}
	kfree(calldata);
}

static void nfs4_delegreturn_prepare(struct rpc_task *task, void *data)
{
	struct nfs4_delegreturndata *d_data;

	d_data = (struct nfs4_delegreturndata *)data;

	if (nfs4_wait_on_layoutreturn(d_data->inode, task))
		return;

	if (d_data->roc)
		pnfs_roc_get_barrier(d_data->inode, &d_data->roc_barrier);

	nfs4_setup_sequence(d_data->res.server,
			&d_data->args.seq_args,
			&d_data->res.seq_res,
			task);
}

static const struct rpc_call_ops nfs4_delegreturn_ops = {
	.rpc_call_prepare = nfs4_delegreturn_prepare,
	.rpc_call_done = nfs4_delegreturn_done,
	.rpc_release = nfs4_delegreturn_release,
};

static int _nfs4_proc_delegreturn(struct inode *inode, struct rpc_cred *cred, const nfs4_stateid *stateid, int issync)
{
	struct nfs4_delegreturndata *data;
	struct nfs_server *server = NFS_SERVER(inode);
	struct rpc_task *task;
	struct rpc_message msg = {
		.rpc_proc = &nfs4_procedures[NFSPROC4_CLNT_DELEGRETURN],
		.rpc_cred = cred,
	};
	struct rpc_task_setup task_setup_data = {
		.rpc_client = server->client,
		.rpc_message = &msg,
		.callback_ops = &nfs4_delegreturn_ops,
		.flags = RPC_TASK_ASYNC,
	};
	int status = 0;

	data = kzalloc(sizeof(*data), GFP_NOFS);
	if (data == NULL)
		return -ENOMEM;
	nfs4_init_sequence(&data->args.seq_args, &data->res.seq_res, 1);
	data->args.fhandle = &data->fh;
	data->args.stateid = &data->stateid;
	data->args.bitmask = server->cache_consistency_bitmask;
	nfs_copy_fh(&data->fh, NFS_FH(inode));
	nfs4_stateid_copy(&data->stateid, stateid);
	data->res.fattr = &data->fattr;
	data->res.server = server;
	nfs_fattr_init(data->res.fattr);
	data->timestamp = jiffies;
	data->rpc_status = 0;
	data->inode = nfs_igrab_and_active(inode);
	if (data->inode)
		data->roc = nfs4_roc(inode);

	task_setup_data.callback_data = data;
	msg.rpc_argp = &data->args;
	msg.rpc_resp = &data->res;
	task = rpc_run_task(&task_setup_data);
	if (IS_ERR(task))
		return PTR_ERR(task);
	if (!issync)
		goto out;
	status = nfs4_wait_for_completion_rpc_task(task);
	if (status != 0)
		goto out;
	status = data->rpc_status;
	if (status == 0)
		nfs_post_op_update_inode_force_wcc(inode, &data->fattr);
	else
		nfs_refresh_inode(inode, &data->fattr);
out:
	rpc_put_task(task);
	return status;
}

int nfs4_proc_delegreturn(struct inode *inode, struct rpc_cred *cred, const nfs4_stateid *stateid, int issync)
{
	struct nfs_server *server = NFS_SERVER(inode);
	struct nfs4_exception exception = { };
	int err;
	do {
		err = _nfs4_proc_delegreturn(inode, cred, stateid, issync);
		trace_nfs4_delegreturn(inode, err);
		switch (err) {
			case -NFS4ERR_STALE_STATEID:
			case -NFS4ERR_EXPIRED:
			case 0:
				return 0;
		}
		err = nfs4_handle_exception(server, err, &exception);
	} while (exception.retry);
	return err;
}

#define NFS4_LOCK_MINTIMEOUT (1 * HZ)
#define NFS4_LOCK_MAXTIMEOUT (30 * HZ)

/* 
 * sleep, with exponential backoff, and retry the LOCK operation. 
 */
static unsigned long
nfs4_set_lock_task_retry(unsigned long timeout)
{
	freezable_schedule_timeout_killable_unsafe(timeout);
	timeout <<= 1;
	if (timeout > NFS4_LOCK_MAXTIMEOUT)
		return NFS4_LOCK_MAXTIMEOUT;
	return timeout;
}

static int _nfs4_proc_getlk(struct nfs4_state *state, int cmd, struct file_lock *request)
{
	struct inode *inode = state->inode;
	struct nfs_server *server = NFS_SERVER(inode);
	struct nfs_client *clp = server->nfs_client;
	struct nfs_lockt_args arg = {
		.fh = NFS_FH(inode),
		.fl = request,
	};
	struct nfs_lockt_res res = {
		.denied = request,
	};
	struct rpc_message msg = {
		.rpc_proc	= &nfs4_procedures[NFSPROC4_CLNT_LOCKT],
		.rpc_argp       = &arg,
		.rpc_resp       = &res,
		.rpc_cred	= state->owner->so_cred,
	};
	struct nfs4_lock_state *lsp;
	int status;

	arg.lock_owner.clientid = clp->cl_clientid;
	status = nfs4_set_lock_state(state, request);
	if (status != 0)
		goto out;
	lsp = request->fl_u.nfs4_fl.owner;
	arg.lock_owner.id = lsp->ls_seqid.owner_id;
	arg.lock_owner.s_dev = server->s_dev;
	status = nfs4_call_sync(server->client, server, &msg, &arg.seq_args, &res.seq_res, 1);
	switch (status) {
		case 0:
			request->fl_type = F_UNLCK;
			break;
		case -NFS4ERR_DENIED:
			status = 0;
	}
	request->fl_ops->fl_release_private(request);
	request->fl_ops = NULL;
out:
	return status;
}

static int nfs4_proc_getlk(struct nfs4_state *state, int cmd, struct file_lock *request)
{
	struct nfs4_exception exception = { };
	int err;

	do {
		err = _nfs4_proc_getlk(state, cmd, request);
		trace_nfs4_get_lock(request, state, cmd, err);
		err = nfs4_handle_exception(NFS_SERVER(state->inode), err,
				&exception);
	} while (exception.retry);
	return err;
}

static int do_vfs_lock(struct inode *inode, struct file_lock *fl)
{
<<<<<<< HEAD
	int res = 0;
	switch (fl->fl_flags & (FL_POSIX|FL_FLOCK)) {
		case FL_POSIX:
			res = posix_lock_inode_wait(inode, fl);
			break;
		case FL_FLOCK:
			res = flock_lock_inode_wait(inode, fl);
			break;
		default:
			BUG();
	}
	return res;
=======
	return locks_lock_inode_wait(inode, fl);
>>>>>>> db0b54cd
}

struct nfs4_unlockdata {
	struct nfs_locku_args arg;
	struct nfs_locku_res res;
	struct nfs4_lock_state *lsp;
	struct nfs_open_context *ctx;
	struct file_lock fl;
	struct nfs_server *server;
	unsigned long timestamp;
};

static struct nfs4_unlockdata *nfs4_alloc_unlockdata(struct file_lock *fl,
		struct nfs_open_context *ctx,
		struct nfs4_lock_state *lsp,
		struct nfs_seqid *seqid)
{
	struct nfs4_unlockdata *p;
	struct inode *inode = lsp->ls_state->inode;

	p = kzalloc(sizeof(*p), GFP_NOFS);
	if (p == NULL)
		return NULL;
	p->arg.fh = NFS_FH(inode);
	p->arg.fl = &p->fl;
	p->arg.seqid = seqid;
	p->res.seqid = seqid;
	p->lsp = lsp;
	atomic_inc(&lsp->ls_count);
	/* Ensure we don't close file until we're done freeing locks! */
	p->ctx = get_nfs_open_context(ctx);
	memcpy(&p->fl, fl, sizeof(p->fl));
	p->server = NFS_SERVER(inode);
	return p;
}

static void nfs4_locku_release_calldata(void *data)
{
	struct nfs4_unlockdata *calldata = data;
	nfs_free_seqid(calldata->arg.seqid);
	nfs4_put_lock_state(calldata->lsp);
	put_nfs_open_context(calldata->ctx);
	kfree(calldata);
}

static void nfs4_locku_done(struct rpc_task *task, void *data)
{
	struct nfs4_unlockdata *calldata = data;

	if (!nfs4_sequence_done(task, &calldata->res.seq_res))
		return;
	switch (task->tk_status) {
		case 0:
			renew_lease(calldata->server, calldata->timestamp);
			do_vfs_lock(calldata->lsp->ls_state->inode, &calldata->fl);
			if (nfs4_update_lock_stateid(calldata->lsp,
					&calldata->res.stateid))
				break;
		case -NFS4ERR_BAD_STATEID:
		case -NFS4ERR_OLD_STATEID:
		case -NFS4ERR_STALE_STATEID:
		case -NFS4ERR_EXPIRED:
			if (!nfs4_stateid_match(&calldata->arg.stateid,
						&calldata->lsp->ls_stateid))
				rpc_restart_call_prepare(task);
			break;
		default:
			if (nfs4_async_handle_error(task, calldata->server,
						    NULL, NULL) == -EAGAIN)
				rpc_restart_call_prepare(task);
	}
	nfs_release_seqid(calldata->arg.seqid);
}

static void nfs4_locku_prepare(struct rpc_task *task, void *data)
{
	struct nfs4_unlockdata *calldata = data;

	if (nfs_wait_on_sequence(calldata->arg.seqid, task) != 0)
		goto out_wait;
	nfs4_stateid_copy(&calldata->arg.stateid, &calldata->lsp->ls_stateid);
	if (test_bit(NFS_LOCK_INITIALIZED, &calldata->lsp->ls_flags) == 0) {
		/* Note: exit _without_ running nfs4_locku_done */
		goto out_no_action;
	}
	calldata->timestamp = jiffies;
	if (nfs4_setup_sequence(calldata->server,
				&calldata->arg.seq_args,
				&calldata->res.seq_res,
				task) != 0)
		nfs_release_seqid(calldata->arg.seqid);
	return;
out_no_action:
	task->tk_action = NULL;
out_wait:
	nfs4_sequence_done(task, &calldata->res.seq_res);
}

static const struct rpc_call_ops nfs4_locku_ops = {
	.rpc_call_prepare = nfs4_locku_prepare,
	.rpc_call_done = nfs4_locku_done,
	.rpc_release = nfs4_locku_release_calldata,
};

static struct rpc_task *nfs4_do_unlck(struct file_lock *fl,
		struct nfs_open_context *ctx,
		struct nfs4_lock_state *lsp,
		struct nfs_seqid *seqid)
{
	struct nfs4_unlockdata *data;
	struct rpc_message msg = {
		.rpc_proc = &nfs4_procedures[NFSPROC4_CLNT_LOCKU],
		.rpc_cred = ctx->cred,
	};
	struct rpc_task_setup task_setup_data = {
		.rpc_client = NFS_CLIENT(lsp->ls_state->inode),
		.rpc_message = &msg,
		.callback_ops = &nfs4_locku_ops,
		.workqueue = nfsiod_workqueue,
		.flags = RPC_TASK_ASYNC,
	};

	nfs4_state_protect(NFS_SERVER(lsp->ls_state->inode)->nfs_client,
		NFS_SP4_MACH_CRED_CLEANUP, &task_setup_data.rpc_client, &msg);

	/* Ensure this is an unlock - when canceling a lock, the
	 * canceled lock is passed in, and it won't be an unlock.
	 */
	fl->fl_type = F_UNLCK;

	data = nfs4_alloc_unlockdata(fl, ctx, lsp, seqid);
	if (data == NULL) {
		nfs_free_seqid(seqid);
		return ERR_PTR(-ENOMEM);
	}

	nfs4_init_sequence(&data->arg.seq_args, &data->res.seq_res, 1);
	msg.rpc_argp = &data->arg;
	msg.rpc_resp = &data->res;
	task_setup_data.callback_data = data;
	return rpc_run_task(&task_setup_data);
}

static int nfs4_proc_unlck(struct nfs4_state *state, int cmd, struct file_lock *request)
{
	struct inode *inode = state->inode;
	struct nfs4_state_owner *sp = state->owner;
	struct nfs_inode *nfsi = NFS_I(inode);
	struct nfs_seqid *seqid;
	struct nfs4_lock_state *lsp;
	struct rpc_task *task;
	struct nfs_seqid *(*alloc_seqid)(struct nfs_seqid_counter *, gfp_t);
	int status = 0;
	unsigned char fl_flags = request->fl_flags;

	status = nfs4_set_lock_state(state, request);
	/* Unlock _before_ we do the RPC call */
	request->fl_flags |= FL_EXISTS;
	/* Exclude nfs_delegation_claim_locks() */
	mutex_lock(&sp->so_delegreturn_mutex);
	/* Exclude nfs4_reclaim_open_stateid() - note nesting! */
	down_read(&nfsi->rwsem);
	if (do_vfs_lock(inode, request) == -ENOENT) {
		up_read(&nfsi->rwsem);
		mutex_unlock(&sp->so_delegreturn_mutex);
		goto out;
	}
	up_read(&nfsi->rwsem);
	mutex_unlock(&sp->so_delegreturn_mutex);
	if (status != 0)
		goto out;
	/* Is this a delegated lock? */
	lsp = request->fl_u.nfs4_fl.owner;
	if (test_bit(NFS_LOCK_INITIALIZED, &lsp->ls_flags) == 0)
		goto out;
	alloc_seqid = NFS_SERVER(inode)->nfs_client->cl_mvops->alloc_seqid;
	seqid = alloc_seqid(&lsp->ls_seqid, GFP_KERNEL);
	status = -ENOMEM;
	if (IS_ERR(seqid))
		goto out;
	task = nfs4_do_unlck(request, nfs_file_open_context(request->fl_file), lsp, seqid);
	status = PTR_ERR(task);
	if (IS_ERR(task))
		goto out;
	status = nfs4_wait_for_completion_rpc_task(task);
	rpc_put_task(task);
out:
	request->fl_flags = fl_flags;
	trace_nfs4_unlock(request, state, F_SETLK, status);
	return status;
}

struct nfs4_lockdata {
	struct nfs_lock_args arg;
	struct nfs_lock_res res;
	struct nfs4_lock_state *lsp;
	struct nfs_open_context *ctx;
	struct file_lock fl;
	unsigned long timestamp;
	int rpc_status;
	int cancelled;
	struct nfs_server *server;
};

static struct nfs4_lockdata *nfs4_alloc_lockdata(struct file_lock *fl,
		struct nfs_open_context *ctx, struct nfs4_lock_state *lsp,
		gfp_t gfp_mask)
{
	struct nfs4_lockdata *p;
	struct inode *inode = lsp->ls_state->inode;
	struct nfs_server *server = NFS_SERVER(inode);
	struct nfs_seqid *(*alloc_seqid)(struct nfs_seqid_counter *, gfp_t);

	p = kzalloc(sizeof(*p), gfp_mask);
	if (p == NULL)
		return NULL;

	p->arg.fh = NFS_FH(inode);
	p->arg.fl = &p->fl;
	p->arg.open_seqid = nfs_alloc_seqid(&lsp->ls_state->owner->so_seqid, gfp_mask);
	if (IS_ERR(p->arg.open_seqid))
		goto out_free;
	alloc_seqid = server->nfs_client->cl_mvops->alloc_seqid;
	p->arg.lock_seqid = alloc_seqid(&lsp->ls_seqid, gfp_mask);
	if (IS_ERR(p->arg.lock_seqid))
		goto out_free_seqid;
	p->arg.lock_owner.clientid = server->nfs_client->cl_clientid;
	p->arg.lock_owner.id = lsp->ls_seqid.owner_id;
	p->arg.lock_owner.s_dev = server->s_dev;
	p->res.lock_seqid = p->arg.lock_seqid;
	p->lsp = lsp;
	p->server = server;
	atomic_inc(&lsp->ls_count);
	p->ctx = get_nfs_open_context(ctx);
	get_file(fl->fl_file);
	memcpy(&p->fl, fl, sizeof(p->fl));
	return p;
out_free_seqid:
	nfs_free_seqid(p->arg.open_seqid);
out_free:
	kfree(p);
	return NULL;
}

static void nfs4_lock_prepare(struct rpc_task *task, void *calldata)
{
	struct nfs4_lockdata *data = calldata;
	struct nfs4_state *state = data->lsp->ls_state;

	dprintk("%s: begin!\n", __func__);
	if (nfs_wait_on_sequence(data->arg.lock_seqid, task) != 0)
		goto out_wait;
	/* Do we need to do an open_to_lock_owner? */
	if (!test_bit(NFS_LOCK_INITIALIZED, &data->lsp->ls_flags)) {
		if (nfs_wait_on_sequence(data->arg.open_seqid, task) != 0) {
			goto out_release_lock_seqid;
		}
		nfs4_stateid_copy(&data->arg.open_stateid,
				&state->open_stateid);
		data->arg.new_lock_owner = 1;
		data->res.open_seqid = data->arg.open_seqid;
	} else {
		data->arg.new_lock_owner = 0;
		nfs4_stateid_copy(&data->arg.lock_stateid,
				&data->lsp->ls_stateid);
	}
	if (!nfs4_valid_open_stateid(state)) {
		data->rpc_status = -EBADF;
		task->tk_action = NULL;
		goto out_release_open_seqid;
	}
	data->timestamp = jiffies;
	if (nfs4_setup_sequence(data->server,
				&data->arg.seq_args,
				&data->res.seq_res,
				task) == 0)
		return;
out_release_open_seqid:
	nfs_release_seqid(data->arg.open_seqid);
out_release_lock_seqid:
	nfs_release_seqid(data->arg.lock_seqid);
out_wait:
	nfs4_sequence_done(task, &data->res.seq_res);
	dprintk("%s: done!, ret = %d\n", __func__, data->rpc_status);
}

static void nfs4_lock_done(struct rpc_task *task, void *calldata)
{
	struct nfs4_lockdata *data = calldata;
	struct nfs4_lock_state *lsp = data->lsp;

	dprintk("%s: begin!\n", __func__);

	if (!nfs4_sequence_done(task, &data->res.seq_res))
		return;

	data->rpc_status = task->tk_status;
	switch (task->tk_status) {
	case 0:
		renew_lease(NFS_SERVER(d_inode(data->ctx->dentry)),
				data->timestamp);
		if (data->arg.new_lock) {
			data->fl.fl_flags &= ~(FL_SLEEP | FL_ACCESS);
			if (do_vfs_lock(lsp->ls_state->inode, &data->fl) < 0) {
				rpc_restart_call_prepare(task);
				break;
			}
		}
		if (data->arg.new_lock_owner != 0) {
			nfs_confirm_seqid(&lsp->ls_seqid, 0);
			nfs4_stateid_copy(&lsp->ls_stateid, &data->res.stateid);
			set_bit(NFS_LOCK_INITIALIZED, &lsp->ls_flags);
		} else if (!nfs4_update_lock_stateid(lsp, &data->res.stateid))
			rpc_restart_call_prepare(task);
		break;
	case -NFS4ERR_BAD_STATEID:
	case -NFS4ERR_OLD_STATEID:
	case -NFS4ERR_STALE_STATEID:
	case -NFS4ERR_EXPIRED:
		if (data->arg.new_lock_owner != 0) {
			if (!nfs4_stateid_match(&data->arg.open_stateid,
						&lsp->ls_state->open_stateid))
				rpc_restart_call_prepare(task);
		} else if (!nfs4_stateid_match(&data->arg.lock_stateid,
						&lsp->ls_stateid))
				rpc_restart_call_prepare(task);
	}
	dprintk("%s: done, ret = %d!\n", __func__, data->rpc_status);
}

static void nfs4_lock_release(void *calldata)
{
	struct nfs4_lockdata *data = calldata;

	dprintk("%s: begin!\n", __func__);
	nfs_free_seqid(data->arg.open_seqid);
	if (data->cancelled != 0) {
		struct rpc_task *task;
		task = nfs4_do_unlck(&data->fl, data->ctx, data->lsp,
				data->arg.lock_seqid);
		if (!IS_ERR(task))
			rpc_put_task_async(task);
		dprintk("%s: cancelling lock!\n", __func__);
	} else
		nfs_free_seqid(data->arg.lock_seqid);
	nfs4_put_lock_state(data->lsp);
	put_nfs_open_context(data->ctx);
	fput(data->fl.fl_file);
	kfree(data);
	dprintk("%s: done!\n", __func__);
}

static const struct rpc_call_ops nfs4_lock_ops = {
	.rpc_call_prepare = nfs4_lock_prepare,
	.rpc_call_done = nfs4_lock_done,
	.rpc_release = nfs4_lock_release,
};

static void nfs4_handle_setlk_error(struct nfs_server *server, struct nfs4_lock_state *lsp, int new_lock_owner, int error)
{
	switch (error) {
	case -NFS4ERR_ADMIN_REVOKED:
	case -NFS4ERR_BAD_STATEID:
		lsp->ls_seqid.flags &= ~NFS_SEQID_CONFIRMED;
		if (new_lock_owner != 0 ||
		   test_bit(NFS_LOCK_INITIALIZED, &lsp->ls_flags) != 0)
			nfs4_schedule_stateid_recovery(server, lsp->ls_state);
		break;
	case -NFS4ERR_STALE_STATEID:
		lsp->ls_seqid.flags &= ~NFS_SEQID_CONFIRMED;
	case -NFS4ERR_EXPIRED:
		nfs4_schedule_lease_recovery(server->nfs_client);
	};
}

static int _nfs4_do_setlk(struct nfs4_state *state, int cmd, struct file_lock *fl, int recovery_type)
{
	struct nfs4_lockdata *data;
	struct rpc_task *task;
	struct rpc_message msg = {
		.rpc_proc = &nfs4_procedures[NFSPROC4_CLNT_LOCK],
		.rpc_cred = state->owner->so_cred,
	};
	struct rpc_task_setup task_setup_data = {
		.rpc_client = NFS_CLIENT(state->inode),
		.rpc_message = &msg,
		.callback_ops = &nfs4_lock_ops,
		.workqueue = nfsiod_workqueue,
		.flags = RPC_TASK_ASYNC,
	};
	int ret;

	dprintk("%s: begin!\n", __func__);
	data = nfs4_alloc_lockdata(fl, nfs_file_open_context(fl->fl_file),
			fl->fl_u.nfs4_fl.owner,
			recovery_type == NFS_LOCK_NEW ? GFP_KERNEL : GFP_NOFS);
	if (data == NULL)
		return -ENOMEM;
	if (IS_SETLKW(cmd))
		data->arg.block = 1;
	nfs4_init_sequence(&data->arg.seq_args, &data->res.seq_res, 1);
	msg.rpc_argp = &data->arg;
	msg.rpc_resp = &data->res;
	task_setup_data.callback_data = data;
	if (recovery_type > NFS_LOCK_NEW) {
		if (recovery_type == NFS_LOCK_RECLAIM)
			data->arg.reclaim = NFS_LOCK_RECLAIM;
		nfs4_set_sequence_privileged(&data->arg.seq_args);
	} else
		data->arg.new_lock = 1;
	task = rpc_run_task(&task_setup_data);
	if (IS_ERR(task))
		return PTR_ERR(task);
	ret = nfs4_wait_for_completion_rpc_task(task);
	if (ret == 0) {
		ret = data->rpc_status;
		if (ret)
			nfs4_handle_setlk_error(data->server, data->lsp,
					data->arg.new_lock_owner, ret);
	} else
		data->cancelled = 1;
	rpc_put_task(task);
	dprintk("%s: done, ret = %d!\n", __func__, ret);
	return ret;
}

static int nfs4_lock_reclaim(struct nfs4_state *state, struct file_lock *request)
{
	struct nfs_server *server = NFS_SERVER(state->inode);
	struct nfs4_exception exception = {
		.inode = state->inode,
	};
	int err;

	do {
		/* Cache the lock if possible... */
		if (test_bit(NFS_DELEGATED_STATE, &state->flags) != 0)
			return 0;
		err = _nfs4_do_setlk(state, F_SETLK, request, NFS_LOCK_RECLAIM);
		trace_nfs4_lock_reclaim(request, state, F_SETLK, err);
		if (err != -NFS4ERR_DELAY)
			break;
		nfs4_handle_exception(server, err, &exception);
	} while (exception.retry);
	return err;
}

static int nfs4_lock_expired(struct nfs4_state *state, struct file_lock *request)
{
	struct nfs_server *server = NFS_SERVER(state->inode);
	struct nfs4_exception exception = {
		.inode = state->inode,
	};
	int err;

	err = nfs4_set_lock_state(state, request);
	if (err != 0)
		return err;
	if (!recover_lost_locks) {
		set_bit(NFS_LOCK_LOST, &request->fl_u.nfs4_fl.owner->ls_flags);
		return 0;
	}
	do {
		if (test_bit(NFS_DELEGATED_STATE, &state->flags) != 0)
			return 0;
		err = _nfs4_do_setlk(state, F_SETLK, request, NFS_LOCK_EXPIRED);
		trace_nfs4_lock_expired(request, state, F_SETLK, err);
		switch (err) {
		default:
			goto out;
		case -NFS4ERR_GRACE:
		case -NFS4ERR_DELAY:
			nfs4_handle_exception(server, err, &exception);
			err = 0;
		}
	} while (exception.retry);
out:
	return err;
}

#if defined(CONFIG_NFS_V4_1)
/**
 * nfs41_check_expired_locks - possibly free a lock stateid
 *
 * @state: NFSv4 state for an inode
 *
 * Returns NFS_OK if recovery for this stateid is now finished.
 * Otherwise a negative NFS4ERR value is returned.
 */
static int nfs41_check_expired_locks(struct nfs4_state *state)
{
	int status, ret = -NFS4ERR_BAD_STATEID;
	struct nfs4_lock_state *lsp;
	struct nfs_server *server = NFS_SERVER(state->inode);

	list_for_each_entry(lsp, &state->lock_states, ls_locks) {
		if (test_bit(NFS_LOCK_INITIALIZED, &lsp->ls_flags)) {
			struct rpc_cred *cred = lsp->ls_state->owner->so_cred;

			status = nfs41_test_stateid(server,
					&lsp->ls_stateid,
					cred);
			trace_nfs4_test_lock_stateid(state, lsp, status);
			if (status != NFS_OK) {
				/* Free the stateid unless the server
				 * informs us the stateid is unrecognized. */
				if (status != -NFS4ERR_BAD_STATEID)
					nfs41_free_stateid(server,
							&lsp->ls_stateid,
							cred);
				clear_bit(NFS_LOCK_INITIALIZED, &lsp->ls_flags);
				ret = status;
			}
		}
	};

	return ret;
}

static int nfs41_lock_expired(struct nfs4_state *state, struct file_lock *request)
{
	int status = NFS_OK;

	if (test_bit(LK_STATE_IN_USE, &state->flags))
		status = nfs41_check_expired_locks(state);
	if (status != NFS_OK)
		status = nfs4_lock_expired(state, request);
	return status;
}
#endif

static int _nfs4_proc_setlk(struct nfs4_state *state, int cmd, struct file_lock *request)
{
	struct nfs_inode *nfsi = NFS_I(state->inode);
	unsigned char fl_flags = request->fl_flags;
	int status = -ENOLCK;

	if ((fl_flags & FL_POSIX) &&
			!test_bit(NFS_STATE_POSIX_LOCKS, &state->flags))
		goto out;
	/* Is this a delegated open? */
	status = nfs4_set_lock_state(state, request);
	if (status != 0)
		goto out;
	request->fl_flags |= FL_ACCESS;
	status = do_vfs_lock(state->inode, request);
	if (status < 0)
		goto out;
	down_read(&nfsi->rwsem);
	if (test_bit(NFS_DELEGATED_STATE, &state->flags)) {
		/* Yes: cache locks! */
		/* ...but avoid races with delegation recall... */
		request->fl_flags = fl_flags & ~FL_SLEEP;
		status = do_vfs_lock(state->inode, request);
		up_read(&nfsi->rwsem);
		goto out;
	}
	up_read(&nfsi->rwsem);
	status = _nfs4_do_setlk(state, cmd, request, NFS_LOCK_NEW);
out:
	request->fl_flags = fl_flags;
	return status;
}

static int nfs4_proc_setlk(struct nfs4_state *state, int cmd, struct file_lock *request)
{
	struct nfs4_exception exception = {
		.state = state,
		.inode = state->inode,
	};
	int err;

	do {
		err = _nfs4_proc_setlk(state, cmd, request);
		trace_nfs4_set_lock(request, state, cmd, err);
		if (err == -NFS4ERR_DENIED)
			err = -EAGAIN;
		err = nfs4_handle_exception(NFS_SERVER(state->inode),
				err, &exception);
	} while (exception.retry);
	return err;
}

static int
nfs4_proc_lock(struct file *filp, int cmd, struct file_lock *request)
{
	struct nfs_open_context *ctx;
	struct nfs4_state *state;
	unsigned long timeout = NFS4_LOCK_MINTIMEOUT;
	int status;

	/* verify open state */
	ctx = nfs_file_open_context(filp);
	state = ctx->state;

	if (request->fl_start < 0 || request->fl_end < 0)
		return -EINVAL;

	if (IS_GETLK(cmd)) {
		if (state != NULL)
			return nfs4_proc_getlk(state, F_GETLK, request);
		return 0;
	}

	if (!(IS_SETLK(cmd) || IS_SETLKW(cmd)))
		return -EINVAL;

	if (request->fl_type == F_UNLCK) {
		if (state != NULL)
			return nfs4_proc_unlck(state, cmd, request);
		return 0;
	}

	if (state == NULL)
		return -ENOLCK;
	/*
	 * Don't rely on the VFS having checked the file open mode,
	 * since it won't do this for flock() locks.
	 */
	switch (request->fl_type) {
	case F_RDLCK:
		if (!(filp->f_mode & FMODE_READ))
			return -EBADF;
		break;
	case F_WRLCK:
		if (!(filp->f_mode & FMODE_WRITE))
			return -EBADF;
	}

	do {
		status = nfs4_proc_setlk(state, cmd, request);
		if ((status != -EAGAIN) || IS_SETLK(cmd))
			break;
		timeout = nfs4_set_lock_task_retry(timeout);
		status = -ERESTARTSYS;
		if (signalled())
			break;
	} while(status < 0);
	return status;
}

int nfs4_lock_delegation_recall(struct file_lock *fl, struct nfs4_state *state, const nfs4_stateid *stateid)
{
	struct nfs_server *server = NFS_SERVER(state->inode);
	int err;

	err = nfs4_set_lock_state(state, fl);
	if (err != 0)
		return err;
	err = _nfs4_do_setlk(state, F_SETLK, fl, NFS_LOCK_NEW);
	return nfs4_handle_delegation_recall_error(server, state, stateid, err);
}

struct nfs_release_lockowner_data {
	struct nfs4_lock_state *lsp;
	struct nfs_server *server;
	struct nfs_release_lockowner_args args;
	struct nfs_release_lockowner_res res;
	unsigned long timestamp;
};

static void nfs4_release_lockowner_prepare(struct rpc_task *task, void *calldata)
{
	struct nfs_release_lockowner_data *data = calldata;
	struct nfs_server *server = data->server;
	nfs40_setup_sequence(server->nfs_client->cl_slot_tbl,
			     &data->args.seq_args, &data->res.seq_res, task);
	data->args.lock_owner.clientid = server->nfs_client->cl_clientid;
	data->timestamp = jiffies;
}

static void nfs4_release_lockowner_done(struct rpc_task *task, void *calldata)
{
	struct nfs_release_lockowner_data *data = calldata;
	struct nfs_server *server = data->server;

	nfs40_sequence_done(task, &data->res.seq_res);

	switch (task->tk_status) {
	case 0:
		renew_lease(server, data->timestamp);
		break;
	case -NFS4ERR_STALE_CLIENTID:
	case -NFS4ERR_EXPIRED:
		nfs4_schedule_lease_recovery(server->nfs_client);
		break;
	case -NFS4ERR_LEASE_MOVED:
	case -NFS4ERR_DELAY:
		if (nfs4_async_handle_error(task, server,
					    NULL, NULL) == -EAGAIN)
			rpc_restart_call_prepare(task);
	}
}

static void nfs4_release_lockowner_release(void *calldata)
{
	struct nfs_release_lockowner_data *data = calldata;
	nfs4_free_lock_state(data->server, data->lsp);
	kfree(calldata);
}

static const struct rpc_call_ops nfs4_release_lockowner_ops = {
	.rpc_call_prepare = nfs4_release_lockowner_prepare,
	.rpc_call_done = nfs4_release_lockowner_done,
	.rpc_release = nfs4_release_lockowner_release,
};

static void
nfs4_release_lockowner(struct nfs_server *server, struct nfs4_lock_state *lsp)
{
	struct nfs_release_lockowner_data *data;
	struct rpc_message msg = {
		.rpc_proc = &nfs4_procedures[NFSPROC4_CLNT_RELEASE_LOCKOWNER],
	};

	if (server->nfs_client->cl_mvops->minor_version != 0)
		return;

	data = kmalloc(sizeof(*data), GFP_NOFS);
	if (!data)
		return;
	data->lsp = lsp;
	data->server = server;
	data->args.lock_owner.clientid = server->nfs_client->cl_clientid;
	data->args.lock_owner.id = lsp->ls_seqid.owner_id;
	data->args.lock_owner.s_dev = server->s_dev;

	msg.rpc_argp = &data->args;
	msg.rpc_resp = &data->res;
	nfs4_init_sequence(&data->args.seq_args, &data->res.seq_res, 0);
	rpc_call_async(server->client, &msg, 0, &nfs4_release_lockowner_ops, data);
}

#define XATTR_NAME_NFSV4_ACL "system.nfs4_acl"

static int nfs4_xattr_set_nfs4_acl(const struct xattr_handler *handler,
				   struct dentry *dentry, const char *key,
				   const void *buf, size_t buflen,
				   int flags)
{
	if (strcmp(key, "") != 0)
		return -EINVAL;

	return nfs4_proc_set_acl(d_inode(dentry), buf, buflen);
}

static int nfs4_xattr_get_nfs4_acl(const struct xattr_handler *handler,
				   struct dentry *dentry, const char *key,
				   void *buf, size_t buflen)
{
	if (strcmp(key, "") != 0)
		return -EINVAL;

	return nfs4_proc_get_acl(d_inode(dentry), buf, buflen);
}

static size_t nfs4_xattr_list_nfs4_acl(const struct xattr_handler *handler,
				       struct dentry *dentry, char *list,
				       size_t list_len, const char *name,
				       size_t name_len)
{
	size_t len = sizeof(XATTR_NAME_NFSV4_ACL);

	if (!nfs4_server_supports_acls(NFS_SERVER(d_inode(dentry))))
		return 0;

	if (list && len <= list_len)
		memcpy(list, XATTR_NAME_NFSV4_ACL, len);
	return len;
}

#ifdef CONFIG_NFS_V4_SECURITY_LABEL
static inline int nfs4_server_supports_labels(struct nfs_server *server)
{
	return server->caps & NFS_CAP_SECURITY_LABEL;
}

static int nfs4_xattr_set_nfs4_label(const struct xattr_handler *handler,
				     struct dentry *dentry, const char *key,
				     const void *buf, size_t buflen,
				     int flags)
{
	if (security_ismaclabel(key))
		return nfs4_set_security_label(dentry, buf, buflen);

	return -EOPNOTSUPP;
}

static int nfs4_xattr_get_nfs4_label(const struct xattr_handler *handler,
				     struct dentry *dentry, const char *key,
				     void *buf, size_t buflen)
{
	if (security_ismaclabel(key))
		return nfs4_get_security_label(d_inode(dentry), buf, buflen);
	return -EOPNOTSUPP;
}

static size_t nfs4_xattr_list_nfs4_label(const struct xattr_handler *handler,
					 struct dentry *dentry, char *list,
					 size_t list_len, const char *name,
					 size_t name_len)
{
	size_t len = 0;

	if (nfs_server_capable(d_inode(dentry), NFS_CAP_SECURITY_LABEL)) {
		len = security_inode_listsecurity(d_inode(dentry), NULL, 0);
		if (list && len <= list_len)
			security_inode_listsecurity(d_inode(dentry), list, len);
	}
	return len;
}

static const struct xattr_handler nfs4_xattr_nfs4_label_handler = {
	.prefix = XATTR_SECURITY_PREFIX,
	.list	= nfs4_xattr_list_nfs4_label,
	.get	= nfs4_xattr_get_nfs4_label,
	.set	= nfs4_xattr_set_nfs4_label,
};
#endif


/*
 * nfs_fhget will use either the mounted_on_fileid or the fileid
 */
static void nfs_fixup_referral_attributes(struct nfs_fattr *fattr)
{
	if (!(((fattr->valid & NFS_ATTR_FATTR_MOUNTED_ON_FILEID) ||
	       (fattr->valid & NFS_ATTR_FATTR_FILEID)) &&
	      (fattr->valid & NFS_ATTR_FATTR_FSID) &&
	      (fattr->valid & NFS_ATTR_FATTR_V4_LOCATIONS)))
		return;

	fattr->valid |= NFS_ATTR_FATTR_TYPE | NFS_ATTR_FATTR_MODE |
		NFS_ATTR_FATTR_NLINK | NFS_ATTR_FATTR_V4_REFERRAL;
	fattr->mode = S_IFDIR | S_IRUGO | S_IXUGO;
	fattr->nlink = 2;
}

static int _nfs4_proc_fs_locations(struct rpc_clnt *client, struct inode *dir,
				   const struct qstr *name,
				   struct nfs4_fs_locations *fs_locations,
				   struct page *page)
{
	struct nfs_server *server = NFS_SERVER(dir);
	u32 bitmask[3] = {
		[0] = FATTR4_WORD0_FSID | FATTR4_WORD0_FS_LOCATIONS,
	};
	struct nfs4_fs_locations_arg args = {
		.dir_fh = NFS_FH(dir),
		.name = name,
		.page = page,
		.bitmask = bitmask,
	};
	struct nfs4_fs_locations_res res = {
		.fs_locations = fs_locations,
	};
	struct rpc_message msg = {
		.rpc_proc = &nfs4_procedures[NFSPROC4_CLNT_FS_LOCATIONS],
		.rpc_argp = &args,
		.rpc_resp = &res,
	};
	int status;

	dprintk("%s: start\n", __func__);

	/* Ask for the fileid of the absent filesystem if mounted_on_fileid
	 * is not supported */
	if (NFS_SERVER(dir)->attr_bitmask[1] & FATTR4_WORD1_MOUNTED_ON_FILEID)
		bitmask[1] |= FATTR4_WORD1_MOUNTED_ON_FILEID;
	else
		bitmask[0] |= FATTR4_WORD0_FILEID;

	nfs_fattr_init(&fs_locations->fattr);
	fs_locations->server = server;
	fs_locations->nlocations = 0;
	status = nfs4_call_sync(client, server, &msg, &args.seq_args, &res.seq_res, 0);
	dprintk("%s: returned status = %d\n", __func__, status);
	return status;
}

int nfs4_proc_fs_locations(struct rpc_clnt *client, struct inode *dir,
			   const struct qstr *name,
			   struct nfs4_fs_locations *fs_locations,
			   struct page *page)
{
	struct nfs4_exception exception = { };
	int err;
	do {
		err = _nfs4_proc_fs_locations(client, dir, name,
				fs_locations, page);
		trace_nfs4_get_fs_locations(dir, name, err);
		err = nfs4_handle_exception(NFS_SERVER(dir), err,
				&exception);
	} while (exception.retry);
	return err;
}

/*
 * This operation also signals the server that this client is
 * performing migration recovery.  The server can stop returning
 * NFS4ERR_LEASE_MOVED to this client.  A RENEW operation is
 * appended to this compound to identify the client ID which is
 * performing recovery.
 */
static int _nfs40_proc_get_locations(struct inode *inode,
				     struct nfs4_fs_locations *locations,
				     struct page *page, struct rpc_cred *cred)
{
	struct nfs_server *server = NFS_SERVER(inode);
	struct rpc_clnt *clnt = server->client;
	u32 bitmask[2] = {
		[0] = FATTR4_WORD0_FSID | FATTR4_WORD0_FS_LOCATIONS,
	};
	struct nfs4_fs_locations_arg args = {
		.clientid	= server->nfs_client->cl_clientid,
		.fh		= NFS_FH(inode),
		.page		= page,
		.bitmask	= bitmask,
		.migration	= 1,		/* skip LOOKUP */
		.renew		= 1,		/* append RENEW */
	};
	struct nfs4_fs_locations_res res = {
		.fs_locations	= locations,
		.migration	= 1,
		.renew		= 1,
	};
	struct rpc_message msg = {
		.rpc_proc	= &nfs4_procedures[NFSPROC4_CLNT_FS_LOCATIONS],
		.rpc_argp	= &args,
		.rpc_resp	= &res,
		.rpc_cred	= cred,
	};
	unsigned long now = jiffies;
	int status;

	nfs_fattr_init(&locations->fattr);
	locations->server = server;
	locations->nlocations = 0;

	nfs4_init_sequence(&args.seq_args, &res.seq_res, 0);
	nfs4_set_sequence_privileged(&args.seq_args);
	status = nfs4_call_sync_sequence(clnt, server, &msg,
					&args.seq_args, &res.seq_res);
	if (status)
		return status;

	renew_lease(server, now);
	return 0;
}

#ifdef CONFIG_NFS_V4_1

/*
 * This operation also signals the server that this client is
 * performing migration recovery.  The server can stop asserting
 * SEQ4_STATUS_LEASE_MOVED for this client.  The client ID
 * performing this operation is identified in the SEQUENCE
 * operation in this compound.
 *
 * When the client supports GETATTR(fs_locations_info), it can
 * be plumbed in here.
 */
static int _nfs41_proc_get_locations(struct inode *inode,
				     struct nfs4_fs_locations *locations,
				     struct page *page, struct rpc_cred *cred)
{
	struct nfs_server *server = NFS_SERVER(inode);
	struct rpc_clnt *clnt = server->client;
	u32 bitmask[2] = {
		[0] = FATTR4_WORD0_FSID | FATTR4_WORD0_FS_LOCATIONS,
	};
	struct nfs4_fs_locations_arg args = {
		.fh		= NFS_FH(inode),
		.page		= page,
		.bitmask	= bitmask,
		.migration	= 1,		/* skip LOOKUP */
	};
	struct nfs4_fs_locations_res res = {
		.fs_locations	= locations,
		.migration	= 1,
	};
	struct rpc_message msg = {
		.rpc_proc	= &nfs4_procedures[NFSPROC4_CLNT_FS_LOCATIONS],
		.rpc_argp	= &args,
		.rpc_resp	= &res,
		.rpc_cred	= cred,
	};
	int status;

	nfs_fattr_init(&locations->fattr);
	locations->server = server;
	locations->nlocations = 0;

	nfs4_init_sequence(&args.seq_args, &res.seq_res, 0);
	nfs4_set_sequence_privileged(&args.seq_args);
	status = nfs4_call_sync_sequence(clnt, server, &msg,
					&args.seq_args, &res.seq_res);
	if (status == NFS4_OK &&
	    res.seq_res.sr_status_flags & SEQ4_STATUS_LEASE_MOVED)
		status = -NFS4ERR_LEASE_MOVED;
	return status;
}

#endif	/* CONFIG_NFS_V4_1 */

/**
 * nfs4_proc_get_locations - discover locations for a migrated FSID
 * @inode: inode on FSID that is migrating
 * @locations: result of query
 * @page: buffer
 * @cred: credential to use for this operation
 *
 * Returns NFS4_OK on success, a negative NFS4ERR status code if the
 * operation failed, or a negative errno if a local error occurred.
 *
 * On success, "locations" is filled in, but if the server has
 * no locations information, NFS_ATTR_FATTR_V4_LOCATIONS is not
 * asserted.
 *
 * -NFS4ERR_LEASE_MOVED is returned if the server still has leases
 * from this client that require migration recovery.
 */
int nfs4_proc_get_locations(struct inode *inode,
			    struct nfs4_fs_locations *locations,
			    struct page *page, struct rpc_cred *cred)
{
	struct nfs_server *server = NFS_SERVER(inode);
	struct nfs_client *clp = server->nfs_client;
	const struct nfs4_mig_recovery_ops *ops =
					clp->cl_mvops->mig_recovery_ops;
	struct nfs4_exception exception = { };
	int status;

	dprintk("%s: FSID %llx:%llx on \"%s\"\n", __func__,
		(unsigned long long)server->fsid.major,
		(unsigned long long)server->fsid.minor,
		clp->cl_hostname);
	nfs_display_fhandle(NFS_FH(inode), __func__);

	do {
		status = ops->get_locations(inode, locations, page, cred);
		if (status != -NFS4ERR_DELAY)
			break;
		nfs4_handle_exception(server, status, &exception);
	} while (exception.retry);
	return status;
}

/*
 * This operation also signals the server that this client is
 * performing "lease moved" recovery.  The server can stop
 * returning NFS4ERR_LEASE_MOVED to this client.  A RENEW operation
 * is appended to this compound to identify the client ID which is
 * performing recovery.
 */
static int _nfs40_proc_fsid_present(struct inode *inode, struct rpc_cred *cred)
{
	struct nfs_server *server = NFS_SERVER(inode);
	struct nfs_client *clp = NFS_SERVER(inode)->nfs_client;
	struct rpc_clnt *clnt = server->client;
	struct nfs4_fsid_present_arg args = {
		.fh		= NFS_FH(inode),
		.clientid	= clp->cl_clientid,
		.renew		= 1,		/* append RENEW */
	};
	struct nfs4_fsid_present_res res = {
		.renew		= 1,
	};
	struct rpc_message msg = {
		.rpc_proc	= &nfs4_procedures[NFSPROC4_CLNT_FSID_PRESENT],
		.rpc_argp	= &args,
		.rpc_resp	= &res,
		.rpc_cred	= cred,
	};
	unsigned long now = jiffies;
	int status;

	res.fh = nfs_alloc_fhandle();
	if (res.fh == NULL)
		return -ENOMEM;

	nfs4_init_sequence(&args.seq_args, &res.seq_res, 0);
	nfs4_set_sequence_privileged(&args.seq_args);
	status = nfs4_call_sync_sequence(clnt, server, &msg,
						&args.seq_args, &res.seq_res);
	nfs_free_fhandle(res.fh);
	if (status)
		return status;

	do_renew_lease(clp, now);
	return 0;
}

#ifdef CONFIG_NFS_V4_1

/*
 * This operation also signals the server that this client is
 * performing "lease moved" recovery.  The server can stop asserting
 * SEQ4_STATUS_LEASE_MOVED for this client.  The client ID performing
 * this operation is identified in the SEQUENCE operation in this
 * compound.
 */
static int _nfs41_proc_fsid_present(struct inode *inode, struct rpc_cred *cred)
{
	struct nfs_server *server = NFS_SERVER(inode);
	struct rpc_clnt *clnt = server->client;
	struct nfs4_fsid_present_arg args = {
		.fh		= NFS_FH(inode),
	};
	struct nfs4_fsid_present_res res = {
	};
	struct rpc_message msg = {
		.rpc_proc	= &nfs4_procedures[NFSPROC4_CLNT_FSID_PRESENT],
		.rpc_argp	= &args,
		.rpc_resp	= &res,
		.rpc_cred	= cred,
	};
	int status;

	res.fh = nfs_alloc_fhandle();
	if (res.fh == NULL)
		return -ENOMEM;

	nfs4_init_sequence(&args.seq_args, &res.seq_res, 0);
	nfs4_set_sequence_privileged(&args.seq_args);
	status = nfs4_call_sync_sequence(clnt, server, &msg,
						&args.seq_args, &res.seq_res);
	nfs_free_fhandle(res.fh);
	if (status == NFS4_OK &&
	    res.seq_res.sr_status_flags & SEQ4_STATUS_LEASE_MOVED)
		status = -NFS4ERR_LEASE_MOVED;
	return status;
}

#endif	/* CONFIG_NFS_V4_1 */

/**
 * nfs4_proc_fsid_present - Is this FSID present or absent on server?
 * @inode: inode on FSID to check
 * @cred: credential to use for this operation
 *
 * Server indicates whether the FSID is present, moved, or not
 * recognized.  This operation is necessary to clear a LEASE_MOVED
 * condition for this client ID.
 *
 * Returns NFS4_OK if the FSID is present on this server,
 * -NFS4ERR_MOVED if the FSID is no longer present, a negative
 *  NFS4ERR code if some error occurred on the server, or a
 *  negative errno if a local failure occurred.
 */
int nfs4_proc_fsid_present(struct inode *inode, struct rpc_cred *cred)
{
	struct nfs_server *server = NFS_SERVER(inode);
	struct nfs_client *clp = server->nfs_client;
	const struct nfs4_mig_recovery_ops *ops =
					clp->cl_mvops->mig_recovery_ops;
	struct nfs4_exception exception = { };
	int status;

	dprintk("%s: FSID %llx:%llx on \"%s\"\n", __func__,
		(unsigned long long)server->fsid.major,
		(unsigned long long)server->fsid.minor,
		clp->cl_hostname);
	nfs_display_fhandle(NFS_FH(inode), __func__);

	do {
		status = ops->fsid_present(inode, cred);
		if (status != -NFS4ERR_DELAY)
			break;
		nfs4_handle_exception(server, status, &exception);
	} while (exception.retry);
	return status;
}

/**
 * If 'use_integrity' is true and the state managment nfs_client
 * cl_rpcclient is using krb5i/p, use the integrity protected cl_rpcclient
 * and the machine credential as per RFC3530bis and RFC5661 Security
 * Considerations sections. Otherwise, just use the user cred with the
 * filesystem's rpc_client.
 */
static int _nfs4_proc_secinfo(struct inode *dir, const struct qstr *name, struct nfs4_secinfo_flavors *flavors, bool use_integrity)
{
	int status;
	struct nfs4_secinfo_arg args = {
		.dir_fh = NFS_FH(dir),
		.name   = name,
	};
	struct nfs4_secinfo_res res = {
		.flavors     = flavors,
	};
	struct rpc_message msg = {
		.rpc_proc = &nfs4_procedures[NFSPROC4_CLNT_SECINFO],
		.rpc_argp = &args,
		.rpc_resp = &res,
	};
	struct rpc_clnt *clnt = NFS_SERVER(dir)->client;
	struct rpc_cred *cred = NULL;

	if (use_integrity) {
		clnt = NFS_SERVER(dir)->nfs_client->cl_rpcclient;
		cred = nfs4_get_clid_cred(NFS_SERVER(dir)->nfs_client);
		msg.rpc_cred = cred;
	}

	dprintk("NFS call  secinfo %s\n", name->name);

	nfs4_state_protect(NFS_SERVER(dir)->nfs_client,
		NFS_SP4_MACH_CRED_SECINFO, &clnt, &msg);

	status = nfs4_call_sync(clnt, NFS_SERVER(dir), &msg, &args.seq_args,
				&res.seq_res, 0);
	dprintk("NFS reply  secinfo: %d\n", status);

	if (cred)
		put_rpccred(cred);

	return status;
}

int nfs4_proc_secinfo(struct inode *dir, const struct qstr *name,
		      struct nfs4_secinfo_flavors *flavors)
{
	struct nfs4_exception exception = { };
	int err;
	do {
		err = -NFS4ERR_WRONGSEC;

		/* try to use integrity protection with machine cred */
		if (_nfs4_is_integrity_protected(NFS_SERVER(dir)->nfs_client))
			err = _nfs4_proc_secinfo(dir, name, flavors, true);

		/*
		 * if unable to use integrity protection, or SECINFO with
		 * integrity protection returns NFS4ERR_WRONGSEC (which is
		 * disallowed by spec, but exists in deployed servers) use
		 * the current filesystem's rpc_client and the user cred.
		 */
		if (err == -NFS4ERR_WRONGSEC)
			err = _nfs4_proc_secinfo(dir, name, flavors, false);

		trace_nfs4_secinfo(dir, name, err);
		err = nfs4_handle_exception(NFS_SERVER(dir), err,
				&exception);
	} while (exception.retry);
	return err;
}

#ifdef CONFIG_NFS_V4_1
/*
 * Check the exchange flags returned by the server for invalid flags, having
 * both PNFS and NON_PNFS flags set, and not having one of NON_PNFS, PNFS, or
 * DS flags set.
 */
static int nfs4_check_cl_exchange_flags(u32 flags)
{
	if (flags & ~EXCHGID4_FLAG_MASK_R)
		goto out_inval;
	if ((flags & EXCHGID4_FLAG_USE_PNFS_MDS) &&
	    (flags & EXCHGID4_FLAG_USE_NON_PNFS))
		goto out_inval;
	if (!(flags & (EXCHGID4_FLAG_MASK_PNFS)))
		goto out_inval;
	return NFS_OK;
out_inval:
	return -NFS4ERR_INVAL;
}

static bool
nfs41_same_server_scope(struct nfs41_server_scope *a,
			struct nfs41_server_scope *b)
{
	if (a->server_scope_sz == b->server_scope_sz &&
	    memcmp(a->server_scope, b->server_scope, a->server_scope_sz) == 0)
		return true;

	return false;
}

/*
 * nfs4_proc_bind_conn_to_session()
 *
 * The 4.1 client currently uses the same TCP connection for the
 * fore and backchannel.
 */
int nfs4_proc_bind_conn_to_session(struct nfs_client *clp, struct rpc_cred *cred)
{
	int status;
	struct nfs41_bind_conn_to_session_args args = {
		.client = clp,
		.dir = NFS4_CDFC4_FORE_OR_BOTH,
	};
	struct nfs41_bind_conn_to_session_res res;
	struct rpc_message msg = {
		.rpc_proc =
			&nfs4_procedures[NFSPROC4_CLNT_BIND_CONN_TO_SESSION],
		.rpc_argp = &args,
		.rpc_resp = &res,
		.rpc_cred = cred,
	};

	dprintk("--> %s\n", __func__);

	nfs4_copy_sessionid(&args.sessionid, &clp->cl_session->sess_id);
	if (!(clp->cl_session->flags & SESSION4_BACK_CHAN))
		args.dir = NFS4_CDFC4_FORE;

	status = rpc_call_sync(clp->cl_rpcclient, &msg, RPC_TASK_TIMEOUT);
	trace_nfs4_bind_conn_to_session(clp, status);
	if (status == 0) {
		if (memcmp(res.sessionid.data,
		    clp->cl_session->sess_id.data, NFS4_MAX_SESSIONID_LEN)) {
			dprintk("NFS: %s: Session ID mismatch\n", __func__);
			status = -EIO;
			goto out;
		}
		if ((res.dir & args.dir) != res.dir || res.dir == 0) {
			dprintk("NFS: %s: Unexpected direction from server\n",
				__func__);
			status = -EIO;
			goto out;
		}
		if (res.use_conn_in_rdma_mode != args.use_conn_in_rdma_mode) {
			dprintk("NFS: %s: Server returned RDMA mode = true\n",
				__func__);
			status = -EIO;
			goto out;
		}
	}
out:
	dprintk("<-- %s status= %d\n", __func__, status);
	return status;
}

/*
 * Minimum set of SP4_MACH_CRED operations from RFC 5661 in the enforce map
 * and operations we'd like to see to enable certain features in the allow map
 */
static const struct nfs41_state_protection nfs4_sp4_mach_cred_request = {
	.how = SP4_MACH_CRED,
	.enforce.u.words = {
		[1] = 1 << (OP_BIND_CONN_TO_SESSION - 32) |
		      1 << (OP_EXCHANGE_ID - 32) |
		      1 << (OP_CREATE_SESSION - 32) |
		      1 << (OP_DESTROY_SESSION - 32) |
		      1 << (OP_DESTROY_CLIENTID - 32)
	},
	.allow.u.words = {
		[0] = 1 << (OP_CLOSE) |
		      1 << (OP_LOCKU) |
		      1 << (OP_COMMIT),
		[1] = 1 << (OP_SECINFO - 32) |
		      1 << (OP_SECINFO_NO_NAME - 32) |
		      1 << (OP_TEST_STATEID - 32) |
		      1 << (OP_FREE_STATEID - 32) |
		      1 << (OP_WRITE - 32)
	}
};

/*
 * Select the state protection mode for client `clp' given the server results
 * from exchange_id in `sp'.
 *
 * Returns 0 on success, negative errno otherwise.
 */
static int nfs4_sp4_select_mode(struct nfs_client *clp,
				 struct nfs41_state_protection *sp)
{
	static const u32 supported_enforce[NFS4_OP_MAP_NUM_WORDS] = {
		[1] = 1 << (OP_BIND_CONN_TO_SESSION - 32) |
		      1 << (OP_EXCHANGE_ID - 32) |
		      1 << (OP_CREATE_SESSION - 32) |
		      1 << (OP_DESTROY_SESSION - 32) |
		      1 << (OP_DESTROY_CLIENTID - 32)
	};
	unsigned int i;

	if (sp->how == SP4_MACH_CRED) {
		/* Print state protect result */
		dfprintk(MOUNT, "Server SP4_MACH_CRED support:\n");
		for (i = 0; i <= LAST_NFS4_OP; i++) {
			if (test_bit(i, sp->enforce.u.longs))
				dfprintk(MOUNT, "  enforce op %d\n", i);
			if (test_bit(i, sp->allow.u.longs))
				dfprintk(MOUNT, "  allow op %d\n", i);
		}

		/* make sure nothing is on enforce list that isn't supported */
		for (i = 0; i < NFS4_OP_MAP_NUM_WORDS; i++) {
			if (sp->enforce.u.words[i] & ~supported_enforce[i]) {
				dfprintk(MOUNT, "sp4_mach_cred: disabled\n");
				return -EINVAL;
			}
		}

		/*
		 * Minimal mode - state operations are allowed to use machine
		 * credential.  Note this already happens by default, so the
		 * client doesn't have to do anything more than the negotiation.
		 *
		 * NOTE: we don't care if EXCHANGE_ID is in the list -
		 *       we're already using the machine cred for exchange_id
		 *       and will never use a different cred.
		 */
		if (test_bit(OP_BIND_CONN_TO_SESSION, sp->enforce.u.longs) &&
		    test_bit(OP_CREATE_SESSION, sp->enforce.u.longs) &&
		    test_bit(OP_DESTROY_SESSION, sp->enforce.u.longs) &&
		    test_bit(OP_DESTROY_CLIENTID, sp->enforce.u.longs)) {
			dfprintk(MOUNT, "sp4_mach_cred:\n");
			dfprintk(MOUNT, "  minimal mode enabled\n");
			set_bit(NFS_SP4_MACH_CRED_MINIMAL, &clp->cl_sp4_flags);
		} else {
			dfprintk(MOUNT, "sp4_mach_cred: disabled\n");
			return -EINVAL;
		}

		if (test_bit(OP_CLOSE, sp->allow.u.longs) &&
		    test_bit(OP_LOCKU, sp->allow.u.longs)) {
			dfprintk(MOUNT, "  cleanup mode enabled\n");
			set_bit(NFS_SP4_MACH_CRED_CLEANUP, &clp->cl_sp4_flags);
		}

		if (test_bit(OP_SECINFO, sp->allow.u.longs) &&
		    test_bit(OP_SECINFO_NO_NAME, sp->allow.u.longs)) {
			dfprintk(MOUNT, "  secinfo mode enabled\n");
			set_bit(NFS_SP4_MACH_CRED_SECINFO, &clp->cl_sp4_flags);
		}

		if (test_bit(OP_TEST_STATEID, sp->allow.u.longs) &&
		    test_bit(OP_FREE_STATEID, sp->allow.u.longs)) {
			dfprintk(MOUNT, "  stateid mode enabled\n");
			set_bit(NFS_SP4_MACH_CRED_STATEID, &clp->cl_sp4_flags);
		}

		if (test_bit(OP_WRITE, sp->allow.u.longs)) {
			dfprintk(MOUNT, "  write mode enabled\n");
			set_bit(NFS_SP4_MACH_CRED_WRITE, &clp->cl_sp4_flags);
		}

		if (test_bit(OP_COMMIT, sp->allow.u.longs)) {
			dfprintk(MOUNT, "  commit mode enabled\n");
			set_bit(NFS_SP4_MACH_CRED_COMMIT, &clp->cl_sp4_flags);
		}
	}

	return 0;
}

/*
 * _nfs4_proc_exchange_id()
 *
 * Wrapper for EXCHANGE_ID operation.
 */
static int _nfs4_proc_exchange_id(struct nfs_client *clp, struct rpc_cred *cred,
	u32 sp4_how)
{
	nfs4_verifier verifier;
	struct nfs41_exchange_id_args args = {
		.verifier = &verifier,
		.client = clp,
#ifdef CONFIG_NFS_V4_1_MIGRATION
		.flags = EXCHGID4_FLAG_SUPP_MOVED_REFER |
			 EXCHGID4_FLAG_BIND_PRINC_STATEID |
			 EXCHGID4_FLAG_SUPP_MOVED_MIGR,
#else
		.flags = EXCHGID4_FLAG_SUPP_MOVED_REFER |
			 EXCHGID4_FLAG_BIND_PRINC_STATEID,
#endif
	};
	struct nfs41_exchange_id_res res = {
		0
	};
	int status;
	struct rpc_message msg = {
		.rpc_proc = &nfs4_procedures[NFSPROC4_CLNT_EXCHANGE_ID],
		.rpc_argp = &args,
		.rpc_resp = &res,
		.rpc_cred = cred,
	};

	nfs4_init_boot_verifier(clp, &verifier);

	status = nfs4_init_uniform_client_string(clp);
	if (status)
		goto out;

	dprintk("NFS call  exchange_id auth=%s, '%s'\n",
		clp->cl_rpcclient->cl_auth->au_ops->au_name,
		clp->cl_owner_id);

	res.server_owner = kzalloc(sizeof(struct nfs41_server_owner),
					GFP_NOFS);
	if (unlikely(res.server_owner == NULL)) {
		status = -ENOMEM;
		goto out;
	}

	res.server_scope = kzalloc(sizeof(struct nfs41_server_scope),
					GFP_NOFS);
	if (unlikely(res.server_scope == NULL)) {
		status = -ENOMEM;
		goto out_server_owner;
	}

	res.impl_id = kzalloc(sizeof(struct nfs41_impl_id), GFP_NOFS);
	if (unlikely(res.impl_id == NULL)) {
		status = -ENOMEM;
		goto out_server_scope;
	}

	switch (sp4_how) {
	case SP4_NONE:
		args.state_protect.how = SP4_NONE;
		break;

	case SP4_MACH_CRED:
		args.state_protect = nfs4_sp4_mach_cred_request;
		break;

	default:
		/* unsupported! */
		WARN_ON_ONCE(1);
		status = -EINVAL;
		goto out_impl_id;
	}

	status = rpc_call_sync(clp->cl_rpcclient, &msg, RPC_TASK_TIMEOUT);
	trace_nfs4_exchange_id(clp, status);
	if (status == 0)
		status = nfs4_check_cl_exchange_flags(res.flags);

	if (status == 0)
		status = nfs4_sp4_select_mode(clp, &res.state_protect);

	if (status == 0) {
		clp->cl_clientid = res.clientid;
		clp->cl_exchange_flags = res.flags;
		/* Client ID is not confirmed */
		if (!(res.flags & EXCHGID4_FLAG_CONFIRMED_R)) {
			clear_bit(NFS4_SESSION_ESTABLISHED,
					&clp->cl_session->session_state);
			clp->cl_seqid = res.seqid;
		}

		kfree(clp->cl_serverowner);
		clp->cl_serverowner = res.server_owner;
		res.server_owner = NULL;

		/* use the most recent implementation id */
		kfree(clp->cl_implid);
		clp->cl_implid = res.impl_id;
		res.impl_id = NULL;

		if (clp->cl_serverscope != NULL &&
		    !nfs41_same_server_scope(clp->cl_serverscope,
					     res.server_scope)) {
			dprintk("%s: server_scope mismatch detected\n",
				__func__);
			set_bit(NFS4CLNT_SERVER_SCOPE_MISMATCH, &clp->cl_state);
			kfree(clp->cl_serverscope);
			clp->cl_serverscope = NULL;
		}

		if (clp->cl_serverscope == NULL) {
			clp->cl_serverscope = res.server_scope;
			res.server_scope = NULL;
		}
	}

out_impl_id:
	kfree(res.impl_id);
out_server_scope:
	kfree(res.server_scope);
out_server_owner:
	kfree(res.server_owner);
out:
	if (clp->cl_implid != NULL)
		dprintk("NFS reply exchange_id: Server Implementation ID: "
			"domain: %s, name: %s, date: %llu,%u\n",
			clp->cl_implid->domain, clp->cl_implid->name,
			clp->cl_implid->date.seconds,
			clp->cl_implid->date.nseconds);
	dprintk("NFS reply exchange_id: %d\n", status);
	return status;
}

/*
 * nfs4_proc_exchange_id()
 *
 * Returns zero, a negative errno, or a negative NFS4ERR status code.
 *
 * Since the clientid has expired, all compounds using sessions
 * associated with the stale clientid will be returning
 * NFS4ERR_BADSESSION in the sequence operation, and will therefore
 * be in some phase of session reset.
 *
 * Will attempt to negotiate SP4_MACH_CRED if krb5i / krb5p auth is used.
 */
int nfs4_proc_exchange_id(struct nfs_client *clp, struct rpc_cred *cred)
{
	rpc_authflavor_t authflavor = clp->cl_rpcclient->cl_auth->au_flavor;
	int status;

	/* try SP4_MACH_CRED if krb5i/p	*/
	if (authflavor == RPC_AUTH_GSS_KRB5I ||
	    authflavor == RPC_AUTH_GSS_KRB5P) {
		status = _nfs4_proc_exchange_id(clp, cred, SP4_MACH_CRED);
		if (!status)
			return 0;
	}

	/* try SP4_NONE */
	return _nfs4_proc_exchange_id(clp, cred, SP4_NONE);
}

static int _nfs4_proc_destroy_clientid(struct nfs_client *clp,
		struct rpc_cred *cred)
{
	struct rpc_message msg = {
		.rpc_proc = &nfs4_procedures[NFSPROC4_CLNT_DESTROY_CLIENTID],
		.rpc_argp = clp,
		.rpc_cred = cred,
	};
	int status;

	status = rpc_call_sync(clp->cl_rpcclient, &msg, RPC_TASK_TIMEOUT);
	trace_nfs4_destroy_clientid(clp, status);
	if (status)
		dprintk("NFS: Got error %d from the server %s on "
			"DESTROY_CLIENTID.", status, clp->cl_hostname);
	return status;
}

static int nfs4_proc_destroy_clientid(struct nfs_client *clp,
		struct rpc_cred *cred)
{
	unsigned int loop;
	int ret;

	for (loop = NFS4_MAX_LOOP_ON_RECOVER; loop != 0; loop--) {
		ret = _nfs4_proc_destroy_clientid(clp, cred);
		switch (ret) {
		case -NFS4ERR_DELAY:
		case -NFS4ERR_CLIENTID_BUSY:
			ssleep(1);
			break;
		default:
			return ret;
		}
	}
	return 0;
}

int nfs4_destroy_clientid(struct nfs_client *clp)
{
	struct rpc_cred *cred;
	int ret = 0;

	if (clp->cl_mvops->minor_version < 1)
		goto out;
	if (clp->cl_exchange_flags == 0)
		goto out;
	if (clp->cl_preserve_clid)
		goto out;
	cred = nfs4_get_clid_cred(clp);
	ret = nfs4_proc_destroy_clientid(clp, cred);
	if (cred)
		put_rpccred(cred);
	switch (ret) {
	case 0:
	case -NFS4ERR_STALE_CLIENTID:
		clp->cl_exchange_flags = 0;
	}
out:
	return ret;
}

struct nfs4_get_lease_time_data {
	struct nfs4_get_lease_time_args *args;
	struct nfs4_get_lease_time_res *res;
	struct nfs_client *clp;
};

static void nfs4_get_lease_time_prepare(struct rpc_task *task,
					void *calldata)
{
	struct nfs4_get_lease_time_data *data =
			(struct nfs4_get_lease_time_data *)calldata;

	dprintk("--> %s\n", __func__);
	/* just setup sequence, do not trigger session recovery
	   since we're invoked within one */
	nfs41_setup_sequence(data->clp->cl_session,
			&data->args->la_seq_args,
			&data->res->lr_seq_res,
			task);
	dprintk("<-- %s\n", __func__);
}

/*
 * Called from nfs4_state_manager thread for session setup, so don't recover
 * from sequence operation or clientid errors.
 */
static void nfs4_get_lease_time_done(struct rpc_task *task, void *calldata)
{
	struct nfs4_get_lease_time_data *data =
			(struct nfs4_get_lease_time_data *)calldata;

	dprintk("--> %s\n", __func__);
	if (!nfs41_sequence_done(task, &data->res->lr_seq_res))
		return;
	switch (task->tk_status) {
	case -NFS4ERR_DELAY:
	case -NFS4ERR_GRACE:
		dprintk("%s Retry: tk_status %d\n", __func__, task->tk_status);
		rpc_delay(task, NFS4_POLL_RETRY_MIN);
		task->tk_status = 0;
		/* fall through */
	case -NFS4ERR_RETRY_UNCACHED_REP:
		rpc_restart_call_prepare(task);
		return;
	}
	dprintk("<-- %s\n", __func__);
}

static const struct rpc_call_ops nfs4_get_lease_time_ops = {
	.rpc_call_prepare = nfs4_get_lease_time_prepare,
	.rpc_call_done = nfs4_get_lease_time_done,
};

int nfs4_proc_get_lease_time(struct nfs_client *clp, struct nfs_fsinfo *fsinfo)
{
	struct rpc_task *task;
	struct nfs4_get_lease_time_args args;
	struct nfs4_get_lease_time_res res = {
		.lr_fsinfo = fsinfo,
	};
	struct nfs4_get_lease_time_data data = {
		.args = &args,
		.res = &res,
		.clp = clp,
	};
	struct rpc_message msg = {
		.rpc_proc = &nfs4_procedures[NFSPROC4_CLNT_GET_LEASE_TIME],
		.rpc_argp = &args,
		.rpc_resp = &res,
	};
	struct rpc_task_setup task_setup = {
		.rpc_client = clp->cl_rpcclient,
		.rpc_message = &msg,
		.callback_ops = &nfs4_get_lease_time_ops,
		.callback_data = &data,
		.flags = RPC_TASK_TIMEOUT,
	};
	int status;

	nfs4_init_sequence(&args.la_seq_args, &res.lr_seq_res, 0);
	nfs4_set_sequence_privileged(&args.la_seq_args);
	dprintk("--> %s\n", __func__);
	task = rpc_run_task(&task_setup);

	if (IS_ERR(task))
		status = PTR_ERR(task);
	else {
		status = task->tk_status;
		rpc_put_task(task);
	}
	dprintk("<-- %s return %d\n", __func__, status);

	return status;
}

/*
 * Initialize the values to be used by the client in CREATE_SESSION
 * If nfs4_init_session set the fore channel request and response sizes,
 * use them.
 *
 * Set the back channel max_resp_sz_cached to zero to force the client to
 * always set csa_cachethis to FALSE because the current implementation
 * of the back channel DRC only supports caching the CB_SEQUENCE operation.
 */
static void nfs4_init_channel_attrs(struct nfs41_create_session_args *args)
{
	unsigned int max_rqst_sz, max_resp_sz;

	max_rqst_sz = NFS_MAX_FILE_IO_SIZE + nfs41_maxwrite_overhead;
	max_resp_sz = NFS_MAX_FILE_IO_SIZE + nfs41_maxread_overhead;

	/* Fore channel attributes */
	args->fc_attrs.max_rqst_sz = max_rqst_sz;
	args->fc_attrs.max_resp_sz = max_resp_sz;
	args->fc_attrs.max_ops = NFS4_MAX_OPS;
	args->fc_attrs.max_reqs = max_session_slots;

	dprintk("%s: Fore Channel : max_rqst_sz=%u max_resp_sz=%u "
		"max_ops=%u max_reqs=%u\n",
		__func__,
		args->fc_attrs.max_rqst_sz, args->fc_attrs.max_resp_sz,
		args->fc_attrs.max_ops, args->fc_attrs.max_reqs);

	/* Back channel attributes */
	args->bc_attrs.max_rqst_sz = PAGE_SIZE;
	args->bc_attrs.max_resp_sz = PAGE_SIZE;
	args->bc_attrs.max_resp_sz_cached = 0;
	args->bc_attrs.max_ops = NFS4_MAX_BACK_CHANNEL_OPS;
	args->bc_attrs.max_reqs = 1;

	dprintk("%s: Back Channel : max_rqst_sz=%u max_resp_sz=%u "
		"max_resp_sz_cached=%u max_ops=%u max_reqs=%u\n",
		__func__,
		args->bc_attrs.max_rqst_sz, args->bc_attrs.max_resp_sz,
		args->bc_attrs.max_resp_sz_cached, args->bc_attrs.max_ops,
		args->bc_attrs.max_reqs);
}

static int nfs4_verify_fore_channel_attrs(struct nfs41_create_session_args *args,
		struct nfs41_create_session_res *res)
{
	struct nfs4_channel_attrs *sent = &args->fc_attrs;
	struct nfs4_channel_attrs *rcvd = &res->fc_attrs;

	if (rcvd->max_resp_sz > sent->max_resp_sz)
		return -EINVAL;
	/*
	 * Our requested max_ops is the minimum we need; we're not
	 * prepared to break up compounds into smaller pieces than that.
	 * So, no point even trying to continue if the server won't
	 * cooperate:
	 */
	if (rcvd->max_ops < sent->max_ops)
		return -EINVAL;
	if (rcvd->max_reqs == 0)
		return -EINVAL;
	if (rcvd->max_reqs > NFS4_MAX_SLOT_TABLE)
		rcvd->max_reqs = NFS4_MAX_SLOT_TABLE;
	return 0;
}

static int nfs4_verify_back_channel_attrs(struct nfs41_create_session_args *args,
		struct nfs41_create_session_res *res)
{
	struct nfs4_channel_attrs *sent = &args->bc_attrs;
	struct nfs4_channel_attrs *rcvd = &res->bc_attrs;

	if (!(res->flags & SESSION4_BACK_CHAN))
		goto out;
	if (rcvd->max_rqst_sz > sent->max_rqst_sz)
		return -EINVAL;
	if (rcvd->max_resp_sz < sent->max_resp_sz)
		return -EINVAL;
	if (rcvd->max_resp_sz_cached > sent->max_resp_sz_cached)
		return -EINVAL;
	/* These would render the backchannel useless: */
	if (rcvd->max_ops != sent->max_ops)
		return -EINVAL;
	if (rcvd->max_reqs != sent->max_reqs)
		return -EINVAL;
out:
	return 0;
}

static int nfs4_verify_channel_attrs(struct nfs41_create_session_args *args,
				     struct nfs41_create_session_res *res)
{
	int ret;

	ret = nfs4_verify_fore_channel_attrs(args, res);
	if (ret)
		return ret;
	return nfs4_verify_back_channel_attrs(args, res);
}

static void nfs4_update_session(struct nfs4_session *session,
		struct nfs41_create_session_res *res)
{
	nfs4_copy_sessionid(&session->sess_id, &res->sessionid);
	/* Mark client id and session as being confirmed */
	session->clp->cl_exchange_flags |= EXCHGID4_FLAG_CONFIRMED_R;
	set_bit(NFS4_SESSION_ESTABLISHED, &session->session_state);
	session->flags = res->flags;
	memcpy(&session->fc_attrs, &res->fc_attrs, sizeof(session->fc_attrs));
	if (res->flags & SESSION4_BACK_CHAN)
		memcpy(&session->bc_attrs, &res->bc_attrs,
				sizeof(session->bc_attrs));
}

static int _nfs4_proc_create_session(struct nfs_client *clp,
		struct rpc_cred *cred)
{
	struct nfs4_session *session = clp->cl_session;
	struct nfs41_create_session_args args = {
		.client = clp,
		.clientid = clp->cl_clientid,
		.seqid = clp->cl_seqid,
		.cb_program = NFS4_CALLBACK,
	};
	struct nfs41_create_session_res res;

	struct rpc_message msg = {
		.rpc_proc = &nfs4_procedures[NFSPROC4_CLNT_CREATE_SESSION],
		.rpc_argp = &args,
		.rpc_resp = &res,
		.rpc_cred = cred,
	};
	int status;

	nfs4_init_channel_attrs(&args);
	args.flags = (SESSION4_PERSIST | SESSION4_BACK_CHAN);

	status = rpc_call_sync(session->clp->cl_rpcclient, &msg, RPC_TASK_TIMEOUT);
	trace_nfs4_create_session(clp, status);

	if (!status) {
		/* Verify the session's negotiated channel_attrs values */
		status = nfs4_verify_channel_attrs(&args, &res);
		/* Increment the clientid slot sequence id */
		if (clp->cl_seqid == res.seqid)
			clp->cl_seqid++;
		if (status)
			goto out;
		nfs4_update_session(session, &res);
	}
out:
	return status;
}

/*
 * Issues a CREATE_SESSION operation to the server.
 * It is the responsibility of the caller to verify the session is
 * expired before calling this routine.
 */
int nfs4_proc_create_session(struct nfs_client *clp, struct rpc_cred *cred)
{
	int status;
	unsigned *ptr;
	struct nfs4_session *session = clp->cl_session;

	dprintk("--> %s clp=%p session=%p\n", __func__, clp, session);

	status = _nfs4_proc_create_session(clp, cred);
	if (status)
		goto out;

	/* Init or reset the session slot tables */
	status = nfs4_setup_session_slot_tables(session);
	dprintk("slot table setup returned %d\n", status);
	if (status)
		goto out;

	ptr = (unsigned *)&session->sess_id.data[0];
	dprintk("%s client>seqid %d sessionid %u:%u:%u:%u\n", __func__,
		clp->cl_seqid, ptr[0], ptr[1], ptr[2], ptr[3]);
out:
	dprintk("<-- %s\n", __func__);
	return status;
}

/*
 * Issue the over-the-wire RPC DESTROY_SESSION.
 * The caller must serialize access to this routine.
 */
int nfs4_proc_destroy_session(struct nfs4_session *session,
		struct rpc_cred *cred)
{
	struct rpc_message msg = {
		.rpc_proc = &nfs4_procedures[NFSPROC4_CLNT_DESTROY_SESSION],
		.rpc_argp = session,
		.rpc_cred = cred,
	};
	int status = 0;

	dprintk("--> nfs4_proc_destroy_session\n");

	/* session is still being setup */
	if (!test_and_clear_bit(NFS4_SESSION_ESTABLISHED, &session->session_state))
		return 0;

	status = rpc_call_sync(session->clp->cl_rpcclient, &msg, RPC_TASK_TIMEOUT);
	trace_nfs4_destroy_session(session->clp, status);

	if (status)
		dprintk("NFS: Got error %d from the server on DESTROY_SESSION. "
			"Session has been destroyed regardless...\n", status);

	dprintk("<-- nfs4_proc_destroy_session\n");
	return status;
}

/*
 * Renew the cl_session lease.
 */
struct nfs4_sequence_data {
	struct nfs_client *clp;
	struct nfs4_sequence_args args;
	struct nfs4_sequence_res res;
};

static void nfs41_sequence_release(void *data)
{
	struct nfs4_sequence_data *calldata = data;
	struct nfs_client *clp = calldata->clp;

	if (atomic_read(&clp->cl_count) > 1)
		nfs4_schedule_state_renewal(clp);
	nfs_put_client(clp);
	kfree(calldata);
}

static int nfs41_sequence_handle_errors(struct rpc_task *task, struct nfs_client *clp)
{
	switch(task->tk_status) {
	case -NFS4ERR_DELAY:
		rpc_delay(task, NFS4_POLL_RETRY_MAX);
		return -EAGAIN;
	default:
		nfs4_schedule_lease_recovery(clp);
	}
	return 0;
}

static void nfs41_sequence_call_done(struct rpc_task *task, void *data)
{
	struct nfs4_sequence_data *calldata = data;
	struct nfs_client *clp = calldata->clp;

	if (!nfs41_sequence_done(task, task->tk_msg.rpc_resp))
		return;

	trace_nfs4_sequence(clp, task->tk_status);
	if (task->tk_status < 0) {
		dprintk("%s ERROR %d\n", __func__, task->tk_status);
		if (atomic_read(&clp->cl_count) == 1)
			goto out;

		if (nfs41_sequence_handle_errors(task, clp) == -EAGAIN) {
			rpc_restart_call_prepare(task);
			return;
		}
	}
	dprintk("%s rpc_cred %p\n", __func__, task->tk_msg.rpc_cred);
out:
	dprintk("<-- %s\n", __func__);
}

static void nfs41_sequence_prepare(struct rpc_task *task, void *data)
{
	struct nfs4_sequence_data *calldata = data;
	struct nfs_client *clp = calldata->clp;
	struct nfs4_sequence_args *args;
	struct nfs4_sequence_res *res;

	args = task->tk_msg.rpc_argp;
	res = task->tk_msg.rpc_resp;

	nfs41_setup_sequence(clp->cl_session, args, res, task);
}

static const struct rpc_call_ops nfs41_sequence_ops = {
	.rpc_call_done = nfs41_sequence_call_done,
	.rpc_call_prepare = nfs41_sequence_prepare,
	.rpc_release = nfs41_sequence_release,
};

static struct rpc_task *_nfs41_proc_sequence(struct nfs_client *clp,
		struct rpc_cred *cred,
		bool is_privileged)
{
	struct nfs4_sequence_data *calldata;
	struct rpc_message msg = {
		.rpc_proc = &nfs4_procedures[NFSPROC4_CLNT_SEQUENCE],
		.rpc_cred = cred,
	};
	struct rpc_task_setup task_setup_data = {
		.rpc_client = clp->cl_rpcclient,
		.rpc_message = &msg,
		.callback_ops = &nfs41_sequence_ops,
		.flags = RPC_TASK_ASYNC | RPC_TASK_TIMEOUT,
	};

	if (!atomic_inc_not_zero(&clp->cl_count))
		return ERR_PTR(-EIO);
	calldata = kzalloc(sizeof(*calldata), GFP_NOFS);
	if (calldata == NULL) {
		nfs_put_client(clp);
		return ERR_PTR(-ENOMEM);
	}
	nfs4_init_sequence(&calldata->args, &calldata->res, 0);
	if (is_privileged)
		nfs4_set_sequence_privileged(&calldata->args);
	msg.rpc_argp = &calldata->args;
	msg.rpc_resp = &calldata->res;
	calldata->clp = clp;
	task_setup_data.callback_data = calldata;

	return rpc_run_task(&task_setup_data);
}

static int nfs41_proc_async_sequence(struct nfs_client *clp, struct rpc_cred *cred, unsigned renew_flags)
{
	struct rpc_task *task;
	int ret = 0;

	if ((renew_flags & NFS4_RENEW_TIMEOUT) == 0)
		return -EAGAIN;
	task = _nfs41_proc_sequence(clp, cred, false);
	if (IS_ERR(task))
		ret = PTR_ERR(task);
	else
		rpc_put_task_async(task);
	dprintk("<-- %s status=%d\n", __func__, ret);
	return ret;
}

static int nfs4_proc_sequence(struct nfs_client *clp, struct rpc_cred *cred)
{
	struct rpc_task *task;
	int ret;

	task = _nfs41_proc_sequence(clp, cred, true);
	if (IS_ERR(task)) {
		ret = PTR_ERR(task);
		goto out;
	}
	ret = rpc_wait_for_completion_task(task);
	if (!ret)
		ret = task->tk_status;
	rpc_put_task(task);
out:
	dprintk("<-- %s status=%d\n", __func__, ret);
	return ret;
}

struct nfs4_reclaim_complete_data {
	struct nfs_client *clp;
	struct nfs41_reclaim_complete_args arg;
	struct nfs41_reclaim_complete_res res;
};

static void nfs4_reclaim_complete_prepare(struct rpc_task *task, void *data)
{
	struct nfs4_reclaim_complete_data *calldata = data;

	nfs41_setup_sequence(calldata->clp->cl_session,
			&calldata->arg.seq_args,
			&calldata->res.seq_res,
			task);
}

static int nfs41_reclaim_complete_handle_errors(struct rpc_task *task, struct nfs_client *clp)
{
	switch(task->tk_status) {
	case 0:
	case -NFS4ERR_COMPLETE_ALREADY:
	case -NFS4ERR_WRONG_CRED: /* What to do here? */
		break;
	case -NFS4ERR_DELAY:
		rpc_delay(task, NFS4_POLL_RETRY_MAX);
		/* fall through */
	case -NFS4ERR_RETRY_UNCACHED_REP:
		return -EAGAIN;
	default:
		nfs4_schedule_lease_recovery(clp);
	}
	return 0;
}

static void nfs4_reclaim_complete_done(struct rpc_task *task, void *data)
{
	struct nfs4_reclaim_complete_data *calldata = data;
	struct nfs_client *clp = calldata->clp;
	struct nfs4_sequence_res *res = &calldata->res.seq_res;

	dprintk("--> %s\n", __func__);
	if (!nfs41_sequence_done(task, res))
		return;

	trace_nfs4_reclaim_complete(clp, task->tk_status);
	if (nfs41_reclaim_complete_handle_errors(task, clp) == -EAGAIN) {
		rpc_restart_call_prepare(task);
		return;
	}
	dprintk("<-- %s\n", __func__);
}

static void nfs4_free_reclaim_complete_data(void *data)
{
	struct nfs4_reclaim_complete_data *calldata = data;

	kfree(calldata);
}

static const struct rpc_call_ops nfs4_reclaim_complete_call_ops = {
	.rpc_call_prepare = nfs4_reclaim_complete_prepare,
	.rpc_call_done = nfs4_reclaim_complete_done,
	.rpc_release = nfs4_free_reclaim_complete_data,
};

/*
 * Issue a global reclaim complete.
 */
static int nfs41_proc_reclaim_complete(struct nfs_client *clp,
		struct rpc_cred *cred)
{
	struct nfs4_reclaim_complete_data *calldata;
	struct rpc_task *task;
	struct rpc_message msg = {
		.rpc_proc = &nfs4_procedures[NFSPROC4_CLNT_RECLAIM_COMPLETE],
		.rpc_cred = cred,
	};
	struct rpc_task_setup task_setup_data = {
		.rpc_client = clp->cl_rpcclient,
		.rpc_message = &msg,
		.callback_ops = &nfs4_reclaim_complete_call_ops,
		.flags = RPC_TASK_ASYNC,
	};
	int status = -ENOMEM;

	dprintk("--> %s\n", __func__);
	calldata = kzalloc(sizeof(*calldata), GFP_NOFS);
	if (calldata == NULL)
		goto out;
	calldata->clp = clp;
	calldata->arg.one_fs = 0;

	nfs4_init_sequence(&calldata->arg.seq_args, &calldata->res.seq_res, 0);
	nfs4_set_sequence_privileged(&calldata->arg.seq_args);
	msg.rpc_argp = &calldata->arg;
	msg.rpc_resp = &calldata->res;
	task_setup_data.callback_data = calldata;
	task = rpc_run_task(&task_setup_data);
	if (IS_ERR(task)) {
		status = PTR_ERR(task);
		goto out;
	}
	status = nfs4_wait_for_completion_rpc_task(task);
	if (status == 0)
		status = task->tk_status;
	rpc_put_task(task);
	return 0;
out:
	dprintk("<-- %s status=%d\n", __func__, status);
	return status;
}

static void
nfs4_layoutget_prepare(struct rpc_task *task, void *calldata)
{
	struct nfs4_layoutget *lgp = calldata;
	struct nfs_server *server = NFS_SERVER(lgp->args.inode);
	struct nfs4_session *session = nfs4_get_session(server);

	dprintk("--> %s\n", __func__);
	/* Note the is a race here, where a CB_LAYOUTRECALL can come in
	 * right now covering the LAYOUTGET we are about to send.
	 * However, that is not so catastrophic, and there seems
	 * to be no way to prevent it completely.
	 */
	if (nfs41_setup_sequence(session, &lgp->args.seq_args,
				&lgp->res.seq_res, task))
		return;
	if (pnfs_choose_layoutget_stateid(&lgp->args.stateid,
					  NFS_I(lgp->args.inode)->layout,
					  &lgp->args.range,
					  lgp->args.ctx->state)) {
		rpc_exit(task, NFS4_OK);
	}
}

static void nfs4_layoutget_done(struct rpc_task *task, void *calldata)
{
	struct nfs4_layoutget *lgp = calldata;
	struct inode *inode = lgp->args.inode;
	struct nfs_server *server = NFS_SERVER(inode);
	struct pnfs_layout_hdr *lo;
	struct nfs4_state *state = NULL;
	unsigned long timeo, now, giveup;

	dprintk("--> %s tk_status => %d\n", __func__, -task->tk_status);

	if (!nfs41_sequence_done(task, &lgp->res.seq_res))
		goto out;

	switch (task->tk_status) {
	case 0:
		goto out;
	/*
	 * NFS4ERR_BADLAYOUT means the MDS cannot return a layout of
	 * length lgp->args.minlength != 0 (see RFC5661 section 18.43.3).
	 */
	case -NFS4ERR_BADLAYOUT:
		goto out_overflow;
	/*
	 * NFS4ERR_LAYOUTTRYLATER is a conflict with another client
	 * (or clients) writing to the same RAID stripe except when
	 * the minlength argument is 0 (see RFC5661 section 18.43.3).
	 */
	case -NFS4ERR_LAYOUTTRYLATER:
		if (lgp->args.minlength == 0)
			goto out_overflow;
	/*
	 * NFS4ERR_RECALLCONFLICT is when conflict with self (must recall
	 * existing layout before getting a new one).
	 */
	case -NFS4ERR_RECALLCONFLICT:
		timeo = rpc_get_timeout(task->tk_client);
		giveup = lgp->args.timestamp + timeo;
		now = jiffies;
		if (time_after(giveup, now)) {
			unsigned long delay;

			/* Delay for:
			 * - Not less then NFS4_POLL_RETRY_MIN.
			 * - One last time a jiffie before we give up
			 * - exponential backoff (time_now minus start_attempt)
			 */
			delay = max_t(unsigned long, NFS4_POLL_RETRY_MIN,
				    min((giveup - now - 1),
					now - lgp->args.timestamp));

			dprintk("%s: NFS4ERR_RECALLCONFLICT waiting %lu\n",
				__func__, delay);
			rpc_delay(task, delay);
			/* Do not call nfs4_async_handle_error() */
			goto out_restart;
		}
		break;
	case -NFS4ERR_EXPIRED:
	case -NFS4ERR_BAD_STATEID:
		spin_lock(&inode->i_lock);
		if (nfs4_stateid_match(&lgp->args.stateid,
					&lgp->args.ctx->state->stateid)) {
			spin_unlock(&inode->i_lock);
			/* If the open stateid was bad, then recover it. */
			state = lgp->args.ctx->state;
			break;
		}
		lo = NFS_I(inode)->layout;
		if (lo && nfs4_stateid_match(&lgp->args.stateid,
					&lo->plh_stateid)) {
			LIST_HEAD(head);

			/*
			 * Mark the bad layout state as invalid, then retry
			 * with the current stateid.
			 */
			set_bit(NFS_LAYOUT_INVALID_STID, &lo->plh_flags);
			pnfs_mark_matching_lsegs_invalid(lo, &head, NULL);
			spin_unlock(&inode->i_lock);
			pnfs_free_lseg_list(&head);
		} else
			spin_unlock(&inode->i_lock);
		goto out_restart;
	}
	if (nfs4_async_handle_error(task, server, state, &lgp->timeout) == -EAGAIN)
		goto out_restart;
out:
	dprintk("<-- %s\n", __func__);
	return;
out_restart:
	task->tk_status = 0;
	rpc_restart_call_prepare(task);
	return;
out_overflow:
	task->tk_status = -EOVERFLOW;
	goto out;
}

static size_t max_response_pages(struct nfs_server *server)
{
	u32 max_resp_sz = server->nfs_client->cl_session->fc_attrs.max_resp_sz;
	return nfs_page_array_len(0, max_resp_sz);
}

static void nfs4_free_pages(struct page **pages, size_t size)
{
	int i;

	if (!pages)
		return;

	for (i = 0; i < size; i++) {
		if (!pages[i])
			break;
		__free_page(pages[i]);
	}
	kfree(pages);
}

static struct page **nfs4_alloc_pages(size_t size, gfp_t gfp_flags)
{
	struct page **pages;
	int i;

	pages = kcalloc(size, sizeof(struct page *), gfp_flags);
	if (!pages) {
		dprintk("%s: can't alloc array of %zu pages\n", __func__, size);
		return NULL;
	}

	for (i = 0; i < size; i++) {
		pages[i] = alloc_page(gfp_flags);
		if (!pages[i]) {
			dprintk("%s: failed to allocate page\n", __func__);
			nfs4_free_pages(pages, size);
			return NULL;
		}
	}

	return pages;
}

static void nfs4_layoutget_release(void *calldata)
{
	struct nfs4_layoutget *lgp = calldata;
	struct inode *inode = lgp->args.inode;
	struct nfs_server *server = NFS_SERVER(inode);
	size_t max_pages = max_response_pages(server);

	dprintk("--> %s\n", __func__);
	nfs4_free_pages(lgp->args.layout.pages, max_pages);
	pnfs_put_layout_hdr(NFS_I(inode)->layout);
	put_nfs_open_context(lgp->args.ctx);
	kfree(calldata);
	dprintk("<-- %s\n", __func__);
}

static const struct rpc_call_ops nfs4_layoutget_call_ops = {
	.rpc_call_prepare = nfs4_layoutget_prepare,
	.rpc_call_done = nfs4_layoutget_done,
	.rpc_release = nfs4_layoutget_release,
};

struct pnfs_layout_segment *
nfs4_proc_layoutget(struct nfs4_layoutget *lgp, gfp_t gfp_flags)
{
	struct inode *inode = lgp->args.inode;
	struct nfs_server *server = NFS_SERVER(inode);
	size_t max_pages = max_response_pages(server);
	struct rpc_task *task;
	struct rpc_message msg = {
		.rpc_proc = &nfs4_procedures[NFSPROC4_CLNT_LAYOUTGET],
		.rpc_argp = &lgp->args,
		.rpc_resp = &lgp->res,
		.rpc_cred = lgp->cred,
	};
	struct rpc_task_setup task_setup_data = {
		.rpc_client = server->client,
		.rpc_message = &msg,
		.callback_ops = &nfs4_layoutget_call_ops,
		.callback_data = lgp,
		.flags = RPC_TASK_ASYNC,
	};
	struct pnfs_layout_segment *lseg = NULL;
	int status = 0;

	dprintk("--> %s\n", __func__);

	/* nfs4_layoutget_release calls pnfs_put_layout_hdr */
	pnfs_get_layout_hdr(NFS_I(inode)->layout);

	lgp->args.layout.pages = nfs4_alloc_pages(max_pages, gfp_flags);
	if (!lgp->args.layout.pages) {
		nfs4_layoutget_release(lgp);
		return ERR_PTR(-ENOMEM);
	}
	lgp->args.layout.pglen = max_pages * PAGE_SIZE;
	lgp->args.timestamp = jiffies;

	lgp->res.layoutp = &lgp->args.layout;
	lgp->res.seq_res.sr_slot = NULL;
	nfs4_init_sequence(&lgp->args.seq_args, &lgp->res.seq_res, 0);

	task = rpc_run_task(&task_setup_data);
	if (IS_ERR(task))
		return ERR_CAST(task);
	status = nfs4_wait_for_completion_rpc_task(task);
	if (status == 0)
		status = task->tk_status;
	trace_nfs4_layoutget(lgp->args.ctx,
			&lgp->args.range,
			&lgp->res.range,
			status);
	/* if layoutp->len is 0, nfs4_layoutget_prepare called rpc_exit */
	if (status == 0 && lgp->res.layoutp->len)
		lseg = pnfs_layout_process(lgp);
	rpc_put_task(task);
	dprintk("<-- %s status=%d\n", __func__, status);
	if (status)
		return ERR_PTR(status);
	return lseg;
}

static void
nfs4_layoutreturn_prepare(struct rpc_task *task, void *calldata)
{
	struct nfs4_layoutreturn *lrp = calldata;

	dprintk("--> %s\n", __func__);
	nfs41_setup_sequence(lrp->clp->cl_session,
			&lrp->args.seq_args,
			&lrp->res.seq_res,
			task);
}

static void nfs4_layoutreturn_done(struct rpc_task *task, void *calldata)
{
	struct nfs4_layoutreturn *lrp = calldata;
	struct nfs_server *server;

	dprintk("--> %s\n", __func__);

	if (!nfs41_sequence_done(task, &lrp->res.seq_res))
		return;

	server = NFS_SERVER(lrp->args.inode);
	switch (task->tk_status) {
	default:
		task->tk_status = 0;
	case 0:
		break;
	case -NFS4ERR_DELAY:
		if (nfs4_async_handle_error(task, server, NULL, NULL) != -EAGAIN)
			break;
		rpc_restart_call_prepare(task);
		return;
	}
	dprintk("<-- %s\n", __func__);
}

static void nfs4_layoutreturn_release(void *calldata)
{
	struct nfs4_layoutreturn *lrp = calldata;
	struct pnfs_layout_hdr *lo = lrp->args.layout;
	LIST_HEAD(freeme);

	dprintk("--> %s\n", __func__);
	spin_lock(&lo->plh_inode->i_lock);
	if (lrp->res.lrs_present)
		pnfs_set_layout_stateid(lo, &lrp->res.stateid, true);
	pnfs_mark_matching_lsegs_invalid(lo, &freeme, &lrp->args.range);
	pnfs_clear_layoutreturn_waitbit(lo);
	spin_unlock(&lo->plh_inode->i_lock);
	pnfs_free_lseg_list(&freeme);
	pnfs_put_layout_hdr(lrp->args.layout);
	nfs_iput_and_deactive(lrp->inode);
	kfree(calldata);
	dprintk("<-- %s\n", __func__);
}

static const struct rpc_call_ops nfs4_layoutreturn_call_ops = {
	.rpc_call_prepare = nfs4_layoutreturn_prepare,
	.rpc_call_done = nfs4_layoutreturn_done,
	.rpc_release = nfs4_layoutreturn_release,
};

int nfs4_proc_layoutreturn(struct nfs4_layoutreturn *lrp, bool sync)
{
	struct rpc_task *task;
	struct rpc_message msg = {
		.rpc_proc = &nfs4_procedures[NFSPROC4_CLNT_LAYOUTRETURN],
		.rpc_argp = &lrp->args,
		.rpc_resp = &lrp->res,
		.rpc_cred = lrp->cred,
	};
	struct rpc_task_setup task_setup_data = {
		.rpc_client = NFS_SERVER(lrp->args.inode)->client,
		.rpc_message = &msg,
		.callback_ops = &nfs4_layoutreturn_call_ops,
		.callback_data = lrp,
	};
	int status = 0;

	dprintk("--> %s\n", __func__);
	if (!sync) {
		lrp->inode = nfs_igrab_and_active(lrp->args.inode);
		if (!lrp->inode) {
			nfs4_layoutreturn_release(lrp);
			return -EAGAIN;
		}
		task_setup_data.flags |= RPC_TASK_ASYNC;
	}
	nfs4_init_sequence(&lrp->args.seq_args, &lrp->res.seq_res, 1);
	task = rpc_run_task(&task_setup_data);
	if (IS_ERR(task))
		return PTR_ERR(task);
	if (sync)
		status = task->tk_status;
	trace_nfs4_layoutreturn(lrp->args.inode, status);
	dprintk("<-- %s status=%d\n", __func__, status);
	rpc_put_task(task);
	return status;
}

static int
_nfs4_proc_getdeviceinfo(struct nfs_server *server,
		struct pnfs_device *pdev,
		struct rpc_cred *cred)
{
	struct nfs4_getdeviceinfo_args args = {
		.pdev = pdev,
		.notify_types = NOTIFY_DEVICEID4_CHANGE |
			NOTIFY_DEVICEID4_DELETE,
	};
	struct nfs4_getdeviceinfo_res res = {
		.pdev = pdev,
	};
	struct rpc_message msg = {
		.rpc_proc = &nfs4_procedures[NFSPROC4_CLNT_GETDEVICEINFO],
		.rpc_argp = &args,
		.rpc_resp = &res,
		.rpc_cred = cred,
	};
	int status;

	dprintk("--> %s\n", __func__);
	status = nfs4_call_sync(server->client, server, &msg, &args.seq_args, &res.seq_res, 0);
	if (res.notification & ~args.notify_types)
		dprintk("%s: unsupported notification\n", __func__);
	if (res.notification != args.notify_types)
		pdev->nocache = 1;

	dprintk("<-- %s status=%d\n", __func__, status);

	return status;
}

int nfs4_proc_getdeviceinfo(struct nfs_server *server,
		struct pnfs_device *pdev,
		struct rpc_cred *cred)
{
	struct nfs4_exception exception = { };
	int err;

	do {
		err = nfs4_handle_exception(server,
					_nfs4_proc_getdeviceinfo(server, pdev, cred),
					&exception);
	} while (exception.retry);
	return err;
}
EXPORT_SYMBOL_GPL(nfs4_proc_getdeviceinfo);

static void nfs4_layoutcommit_prepare(struct rpc_task *task, void *calldata)
{
	struct nfs4_layoutcommit_data *data = calldata;
	struct nfs_server *server = NFS_SERVER(data->args.inode);
	struct nfs4_session *session = nfs4_get_session(server);

	nfs41_setup_sequence(session,
			&data->args.seq_args,
			&data->res.seq_res,
			task);
}

static void
nfs4_layoutcommit_done(struct rpc_task *task, void *calldata)
{
	struct nfs4_layoutcommit_data *data = calldata;
	struct nfs_server *server = NFS_SERVER(data->args.inode);

	if (!nfs41_sequence_done(task, &data->res.seq_res))
		return;

	switch (task->tk_status) { /* Just ignore these failures */
	case -NFS4ERR_DELEG_REVOKED: /* layout was recalled */
	case -NFS4ERR_BADIOMODE:     /* no IOMODE_RW layout for range */
	case -NFS4ERR_BADLAYOUT:     /* no layout */
	case -NFS4ERR_GRACE:	    /* loca_recalim always false */
		task->tk_status = 0;
	case 0:
		break;
	default:
		if (nfs4_async_handle_error(task, server, NULL, NULL) == -EAGAIN) {
			rpc_restart_call_prepare(task);
			return;
		}
	}
}

static void nfs4_layoutcommit_release(void *calldata)
{
	struct nfs4_layoutcommit_data *data = calldata;

	pnfs_cleanup_layoutcommit(data);
	nfs_post_op_update_inode_force_wcc(data->args.inode,
					   data->res.fattr);
	put_rpccred(data->cred);
	nfs_iput_and_deactive(data->inode);
	kfree(data);
}

static const struct rpc_call_ops nfs4_layoutcommit_ops = {
	.rpc_call_prepare = nfs4_layoutcommit_prepare,
	.rpc_call_done = nfs4_layoutcommit_done,
	.rpc_release = nfs4_layoutcommit_release,
};

int
nfs4_proc_layoutcommit(struct nfs4_layoutcommit_data *data, bool sync)
{
	struct rpc_message msg = {
		.rpc_proc = &nfs4_procedures[NFSPROC4_CLNT_LAYOUTCOMMIT],
		.rpc_argp = &data->args,
		.rpc_resp = &data->res,
		.rpc_cred = data->cred,
	};
	struct rpc_task_setup task_setup_data = {
		.task = &data->task,
		.rpc_client = NFS_CLIENT(data->args.inode),
		.rpc_message = &msg,
		.callback_ops = &nfs4_layoutcommit_ops,
		.callback_data = data,
	};
	struct rpc_task *task;
	int status = 0;

	dprintk("NFS: initiating layoutcommit call. sync %d "
		"lbw: %llu inode %lu\n", sync,
		data->args.lastbytewritten,
		data->args.inode->i_ino);

	if (!sync) {
		data->inode = nfs_igrab_and_active(data->args.inode);
		if (data->inode == NULL) {
			nfs4_layoutcommit_release(data);
			return -EAGAIN;
		}
		task_setup_data.flags = RPC_TASK_ASYNC;
	}
	nfs4_init_sequence(&data->args.seq_args, &data->res.seq_res, 1);
	task = rpc_run_task(&task_setup_data);
	if (IS_ERR(task))
		return PTR_ERR(task);
	if (sync)
		status = task->tk_status;
	trace_nfs4_layoutcommit(data->args.inode, status);
	dprintk("%s: status %d\n", __func__, status);
	rpc_put_task(task);
	return status;
}

/**
 * Use the state managment nfs_client cl_rpcclient, which uses krb5i (if
 * possible) as per RFC3530bis and RFC5661 Security Considerations sections
 */
static int
_nfs41_proc_secinfo_no_name(struct nfs_server *server, struct nfs_fh *fhandle,
		    struct nfs_fsinfo *info,
		    struct nfs4_secinfo_flavors *flavors, bool use_integrity)
{
	struct nfs41_secinfo_no_name_args args = {
		.style = SECINFO_STYLE_CURRENT_FH,
	};
	struct nfs4_secinfo_res res = {
		.flavors = flavors,
	};
	struct rpc_message msg = {
		.rpc_proc = &nfs4_procedures[NFSPROC4_CLNT_SECINFO_NO_NAME],
		.rpc_argp = &args,
		.rpc_resp = &res,
	};
	struct rpc_clnt *clnt = server->client;
	struct rpc_cred *cred = NULL;
	int status;

	if (use_integrity) {
		clnt = server->nfs_client->cl_rpcclient;
		cred = nfs4_get_clid_cred(server->nfs_client);
		msg.rpc_cred = cred;
	}

	dprintk("--> %s\n", __func__);
	status = nfs4_call_sync(clnt, server, &msg, &args.seq_args,
				&res.seq_res, 0);
	dprintk("<-- %s status=%d\n", __func__, status);

	if (cred)
		put_rpccred(cred);

	return status;
}

static int
nfs41_proc_secinfo_no_name(struct nfs_server *server, struct nfs_fh *fhandle,
			   struct nfs_fsinfo *info, struct nfs4_secinfo_flavors *flavors)
{
	struct nfs4_exception exception = { };
	int err;
	do {
		/* first try using integrity protection */
		err = -NFS4ERR_WRONGSEC;

		/* try to use integrity protection with machine cred */
		if (_nfs4_is_integrity_protected(server->nfs_client))
			err = _nfs41_proc_secinfo_no_name(server, fhandle, info,
							  flavors, true);

		/*
		 * if unable to use integrity protection, or SECINFO with
		 * integrity protection returns NFS4ERR_WRONGSEC (which is
		 * disallowed by spec, but exists in deployed servers) use
		 * the current filesystem's rpc_client and the user cred.
		 */
		if (err == -NFS4ERR_WRONGSEC)
			err = _nfs41_proc_secinfo_no_name(server, fhandle, info,
							  flavors, false);

		switch (err) {
		case 0:
		case -NFS4ERR_WRONGSEC:
		case -ENOTSUPP:
			goto out;
		default:
			err = nfs4_handle_exception(server, err, &exception);
		}
	} while (exception.retry);
out:
	return err;
}

static int
nfs41_find_root_sec(struct nfs_server *server, struct nfs_fh *fhandle,
		    struct nfs_fsinfo *info)
{
	int err;
	struct page *page;
	rpc_authflavor_t flavor = RPC_AUTH_MAXFLAVOR;
	struct nfs4_secinfo_flavors *flavors;
	struct nfs4_secinfo4 *secinfo;
	int i;

	page = alloc_page(GFP_KERNEL);
	if (!page) {
		err = -ENOMEM;
		goto out;
	}

	flavors = page_address(page);
	err = nfs41_proc_secinfo_no_name(server, fhandle, info, flavors);

	/*
	 * Fall back on "guess and check" method if
	 * the server doesn't support SECINFO_NO_NAME
	 */
	if (err == -NFS4ERR_WRONGSEC || err == -ENOTSUPP) {
		err = nfs4_find_root_sec(server, fhandle, info);
		goto out_freepage;
	}
	if (err)
		goto out_freepage;

	for (i = 0; i < flavors->num_flavors; i++) {
		secinfo = &flavors->flavors[i];

		switch (secinfo->flavor) {
		case RPC_AUTH_NULL:
		case RPC_AUTH_UNIX:
		case RPC_AUTH_GSS:
			flavor = rpcauth_get_pseudoflavor(secinfo->flavor,
					&secinfo->flavor_info);
			break;
		default:
			flavor = RPC_AUTH_MAXFLAVOR;
			break;
		}

		if (!nfs_auth_info_match(&server->auth_info, flavor))
			flavor = RPC_AUTH_MAXFLAVOR;

		if (flavor != RPC_AUTH_MAXFLAVOR) {
			err = nfs4_lookup_root_sec(server, fhandle,
						   info, flavor);
			if (!err)
				break;
		}
	}

	if (flavor == RPC_AUTH_MAXFLAVOR)
		err = -EPERM;

out_freepage:
	put_page(page);
	if (err == -EACCES)
		return -EPERM;
out:
	return err;
}

static int _nfs41_test_stateid(struct nfs_server *server,
		nfs4_stateid *stateid,
		struct rpc_cred *cred)
{
	int status;
	struct nfs41_test_stateid_args args = {
		.stateid = stateid,
	};
	struct nfs41_test_stateid_res res;
	struct rpc_message msg = {
		.rpc_proc = &nfs4_procedures[NFSPROC4_CLNT_TEST_STATEID],
		.rpc_argp = &args,
		.rpc_resp = &res,
		.rpc_cred = cred,
	};
	struct rpc_clnt *rpc_client = server->client;

	nfs4_state_protect(server->nfs_client, NFS_SP4_MACH_CRED_STATEID,
		&rpc_client, &msg);

	dprintk("NFS call  test_stateid %p\n", stateid);
	nfs4_init_sequence(&args.seq_args, &res.seq_res, 0);
	nfs4_set_sequence_privileged(&args.seq_args);
	status = nfs4_call_sync_sequence(rpc_client, server, &msg,
			&args.seq_args, &res.seq_res);
	if (status != NFS_OK) {
		dprintk("NFS reply test_stateid: failed, %d\n", status);
		return status;
	}
	dprintk("NFS reply test_stateid: succeeded, %d\n", -res.status);
	return -res.status;
}

/**
 * nfs41_test_stateid - perform a TEST_STATEID operation
 *
 * @server: server / transport on which to perform the operation
 * @stateid: state ID to test
 * @cred: credential
 *
 * Returns NFS_OK if the server recognizes that "stateid" is valid.
 * Otherwise a negative NFS4ERR value is returned if the operation
 * failed or the state ID is not currently valid.
 */
static int nfs41_test_stateid(struct nfs_server *server,
		nfs4_stateid *stateid,
		struct rpc_cred *cred)
{
	struct nfs4_exception exception = { };
	int err;
	do {
		err = _nfs41_test_stateid(server, stateid, cred);
		if (err != -NFS4ERR_DELAY)
			break;
		nfs4_handle_exception(server, err, &exception);
	} while (exception.retry);
	return err;
}

struct nfs_free_stateid_data {
	struct nfs_server *server;
	struct nfs41_free_stateid_args args;
	struct nfs41_free_stateid_res res;
};

static void nfs41_free_stateid_prepare(struct rpc_task *task, void *calldata)
{
	struct nfs_free_stateid_data *data = calldata;
	nfs41_setup_sequence(nfs4_get_session(data->server),
			&data->args.seq_args,
			&data->res.seq_res,
			task);
}

static void nfs41_free_stateid_done(struct rpc_task *task, void *calldata)
{
	struct nfs_free_stateid_data *data = calldata;

	nfs41_sequence_done(task, &data->res.seq_res);

	switch (task->tk_status) {
	case -NFS4ERR_DELAY:
		if (nfs4_async_handle_error(task, data->server, NULL, NULL) == -EAGAIN)
			rpc_restart_call_prepare(task);
	}
}

static void nfs41_free_stateid_release(void *calldata)
{
	kfree(calldata);
}

static const struct rpc_call_ops nfs41_free_stateid_ops = {
	.rpc_call_prepare = nfs41_free_stateid_prepare,
	.rpc_call_done = nfs41_free_stateid_done,
	.rpc_release = nfs41_free_stateid_release,
};

static struct rpc_task *_nfs41_free_stateid(struct nfs_server *server,
		nfs4_stateid *stateid,
		struct rpc_cred *cred,
		bool privileged)
{
	struct rpc_message msg = {
		.rpc_proc = &nfs4_procedures[NFSPROC4_CLNT_FREE_STATEID],
		.rpc_cred = cred,
	};
	struct rpc_task_setup task_setup = {
		.rpc_client = server->client,
		.rpc_message = &msg,
		.callback_ops = &nfs41_free_stateid_ops,
		.flags = RPC_TASK_ASYNC,
	};
	struct nfs_free_stateid_data *data;

	nfs4_state_protect(server->nfs_client, NFS_SP4_MACH_CRED_STATEID,
		&task_setup.rpc_client, &msg);

	dprintk("NFS call  free_stateid %p\n", stateid);
	data = kmalloc(sizeof(*data), GFP_NOFS);
	if (!data)
		return ERR_PTR(-ENOMEM);
	data->server = server;
	nfs4_stateid_copy(&data->args.stateid, stateid);

	task_setup.callback_data = data;

	msg.rpc_argp = &data->args;
	msg.rpc_resp = &data->res;
	nfs4_init_sequence(&data->args.seq_args, &data->res.seq_res, 0);
	if (privileged)
		nfs4_set_sequence_privileged(&data->args.seq_args);

	return rpc_run_task(&task_setup);
}

/**
 * nfs41_free_stateid - perform a FREE_STATEID operation
 *
 * @server: server / transport on which to perform the operation
 * @stateid: state ID to release
 * @cred: credential
 *
 * Returns NFS_OK if the server freed "stateid".  Otherwise a
 * negative NFS4ERR value is returned.
 */
static int nfs41_free_stateid(struct nfs_server *server,
		nfs4_stateid *stateid,
		struct rpc_cred *cred)
{
	struct rpc_task *task;
	int ret;

	task = _nfs41_free_stateid(server, stateid, cred, true);
	if (IS_ERR(task))
		return PTR_ERR(task);
	ret = rpc_wait_for_completion_task(task);
	if (!ret)
		ret = task->tk_status;
	rpc_put_task(task);
	return ret;
}

static void
nfs41_free_lock_state(struct nfs_server *server, struct nfs4_lock_state *lsp)
{
	struct rpc_task *task;
	struct rpc_cred *cred = lsp->ls_state->owner->so_cred;

	task = _nfs41_free_stateid(server, &lsp->ls_stateid, cred, false);
	nfs4_free_lock_state(server, lsp);
	if (IS_ERR(task))
		return;
	rpc_put_task(task);
}

static bool nfs41_match_stateid(const nfs4_stateid *s1,
		const nfs4_stateid *s2)
{
	if (memcmp(s1->other, s2->other, sizeof(s1->other)) != 0)
		return false;

	if (s1->seqid == s2->seqid)
		return true;
	if (s1->seqid == 0 || s2->seqid == 0)
		return true;

	return false;
}

#endif /* CONFIG_NFS_V4_1 */

static bool nfs4_match_stateid(const nfs4_stateid *s1,
		const nfs4_stateid *s2)
{
	return nfs4_stateid_match(s1, s2);
}


static const struct nfs4_state_recovery_ops nfs40_reboot_recovery_ops = {
	.owner_flag_bit = NFS_OWNER_RECLAIM_REBOOT,
	.state_flag_bit	= NFS_STATE_RECLAIM_REBOOT,
	.recover_open	= nfs4_open_reclaim,
	.recover_lock	= nfs4_lock_reclaim,
	.establish_clid = nfs4_init_clientid,
	.detect_trunking = nfs40_discover_server_trunking,
};

#if defined(CONFIG_NFS_V4_1)
static const struct nfs4_state_recovery_ops nfs41_reboot_recovery_ops = {
	.owner_flag_bit = NFS_OWNER_RECLAIM_REBOOT,
	.state_flag_bit	= NFS_STATE_RECLAIM_REBOOT,
	.recover_open	= nfs4_open_reclaim,
	.recover_lock	= nfs4_lock_reclaim,
	.establish_clid = nfs41_init_clientid,
	.reclaim_complete = nfs41_proc_reclaim_complete,
	.detect_trunking = nfs41_discover_server_trunking,
};
#endif /* CONFIG_NFS_V4_1 */

static const struct nfs4_state_recovery_ops nfs40_nograce_recovery_ops = {
	.owner_flag_bit = NFS_OWNER_RECLAIM_NOGRACE,
	.state_flag_bit	= NFS_STATE_RECLAIM_NOGRACE,
	.recover_open	= nfs40_open_expired,
	.recover_lock	= nfs4_lock_expired,
	.establish_clid = nfs4_init_clientid,
};

#if defined(CONFIG_NFS_V4_1)
static const struct nfs4_state_recovery_ops nfs41_nograce_recovery_ops = {
	.owner_flag_bit = NFS_OWNER_RECLAIM_NOGRACE,
	.state_flag_bit	= NFS_STATE_RECLAIM_NOGRACE,
	.recover_open	= nfs41_open_expired,
	.recover_lock	= nfs41_lock_expired,
	.establish_clid = nfs41_init_clientid,
};
#endif /* CONFIG_NFS_V4_1 */

static const struct nfs4_state_maintenance_ops nfs40_state_renewal_ops = {
	.sched_state_renewal = nfs4_proc_async_renew,
	.get_state_renewal_cred_locked = nfs4_get_renew_cred_locked,
	.renew_lease = nfs4_proc_renew,
};

#if defined(CONFIG_NFS_V4_1)
static const struct nfs4_state_maintenance_ops nfs41_state_renewal_ops = {
	.sched_state_renewal = nfs41_proc_async_sequence,
	.get_state_renewal_cred_locked = nfs4_get_machine_cred_locked,
	.renew_lease = nfs4_proc_sequence,
};
#endif

static const struct nfs4_mig_recovery_ops nfs40_mig_recovery_ops = {
	.get_locations = _nfs40_proc_get_locations,
	.fsid_present = _nfs40_proc_fsid_present,
};

#if defined(CONFIG_NFS_V4_1)
static const struct nfs4_mig_recovery_ops nfs41_mig_recovery_ops = {
	.get_locations = _nfs41_proc_get_locations,
	.fsid_present = _nfs41_proc_fsid_present,
};
#endif	/* CONFIG_NFS_V4_1 */

static const struct nfs4_minor_version_ops nfs_v4_0_minor_ops = {
	.minor_version = 0,
	.init_caps = NFS_CAP_READDIRPLUS
		| NFS_CAP_ATOMIC_OPEN
		| NFS_CAP_POSIX_LOCK,
	.init_client = nfs40_init_client,
	.shutdown_client = nfs40_shutdown_client,
	.match_stateid = nfs4_match_stateid,
	.find_root_sec = nfs4_find_root_sec,
	.free_lock_state = nfs4_release_lockowner,
	.alloc_seqid = nfs_alloc_seqid,
	.call_sync_ops = &nfs40_call_sync_ops,
	.reboot_recovery_ops = &nfs40_reboot_recovery_ops,
	.nograce_recovery_ops = &nfs40_nograce_recovery_ops,
	.state_renewal_ops = &nfs40_state_renewal_ops,
	.mig_recovery_ops = &nfs40_mig_recovery_ops,
};

#if defined(CONFIG_NFS_V4_1)
static struct nfs_seqid *
nfs_alloc_no_seqid(struct nfs_seqid_counter *arg1, gfp_t arg2)
{
	return NULL;
}

static const struct nfs4_minor_version_ops nfs_v4_1_minor_ops = {
	.minor_version = 1,
	.init_caps = NFS_CAP_READDIRPLUS
		| NFS_CAP_ATOMIC_OPEN
		| NFS_CAP_POSIX_LOCK
		| NFS_CAP_STATEID_NFSV41
		| NFS_CAP_ATOMIC_OPEN_V1,
	.init_client = nfs41_init_client,
	.shutdown_client = nfs41_shutdown_client,
	.match_stateid = nfs41_match_stateid,
	.find_root_sec = nfs41_find_root_sec,
	.free_lock_state = nfs41_free_lock_state,
	.alloc_seqid = nfs_alloc_no_seqid,
	.call_sync_ops = &nfs41_call_sync_ops,
	.reboot_recovery_ops = &nfs41_reboot_recovery_ops,
	.nograce_recovery_ops = &nfs41_nograce_recovery_ops,
	.state_renewal_ops = &nfs41_state_renewal_ops,
	.mig_recovery_ops = &nfs41_mig_recovery_ops,
};
#endif

#if defined(CONFIG_NFS_V4_2)
static const struct nfs4_minor_version_ops nfs_v4_2_minor_ops = {
	.minor_version = 2,
	.init_caps = NFS_CAP_READDIRPLUS
		| NFS_CAP_ATOMIC_OPEN
		| NFS_CAP_POSIX_LOCK
		| NFS_CAP_STATEID_NFSV41
		| NFS_CAP_ATOMIC_OPEN_V1
		| NFS_CAP_ALLOCATE
		| NFS_CAP_DEALLOCATE
		| NFS_CAP_SEEK
		| NFS_CAP_LAYOUTSTATS
		| NFS_CAP_CLONE,
	.init_client = nfs41_init_client,
	.shutdown_client = nfs41_shutdown_client,
	.match_stateid = nfs41_match_stateid,
	.find_root_sec = nfs41_find_root_sec,
	.free_lock_state = nfs41_free_lock_state,
	.call_sync_ops = &nfs41_call_sync_ops,
	.alloc_seqid = nfs_alloc_no_seqid,
	.reboot_recovery_ops = &nfs41_reboot_recovery_ops,
	.nograce_recovery_ops = &nfs41_nograce_recovery_ops,
	.state_renewal_ops = &nfs41_state_renewal_ops,
	.mig_recovery_ops = &nfs41_mig_recovery_ops,
};
#endif

const struct nfs4_minor_version_ops *nfs_v4_minor_ops[] = {
	[0] = &nfs_v4_0_minor_ops,
#if defined(CONFIG_NFS_V4_1)
	[1] = &nfs_v4_1_minor_ops,
#endif
#if defined(CONFIG_NFS_V4_2)
	[2] = &nfs_v4_2_minor_ops,
#endif
};

static const struct inode_operations nfs4_dir_inode_operations = {
	.create		= nfs_create,
	.lookup		= nfs_lookup,
	.atomic_open	= nfs_atomic_open,
	.link		= nfs_link,
	.unlink		= nfs_unlink,
	.symlink	= nfs_symlink,
	.mkdir		= nfs_mkdir,
	.rmdir		= nfs_rmdir,
	.mknod		= nfs_mknod,
	.rename		= nfs_rename,
	.permission	= nfs_permission,
	.getattr	= nfs_getattr,
	.setattr	= nfs_setattr,
	.getxattr	= generic_getxattr,
	.setxattr	= generic_setxattr,
	.listxattr	= generic_listxattr,
	.removexattr	= generic_removexattr,
};

static const struct inode_operations nfs4_file_inode_operations = {
	.permission	= nfs_permission,
	.getattr	= nfs_getattr,
	.setattr	= nfs_setattr,
	.getxattr	= generic_getxattr,
	.setxattr	= generic_setxattr,
	.listxattr	= generic_listxattr,
	.removexattr	= generic_removexattr,
};

const struct nfs_rpc_ops nfs_v4_clientops = {
	.version	= 4,			/* protocol version */
	.dentry_ops	= &nfs4_dentry_operations,
	.dir_inode_ops	= &nfs4_dir_inode_operations,
	.file_inode_ops	= &nfs4_file_inode_operations,
	.file_ops	= &nfs4_file_operations,
	.getroot	= nfs4_proc_get_root,
	.submount	= nfs4_submount,
	.try_mount	= nfs4_try_mount,
	.getattr	= nfs4_proc_getattr,
	.setattr	= nfs4_proc_setattr,
	.lookup		= nfs4_proc_lookup,
	.access		= nfs4_proc_access,
	.readlink	= nfs4_proc_readlink,
	.create		= nfs4_proc_create,
	.remove		= nfs4_proc_remove,
	.unlink_setup	= nfs4_proc_unlink_setup,
	.unlink_rpc_prepare = nfs4_proc_unlink_rpc_prepare,
	.unlink_done	= nfs4_proc_unlink_done,
	.rename_setup	= nfs4_proc_rename_setup,
	.rename_rpc_prepare = nfs4_proc_rename_rpc_prepare,
	.rename_done	= nfs4_proc_rename_done,
	.link		= nfs4_proc_link,
	.symlink	= nfs4_proc_symlink,
	.mkdir		= nfs4_proc_mkdir,
	.rmdir		= nfs4_proc_remove,
	.readdir	= nfs4_proc_readdir,
	.mknod		= nfs4_proc_mknod,
	.statfs		= nfs4_proc_statfs,
	.fsinfo		= nfs4_proc_fsinfo,
	.pathconf	= nfs4_proc_pathconf,
	.set_capabilities = nfs4_server_capabilities,
	.decode_dirent	= nfs4_decode_dirent,
	.pgio_rpc_prepare = nfs4_proc_pgio_rpc_prepare,
	.read_setup	= nfs4_proc_read_setup,
	.read_done	= nfs4_read_done,
	.write_setup	= nfs4_proc_write_setup,
	.write_done	= nfs4_write_done,
	.commit_setup	= nfs4_proc_commit_setup,
	.commit_rpc_prepare = nfs4_proc_commit_rpc_prepare,
	.commit_done	= nfs4_commit_done,
	.lock		= nfs4_proc_lock,
	.clear_acl_cache = nfs4_zap_acl_attr,
	.close_context  = nfs4_close_context,
	.open_context	= nfs4_atomic_open,
	.have_delegation = nfs4_have_delegation,
	.return_delegation = nfs4_inode_return_delegation,
	.alloc_client	= nfs4_alloc_client,
	.init_client	= nfs4_init_client,
	.free_client	= nfs4_free_client,
	.create_server	= nfs4_create_server,
	.clone_server	= nfs_clone_server,
};

static const struct xattr_handler nfs4_xattr_nfs4_acl_handler = {
	.prefix	= XATTR_NAME_NFSV4_ACL,
	.list	= nfs4_xattr_list_nfs4_acl,
	.get	= nfs4_xattr_get_nfs4_acl,
	.set	= nfs4_xattr_set_nfs4_acl,
};

const struct xattr_handler *nfs4_xattr_handlers[] = {
	&nfs4_xattr_nfs4_acl_handler,
#ifdef CONFIG_NFS_V4_SECURITY_LABEL
	&nfs4_xattr_nfs4_label_handler,
#endif
	NULL
};

/*
 * Local variables:
 *  c-basic-offset: 8
 * End:
 */<|MERGE_RESOLUTION|>--- conflicted
+++ resolved
@@ -1245,8 +1245,6 @@
 		return 0;
 	if ((delegation->type & fmode) != fmode)
 		return 0;
-	if (test_bit(NFS_DELEGATION_NEED_RECLAIM, &delegation->flags))
-		return 0;
 	if (test_bit(NFS_DELEGATION_RETURNING, &delegation->flags))
 		return 0;
 	switch (claim) {
@@ -5513,22 +5511,7 @@
 
 static int do_vfs_lock(struct inode *inode, struct file_lock *fl)
 {
-<<<<<<< HEAD
-	int res = 0;
-	switch (fl->fl_flags & (FL_POSIX|FL_FLOCK)) {
-		case FL_POSIX:
-			res = posix_lock_inode_wait(inode, fl);
-			break;
-		case FL_FLOCK:
-			res = flock_lock_inode_wait(inode, fl);
-			break;
-		default:
-			BUG();
-	}
-	return res;
-=======
 	return locks_lock_inode_wait(inode, fl);
->>>>>>> db0b54cd
 }
 
 struct nfs4_unlockdata {
