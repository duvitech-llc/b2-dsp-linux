/*
 *  fs/nfs/nfs4state.c
 *
 *  Client-side XDR for NFSv4.
 *
 *  Copyright (c) 2002 The Regents of the University of Michigan.
 *  All rights reserved.
 *
 *  Kendrick Smith <kmsmith@umich.edu>
 *
 *  Redistribution and use in source and binary forms, with or without
 *  modification, are permitted provided that the following conditions
 *  are met:
 *
 *  1. Redistributions of source code must retain the above copyright
 *     notice, this list of conditions and the following disclaimer.
 *  2. Redistributions in binary form must reproduce the above copyright
 *     notice, this list of conditions and the following disclaimer in the
 *     documentation and/or other materials provided with the distribution.
 *  3. Neither the name of the University nor the names of its
 *     contributors may be used to endorse or promote products derived
 *     from this software without specific prior written permission.
 *
 *  THIS SOFTWARE IS PROVIDED ``AS IS'' AND ANY EXPRESS OR IMPLIED
 *  WARRANTIES, INCLUDING, BUT NOT LIMITED TO, THE IMPLIED WARRANTIES OF
 *  MERCHANTABILITY AND FITNESS FOR A PARTICULAR PURPOSE ARE
 *  DISCLAIMED. IN NO EVENT SHALL THE REGENTS OR CONTRIBUTORS BE LIABLE
 *  FOR ANY DIRECT, INDIRECT, INCIDENTAL, SPECIAL, EXEMPLARY, OR
 *  CONSEQUENTIAL DAMAGES (INCLUDING, BUT NOT LIMITED TO, PROCUREMENT OF
 *  SUBSTITUTE GOODS OR SERVICES; LOSS OF USE, DATA, OR PROFITS; OR
 *  BUSINESS INTERRUPTION) HOWEVER CAUSED AND ON ANY THEORY OF
 *  LIABILITY, WHETHER IN CONTRACT, STRICT LIABILITY, OR TORT (INCLUDING
 *  NEGLIGENCE OR OTHERWISE) ARISING IN ANY WAY OUT OF THE USE OF THIS
 *  SOFTWARE, EVEN IF ADVISED OF THE POSSIBILITY OF SUCH DAMAGE.
 *
 * Implementation of the NFSv4 state model.  For the time being,
 * this is minimal, but will be made much more complex in a
 * subsequent patch.
 */

#include <linux/kernel.h>
#include <linux/slab.h>
#include <linux/fs.h>
#include <linux/nfs_fs.h>
#include <linux/kthread.h>
#include <linux/module.h>
#include <linux/random.h>
#include <linux/ratelimit.h>
#include <linux/workqueue.h>
#include <linux/bitops.h>
#include <linux/jiffies.h>

#include <linux/sunrpc/clnt.h>

#include "nfs4_fs.h"
#include "callback.h"
#include "delegation.h"
#include "internal.h"
#include "nfs4idmap.h"
#include "nfs4session.h"
#include "pnfs.h"
#include "netns.h"

#define NFSDBG_FACILITY		NFSDBG_STATE

#define OPENOWNER_POOL_SIZE	8

const nfs4_stateid zero_stateid;
static DEFINE_MUTEX(nfs_clid_init_mutex);

int nfs4_init_clientid(struct nfs_client *clp, struct rpc_cred *cred)
{
	struct nfs4_setclientid_res clid = {
		.clientid = clp->cl_clientid,
		.confirm = clp->cl_confirm,
	};
	unsigned short port;
	int status;
	struct nfs_net *nn = net_generic(clp->cl_net, nfs_net_id);

	if (test_bit(NFS4CLNT_LEASE_CONFIRM, &clp->cl_state))
		goto do_confirm;
	port = nn->nfs_callback_tcpport;
	if (clp->cl_addr.ss_family == AF_INET6)
		port = nn->nfs_callback_tcpport6;

	status = nfs4_proc_setclientid(clp, NFS4_CALLBACK, port, cred, &clid);
	if (status != 0)
		goto out;
	clp->cl_clientid = clid.clientid;
	clp->cl_confirm = clid.confirm;
	set_bit(NFS4CLNT_LEASE_CONFIRM, &clp->cl_state);
do_confirm:
	status = nfs4_proc_setclientid_confirm(clp, &clid, cred);
	if (status != 0)
		goto out;
	clear_bit(NFS4CLNT_LEASE_CONFIRM, &clp->cl_state);
	nfs4_schedule_state_renewal(clp);
out:
	return status;
}

/**
 * nfs40_discover_server_trunking - Detect server IP address trunking (mv0)
 *
 * @clp: nfs_client under test
 * @result: OUT: found nfs_client, or clp
 * @cred: credential to use for trunking test
 *
 * Returns zero, a negative errno, or a negative NFS4ERR status.
 * If zero is returned, an nfs_client pointer is planted in
 * "result".
 *
 * Note: The returned client may not yet be marked ready.
 */
int nfs40_discover_server_trunking(struct nfs_client *clp,
				   struct nfs_client **result,
				   struct rpc_cred *cred)
{
	struct nfs4_setclientid_res clid = {
		.clientid = clp->cl_clientid,
		.confirm = clp->cl_confirm,
	};
	struct nfs_net *nn = net_generic(clp->cl_net, nfs_net_id);
	unsigned short port;
	int status;

	port = nn->nfs_callback_tcpport;
	if (clp->cl_addr.ss_family == AF_INET6)
		port = nn->nfs_callback_tcpport6;

	status = nfs4_proc_setclientid(clp, NFS4_CALLBACK, port, cred, &clid);
	if (status != 0)
		goto out;
	clp->cl_clientid = clid.clientid;
	clp->cl_confirm = clid.confirm;

	status = nfs40_walk_client_list(clp, result, cred);
	if (status == 0) {
		/* Sustain the lease, even if it's empty.  If the clientid4
		 * goes stale it's of no use for trunking discovery. */
		nfs4_schedule_state_renewal(*result);
	}
out:
	return status;
}

struct rpc_cred *nfs4_get_machine_cred_locked(struct nfs_client *clp)
{
	struct rpc_cred *cred = NULL;

	if (clp->cl_machine_cred != NULL)
		cred = get_rpccred(clp->cl_machine_cred);
	return cred;
}

static void nfs4_root_machine_cred(struct nfs_client *clp)
{
	struct rpc_cred *cred, *new;

	new = rpc_lookup_machine_cred(NULL);
	spin_lock(&clp->cl_lock);
	cred = clp->cl_machine_cred;
	clp->cl_machine_cred = new;
	spin_unlock(&clp->cl_lock);
	if (cred != NULL)
		put_rpccred(cred);
}

static struct rpc_cred *
nfs4_get_renew_cred_server_locked(struct nfs_server *server)
{
	struct rpc_cred *cred = NULL;
	struct nfs4_state_owner *sp;
	struct rb_node *pos;

	for (pos = rb_first(&server->state_owners);
	     pos != NULL;
	     pos = rb_next(pos)) {
		sp = rb_entry(pos, struct nfs4_state_owner, so_server_node);
		if (list_empty(&sp->so_states))
			continue;
		cred = get_rpccred(sp->so_cred);
		break;
	}
	return cred;
}

/**
 * nfs4_get_renew_cred_locked - Acquire credential for a renew operation
 * @clp: client state handle
 *
 * Returns an rpc_cred with reference count bumped, or NULL.
 * Caller must hold clp->cl_lock.
 */
struct rpc_cred *nfs4_get_renew_cred_locked(struct nfs_client *clp)
{
	struct rpc_cred *cred = NULL;
	struct nfs_server *server;

	/* Use machine credentials if available */
	cred = nfs4_get_machine_cred_locked(clp);
	if (cred != NULL)
		goto out;

	rcu_read_lock();
	list_for_each_entry_rcu(server, &clp->cl_superblocks, client_link) {
		cred = nfs4_get_renew_cred_server_locked(server);
		if (cred != NULL)
			break;
	}
	rcu_read_unlock();

out:
	return cred;
}

static void nfs4_end_drain_slot_table(struct nfs4_slot_table *tbl)
{
	if (test_and_clear_bit(NFS4_SLOT_TBL_DRAINING, &tbl->slot_tbl_state)) {
		spin_lock(&tbl->slot_tbl_lock);
		nfs41_wake_slot_table(tbl);
		spin_unlock(&tbl->slot_tbl_lock);
	}
}

static void nfs4_end_drain_session(struct nfs_client *clp)
{
	struct nfs4_session *ses = clp->cl_session;

	if (clp->cl_slot_tbl) {
		nfs4_end_drain_slot_table(clp->cl_slot_tbl);
		return;
	}

	if (ses != NULL) {
		nfs4_end_drain_slot_table(&ses->bc_slot_table);
		nfs4_end_drain_slot_table(&ses->fc_slot_table);
	}
}

static int nfs4_drain_slot_tbl(struct nfs4_slot_table *tbl)
{
	set_bit(NFS4_SLOT_TBL_DRAINING, &tbl->slot_tbl_state);
	spin_lock(&tbl->slot_tbl_lock);
	if (tbl->highest_used_slotid != NFS4_NO_SLOT) {
		reinit_completion(&tbl->complete);
		spin_unlock(&tbl->slot_tbl_lock);
		return wait_for_completion_interruptible(&tbl->complete);
	}
	spin_unlock(&tbl->slot_tbl_lock);
	return 0;
}

static int nfs4_begin_drain_session(struct nfs_client *clp)
{
	struct nfs4_session *ses = clp->cl_session;
	int ret = 0;

	if (clp->cl_slot_tbl)
		return nfs4_drain_slot_tbl(clp->cl_slot_tbl);

	/* back channel */
	ret = nfs4_drain_slot_tbl(&ses->bc_slot_table);
	if (ret)
		return ret;
	/* fore channel */
	return nfs4_drain_slot_tbl(&ses->fc_slot_table);
}

#if defined(CONFIG_NFS_V4_1)

static int nfs41_setup_state_renewal(struct nfs_client *clp)
{
	int status;
	struct nfs_fsinfo fsinfo;

	if (!test_bit(NFS_CS_CHECK_LEASE_TIME, &clp->cl_res_state)) {
		nfs4_schedule_state_renewal(clp);
		return 0;
	}

	status = nfs4_proc_get_lease_time(clp, &fsinfo);
	if (status == 0) {
		/* Update lease time and schedule renewal */
		spin_lock(&clp->cl_lock);
		clp->cl_lease_time = fsinfo.lease_time * HZ;
		clp->cl_last_renewal = jiffies;
		spin_unlock(&clp->cl_lock);

		nfs4_schedule_state_renewal(clp);
	}

	return status;
}

static void nfs41_finish_session_reset(struct nfs_client *clp)
{
	clear_bit(NFS4CLNT_LEASE_CONFIRM, &clp->cl_state);
	clear_bit(NFS4CLNT_SESSION_RESET, &clp->cl_state);
	/* create_session negotiated new slot table */
	clear_bit(NFS4CLNT_BIND_CONN_TO_SESSION, &clp->cl_state);
	nfs41_setup_state_renewal(clp);
}

int nfs41_init_clientid(struct nfs_client *clp, struct rpc_cred *cred)
{
	int status;

	if (test_bit(NFS4CLNT_LEASE_CONFIRM, &clp->cl_state))
		goto do_confirm;
	status = nfs4_proc_exchange_id(clp, cred);
	if (status != 0)
		goto out;
	set_bit(NFS4CLNT_LEASE_CONFIRM, &clp->cl_state);
do_confirm:
	status = nfs4_proc_create_session(clp, cred);
	if (status != 0)
		goto out;
	nfs41_finish_session_reset(clp);
	nfs_mark_client_ready(clp, NFS_CS_READY);
out:
	return status;
}

/**
 * nfs41_discover_server_trunking - Detect server IP address trunking (mv1)
 *
 * @clp: nfs_client under test
 * @result: OUT: found nfs_client, or clp
 * @cred: credential to use for trunking test
 *
 * Returns NFS4_OK, a negative errno, or a negative NFS4ERR status.
 * If NFS4_OK is returned, an nfs_client pointer is planted in
 * "result".
 *
 * Note: The returned client may not yet be marked ready.
 */
int nfs41_discover_server_trunking(struct nfs_client *clp,
				   struct nfs_client **result,
				   struct rpc_cred *cred)
{
	int status;

	status = nfs4_proc_exchange_id(clp, cred);
	if (status != NFS4_OK)
		return status;

	status = nfs41_walk_client_list(clp, result, cred);
	if (status < 0)
		return status;
	if (clp != *result)
		return 0;

	/* Purge state if the client id was established in a prior instance */
	if (clp->cl_exchange_flags & EXCHGID4_FLAG_CONFIRMED_R)
		set_bit(NFS4CLNT_PURGE_STATE, &clp->cl_state);
	else
		set_bit(NFS4CLNT_LEASE_CONFIRM, &clp->cl_state);
	nfs4_schedule_state_manager(clp);
	status = nfs_wait_client_init_complete(clp);
	if (status < 0)
		nfs_put_client(clp);
	return status;
}

#endif /* CONFIG_NFS_V4_1 */

/**
 * nfs4_get_clid_cred - Acquire credential for a setclientid operation
 * @clp: client state handle
 *
 * Returns an rpc_cred with reference count bumped, or NULL.
 */
struct rpc_cred *nfs4_get_clid_cred(struct nfs_client *clp)
{
	struct rpc_cred *cred;

	spin_lock(&clp->cl_lock);
	cred = nfs4_get_machine_cred_locked(clp);
	spin_unlock(&clp->cl_lock);
	return cred;
}

static struct nfs4_state_owner *
nfs4_find_state_owner_locked(struct nfs_server *server, struct rpc_cred *cred)
{
	struct rb_node **p = &server->state_owners.rb_node,
		       *parent = NULL;
	struct nfs4_state_owner *sp;

	while (*p != NULL) {
		parent = *p;
		sp = rb_entry(parent, struct nfs4_state_owner, so_server_node);

		if (cred < sp->so_cred)
			p = &parent->rb_left;
		else if (cred > sp->so_cred)
			p = &parent->rb_right;
		else {
			if (!list_empty(&sp->so_lru))
				list_del_init(&sp->so_lru);
			atomic_inc(&sp->so_count);
			return sp;
		}
	}
	return NULL;
}

static struct nfs4_state_owner *
nfs4_insert_state_owner_locked(struct nfs4_state_owner *new)
{
	struct nfs_server *server = new->so_server;
	struct rb_node **p = &server->state_owners.rb_node,
		       *parent = NULL;
	struct nfs4_state_owner *sp;
	int err;

	while (*p != NULL) {
		parent = *p;
		sp = rb_entry(parent, struct nfs4_state_owner, so_server_node);

		if (new->so_cred < sp->so_cred)
			p = &parent->rb_left;
		else if (new->so_cred > sp->so_cred)
			p = &parent->rb_right;
		else {
			if (!list_empty(&sp->so_lru))
				list_del_init(&sp->so_lru);
			atomic_inc(&sp->so_count);
			return sp;
		}
	}
	err = ida_get_new(&server->openowner_id, &new->so_seqid.owner_id);
	if (err)
		return ERR_PTR(err);
	rb_link_node(&new->so_server_node, parent, p);
	rb_insert_color(&new->so_server_node, &server->state_owners);
	return new;
}

static void
nfs4_remove_state_owner_locked(struct nfs4_state_owner *sp)
{
	struct nfs_server *server = sp->so_server;

	if (!RB_EMPTY_NODE(&sp->so_server_node))
		rb_erase(&sp->so_server_node, &server->state_owners);
	ida_remove(&server->openowner_id, sp->so_seqid.owner_id);
}

static void
nfs4_init_seqid_counter(struct nfs_seqid_counter *sc)
{
	sc->create_time = ktime_get();
	sc->flags = 0;
	sc->counter = 0;
	spin_lock_init(&sc->lock);
	INIT_LIST_HEAD(&sc->list);
	rpc_init_wait_queue(&sc->wait, "Seqid_waitqueue");
}

static void
nfs4_destroy_seqid_counter(struct nfs_seqid_counter *sc)
{
	rpc_destroy_wait_queue(&sc->wait);
}

/*
 * nfs4_alloc_state_owner(): this is called on the OPEN or CREATE path to
 * create a new state_owner.
 *
 */
static struct nfs4_state_owner *
nfs4_alloc_state_owner(struct nfs_server *server,
		struct rpc_cred *cred,
		gfp_t gfp_flags)
{
	struct nfs4_state_owner *sp;

	sp = kzalloc(sizeof(*sp), gfp_flags);
	if (!sp)
		return NULL;
	sp->so_server = server;
	sp->so_cred = get_rpccred(cred);
	spin_lock_init(&sp->so_lock);
	INIT_LIST_HEAD(&sp->so_states);
	nfs4_init_seqid_counter(&sp->so_seqid);
	atomic_set(&sp->so_count, 1);
	INIT_LIST_HEAD(&sp->so_lru);
	seqcount_init(&sp->so_reclaim_seqcount);
	mutex_init(&sp->so_delegreturn_mutex);
	return sp;
}

static void
nfs4_drop_state_owner(struct nfs4_state_owner *sp)
{
	struct rb_node *rb_node = &sp->so_server_node;

	if (!RB_EMPTY_NODE(rb_node)) {
		struct nfs_server *server = sp->so_server;
		struct nfs_client *clp = server->nfs_client;

		spin_lock(&clp->cl_lock);
		if (!RB_EMPTY_NODE(rb_node)) {
			rb_erase(rb_node, &server->state_owners);
			RB_CLEAR_NODE(rb_node);
		}
		spin_unlock(&clp->cl_lock);
	}
}

static void nfs4_free_state_owner(struct nfs4_state_owner *sp)
{
	nfs4_destroy_seqid_counter(&sp->so_seqid);
	put_rpccred(sp->so_cred);
	kfree(sp);
}

static void nfs4_gc_state_owners(struct nfs_server *server)
{
	struct nfs_client *clp = server->nfs_client;
	struct nfs4_state_owner *sp, *tmp;
	unsigned long time_min, time_max;
	LIST_HEAD(doomed);

	spin_lock(&clp->cl_lock);
	time_max = jiffies;
	time_min = (long)time_max - (long)clp->cl_lease_time;
	list_for_each_entry_safe(sp, tmp, &server->state_owners_lru, so_lru) {
		/* NB: LRU is sorted so that oldest is at the head */
		if (time_in_range(sp->so_expires, time_min, time_max))
			break;
		list_move(&sp->so_lru, &doomed);
		nfs4_remove_state_owner_locked(sp);
	}
	spin_unlock(&clp->cl_lock);

	list_for_each_entry_safe(sp, tmp, &doomed, so_lru) {
		list_del(&sp->so_lru);
		nfs4_free_state_owner(sp);
	}
}

/**
 * nfs4_get_state_owner - Look up a state owner given a credential
 * @server: nfs_server to search
 * @cred: RPC credential to match
 *
 * Returns a pointer to an instantiated nfs4_state_owner struct, or NULL.
 */
struct nfs4_state_owner *nfs4_get_state_owner(struct nfs_server *server,
					      struct rpc_cred *cred,
					      gfp_t gfp_flags)
{
	struct nfs_client *clp = server->nfs_client;
	struct nfs4_state_owner *sp, *new;

	spin_lock(&clp->cl_lock);
	sp = nfs4_find_state_owner_locked(server, cred);
	spin_unlock(&clp->cl_lock);
	if (sp != NULL)
		goto out;
	new = nfs4_alloc_state_owner(server, cred, gfp_flags);
	if (new == NULL)
		goto out;
	do {
		if (ida_pre_get(&server->openowner_id, gfp_flags) == 0)
			break;
		spin_lock(&clp->cl_lock);
		sp = nfs4_insert_state_owner_locked(new);
		spin_unlock(&clp->cl_lock);
	} while (sp == ERR_PTR(-EAGAIN));
	if (sp != new)
		nfs4_free_state_owner(new);
out:
	nfs4_gc_state_owners(server);
	return sp;
}

/**
 * nfs4_put_state_owner - Release a nfs4_state_owner
 * @sp: state owner data to release
 *
 * Note that we keep released state owners on an LRU
 * list.
 * This caches valid state owners so that they can be
 * reused, to avoid the OPEN_CONFIRM on minor version 0.
 * It also pins the uniquifier of dropped state owners for
 * a while, to ensure that those state owner names are
 * never reused.
 */
void nfs4_put_state_owner(struct nfs4_state_owner *sp)
{
	struct nfs_server *server = sp->so_server;
	struct nfs_client *clp = server->nfs_client;

	if (!atomic_dec_and_lock(&sp->so_count, &clp->cl_lock))
		return;

	sp->so_expires = jiffies;
	list_add_tail(&sp->so_lru, &server->state_owners_lru);
	spin_unlock(&clp->cl_lock);
}

/**
 * nfs4_purge_state_owners - Release all cached state owners
 * @server: nfs_server with cached state owners to release
 *
 * Called at umount time.  Remaining state owners will be on
 * the LRU with ref count of zero.
 */
void nfs4_purge_state_owners(struct nfs_server *server)
{
	struct nfs_client *clp = server->nfs_client;
	struct nfs4_state_owner *sp, *tmp;
	LIST_HEAD(doomed);

	spin_lock(&clp->cl_lock);
	list_for_each_entry_safe(sp, tmp, &server->state_owners_lru, so_lru) {
		list_move(&sp->so_lru, &doomed);
		nfs4_remove_state_owner_locked(sp);
	}
	spin_unlock(&clp->cl_lock);

	list_for_each_entry_safe(sp, tmp, &doomed, so_lru) {
		list_del(&sp->so_lru);
		nfs4_free_state_owner(sp);
	}
}

static struct nfs4_state *
nfs4_alloc_open_state(void)
{
	struct nfs4_state *state;

	state = kzalloc(sizeof(*state), GFP_NOFS);
	if (!state)
		return NULL;
	atomic_set(&state->count, 1);
	INIT_LIST_HEAD(&state->lock_states);
	spin_lock_init(&state->state_lock);
	seqlock_init(&state->seqlock);
	return state;
}

void
nfs4_state_set_mode_locked(struct nfs4_state *state, fmode_t fmode)
{
	if (state->state == fmode)
		return;
	/* NB! List reordering - see the reclaim code for why.  */
	if ((fmode & FMODE_WRITE) != (state->state & FMODE_WRITE)) {
		if (fmode & FMODE_WRITE)
			list_move(&state->open_states, &state->owner->so_states);
		else
			list_move_tail(&state->open_states, &state->owner->so_states);
	}
	state->state = fmode;
}

static struct nfs4_state *
__nfs4_find_state_byowner(struct inode *inode, struct nfs4_state_owner *owner)
{
	struct nfs_inode *nfsi = NFS_I(inode);
	struct nfs4_state *state;

	list_for_each_entry(state, &nfsi->open_states, inode_states) {
		if (state->owner != owner)
			continue;
		if (!nfs4_valid_open_stateid(state))
			continue;
		if (atomic_inc_not_zero(&state->count))
			return state;
	}
	return NULL;
}

static void
nfs4_free_open_state(struct nfs4_state *state)
{
	kfree(state);
}

struct nfs4_state *
nfs4_get_open_state(struct inode *inode, struct nfs4_state_owner *owner)
{
	struct nfs4_state *state, *new;
	struct nfs_inode *nfsi = NFS_I(inode);

	spin_lock(&inode->i_lock);
	state = __nfs4_find_state_byowner(inode, owner);
	spin_unlock(&inode->i_lock);
	if (state)
		goto out;
	new = nfs4_alloc_open_state();
	spin_lock(&owner->so_lock);
	spin_lock(&inode->i_lock);
	state = __nfs4_find_state_byowner(inode, owner);
	if (state == NULL && new != NULL) {
		state = new;
		state->owner = owner;
		atomic_inc(&owner->so_count);
		list_add(&state->inode_states, &nfsi->open_states);
		ihold(inode);
		state->inode = inode;
		spin_unlock(&inode->i_lock);
		/* Note: The reclaim code dictates that we add stateless
		 * and read-only stateids to the end of the list */
		list_add_tail(&state->open_states, &owner->so_states);
		spin_unlock(&owner->so_lock);
	} else {
		spin_unlock(&inode->i_lock);
		spin_unlock(&owner->so_lock);
		if (new)
			nfs4_free_open_state(new);
	}
out:
	return state;
}

void nfs4_put_open_state(struct nfs4_state *state)
{
	struct inode *inode = state->inode;
	struct nfs4_state_owner *owner = state->owner;

	if (!atomic_dec_and_lock(&state->count, &owner->so_lock))
		return;
	spin_lock(&inode->i_lock);
	list_del(&state->inode_states);
	list_del(&state->open_states);
	spin_unlock(&inode->i_lock);
	spin_unlock(&owner->so_lock);
	iput(inode);
	nfs4_free_open_state(state);
	nfs4_put_state_owner(owner);
}

/*
 * Close the current file.
 */
static void __nfs4_close(struct nfs4_state *state,
		fmode_t fmode, gfp_t gfp_mask, int wait)
{
	struct nfs4_state_owner *owner = state->owner;
	int call_close = 0;
	fmode_t newstate;

	atomic_inc(&owner->so_count);
	/* Protect against nfs4_find_state() */
	spin_lock(&owner->so_lock);
	switch (fmode & (FMODE_READ | FMODE_WRITE)) {
		case FMODE_READ:
			state->n_rdonly--;
			break;
		case FMODE_WRITE:
			state->n_wronly--;
			break;
		case FMODE_READ|FMODE_WRITE:
			state->n_rdwr--;
	}
	newstate = FMODE_READ|FMODE_WRITE;
	if (state->n_rdwr == 0) {
		if (state->n_rdonly == 0) {
			newstate &= ~FMODE_READ;
			call_close |= test_bit(NFS_O_RDONLY_STATE, &state->flags);
			call_close |= test_bit(NFS_O_RDWR_STATE, &state->flags);
		}
		if (state->n_wronly == 0) {
			newstate &= ~FMODE_WRITE;
			call_close |= test_bit(NFS_O_WRONLY_STATE, &state->flags);
			call_close |= test_bit(NFS_O_RDWR_STATE, &state->flags);
		}
		if (newstate == 0)
			clear_bit(NFS_DELEGATED_STATE, &state->flags);
	}
	nfs4_state_set_mode_locked(state, newstate);
	spin_unlock(&owner->so_lock);

	if (!call_close) {
		nfs4_put_open_state(state);
		nfs4_put_state_owner(owner);
	} else
		nfs4_do_close(state, gfp_mask, wait);
}

void nfs4_close_state(struct nfs4_state *state, fmode_t fmode)
{
	__nfs4_close(state, fmode, GFP_NOFS, 0);
}

void nfs4_close_sync(struct nfs4_state *state, fmode_t fmode)
{
	__nfs4_close(state, fmode, GFP_KERNEL, 1);
}

/*
 * Search the state->lock_states for an existing lock_owner
 * that is compatible with current->files
 */
static struct nfs4_lock_state *
__nfs4_find_lock_state(struct nfs4_state *state, fl_owner_t fl_owner)
{
	struct nfs4_lock_state *pos;
	list_for_each_entry(pos, &state->lock_states, ls_locks) {
		if (pos->ls_owner != fl_owner)
			continue;
		atomic_inc(&pos->ls_count);
		return pos;
	}
	return NULL;
}

/*
 * Return a compatible lock_state. If no initialized lock_state structure
 * exists, return an uninitialized one.
 *
 */
static struct nfs4_lock_state *nfs4_alloc_lock_state(struct nfs4_state *state, fl_owner_t fl_owner)
{
	struct nfs4_lock_state *lsp;
	struct nfs_server *server = state->owner->so_server;

	lsp = kzalloc(sizeof(*lsp), GFP_NOFS);
	if (lsp == NULL)
		return NULL;
	nfs4_init_seqid_counter(&lsp->ls_seqid);
	atomic_set(&lsp->ls_count, 1);
	lsp->ls_state = state;
	lsp->ls_owner = fl_owner;
	lsp->ls_seqid.owner_id = ida_simple_get(&server->lockowner_id, 0, 0, GFP_NOFS);
	if (lsp->ls_seqid.owner_id < 0)
		goto out_free;
	INIT_LIST_HEAD(&lsp->ls_locks);
	return lsp;
out_free:
	kfree(lsp);
	return NULL;
}

void nfs4_free_lock_state(struct nfs_server *server, struct nfs4_lock_state *lsp)
{
	ida_simple_remove(&server->lockowner_id, lsp->ls_seqid.owner_id);
	nfs4_destroy_seqid_counter(&lsp->ls_seqid);
	kfree(lsp);
}

/*
 * Return a compatible lock_state. If no initialized lock_state structure
 * exists, return an uninitialized one.
 *
 */
static struct nfs4_lock_state *nfs4_get_lock_state(struct nfs4_state *state, fl_owner_t owner)
{
	struct nfs4_lock_state *lsp, *new = NULL;
	
	for(;;) {
		spin_lock(&state->state_lock);
		lsp = __nfs4_find_lock_state(state, owner);
		if (lsp != NULL)
			break;
		if (new != NULL) {
			list_add(&new->ls_locks, &state->lock_states);
			set_bit(LK_STATE_IN_USE, &state->flags);
			lsp = new;
			new = NULL;
			break;
		}
		spin_unlock(&state->state_lock);
		new = nfs4_alloc_lock_state(state, owner);
		if (new == NULL)
			return NULL;
	}
	spin_unlock(&state->state_lock);
	if (new != NULL)
		nfs4_free_lock_state(state->owner->so_server, new);
	return lsp;
}

/*
 * Release reference to lock_state, and free it if we see that
 * it is no longer in use
 */
void nfs4_put_lock_state(struct nfs4_lock_state *lsp)
{
	struct nfs_server *server;
	struct nfs4_state *state;

	if (lsp == NULL)
		return;
	state = lsp->ls_state;
	if (!atomic_dec_and_lock(&lsp->ls_count, &state->state_lock))
		return;
	list_del(&lsp->ls_locks);
	if (list_empty(&state->lock_states))
		clear_bit(LK_STATE_IN_USE, &state->flags);
	spin_unlock(&state->state_lock);
	server = state->owner->so_server;
	if (test_bit(NFS_LOCK_INITIALIZED, &lsp->ls_flags)) {
		struct nfs_client *clp = server->nfs_client;

		clp->cl_mvops->free_lock_state(server, lsp);
	} else
		nfs4_free_lock_state(server, lsp);
}

static void nfs4_fl_copy_lock(struct file_lock *dst, struct file_lock *src)
{
	struct nfs4_lock_state *lsp = src->fl_u.nfs4_fl.owner;

	dst->fl_u.nfs4_fl.owner = lsp;
	atomic_inc(&lsp->ls_count);
}

static void nfs4_fl_release_lock(struct file_lock *fl)
{
	nfs4_put_lock_state(fl->fl_u.nfs4_fl.owner);
}

static const struct file_lock_operations nfs4_fl_lock_ops = {
	.fl_copy_lock = nfs4_fl_copy_lock,
	.fl_release_private = nfs4_fl_release_lock,
};

int nfs4_set_lock_state(struct nfs4_state *state, struct file_lock *fl)
{
	struct nfs4_lock_state *lsp;

	if (fl->fl_ops != NULL)
		return 0;
	lsp = nfs4_get_lock_state(state, fl->fl_owner);
	if (lsp == NULL)
		return -ENOMEM;
	fl->fl_u.nfs4_fl.owner = lsp;
	fl->fl_ops = &nfs4_fl_lock_ops;
	return 0;
}

static int nfs4_copy_lock_stateid(nfs4_stateid *dst,
		struct nfs4_state *state,
		const struct nfs_lockowner *lockowner)
{
	struct nfs4_lock_state *lsp;
	fl_owner_t fl_owner;
	int ret = -ENOENT;


	if (lockowner == NULL)
		goto out;

	if (test_bit(LK_STATE_IN_USE, &state->flags) == 0)
		goto out;

	fl_owner = lockowner->l_owner;
	spin_lock(&state->state_lock);
	lsp = __nfs4_find_lock_state(state, fl_owner);
	if (lsp && test_bit(NFS_LOCK_LOST, &lsp->ls_flags))
		ret = -EIO;
	else if (lsp != NULL && test_bit(NFS_LOCK_INITIALIZED, &lsp->ls_flags) != 0) {
		nfs4_stateid_copy(dst, &lsp->ls_stateid);
		ret = 0;
	}
	spin_unlock(&state->state_lock);
	nfs4_put_lock_state(lsp);
out:
	return ret;
}

static void nfs4_copy_open_stateid(nfs4_stateid *dst, struct nfs4_state *state)
{
	const nfs4_stateid *src;
	int seq;

	do {
		src = &zero_stateid;
		seq = read_seqbegin(&state->seqlock);
		if (test_bit(NFS_OPEN_STATE, &state->flags))
			src = &state->open_stateid;
		nfs4_stateid_copy(dst, src);
	} while (read_seqretry(&state->seqlock, seq));
}

/*
 * Byte-range lock aware utility to initialize the stateid of read/write
 * requests.
 */
int nfs4_select_rw_stateid(nfs4_stateid *dst, struct nfs4_state *state,
		fmode_t fmode, const struct nfs_lockowner *lockowner)
{
	int ret = nfs4_copy_lock_stateid(dst, state, lockowner);
	if (ret == -EIO)
		/* A lost lock - don't even consider delegations */
		goto out;
	/* returns true if delegation stateid found and copied */
	if (nfs4_copy_delegation_stateid(dst, state->inode, fmode)) {
		ret = 0;
		goto out;
	}
	if (ret != -ENOENT)
		/* nfs4_copy_delegation_stateid() didn't over-write
		 * dst, so it still has the lock stateid which we now
		 * choose to use.
		 */
		goto out;
	nfs4_copy_open_stateid(dst, state);
	ret = 0;
out:
	if (nfs_server_capable(state->inode, NFS_CAP_STATEID_NFSV41))
		dst->seqid = 0;
	return ret;
}

struct nfs_seqid *nfs_alloc_seqid(struct nfs_seqid_counter *counter, gfp_t gfp_mask)
{
	struct nfs_seqid *new;

	new = kmalloc(sizeof(*new), gfp_mask);
	if (new == NULL)
		return ERR_PTR(-ENOMEM);
	new->sequence = counter;
	INIT_LIST_HEAD(&new->list);
	new->task = NULL;
	return new;
}

void nfs_release_seqid(struct nfs_seqid *seqid)
{
	struct nfs_seqid_counter *sequence;

	if (seqid == NULL || list_empty(&seqid->list))
		return;
	sequence = seqid->sequence;
	spin_lock(&sequence->lock);
	list_del_init(&seqid->list);
	if (!list_empty(&sequence->list)) {
		struct nfs_seqid *next;

		next = list_first_entry(&sequence->list,
				struct nfs_seqid, list);
		rpc_wake_up_queued_task(&sequence->wait, next->task);
	}
	spin_unlock(&sequence->lock);
}

void nfs_free_seqid(struct nfs_seqid *seqid)
{
	nfs_release_seqid(seqid);
	kfree(seqid);
}

/*
 * Increment the seqid if the OPEN/OPEN_DOWNGRADE/CLOSE succeeded, or
 * failed with a seqid incrementing error -
 * see comments nfs4.h:seqid_mutating_error()
 */
static void nfs_increment_seqid(int status, struct nfs_seqid *seqid)
{
	switch (status) {
		case 0:
			break;
		case -NFS4ERR_BAD_SEQID:
			if (seqid->sequence->flags & NFS_SEQID_CONFIRMED)
				return;
			pr_warn_ratelimited("NFS: v4 server returned a bad"
					" sequence-id error on an"
					" unconfirmed sequence %p!\n",
					seqid->sequence);
		case -NFS4ERR_STALE_CLIENTID:
		case -NFS4ERR_STALE_STATEID:
		case -NFS4ERR_BAD_STATEID:
		case -NFS4ERR_BADXDR:
		case -NFS4ERR_RESOURCE:
		case -NFS4ERR_NOFILEHANDLE:
			/* Non-seqid mutating errors */
			return;
	};
	/*
	 * Note: no locking needed as we are guaranteed to be first
	 * on the sequence list
	 */
	seqid->sequence->counter++;
}

void nfs_increment_open_seqid(int status, struct nfs_seqid *seqid)
{
	struct nfs4_state_owner *sp;

	if (seqid == NULL)
		return;

	sp = container_of(seqid->sequence, struct nfs4_state_owner, so_seqid);
	if (status == -NFS4ERR_BAD_SEQID)
		nfs4_drop_state_owner(sp);
	if (!nfs4_has_session(sp->so_server->nfs_client))
		nfs_increment_seqid(status, seqid);
}

/*
 * Increment the seqid if the LOCK/LOCKU succeeded, or
 * failed with a seqid incrementing error -
 * see comments nfs4.h:seqid_mutating_error()
 */
void nfs_increment_lock_seqid(int status, struct nfs_seqid *seqid)
{
	if (seqid != NULL)
		nfs_increment_seqid(status, seqid);
}

int nfs_wait_on_sequence(struct nfs_seqid *seqid, struct rpc_task *task)
{
	struct nfs_seqid_counter *sequence;
	int status = 0;

	if (seqid == NULL)
		goto out;
	sequence = seqid->sequence;
	spin_lock(&sequence->lock);
	seqid->task = task;
	if (list_empty(&seqid->list))
		list_add_tail(&seqid->list, &sequence->list);
	if (list_first_entry(&sequence->list, struct nfs_seqid, list) == seqid)
		goto unlock;
	rpc_sleep_on(&sequence->wait, task, NULL);
	status = -EAGAIN;
unlock:
	spin_unlock(&sequence->lock);
out:
	return status;
}

static int nfs4_run_state_manager(void *);

static void nfs4_clear_state_manager_bit(struct nfs_client *clp)
{
	smp_mb__before_atomic();
	clear_bit(NFS4CLNT_MANAGER_RUNNING, &clp->cl_state);
	smp_mb__after_atomic();
	wake_up_bit(&clp->cl_state, NFS4CLNT_MANAGER_RUNNING);
	rpc_wake_up(&clp->cl_rpcwaitq);
}

/*
 * Schedule the nfs_client asynchronous state management routine
 */
void nfs4_schedule_state_manager(struct nfs_client *clp)
{
	struct task_struct *task;
	char buf[INET6_ADDRSTRLEN + sizeof("-manager") + 1];

	if (test_and_set_bit(NFS4CLNT_MANAGER_RUNNING, &clp->cl_state) != 0)
		return;
	__module_get(THIS_MODULE);
	atomic_inc(&clp->cl_count);

	/* The rcu_read_lock() is not strictly necessary, as the state
	 * manager is the only thread that ever changes the rpc_xprt
	 * after it's initialized.  At this point, we're single threaded. */
	rcu_read_lock();
	snprintf(buf, sizeof(buf), "%s-manager",
			rpc_peeraddr2str(clp->cl_rpcclient, RPC_DISPLAY_ADDR));
	rcu_read_unlock();
	task = kthread_run(nfs4_run_state_manager, clp, "%s", buf);
	if (IS_ERR(task)) {
		printk(KERN_ERR "%s: kthread_run: %ld\n",
			__func__, PTR_ERR(task));
		nfs4_clear_state_manager_bit(clp);
		nfs_put_client(clp);
		module_put(THIS_MODULE);
	}
}

/*
 * Schedule a lease recovery attempt
 */
void nfs4_schedule_lease_recovery(struct nfs_client *clp)
{
	if (!clp)
		return;
	if (!test_bit(NFS4CLNT_LEASE_EXPIRED, &clp->cl_state))
		set_bit(NFS4CLNT_CHECK_LEASE, &clp->cl_state);
	dprintk("%s: scheduling lease recovery for server %s\n", __func__,
			clp->cl_hostname);
	nfs4_schedule_state_manager(clp);
}
EXPORT_SYMBOL_GPL(nfs4_schedule_lease_recovery);

/**
 * nfs4_schedule_migration_recovery - trigger migration recovery
 *
 * @server: FSID that is migrating
 *
 * Returns zero if recovery has started, otherwise a negative NFS4ERR
 * value is returned.
 */
int nfs4_schedule_migration_recovery(const struct nfs_server *server)
{
	struct nfs_client *clp = server->nfs_client;

	if (server->fh_expire_type != NFS4_FH_PERSISTENT) {
		pr_err("NFS: volatile file handles not supported (server %s)\n",
				clp->cl_hostname);
		return -NFS4ERR_IO;
	}

	if (test_bit(NFS_MIG_FAILED, &server->mig_status))
		return -NFS4ERR_IO;

	dprintk("%s: scheduling migration recovery for (%llx:%llx) on %s\n",
			__func__,
			(unsigned long long)server->fsid.major,
			(unsigned long long)server->fsid.minor,
			clp->cl_hostname);

	set_bit(NFS_MIG_IN_TRANSITION,
			&((struct nfs_server *)server)->mig_status);
	set_bit(NFS4CLNT_MOVED, &clp->cl_state);

	nfs4_schedule_state_manager(clp);
	return 0;
}
EXPORT_SYMBOL_GPL(nfs4_schedule_migration_recovery);

/**
 * nfs4_schedule_lease_moved_recovery - start lease-moved recovery
 *
 * @clp: server to check for moved leases
 *
 */
void nfs4_schedule_lease_moved_recovery(struct nfs_client *clp)
{
	dprintk("%s: scheduling lease-moved recovery for client ID %llx on %s\n",
		__func__, clp->cl_clientid, clp->cl_hostname);

	set_bit(NFS4CLNT_LEASE_MOVED, &clp->cl_state);
	nfs4_schedule_state_manager(clp);
}
EXPORT_SYMBOL_GPL(nfs4_schedule_lease_moved_recovery);

int nfs4_wait_clnt_recover(struct nfs_client *clp)
{
	int res;

	might_sleep();

	atomic_inc(&clp->cl_count);
	res = wait_on_bit_action(&clp->cl_state, NFS4CLNT_MANAGER_RUNNING,
				 nfs_wait_bit_killable, TASK_KILLABLE);
	if (res)
		goto out;
	if (clp->cl_cons_state < 0)
		res = clp->cl_cons_state;
out:
	nfs_put_client(clp);
	return res;
}

int nfs4_client_recover_expired_lease(struct nfs_client *clp)
{
	unsigned int loop;
	int ret;

	for (loop = NFS4_MAX_LOOP_ON_RECOVER; loop != 0; loop--) {
		ret = nfs4_wait_clnt_recover(clp);
		if (ret != 0)
			break;
		if (!test_bit(NFS4CLNT_LEASE_EXPIRED, &clp->cl_state) &&
		    !test_bit(NFS4CLNT_CHECK_LEASE,&clp->cl_state))
			break;
		nfs4_schedule_state_manager(clp);
		ret = -EIO;
	}
	return ret;
}

/*
 * nfs40_handle_cb_pathdown - return all delegations after NFS4ERR_CB_PATH_DOWN
 * @clp: client to process
 *
 * Set the NFS4CLNT_LEASE_EXPIRED state in order to force a
 * resend of the SETCLIENTID and hence re-establish the
 * callback channel. Then return all existing delegations.
 */
static void nfs40_handle_cb_pathdown(struct nfs_client *clp)
{
	set_bit(NFS4CLNT_LEASE_EXPIRED, &clp->cl_state);
	nfs_expire_all_delegations(clp);
	dprintk("%s: handling CB_PATHDOWN recovery for server %s\n", __func__,
			clp->cl_hostname);
}

void nfs4_schedule_path_down_recovery(struct nfs_client *clp)
{
	nfs40_handle_cb_pathdown(clp);
	nfs4_schedule_state_manager(clp);
}

static int nfs4_state_mark_reclaim_reboot(struct nfs_client *clp, struct nfs4_state *state)
{

	set_bit(NFS_STATE_RECLAIM_REBOOT, &state->flags);
	/* Don't recover state that expired before the reboot */
	if (test_bit(NFS_STATE_RECLAIM_NOGRACE, &state->flags)) {
		clear_bit(NFS_STATE_RECLAIM_REBOOT, &state->flags);
		return 0;
	}
	set_bit(NFS_OWNER_RECLAIM_REBOOT, &state->owner->so_flags);
	set_bit(NFS4CLNT_RECLAIM_REBOOT, &clp->cl_state);
	return 1;
}

int nfs4_state_mark_reclaim_nograce(struct nfs_client *clp, struct nfs4_state *state)
{
	set_bit(NFS_STATE_RECLAIM_NOGRACE, &state->flags);
	clear_bit(NFS_STATE_RECLAIM_REBOOT, &state->flags);
	set_bit(NFS_OWNER_RECLAIM_NOGRACE, &state->owner->so_flags);
	set_bit(NFS4CLNT_RECLAIM_NOGRACE, &clp->cl_state);
	return 1;
}

int nfs4_schedule_stateid_recovery(const struct nfs_server *server, struct nfs4_state *state)
{
	struct nfs_client *clp = server->nfs_client;

	if (!nfs4_valid_open_stateid(state))
		return -EBADF;
	nfs4_state_mark_reclaim_nograce(clp, state);
	dprintk("%s: scheduling stateid recovery for server %s\n", __func__,
			clp->cl_hostname);
	nfs4_schedule_state_manager(clp);
	return 0;
}
EXPORT_SYMBOL_GPL(nfs4_schedule_stateid_recovery);

void nfs_inode_find_state_and_recover(struct inode *inode,
		const nfs4_stateid *stateid)
{
	struct nfs_client *clp = NFS_SERVER(inode)->nfs_client;
	struct nfs_inode *nfsi = NFS_I(inode);
	struct nfs_open_context *ctx;
	struct nfs4_state *state;
	bool found = false;

	spin_lock(&inode->i_lock);
	list_for_each_entry(ctx, &nfsi->open_files, list) {
		state = ctx->state;
		if (state == NULL)
			continue;
		if (!test_bit(NFS_DELEGATED_STATE, &state->flags))
			continue;
		if (!nfs4_stateid_match(&state->stateid, stateid))
			continue;
		nfs4_state_mark_reclaim_nograce(clp, state);
		found = true;
	}
	spin_unlock(&inode->i_lock);
	if (found)
		nfs4_schedule_state_manager(clp);
}

static void nfs4_state_mark_open_context_bad(struct nfs4_state *state)
{
	struct inode *inode = state->inode;
	struct nfs_inode *nfsi = NFS_I(inode);
	struct nfs_open_context *ctx;

	spin_lock(&inode->i_lock);
	list_for_each_entry(ctx, &nfsi->open_files, list) {
		if (ctx->state != state)
			continue;
		set_bit(NFS_CONTEXT_BAD, &ctx->flags);
	}
	spin_unlock(&inode->i_lock);
}

static void nfs4_state_mark_recovery_failed(struct nfs4_state *state, int error)
{
	set_bit(NFS_STATE_RECOVERY_FAILED, &state->flags);
	nfs4_state_mark_open_context_bad(state);
}


static int nfs4_reclaim_locks(struct nfs4_state *state, const struct nfs4_state_recovery_ops *ops)
{
	struct inode *inode = state->inode;
	struct nfs_inode *nfsi = NFS_I(inode);
	struct file_lock *fl;
	int status = 0;
	struct file_lock_context *flctx = inode->i_flctx;
	struct list_head *list;

	if (flctx == NULL)
		return 0;

	list = &flctx->flc_posix;

	/* Guard against delegation returns and new lock/unlock calls */
	down_write(&nfsi->rwsem);
	spin_lock(&flctx->flc_lock);
restart:
	list_for_each_entry(fl, list, fl_list) {
		if (nfs_file_open_context(fl->fl_file)->state != state)
			continue;
		spin_unlock(&flctx->flc_lock);
		status = ops->recover_lock(state, fl);
		switch (status) {
		case 0:
			break;
		case -ESTALE:
		case -NFS4ERR_ADMIN_REVOKED:
		case -NFS4ERR_STALE_STATEID:
		case -NFS4ERR_BAD_STATEID:
		case -NFS4ERR_EXPIRED:
		case -NFS4ERR_NO_GRACE:
		case -NFS4ERR_STALE_CLIENTID:
		case -NFS4ERR_BADSESSION:
		case -NFS4ERR_BADSLOT:
		case -NFS4ERR_BAD_HIGH_SLOT:
		case -NFS4ERR_CONN_NOT_BOUND_TO_SESSION:
			goto out;
		default:
			pr_err("NFS: %s: unhandled error %d\n",
					__func__, status);
		case -ENOMEM:
		case -NFS4ERR_DENIED:
		case -NFS4ERR_RECLAIM_BAD:
		case -NFS4ERR_RECLAIM_CONFLICT:
			/* kill_proc(fl->fl_pid, SIGLOST, 1); */
			status = 0;
		}
		spin_lock(&flctx->flc_lock);
	}
	if (list == &flctx->flc_posix) {
		list = &flctx->flc_flock;
		goto restart;
	}
	spin_unlock(&flctx->flc_lock);
out:
	up_write(&nfsi->rwsem);
	return status;
}

static int nfs4_reclaim_open_state(struct nfs4_state_owner *sp, const struct nfs4_state_recovery_ops *ops)
{
	struct nfs4_state *state;
	struct nfs4_lock_state *lock;
	int status = 0;

	/* Note: we rely on the sp->so_states list being ordered 
	 * so that we always reclaim open(O_RDWR) and/or open(O_WRITE)
	 * states first.
	 * This is needed to ensure that the server won't give us any
	 * read delegations that we have to return if, say, we are
	 * recovering after a network partition or a reboot from a
	 * server that doesn't support a grace period.
	 */
	spin_lock(&sp->so_lock);
	raw_write_seqcount_begin(&sp->so_reclaim_seqcount);
restart:
	list_for_each_entry(state, &sp->so_states, open_states) {
		if (!test_and_clear_bit(ops->state_flag_bit, &state->flags))
			continue;
		if (!nfs4_valid_open_stateid(state))
			continue;
		if (state->state == 0)
			continue;
		atomic_inc(&state->count);
		spin_unlock(&sp->so_lock);
		status = ops->recover_open(sp, state);
		if (status >= 0) {
			status = nfs4_reclaim_locks(state, ops);
			if (status >= 0) {
				if (!test_bit(NFS_DELEGATED_STATE, &state->flags)) {
					spin_lock(&state->state_lock);
					list_for_each_entry(lock, &state->lock_states, ls_locks) {
						if (!test_bit(NFS_LOCK_INITIALIZED, &lock->ls_flags))
							pr_warn_ratelimited("NFS: "
									    "%s: Lock reclaim "
									    "failed!\n", __func__);
					}
					spin_unlock(&state->state_lock);
				}
				nfs4_put_open_state(state);
<<<<<<< HEAD
				clear_bit(NFS4CLNT_RECLAIM_NOGRACE,
=======
				clear_bit(NFS_STATE_RECLAIM_NOGRACE,
>>>>>>> db0b54cd
					&state->flags);
				spin_lock(&sp->so_lock);
				goto restart;
			}
		}
		switch (status) {
			default:
				printk(KERN_ERR "NFS: %s: unhandled error %d\n",
					__func__, status);
			case -ENOENT:
			case -ENOMEM:
			case -ESTALE:
				/* Open state on this file cannot be recovered */
				nfs4_state_mark_recovery_failed(state, status);
				break;
			case -EAGAIN:
				ssleep(1);
			case -NFS4ERR_ADMIN_REVOKED:
			case -NFS4ERR_STALE_STATEID:
			case -NFS4ERR_BAD_STATEID:
			case -NFS4ERR_RECLAIM_BAD:
			case -NFS4ERR_RECLAIM_CONFLICT:
				nfs4_state_mark_reclaim_nograce(sp->so_server->nfs_client, state);
				break;
			case -NFS4ERR_EXPIRED:
			case -NFS4ERR_NO_GRACE:
				nfs4_state_mark_reclaim_nograce(sp->so_server->nfs_client, state);
			case -NFS4ERR_STALE_CLIENTID:
			case -NFS4ERR_BADSESSION:
			case -NFS4ERR_BADSLOT:
			case -NFS4ERR_BAD_HIGH_SLOT:
			case -NFS4ERR_CONN_NOT_BOUND_TO_SESSION:
				goto out_err;
		}
		nfs4_put_open_state(state);
		spin_lock(&sp->so_lock);
		goto restart;
	}
	raw_write_seqcount_end(&sp->so_reclaim_seqcount);
	spin_unlock(&sp->so_lock);
	return 0;
out_err:
	nfs4_put_open_state(state);
	spin_lock(&sp->so_lock);
	raw_write_seqcount_end(&sp->so_reclaim_seqcount);
	spin_unlock(&sp->so_lock);
	return status;
}

static void nfs4_clear_open_state(struct nfs4_state *state)
{
	struct nfs4_lock_state *lock;

	clear_bit(NFS_DELEGATED_STATE, &state->flags);
	clear_bit(NFS_O_RDONLY_STATE, &state->flags);
	clear_bit(NFS_O_WRONLY_STATE, &state->flags);
	clear_bit(NFS_O_RDWR_STATE, &state->flags);
	spin_lock(&state->state_lock);
	list_for_each_entry(lock, &state->lock_states, ls_locks) {
		lock->ls_seqid.flags = 0;
		clear_bit(NFS_LOCK_INITIALIZED, &lock->ls_flags);
	}
	spin_unlock(&state->state_lock);
}

static void nfs4_reset_seqids(struct nfs_server *server,
	int (*mark_reclaim)(struct nfs_client *clp, struct nfs4_state *state))
{
	struct nfs_client *clp = server->nfs_client;
	struct nfs4_state_owner *sp;
	struct rb_node *pos;
	struct nfs4_state *state;

	spin_lock(&clp->cl_lock);
	for (pos = rb_first(&server->state_owners);
	     pos != NULL;
	     pos = rb_next(pos)) {
		sp = rb_entry(pos, struct nfs4_state_owner, so_server_node);
		sp->so_seqid.flags = 0;
		spin_lock(&sp->so_lock);
		list_for_each_entry(state, &sp->so_states, open_states) {
			if (mark_reclaim(clp, state))
				nfs4_clear_open_state(state);
		}
		spin_unlock(&sp->so_lock);
	}
	spin_unlock(&clp->cl_lock);
}

static void nfs4_state_mark_reclaim_helper(struct nfs_client *clp,
	int (*mark_reclaim)(struct nfs_client *clp, struct nfs4_state *state))
{
	struct nfs_server *server;

	rcu_read_lock();
	list_for_each_entry_rcu(server, &clp->cl_superblocks, client_link)
		nfs4_reset_seqids(server, mark_reclaim);
	rcu_read_unlock();
}

static void nfs4_state_start_reclaim_reboot(struct nfs_client *clp)
{
	/* Mark all delegations for reclaim */
	nfs_delegation_mark_reclaim(clp);
	nfs4_state_mark_reclaim_helper(clp, nfs4_state_mark_reclaim_reboot);
}

static void nfs4_reclaim_complete(struct nfs_client *clp,
				 const struct nfs4_state_recovery_ops *ops,
				 struct rpc_cred *cred)
{
	/* Notify the server we're done reclaiming our state */
	if (ops->reclaim_complete)
		(void)ops->reclaim_complete(clp, cred);
}

static void nfs4_clear_reclaim_server(struct nfs_server *server)
{
	struct nfs_client *clp = server->nfs_client;
	struct nfs4_state_owner *sp;
	struct rb_node *pos;
	struct nfs4_state *state;

	spin_lock(&clp->cl_lock);
	for (pos = rb_first(&server->state_owners);
	     pos != NULL;
	     pos = rb_next(pos)) {
		sp = rb_entry(pos, struct nfs4_state_owner, so_server_node);
		spin_lock(&sp->so_lock);
		list_for_each_entry(state, &sp->so_states, open_states) {
			if (!test_and_clear_bit(NFS_STATE_RECLAIM_REBOOT,
						&state->flags))
				continue;
			nfs4_state_mark_reclaim_nograce(clp, state);
		}
		spin_unlock(&sp->so_lock);
	}
	spin_unlock(&clp->cl_lock);
}

static int nfs4_state_clear_reclaim_reboot(struct nfs_client *clp)
{
	struct nfs_server *server;

	if (!test_and_clear_bit(NFS4CLNT_RECLAIM_REBOOT, &clp->cl_state))
		return 0;

	rcu_read_lock();
	list_for_each_entry_rcu(server, &clp->cl_superblocks, client_link)
		nfs4_clear_reclaim_server(server);
	rcu_read_unlock();

	nfs_delegation_reap_unclaimed(clp);
	return 1;
}

static void nfs4_state_end_reclaim_reboot(struct nfs_client *clp)
{
	const struct nfs4_state_recovery_ops *ops;
	struct rpc_cred *cred;

	if (!nfs4_state_clear_reclaim_reboot(clp))
		return;
	ops = clp->cl_mvops->reboot_recovery_ops;
	cred = nfs4_get_clid_cred(clp);
	nfs4_reclaim_complete(clp, ops, cred);
	put_rpccred(cred);
}

static void nfs_delegation_clear_all(struct nfs_client *clp)
{
	nfs_delegation_mark_reclaim(clp);
	nfs_delegation_reap_unclaimed(clp);
}

static void nfs4_state_start_reclaim_nograce(struct nfs_client *clp)
{
	nfs_delegation_clear_all(clp);
	nfs4_state_mark_reclaim_helper(clp, nfs4_state_mark_reclaim_nograce);
}

static int nfs4_recovery_handle_error(struct nfs_client *clp, int error)
{
	switch (error) {
		case 0:
			break;
		case -NFS4ERR_CB_PATH_DOWN:
			nfs40_handle_cb_pathdown(clp);
			break;
		case -NFS4ERR_NO_GRACE:
			nfs4_state_end_reclaim_reboot(clp);
			break;
		case -NFS4ERR_STALE_CLIENTID:
			set_bit(NFS4CLNT_LEASE_EXPIRED, &clp->cl_state);
			nfs4_state_clear_reclaim_reboot(clp);
			nfs4_state_start_reclaim_reboot(clp);
			break;
		case -NFS4ERR_EXPIRED:
			set_bit(NFS4CLNT_LEASE_EXPIRED, &clp->cl_state);
			nfs4_state_start_reclaim_nograce(clp);
			break;
		case -NFS4ERR_BADSESSION:
		case -NFS4ERR_BADSLOT:
		case -NFS4ERR_BAD_HIGH_SLOT:
		case -NFS4ERR_DEADSESSION:
		case -NFS4ERR_SEQ_FALSE_RETRY:
		case -NFS4ERR_SEQ_MISORDERED:
			set_bit(NFS4CLNT_SESSION_RESET, &clp->cl_state);
			/* Zero session reset errors */
			break;
		case -NFS4ERR_CONN_NOT_BOUND_TO_SESSION:
			set_bit(NFS4CLNT_BIND_CONN_TO_SESSION, &clp->cl_state);
			break;
		default:
			dprintk("%s: failed to handle error %d for server %s\n",
					__func__, error, clp->cl_hostname);
			return error;
	}
	dprintk("%s: handled error %d for server %s\n", __func__, error,
			clp->cl_hostname);
	return 0;
}

static int nfs4_do_reclaim(struct nfs_client *clp, const struct nfs4_state_recovery_ops *ops)
{
	struct nfs4_state_owner *sp;
	struct nfs_server *server;
	struct rb_node *pos;
	int status = 0;

restart:
	rcu_read_lock();
	list_for_each_entry_rcu(server, &clp->cl_superblocks, client_link) {
		nfs4_purge_state_owners(server);
		spin_lock(&clp->cl_lock);
		for (pos = rb_first(&server->state_owners);
		     pos != NULL;
		     pos = rb_next(pos)) {
			sp = rb_entry(pos,
				struct nfs4_state_owner, so_server_node);
			if (!test_and_clear_bit(ops->owner_flag_bit,
							&sp->so_flags))
				continue;
			if (!atomic_inc_not_zero(&sp->so_count))
				continue;
			spin_unlock(&clp->cl_lock);
			rcu_read_unlock();

			status = nfs4_reclaim_open_state(sp, ops);
			if (status < 0) {
				set_bit(ops->owner_flag_bit, &sp->so_flags);
				nfs4_put_state_owner(sp);
				status = nfs4_recovery_handle_error(clp, status);
				return (status != 0) ? status : -EAGAIN;
			}

			nfs4_put_state_owner(sp);
			goto restart;
		}
		spin_unlock(&clp->cl_lock);
	}
	rcu_read_unlock();
	return 0;
}

static int nfs4_check_lease(struct nfs_client *clp)
{
	struct rpc_cred *cred;
	const struct nfs4_state_maintenance_ops *ops =
		clp->cl_mvops->state_renewal_ops;
	int status;

	/* Is the client already known to have an expired lease? */
	if (test_bit(NFS4CLNT_LEASE_EXPIRED, &clp->cl_state))
		return 0;
	spin_lock(&clp->cl_lock);
	cred = ops->get_state_renewal_cred_locked(clp);
	spin_unlock(&clp->cl_lock);
	if (cred == NULL) {
		cred = nfs4_get_clid_cred(clp);
		status = -ENOKEY;
		if (cred == NULL)
			goto out;
	}
	status = ops->renew_lease(clp, cred);
	put_rpccred(cred);
	if (status == -ETIMEDOUT) {
		set_bit(NFS4CLNT_CHECK_LEASE, &clp->cl_state);
		return 0;
	}
out:
	return nfs4_recovery_handle_error(clp, status);
}

/* Set NFS4CLNT_LEASE_EXPIRED and reclaim reboot state for all v4.0 errors
 * and for recoverable errors on EXCHANGE_ID for v4.1
 */
static int nfs4_handle_reclaim_lease_error(struct nfs_client *clp, int status)
{
	switch (status) {
	case -NFS4ERR_SEQ_MISORDERED:
		if (test_and_set_bit(NFS4CLNT_PURGE_STATE, &clp->cl_state))
			return -ESERVERFAULT;
		/* Lease confirmation error: retry after purging the lease */
		ssleep(1);
		clear_bit(NFS4CLNT_LEASE_CONFIRM, &clp->cl_state);
		break;
	case -NFS4ERR_STALE_CLIENTID:
		clear_bit(NFS4CLNT_LEASE_CONFIRM, &clp->cl_state);
		nfs4_state_start_reclaim_reboot(clp);
		break;
	case -NFS4ERR_CLID_INUSE:
		pr_err("NFS: Server %s reports our clientid is in use\n",
			clp->cl_hostname);
		nfs_mark_client_ready(clp, -EPERM);
		clear_bit(NFS4CLNT_LEASE_CONFIRM, &clp->cl_state);
		return -EPERM;
	case -EACCES:
	case -NFS4ERR_DELAY:
	case -ETIMEDOUT:
	case -EAGAIN:
		ssleep(1);
		break;

	case -NFS4ERR_MINOR_VERS_MISMATCH:
		if (clp->cl_cons_state == NFS_CS_SESSION_INITING)
			nfs_mark_client_ready(clp, -EPROTONOSUPPORT);
		dprintk("%s: exit with error %d for server %s\n",
				__func__, -EPROTONOSUPPORT, clp->cl_hostname);
		return -EPROTONOSUPPORT;
	case -NFS4ERR_NOT_SAME: /* FixMe: implement recovery
				 * in nfs4_exchange_id */
	default:
		dprintk("%s: exit with error %d for server %s\n", __func__,
				status, clp->cl_hostname);
		return status;
	}
	set_bit(NFS4CLNT_LEASE_EXPIRED, &clp->cl_state);
	dprintk("%s: handled error %d for server %s\n", __func__, status,
			clp->cl_hostname);
	return 0;
}

static int nfs4_establish_lease(struct nfs_client *clp)
{
	struct rpc_cred *cred;
	const struct nfs4_state_recovery_ops *ops =
		clp->cl_mvops->reboot_recovery_ops;
	int status;

	nfs4_begin_drain_session(clp);
	cred = nfs4_get_clid_cred(clp);
	if (cred == NULL)
		return -ENOENT;
	status = ops->establish_clid(clp, cred);
	put_rpccred(cred);
	if (status != 0)
		return status;
	pnfs_destroy_all_layouts(clp);
	return 0;
}

/*
 * Returns zero or a negative errno.  NFS4ERR values are converted
 * to local errno values.
 */
static int nfs4_reclaim_lease(struct nfs_client *clp)
{
	int status;

	status = nfs4_establish_lease(clp);
	if (status < 0)
		return nfs4_handle_reclaim_lease_error(clp, status);
	if (test_and_clear_bit(NFS4CLNT_SERVER_SCOPE_MISMATCH, &clp->cl_state))
		nfs4_state_start_reclaim_nograce(clp);
	if (!test_bit(NFS4CLNT_RECLAIM_NOGRACE, &clp->cl_state))
		set_bit(NFS4CLNT_RECLAIM_REBOOT, &clp->cl_state);
	clear_bit(NFS4CLNT_CHECK_LEASE, &clp->cl_state);
	clear_bit(NFS4CLNT_LEASE_EXPIRED, &clp->cl_state);
	return 0;
}

static int nfs4_purge_lease(struct nfs_client *clp)
{
	int status;

	status = nfs4_establish_lease(clp);
	if (status < 0)
		return nfs4_handle_reclaim_lease_error(clp, status);
	clear_bit(NFS4CLNT_PURGE_STATE, &clp->cl_state);
	set_bit(NFS4CLNT_LEASE_EXPIRED, &clp->cl_state);
	nfs4_state_start_reclaim_nograce(clp);
	return 0;
}

/*
 * Try remote migration of one FSID from a source server to a
 * destination server.  The source server provides a list of
 * potential destinations.
 *
 * Returns zero or a negative NFS4ERR status code.
 */
static int nfs4_try_migration(struct nfs_server *server, struct rpc_cred *cred)
{
	struct nfs_client *clp = server->nfs_client;
	struct nfs4_fs_locations *locations = NULL;
	struct inode *inode;
	struct page *page;
	int status, result;

	dprintk("--> %s: FSID %llx:%llx on \"%s\"\n", __func__,
			(unsigned long long)server->fsid.major,
			(unsigned long long)server->fsid.minor,
			clp->cl_hostname);

	result = 0;
	page = alloc_page(GFP_KERNEL);
	locations = kmalloc(sizeof(struct nfs4_fs_locations), GFP_KERNEL);
	if (page == NULL || locations == NULL) {
		dprintk("<-- %s: no memory\n", __func__);
		goto out;
	}

	inode = d_inode(server->super->s_root);
	result = nfs4_proc_get_locations(inode, locations, page, cred);
	if (result) {
		dprintk("<-- %s: failed to retrieve fs_locations: %d\n",
			__func__, result);
		goto out;
	}

	result = -NFS4ERR_NXIO;
	if (!(locations->fattr.valid & NFS_ATTR_FATTR_V4_LOCATIONS)) {
		dprintk("<-- %s: No fs_locations data, migration skipped\n",
			__func__);
		goto out;
	}

	nfs4_begin_drain_session(clp);

	status = nfs4_replace_transport(server, locations);
	if (status != 0) {
		dprintk("<-- %s: failed to replace transport: %d\n",
			__func__, status);
		goto out;
	}

	result = 0;
	dprintk("<-- %s: migration succeeded\n", __func__);

out:
	if (page != NULL)
		__free_page(page);
	kfree(locations);
	if (result) {
		pr_err("NFS: migration recovery failed (server %s)\n",
				clp->cl_hostname);
		set_bit(NFS_MIG_FAILED, &server->mig_status);
	}
	return result;
}

/*
 * Returns zero or a negative NFS4ERR status code.
 */
static int nfs4_handle_migration(struct nfs_client *clp)
{
	const struct nfs4_state_maintenance_ops *ops =
				clp->cl_mvops->state_renewal_ops;
	struct nfs_server *server;
	struct rpc_cred *cred;

	dprintk("%s: migration reported on \"%s\"\n", __func__,
			clp->cl_hostname);

	spin_lock(&clp->cl_lock);
	cred = ops->get_state_renewal_cred_locked(clp);
	spin_unlock(&clp->cl_lock);
	if (cred == NULL)
		return -NFS4ERR_NOENT;

	clp->cl_mig_gen++;
restart:
	rcu_read_lock();
	list_for_each_entry_rcu(server, &clp->cl_superblocks, client_link) {
		int status;

		if (server->mig_gen == clp->cl_mig_gen)
			continue;
		server->mig_gen = clp->cl_mig_gen;

		if (!test_and_clear_bit(NFS_MIG_IN_TRANSITION,
						&server->mig_status))
			continue;

		rcu_read_unlock();
		status = nfs4_try_migration(server, cred);
		if (status < 0) {
			put_rpccred(cred);
			return status;
		}
		goto restart;
	}
	rcu_read_unlock();
	put_rpccred(cred);
	return 0;
}

/*
 * Test each nfs_server on the clp's cl_superblocks list to see
 * if it's moved to another server.  Stop when the server no longer
 * returns NFS4ERR_LEASE_MOVED.
 */
static int nfs4_handle_lease_moved(struct nfs_client *clp)
{
	const struct nfs4_state_maintenance_ops *ops =
				clp->cl_mvops->state_renewal_ops;
	struct nfs_server *server;
	struct rpc_cred *cred;

	dprintk("%s: lease moved reported on \"%s\"\n", __func__,
			clp->cl_hostname);

	spin_lock(&clp->cl_lock);
	cred = ops->get_state_renewal_cred_locked(clp);
	spin_unlock(&clp->cl_lock);
	if (cred == NULL)
		return -NFS4ERR_NOENT;

	clp->cl_mig_gen++;
restart:
	rcu_read_lock();
	list_for_each_entry_rcu(server, &clp->cl_superblocks, client_link) {
		struct inode *inode;
		int status;

		if (server->mig_gen == clp->cl_mig_gen)
			continue;
		server->mig_gen = clp->cl_mig_gen;

		rcu_read_unlock();

		inode = d_inode(server->super->s_root);
		status = nfs4_proc_fsid_present(inode, cred);
		if (status != -NFS4ERR_MOVED)
			goto restart;	/* wasn't this one */
		if (nfs4_try_migration(server, cred) == -NFS4ERR_LEASE_MOVED)
			goto restart;	/* there are more */
		goto out;
	}
	rcu_read_unlock();

out:
	put_rpccred(cred);
	return 0;
}

/**
 * nfs4_discover_server_trunking - Detect server IP address trunking
 *
 * @clp: nfs_client under test
 * @result: OUT: found nfs_client, or clp
 *
 * Returns zero or a negative errno.  If zero is returned,
 * an nfs_client pointer is planted in "result".
 *
 * Note: since we are invoked in process context, and
 * not from inside the state manager, we cannot use
 * nfs4_handle_reclaim_lease_error().
 */
int nfs4_discover_server_trunking(struct nfs_client *clp,
				  struct nfs_client **result)
{
	const struct nfs4_state_recovery_ops *ops =
				clp->cl_mvops->reboot_recovery_ops;
	struct rpc_clnt *clnt;
	struct rpc_cred *cred;
	int i, status;

	dprintk("NFS: %s: testing '%s'\n", __func__, clp->cl_hostname);

	clnt = clp->cl_rpcclient;
	i = 0;

	mutex_lock(&nfs_clid_init_mutex);
again:
	status  = -ENOENT;
	cred = nfs4_get_clid_cred(clp);
	if (cred == NULL)
		goto out_unlock;

	status = ops->detect_trunking(clp, result, cred);
	put_rpccred(cred);
	switch (status) {
	case 0:
		break;
	case -ETIMEDOUT:
		if (clnt->cl_softrtry)
			break;
	case -NFS4ERR_DELAY:
	case -EAGAIN:
		ssleep(1);
	case -NFS4ERR_STALE_CLIENTID:
		dprintk("NFS: %s after status %d, retrying\n",
			__func__, status);
		goto again;
	case -EACCES:
		if (i++ == 0) {
			nfs4_root_machine_cred(clp);
			goto again;
		}
		if (clnt->cl_auth->au_flavor == RPC_AUTH_UNIX)
			break;
	case -NFS4ERR_CLID_INUSE:
	case -NFS4ERR_WRONGSEC:
		/* No point in retrying if we already used RPC_AUTH_UNIX */
		if (clnt->cl_auth->au_flavor == RPC_AUTH_UNIX) {
			status = -EPERM;
			break;
		}
		clnt = rpc_clone_client_set_auth(clnt, RPC_AUTH_UNIX);
		if (IS_ERR(clnt)) {
			status = PTR_ERR(clnt);
			break;
		}
		/* Note: this is safe because we haven't yet marked the
		 * client as ready, so we are the only user of
		 * clp->cl_rpcclient
		 */
		clnt = xchg(&clp->cl_rpcclient, clnt);
		rpc_shutdown_client(clnt);
		clnt = clp->cl_rpcclient;
		goto again;

	case -NFS4ERR_MINOR_VERS_MISMATCH:
		status = -EPROTONOSUPPORT;
		break;

	case -EKEYEXPIRED:
	case -NFS4ERR_NOT_SAME: /* FixMe: implement recovery
				 * in nfs4_exchange_id */
		status = -EKEYEXPIRED;
		break;
	default:
		pr_warn("NFS: %s unhandled error %d. Exiting with error EIO\n",
				__func__, status);
		status = -EIO;
	}

out_unlock:
	mutex_unlock(&nfs_clid_init_mutex);
	dprintk("NFS: %s: status = %d\n", __func__, status);
	return status;
}

#ifdef CONFIG_NFS_V4_1
void nfs4_schedule_session_recovery(struct nfs4_session *session, int err)
{
	struct nfs_client *clp = session->clp;

	switch (err) {
	default:
		set_bit(NFS4CLNT_SESSION_RESET, &clp->cl_state);
		break;
	case -NFS4ERR_CONN_NOT_BOUND_TO_SESSION:
		set_bit(NFS4CLNT_BIND_CONN_TO_SESSION, &clp->cl_state);
	}
	nfs4_schedule_lease_recovery(clp);
}
EXPORT_SYMBOL_GPL(nfs4_schedule_session_recovery);

void nfs41_notify_server(struct nfs_client *clp)
{
	/* Use CHECK_LEASE to ping the server with a SEQUENCE */
	set_bit(NFS4CLNT_CHECK_LEASE, &clp->cl_state);
	nfs4_schedule_state_manager(clp);
}

static void nfs4_reset_all_state(struct nfs_client *clp)
{
	if (test_and_set_bit(NFS4CLNT_LEASE_EXPIRED, &clp->cl_state) == 0) {
		set_bit(NFS4CLNT_PURGE_STATE, &clp->cl_state);
		clear_bit(NFS4CLNT_LEASE_CONFIRM, &clp->cl_state);
		nfs4_state_start_reclaim_nograce(clp);
		dprintk("%s: scheduling reset of all state for server %s!\n",
				__func__, clp->cl_hostname);
		nfs4_schedule_state_manager(clp);
	}
}

static void nfs41_handle_server_reboot(struct nfs_client *clp)
{
	if (test_and_set_bit(NFS4CLNT_LEASE_EXPIRED, &clp->cl_state) == 0) {
		nfs4_state_start_reclaim_reboot(clp);
		dprintk("%s: server %s rebooted!\n", __func__,
				clp->cl_hostname);
		nfs4_schedule_state_manager(clp);
	}
}

static void nfs41_handle_all_state_revoked(struct nfs_client *clp)
{
	nfs4_reset_all_state(clp);
	dprintk("%s: state revoked on server %s\n", __func__, clp->cl_hostname);
}

static void nfs41_handle_some_state_revoked(struct nfs_client *clp)
{
	nfs4_state_mark_reclaim_helper(clp, nfs4_state_mark_reclaim_nograce);
	nfs4_schedule_state_manager(clp);

	dprintk("%s: state revoked on server %s\n", __func__, clp->cl_hostname);
}

static void nfs41_handle_recallable_state_revoked(struct nfs_client *clp)
{
	/* FIXME: For now, we destroy all layouts. */
	pnfs_destroy_all_layouts(clp);
	/* FIXME: For now, we test all delegations+open state+locks. */
	nfs41_handle_some_state_revoked(clp);
	dprintk("%s: Recallable state revoked on server %s!\n", __func__,
			clp->cl_hostname);
}

static void nfs41_handle_backchannel_fault(struct nfs_client *clp)
{
	set_bit(NFS4CLNT_SESSION_RESET, &clp->cl_state);
	nfs4_schedule_state_manager(clp);

	dprintk("%s: server %s declared a backchannel fault\n", __func__,
			clp->cl_hostname);
}

static void nfs41_handle_cb_path_down(struct nfs_client *clp)
{
	if (test_and_set_bit(NFS4CLNT_BIND_CONN_TO_SESSION,
		&clp->cl_state) == 0)
		nfs4_schedule_state_manager(clp);
}

void nfs41_handle_sequence_flag_errors(struct nfs_client *clp, u32 flags)
{
	if (!flags)
		return;

	dprintk("%s: \"%s\" (client ID %llx) flags=0x%08x\n",
		__func__, clp->cl_hostname, clp->cl_clientid, flags);

	if (flags & SEQ4_STATUS_RESTART_RECLAIM_NEEDED)
		nfs41_handle_server_reboot(clp);
	if (flags & (SEQ4_STATUS_EXPIRED_ALL_STATE_REVOKED))
		nfs41_handle_all_state_revoked(clp);
	if (flags & (SEQ4_STATUS_EXPIRED_SOME_STATE_REVOKED |
			    SEQ4_STATUS_ADMIN_STATE_REVOKED))
		nfs41_handle_some_state_revoked(clp);
	if (flags & SEQ4_STATUS_LEASE_MOVED)
		nfs4_schedule_lease_moved_recovery(clp);
	if (flags & SEQ4_STATUS_RECALLABLE_STATE_REVOKED)
		nfs41_handle_recallable_state_revoked(clp);
	if (flags & SEQ4_STATUS_BACKCHANNEL_FAULT)
		nfs41_handle_backchannel_fault(clp);
	else if (flags & (SEQ4_STATUS_CB_PATH_DOWN |
				SEQ4_STATUS_CB_PATH_DOWN_SESSION))
		nfs41_handle_cb_path_down(clp);
}

static int nfs4_reset_session(struct nfs_client *clp)
{
	struct rpc_cred *cred;
	int status;

	if (!nfs4_has_session(clp))
		return 0;
	nfs4_begin_drain_session(clp);
	cred = nfs4_get_clid_cred(clp);
	status = nfs4_proc_destroy_session(clp->cl_session, cred);
	switch (status) {
	case 0:
	case -NFS4ERR_BADSESSION:
	case -NFS4ERR_DEADSESSION:
		break;
	case -NFS4ERR_BACK_CHAN_BUSY:
	case -NFS4ERR_DELAY:
		set_bit(NFS4CLNT_SESSION_RESET, &clp->cl_state);
		status = 0;
		ssleep(1);
		goto out;
	default:
		status = nfs4_recovery_handle_error(clp, status);
		goto out;
	}

	memset(clp->cl_session->sess_id.data, 0, NFS4_MAX_SESSIONID_LEN);
	status = nfs4_proc_create_session(clp, cred);
	if (status) {
		dprintk("%s: session reset failed with status %d for server %s!\n",
			__func__, status, clp->cl_hostname);
		status = nfs4_handle_reclaim_lease_error(clp, status);
		goto out;
	}
	nfs41_finish_session_reset(clp);
	dprintk("%s: session reset was successful for server %s!\n",
			__func__, clp->cl_hostname);
out:
	if (cred)
		put_rpccred(cred);
	return status;
}

static int nfs4_bind_conn_to_session(struct nfs_client *clp)
{
	struct rpc_cred *cred;
	int ret;

	if (!nfs4_has_session(clp))
		return 0;
	nfs4_begin_drain_session(clp);
	cred = nfs4_get_clid_cred(clp);
	ret = nfs4_proc_bind_conn_to_session(clp, cred);
	if (cred)
		put_rpccred(cred);
	clear_bit(NFS4CLNT_BIND_CONN_TO_SESSION, &clp->cl_state);
	switch (ret) {
	case 0:
		dprintk("%s: bind_conn_to_session was successful for server %s!\n",
			__func__, clp->cl_hostname);
		break;
	case -NFS4ERR_DELAY:
		ssleep(1);
		set_bit(NFS4CLNT_BIND_CONN_TO_SESSION, &clp->cl_state);
		break;
	default:
		return nfs4_recovery_handle_error(clp, ret);
	}
	return 0;
}
#else /* CONFIG_NFS_V4_1 */
static int nfs4_reset_session(struct nfs_client *clp) { return 0; }

static int nfs4_bind_conn_to_session(struct nfs_client *clp)
{
	return 0;
}
#endif /* CONFIG_NFS_V4_1 */

static void nfs4_state_manager(struct nfs_client *clp)
{
	int status = 0;
	const char *section = "", *section_sep = "";

	/* Ensure exclusive access to NFSv4 state */
	do {
		if (test_bit(NFS4CLNT_PURGE_STATE, &clp->cl_state)) {
			section = "purge state";
			status = nfs4_purge_lease(clp);
			if (status < 0)
				goto out_error;
			continue;
		}

		if (test_bit(NFS4CLNT_LEASE_EXPIRED, &clp->cl_state)) {
			section = "lease expired";
			/* We're going to have to re-establish a clientid */
			status = nfs4_reclaim_lease(clp);
			if (status < 0)
				goto out_error;
			continue;
		}

		/* Initialize or reset the session */
		if (test_and_clear_bit(NFS4CLNT_SESSION_RESET, &clp->cl_state)) {
			section = "reset session";
			status = nfs4_reset_session(clp);
			if (test_bit(NFS4CLNT_LEASE_EXPIRED, &clp->cl_state))
				continue;
			if (status < 0)
				goto out_error;
		}

		/* Send BIND_CONN_TO_SESSION */
		if (test_and_clear_bit(NFS4CLNT_BIND_CONN_TO_SESSION,
				&clp->cl_state)) {
			section = "bind conn to session";
			status = nfs4_bind_conn_to_session(clp);
			if (status < 0)
				goto out_error;
			continue;
		}

		if (test_and_clear_bit(NFS4CLNT_CHECK_LEASE, &clp->cl_state)) {
			section = "check lease";
			status = nfs4_check_lease(clp);
			if (status < 0)
				goto out_error;
			continue;
		}

		if (test_and_clear_bit(NFS4CLNT_MOVED, &clp->cl_state)) {
			section = "migration";
			status = nfs4_handle_migration(clp);
			if (status < 0)
				goto out_error;
		}

		if (test_and_clear_bit(NFS4CLNT_LEASE_MOVED, &clp->cl_state)) {
			section = "lease moved";
			status = nfs4_handle_lease_moved(clp);
			if (status < 0)
				goto out_error;
		}

		/* First recover reboot state... */
		if (test_bit(NFS4CLNT_RECLAIM_REBOOT, &clp->cl_state)) {
			section = "reclaim reboot";
			status = nfs4_do_reclaim(clp,
				clp->cl_mvops->reboot_recovery_ops);
			if (status == -EAGAIN)
				continue;
			if (status < 0)
				goto out_error;
			nfs4_state_end_reclaim_reboot(clp);
		}

		/* Now recover expired state... */
		if (test_and_clear_bit(NFS4CLNT_RECLAIM_NOGRACE, &clp->cl_state)) {
			section = "reclaim nograce";
			status = nfs4_do_reclaim(clp,
				clp->cl_mvops->nograce_recovery_ops);
			if (status == -EAGAIN)
				continue;
			if (status < 0)
				goto out_error;
		}

		nfs4_end_drain_session(clp);
		if (test_and_clear_bit(NFS4CLNT_DELEGRETURN, &clp->cl_state)) {
			nfs_client_return_marked_delegations(clp);
			continue;
		}

		nfs4_clear_state_manager_bit(clp);
		/* Did we race with an attempt to give us more work? */
		if (clp->cl_state == 0)
			break;
		if (test_and_set_bit(NFS4CLNT_MANAGER_RUNNING, &clp->cl_state) != 0)
			break;
	} while (atomic_read(&clp->cl_count) > 1);
	return;
out_error:
	if (strlen(section))
		section_sep = ": ";
	pr_warn_ratelimited("NFS: state manager%s%s failed on NFSv4 server %s"
			" with error %d\n", section_sep, section,
			clp->cl_hostname, -status);
	ssleep(1);
	nfs4_end_drain_session(clp);
	nfs4_clear_state_manager_bit(clp);
}

static int nfs4_run_state_manager(void *ptr)
{
	struct nfs_client *clp = ptr;

	allow_signal(SIGKILL);
	nfs4_state_manager(clp);
	nfs_put_client(clp);
	module_put_and_exit(0);
	return 0;
}

/*
 * Local variables:
 *  c-basic-offset: 8
 * End:
 */<|MERGE_RESOLUTION|>--- conflicted
+++ resolved
@@ -1481,11 +1481,7 @@
 					spin_unlock(&state->state_lock);
 				}
 				nfs4_put_open_state(state);
-<<<<<<< HEAD
-				clear_bit(NFS4CLNT_RECLAIM_NOGRACE,
-=======
 				clear_bit(NFS_STATE_RECLAIM_NOGRACE,
->>>>>>> db0b54cd
 					&state->flags);
 				spin_lock(&sp->so_lock);
 				goto restart;
