/*
 * linux/fs/jbd2/revoke.c
 *
 * Written by Stephen C. Tweedie <sct@redhat.com>, 2000
 *
 * Copyright 2000 Red Hat corp --- All Rights Reserved
 *
 * This file is part of the Linux kernel and is made available under
 * the terms of the GNU General Public License, version 2, or at your
 * option, any later version, incorporated herein by reference.
 *
 * Journal revoke routines for the generic filesystem journaling code;
 * part of the ext2fs journaling system.
 *
 * Revoke is the mechanism used to prevent old log records for deleted
 * metadata from being replayed on top of newer data using the same
 * blocks.  The revoke mechanism is used in two separate places:
 *
 * + Commit: during commit we write the entire list of the current
 *   transaction's revoked blocks to the journal
 *
 * + Recovery: during recovery we record the transaction ID of all
 *   revoked blocks.  If there are multiple revoke records in the log
 *   for a single block, only the last one counts, and if there is a log
 *   entry for a block beyond the last revoke, then that log entry still
 *   gets replayed.
 *
 * We can get interactions between revokes and new log data within a
 * single transaction:
 *
 * Block is revoked and then journaled:
 *   The desired end result is the journaling of the new block, so we
 *   cancel the revoke before the transaction commits.
 *
 * Block is journaled and then revoked:
 *   The revoke must take precedence over the write of the block, so we
 *   need either to cancel the journal entry or to write the revoke
 *   later in the log than the log block.  In this case, we choose the
 *   latter: journaling a block cancels any revoke record for that block
 *   in the current transaction, so any revoke for that block in the
 *   transaction must have happened after the block was journaled and so
 *   the revoke must take precedence.
 *
 * Block is revoked and then written as data:
 *   The data write is allowed to succeed, but the revoke is _not_
 *   cancelled.  We still need to prevent old log records from
 *   overwriting the new data.  We don't even need to clear the revoke
 *   bit here.
 *
 * We cache revoke status of a buffer in the current transaction in b_states
 * bits.  As the name says, revokevalid flag indicates that the cached revoke
 * status of a buffer is valid and we can rely on the cached status.
 *
 * Revoke information on buffers is a tri-state value:
 *
 * RevokeValid clear:	no cached revoke status, need to look it up
 * RevokeValid set, Revoked clear:
 *			buffer has not been revoked, and cancel_revoke
 *			need do nothing.
 * RevokeValid set, Revoked set:
 *			buffer has been revoked.
 *
 * Locking rules:
 * We keep two hash tables of revoke records. One hashtable belongs to the
 * running transaction (is pointed to by journal->j_revoke), the other one
 * belongs to the committing transaction. Accesses to the second hash table
 * happen only from the kjournald and no other thread touches this table.  Also
 * journal_switch_revoke_table() which switches which hashtable belongs to the
 * running and which to the committing transaction is called only from
 * kjournald. Therefore we need no locks when accessing the hashtable belonging
 * to the committing transaction.
 *
 * All users operating on the hash table belonging to the running transaction
 * have a handle to the transaction. Therefore they are safe from kjournald
 * switching hash tables under them. For operations on the lists of entries in
 * the hash table j_revoke_lock is used.
 *
 * Finally, also replay code uses the hash tables but at this moment no one else
 * can touch them (filesystem isn't mounted yet) and hence no locking is
 * needed.
 */

#ifndef __KERNEL__
#include "jfs_user.h"
#else
#include <linux/time.h>
#include <linux/fs.h>
#include <linux/jbd2.h>
#include <linux/errno.h>
#include <linux/slab.h>
#include <linux/list.h>
#include <linux/init.h>
#include <linux/bio.h>
#include <linux/log2.h>
#include <linux/hash.h>
#endif

static struct kmem_cache *jbd2_revoke_record_cache;
static struct kmem_cache *jbd2_revoke_table_cache;

/* Each revoke record represents one single revoked block.  During
   journal replay, this involves recording the transaction ID of the
   last transaction to revoke this block. */

struct jbd2_revoke_record_s
{
	struct list_head  hash;
	tid_t		  sequence;	/* Used for recovery only */
	unsigned long long	  blocknr;
};


/* The revoke table is just a simple hash table of revoke records. */
struct jbd2_revoke_table_s
{
	/* It is conceivable that we might want a larger hash table
	 * for recovery.  Must be a power of two. */
	int		  hash_size;
	int		  hash_shift;
	struct list_head *hash_table;
};


#ifdef __KERNEL__
static void write_one_revoke_record(journal_t *, transaction_t *,
				    struct list_head *,
				    struct buffer_head **, int *,
				    struct jbd2_revoke_record_s *, int);
static void flush_descriptor(journal_t *, struct buffer_head *, int, int);
#endif

/* Utility functions to maintain the revoke table */

static inline int hash(journal_t *journal, unsigned long long block)
{
	return hash_64(block, journal->j_revoke->hash_shift);
}

static int insert_revoke_hash(journal_t *journal, unsigned long long blocknr,
			      tid_t seq)
{
	struct list_head *hash_list;
	struct jbd2_revoke_record_s *record;
	gfp_t gfp_mask = GFP_NOFS;

	if (journal_oom_retry)
		gfp_mask |= __GFP_NOFAIL;
	record = kmem_cache_alloc(jbd2_revoke_record_cache, gfp_mask);
	if (!record)
		return -ENOMEM;

	record->sequence = seq;
	record->blocknr = blocknr;
	hash_list = &journal->j_revoke->hash_table[hash(journal, blocknr)];
	spin_lock(&journal->j_revoke_lock);
	list_add(&record->hash, hash_list);
	spin_unlock(&journal->j_revoke_lock);
	return 0;
}

/* Find a revoke record in the journal's hash table. */

static struct jbd2_revoke_record_s *find_revoke_record(journal_t *journal,
						      unsigned long long blocknr)
{
	struct list_head *hash_list;
	struct jbd2_revoke_record_s *record;

	hash_list = &journal->j_revoke->hash_table[hash(journal, blocknr)];

	spin_lock(&journal->j_revoke_lock);
	record = (struct jbd2_revoke_record_s *) hash_list->next;
	while (&(record->hash) != hash_list) {
		if (record->blocknr == blocknr) {
			spin_unlock(&journal->j_revoke_lock);
			return record;
		}
		record = (struct jbd2_revoke_record_s *) record->hash.next;
	}
	spin_unlock(&journal->j_revoke_lock);
	return NULL;
}

void jbd2_journal_destroy_revoke_caches(void)
{
	if (jbd2_revoke_record_cache) {
		kmem_cache_destroy(jbd2_revoke_record_cache);
		jbd2_revoke_record_cache = NULL;
	}
	if (jbd2_revoke_table_cache) {
		kmem_cache_destroy(jbd2_revoke_table_cache);
		jbd2_revoke_table_cache = NULL;
	}
}

int __init jbd2_journal_init_revoke_caches(void)
{
	J_ASSERT(!jbd2_revoke_record_cache);
	J_ASSERT(!jbd2_revoke_table_cache);

	jbd2_revoke_record_cache = KMEM_CACHE(jbd2_revoke_record_s,
					SLAB_HWCACHE_ALIGN|SLAB_TEMPORARY);
	if (!jbd2_revoke_record_cache)
		goto record_cache_failure;

	jbd2_revoke_table_cache = KMEM_CACHE(jbd2_revoke_table_s,
					     SLAB_TEMPORARY);
	if (!jbd2_revoke_table_cache)
		goto table_cache_failure;
	return 0;
table_cache_failure:
	jbd2_journal_destroy_revoke_caches();
record_cache_failure:
		return -ENOMEM;
}

static struct jbd2_revoke_table_s *jbd2_journal_init_revoke_table(int hash_size)
{
	int shift = 0;
	int tmp = hash_size;
	struct jbd2_revoke_table_s *table;

	table = kmem_cache_alloc(jbd2_revoke_table_cache, GFP_KERNEL);
	if (!table)
		goto out;

	while((tmp >>= 1UL) != 0UL)
		shift++;

	table->hash_size = hash_size;
	table->hash_shift = shift;
	table->hash_table =
		kmalloc(hash_size * sizeof(struct list_head), GFP_KERNEL);
	if (!table->hash_table) {
		kmem_cache_free(jbd2_revoke_table_cache, table);
		table = NULL;
		goto out;
	}

	for (tmp = 0; tmp < hash_size; tmp++)
		INIT_LIST_HEAD(&table->hash_table[tmp]);

out:
	return table;
}

static void jbd2_journal_destroy_revoke_table(struct jbd2_revoke_table_s *table)
{
	int i;
	struct list_head *hash_list;

	for (i = 0; i < table->hash_size; i++) {
		hash_list = &table->hash_table[i];
		J_ASSERT(list_empty(hash_list));
	}

	kfree(table->hash_table);
	kmem_cache_free(jbd2_revoke_table_cache, table);
}

/* Initialise the revoke table for a given journal to a given size. */
int jbd2_journal_init_revoke(journal_t *journal, int hash_size)
{
	J_ASSERT(journal->j_revoke_table[0] == NULL);
	J_ASSERT(is_power_of_2(hash_size));

	journal->j_revoke_table[0] = jbd2_journal_init_revoke_table(hash_size);
	if (!journal->j_revoke_table[0])
		goto fail0;

	journal->j_revoke_table[1] = jbd2_journal_init_revoke_table(hash_size);
	if (!journal->j_revoke_table[1])
		goto fail1;

	journal->j_revoke = journal->j_revoke_table[1];

	spin_lock_init(&journal->j_revoke_lock);

	return 0;

fail1:
	jbd2_journal_destroy_revoke_table(journal->j_revoke_table[0]);
fail0:
	return -ENOMEM;
}

/* Destroy a journal's revoke table.  The table must already be empty! */
void jbd2_journal_destroy_revoke(journal_t *journal)
{
	journal->j_revoke = NULL;
	if (journal->j_revoke_table[0])
		jbd2_journal_destroy_revoke_table(journal->j_revoke_table[0]);
	if (journal->j_revoke_table[1])
		jbd2_journal_destroy_revoke_table(journal->j_revoke_table[1]);
}


#ifdef __KERNEL__

/*
 * jbd2_journal_revoke: revoke a given buffer_head from the journal.  This
 * prevents the block from being replayed during recovery if we take a
 * crash after this current transaction commits.  Any subsequent
 * metadata writes of the buffer in this transaction cancel the
 * revoke.
 *
 * Note that this call may block --- it is up to the caller to make
 * sure that there are no further calls to journal_write_metadata
 * before the revoke is complete.  In ext3, this implies calling the
 * revoke before clearing the block bitmap when we are deleting
 * metadata.
 *
 * Revoke performs a jbd2_journal_forget on any buffer_head passed in as a
 * parameter, but does _not_ forget the buffer_head if the bh was only
 * found implicitly.
 *
 * bh_in may not be a journalled buffer - it may have come off
 * the hash tables without an attached journal_head.
 *
 * If bh_in is non-zero, jbd2_journal_revoke() will decrement its b_count
 * by one.
 */

int jbd2_journal_revoke(handle_t *handle, unsigned long long blocknr,
		   struct buffer_head *bh_in)
{
	struct buffer_head *bh = NULL;
	journal_t *journal;
	struct block_device *bdev;
	int err;

	might_sleep();
	if (bh_in)
		BUFFER_TRACE(bh_in, "enter");

	journal = handle->h_transaction->t_journal;
	if (!jbd2_journal_set_features(journal, 0, 0, JBD2_FEATURE_INCOMPAT_REVOKE)){
		J_ASSERT (!"Cannot set revoke feature!");
		return -EINVAL;
	}

	bdev = journal->j_fs_dev;
	bh = bh_in;

	if (!bh) {
		bh = __find_get_block(bdev, blocknr, journal->j_blocksize);
		if (bh)
			BUFFER_TRACE(bh, "found on hash");
	}
#ifdef JBD2_EXPENSIVE_CHECKING
	else {
		struct buffer_head *bh2;

		/* If there is a different buffer_head lying around in
		 * memory anywhere... */
		bh2 = __find_get_block(bdev, blocknr, journal->j_blocksize);
		if (bh2) {
			/* ... and it has RevokeValid status... */
			if (bh2 != bh && buffer_revokevalid(bh2))
				/* ...then it better be revoked too,
				 * since it's illegal to create a revoke
				 * record against a buffer_head which is
				 * not marked revoked --- that would
				 * risk missing a subsequent revoke
				 * cancel. */
				J_ASSERT_BH(bh2, buffer_revoked(bh2));
			put_bh(bh2);
		}
	}
#endif

	/* We really ought not ever to revoke twice in a row without
           first having the revoke cancelled: it's illegal to free a
           block twice without allocating it in between! */
	if (bh) {
		if (!J_EXPECT_BH(bh, !buffer_revoked(bh),
				 "inconsistent data on disk")) {
			if (!bh_in)
				brelse(bh);
			return -EIO;
		}
		set_buffer_revoked(bh);
		set_buffer_revokevalid(bh);
		if (bh_in) {
			BUFFER_TRACE(bh_in, "call jbd2_journal_forget");
			jbd2_journal_forget(handle, bh_in);
		} else {
			BUFFER_TRACE(bh, "call brelse");
			__brelse(bh);
		}
	}

	jbd_debug(2, "insert revoke for block %llu, bh_in=%p\n",blocknr, bh_in);
	err = insert_revoke_hash(journal, blocknr,
				handle->h_transaction->t_tid);
	BUFFER_TRACE(bh_in, "exit");
	return err;
}

/*
 * Cancel an outstanding revoke.  For use only internally by the
 * journaling code (called from jbd2_journal_get_write_access).
 *
 * We trust buffer_revoked() on the buffer if the buffer is already
 * being journaled: if there is no revoke pending on the buffer, then we
 * don't do anything here.
 *
 * This would break if it were possible for a buffer to be revoked and
 * discarded, and then reallocated within the same transaction.  In such
 * a case we would have lost the revoked bit, but when we arrived here
 * the second time we would still have a pending revoke to cancel.  So,
 * do not trust the Revoked bit on buffers unless RevokeValid is also
 * set.
 */
int jbd2_journal_cancel_revoke(handle_t *handle, struct journal_head *jh)
{
	struct jbd2_revoke_record_s *record;
	journal_t *journal = handle->h_transaction->t_journal;
	int need_cancel;
	int did_revoke = 0;	/* akpm: debug */
	struct buffer_head *bh = jh2bh(jh);

	jbd_debug(4, "journal_head %p, cancelling revoke\n", jh);

	/* Is the existing Revoke bit valid?  If so, we trust it, and
	 * only perform the full cancel if the revoke bit is set.  If
	 * not, we can't trust the revoke bit, and we need to do the
	 * full search for a revoke record. */
	if (test_set_buffer_revokevalid(bh)) {
		need_cancel = test_clear_buffer_revoked(bh);
	} else {
		need_cancel = 1;
		clear_buffer_revoked(bh);
	}

	if (need_cancel) {
		record = find_revoke_record(journal, bh->b_blocknr);
		if (record) {
			jbd_debug(4, "cancelled existing revoke on "
				  "blocknr %llu\n", (unsigned long long)bh->b_blocknr);
			spin_lock(&journal->j_revoke_lock);
			list_del(&record->hash);
			spin_unlock(&journal->j_revoke_lock);
			kmem_cache_free(jbd2_revoke_record_cache, record);
			did_revoke = 1;
		}
	}

#ifdef JBD2_EXPENSIVE_CHECKING
	/* There better not be one left behind by now! */
	record = find_revoke_record(journal, bh->b_blocknr);
	J_ASSERT_JH(jh, record == NULL);
#endif

	/* Finally, have we just cleared revoke on an unhashed
	 * buffer_head?  If so, we'd better make sure we clear the
	 * revoked status on any hashed alias too, otherwise the revoke
	 * state machine will get very upset later on. */
	if (need_cancel) {
		struct buffer_head *bh2;
		bh2 = __find_get_block(bh->b_bdev, bh->b_blocknr, bh->b_size);
		if (bh2) {
			if (bh2 != bh)
				clear_buffer_revoked(bh2);
			__brelse(bh2);
		}
	}
	return did_revoke;
}

/*
 * journal_clear_revoked_flag clears revoked flag of buffers in
 * revoke table to reflect there is no revoked buffers in the next
 * transaction which is going to be started.
 */
void jbd2_clear_buffer_revoked_flags(journal_t *journal)
{
	struct jbd2_revoke_table_s *revoke = journal->j_revoke;
	int i = 0;

	for (i = 0; i < revoke->hash_size; i++) {
		struct list_head *hash_list;
		struct list_head *list_entry;
		hash_list = &revoke->hash_table[i];

		list_for_each(list_entry, hash_list) {
			struct jbd2_revoke_record_s *record;
			struct buffer_head *bh;
			record = (struct jbd2_revoke_record_s *)list_entry;
			bh = __find_get_block(journal->j_fs_dev,
					      record->blocknr,
					      journal->j_blocksize);
			if (bh) {
				clear_buffer_revoked(bh);
				__brelse(bh);
			}
		}
	}
}

/* journal_switch_revoke table select j_revoke for next transaction
 * we do not want to suspend any processing until all revokes are
 * written -bzzz
 */
void jbd2_journal_switch_revoke_table(journal_t *journal)
{
	int i;

	if (journal->j_revoke == journal->j_revoke_table[0])
		journal->j_revoke = journal->j_revoke_table[1];
	else
		journal->j_revoke = journal->j_revoke_table[0];

	for (i = 0; i < journal->j_revoke->hash_size; i++)
		INIT_LIST_HEAD(&journal->j_revoke->hash_table[i]);
}

/*
 * Write revoke records to the journal for all entries in the current
 * revoke hash, deleting the entries as we go.
 */
void jbd2_journal_write_revoke_records(journal_t *journal,
				       transaction_t *transaction,
				       struct list_head *log_bufs,
				       int write_op)
{
	struct buffer_head *descriptor;
	struct jbd2_revoke_record_s *record;
	struct jbd2_revoke_table_s *revoke;
	struct list_head *hash_list;
	int i, offset, count;

	descriptor = NULL;
	offset = 0;
	count = 0;

	/* select revoke table for committing transaction */
	revoke = journal->j_revoke == journal->j_revoke_table[0] ?
		journal->j_revoke_table[1] : journal->j_revoke_table[0];

	for (i = 0; i < revoke->hash_size; i++) {
		hash_list = &revoke->hash_table[i];

		while (!list_empty(hash_list)) {
			record = (struct jbd2_revoke_record_s *)
				hash_list->next;
			write_one_revoke_record(journal, transaction, log_bufs,
						&descriptor, &offset,
						record, write_op);
			count++;
			list_del(&record->hash);
			kmem_cache_free(jbd2_revoke_record_cache, record);
		}
	}
	if (descriptor)
		flush_descriptor(journal, descriptor, offset, write_op);
	jbd_debug(1, "Wrote %d revoke records\n", count);
}

/*
 * Write out one revoke record.  We need to create a new descriptor
 * block if the old one is full or if we have not already created one.
 */

static void write_one_revoke_record(journal_t *journal,
				    transaction_t *transaction,
				    struct list_head *log_bufs,
				    struct buffer_head **descriptorp,
				    int *offsetp,
				    struct jbd2_revoke_record_s *record,
				    int write_op)
{
	int csum_size = 0;
	struct buffer_head *descriptor;
	int sz, offset;
	journal_header_t *header;

	/* If we are already aborting, this all becomes a noop.  We
           still need to go round the loop in
           jbd2_journal_write_revoke_records in order to free all of the
           revoke records: only the IO to the journal is omitted. */
	if (is_journal_aborted(journal))
		return;

	descriptor = *descriptorp;
	offset = *offsetp;

	/* Do we need to leave space at the end for a checksum? */
	if (jbd2_journal_has_csum_v2or3(journal))
		csum_size = sizeof(struct jbd2_journal_revoke_tail);

<<<<<<< HEAD
	if (JBD2_HAS_INCOMPAT_FEATURE(journal, JBD2_FEATURE_INCOMPAT_64BIT))
=======
	if (jbd2_has_feature_64bit(journal))
>>>>>>> db0b54cd
		sz = 8;
	else
		sz = 4;

	/* Make sure we have a descriptor with space left for the record */
	if (descriptor) {
		if (offset + sz > journal->j_blocksize - csum_size) {
			flush_descriptor(journal, descriptor, offset, write_op);
			descriptor = NULL;
		}
	}

	if (!descriptor) {
		descriptor = jbd2_journal_get_descriptor_buffer(journal);
		if (!descriptor)
			return;
		header = (journal_header_t *)descriptor->b_data;
		header->h_magic     = cpu_to_be32(JBD2_MAGIC_NUMBER);
		header->h_blocktype = cpu_to_be32(JBD2_REVOKE_BLOCK);
		header->h_sequence  = cpu_to_be32(transaction->t_tid);

		/* Record it so that we can wait for IO completion later */
		BUFFER_TRACE(descriptor, "file in log_bufs");
		jbd2_file_log_bh(log_bufs, descriptor);

		offset = sizeof(jbd2_journal_revoke_header_t);
		*descriptorp = descriptor;
	}

<<<<<<< HEAD
	if (JBD2_HAS_INCOMPAT_FEATURE(journal, JBD2_FEATURE_INCOMPAT_64BIT))
=======
	if (jbd2_has_feature_64bit(journal))
>>>>>>> db0b54cd
		* ((__be64 *)(&descriptor->b_data[offset])) =
			cpu_to_be64(record->blocknr);
	else
		* ((__be32 *)(&descriptor->b_data[offset])) =
			cpu_to_be32(record->blocknr);
	offset += sz;

	*offsetp = offset;
}

static void jbd2_revoke_csum_set(journal_t *j, struct buffer_head *bh)
{
	struct jbd2_journal_revoke_tail *tail;
	__u32 csum;

	if (!jbd2_journal_has_csum_v2or3(j))
		return;

	tail = (struct jbd2_journal_revoke_tail *)(bh->b_data + j->j_blocksize -
			sizeof(struct jbd2_journal_revoke_tail));
	tail->r_checksum = 0;
	csum = jbd2_chksum(j, j->j_csum_seed, bh->b_data, j->j_blocksize);
	tail->r_checksum = cpu_to_be32(csum);
}

/*
 * Flush a revoke descriptor out to the journal.  If we are aborting,
 * this is a noop; otherwise we are generating a buffer which needs to
 * be waited for during commit, so it has to go onto the appropriate
 * journal buffer list.
 */

static void flush_descriptor(journal_t *journal,
			     struct buffer_head *descriptor,
			     int offset, int write_op)
{
	jbd2_journal_revoke_header_t *header;

	if (is_journal_aborted(journal)) {
		put_bh(descriptor);
		return;
	}

	header = (jbd2_journal_revoke_header_t *)descriptor->b_data;
	header->r_count = cpu_to_be32(offset);
	jbd2_revoke_csum_set(journal, descriptor);

	set_buffer_jwrite(descriptor);
	BUFFER_TRACE(descriptor, "write");
	set_buffer_dirty(descriptor);
	write_dirty_buffer(descriptor, write_op);
}
#endif

/*
 * Revoke support for recovery.
 *
 * Recovery needs to be able to:
 *
 *  record all revoke records, including the tid of the latest instance
 *  of each revoke in the journal
 *
 *  check whether a given block in a given transaction should be replayed
 *  (ie. has not been revoked by a revoke record in that or a subsequent
 *  transaction)
 *
 *  empty the revoke table after recovery.
 */

/*
 * First, setting revoke records.  We create a new revoke record for
 * every block ever revoked in the log as we scan it for recovery, and
 * we update the existing records if we find multiple revokes for a
 * single block.
 */

int jbd2_journal_set_revoke(journal_t *journal,
		       unsigned long long blocknr,
		       tid_t sequence)
{
	struct jbd2_revoke_record_s *record;

	record = find_revoke_record(journal, blocknr);
	if (record) {
		/* If we have multiple occurrences, only record the
		 * latest sequence number in the hashed record */
		if (tid_gt(sequence, record->sequence))
			record->sequence = sequence;
		return 0;
	}
	return insert_revoke_hash(journal, blocknr, sequence);
}

/*
 * Test revoke records.  For a given block referenced in the log, has
 * that block been revoked?  A revoke record with a given transaction
 * sequence number revokes all blocks in that transaction and earlier
 * ones, but later transactions still need replayed.
 */

int jbd2_journal_test_revoke(journal_t *journal,
			unsigned long long blocknr,
			tid_t sequence)
{
	struct jbd2_revoke_record_s *record;

	record = find_revoke_record(journal, blocknr);
	if (!record)
		return 0;
	if (tid_gt(sequence, record->sequence))
		return 0;
	return 1;
}

/*
 * Finally, once recovery is over, we need to clear the revoke table so
 * that it can be reused by the running filesystem.
 */

void jbd2_journal_clear_revoke(journal_t *journal)
{
	int i;
	struct list_head *hash_list;
	struct jbd2_revoke_record_s *record;
	struct jbd2_revoke_table_s *revoke;

	revoke = journal->j_revoke;

	for (i = 0; i < revoke->hash_size; i++) {
		hash_list = &revoke->hash_table[i];
		while (!list_empty(hash_list)) {
			record = (struct jbd2_revoke_record_s*) hash_list->next;
			list_del(&record->hash);
			kmem_cache_free(jbd2_revoke_record_cache, record);
		}
	}
}<|MERGE_RESOLUTION|>--- conflicted
+++ resolved
@@ -589,11 +589,7 @@
 	if (jbd2_journal_has_csum_v2or3(journal))
 		csum_size = sizeof(struct jbd2_journal_revoke_tail);
 
-<<<<<<< HEAD
-	if (JBD2_HAS_INCOMPAT_FEATURE(journal, JBD2_FEATURE_INCOMPAT_64BIT))
-=======
 	if (jbd2_has_feature_64bit(journal))
->>>>>>> db0b54cd
 		sz = 8;
 	else
 		sz = 4;
@@ -623,11 +619,7 @@
 		*descriptorp = descriptor;
 	}
 
-<<<<<<< HEAD
-	if (JBD2_HAS_INCOMPAT_FEATURE(journal, JBD2_FEATURE_INCOMPAT_64BIT))
-=======
 	if (jbd2_has_feature_64bit(journal))
->>>>>>> db0b54cd
 		* ((__be64 *)(&descriptor->b_data[offset])) =
 			cpu_to_be64(record->blocknr);
 	else
