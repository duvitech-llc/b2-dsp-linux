/*
 *  linux/fs/open.c
 *
 *  Copyright (C) 1991, 1992  Linus Torvalds
 */

#include <linux/string.h>
#include <linux/mm.h>
#include <linux/file.h>
#include <linux/fdtable.h>
#include <linux/fsnotify.h>
#include <linux/module.h>
#include <linux/tty.h>
#include <linux/namei.h>
#include <linux/backing-dev.h>
#include <linux/capability.h>
#include <linux/securebits.h>
#include <linux/security.h>
#include <linux/mount.h>
#include <linux/fcntl.h>
#include <linux/slab.h>
#include <asm/uaccess.h>
#include <linux/fs.h>
#include <linux/personality.h>
#include <linux/pagemap.h>
#include <linux/syscalls.h>
#include <linux/rcupdate.h>
#include <linux/audit.h>
#include <linux/falloc.h>
#include <linux/fs_struct.h>
#include <linux/ima.h>
#include <linux/dnotify.h>
#include <linux/compat.h>

#include "internal.h"

int do_truncate(struct dentry *dentry, loff_t length, unsigned int time_attrs,
	struct file *filp)
{
	int ret;
	struct iattr newattrs;

	/* Not pretty: "inode->i_size" shouldn't really be signed. But it is. */
	if (length < 0)
		return -EINVAL;

	newattrs.ia_size = length;
	newattrs.ia_valid = ATTR_SIZE | time_attrs;
	if (filp) {
		newattrs.ia_file = filp;
		newattrs.ia_valid |= ATTR_FILE;
	}

	/* Remove suid, sgid, and file capabilities on truncate too */
	ret = dentry_needs_remove_privs(dentry);
	if (ret < 0)
		return ret;
	if (ret)
		newattrs.ia_valid |= ret | ATTR_FORCE;

	mutex_lock(&dentry->d_inode->i_mutex);
	/* Note any delegations or leases have already been broken: */
	ret = notify_change(dentry, &newattrs, NULL);
	mutex_unlock(&dentry->d_inode->i_mutex);
	return ret;
}

long vfs_truncate(struct path *path, loff_t length)
{
	struct inode *inode;
	long error;

	inode = path->dentry->d_inode;

	/* For directories it's -EISDIR, for other non-regulars - -EINVAL */
	if (S_ISDIR(inode->i_mode))
		return -EISDIR;
	if (!S_ISREG(inode->i_mode))
		return -EINVAL;

	error = mnt_want_write(path->mnt);
	if (error)
		goto out;

	error = inode_permission(inode, MAY_WRITE);
	if (error)
		goto mnt_drop_write_and_out;

	error = -EPERM;
	if (IS_APPEND(inode))
		goto mnt_drop_write_and_out;

	error = get_write_access(inode);
	if (error)
		goto mnt_drop_write_and_out;

	/*
	 * Make sure that there are no leases.  get_write_access() protects
	 * against the truncate racing with a lease-granting setlease().
	 */
	error = break_lease(inode, O_WRONLY);
	if (error)
		goto put_write_and_out;

	error = locks_verify_truncate(inode, NULL, length);
	if (!error)
		error = security_path_truncate(path);
	if (!error)
		error = do_truncate(path->dentry, length, 0, NULL);

put_write_and_out:
	put_write_access(inode);
mnt_drop_write_and_out:
	mnt_drop_write(path->mnt);
out:
	return error;
}
EXPORT_SYMBOL_GPL(vfs_truncate);

static long do_sys_truncate(const char __user *pathname, loff_t length)
{
	unsigned int lookup_flags = LOOKUP_FOLLOW;
	struct path path;
	int error;

	if (length < 0)	/* sorry, but loff_t says... */
		return -EINVAL;

retry:
	error = user_path_at(AT_FDCWD, pathname, lookup_flags, &path);
	if (!error) {
		error = vfs_truncate(&path, length);
		path_put(&path);
	}
	if (retry_estale(error, lookup_flags)) {
		lookup_flags |= LOOKUP_REVAL;
		goto retry;
	}
	return error;
}

SYSCALL_DEFINE2(truncate, const char __user *, path, long, length)
{
	return do_sys_truncate(path, length);
}

#ifdef CONFIG_COMPAT
COMPAT_SYSCALL_DEFINE2(truncate, const char __user *, path, compat_off_t, length)
{
	return do_sys_truncate(path, length);
}
#endif

static long do_sys_ftruncate(unsigned int fd, loff_t length, int small)
{
	struct inode *inode;
	struct dentry *dentry;
	struct fd f;
	int error;

	error = -EINVAL;
	if (length < 0)
		goto out;
	error = -EBADF;
	f = fdget(fd);
	if (!f.file)
		goto out;

	/* explicitly opened as large or we are on 64-bit box */
	if (f.file->f_flags & O_LARGEFILE)
		small = 0;

	dentry = f.file->f_path.dentry;
	inode = dentry->d_inode;
	error = -EINVAL;
	if (!S_ISREG(inode->i_mode) || !(f.file->f_mode & FMODE_WRITE))
		goto out_putf;

	error = -EINVAL;
	/* Cannot ftruncate over 2^31 bytes without large file support */
	if (small && length > MAX_NON_LFS)
		goto out_putf;

	error = -EPERM;
	if (IS_APPEND(inode))
		goto out_putf;

	sb_start_write(inode->i_sb);
	error = locks_verify_truncate(inode, f.file, length);
	if (!error)
		error = security_path_truncate(&f.file->f_path);
	if (!error)
		error = do_truncate(dentry, length, ATTR_MTIME|ATTR_CTIME, f.file);
	sb_end_write(inode->i_sb);
out_putf:
	fdput(f);
out:
	return error;
}

SYSCALL_DEFINE2(ftruncate, unsigned int, fd, unsigned long, length)
{
	return do_sys_ftruncate(fd, length, 1);
}

#ifdef CONFIG_COMPAT
COMPAT_SYSCALL_DEFINE2(ftruncate, unsigned int, fd, compat_ulong_t, length)
{
	return do_sys_ftruncate(fd, length, 1);
}
#endif

/* LFS versions of truncate are only needed on 32 bit machines */
#if BITS_PER_LONG == 32
SYSCALL_DEFINE2(truncate64, const char __user *, path, loff_t, length)
{
	return do_sys_truncate(path, length);
}

SYSCALL_DEFINE2(ftruncate64, unsigned int, fd, loff_t, length)
{
	return do_sys_ftruncate(fd, length, 0);
}
#endif /* BITS_PER_LONG == 32 */


int vfs_fallocate(struct file *file, int mode, loff_t offset, loff_t len)
{
	struct inode *inode = file_inode(file);
	long ret;

	if (offset < 0 || len <= 0)
		return -EINVAL;

	/* Return error if mode is not supported */
	if (mode & ~FALLOC_FL_SUPPORTED_MASK)
		return -EOPNOTSUPP;

	/* Punch hole and zero range are mutually exclusive */
	if ((mode & (FALLOC_FL_PUNCH_HOLE | FALLOC_FL_ZERO_RANGE)) ==
	    (FALLOC_FL_PUNCH_HOLE | FALLOC_FL_ZERO_RANGE))
		return -EOPNOTSUPP;

	/* Punch hole must have keep size set */
	if ((mode & FALLOC_FL_PUNCH_HOLE) &&
	    !(mode & FALLOC_FL_KEEP_SIZE))
		return -EOPNOTSUPP;

	/* Collapse range should only be used exclusively. */
	if ((mode & FALLOC_FL_COLLAPSE_RANGE) &&
	    (mode & ~FALLOC_FL_COLLAPSE_RANGE))
		return -EINVAL;

	/* Insert range should only be used exclusively. */
	if ((mode & FALLOC_FL_INSERT_RANGE) &&
	    (mode & ~FALLOC_FL_INSERT_RANGE))
		return -EINVAL;

	if (!(file->f_mode & FMODE_WRITE))
		return -EBADF;

	/*
	 * We can only allow pure fallocate on append only files
	 */
	if ((mode & ~FALLOC_FL_KEEP_SIZE) && IS_APPEND(inode))
		return -EPERM;

	if (IS_IMMUTABLE(inode))
		return -EPERM;

	/*
	 * We cannot allow any fallocate operation on an active swapfile
	 */
	if (IS_SWAPFILE(inode))
		return -ETXTBSY;

	/*
	 * Revalidate the write permissions, in case security policy has
	 * changed since the files were opened.
	 */
	ret = security_file_permission(file, MAY_WRITE);
	if (ret)
		return ret;

	if (S_ISFIFO(inode->i_mode))
		return -ESPIPE;

	/*
	 * Let individual file system decide if it supports preallocation
	 * for directories or not.
	 */
	if (!S_ISREG(inode->i_mode) && !S_ISDIR(inode->i_mode))
		return -ENODEV;

	/* Check for wrap through zero too */
	if (((offset + len) > inode->i_sb->s_maxbytes) || ((offset + len) < 0))
		return -EFBIG;

	if (!file->f_op->fallocate)
		return -EOPNOTSUPP;

	sb_start_write(inode->i_sb);
	ret = file->f_op->fallocate(file, mode, offset, len);

	/*
	 * Create inotify and fanotify events.
	 *
	 * To keep the logic simple always create events if fallocate succeeds.
	 * This implies that events are even created if the file size remains
	 * unchanged, e.g. when using flag FALLOC_FL_KEEP_SIZE.
	 */
	if (ret == 0)
		fsnotify_modify(file);

	sb_end_write(inode->i_sb);
	return ret;
}
EXPORT_SYMBOL_GPL(vfs_fallocate);

SYSCALL_DEFINE4(fallocate, int, fd, int, mode, loff_t, offset, loff_t, len)
{
	struct fd f = fdget(fd);
	int error = -EBADF;

	if (f.file) {
		error = vfs_fallocate(f.file, mode, offset, len);
		fdput(f);
	}
	return error;
}

/*
 * access() needs to use the real uid/gid, not the effective uid/gid.
 * We do this by temporarily clearing all FS-related capabilities and
 * switching the fsuid/fsgid around to the real ones.
 */
SYSCALL_DEFINE3(faccessat, int, dfd, const char __user *, filename, int, mode)
{
	const struct cred *old_cred;
	struct cred *override_cred;
	struct path path;
	struct inode *inode;
	int res;
	unsigned int lookup_flags = LOOKUP_FOLLOW;

	if (mode & ~S_IRWXO)	/* where's F_OK, X_OK, W_OK, R_OK? */
		return -EINVAL;

	override_cred = prepare_creds();
	if (!override_cred)
		return -ENOMEM;

	override_cred->fsuid = override_cred->uid;
	override_cred->fsgid = override_cred->gid;

	if (!issecure(SECURE_NO_SETUID_FIXUP)) {
		/* Clear the capabilities if we switch to a non-root user */
		kuid_t root_uid = make_kuid(override_cred->user_ns, 0);
		if (!uid_eq(override_cred->uid, root_uid))
			cap_clear(override_cred->cap_effective);
		else
			override_cred->cap_effective =
				override_cred->cap_permitted;
	}

	old_cred = override_creds(override_cred);
retry:
	res = user_path_at(dfd, filename, lookup_flags, &path);
	if (res)
		goto out;

	inode = d_backing_inode(path.dentry);

	if ((mode & MAY_EXEC) && S_ISREG(inode->i_mode)) {
		/*
		 * MAY_EXEC on regular files is denied if the fs is mounted
		 * with the "noexec" flag.
		 */
		res = -EACCES;
		if (path_noexec(&path))
			goto out_path_release;
	}

	res = inode_permission(inode, mode | MAY_ACCESS);
	/* SuS v2 requires we report a read only fs too */
	if (res || !(mode & S_IWOTH) || special_file(inode->i_mode))
		goto out_path_release;
	/*
	 * This is a rare case where using __mnt_is_readonly()
	 * is OK without a mnt_want/drop_write() pair.  Since
	 * no actual write to the fs is performed here, we do
	 * not need to telegraph to that to anyone.
	 *
	 * By doing this, we accept that this access is
	 * inherently racy and know that the fs may change
	 * state before we even see this result.
	 */
	if (__mnt_is_readonly(path.mnt))
		res = -EROFS;

out_path_release:
	path_put(&path);
	if (retry_estale(res, lookup_flags)) {
		lookup_flags |= LOOKUP_REVAL;
		goto retry;
	}
out:
	revert_creds(old_cred);
	put_cred(override_cred);
	return res;
}

SYSCALL_DEFINE2(access, const char __user *, filename, int, mode)
{
	return sys_faccessat(AT_FDCWD, filename, mode);
}

SYSCALL_DEFINE1(chdir, const char __user *, filename)
{
	struct path path;
	int error;
	unsigned int lookup_flags = LOOKUP_FOLLOW | LOOKUP_DIRECTORY;
retry:
	error = user_path_at(AT_FDCWD, filename, lookup_flags, &path);
	if (error)
		goto out;

	error = inode_permission(path.dentry->d_inode, MAY_EXEC | MAY_CHDIR);
	if (error)
		goto dput_and_out;

	set_fs_pwd(current->fs, &path);

dput_and_out:
	path_put(&path);
	if (retry_estale(error, lookup_flags)) {
		lookup_flags |= LOOKUP_REVAL;
		goto retry;
	}
out:
	return error;
}

SYSCALL_DEFINE1(fchdir, unsigned int, fd)
{
	struct fd f = fdget_raw(fd);
	struct inode *inode;
	int error = -EBADF;

	error = -EBADF;
	if (!f.file)
		goto out;

	inode = file_inode(f.file);

	error = -ENOTDIR;
	if (!S_ISDIR(inode->i_mode))
		goto out_putf;

	error = inode_permission(inode, MAY_EXEC | MAY_CHDIR);
	if (!error)
		set_fs_pwd(current->fs, &f.file->f_path);
out_putf:
	fdput(f);
out:
	return error;
}

SYSCALL_DEFINE1(chroot, const char __user *, filename)
{
	struct path path;
	int error;
	unsigned int lookup_flags = LOOKUP_FOLLOW | LOOKUP_DIRECTORY;
retry:
	error = user_path_at(AT_FDCWD, filename, lookup_flags, &path);
	if (error)
		goto out;

	error = inode_permission(path.dentry->d_inode, MAY_EXEC | MAY_CHDIR);
	if (error)
		goto dput_and_out;

	error = -EPERM;
	if (!ns_capable(current_user_ns(), CAP_SYS_CHROOT))
		goto dput_and_out;
	error = security_path_chroot(&path);
	if (error)
		goto dput_and_out;

	set_fs_root(current->fs, &path);
	error = 0;
dput_and_out:
	path_put(&path);
	if (retry_estale(error, lookup_flags)) {
		lookup_flags |= LOOKUP_REVAL;
		goto retry;
	}
out:
	return error;
}

static int chmod_common(struct path *path, umode_t mode)
{
	struct inode *inode = path->dentry->d_inode;
	struct inode *delegated_inode = NULL;
	struct iattr newattrs;
	int error;

	error = mnt_want_write(path->mnt);
	if (error)
		return error;
retry_deleg:
	mutex_lock(&inode->i_mutex);
	error = security_path_chmod(path, mode);
	if (error)
		goto out_unlock;
	newattrs.ia_mode = (mode & S_IALLUGO) | (inode->i_mode & ~S_IALLUGO);
	newattrs.ia_valid = ATTR_MODE | ATTR_CTIME;
	error = notify_change(path->dentry, &newattrs, &delegated_inode);
out_unlock:
	mutex_unlock(&inode->i_mutex);
	if (delegated_inode) {
		error = break_deleg_wait(&delegated_inode);
		if (!error)
			goto retry_deleg;
	}
	mnt_drop_write(path->mnt);
	return error;
}

SYSCALL_DEFINE2(fchmod, unsigned int, fd, umode_t, mode)
{
	struct fd f = fdget(fd);
	int err = -EBADF;

	if (f.file) {
		audit_file(f.file);
		err = chmod_common(&f.file->f_path, mode);
		fdput(f);
	}
	return err;
}

SYSCALL_DEFINE3(fchmodat, int, dfd, const char __user *, filename, umode_t, mode)
{
	struct path path;
	int error;
	unsigned int lookup_flags = LOOKUP_FOLLOW;
retry:
	error = user_path_at(dfd, filename, lookup_flags, &path);
	if (!error) {
		error = chmod_common(&path, mode);
		path_put(&path);
		if (retry_estale(error, lookup_flags)) {
			lookup_flags |= LOOKUP_REVAL;
			goto retry;
		}
	}
	return error;
}

SYSCALL_DEFINE2(chmod, const char __user *, filename, umode_t, mode)
{
	return sys_fchmodat(AT_FDCWD, filename, mode);
}

static int chown_common(struct path *path, uid_t user, gid_t group)
{
	struct inode *inode = path->dentry->d_inode;
	struct inode *delegated_inode = NULL;
	int error;
	struct iattr newattrs;
	kuid_t uid;
	kgid_t gid;

	uid = make_kuid(current_user_ns(), user);
	gid = make_kgid(current_user_ns(), group);

retry_deleg:
	newattrs.ia_valid =  ATTR_CTIME;
	if (user != (uid_t) -1) {
		if (!uid_valid(uid))
			return -EINVAL;
		newattrs.ia_valid |= ATTR_UID;
		newattrs.ia_uid = uid;
	}
	if (group != (gid_t) -1) {
		if (!gid_valid(gid))
			return -EINVAL;
		newattrs.ia_valid |= ATTR_GID;
		newattrs.ia_gid = gid;
	}
	if (!S_ISDIR(inode->i_mode))
		newattrs.ia_valid |=
			ATTR_KILL_SUID | ATTR_KILL_SGID | ATTR_KILL_PRIV;
	mutex_lock(&inode->i_mutex);
	error = security_path_chown(path, uid, gid);
	if (!error)
		error = notify_change(path->dentry, &newattrs, &delegated_inode);
	mutex_unlock(&inode->i_mutex);
	if (delegated_inode) {
		error = break_deleg_wait(&delegated_inode);
		if (!error)
			goto retry_deleg;
	}
	return error;
}

SYSCALL_DEFINE5(fchownat, int, dfd, const char __user *, filename, uid_t, user,
		gid_t, group, int, flag)
{
	struct path path;
	int error = -EINVAL;
	int lookup_flags;

	if ((flag & ~(AT_SYMLINK_NOFOLLOW | AT_EMPTY_PATH)) != 0)
		goto out;

	lookup_flags = (flag & AT_SYMLINK_NOFOLLOW) ? 0 : LOOKUP_FOLLOW;
	if (flag & AT_EMPTY_PATH)
		lookup_flags |= LOOKUP_EMPTY;
retry:
	error = user_path_at(dfd, filename, lookup_flags, &path);
	if (error)
		goto out;
	error = mnt_want_write(path.mnt);
	if (error)
		goto out_release;
	error = chown_common(&path, user, group);
	mnt_drop_write(path.mnt);
out_release:
	path_put(&path);
	if (retry_estale(error, lookup_flags)) {
		lookup_flags |= LOOKUP_REVAL;
		goto retry;
	}
out:
	return error;
}

SYSCALL_DEFINE3(chown, const char __user *, filename, uid_t, user, gid_t, group)
{
	return sys_fchownat(AT_FDCWD, filename, user, group, 0);
}

SYSCALL_DEFINE3(lchown, const char __user *, filename, uid_t, user, gid_t, group)
{
	return sys_fchownat(AT_FDCWD, filename, user, group,
			    AT_SYMLINK_NOFOLLOW);
}

SYSCALL_DEFINE3(fchown, unsigned int, fd, uid_t, user, gid_t, group)
{
	struct fd f = fdget(fd);
	int error = -EBADF;

	if (!f.file)
		goto out;

	error = mnt_want_write_file(f.file);
	if (error)
		goto out_fput;
	audit_file(f.file);
	error = chown_common(&f.file->f_path, user, group);
	mnt_drop_write_file(f.file);
out_fput:
	fdput(f);
out:
	return error;
}

int open_check_o_direct(struct file *f)
{
	/* NB: we're sure to have correct a_ops only after f_op->open */
	if (f->f_flags & O_DIRECT) {
		if (!f->f_mapping->a_ops || !f->f_mapping->a_ops->direct_IO)
			return -EINVAL;
	}
	return 0;
}

static int do_dentry_open(struct file *f,
			  struct inode *inode,
			  int (*open)(struct inode *, struct file *),
			  const struct cred *cred)
{
	static const struct file_operations empty_fops = {};
	int error;

	f->f_mode = OPEN_FMODE(f->f_flags) | FMODE_LSEEK |
				FMODE_PREAD | FMODE_PWRITE;

	path_get(&f->f_path);
	f->f_inode = inode;
	f->f_mapping = inode->i_mapping;

	if (unlikely(f->f_flags & O_PATH)) {
		f->f_mode = FMODE_PATH;
		f->f_op = &empty_fops;
		return 0;
	}

	if (f->f_mode & FMODE_WRITE && !special_file(inode->i_mode)) {
		error = get_write_access(inode);
		if (unlikely(error))
			goto cleanup_file;
		error = __mnt_want_write(f->f_path.mnt);
		if (unlikely(error)) {
			put_write_access(inode);
			goto cleanup_file;
		}
		f->f_mode |= FMODE_WRITER;
	}

	/* POSIX.1-2008/SUSv4 Section XSI 2.9.7 */
	if (S_ISREG(inode->i_mode))
		f->f_mode |= FMODE_ATOMIC_POS;

	f->f_op = fops_get(inode->i_fop);
	if (unlikely(WARN_ON(!f->f_op))) {
		error = -ENODEV;
		goto cleanup_all;
	}

	error = security_file_open(f, cred);
	if (error)
		goto cleanup_all;

	error = break_lease(inode, f->f_flags);
	if (error)
		goto cleanup_all;

	if (!open)
		open = f->f_op->open;
	if (open) {
		error = open(inode, f);
		if (error)
			goto cleanup_all;
	}
	if ((f->f_mode & (FMODE_READ | FMODE_WRITE)) == FMODE_READ)
		i_readcount_inc(inode);
	if ((f->f_mode & FMODE_READ) &&
	     likely(f->f_op->read || f->f_op->read_iter))
		f->f_mode |= FMODE_CAN_READ;
	if ((f->f_mode & FMODE_WRITE) &&
	     likely(f->f_op->write || f->f_op->write_iter))
		f->f_mode |= FMODE_CAN_WRITE;

	f->f_flags &= ~(O_CREAT | O_EXCL | O_NOCTTY | O_TRUNC);

	file_ra_state_init(&f->f_ra, f->f_mapping->host->i_mapping);

	return 0;

cleanup_all:
	fops_put(f->f_op);
	if (f->f_mode & FMODE_WRITER) {
		put_write_access(inode);
		__mnt_drop_write(f->f_path.mnt);
	}
cleanup_file:
	path_put(&f->f_path);
	f->f_path.mnt = NULL;
	f->f_path.dentry = NULL;
	f->f_inode = NULL;
	return error;
}

/**
 * finish_open - finish opening a file
 * @file: file pointer
 * @dentry: pointer to dentry
 * @open: open callback
 * @opened: state of open
 *
 * This can be used to finish opening a file passed to i_op->atomic_open().
 *
 * If the open callback is set to NULL, then the standard f_op->open()
 * filesystem callback is substituted.
 *
 * NB: the dentry reference is _not_ consumed.  If, for example, the dentry is
 * the return value of d_splice_alias(), then the caller needs to perform dput()
 * on it after finish_open().
 *
 * On successful return @file is a fully instantiated open file.  After this, if
 * an error occurs in ->atomic_open(), it needs to clean up with fput().
 *
 * Returns zero on success or -errno if the open failed.
 */
int finish_open(struct file *file, struct dentry *dentry,
		int (*open)(struct inode *, struct file *),
		int *opened)
{
	int error;
	BUG_ON(*opened & FILE_OPENED); /* once it's opened, it's opened */

	file->f_path.dentry = dentry;
	error = do_dentry_open(file, d_backing_inode(dentry), open,
			       current_cred());
	if (!error)
		*opened |= FILE_OPENED;

	return error;
}
EXPORT_SYMBOL(finish_open);

/**
 * finish_no_open - finish ->atomic_open() without opening the file
 *
 * @file: file pointer
 * @dentry: dentry or NULL (as returned from ->lookup())
 *
 * This can be used to set the result of a successful lookup in ->atomic_open().
 *
 * NB: unlike finish_open() this function does consume the dentry reference and
 * the caller need not dput() it.
 *
 * Returns "1" which must be the return value of ->atomic_open() after having
 * called this function.
 */
int finish_no_open(struct file *file, struct dentry *dentry)
{
	file->f_path.dentry = dentry;
	return 1;
}
EXPORT_SYMBOL(finish_no_open);

<<<<<<< HEAD
=======
char *file_path(struct file *filp, char *buf, int buflen)
{
	return d_path(&filp->f_path, buf, buflen);
}
EXPORT_SYMBOL(file_path);

>>>>>>> db0b54cd
/**
 * vfs_open - open the file at the given path
 * @path: path to open
 * @file: newly allocated file with f_flag initialized
 * @cred: credentials to use
 */
int vfs_open(const struct path *path, struct file *file,
	     const struct cred *cred)
{
<<<<<<< HEAD
	struct dentry *dentry = path->dentry;
	struct inode *inode = dentry->d_inode;

	file->f_path = *path;
	if (dentry->d_flags & DCACHE_OP_SELECT_INODE) {
		inode = dentry->d_op->d_select_inode(dentry, file->f_flags);
		if (IS_ERR(inode))
			return PTR_ERR(inode);
	}

=======
	struct inode *inode = vfs_select_inode(path->dentry, file->f_flags);

	if (IS_ERR(inode))
		return PTR_ERR(inode);

	file->f_path = *path;
>>>>>>> db0b54cd
	return do_dentry_open(file, inode, NULL, cred);
}

struct file *dentry_open(const struct path *path, int flags,
			 const struct cred *cred)
{
	int error;
	struct file *f;

	validate_creds(cred);

	/* We must always pass in a valid mount pointer. */
	BUG_ON(!path->mnt);

	f = get_empty_filp();
	if (!IS_ERR(f)) {
		f->f_flags = flags;
		error = vfs_open(path, f, cred);
		if (!error) {
			/* from now on we need fput() to dispose of f */
			error = open_check_o_direct(f);
			if (error) {
				fput(f);
				f = ERR_PTR(error);
			}
		} else { 
			put_filp(f);
			f = ERR_PTR(error);
		}
	}
	return f;
}
EXPORT_SYMBOL(dentry_open);

static inline int build_open_flags(int flags, umode_t mode, struct open_flags *op)
{
	int lookup_flags = 0;
	int acc_mode;

	if (flags & (O_CREAT | __O_TMPFILE))
		op->mode = (mode & S_IALLUGO) | S_IFREG;
	else
		op->mode = 0;

	/* Must never be set by userspace */
	flags &= ~FMODE_NONOTIFY & ~O_CLOEXEC;

	/*
	 * O_SYNC is implemented as __O_SYNC|O_DSYNC.  As many places only
	 * check for O_DSYNC if the need any syncing at all we enforce it's
	 * always set instead of having to deal with possibly weird behaviour
	 * for malicious applications setting only __O_SYNC.
	 */
	if (flags & __O_SYNC)
		flags |= O_DSYNC;

	if (flags & __O_TMPFILE) {
		if ((flags & O_TMPFILE_MASK) != O_TMPFILE)
			return -EINVAL;
		acc_mode = MAY_OPEN | ACC_MODE(flags);
		if (!(acc_mode & MAY_WRITE))
			return -EINVAL;
	} else if (flags & O_PATH) {
		/*
		 * If we have O_PATH in the open flag. Then we
		 * cannot have anything other than the below set of flags
		 */
		flags &= O_DIRECTORY | O_NOFOLLOW | O_PATH;
		acc_mode = 0;
	} else {
		acc_mode = MAY_OPEN | ACC_MODE(flags);
	}

	op->open_flag = flags;

	/* O_TRUNC implies we need access checks for write permissions */
	if (flags & O_TRUNC)
		acc_mode |= MAY_WRITE;

	/* Allow the LSM permission hook to distinguish append
	   access from general write access. */
	if (flags & O_APPEND)
		acc_mode |= MAY_APPEND;

	op->acc_mode = acc_mode;

	op->intent = flags & O_PATH ? 0 : LOOKUP_OPEN;

	if (flags & O_CREAT) {
		op->intent |= LOOKUP_CREATE;
		if (flags & O_EXCL)
			op->intent |= LOOKUP_EXCL;
	}

	if (flags & O_DIRECTORY)
		lookup_flags |= LOOKUP_DIRECTORY;
	if (!(flags & O_NOFOLLOW))
		lookup_flags |= LOOKUP_FOLLOW;
	op->lookup_flags = lookup_flags;
	return 0;
}

/**
 * file_open_name - open file and return file pointer
 *
 * @name:	struct filename containing path to open
 * @flags:	open flags as per the open(2) second argument
 * @mode:	mode for the new file if O_CREAT is set, else ignored
 *
 * This is the helper to open a file from kernelspace if you really
 * have to.  But in generally you should not do this, so please move
 * along, nothing to see here..
 */
struct file *file_open_name(struct filename *name, int flags, umode_t mode)
{
	struct open_flags op;
	int err = build_open_flags(flags, mode, &op);
	return err ? ERR_PTR(err) : do_filp_open(AT_FDCWD, name, &op);
}

/**
 * filp_open - open file and return file pointer
 *
 * @filename:	path to open
 * @flags:	open flags as per the open(2) second argument
 * @mode:	mode for the new file if O_CREAT is set, else ignored
 *
 * This is the helper to open a file from kernelspace if you really
 * have to.  But in generally you should not do this, so please move
 * along, nothing to see here..
 */
struct file *filp_open(const char *filename, int flags, umode_t mode)
{
	struct filename *name = getname_kernel(filename);
	struct file *file = ERR_CAST(name);
	
	if (!IS_ERR(name)) {
		file = file_open_name(name, flags, mode);
		putname(name);
	}
	return file;
}
EXPORT_SYMBOL(filp_open);

struct file *file_open_root(struct dentry *dentry, struct vfsmount *mnt,
			    const char *filename, int flags, umode_t mode)
{
	struct open_flags op;
	int err = build_open_flags(flags, mode, &op);
	if (err)
		return ERR_PTR(err);
	return do_file_open_root(dentry, mnt, filename, &op);
}
EXPORT_SYMBOL(file_open_root);

long do_sys_open(int dfd, const char __user *filename, int flags, umode_t mode)
{
	struct open_flags op;
	int fd = build_open_flags(flags, mode, &op);
	struct filename *tmp;

	if (fd)
		return fd;

	tmp = getname(filename);
	if (IS_ERR(tmp))
		return PTR_ERR(tmp);

	fd = get_unused_fd_flags(flags);
	if (fd >= 0) {
		struct file *f = do_filp_open(dfd, tmp, &op);
		if (IS_ERR(f)) {
			put_unused_fd(fd);
			fd = PTR_ERR(f);
		} else {
			fsnotify_open(f);
			fd_install(fd, f);
		}
	}
	putname(tmp);
	return fd;
}

SYSCALL_DEFINE3(open, const char __user *, filename, int, flags, umode_t, mode)
{
	if (force_o_largefile())
		flags |= O_LARGEFILE;

	return do_sys_open(AT_FDCWD, filename, flags, mode);
}

SYSCALL_DEFINE4(openat, int, dfd, const char __user *, filename, int, flags,
		umode_t, mode)
{
	if (force_o_largefile())
		flags |= O_LARGEFILE;

	return do_sys_open(dfd, filename, flags, mode);
}

#ifndef __alpha__

/*
 * For backward compatibility?  Maybe this should be moved
 * into arch/i386 instead?
 */
SYSCALL_DEFINE2(creat, const char __user *, pathname, umode_t, mode)
{
	return sys_open(pathname, O_CREAT | O_WRONLY | O_TRUNC, mode);
}

#endif

/*
 * "id" is the POSIX thread ID. We use the
 * files pointer for this..
 */
int filp_close(struct file *filp, fl_owner_t id)
{
	int retval = 0;

	if (!file_count(filp)) {
		printk(KERN_ERR "VFS: Close: file count is 0\n");
		return 0;
	}

	if (filp->f_op->flush)
		retval = filp->f_op->flush(filp, id);

	if (likely(!(filp->f_mode & FMODE_PATH))) {
		dnotify_flush(filp, id);
		locks_remove_posix(filp, id);
	}
	fput(filp);
	return retval;
}

EXPORT_SYMBOL(filp_close);

/*
 * Careful here! We test whether the file pointer is NULL before
 * releasing the fd. This ensures that one clone task can't release
 * an fd while another clone is opening it.
 */
SYSCALL_DEFINE1(close, unsigned int, fd)
{
	int retval = __close_fd(current->files, fd);

	/* can't restart close syscall because file table entry was cleared */
	if (unlikely(retval == -ERESTARTSYS ||
		     retval == -ERESTARTNOINTR ||
		     retval == -ERESTARTNOHAND ||
		     retval == -ERESTART_RESTARTBLOCK))
		retval = -EINTR;

	return retval;
}
EXPORT_SYMBOL(sys_close);

/*
 * This routine simulates a hangup on the tty, to arrange that users
 * are given clean terminals at login time.
 */
SYSCALL_DEFINE0(vhangup)
{
	if (capable(CAP_SYS_TTY_CONFIG)) {
		tty_vhangup_self();
		return 0;
	}
	return -EPERM;
}

/*
 * Called when an inode is about to be open.
 * We use this to disallow opening large files on 32bit systems if
 * the caller didn't specify O_LARGEFILE.  On 64bit systems we force
 * on this flag in sys_open.
 */
int generic_file_open(struct inode * inode, struct file * filp)
{
	if (!(filp->f_flags & O_LARGEFILE) && i_size_read(inode) > MAX_NON_LFS)
		return -EOVERFLOW;
	return 0;
}

EXPORT_SYMBOL(generic_file_open);

/*
 * This is used by subsystems that don't want seekable
 * file descriptors. The function is not supposed to ever fail, the only
 * reason it returns an 'int' and not 'void' is so that it can be plugged
 * directly into file_operations structure.
 */
int nonseekable_open(struct inode *inode, struct file *filp)
{
	filp->f_mode &= ~(FMODE_LSEEK | FMODE_PREAD | FMODE_PWRITE);
	return 0;
}

EXPORT_SYMBOL(nonseekable_open);<|MERGE_RESOLUTION|>--- conflicted
+++ resolved
@@ -825,15 +825,12 @@
 }
 EXPORT_SYMBOL(finish_no_open);
 
-<<<<<<< HEAD
-=======
 char *file_path(struct file *filp, char *buf, int buflen)
 {
 	return d_path(&filp->f_path, buf, buflen);
 }
 EXPORT_SYMBOL(file_path);
 
->>>>>>> db0b54cd
 /**
  * vfs_open - open the file at the given path
  * @path: path to open
@@ -843,25 +840,12 @@
 int vfs_open(const struct path *path, struct file *file,
 	     const struct cred *cred)
 {
-<<<<<<< HEAD
-	struct dentry *dentry = path->dentry;
-	struct inode *inode = dentry->d_inode;
-
-	file->f_path = *path;
-	if (dentry->d_flags & DCACHE_OP_SELECT_INODE) {
-		inode = dentry->d_op->d_select_inode(dentry, file->f_flags);
-		if (IS_ERR(inode))
-			return PTR_ERR(inode);
-	}
-
-=======
 	struct inode *inode = vfs_select_inode(path->dentry, file->f_flags);
 
 	if (IS_ERR(inode))
 		return PTR_ERR(inode);
 
 	file->f_path = *path;
->>>>>>> db0b54cd
 	return do_dentry_open(file, inode, NULL, cred);
 }
 
