--- conflicted
+++ resolved
@@ -591,11 +591,7 @@
 	u16 blob_length = 0;
 	struct key *spnego_key = NULL;
 	char *security_blob = NULL;
-<<<<<<< HEAD
-	char *ntlmssp_blob = NULL;
-=======
 	unsigned char *ntlmssp_blob = NULL;
->>>>>>> db0b54cd
 	bool use_spnego = false; /* else use raw ntlmssp */
 
 	cifs_dbg(FYI, "Session Setup\n");
@@ -664,11 +660,7 @@
 			goto ssetup_exit;
 		}
 
-<<<<<<< HEAD
-		msg = spnego_key->payload.data;
-=======
 		msg = spnego_key->payload.data[0];
->>>>>>> db0b54cd
 		/*
 		 * check version field to make sure that cifs.upcall is
 		 * sending us a response in an expected form
