/*
 *   fs/cifs/file.c
 *
 *   vfs operations that deal with files
 *
 *   Copyright (C) International Business Machines  Corp., 2002,2010
 *   Author(s): Steve French (sfrench@us.ibm.com)
 *              Jeremy Allison (jra@samba.org)
 *
 *   This library is free software; you can redistribute it and/or modify
 *   it under the terms of the GNU Lesser General Public License as published
 *   by the Free Software Foundation; either version 2.1 of the License, or
 *   (at your option) any later version.
 *
 *   This library is distributed in the hope that it will be useful,
 *   but WITHOUT ANY WARRANTY; without even the implied warranty of
 *   MERCHANTABILITY or FITNESS FOR A PARTICULAR PURPOSE.  See
 *   the GNU Lesser General Public License for more details.
 *
 *   You should have received a copy of the GNU Lesser General Public License
 *   along with this library; if not, write to the Free Software
 *   Foundation, Inc., 59 Temple Place, Suite 330, Boston, MA 02111-1307 USA
 */
#include <linux/fs.h>
#include <linux/backing-dev.h>
#include <linux/stat.h>
#include <linux/fcntl.h>
#include <linux/pagemap.h>
#include <linux/pagevec.h>
#include <linux/writeback.h>
#include <linux/task_io_accounting_ops.h>
#include <linux/delay.h>
#include <linux/mount.h>
#include <linux/slab.h>
#include <linux/swap.h>
#include <asm/div64.h>
#include "cifsfs.h"
#include "cifspdu.h"
#include "cifsglob.h"
#include "cifsproto.h"
#include "cifs_unicode.h"
#include "cifs_debug.h"
#include "cifs_fs_sb.h"
#include "fscache.h"


static inline int cifs_convert_flags(unsigned int flags)
{
	if ((flags & O_ACCMODE) == O_RDONLY)
		return GENERIC_READ;
	else if ((flags & O_ACCMODE) == O_WRONLY)
		return GENERIC_WRITE;
	else if ((flags & O_ACCMODE) == O_RDWR) {
		/* GENERIC_ALL is too much permission to request
		   can cause unnecessary access denied on create */
		/* return GENERIC_ALL; */
		return (GENERIC_READ | GENERIC_WRITE);
	}

	return (READ_CONTROL | FILE_WRITE_ATTRIBUTES | FILE_READ_ATTRIBUTES |
		FILE_WRITE_EA | FILE_APPEND_DATA | FILE_WRITE_DATA |
		FILE_READ_DATA);
}

static u32 cifs_posix_convert_flags(unsigned int flags)
{
	u32 posix_flags = 0;

	if ((flags & O_ACCMODE) == O_RDONLY)
		posix_flags = SMB_O_RDONLY;
	else if ((flags & O_ACCMODE) == O_WRONLY)
		posix_flags = SMB_O_WRONLY;
	else if ((flags & O_ACCMODE) == O_RDWR)
		posix_flags = SMB_O_RDWR;

	if (flags & O_CREAT) {
		posix_flags |= SMB_O_CREAT;
		if (flags & O_EXCL)
			posix_flags |= SMB_O_EXCL;
	} else if (flags & O_EXCL)
		cifs_dbg(FYI, "Application %s pid %d has incorrectly set O_EXCL flag but not O_CREAT on file open. Ignoring O_EXCL\n",
			 current->comm, current->tgid);

	if (flags & O_TRUNC)
		posix_flags |= SMB_O_TRUNC;
	/* be safe and imply O_SYNC for O_DSYNC */
	if (flags & O_DSYNC)
		posix_flags |= SMB_O_SYNC;
	if (flags & O_DIRECTORY)
		posix_flags |= SMB_O_DIRECTORY;
	if (flags & O_NOFOLLOW)
		posix_flags |= SMB_O_NOFOLLOW;
	if (flags & O_DIRECT)
		posix_flags |= SMB_O_DIRECT;

	return posix_flags;
}

static inline int cifs_get_disposition(unsigned int flags)
{
	if ((flags & (O_CREAT | O_EXCL)) == (O_CREAT | O_EXCL))
		return FILE_CREATE;
	else if ((flags & (O_CREAT | O_TRUNC)) == (O_CREAT | O_TRUNC))
		return FILE_OVERWRITE_IF;
	else if ((flags & O_CREAT) == O_CREAT)
		return FILE_OPEN_IF;
	else if ((flags & O_TRUNC) == O_TRUNC)
		return FILE_OVERWRITE;
	else
		return FILE_OPEN;
}

int cifs_posix_open(char *full_path, struct inode **pinode,
			struct super_block *sb, int mode, unsigned int f_flags,
			__u32 *poplock, __u16 *pnetfid, unsigned int xid)
{
	int rc;
	FILE_UNIX_BASIC_INFO *presp_data;
	__u32 posix_flags = 0;
	struct cifs_sb_info *cifs_sb = CIFS_SB(sb);
	struct cifs_fattr fattr;
	struct tcon_link *tlink;
	struct cifs_tcon *tcon;

	cifs_dbg(FYI, "posix open %s\n", full_path);

	presp_data = kzalloc(sizeof(FILE_UNIX_BASIC_INFO), GFP_KERNEL);
	if (presp_data == NULL)
		return -ENOMEM;

	tlink = cifs_sb_tlink(cifs_sb);
	if (IS_ERR(tlink)) {
		rc = PTR_ERR(tlink);
		goto posix_open_ret;
	}

	tcon = tlink_tcon(tlink);
	mode &= ~current_umask();

	posix_flags = cifs_posix_convert_flags(f_flags);
	rc = CIFSPOSIXCreate(xid, tcon, posix_flags, mode, pnetfid, presp_data,
			     poplock, full_path, cifs_sb->local_nls,
			     cifs_remap(cifs_sb));
	cifs_put_tlink(tlink);

	if (rc)
		goto posix_open_ret;

	if (presp_data->Type == cpu_to_le32(-1))
		goto posix_open_ret; /* open ok, caller does qpathinfo */

	if (!pinode)
		goto posix_open_ret; /* caller does not need info */

	cifs_unix_basic_to_fattr(&fattr, presp_data, cifs_sb);

	/* get new inode and set it up */
	if (*pinode == NULL) {
		cifs_fill_uniqueid(sb, &fattr);
		*pinode = cifs_iget(sb, &fattr);
		if (!*pinode) {
			rc = -ENOMEM;
			goto posix_open_ret;
		}
	} else {
		cifs_fattr_to_inode(*pinode, &fattr);
	}

posix_open_ret:
	kfree(presp_data);
	return rc;
}

static int
cifs_nt_open(char *full_path, struct inode *inode, struct cifs_sb_info *cifs_sb,
	     struct cifs_tcon *tcon, unsigned int f_flags, __u32 *oplock,
	     struct cifs_fid *fid, unsigned int xid)
{
	int rc;
	int desired_access;
	int disposition;
	int create_options = CREATE_NOT_DIR;
	FILE_ALL_INFO *buf;
	struct TCP_Server_Info *server = tcon->ses->server;
	struct cifs_open_parms oparms;

	if (!server->ops->open)
		return -ENOSYS;

	desired_access = cifs_convert_flags(f_flags);

/*********************************************************************
 *  open flag mapping table:
 *
 *	POSIX Flag            CIFS Disposition
 *	----------            ----------------
 *	O_CREAT               FILE_OPEN_IF
 *	O_CREAT | O_EXCL      FILE_CREATE
 *	O_CREAT | O_TRUNC     FILE_OVERWRITE_IF
 *	O_TRUNC               FILE_OVERWRITE
 *	none of the above     FILE_OPEN
 *
 *	Note that there is not a direct match between disposition
 *	FILE_SUPERSEDE (ie create whether or not file exists although
 *	O_CREAT | O_TRUNC is similar but truncates the existing
 *	file rather than creating a new file as FILE_SUPERSEDE does
 *	(which uses the attributes / metadata passed in on open call)
 *?
 *?  O_SYNC is a reasonable match to CIFS writethrough flag
 *?  and the read write flags match reasonably.  O_LARGEFILE
 *?  is irrelevant because largefile support is always used
 *?  by this client. Flags O_APPEND, O_DIRECT, O_DIRECTORY,
 *	 O_FASYNC, O_NOFOLLOW, O_NONBLOCK need further investigation
 *********************************************************************/

	disposition = cifs_get_disposition(f_flags);

	/* BB pass O_SYNC flag through on file attributes .. BB */

	buf = kmalloc(sizeof(FILE_ALL_INFO), GFP_KERNEL);
	if (!buf)
		return -ENOMEM;

	if (backup_cred(cifs_sb))
		create_options |= CREATE_OPEN_BACKUP_INTENT;

	oparms.tcon = tcon;
	oparms.cifs_sb = cifs_sb;
	oparms.desired_access = desired_access;
	oparms.create_options = create_options;
	oparms.disposition = disposition;
	oparms.path = full_path;
	oparms.fid = fid;
	oparms.reconnect = false;

	rc = server->ops->open(xid, &oparms, oplock, buf);

	if (rc)
		goto out;

	if (tcon->unix_ext)
		rc = cifs_get_inode_info_unix(&inode, full_path, inode->i_sb,
					      xid);
	else
		rc = cifs_get_inode_info(&inode, full_path, buf, inode->i_sb,
					 xid, fid);

out:
	kfree(buf);
	return rc;
}

static bool
cifs_has_mand_locks(struct cifsInodeInfo *cinode)
{
	struct cifs_fid_locks *cur;
	bool has_locks = false;

	down_read(&cinode->lock_sem);
	list_for_each_entry(cur, &cinode->llist, llist) {
		if (!list_empty(&cur->locks)) {
			has_locks = true;
			break;
		}
	}
	up_read(&cinode->lock_sem);
	return has_locks;
}

struct cifsFileInfo *
cifs_new_fileinfo(struct cifs_fid *fid, struct file *file,
		  struct tcon_link *tlink, __u32 oplock)
{
	struct dentry *dentry = file->f_path.dentry;
	struct inode *inode = d_inode(dentry);
	struct cifsInodeInfo *cinode = CIFS_I(inode);
	struct cifsFileInfo *cfile;
	struct cifs_fid_locks *fdlocks;
	struct cifs_tcon *tcon = tlink_tcon(tlink);
	struct TCP_Server_Info *server = tcon->ses->server;

	cfile = kzalloc(sizeof(struct cifsFileInfo), GFP_KERNEL);
	if (cfile == NULL)
		return cfile;

	fdlocks = kzalloc(sizeof(struct cifs_fid_locks), GFP_KERNEL);
	if (!fdlocks) {
		kfree(cfile);
		return NULL;
	}

	INIT_LIST_HEAD(&fdlocks->locks);
	fdlocks->cfile = cfile;
	cfile->llist = fdlocks;
	down_write(&cinode->lock_sem);
	list_add(&fdlocks->llist, &cinode->llist);
	up_write(&cinode->lock_sem);

	cfile->count = 1;
	cfile->pid = current->tgid;
	cfile->uid = current_fsuid();
	cfile->dentry = dget(dentry);
	cfile->f_flags = file->f_flags;
	cfile->invalidHandle = false;
	cfile->tlink = cifs_get_tlink(tlink);
	INIT_WORK(&cfile->oplock_break, cifs_oplock_break);
	mutex_init(&cfile->fh_mutex);

	cifs_sb_active(inode->i_sb);

	/*
	 * If the server returned a read oplock and we have mandatory brlocks,
	 * set oplock level to None.
	 */
	if (server->ops->is_read_op(oplock) && cifs_has_mand_locks(cinode)) {
		cifs_dbg(FYI, "Reset oplock val from read to None due to mand locks\n");
		oplock = 0;
	}

	spin_lock(&cifs_file_list_lock);
	if (fid->pending_open->oplock != CIFS_OPLOCK_NO_CHANGE && oplock)
		oplock = fid->pending_open->oplock;
	list_del(&fid->pending_open->olist);

	fid->purge_cache = false;
	server->ops->set_fid(cfile, fid, oplock);

	list_add(&cfile->tlist, &tcon->openFileList);
	/* if readable file instance put first in list*/
	if (file->f_mode & FMODE_READ)
		list_add(&cfile->flist, &cinode->openFileList);
	else
		list_add_tail(&cfile->flist, &cinode->openFileList);
	spin_unlock(&cifs_file_list_lock);

	if (fid->purge_cache)
		cifs_zap_mapping(inode);

	file->private_data = cfile;
	return cfile;
}

struct cifsFileInfo *
cifsFileInfo_get(struct cifsFileInfo *cifs_file)
{
	spin_lock(&cifs_file_list_lock);
	cifsFileInfo_get_locked(cifs_file);
	spin_unlock(&cifs_file_list_lock);
	return cifs_file;
}

/*
 * Release a reference on the file private data. This may involve closing
 * the filehandle out on the server. Must be called without holding
 * cifs_file_list_lock.
 */
void cifsFileInfo_put(struct cifsFileInfo *cifs_file)
{
	struct inode *inode = d_inode(cifs_file->dentry);
	struct cifs_tcon *tcon = tlink_tcon(cifs_file->tlink);
	struct TCP_Server_Info *server = tcon->ses->server;
	struct cifsInodeInfo *cifsi = CIFS_I(inode);
	struct super_block *sb = inode->i_sb;
	struct cifs_sb_info *cifs_sb = CIFS_SB(sb);
	struct cifsLockInfo *li, *tmp;
	struct cifs_fid fid;
	struct cifs_pending_open open;
	bool oplock_break_cancelled;

	spin_lock(&cifs_file_list_lock);
	if (--cifs_file->count > 0) {
		spin_unlock(&cifs_file_list_lock);
		return;
	}

	if (server->ops->get_lease_key)
		server->ops->get_lease_key(inode, &fid);

	/* store open in pending opens to make sure we don't miss lease break */
	cifs_add_pending_open_locked(&fid, cifs_file->tlink, &open);

	/* remove it from the lists */
	list_del(&cifs_file->flist);
	list_del(&cifs_file->tlist);

	if (list_empty(&cifsi->openFileList)) {
		cifs_dbg(FYI, "closing last open instance for inode %p\n",
			 d_inode(cifs_file->dentry));
		/*
		 * In strict cache mode we need invalidate mapping on the last
		 * close  because it may cause a error when we open this file
		 * again and get at least level II oplock.
		 */
		if (cifs_sb->mnt_cifs_flags & CIFS_MOUNT_STRICT_IO)
			set_bit(CIFS_INO_INVALID_MAPPING, &cifsi->flags);
		cifs_set_oplock_level(cifsi, 0);
	}
	spin_unlock(&cifs_file_list_lock);

	oplock_break_cancelled = cancel_work_sync(&cifs_file->oplock_break);

	if (!tcon->need_reconnect && !cifs_file->invalidHandle) {
		struct TCP_Server_Info *server = tcon->ses->server;
		unsigned int xid;

		xid = get_xid();
		if (server->ops->close)
			server->ops->close(xid, tcon, &cifs_file->fid);
		_free_xid(xid);
	}

	if (oplock_break_cancelled)
		cifs_done_oplock_break(cifsi);

	cifs_del_pending_open(&open);

	/*
	 * Delete any outstanding lock records. We'll lose them when the file
	 * is closed anyway.
	 */
	down_write(&cifsi->lock_sem);
	list_for_each_entry_safe(li, tmp, &cifs_file->llist->locks, llist) {
		list_del(&li->llist);
		cifs_del_lock_waiters(li);
		kfree(li);
	}
	list_del(&cifs_file->llist->llist);
	kfree(cifs_file->llist);
	up_write(&cifsi->lock_sem);

	cifs_put_tlink(cifs_file->tlink);
	dput(cifs_file->dentry);
	cifs_sb_deactive(sb);
	kfree(cifs_file);
}

int cifs_open(struct inode *inode, struct file *file)

{
	int rc = -EACCES;
	unsigned int xid;
	__u32 oplock;
	struct cifs_sb_info *cifs_sb;
	struct TCP_Server_Info *server;
	struct cifs_tcon *tcon;
	struct tcon_link *tlink;
	struct cifsFileInfo *cfile = NULL;
	char *full_path = NULL;
	bool posix_open_ok = false;
	struct cifs_fid fid;
	struct cifs_pending_open open;

	xid = get_xid();

	cifs_sb = CIFS_SB(inode->i_sb);
	tlink = cifs_sb_tlink(cifs_sb);
	if (IS_ERR(tlink)) {
		free_xid(xid);
		return PTR_ERR(tlink);
	}
	tcon = tlink_tcon(tlink);
	server = tcon->ses->server;

	full_path = build_path_from_dentry(file->f_path.dentry);
	if (full_path == NULL) {
		rc = -ENOMEM;
		goto out;
	}

	cifs_dbg(FYI, "inode = 0x%p file flags are 0x%x for %s\n",
		 inode, file->f_flags, full_path);

	if (file->f_flags & O_DIRECT &&
	    cifs_sb->mnt_cifs_flags & CIFS_MOUNT_STRICT_IO) {
		if (cifs_sb->mnt_cifs_flags & CIFS_MOUNT_NO_BRL)
			file->f_op = &cifs_file_direct_nobrl_ops;
		else
			file->f_op = &cifs_file_direct_ops;
	}

	if (server->oplocks)
		oplock = REQ_OPLOCK;
	else
		oplock = 0;

	if (!tcon->broken_posix_open && tcon->unix_ext &&
	    cap_unix(tcon->ses) && (CIFS_UNIX_POSIX_PATH_OPS_CAP &
				le64_to_cpu(tcon->fsUnixInfo.Capability))) {
		/* can not refresh inode info since size could be stale */
		rc = cifs_posix_open(full_path, &inode, inode->i_sb,
				cifs_sb->mnt_file_mode /* ignored */,
				file->f_flags, &oplock, &fid.netfid, xid);
		if (rc == 0) {
			cifs_dbg(FYI, "posix open succeeded\n");
			posix_open_ok = true;
		} else if ((rc == -EINVAL) || (rc == -EOPNOTSUPP)) {
			if (tcon->ses->serverNOS)
				cifs_dbg(VFS, "server %s of type %s returned unexpected error on SMB posix open, disabling posix open support. Check if server update available.\n",
					 tcon->ses->serverName,
					 tcon->ses->serverNOS);
			tcon->broken_posix_open = true;
		} else if ((rc != -EIO) && (rc != -EREMOTE) &&
			 (rc != -EOPNOTSUPP)) /* path not found or net err */
			goto out;
		/*
		 * Else fallthrough to retry open the old way on network i/o
		 * or DFS errors.
		 */
	}

	if (server->ops->get_lease_key)
		server->ops->get_lease_key(inode, &fid);

	cifs_add_pending_open(&fid, tlink, &open);

	if (!posix_open_ok) {
		if (server->ops->get_lease_key)
			server->ops->get_lease_key(inode, &fid);

		rc = cifs_nt_open(full_path, inode, cifs_sb, tcon,
				  file->f_flags, &oplock, &fid, xid);
		if (rc) {
			cifs_del_pending_open(&open);
			goto out;
		}
	}

	cfile = cifs_new_fileinfo(&fid, file, tlink, oplock);
	if (cfile == NULL) {
		if (server->ops->close)
			server->ops->close(xid, tcon, &fid);
		cifs_del_pending_open(&open);
		rc = -ENOMEM;
		goto out;
	}

	cifs_fscache_set_inode_cookie(inode, file);

	if ((oplock & CIFS_CREATE_ACTION) && !posix_open_ok && tcon->unix_ext) {
		/*
		 * Time to set mode which we can not set earlier due to
		 * problems creating new read-only files.
		 */
		struct cifs_unix_set_info_args args = {
			.mode	= inode->i_mode,
			.uid	= INVALID_UID, /* no change */
			.gid	= INVALID_GID, /* no change */
			.ctime	= NO_CHANGE_64,
			.atime	= NO_CHANGE_64,
			.mtime	= NO_CHANGE_64,
			.device	= 0,
		};
		CIFSSMBUnixSetFileInfo(xid, tcon, &args, fid.netfid,
				       cfile->pid);
	}

out:
	kfree(full_path);
	free_xid(xid);
	cifs_put_tlink(tlink);
	return rc;
}

static int cifs_push_posix_locks(struct cifsFileInfo *cfile);

/*
 * Try to reacquire byte range locks that were released when session
 * to server was lost.
 */
static int
cifs_relock_file(struct cifsFileInfo *cfile)
{
	struct cifs_sb_info *cifs_sb = CIFS_SB(cfile->dentry->d_sb);
	struct cifsInodeInfo *cinode = CIFS_I(d_inode(cfile->dentry));
	struct cifs_tcon *tcon = tlink_tcon(cfile->tlink);
	int rc = 0;

	down_read(&cinode->lock_sem);
	if (cinode->can_cache_brlcks) {
		/* can cache locks - no need to relock */
		up_read(&cinode->lock_sem);
		return rc;
	}

	if (cap_unix(tcon->ses) &&
	    (CIFS_UNIX_FCNTL_CAP & le64_to_cpu(tcon->fsUnixInfo.Capability)) &&
	    ((cifs_sb->mnt_cifs_flags & CIFS_MOUNT_NOPOSIXBRL) == 0))
		rc = cifs_push_posix_locks(cfile);
	else
		rc = tcon->ses->server->ops->push_mand_locks(cfile);

	up_read(&cinode->lock_sem);
	return rc;
}

static int
cifs_reopen_file(struct cifsFileInfo *cfile, bool can_flush)
{
	int rc = -EACCES;
	unsigned int xid;
	__u32 oplock;
	struct cifs_sb_info *cifs_sb;
	struct cifs_tcon *tcon;
	struct TCP_Server_Info *server;
	struct cifsInodeInfo *cinode;
	struct inode *inode;
	char *full_path = NULL;
	int desired_access;
	int disposition = FILE_OPEN;
	int create_options = CREATE_NOT_DIR;
	struct cifs_open_parms oparms;

	xid = get_xid();
	mutex_lock(&cfile->fh_mutex);
	if (!cfile->invalidHandle) {
		mutex_unlock(&cfile->fh_mutex);
		rc = 0;
		free_xid(xid);
		return rc;
	}

	inode = d_inode(cfile->dentry);
	cifs_sb = CIFS_SB(inode->i_sb);
	tcon = tlink_tcon(cfile->tlink);
	server = tcon->ses->server;

	/*
	 * Can not grab rename sem here because various ops, including those
	 * that already have the rename sem can end up causing writepage to get
	 * called and if the server was down that means we end up here, and we
	 * can never tell if the caller already has the rename_sem.
	 */
	full_path = build_path_from_dentry(cfile->dentry);
	if (full_path == NULL) {
		rc = -ENOMEM;
		mutex_unlock(&cfile->fh_mutex);
		free_xid(xid);
		return rc;
	}

	cifs_dbg(FYI, "inode = 0x%p file flags 0x%x for %s\n",
		 inode, cfile->f_flags, full_path);

	if (tcon->ses->server->oplocks)
		oplock = REQ_OPLOCK;
	else
		oplock = 0;

	if (tcon->unix_ext && cap_unix(tcon->ses) &&
	    (CIFS_UNIX_POSIX_PATH_OPS_CAP &
				le64_to_cpu(tcon->fsUnixInfo.Capability))) {
		/*
		 * O_CREAT, O_EXCL and O_TRUNC already had their effect on the
		 * original open. Must mask them off for a reopen.
		 */
		unsigned int oflags = cfile->f_flags &
						~(O_CREAT | O_EXCL | O_TRUNC);

		rc = cifs_posix_open(full_path, NULL, inode->i_sb,
				     cifs_sb->mnt_file_mode /* ignored */,
				     oflags, &oplock, &cfile->fid.netfid, xid);
		if (rc == 0) {
			cifs_dbg(FYI, "posix reopen succeeded\n");
			oparms.reconnect = true;
			goto reopen_success;
		}
		/*
		 * fallthrough to retry open the old way on errors, especially
		 * in the reconnect path it is important to retry hard
		 */
	}

	desired_access = cifs_convert_flags(cfile->f_flags);

	if (backup_cred(cifs_sb))
		create_options |= CREATE_OPEN_BACKUP_INTENT;

	if (server->ops->get_lease_key)
		server->ops->get_lease_key(inode, &cfile->fid);

	oparms.tcon = tcon;
	oparms.cifs_sb = cifs_sb;
	oparms.desired_access = desired_access;
	oparms.create_options = create_options;
	oparms.disposition = disposition;
	oparms.path = full_path;
	oparms.fid = &cfile->fid;
	oparms.reconnect = true;

	/*
	 * Can not refresh inode by passing in file_info buf to be returned by
	 * ops->open and then calling get_inode_info with returned buf since
	 * file might have write behind data that needs to be flushed and server
	 * version of file size can be stale. If we knew for sure that inode was
	 * not dirty locally we could do this.
	 */
	rc = server->ops->open(xid, &oparms, &oplock, NULL);
	if (rc == -ENOENT && oparms.reconnect == false) {
		/* durable handle timeout is expired - open the file again */
		rc = server->ops->open(xid, &oparms, &oplock, NULL);
		/* indicate that we need to relock the file */
		oparms.reconnect = true;
	}

	if (rc) {
		mutex_unlock(&cfile->fh_mutex);
		cifs_dbg(FYI, "cifs_reopen returned 0x%x\n", rc);
		cifs_dbg(FYI, "oplock: %d\n", oplock);
		goto reopen_error_exit;
	}

reopen_success:
	cfile->invalidHandle = false;
	mutex_unlock(&cfile->fh_mutex);
	cinode = CIFS_I(inode);

	if (can_flush) {
		rc = filemap_write_and_wait(inode->i_mapping);
		mapping_set_error(inode->i_mapping, rc);

		if (tcon->unix_ext)
			rc = cifs_get_inode_info_unix(&inode, full_path,
						      inode->i_sb, xid);
		else
			rc = cifs_get_inode_info(&inode, full_path, NULL,
						 inode->i_sb, xid, NULL);
	}
	/*
	 * Else we are writing out data to server already and could deadlock if
	 * we tried to flush data, and since we do not know if we have data that
	 * would invalidate the current end of file on the server we can not go
	 * to the server to get the new inode info.
	 */

	server->ops->set_fid(cfile, &cfile->fid, oplock);
	if (oparms.reconnect)
		cifs_relock_file(cfile);

reopen_error_exit:
	kfree(full_path);
	free_xid(xid);
	return rc;
}

int cifs_close(struct inode *inode, struct file *file)
{
	if (file->private_data != NULL) {
		cifsFileInfo_put(file->private_data);
		file->private_data = NULL;
	}

	/* return code from the ->release op is always ignored */
	return 0;
}

int cifs_closedir(struct inode *inode, struct file *file)
{
	int rc = 0;
	unsigned int xid;
	struct cifsFileInfo *cfile = file->private_data;
	struct cifs_tcon *tcon;
	struct TCP_Server_Info *server;
	char *buf;

	cifs_dbg(FYI, "Closedir inode = 0x%p\n", inode);

	if (cfile == NULL)
		return rc;

	xid = get_xid();
	tcon = tlink_tcon(cfile->tlink);
	server = tcon->ses->server;

	cifs_dbg(FYI, "Freeing private data in close dir\n");
	spin_lock(&cifs_file_list_lock);
	if (server->ops->dir_needs_close(cfile)) {
		cfile->invalidHandle = true;
		spin_unlock(&cifs_file_list_lock);
		if (server->ops->close_dir)
			rc = server->ops->close_dir(xid, tcon, &cfile->fid);
		else
			rc = -ENOSYS;
		cifs_dbg(FYI, "Closing uncompleted readdir with rc %d\n", rc);
		/* not much we can do if it fails anyway, ignore rc */
		rc = 0;
	} else
		spin_unlock(&cifs_file_list_lock);

	buf = cfile->srch_inf.ntwrk_buf_start;
	if (buf) {
		cifs_dbg(FYI, "closedir free smb buf in srch struct\n");
		cfile->srch_inf.ntwrk_buf_start = NULL;
		if (cfile->srch_inf.smallBuf)
			cifs_small_buf_release(buf);
		else
			cifs_buf_release(buf);
	}

	cifs_put_tlink(cfile->tlink);
	kfree(file->private_data);
	file->private_data = NULL;
	/* BB can we lock the filestruct while this is going on? */
	free_xid(xid);
	return rc;
}

static struct cifsLockInfo *
cifs_lock_init(__u64 offset, __u64 length, __u8 type)
{
	struct cifsLockInfo *lock =
		kmalloc(sizeof(struct cifsLockInfo), GFP_KERNEL);
	if (!lock)
		return lock;
	lock->offset = offset;
	lock->length = length;
	lock->type = type;
	lock->pid = current->tgid;
	INIT_LIST_HEAD(&lock->blist);
	init_waitqueue_head(&lock->block_q);
	return lock;
}

void
cifs_del_lock_waiters(struct cifsLockInfo *lock)
{
	struct cifsLockInfo *li, *tmp;
	list_for_each_entry_safe(li, tmp, &lock->blist, blist) {
		list_del_init(&li->blist);
		wake_up(&li->block_q);
	}
}

#define CIFS_LOCK_OP	0
#define CIFS_READ_OP	1
#define CIFS_WRITE_OP	2

/* @rw_check : 0 - no op, 1 - read, 2 - write */
static bool
cifs_find_fid_lock_conflict(struct cifs_fid_locks *fdlocks, __u64 offset,
			    __u64 length, __u8 type, struct cifsFileInfo *cfile,
			    struct cifsLockInfo **conf_lock, int rw_check)
{
	struct cifsLockInfo *li;
	struct cifsFileInfo *cur_cfile = fdlocks->cfile;
	struct TCP_Server_Info *server = tlink_tcon(cfile->tlink)->ses->server;

	list_for_each_entry(li, &fdlocks->locks, llist) {
		if (offset + length <= li->offset ||
		    offset >= li->offset + li->length)
			continue;
		if (rw_check != CIFS_LOCK_OP && current->tgid == li->pid &&
		    server->ops->compare_fids(cfile, cur_cfile)) {
			/* shared lock prevents write op through the same fid */
			if (!(li->type & server->vals->shared_lock_type) ||
			    rw_check != CIFS_WRITE_OP)
				continue;
		}
		if ((type & server->vals->shared_lock_type) &&
		    ((server->ops->compare_fids(cfile, cur_cfile) &&
		     current->tgid == li->pid) || type == li->type))
			continue;
		if (conf_lock)
			*conf_lock = li;
		return true;
	}
	return false;
}

bool
cifs_find_lock_conflict(struct cifsFileInfo *cfile, __u64 offset, __u64 length,
			__u8 type, struct cifsLockInfo **conf_lock,
			int rw_check)
{
	bool rc = false;
	struct cifs_fid_locks *cur;
	struct cifsInodeInfo *cinode = CIFS_I(d_inode(cfile->dentry));

	list_for_each_entry(cur, &cinode->llist, llist) {
		rc = cifs_find_fid_lock_conflict(cur, offset, length, type,
						 cfile, conf_lock, rw_check);
		if (rc)
			break;
	}

	return rc;
}

/*
 * Check if there is another lock that prevents us to set the lock (mandatory
 * style). If such a lock exists, update the flock structure with its
 * properties. Otherwise, set the flock type to F_UNLCK if we can cache brlocks
 * or leave it the same if we can't. Returns 0 if we don't need to request to
 * the server or 1 otherwise.
 */
static int
cifs_lock_test(struct cifsFileInfo *cfile, __u64 offset, __u64 length,
	       __u8 type, struct file_lock *flock)
{
	int rc = 0;
	struct cifsLockInfo *conf_lock;
	struct cifsInodeInfo *cinode = CIFS_I(d_inode(cfile->dentry));
	struct TCP_Server_Info *server = tlink_tcon(cfile->tlink)->ses->server;
	bool exist;

	down_read(&cinode->lock_sem);

	exist = cifs_find_lock_conflict(cfile, offset, length, type,
					&conf_lock, CIFS_LOCK_OP);
	if (exist) {
		flock->fl_start = conf_lock->offset;
		flock->fl_end = conf_lock->offset + conf_lock->length - 1;
		flock->fl_pid = conf_lock->pid;
		if (conf_lock->type & server->vals->shared_lock_type)
			flock->fl_type = F_RDLCK;
		else
			flock->fl_type = F_WRLCK;
	} else if (!cinode->can_cache_brlcks)
		rc = 1;
	else
		flock->fl_type = F_UNLCK;

	up_read(&cinode->lock_sem);
	return rc;
}

static void
cifs_lock_add(struct cifsFileInfo *cfile, struct cifsLockInfo *lock)
{
	struct cifsInodeInfo *cinode = CIFS_I(d_inode(cfile->dentry));
	down_write(&cinode->lock_sem);
	list_add_tail(&lock->llist, &cfile->llist->locks);
	up_write(&cinode->lock_sem);
}

/*
 * Set the byte-range lock (mandatory style). Returns:
 * 1) 0, if we set the lock and don't need to request to the server;
 * 2) 1, if no locks prevent us but we need to request to the server;
 * 3) -EACCESS, if there is a lock that prevents us and wait is false.
 */
static int
cifs_lock_add_if(struct cifsFileInfo *cfile, struct cifsLockInfo *lock,
		 bool wait)
{
	struct cifsLockInfo *conf_lock;
	struct cifsInodeInfo *cinode = CIFS_I(d_inode(cfile->dentry));
	bool exist;
	int rc = 0;

try_again:
	exist = false;
	down_write(&cinode->lock_sem);

	exist = cifs_find_lock_conflict(cfile, lock->offset, lock->length,
					lock->type, &conf_lock, CIFS_LOCK_OP);
	if (!exist && cinode->can_cache_brlcks) {
		list_add_tail(&lock->llist, &cfile->llist->locks);
		up_write(&cinode->lock_sem);
		return rc;
	}

	if (!exist)
		rc = 1;
	else if (!wait)
		rc = -EACCES;
	else {
		list_add_tail(&lock->blist, &conf_lock->blist);
		up_write(&cinode->lock_sem);
		rc = wait_event_interruptible(lock->block_q,
					(lock->blist.prev == &lock->blist) &&
					(lock->blist.next == &lock->blist));
		if (!rc)
			goto try_again;
		down_write(&cinode->lock_sem);
		list_del_init(&lock->blist);
	}

	up_write(&cinode->lock_sem);
	return rc;
}

/*
 * Check if there is another lock that prevents us to set the lock (posix
 * style). If such a lock exists, update the flock structure with its
 * properties. Otherwise, set the flock type to F_UNLCK if we can cache brlocks
 * or leave it the same if we can't. Returns 0 if we don't need to request to
 * the server or 1 otherwise.
 */
static int
cifs_posix_lock_test(struct file *file, struct file_lock *flock)
{
	int rc = 0;
	struct cifsInodeInfo *cinode = CIFS_I(file_inode(file));
	unsigned char saved_type = flock->fl_type;

	if ((flock->fl_flags & FL_POSIX) == 0)
		return 1;

	down_read(&cinode->lock_sem);
	posix_test_lock(file, flock);

	if (flock->fl_type == F_UNLCK && !cinode->can_cache_brlcks) {
		flock->fl_type = saved_type;
		rc = 1;
	}

	up_read(&cinode->lock_sem);
	return rc;
}

/*
 * Set the byte-range lock (posix style). Returns:
 * 1) 0, if we set the lock and don't need to request to the server;
 * 2) 1, if we need to request to the server;
 * 3) <0, if the error occurs while setting the lock.
 */
static int
cifs_posix_lock_set(struct file *file, struct file_lock *flock)
{
	struct cifsInodeInfo *cinode = CIFS_I(file_inode(file));
	int rc = 1;

	if ((flock->fl_flags & FL_POSIX) == 0)
		return rc;

try_again:
	down_write(&cinode->lock_sem);
	if (!cinode->can_cache_brlcks) {
		up_write(&cinode->lock_sem);
		return rc;
	}

	rc = posix_lock_file(file, flock, NULL);
	up_write(&cinode->lock_sem);
	if (rc == FILE_LOCK_DEFERRED) {
		rc = wait_event_interruptible(flock->fl_wait, !flock->fl_next);
		if (!rc)
			goto try_again;
		posix_unblock_lock(flock);
	}
	return rc;
}

int
cifs_push_mandatory_locks(struct cifsFileInfo *cfile)
{
	unsigned int xid;
	int rc = 0, stored_rc;
	struct cifsLockInfo *li, *tmp;
	struct cifs_tcon *tcon;
	unsigned int num, max_num, max_buf;
	LOCKING_ANDX_RANGE *buf, *cur;
	int types[] = {LOCKING_ANDX_LARGE_FILES,
		       LOCKING_ANDX_SHARED_LOCK | LOCKING_ANDX_LARGE_FILES};
	int i;

	xid = get_xid();
	tcon = tlink_tcon(cfile->tlink);

	/*
	 * Accessing maxBuf is racy with cifs_reconnect - need to store value
	 * and check it for zero before using.
	 */
	max_buf = tcon->ses->server->maxBuf;
	if (!max_buf) {
		free_xid(xid);
		return -EINVAL;
	}

	max_num = (max_buf - sizeof(struct smb_hdr)) /
						sizeof(LOCKING_ANDX_RANGE);
	buf = kcalloc(max_num, sizeof(LOCKING_ANDX_RANGE), GFP_KERNEL);
	if (!buf) {
		free_xid(xid);
		return -ENOMEM;
	}

	for (i = 0; i < 2; i++) {
		cur = buf;
		num = 0;
		list_for_each_entry_safe(li, tmp, &cfile->llist->locks, llist) {
			if (li->type != types[i])
				continue;
			cur->Pid = cpu_to_le16(li->pid);
			cur->LengthLow = cpu_to_le32((u32)li->length);
			cur->LengthHigh = cpu_to_le32((u32)(li->length>>32));
			cur->OffsetLow = cpu_to_le32((u32)li->offset);
			cur->OffsetHigh = cpu_to_le32((u32)(li->offset>>32));
			if (++num == max_num) {
				stored_rc = cifs_lockv(xid, tcon,
						       cfile->fid.netfid,
						       (__u8)li->type, 0, num,
						       buf);
				if (stored_rc)
					rc = stored_rc;
				cur = buf;
				num = 0;
			} else
				cur++;
		}

		if (num) {
			stored_rc = cifs_lockv(xid, tcon, cfile->fid.netfid,
					       (__u8)types[i], 0, num, buf);
			if (stored_rc)
				rc = stored_rc;
		}
	}

	kfree(buf);
	free_xid(xid);
	return rc;
}

struct lock_to_push {
	struct list_head llist;
	__u64 offset;
	__u64 length;
	__u32 pid;
	__u16 netfid;
	__u8 type;
};

static int
cifs_push_posix_locks(struct cifsFileInfo *cfile)
{
	struct inode *inode = d_inode(cfile->dentry);
	struct cifs_tcon *tcon = tlink_tcon(cfile->tlink);
	struct file_lock *flock;
	struct file_lock_context *flctx = inode->i_flctx;
	unsigned int count = 0, i;
	int rc = 0, xid, type;
	struct list_head locks_to_send, *el;
	struct lock_to_push *lck, *tmp;
	__u64 length;

	xid = get_xid();

	if (!flctx)
		goto out;

	spin_lock(&flctx->flc_lock);
	list_for_each(el, &flctx->flc_posix) {
		count++;
	}
	spin_unlock(&flctx->flc_lock);

	INIT_LIST_HEAD(&locks_to_send);

	/*
	 * Allocating count locks is enough because no FL_POSIX locks can be
	 * added to the list while we are holding cinode->lock_sem that
	 * protects locking operations of this inode.
	 */
	for (i = 0; i < count; i++) {
		lck = kmalloc(sizeof(struct lock_to_push), GFP_KERNEL);
		if (!lck) {
			rc = -ENOMEM;
			goto err_out;
		}
		list_add_tail(&lck->llist, &locks_to_send);
	}

	el = locks_to_send.next;
	spin_lock(&flctx->flc_lock);
	list_for_each_entry(flock, &flctx->flc_posix, fl_list) {
		if (el == &locks_to_send) {
			/*
			 * The list ended. We don't have enough allocated
			 * structures - something is really wrong.
			 */
			cifs_dbg(VFS, "Can't push all brlocks!\n");
			break;
		}
		length = 1 + flock->fl_end - flock->fl_start;
		if (flock->fl_type == F_RDLCK || flock->fl_type == F_SHLCK)
			type = CIFS_RDLCK;
		else
			type = CIFS_WRLCK;
		lck = list_entry(el, struct lock_to_push, llist);
		lck->pid = flock->fl_pid;
		lck->netfid = cfile->fid.netfid;
		lck->length = length;
		lck->type = type;
		lck->offset = flock->fl_start;
	}
	spin_unlock(&flctx->flc_lock);

	list_for_each_entry_safe(lck, tmp, &locks_to_send, llist) {
		int stored_rc;

		stored_rc = CIFSSMBPosixLock(xid, tcon, lck->netfid, lck->pid,
					     lck->offset, lck->length, NULL,
					     lck->type, 0);
		if (stored_rc)
			rc = stored_rc;
		list_del(&lck->llist);
		kfree(lck);
	}

out:
	free_xid(xid);
	return rc;
err_out:
	list_for_each_entry_safe(lck, tmp, &locks_to_send, llist) {
		list_del(&lck->llist);
		kfree(lck);
	}
	goto out;
}

static int
cifs_push_locks(struct cifsFileInfo *cfile)
{
	struct cifs_sb_info *cifs_sb = CIFS_SB(cfile->dentry->d_sb);
	struct cifsInodeInfo *cinode = CIFS_I(d_inode(cfile->dentry));
	struct cifs_tcon *tcon = tlink_tcon(cfile->tlink);
	int rc = 0;

	/* we are going to update can_cache_brlcks here - need a write access */
	down_write(&cinode->lock_sem);
	if (!cinode->can_cache_brlcks) {
		up_write(&cinode->lock_sem);
		return rc;
	}

	if (cap_unix(tcon->ses) &&
	    (CIFS_UNIX_FCNTL_CAP & le64_to_cpu(tcon->fsUnixInfo.Capability)) &&
	    ((cifs_sb->mnt_cifs_flags & CIFS_MOUNT_NOPOSIXBRL) == 0))
		rc = cifs_push_posix_locks(cfile);
	else
		rc = tcon->ses->server->ops->push_mand_locks(cfile);

	cinode->can_cache_brlcks = false;
	up_write(&cinode->lock_sem);
	return rc;
}

static void
cifs_read_flock(struct file_lock *flock, __u32 *type, int *lock, int *unlock,
		bool *wait_flag, struct TCP_Server_Info *server)
{
	if (flock->fl_flags & FL_POSIX)
		cifs_dbg(FYI, "Posix\n");
	if (flock->fl_flags & FL_FLOCK)
		cifs_dbg(FYI, "Flock\n");
	if (flock->fl_flags & FL_SLEEP) {
		cifs_dbg(FYI, "Blocking lock\n");
		*wait_flag = true;
	}
	if (flock->fl_flags & FL_ACCESS)
		cifs_dbg(FYI, "Process suspended by mandatory locking - not implemented yet\n");
	if (flock->fl_flags & FL_LEASE)
		cifs_dbg(FYI, "Lease on file - not implemented yet\n");
	if (flock->fl_flags &
	    (~(FL_POSIX | FL_FLOCK | FL_SLEEP |
	       FL_ACCESS | FL_LEASE | FL_CLOSE)))
		cifs_dbg(FYI, "Unknown lock flags 0x%x\n", flock->fl_flags);

	*type = server->vals->large_lock_type;
	if (flock->fl_type == F_WRLCK) {
		cifs_dbg(FYI, "F_WRLCK\n");
		*type |= server->vals->exclusive_lock_type;
		*lock = 1;
	} else if (flock->fl_type == F_UNLCK) {
		cifs_dbg(FYI, "F_UNLCK\n");
		*type |= server->vals->unlock_lock_type;
		*unlock = 1;
		/* Check if unlock includes more than one lock range */
	} else if (flock->fl_type == F_RDLCK) {
		cifs_dbg(FYI, "F_RDLCK\n");
		*type |= server->vals->shared_lock_type;
		*lock = 1;
	} else if (flock->fl_type == F_EXLCK) {
		cifs_dbg(FYI, "F_EXLCK\n");
		*type |= server->vals->exclusive_lock_type;
		*lock = 1;
	} else if (flock->fl_type == F_SHLCK) {
		cifs_dbg(FYI, "F_SHLCK\n");
		*type |= server->vals->shared_lock_type;
		*lock = 1;
	} else
		cifs_dbg(FYI, "Unknown type of lock\n");
}

static int
cifs_getlk(struct file *file, struct file_lock *flock, __u32 type,
	   bool wait_flag, bool posix_lck, unsigned int xid)
{
	int rc = 0;
	__u64 length = 1 + flock->fl_end - flock->fl_start;
	struct cifsFileInfo *cfile = (struct cifsFileInfo *)file->private_data;
	struct cifs_tcon *tcon = tlink_tcon(cfile->tlink);
	struct TCP_Server_Info *server = tcon->ses->server;
	__u16 netfid = cfile->fid.netfid;

	if (posix_lck) {
		int posix_lock_type;

		rc = cifs_posix_lock_test(file, flock);
		if (!rc)
			return rc;

		if (type & server->vals->shared_lock_type)
			posix_lock_type = CIFS_RDLCK;
		else
			posix_lock_type = CIFS_WRLCK;
		rc = CIFSSMBPosixLock(xid, tcon, netfid, current->tgid,
				      flock->fl_start, length, flock,
				      posix_lock_type, wait_flag);
		return rc;
	}

	rc = cifs_lock_test(cfile, flock->fl_start, length, type, flock);
	if (!rc)
		return rc;

	/* BB we could chain these into one lock request BB */
	rc = server->ops->mand_lock(xid, cfile, flock->fl_start, length, type,
				    1, 0, false);
	if (rc == 0) {
		rc = server->ops->mand_lock(xid, cfile, flock->fl_start, length,
					    type, 0, 1, false);
		flock->fl_type = F_UNLCK;
		if (rc != 0)
			cifs_dbg(VFS, "Error unlocking previously locked range %d during test of lock\n",
				 rc);
		return 0;
	}

	if (type & server->vals->shared_lock_type) {
		flock->fl_type = F_WRLCK;
		return 0;
	}

	type &= ~server->vals->exclusive_lock_type;

	rc = server->ops->mand_lock(xid, cfile, flock->fl_start, length,
				    type | server->vals->shared_lock_type,
				    1, 0, false);
	if (rc == 0) {
		rc = server->ops->mand_lock(xid, cfile, flock->fl_start, length,
			type | server->vals->shared_lock_type, 0, 1, false);
		flock->fl_type = F_RDLCK;
		if (rc != 0)
			cifs_dbg(VFS, "Error unlocking previously locked range %d during test of lock\n",
				 rc);
	} else
		flock->fl_type = F_WRLCK;

	return 0;
}

void
cifs_move_llist(struct list_head *source, struct list_head *dest)
{
	struct list_head *li, *tmp;
	list_for_each_safe(li, tmp, source)
		list_move(li, dest);
}

void
cifs_free_llist(struct list_head *llist)
{
	struct cifsLockInfo *li, *tmp;
	list_for_each_entry_safe(li, tmp, llist, llist) {
		cifs_del_lock_waiters(li);
		list_del(&li->llist);
		kfree(li);
	}
}

int
cifs_unlock_range(struct cifsFileInfo *cfile, struct file_lock *flock,
		  unsigned int xid)
{
	int rc = 0, stored_rc;
	int types[] = {LOCKING_ANDX_LARGE_FILES,
		       LOCKING_ANDX_SHARED_LOCK | LOCKING_ANDX_LARGE_FILES};
	unsigned int i;
	unsigned int max_num, num, max_buf;
	LOCKING_ANDX_RANGE *buf, *cur;
	struct cifs_tcon *tcon = tlink_tcon(cfile->tlink);
	struct cifsInodeInfo *cinode = CIFS_I(d_inode(cfile->dentry));
	struct cifsLockInfo *li, *tmp;
	__u64 length = 1 + flock->fl_end - flock->fl_start;
	struct list_head tmp_llist;

	INIT_LIST_HEAD(&tmp_llist);

	/*
	 * Accessing maxBuf is racy with cifs_reconnect - need to store value
	 * and check it for zero before using.
	 */
	max_buf = tcon->ses->server->maxBuf;
	if (!max_buf)
		return -EINVAL;

	max_num = (max_buf - sizeof(struct smb_hdr)) /
						sizeof(LOCKING_ANDX_RANGE);
	buf = kcalloc(max_num, sizeof(LOCKING_ANDX_RANGE), GFP_KERNEL);
	if (!buf)
		return -ENOMEM;

	down_write(&cinode->lock_sem);
	for (i = 0; i < 2; i++) {
		cur = buf;
		num = 0;
		list_for_each_entry_safe(li, tmp, &cfile->llist->locks, llist) {
			if (flock->fl_start > li->offset ||
			    (flock->fl_start + length) <
			    (li->offset + li->length))
				continue;
			if (current->tgid != li->pid)
				continue;
			if (types[i] != li->type)
				continue;
			if (cinode->can_cache_brlcks) {
				/*
				 * We can cache brlock requests - simply remove
				 * a lock from the file's list.
				 */
				list_del(&li->llist);
				cifs_del_lock_waiters(li);
				kfree(li);
				continue;
			}
			cur->Pid = cpu_to_le16(li->pid);
			cur->LengthLow = cpu_to_le32((u32)li->length);
			cur->LengthHigh = cpu_to_le32((u32)(li->length>>32));
			cur->OffsetLow = cpu_to_le32((u32)li->offset);
			cur->OffsetHigh = cpu_to_le32((u32)(li->offset>>32));
			/*
			 * We need to save a lock here to let us add it again to
			 * the file's list if the unlock range request fails on
			 * the server.
			 */
			list_move(&li->llist, &tmp_llist);
			if (++num == max_num) {
				stored_rc = cifs_lockv(xid, tcon,
						       cfile->fid.netfid,
						       li->type, num, 0, buf);
				if (stored_rc) {
					/*
					 * We failed on the unlock range
					 * request - add all locks from the tmp
					 * list to the head of the file's list.
					 */
					cifs_move_llist(&tmp_llist,
							&cfile->llist->locks);
					rc = stored_rc;
				} else
					/*
					 * The unlock range request succeed -
					 * free the tmp list.
					 */
					cifs_free_llist(&tmp_llist);
				cur = buf;
				num = 0;
			} else
				cur++;
		}
		if (num) {
			stored_rc = cifs_lockv(xid, tcon, cfile->fid.netfid,
					       types[i], num, 0, buf);
			if (stored_rc) {
				cifs_move_llist(&tmp_llist,
						&cfile->llist->locks);
				rc = stored_rc;
			} else
				cifs_free_llist(&tmp_llist);
		}
	}

	up_write(&cinode->lock_sem);
	kfree(buf);
	return rc;
}

static int
cifs_setlk(struct file *file, struct file_lock *flock, __u32 type,
	   bool wait_flag, bool posix_lck, int lock, int unlock,
	   unsigned int xid)
{
	int rc = 0;
	__u64 length = 1 + flock->fl_end - flock->fl_start;
	struct cifsFileInfo *cfile = (struct cifsFileInfo *)file->private_data;
	struct cifs_tcon *tcon = tlink_tcon(cfile->tlink);
	struct TCP_Server_Info *server = tcon->ses->server;
	struct inode *inode = d_inode(cfile->dentry);

	if (posix_lck) {
		int posix_lock_type;

		rc = cifs_posix_lock_set(file, flock);
		if (!rc || rc < 0)
			return rc;

		if (type & server->vals->shared_lock_type)
			posix_lock_type = CIFS_RDLCK;
		else
			posix_lock_type = CIFS_WRLCK;

		if (unlock == 1)
			posix_lock_type = CIFS_UNLCK;

		rc = CIFSSMBPosixLock(xid, tcon, cfile->fid.netfid,
				      current->tgid, flock->fl_start, length,
				      NULL, posix_lock_type, wait_flag);
		goto out;
	}

	if (lock) {
		struct cifsLockInfo *lock;

		lock = cifs_lock_init(flock->fl_start, length, type);
		if (!lock)
			return -ENOMEM;

		rc = cifs_lock_add_if(cfile, lock, wait_flag);
		if (rc < 0) {
			kfree(lock);
			return rc;
		}
		if (!rc)
			goto out;

		/*
		 * Windows 7 server can delay breaking lease from read to None
		 * if we set a byte-range lock on a file - break it explicitly
		 * before sending the lock to the server to be sure the next
		 * read won't conflict with non-overlapted locks due to
		 * pagereading.
		 */
		if (!CIFS_CACHE_WRITE(CIFS_I(inode)) &&
					CIFS_CACHE_READ(CIFS_I(inode))) {
			cifs_zap_mapping(inode);
			cifs_dbg(FYI, "Set no oplock for inode=%p due to mand locks\n",
				 inode);
			CIFS_I(inode)->oplock = 0;
		}

		rc = server->ops->mand_lock(xid, cfile, flock->fl_start, length,
					    type, 1, 0, wait_flag);
		if (rc) {
			kfree(lock);
			return rc;
		}

		cifs_lock_add(cfile, lock);
	} else if (unlock)
		rc = server->ops->mand_unlock_range(cfile, flock, xid);

out:
	if (flock->fl_flags & FL_POSIX && !rc)
<<<<<<< HEAD
		rc = posix_lock_file_wait(file, flock);
=======
		rc = locks_lock_file_wait(file, flock);
>>>>>>> db0b54cd
	return rc;
}

int cifs_lock(struct file *file, int cmd, struct file_lock *flock)
{
	int rc, xid;
	int lock = 0, unlock = 0;
	bool wait_flag = false;
	bool posix_lck = false;
	struct cifs_sb_info *cifs_sb;
	struct cifs_tcon *tcon;
	struct cifsInodeInfo *cinode;
	struct cifsFileInfo *cfile;
	__u16 netfid;
	__u32 type;

	rc = -EACCES;
	xid = get_xid();

	cifs_dbg(FYI, "Lock parm: 0x%x flockflags: 0x%x flocktype: 0x%x start: %lld end: %lld\n",
		 cmd, flock->fl_flags, flock->fl_type,
		 flock->fl_start, flock->fl_end);

	cfile = (struct cifsFileInfo *)file->private_data;
	tcon = tlink_tcon(cfile->tlink);

	cifs_read_flock(flock, &type, &lock, &unlock, &wait_flag,
			tcon->ses->server);

	cifs_sb = CIFS_FILE_SB(file);
	netfid = cfile->fid.netfid;
	cinode = CIFS_I(file_inode(file));

	if (cap_unix(tcon->ses) &&
	    (CIFS_UNIX_FCNTL_CAP & le64_to_cpu(tcon->fsUnixInfo.Capability)) &&
	    ((cifs_sb->mnt_cifs_flags & CIFS_MOUNT_NOPOSIXBRL) == 0))
		posix_lck = true;
	/*
	 * BB add code here to normalize offset and length to account for
	 * negative length which we can not accept over the wire.
	 */
	if (IS_GETLK(cmd)) {
		rc = cifs_getlk(file, flock, type, wait_flag, posix_lck, xid);
		free_xid(xid);
		return rc;
	}

	if (!lock && !unlock) {
		/*
		 * if no lock or unlock then nothing to do since we do not
		 * know what it is
		 */
		free_xid(xid);
		return -EOPNOTSUPP;
	}

	rc = cifs_setlk(file, flock, type, wait_flag, posix_lck, lock, unlock,
			xid);
	free_xid(xid);
	return rc;
}

/*
 * update the file size (if needed) after a write. Should be called with
 * the inode->i_lock held
 */
void
cifs_update_eof(struct cifsInodeInfo *cifsi, loff_t offset,
		      unsigned int bytes_written)
{
	loff_t end_of_write = offset + bytes_written;

	if (end_of_write > cifsi->server_eof)
		cifsi->server_eof = end_of_write;
}

static ssize_t
cifs_write(struct cifsFileInfo *open_file, __u32 pid, const char *write_data,
	   size_t write_size, loff_t *offset)
{
	int rc = 0;
	unsigned int bytes_written = 0;
	unsigned int total_written;
	struct cifs_sb_info *cifs_sb;
	struct cifs_tcon *tcon;
	struct TCP_Server_Info *server;
	unsigned int xid;
	struct dentry *dentry = open_file->dentry;
	struct cifsInodeInfo *cifsi = CIFS_I(d_inode(dentry));
	struct cifs_io_parms io_parms;

	cifs_sb = CIFS_SB(dentry->d_sb);

	cifs_dbg(FYI, "write %zd bytes to offset %lld of %pd\n",
		 write_size, *offset, dentry);

	tcon = tlink_tcon(open_file->tlink);
	server = tcon->ses->server;

	if (!server->ops->sync_write)
		return -ENOSYS;

	xid = get_xid();

	for (total_written = 0; write_size > total_written;
	     total_written += bytes_written) {
		rc = -EAGAIN;
		while (rc == -EAGAIN) {
			struct kvec iov[2];
			unsigned int len;

			if (open_file->invalidHandle) {
				/* we could deadlock if we called
				   filemap_fdatawait from here so tell
				   reopen_file not to flush data to
				   server now */
				rc = cifs_reopen_file(open_file, false);
				if (rc != 0)
					break;
			}

			len = min(server->ops->wp_retry_size(d_inode(dentry)),
				  (unsigned int)write_size - total_written);
			/* iov[0] is reserved for smb header */
			iov[1].iov_base = (char *)write_data + total_written;
			iov[1].iov_len = len;
			io_parms.pid = pid;
			io_parms.tcon = tcon;
			io_parms.offset = *offset;
			io_parms.length = len;
			rc = server->ops->sync_write(xid, &open_file->fid,
					&io_parms, &bytes_written, iov, 1);
		}
		if (rc || (bytes_written == 0)) {
			if (total_written)
				break;
			else {
				free_xid(xid);
				return rc;
			}
		} else {
			spin_lock(&d_inode(dentry)->i_lock);
			cifs_update_eof(cifsi, *offset, bytes_written);
			spin_unlock(&d_inode(dentry)->i_lock);
			*offset += bytes_written;
		}
	}

	cifs_stats_bytes_written(tcon, total_written);

	if (total_written > 0) {
		spin_lock(&d_inode(dentry)->i_lock);
		if (*offset > d_inode(dentry)->i_size)
			i_size_write(d_inode(dentry), *offset);
		spin_unlock(&d_inode(dentry)->i_lock);
	}
	mark_inode_dirty_sync(d_inode(dentry));
	free_xid(xid);
	return total_written;
}

struct cifsFileInfo *find_readable_file(struct cifsInodeInfo *cifs_inode,
					bool fsuid_only)
{
	struct cifsFileInfo *open_file = NULL;
	struct cifs_sb_info *cifs_sb = CIFS_SB(cifs_inode->vfs_inode.i_sb);

	/* only filter by fsuid on multiuser mounts */
	if (!(cifs_sb->mnt_cifs_flags & CIFS_MOUNT_MULTIUSER))
		fsuid_only = false;

	spin_lock(&cifs_file_list_lock);
	/* we could simply get the first_list_entry since write-only entries
	   are always at the end of the list but since the first entry might
	   have a close pending, we go through the whole list */
	list_for_each_entry(open_file, &cifs_inode->openFileList, flist) {
		if (fsuid_only && !uid_eq(open_file->uid, current_fsuid()))
			continue;
		if (OPEN_FMODE(open_file->f_flags) & FMODE_READ) {
			if (!open_file->invalidHandle) {
				/* found a good file */
				/* lock it so it will not be closed on us */
				cifsFileInfo_get_locked(open_file);
				spin_unlock(&cifs_file_list_lock);
				return open_file;
			} /* else might as well continue, and look for
			     another, or simply have the caller reopen it
			     again rather than trying to fix this handle */
		} else /* write only file */
			break; /* write only files are last so must be done */
	}
	spin_unlock(&cifs_file_list_lock);
	return NULL;
}

struct cifsFileInfo *find_writable_file(struct cifsInodeInfo *cifs_inode,
					bool fsuid_only)
{
	struct cifsFileInfo *open_file, *inv_file = NULL;
	struct cifs_sb_info *cifs_sb;
	bool any_available = false;
	int rc;
	unsigned int refind = 0;

	/* Having a null inode here (because mapping->host was set to zero by
	the VFS or MM) should not happen but we had reports of on oops (due to
	it being zero) during stress testcases so we need to check for it */

	if (cifs_inode == NULL) {
		cifs_dbg(VFS, "Null inode passed to cifs_writeable_file\n");
		dump_stack();
		return NULL;
	}

	cifs_sb = CIFS_SB(cifs_inode->vfs_inode.i_sb);

	/* only filter by fsuid on multiuser mounts */
	if (!(cifs_sb->mnt_cifs_flags & CIFS_MOUNT_MULTIUSER))
		fsuid_only = false;

	spin_lock(&cifs_file_list_lock);
refind_writable:
	if (refind > MAX_REOPEN_ATT) {
		spin_unlock(&cifs_file_list_lock);
		return NULL;
	}
	list_for_each_entry(open_file, &cifs_inode->openFileList, flist) {
		if (!any_available && open_file->pid != current->tgid)
			continue;
		if (fsuid_only && !uid_eq(open_file->uid, current_fsuid()))
			continue;
		if (OPEN_FMODE(open_file->f_flags) & FMODE_WRITE) {
			if (!open_file->invalidHandle) {
				/* found a good writable file */
				cifsFileInfo_get_locked(open_file);
				spin_unlock(&cifs_file_list_lock);
				return open_file;
			} else {
				if (!inv_file)
					inv_file = open_file;
			}
		}
	}
	/* couldn't find useable FH with same pid, try any available */
	if (!any_available) {
		any_available = true;
		goto refind_writable;
	}

	if (inv_file) {
		any_available = false;
		cifsFileInfo_get_locked(inv_file);
	}

	spin_unlock(&cifs_file_list_lock);

	if (inv_file) {
		rc = cifs_reopen_file(inv_file, false);
		if (!rc)
			return inv_file;
		else {
			spin_lock(&cifs_file_list_lock);
			list_move_tail(&inv_file->flist,
					&cifs_inode->openFileList);
			spin_unlock(&cifs_file_list_lock);
			cifsFileInfo_put(inv_file);
			spin_lock(&cifs_file_list_lock);
			++refind;
			inv_file = NULL;
			goto refind_writable;
		}
	}

	return NULL;
}

static int cifs_partialpagewrite(struct page *page, unsigned from, unsigned to)
{
	struct address_space *mapping = page->mapping;
	loff_t offset = (loff_t)page->index << PAGE_CACHE_SHIFT;
	char *write_data;
	int rc = -EFAULT;
	int bytes_written = 0;
	struct inode *inode;
	struct cifsFileInfo *open_file;

	if (!mapping || !mapping->host)
		return -EFAULT;

	inode = page->mapping->host;

	offset += (loff_t)from;
	write_data = kmap(page);
	write_data += from;

	if ((to > PAGE_CACHE_SIZE) || (from > to)) {
		kunmap(page);
		return -EIO;
	}

	/* racing with truncate? */
	if (offset > mapping->host->i_size) {
		kunmap(page);
		return 0; /* don't care */
	}

	/* check to make sure that we are not extending the file */
	if (mapping->host->i_size - offset < (loff_t)to)
		to = (unsigned)(mapping->host->i_size - offset);

	open_file = find_writable_file(CIFS_I(mapping->host), false);
	if (open_file) {
		bytes_written = cifs_write(open_file, open_file->pid,
					   write_data, to - from, &offset);
		cifsFileInfo_put(open_file);
		/* Does mm or vfs already set times? */
		inode->i_atime = inode->i_mtime = current_fs_time(inode->i_sb);
		if ((bytes_written > 0) && (offset))
			rc = 0;
		else if (bytes_written < 0)
			rc = bytes_written;
	} else {
		cifs_dbg(FYI, "No writeable filehandles for inode\n");
		rc = -EIO;
	}

	kunmap(page);
	return rc;
}

static struct cifs_writedata *
wdata_alloc_and_fillpages(pgoff_t tofind, struct address_space *mapping,
			  pgoff_t end, pgoff_t *index,
			  unsigned int *found_pages)
{
	unsigned int nr_pages;
	struct page **pages;
	struct cifs_writedata *wdata;

	wdata = cifs_writedata_alloc((unsigned int)tofind,
				     cifs_writev_complete);
	if (!wdata)
		return NULL;

	/*
	 * find_get_pages_tag seems to return a max of 256 on each
	 * iteration, so we must call it several times in order to
	 * fill the array or the wsize is effectively limited to
	 * 256 * PAGE_CACHE_SIZE.
	 */
	*found_pages = 0;
	pages = wdata->pages;
	do {
		nr_pages = find_get_pages_tag(mapping, index,
					      PAGECACHE_TAG_DIRTY, tofind,
					      pages);
		*found_pages += nr_pages;
		tofind -= nr_pages;
		pages += nr_pages;
	} while (nr_pages && tofind && *index <= end);

	return wdata;
}

static unsigned int
wdata_prepare_pages(struct cifs_writedata *wdata, unsigned int found_pages,
		    struct address_space *mapping,
		    struct writeback_control *wbc,
		    pgoff_t end, pgoff_t *index, pgoff_t *next, bool *done)
{
	unsigned int nr_pages = 0, i;
	struct page *page;

	for (i = 0; i < found_pages; i++) {
		page = wdata->pages[i];
		/*
		 * At this point we hold neither mapping->tree_lock nor
		 * lock on the page itself: the page may be truncated or
		 * invalidated (changing page->mapping to NULL), or even
		 * swizzled back from swapper_space to tmpfs file
		 * mapping
		 */

		if (nr_pages == 0)
			lock_page(page);
		else if (!trylock_page(page))
			break;

		if (unlikely(page->mapping != mapping)) {
			unlock_page(page);
			break;
		}

		if (!wbc->range_cyclic && page->index > end) {
			*done = true;
			unlock_page(page);
			break;
		}

		if (*next && (page->index != *next)) {
			/* Not next consecutive page */
			unlock_page(page);
			break;
		}

		if (wbc->sync_mode != WB_SYNC_NONE)
			wait_on_page_writeback(page);

		if (PageWriteback(page) ||
				!clear_page_dirty_for_io(page)) {
			unlock_page(page);
			break;
		}

		/*
		 * This actually clears the dirty bit in the radix tree.
		 * See cifs_writepage() for more commentary.
		 */
		set_page_writeback(page);
		if (page_offset(page) >= i_size_read(mapping->host)) {
			*done = true;
			unlock_page(page);
			end_page_writeback(page);
			break;
		}

		wdata->pages[i] = page;
		*next = page->index + 1;
		++nr_pages;
	}

	/* reset index to refind any pages skipped */
	if (nr_pages == 0)
		*index = wdata->pages[0]->index + 1;

	/* put any pages we aren't going to use */
	for (i = nr_pages; i < found_pages; i++) {
		page_cache_release(wdata->pages[i]);
		wdata->pages[i] = NULL;
	}

	return nr_pages;
}

static int
wdata_send_pages(struct cifs_writedata *wdata, unsigned int nr_pages,
		 struct address_space *mapping, struct writeback_control *wbc)
{
	int rc = 0;
	struct TCP_Server_Info *server;
	unsigned int i;

	wdata->sync_mode = wbc->sync_mode;
	wdata->nr_pages = nr_pages;
	wdata->offset = page_offset(wdata->pages[0]);
	wdata->pagesz = PAGE_CACHE_SIZE;
	wdata->tailsz = min(i_size_read(mapping->host) -
			page_offset(wdata->pages[nr_pages - 1]),
			(loff_t)PAGE_CACHE_SIZE);
	wdata->bytes = ((nr_pages - 1) * PAGE_CACHE_SIZE) + wdata->tailsz;

	if (wdata->cfile != NULL)
		cifsFileInfo_put(wdata->cfile);
	wdata->cfile = find_writable_file(CIFS_I(mapping->host), false);
	if (!wdata->cfile) {
		cifs_dbg(VFS, "No writable handles for inode\n");
		rc = -EBADF;
	} else {
		wdata->pid = wdata->cfile->pid;
		server = tlink_tcon(wdata->cfile->tlink)->ses->server;
		rc = server->ops->async_writev(wdata, cifs_writedata_release);
	}

	for (i = 0; i < nr_pages; ++i)
		unlock_page(wdata->pages[i]);

	return rc;
}

static int cifs_writepages(struct address_space *mapping,
			   struct writeback_control *wbc)
{
	struct cifs_sb_info *cifs_sb = CIFS_SB(mapping->host->i_sb);
	struct TCP_Server_Info *server;
	bool done = false, scanned = false, range_whole = false;
	pgoff_t end, index;
	struct cifs_writedata *wdata;
	int rc = 0;

	/*
	 * If wsize is smaller than the page cache size, default to writing
	 * one page at a time via cifs_writepage
	 */
	if (cifs_sb->wsize < PAGE_CACHE_SIZE)
		return generic_writepages(mapping, wbc);

	if (wbc->range_cyclic) {
		index = mapping->writeback_index; /* Start from prev offset */
		end = -1;
	} else {
		index = wbc->range_start >> PAGE_CACHE_SHIFT;
		end = wbc->range_end >> PAGE_CACHE_SHIFT;
		if (wbc->range_start == 0 && wbc->range_end == LLONG_MAX)
			range_whole = true;
		scanned = true;
	}
	server = cifs_sb_master_tcon(cifs_sb)->ses->server;
retry:
	while (!done && index <= end) {
		unsigned int i, nr_pages, found_pages, wsize, credits;
		pgoff_t next = 0, tofind, saved_index = index;

		rc = server->ops->wait_mtu_credits(server, cifs_sb->wsize,
						   &wsize, &credits);
		if (rc)
			break;

		tofind = min((wsize / PAGE_CACHE_SIZE) - 1, end - index) + 1;

		wdata = wdata_alloc_and_fillpages(tofind, mapping, end, &index,
						  &found_pages);
		if (!wdata) {
			rc = -ENOMEM;
			add_credits_and_wake_if(server, credits, 0);
			break;
		}

		if (found_pages == 0) {
			kref_put(&wdata->refcount, cifs_writedata_release);
			add_credits_and_wake_if(server, credits, 0);
			break;
		}

		nr_pages = wdata_prepare_pages(wdata, found_pages, mapping, wbc,
					       end, &index, &next, &done);

		/* nothing to write? */
		if (nr_pages == 0) {
			kref_put(&wdata->refcount, cifs_writedata_release);
			add_credits_and_wake_if(server, credits, 0);
			continue;
		}

		wdata->credits = credits;

		rc = wdata_send_pages(wdata, nr_pages, mapping, wbc);

		/* send failure -- clean up the mess */
		if (rc != 0) {
			add_credits_and_wake_if(server, wdata->credits, 0);
			for (i = 0; i < nr_pages; ++i) {
				if (rc == -EAGAIN)
					redirty_page_for_writepage(wbc,
							   wdata->pages[i]);
				else
					SetPageError(wdata->pages[i]);
				end_page_writeback(wdata->pages[i]);
				page_cache_release(wdata->pages[i]);
			}
			if (rc != -EAGAIN)
				mapping_set_error(mapping, rc);
		}
		kref_put(&wdata->refcount, cifs_writedata_release);

		if (wbc->sync_mode == WB_SYNC_ALL && rc == -EAGAIN) {
			index = saved_index;
			continue;
		}

		wbc->nr_to_write -= nr_pages;
		if (wbc->nr_to_write <= 0)
			done = true;

		index = next;
	}

	if (!scanned && !done) {
		/*
		 * We hit the last page and there is more work to be done: wrap
		 * back to the start of the file
		 */
		scanned = true;
		index = 0;
		goto retry;
	}

	if (wbc->range_cyclic || (range_whole && wbc->nr_to_write > 0))
		mapping->writeback_index = index;

	return rc;
}

static int
cifs_writepage_locked(struct page *page, struct writeback_control *wbc)
{
	int rc;
	unsigned int xid;

	xid = get_xid();
/* BB add check for wbc flags */
	page_cache_get(page);
	if (!PageUptodate(page))
		cifs_dbg(FYI, "ppw - page not up to date\n");

	/*
	 * Set the "writeback" flag, and clear "dirty" in the radix tree.
	 *
	 * A writepage() implementation always needs to do either this,
	 * or re-dirty the page with "redirty_page_for_writepage()" in
	 * the case of a failure.
	 *
	 * Just unlocking the page will cause the radix tree tag-bits
	 * to fail to update with the state of the page correctly.
	 */
	set_page_writeback(page);
retry_write:
	rc = cifs_partialpagewrite(page, 0, PAGE_CACHE_SIZE);
	if (rc == -EAGAIN && wbc->sync_mode == WB_SYNC_ALL)
		goto retry_write;
	else if (rc == -EAGAIN)
		redirty_page_for_writepage(wbc, page);
	else if (rc != 0)
		SetPageError(page);
	else
		SetPageUptodate(page);
	end_page_writeback(page);
	page_cache_release(page);
	free_xid(xid);
	return rc;
}

static int cifs_writepage(struct page *page, struct writeback_control *wbc)
{
	int rc = cifs_writepage_locked(page, wbc);
	unlock_page(page);
	return rc;
}

static int cifs_write_end(struct file *file, struct address_space *mapping,
			loff_t pos, unsigned len, unsigned copied,
			struct page *page, void *fsdata)
{
	int rc;
	struct inode *inode = mapping->host;
	struct cifsFileInfo *cfile = file->private_data;
	struct cifs_sb_info *cifs_sb = CIFS_SB(cfile->dentry->d_sb);
	__u32 pid;

	if (cifs_sb->mnt_cifs_flags & CIFS_MOUNT_RWPIDFORWARD)
		pid = cfile->pid;
	else
		pid = current->tgid;

	cifs_dbg(FYI, "write_end for page %p from pos %lld with %d bytes\n",
		 page, pos, copied);

	if (PageChecked(page)) {
		if (copied == len)
			SetPageUptodate(page);
		ClearPageChecked(page);
	} else if (!PageUptodate(page) && copied == PAGE_CACHE_SIZE)
		SetPageUptodate(page);

	if (!PageUptodate(page)) {
		char *page_data;
		unsigned offset = pos & (PAGE_CACHE_SIZE - 1);
		unsigned int xid;

		xid = get_xid();
		/* this is probably better than directly calling
		   partialpage_write since in this function the file handle is
		   known which we might as well	leverage */
		/* BB check if anything else missing out of ppw
		   such as updating last write time */
		page_data = kmap(page);
		rc = cifs_write(cfile, pid, page_data + offset, copied, &pos);
		/* if (rc < 0) should we set writebehind rc? */
		kunmap(page);

		free_xid(xid);
	} else {
		rc = copied;
		pos += copied;
		set_page_dirty(page);
	}

	if (rc > 0) {
		spin_lock(&inode->i_lock);
		if (pos > inode->i_size)
			i_size_write(inode, pos);
		spin_unlock(&inode->i_lock);
	}

	unlock_page(page);
	page_cache_release(page);

	return rc;
}

int cifs_strict_fsync(struct file *file, loff_t start, loff_t end,
		      int datasync)
{
	unsigned int xid;
	int rc = 0;
	struct cifs_tcon *tcon;
	struct TCP_Server_Info *server;
	struct cifsFileInfo *smbfile = file->private_data;
	struct inode *inode = file_inode(file);
	struct cifs_sb_info *cifs_sb = CIFS_SB(inode->i_sb);

	rc = filemap_write_and_wait_range(inode->i_mapping, start, end);
	if (rc)
		return rc;
	mutex_lock(&inode->i_mutex);

	xid = get_xid();

	cifs_dbg(FYI, "Sync file - name: %pD datasync: 0x%x\n",
		 file, datasync);

	if (!CIFS_CACHE_READ(CIFS_I(inode))) {
		rc = cifs_zap_mapping(inode);
		if (rc) {
			cifs_dbg(FYI, "rc: %d during invalidate phase\n", rc);
			rc = 0; /* don't care about it in fsync */
		}
	}

	tcon = tlink_tcon(smbfile->tlink);
	if (!(cifs_sb->mnt_cifs_flags & CIFS_MOUNT_NOSSYNC)) {
		server = tcon->ses->server;
		if (server->ops->flush)
			rc = server->ops->flush(xid, tcon, &smbfile->fid);
		else
			rc = -ENOSYS;
	}

	free_xid(xid);
	mutex_unlock(&inode->i_mutex);
	return rc;
}

int cifs_fsync(struct file *file, loff_t start, loff_t end, int datasync)
{
	unsigned int xid;
	int rc = 0;
	struct cifs_tcon *tcon;
	struct TCP_Server_Info *server;
	struct cifsFileInfo *smbfile = file->private_data;
	struct cifs_sb_info *cifs_sb = CIFS_FILE_SB(file);
	struct inode *inode = file->f_mapping->host;

	rc = filemap_write_and_wait_range(inode->i_mapping, start, end);
	if (rc)
		return rc;
	mutex_lock(&inode->i_mutex);

	xid = get_xid();

	cifs_dbg(FYI, "Sync file - name: %pD datasync: 0x%x\n",
		 file, datasync);

	tcon = tlink_tcon(smbfile->tlink);
	if (!(cifs_sb->mnt_cifs_flags & CIFS_MOUNT_NOSSYNC)) {
		server = tcon->ses->server;
		if (server->ops->flush)
			rc = server->ops->flush(xid, tcon, &smbfile->fid);
		else
			rc = -ENOSYS;
	}

	free_xid(xid);
	mutex_unlock(&inode->i_mutex);
	return rc;
}

/*
 * As file closes, flush all cached write data for this inode checking
 * for write behind errors.
 */
int cifs_flush(struct file *file, fl_owner_t id)
{
	struct inode *inode = file_inode(file);
	int rc = 0;

	if (file->f_mode & FMODE_WRITE)
		rc = filemap_write_and_wait(inode->i_mapping);

	cifs_dbg(FYI, "Flush inode %p file %p rc %d\n", inode, file, rc);

	return rc;
}

static int
cifs_write_allocate_pages(struct page **pages, unsigned long num_pages)
{
	int rc = 0;
	unsigned long i;

	for (i = 0; i < num_pages; i++) {
		pages[i] = alloc_page(GFP_KERNEL|__GFP_HIGHMEM);
		if (!pages[i]) {
			/*
			 * save number of pages we have already allocated and
			 * return with ENOMEM error
			 */
			num_pages = i;
			rc = -ENOMEM;
			break;
		}
	}

	if (rc) {
		for (i = 0; i < num_pages; i++)
			put_page(pages[i]);
	}
	return rc;
}

static inline
size_t get_numpages(const size_t wsize, const size_t len, size_t *cur_len)
{
	size_t num_pages;
	size_t clen;

	clen = min_t(const size_t, len, wsize);
	num_pages = DIV_ROUND_UP(clen, PAGE_SIZE);

	if (cur_len)
		*cur_len = clen;

	return num_pages;
}

static void
cifs_uncached_writedata_release(struct kref *refcount)
{
	int i;
	struct cifs_writedata *wdata = container_of(refcount,
					struct cifs_writedata, refcount);

	for (i = 0; i < wdata->nr_pages; i++)
		put_page(wdata->pages[i]);
	cifs_writedata_release(refcount);
}

static void
cifs_uncached_writev_complete(struct work_struct *work)
{
	struct cifs_writedata *wdata = container_of(work,
					struct cifs_writedata, work);
	struct inode *inode = d_inode(wdata->cfile->dentry);
	struct cifsInodeInfo *cifsi = CIFS_I(inode);

	spin_lock(&inode->i_lock);
	cifs_update_eof(cifsi, wdata->offset, wdata->bytes);
	if (cifsi->server_eof > inode->i_size)
		i_size_write(inode, cifsi->server_eof);
	spin_unlock(&inode->i_lock);

	complete(&wdata->done);

	kref_put(&wdata->refcount, cifs_uncached_writedata_release);
}

static int
wdata_fill_from_iovec(struct cifs_writedata *wdata, struct iov_iter *from,
		      size_t *len, unsigned long *num_pages)
{
	size_t save_len, copied, bytes, cur_len = *len;
	unsigned long i, nr_pages = *num_pages;

	save_len = cur_len;
	for (i = 0; i < nr_pages; i++) {
		bytes = min_t(const size_t, cur_len, PAGE_SIZE);
		copied = copy_page_from_iter(wdata->pages[i], 0, bytes, from);
		cur_len -= copied;
		/*
		 * If we didn't copy as much as we expected, then that
		 * may mean we trod into an unmapped area. Stop copying
		 * at that point. On the next pass through the big
		 * loop, we'll likely end up getting a zero-length
		 * write and bailing out of it.
		 */
		if (copied < bytes)
			break;
	}
	cur_len = save_len - cur_len;
	*len = cur_len;

	/*
	 * If we have no data to send, then that probably means that
	 * the copy above failed altogether. That's most likely because
	 * the address in the iovec was bogus. Return -EFAULT and let
	 * the caller free anything we allocated and bail out.
	 */
	if (!cur_len)
		return -EFAULT;

	/*
	 * i + 1 now represents the number of pages we actually used in
	 * the copy phase above.
	 */
	*num_pages = i + 1;
	return 0;
}

static int
cifs_write_from_iter(loff_t offset, size_t len, struct iov_iter *from,
		     struct cifsFileInfo *open_file,
		     struct cifs_sb_info *cifs_sb, struct list_head *wdata_list)
{
	int rc = 0;
	size_t cur_len;
	unsigned long nr_pages, num_pages, i;
	struct cifs_writedata *wdata;
	struct iov_iter saved_from;
	loff_t saved_offset = offset;
	pid_t pid;
	struct TCP_Server_Info *server;

	if (cifs_sb->mnt_cifs_flags & CIFS_MOUNT_RWPIDFORWARD)
		pid = open_file->pid;
	else
		pid = current->tgid;

	server = tlink_tcon(open_file->tlink)->ses->server;
	memcpy(&saved_from, from, sizeof(struct iov_iter));

	do {
		unsigned int wsize, credits;

		rc = server->ops->wait_mtu_credits(server, cifs_sb->wsize,
						   &wsize, &credits);
		if (rc)
			break;

		nr_pages = get_numpages(wsize, len, &cur_len);
		wdata = cifs_writedata_alloc(nr_pages,
					     cifs_uncached_writev_complete);
		if (!wdata) {
			rc = -ENOMEM;
			add_credits_and_wake_if(server, credits, 0);
			break;
		}

		rc = cifs_write_allocate_pages(wdata->pages, nr_pages);
		if (rc) {
			kfree(wdata);
			add_credits_and_wake_if(server, credits, 0);
			break;
		}

		num_pages = nr_pages;
		rc = wdata_fill_from_iovec(wdata, from, &cur_len, &num_pages);
		if (rc) {
			for (i = 0; i < nr_pages; i++)
				put_page(wdata->pages[i]);
			kfree(wdata);
			add_credits_and_wake_if(server, credits, 0);
			break;
		}

		/*
		 * Bring nr_pages down to the number of pages we actually used,
		 * and free any pages that we didn't use.
		 */
		for ( ; nr_pages > num_pages; nr_pages--)
			put_page(wdata->pages[nr_pages - 1]);

		wdata->sync_mode = WB_SYNC_ALL;
		wdata->nr_pages = nr_pages;
		wdata->offset = (__u64)offset;
		wdata->cfile = cifsFileInfo_get(open_file);
		wdata->pid = pid;
		wdata->bytes = cur_len;
		wdata->pagesz = PAGE_SIZE;
		wdata->tailsz = cur_len - ((nr_pages - 1) * PAGE_SIZE);
		wdata->credits = credits;

		if (!wdata->cfile->invalidHandle ||
		    !cifs_reopen_file(wdata->cfile, false))
			rc = server->ops->async_writev(wdata,
					cifs_uncached_writedata_release);
		if (rc) {
			add_credits_and_wake_if(server, wdata->credits, 0);
			kref_put(&wdata->refcount,
				 cifs_uncached_writedata_release);
			if (rc == -EAGAIN) {
				memcpy(from, &saved_from,
				       sizeof(struct iov_iter));
				iov_iter_advance(from, offset - saved_offset);
				continue;
			}
			break;
		}

		list_add_tail(&wdata->list, wdata_list);
		offset += cur_len;
		len -= cur_len;
	} while (len > 0);

	return rc;
}

ssize_t cifs_user_writev(struct kiocb *iocb, struct iov_iter *from)
{
	struct file *file = iocb->ki_filp;
	ssize_t total_written = 0;
	struct cifsFileInfo *open_file;
	struct cifs_tcon *tcon;
	struct cifs_sb_info *cifs_sb;
	struct cifs_writedata *wdata, *tmp;
	struct list_head wdata_list;
	struct iov_iter saved_from;
	int rc;

	/*
	 * BB - optimize the way when signing is disabled. We can drop this
	 * extra memory-to-memory copying and use iovec buffers for constructing
	 * write request.
	 */

	rc = generic_write_checks(iocb, from);
	if (rc <= 0)
		return rc;

	INIT_LIST_HEAD(&wdata_list);
	cifs_sb = CIFS_FILE_SB(file);
	open_file = file->private_data;
	tcon = tlink_tcon(open_file->tlink);

	if (!tcon->ses->server->ops->async_writev)
		return -ENOSYS;

	memcpy(&saved_from, from, sizeof(struct iov_iter));

	rc = cifs_write_from_iter(iocb->ki_pos, iov_iter_count(from), from,
				  open_file, cifs_sb, &wdata_list);

	/*
	 * If at least one write was successfully sent, then discard any rc
	 * value from the later writes. If the other write succeeds, then
	 * we'll end up returning whatever was written. If it fails, then
	 * we'll get a new rc value from that.
	 */
	if (!list_empty(&wdata_list))
		rc = 0;

	/*
	 * Wait for and collect replies for any successful sends in order of
	 * increasing offset. Once an error is hit or we get a fatal signal
	 * while waiting, then return without waiting for any more replies.
	 */
restart_loop:
	list_for_each_entry_safe(wdata, tmp, &wdata_list, list) {
		if (!rc) {
			/* FIXME: freezable too? */
			rc = wait_for_completion_killable(&wdata->done);
			if (rc)
				rc = -EINTR;
			else if (wdata->result)
				rc = wdata->result;
			else
				total_written += wdata->bytes;

			/* resend call if it's a retryable error */
			if (rc == -EAGAIN) {
				struct list_head tmp_list;
				struct iov_iter tmp_from;

				INIT_LIST_HEAD(&tmp_list);
				list_del_init(&wdata->list);

				memcpy(&tmp_from, &saved_from,
				       sizeof(struct iov_iter));
				iov_iter_advance(&tmp_from,
						 wdata->offset - iocb->ki_pos);

				rc = cifs_write_from_iter(wdata->offset,
						wdata->bytes, &tmp_from,
						open_file, cifs_sb, &tmp_list);

				list_splice(&tmp_list, &wdata_list);

				kref_put(&wdata->refcount,
					 cifs_uncached_writedata_release);
				goto restart_loop;
			}
		}
		list_del_init(&wdata->list);
		kref_put(&wdata->refcount, cifs_uncached_writedata_release);
	}

	if (unlikely(!total_written))
		return rc;

	iocb->ki_pos += total_written;
	set_bit(CIFS_INO_INVALID_MAPPING, &CIFS_I(file_inode(file))->flags);
	cifs_stats_bytes_written(tcon, total_written);
	return total_written;
}

static ssize_t
cifs_writev(struct kiocb *iocb, struct iov_iter *from)
{
	struct file *file = iocb->ki_filp;
	struct cifsFileInfo *cfile = (struct cifsFileInfo *)file->private_data;
	struct inode *inode = file->f_mapping->host;
	struct cifsInodeInfo *cinode = CIFS_I(inode);
	struct TCP_Server_Info *server = tlink_tcon(cfile->tlink)->ses->server;
	ssize_t rc;

	/*
	 * We need to hold the sem to be sure nobody modifies lock list
	 * with a brlock that prevents writing.
	 */
	down_read(&cinode->lock_sem);
	mutex_lock(&inode->i_mutex);

	rc = generic_write_checks(iocb, from);
	if (rc <= 0)
		goto out;

	if (!cifs_find_lock_conflict(cfile, iocb->ki_pos, iov_iter_count(from),
				     server->vals->exclusive_lock_type, NULL,
				     CIFS_WRITE_OP))
		rc = __generic_file_write_iter(iocb, from);
	else
		rc = -EACCES;
out:
	mutex_unlock(&inode->i_mutex);

	if (rc > 0) {
		ssize_t err = generic_write_sync(file, iocb->ki_pos - rc, rc);
		if (err < 0)
			rc = err;
	}
	up_read(&cinode->lock_sem);
	return rc;
}

ssize_t
cifs_strict_writev(struct kiocb *iocb, struct iov_iter *from)
{
	struct inode *inode = file_inode(iocb->ki_filp);
	struct cifsInodeInfo *cinode = CIFS_I(inode);
	struct cifs_sb_info *cifs_sb = CIFS_SB(inode->i_sb);
	struct cifsFileInfo *cfile = (struct cifsFileInfo *)
						iocb->ki_filp->private_data;
	struct cifs_tcon *tcon = tlink_tcon(cfile->tlink);
	ssize_t written;

	written = cifs_get_writer(cinode);
	if (written)
		return written;

	if (CIFS_CACHE_WRITE(cinode)) {
		if (cap_unix(tcon->ses) &&
		(CIFS_UNIX_FCNTL_CAP & le64_to_cpu(tcon->fsUnixInfo.Capability))
		  && ((cifs_sb->mnt_cifs_flags & CIFS_MOUNT_NOPOSIXBRL) == 0)) {
			written = generic_file_write_iter(iocb, from);
			goto out;
		}
		written = cifs_writev(iocb, from);
		goto out;
	}
	/*
	 * For non-oplocked files in strict cache mode we need to write the data
	 * to the server exactly from the pos to pos+len-1 rather than flush all
	 * affected pages because it may cause a error with mandatory locks on
	 * these pages but not on the region from pos to ppos+len-1.
	 */
	written = cifs_user_writev(iocb, from);
	if (written > 0 && CIFS_CACHE_READ(cinode)) {
		/*
		 * Windows 7 server can delay breaking level2 oplock if a write
		 * request comes - break it on the client to prevent reading
		 * an old data.
		 */
		cifs_zap_mapping(inode);
		cifs_dbg(FYI, "Set no oplock for inode=%p after a write operation\n",
			 inode);
		cinode->oplock = 0;
	}
out:
	cifs_put_writer(cinode);
	return written;
}

static struct cifs_readdata *
cifs_readdata_alloc(unsigned int nr_pages, work_func_t complete)
{
	struct cifs_readdata *rdata;

	rdata = kzalloc(sizeof(*rdata) + (sizeof(struct page *) * nr_pages),
			GFP_KERNEL);
	if (rdata != NULL) {
		kref_init(&rdata->refcount);
		INIT_LIST_HEAD(&rdata->list);
		init_completion(&rdata->done);
		INIT_WORK(&rdata->work, complete);
	}

	return rdata;
}

void
cifs_readdata_release(struct kref *refcount)
{
	struct cifs_readdata *rdata = container_of(refcount,
					struct cifs_readdata, refcount);

	if (rdata->cfile)
		cifsFileInfo_put(rdata->cfile);

	kfree(rdata);
}

static int
cifs_read_allocate_pages(struct cifs_readdata *rdata, unsigned int nr_pages)
{
	int rc = 0;
	struct page *page;
	unsigned int i;

	for (i = 0; i < nr_pages; i++) {
		page = alloc_page(GFP_KERNEL|__GFP_HIGHMEM);
		if (!page) {
			rc = -ENOMEM;
			break;
		}
		rdata->pages[i] = page;
	}

	if (rc) {
		for (i = 0; i < nr_pages; i++) {
			put_page(rdata->pages[i]);
			rdata->pages[i] = NULL;
		}
	}
	return rc;
}

static void
cifs_uncached_readdata_release(struct kref *refcount)
{
	struct cifs_readdata *rdata = container_of(refcount,
					struct cifs_readdata, refcount);
	unsigned int i;

	for (i = 0; i < rdata->nr_pages; i++) {
		put_page(rdata->pages[i]);
		rdata->pages[i] = NULL;
	}
	cifs_readdata_release(refcount);
}

/**
 * cifs_readdata_to_iov - copy data from pages in response to an iovec
 * @rdata:	the readdata response with list of pages holding data
 * @iter:	destination for our data
 *
 * This function copies data from a list of pages in a readdata response into
 * an array of iovecs. It will first calculate where the data should go
 * based on the info in the readdata and then copy the data into that spot.
 */
static int
cifs_readdata_to_iov(struct cifs_readdata *rdata, struct iov_iter *iter)
{
	size_t remaining = rdata->got_bytes;
	unsigned int i;

	for (i = 0; i < rdata->nr_pages; i++) {
		struct page *page = rdata->pages[i];
		size_t copy = min_t(size_t, remaining, PAGE_SIZE);
		size_t written = copy_page_to_iter(page, 0, copy, iter);
		remaining -= written;
		if (written < copy && iov_iter_count(iter) > 0)
			break;
	}
	return remaining ? -EFAULT : 0;
}

static void
cifs_uncached_readv_complete(struct work_struct *work)
{
	struct cifs_readdata *rdata = container_of(work,
						struct cifs_readdata, work);

	complete(&rdata->done);
	kref_put(&rdata->refcount, cifs_uncached_readdata_release);
}

static int
cifs_uncached_read_into_pages(struct TCP_Server_Info *server,
			struct cifs_readdata *rdata, unsigned int len)
{
	int result = 0;
	unsigned int i;
	unsigned int nr_pages = rdata->nr_pages;
	struct kvec iov;

	rdata->got_bytes = 0;
	rdata->tailsz = PAGE_SIZE;
	for (i = 0; i < nr_pages; i++) {
		struct page *page = rdata->pages[i];

		if (len >= PAGE_SIZE) {
			/* enough data to fill the page */
			iov.iov_base = kmap(page);
			iov.iov_len = PAGE_SIZE;
			cifs_dbg(FYI, "%u: iov_base=%p iov_len=%zu\n",
				 i, iov.iov_base, iov.iov_len);
			len -= PAGE_SIZE;
		} else if (len > 0) {
			/* enough for partial page, fill and zero the rest */
			iov.iov_base = kmap(page);
			iov.iov_len = len;
			cifs_dbg(FYI, "%u: iov_base=%p iov_len=%zu\n",
				 i, iov.iov_base, iov.iov_len);
			memset(iov.iov_base + len, '\0', PAGE_SIZE - len);
			rdata->tailsz = len;
			len = 0;
		} else {
			/* no need to hold page hostage */
			rdata->pages[i] = NULL;
			rdata->nr_pages--;
			put_page(page);
			continue;
		}

		result = cifs_readv_from_socket(server, &iov, 1, iov.iov_len);
		kunmap(page);
		if (result < 0)
			break;

		rdata->got_bytes += result;
	}

	return rdata->got_bytes > 0 && result != -ECONNABORTED ?
						rdata->got_bytes : result;
}

static int
cifs_send_async_read(loff_t offset, size_t len, struct cifsFileInfo *open_file,
		     struct cifs_sb_info *cifs_sb, struct list_head *rdata_list)
{
	struct cifs_readdata *rdata;
	unsigned int npages, rsize, credits;
	size_t cur_len;
	int rc;
	pid_t pid;
	struct TCP_Server_Info *server;

	server = tlink_tcon(open_file->tlink)->ses->server;

	if (cifs_sb->mnt_cifs_flags & CIFS_MOUNT_RWPIDFORWARD)
		pid = open_file->pid;
	else
		pid = current->tgid;

	do {
		rc = server->ops->wait_mtu_credits(server, cifs_sb->rsize,
						   &rsize, &credits);
		if (rc)
			break;

		cur_len = min_t(const size_t, len, rsize);
		npages = DIV_ROUND_UP(cur_len, PAGE_SIZE);

		/* allocate a readdata struct */
		rdata = cifs_readdata_alloc(npages,
					    cifs_uncached_readv_complete);
		if (!rdata) {
			add_credits_and_wake_if(server, credits, 0);
			rc = -ENOMEM;
			break;
		}

		rc = cifs_read_allocate_pages(rdata, npages);
		if (rc)
			goto error;

		rdata->cfile = cifsFileInfo_get(open_file);
		rdata->nr_pages = npages;
		rdata->offset = offset;
		rdata->bytes = cur_len;
		rdata->pid = pid;
		rdata->pagesz = PAGE_SIZE;
		rdata->read_into_pages = cifs_uncached_read_into_pages;
		rdata->credits = credits;

		if (!rdata->cfile->invalidHandle ||
		    !cifs_reopen_file(rdata->cfile, true))
			rc = server->ops->async_readv(rdata);
error:
		if (rc) {
			add_credits_and_wake_if(server, rdata->credits, 0);
			kref_put(&rdata->refcount,
				 cifs_uncached_readdata_release);
			if (rc == -EAGAIN)
				continue;
			break;
		}

		list_add_tail(&rdata->list, rdata_list);
		offset += cur_len;
		len -= cur_len;
	} while (len > 0);

	return rc;
}

ssize_t cifs_user_readv(struct kiocb *iocb, struct iov_iter *to)
{
	struct file *file = iocb->ki_filp;
	ssize_t rc;
	size_t len;
	ssize_t total_read = 0;
	loff_t offset = iocb->ki_pos;
	struct cifs_sb_info *cifs_sb;
	struct cifs_tcon *tcon;
	struct cifsFileInfo *open_file;
	struct cifs_readdata *rdata, *tmp;
	struct list_head rdata_list;

	len = iov_iter_count(to);
	if (!len)
		return 0;

	INIT_LIST_HEAD(&rdata_list);
	cifs_sb = CIFS_FILE_SB(file);
	open_file = file->private_data;
	tcon = tlink_tcon(open_file->tlink);

	if (!tcon->ses->server->ops->async_readv)
		return -ENOSYS;

	if ((file->f_flags & O_ACCMODE) == O_WRONLY)
		cifs_dbg(FYI, "attempting read on write only file instance\n");

	rc = cifs_send_async_read(offset, len, open_file, cifs_sb, &rdata_list);

	/* if at least one read request send succeeded, then reset rc */
	if (!list_empty(&rdata_list))
		rc = 0;

	len = iov_iter_count(to);
	/* the loop below should proceed in the order of increasing offsets */
again:
	list_for_each_entry_safe(rdata, tmp, &rdata_list, list) {
		if (!rc) {
			/* FIXME: freezable sleep too? */
			rc = wait_for_completion_killable(&rdata->done);
			if (rc)
				rc = -EINTR;
			else if (rdata->result == -EAGAIN) {
				/* resend call if it's a retryable error */
				struct list_head tmp_list;
				unsigned int got_bytes = rdata->got_bytes;

				list_del_init(&rdata->list);
				INIT_LIST_HEAD(&tmp_list);

				/*
				 * Got a part of data and then reconnect has
				 * happened -- fill the buffer and continue
				 * reading.
				 */
				if (got_bytes && got_bytes < rdata->bytes) {
					rc = cifs_readdata_to_iov(rdata, to);
					if (rc) {
						kref_put(&rdata->refcount,
						cifs_uncached_readdata_release);
						continue;
					}
				}

				rc = cifs_send_async_read(
						rdata->offset + got_bytes,
						rdata->bytes - got_bytes,
						rdata->cfile, cifs_sb,
						&tmp_list);

				list_splice(&tmp_list, &rdata_list);

				kref_put(&rdata->refcount,
					 cifs_uncached_readdata_release);
				goto again;
			} else if (rdata->result)
				rc = rdata->result;
			else
				rc = cifs_readdata_to_iov(rdata, to);

			/* if there was a short read -- discard anything left */
			if (rdata->got_bytes && rdata->got_bytes < rdata->bytes)
				rc = -ENODATA;
		}
		list_del_init(&rdata->list);
		kref_put(&rdata->refcount, cifs_uncached_readdata_release);
	}

	total_read = len - iov_iter_count(to);

	cifs_stats_bytes_read(tcon, total_read);

	/* mask nodata case */
	if (rc == -ENODATA)
		rc = 0;

	if (total_read) {
		iocb->ki_pos += total_read;
		return total_read;
	}
	return rc;
}

ssize_t
cifs_strict_readv(struct kiocb *iocb, struct iov_iter *to)
{
	struct inode *inode = file_inode(iocb->ki_filp);
	struct cifsInodeInfo *cinode = CIFS_I(inode);
	struct cifs_sb_info *cifs_sb = CIFS_SB(inode->i_sb);
	struct cifsFileInfo *cfile = (struct cifsFileInfo *)
						iocb->ki_filp->private_data;
	struct cifs_tcon *tcon = tlink_tcon(cfile->tlink);
	int rc = -EACCES;

	/*
	 * In strict cache mode we need to read from the server all the time
	 * if we don't have level II oplock because the server can delay mtime
	 * change - so we can't make a decision about inode invalidating.
	 * And we can also fail with pagereading if there are mandatory locks
	 * on pages affected by this read but not on the region from pos to
	 * pos+len-1.
	 */
	if (!CIFS_CACHE_READ(cinode))
		return cifs_user_readv(iocb, to);

	if (cap_unix(tcon->ses) &&
	    (CIFS_UNIX_FCNTL_CAP & le64_to_cpu(tcon->fsUnixInfo.Capability)) &&
	    ((cifs_sb->mnt_cifs_flags & CIFS_MOUNT_NOPOSIXBRL) == 0))
		return generic_file_read_iter(iocb, to);

	/*
	 * We need to hold the sem to be sure nobody modifies lock list
	 * with a brlock that prevents reading.
	 */
	down_read(&cinode->lock_sem);
	if (!cifs_find_lock_conflict(cfile, iocb->ki_pos, iov_iter_count(to),
				     tcon->ses->server->vals->shared_lock_type,
				     NULL, CIFS_READ_OP))
		rc = generic_file_read_iter(iocb, to);
	up_read(&cinode->lock_sem);
	return rc;
}

static ssize_t
cifs_read(struct file *file, char *read_data, size_t read_size, loff_t *offset)
{
	int rc = -EACCES;
	unsigned int bytes_read = 0;
	unsigned int total_read;
	unsigned int current_read_size;
	unsigned int rsize;
	struct cifs_sb_info *cifs_sb;
	struct cifs_tcon *tcon;
	struct TCP_Server_Info *server;
	unsigned int xid;
	char *cur_offset;
	struct cifsFileInfo *open_file;
	struct cifs_io_parms io_parms;
	int buf_type = CIFS_NO_BUFFER;
	__u32 pid;

	xid = get_xid();
	cifs_sb = CIFS_FILE_SB(file);

	/* FIXME: set up handlers for larger reads and/or convert to async */
	rsize = min_t(unsigned int, cifs_sb->rsize, CIFSMaxBufSize);

	if (file->private_data == NULL) {
		rc = -EBADF;
		free_xid(xid);
		return rc;
	}
	open_file = file->private_data;
	tcon = tlink_tcon(open_file->tlink);
	server = tcon->ses->server;

	if (!server->ops->sync_read) {
		free_xid(xid);
		return -ENOSYS;
	}

	if (cifs_sb->mnt_cifs_flags & CIFS_MOUNT_RWPIDFORWARD)
		pid = open_file->pid;
	else
		pid = current->tgid;

	if ((file->f_flags & O_ACCMODE) == O_WRONLY)
		cifs_dbg(FYI, "attempting read on write only file instance\n");

	for (total_read = 0, cur_offset = read_data; read_size > total_read;
	     total_read += bytes_read, cur_offset += bytes_read) {
		do {
			current_read_size = min_t(uint, read_size - total_read,
						  rsize);
			/*
			 * For windows me and 9x we do not want to request more
			 * than it negotiated since it will refuse the read
			 * then.
			 */
			if ((tcon->ses) && !(tcon->ses->capabilities &
				tcon->ses->server->vals->cap_large_files)) {
				current_read_size = min_t(uint,
					current_read_size, CIFSMaxBufSize);
			}
			if (open_file->invalidHandle) {
				rc = cifs_reopen_file(open_file, true);
				if (rc != 0)
					break;
			}
			io_parms.pid = pid;
			io_parms.tcon = tcon;
			io_parms.offset = *offset;
			io_parms.length = current_read_size;
			rc = server->ops->sync_read(xid, &open_file->fid, &io_parms,
						    &bytes_read, &cur_offset,
						    &buf_type);
		} while (rc == -EAGAIN);

		if (rc || (bytes_read == 0)) {
			if (total_read) {
				break;
			} else {
				free_xid(xid);
				return rc;
			}
		} else {
			cifs_stats_bytes_read(tcon, total_read);
			*offset += bytes_read;
		}
	}
	free_xid(xid);
	return total_read;
}

/*
 * If the page is mmap'ed into a process' page tables, then we need to make
 * sure that it doesn't change while being written back.
 */
static int
cifs_page_mkwrite(struct vm_area_struct *vma, struct vm_fault *vmf)
{
	struct page *page = vmf->page;

	lock_page(page);
	return VM_FAULT_LOCKED;
}

static const struct vm_operations_struct cifs_file_vm_ops = {
	.fault = filemap_fault,
	.map_pages = filemap_map_pages,
	.page_mkwrite = cifs_page_mkwrite,
};

int cifs_file_strict_mmap(struct file *file, struct vm_area_struct *vma)
{
	int rc, xid;
	struct inode *inode = file_inode(file);

	xid = get_xid();

	if (!CIFS_CACHE_READ(CIFS_I(inode))) {
		rc = cifs_zap_mapping(inode);
		if (rc)
			return rc;
	}

	rc = generic_file_mmap(file, vma);
	if (rc == 0)
		vma->vm_ops = &cifs_file_vm_ops;
	free_xid(xid);
	return rc;
}

int cifs_file_mmap(struct file *file, struct vm_area_struct *vma)
{
	int rc, xid;

	xid = get_xid();
	rc = cifs_revalidate_file(file);
	if (rc) {
		cifs_dbg(FYI, "Validation prior to mmap failed, error=%d\n",
			 rc);
		free_xid(xid);
		return rc;
	}
	rc = generic_file_mmap(file, vma);
	if (rc == 0)
		vma->vm_ops = &cifs_file_vm_ops;
	free_xid(xid);
	return rc;
}

static void
cifs_readv_complete(struct work_struct *work)
{
	unsigned int i, got_bytes;
	struct cifs_readdata *rdata = container_of(work,
						struct cifs_readdata, work);

	got_bytes = rdata->got_bytes;
	for (i = 0; i < rdata->nr_pages; i++) {
		struct page *page = rdata->pages[i];

		lru_cache_add_file(page);

		if (rdata->result == 0 ||
		    (rdata->result == -EAGAIN && got_bytes)) {
			flush_dcache_page(page);
			SetPageUptodate(page);
		}

		unlock_page(page);

		if (rdata->result == 0 ||
		    (rdata->result == -EAGAIN && got_bytes))
			cifs_readpage_to_fscache(rdata->mapping->host, page);

		got_bytes -= min_t(unsigned int, PAGE_CACHE_SIZE, got_bytes);

		page_cache_release(page);
		rdata->pages[i] = NULL;
	}
	kref_put(&rdata->refcount, cifs_readdata_release);
}

static int
cifs_readpages_read_into_pages(struct TCP_Server_Info *server,
			struct cifs_readdata *rdata, unsigned int len)
{
	int result = 0;
	unsigned int i;
	u64 eof;
	pgoff_t eof_index;
	unsigned int nr_pages = rdata->nr_pages;
	struct kvec iov;

	/* determine the eof that the server (probably) has */
	eof = CIFS_I(rdata->mapping->host)->server_eof;
	eof_index = eof ? (eof - 1) >> PAGE_CACHE_SHIFT : 0;
	cifs_dbg(FYI, "eof=%llu eof_index=%lu\n", eof, eof_index);

	rdata->got_bytes = 0;
	rdata->tailsz = PAGE_CACHE_SIZE;
	for (i = 0; i < nr_pages; i++) {
		struct page *page = rdata->pages[i];

		if (len >= PAGE_CACHE_SIZE) {
			/* enough data to fill the page */
			iov.iov_base = kmap(page);
			iov.iov_len = PAGE_CACHE_SIZE;
			cifs_dbg(FYI, "%u: idx=%lu iov_base=%p iov_len=%zu\n",
				 i, page->index, iov.iov_base, iov.iov_len);
			len -= PAGE_CACHE_SIZE;
		} else if (len > 0) {
			/* enough for partial page, fill and zero the rest */
			iov.iov_base = kmap(page);
			iov.iov_len = len;
			cifs_dbg(FYI, "%u: idx=%lu iov_base=%p iov_len=%zu\n",
				 i, page->index, iov.iov_base, iov.iov_len);
			memset(iov.iov_base + len,
				'\0', PAGE_CACHE_SIZE - len);
			rdata->tailsz = len;
			len = 0;
		} else if (page->index > eof_index) {
			/*
			 * The VFS will not try to do readahead past the
			 * i_size, but it's possible that we have outstanding
			 * writes with gaps in the middle and the i_size hasn't
			 * caught up yet. Populate those with zeroed out pages
			 * to prevent the VFS from repeatedly attempting to
			 * fill them until the writes are flushed.
			 */
			zero_user(page, 0, PAGE_CACHE_SIZE);
			lru_cache_add_file(page);
			flush_dcache_page(page);
			SetPageUptodate(page);
			unlock_page(page);
			page_cache_release(page);
			rdata->pages[i] = NULL;
			rdata->nr_pages--;
			continue;
		} else {
			/* no need to hold page hostage */
			lru_cache_add_file(page);
			unlock_page(page);
			page_cache_release(page);
			rdata->pages[i] = NULL;
			rdata->nr_pages--;
			continue;
		}

		result = cifs_readv_from_socket(server, &iov, 1, iov.iov_len);
		kunmap(page);
		if (result < 0)
			break;

		rdata->got_bytes += result;
	}

	return rdata->got_bytes > 0 && result != -ECONNABORTED ?
						rdata->got_bytes : result;
}

static int
readpages_get_pages(struct address_space *mapping, struct list_head *page_list,
		    unsigned int rsize, struct list_head *tmplist,
		    unsigned int *nr_pages, loff_t *offset, unsigned int *bytes)
{
	struct page *page, *tpage;
	unsigned int expected_index;
	int rc;
	gfp_t gfp = mapping_gfp_constraint(mapping, GFP_KERNEL);

	INIT_LIST_HEAD(tmplist);

	page = list_entry(page_list->prev, struct page, lru);

	/*
	 * Lock the page and put it in the cache. Since no one else
	 * should have access to this page, we're safe to simply set
	 * PG_locked without checking it first.
	 */
	__set_page_locked(page);
	rc = add_to_page_cache_locked(page, mapping,
				      page->index, gfp);

	/* give up if we can't stick it in the cache */
	if (rc) {
		__clear_page_locked(page);
		return rc;
	}

	/* move first page to the tmplist */
	*offset = (loff_t)page->index << PAGE_CACHE_SHIFT;
	*bytes = PAGE_CACHE_SIZE;
	*nr_pages = 1;
	list_move_tail(&page->lru, tmplist);

	/* now try and add more pages onto the request */
	expected_index = page->index + 1;
	list_for_each_entry_safe_reverse(page, tpage, page_list, lru) {
		/* discontinuity ? */
		if (page->index != expected_index)
			break;

		/* would this page push the read over the rsize? */
		if (*bytes + PAGE_CACHE_SIZE > rsize)
			break;

		__set_page_locked(page);
		if (add_to_page_cache_locked(page, mapping, page->index, gfp)) {
			__clear_page_locked(page);
			break;
		}
		list_move_tail(&page->lru, tmplist);
		(*bytes) += PAGE_CACHE_SIZE;
		expected_index++;
		(*nr_pages)++;
	}
	return rc;
}

static int cifs_readpages(struct file *file, struct address_space *mapping,
	struct list_head *page_list, unsigned num_pages)
{
	int rc;
	struct list_head tmplist;
	struct cifsFileInfo *open_file = file->private_data;
	struct cifs_sb_info *cifs_sb = CIFS_FILE_SB(file);
	struct TCP_Server_Info *server;
	pid_t pid;

	/*
	 * Reads as many pages as possible from fscache. Returns -ENOBUFS
	 * immediately if the cookie is negative
	 *
	 * After this point, every page in the list might have PG_fscache set,
	 * so we will need to clean that up off of every page we don't use.
	 */
	rc = cifs_readpages_from_fscache(mapping->host, mapping, page_list,
					 &num_pages);
	if (rc == 0)
		return rc;

	if (cifs_sb->mnt_cifs_flags & CIFS_MOUNT_RWPIDFORWARD)
		pid = open_file->pid;
	else
		pid = current->tgid;

	rc = 0;
	server = tlink_tcon(open_file->tlink)->ses->server;

	cifs_dbg(FYI, "%s: file=%p mapping=%p num_pages=%u\n",
		 __func__, file, mapping, num_pages);

	/*
	 * Start with the page at end of list and move it to private
	 * list. Do the same with any following pages until we hit
	 * the rsize limit, hit an index discontinuity, or run out of
	 * pages. Issue the async read and then start the loop again
	 * until the list is empty.
	 *
	 * Note that list order is important. The page_list is in
	 * the order of declining indexes. When we put the pages in
	 * the rdata->pages, then we want them in increasing order.
	 */
	while (!list_empty(page_list)) {
		unsigned int i, nr_pages, bytes, rsize;
		loff_t offset;
		struct page *page, *tpage;
		struct cifs_readdata *rdata;
		unsigned credits;

		rc = server->ops->wait_mtu_credits(server, cifs_sb->rsize,
						   &rsize, &credits);
		if (rc)
			break;

		/*
		 * Give up immediately if rsize is too small to read an entire
		 * page. The VFS will fall back to readpage. We should never
		 * reach this point however since we set ra_pages to 0 when the
		 * rsize is smaller than a cache page.
		 */
		if (unlikely(rsize < PAGE_CACHE_SIZE)) {
			add_credits_and_wake_if(server, credits, 0);
			return 0;
		}

		rc = readpages_get_pages(mapping, page_list, rsize, &tmplist,
					 &nr_pages, &offset, &bytes);
		if (rc) {
			add_credits_and_wake_if(server, credits, 0);
			break;
		}

		rdata = cifs_readdata_alloc(nr_pages, cifs_readv_complete);
		if (!rdata) {
			/* best to give up if we're out of mem */
			list_for_each_entry_safe(page, tpage, &tmplist, lru) {
				list_del(&page->lru);
				lru_cache_add_file(page);
				unlock_page(page);
				page_cache_release(page);
			}
			rc = -ENOMEM;
			add_credits_and_wake_if(server, credits, 0);
			break;
		}

		rdata->cfile = cifsFileInfo_get(open_file);
		rdata->mapping = mapping;
		rdata->offset = offset;
		rdata->bytes = bytes;
		rdata->pid = pid;
		rdata->pagesz = PAGE_CACHE_SIZE;
		rdata->read_into_pages = cifs_readpages_read_into_pages;
		rdata->credits = credits;

		list_for_each_entry_safe(page, tpage, &tmplist, lru) {
			list_del(&page->lru);
			rdata->pages[rdata->nr_pages++] = page;
		}

		if (!rdata->cfile->invalidHandle ||
		    !cifs_reopen_file(rdata->cfile, true))
			rc = server->ops->async_readv(rdata);
		if (rc) {
			add_credits_and_wake_if(server, rdata->credits, 0);
			for (i = 0; i < rdata->nr_pages; i++) {
				page = rdata->pages[i];
				lru_cache_add_file(page);
				unlock_page(page);
				page_cache_release(page);
			}
			/* Fallback to the readpage in error/reconnect cases */
			kref_put(&rdata->refcount, cifs_readdata_release);
			break;
		}

		kref_put(&rdata->refcount, cifs_readdata_release);
	}

	/* Any pages that have been shown to fscache but didn't get added to
	 * the pagecache must be uncached before they get returned to the
	 * allocator.
	 */
	cifs_fscache_readpages_cancel(mapping->host, page_list);
	return rc;
}

/*
 * cifs_readpage_worker must be called with the page pinned
 */
static int cifs_readpage_worker(struct file *file, struct page *page,
	loff_t *poffset)
{
	char *read_data;
	int rc;

	/* Is the page cached? */
	rc = cifs_readpage_from_fscache(file_inode(file), page);
	if (rc == 0)
		goto read_complete;

	read_data = kmap(page);
	/* for reads over a certain size could initiate async read ahead */

	rc = cifs_read(file, read_data, PAGE_CACHE_SIZE, poffset);

	if (rc < 0)
		goto io_error;
	else
		cifs_dbg(FYI, "Bytes read %d\n", rc);

	file_inode(file)->i_atime =
		current_fs_time(file_inode(file)->i_sb);

	if (PAGE_CACHE_SIZE > rc)
		memset(read_data + rc, 0, PAGE_CACHE_SIZE - rc);

	flush_dcache_page(page);
	SetPageUptodate(page);

	/* send this page to the cache */
	cifs_readpage_to_fscache(file_inode(file), page);

	rc = 0;

io_error:
	kunmap(page);
	unlock_page(page);

read_complete:
	return rc;
}

static int cifs_readpage(struct file *file, struct page *page)
{
	loff_t offset = (loff_t)page->index << PAGE_CACHE_SHIFT;
	int rc = -EACCES;
	unsigned int xid;

	xid = get_xid();

	if (file->private_data == NULL) {
		rc = -EBADF;
		free_xid(xid);
		return rc;
	}

	cifs_dbg(FYI, "readpage %p at offset %d 0x%x\n",
		 page, (int)offset, (int)offset);

	rc = cifs_readpage_worker(file, page, &offset);

	free_xid(xid);
	return rc;
}

static int is_inode_writable(struct cifsInodeInfo *cifs_inode)
{
	struct cifsFileInfo *open_file;

	spin_lock(&cifs_file_list_lock);
	list_for_each_entry(open_file, &cifs_inode->openFileList, flist) {
		if (OPEN_FMODE(open_file->f_flags) & FMODE_WRITE) {
			spin_unlock(&cifs_file_list_lock);
			return 1;
		}
	}
	spin_unlock(&cifs_file_list_lock);
	return 0;
}

/* We do not want to update the file size from server for inodes
   open for write - to avoid races with writepage extending
   the file - in the future we could consider allowing
   refreshing the inode only on increases in the file size
   but this is tricky to do without racing with writebehind
   page caching in the current Linux kernel design */
bool is_size_safe_to_change(struct cifsInodeInfo *cifsInode, __u64 end_of_file)
{
	if (!cifsInode)
		return true;

	if (is_inode_writable(cifsInode)) {
		/* This inode is open for write at least once */
		struct cifs_sb_info *cifs_sb;

		cifs_sb = CIFS_SB(cifsInode->vfs_inode.i_sb);
		if (cifs_sb->mnt_cifs_flags & CIFS_MOUNT_DIRECT_IO) {
			/* since no page cache to corrupt on directio
			we can change size safely */
			return true;
		}

		if (i_size_read(&cifsInode->vfs_inode) < end_of_file)
			return true;

		return false;
	} else
		return true;
}

static int cifs_write_begin(struct file *file, struct address_space *mapping,
			loff_t pos, unsigned len, unsigned flags,
			struct page **pagep, void **fsdata)
{
	int oncethru = 0;
	pgoff_t index = pos >> PAGE_CACHE_SHIFT;
	loff_t offset = pos & (PAGE_CACHE_SIZE - 1);
	loff_t page_start = pos & PAGE_MASK;
	loff_t i_size;
	struct page *page;
	int rc = 0;

	cifs_dbg(FYI, "write_begin from %lld len %d\n", (long long)pos, len);

start:
	page = grab_cache_page_write_begin(mapping, index, flags);
	if (!page) {
		rc = -ENOMEM;
		goto out;
	}

	if (PageUptodate(page))
		goto out;

	/*
	 * If we write a full page it will be up to date, no need to read from
	 * the server. If the write is short, we'll end up doing a sync write
	 * instead.
	 */
	if (len == PAGE_CACHE_SIZE)
		goto out;

	/*
	 * optimize away the read when we have an oplock, and we're not
	 * expecting to use any of the data we'd be reading in. That
	 * is, when the page lies beyond the EOF, or straddles the EOF
	 * and the write will cover all of the existing data.
	 */
	if (CIFS_CACHE_READ(CIFS_I(mapping->host))) {
		i_size = i_size_read(mapping->host);
		if (page_start >= i_size ||
		    (offset == 0 && (pos + len) >= i_size)) {
			zero_user_segments(page, 0, offset,
					   offset + len,
					   PAGE_CACHE_SIZE);
			/*
			 * PageChecked means that the parts of the page
			 * to which we're not writing are considered up
			 * to date. Once the data is copied to the
			 * page, it can be set uptodate.
			 */
			SetPageChecked(page);
			goto out;
		}
	}

	if ((file->f_flags & O_ACCMODE) != O_WRONLY && !oncethru) {
		/*
		 * might as well read a page, it is fast enough. If we get
		 * an error, we don't need to return it. cifs_write_end will
		 * do a sync write instead since PG_uptodate isn't set.
		 */
		cifs_readpage_worker(file, page, &page_start);
		page_cache_release(page);
		oncethru = 1;
		goto start;
	} else {
		/* we could try using another file handle if there is one -
		   but how would we lock it to prevent close of that handle
		   racing with this read? In any case
		   this will be written out by write_end so is fine */
	}
out:
	*pagep = page;
	return rc;
}

static int cifs_release_page(struct page *page, gfp_t gfp)
{
	if (PagePrivate(page))
		return 0;

	return cifs_fscache_release_page(page, gfp);
}

static void cifs_invalidate_page(struct page *page, unsigned int offset,
				 unsigned int length)
{
	struct cifsInodeInfo *cifsi = CIFS_I(page->mapping->host);

	if (offset == 0 && length == PAGE_CACHE_SIZE)
		cifs_fscache_invalidate_page(page, &cifsi->vfs_inode);
}

static int cifs_launder_page(struct page *page)
{
	int rc = 0;
	loff_t range_start = page_offset(page);
	loff_t range_end = range_start + (loff_t)(PAGE_CACHE_SIZE - 1);
	struct writeback_control wbc = {
		.sync_mode = WB_SYNC_ALL,
		.nr_to_write = 0,
		.range_start = range_start,
		.range_end = range_end,
	};

	cifs_dbg(FYI, "Launder page: %p\n", page);

	if (clear_page_dirty_for_io(page))
		rc = cifs_writepage_locked(page, &wbc);

	cifs_fscache_invalidate_page(page, page->mapping->host);
	return rc;
}

void cifs_oplock_break(struct work_struct *work)
{
	struct cifsFileInfo *cfile = container_of(work, struct cifsFileInfo,
						  oplock_break);
	struct inode *inode = d_inode(cfile->dentry);
	struct cifsInodeInfo *cinode = CIFS_I(inode);
	struct cifs_tcon *tcon = tlink_tcon(cfile->tlink);
	struct TCP_Server_Info *server = tcon->ses->server;
	int rc = 0;

	wait_on_bit(&cinode->flags, CIFS_INODE_PENDING_WRITERS,
			TASK_UNINTERRUPTIBLE);

	server->ops->downgrade_oplock(server, cinode,
		test_bit(CIFS_INODE_DOWNGRADE_OPLOCK_TO_L2, &cinode->flags));

	if (!CIFS_CACHE_WRITE(cinode) && CIFS_CACHE_READ(cinode) &&
						cifs_has_mand_locks(cinode)) {
		cifs_dbg(FYI, "Reset oplock to None for inode=%p due to mand locks\n",
			 inode);
		cinode->oplock = 0;
	}

	if (inode && S_ISREG(inode->i_mode)) {
		if (CIFS_CACHE_READ(cinode))
			break_lease(inode, O_RDONLY);
		else
			break_lease(inode, O_WRONLY);
		rc = filemap_fdatawrite(inode->i_mapping);
		if (!CIFS_CACHE_READ(cinode)) {
			rc = filemap_fdatawait(inode->i_mapping);
			mapping_set_error(inode->i_mapping, rc);
			cifs_zap_mapping(inode);
		}
		cifs_dbg(FYI, "Oplock flush inode %p rc %d\n", inode, rc);
	}

	rc = cifs_push_locks(cfile);
	if (rc)
		cifs_dbg(VFS, "Push locks rc = %d\n", rc);

	/*
	 * releasing stale oplock after recent reconnect of smb session using
	 * a now incorrect file handle is not a data integrity issue but do
	 * not bother sending an oplock release if session to server still is
	 * disconnected since oplock already released by the server
	 */
	if (!cfile->oplock_break_cancelled) {
		rc = tcon->ses->server->ops->oplock_response(tcon, &cfile->fid,
							     cinode);
		cifs_dbg(FYI, "Oplock release rc = %d\n", rc);
	}
	cifs_done_oplock_break(cinode);
}

/*
 * The presence of cifs_direct_io() in the address space ops vector
 * allowes open() O_DIRECT flags which would have failed otherwise.
 *
 * In the non-cached mode (mount with cache=none), we shunt off direct read and write requests
 * so this method should never be called.
 *
 * Direct IO is not yet supported in the cached mode. 
 */
static ssize_t
cifs_direct_io(struct kiocb *iocb, struct iov_iter *iter, loff_t pos)
{
        /*
         * FIXME
         * Eventually need to support direct IO for non forcedirectio mounts
         */
        return -EINVAL;
}


const struct address_space_operations cifs_addr_ops = {
	.readpage = cifs_readpage,
	.readpages = cifs_readpages,
	.writepage = cifs_writepage,
	.writepages = cifs_writepages,
	.write_begin = cifs_write_begin,
	.write_end = cifs_write_end,
	.set_page_dirty = __set_page_dirty_nobuffers,
	.releasepage = cifs_release_page,
	.direct_IO = cifs_direct_io,
	.invalidatepage = cifs_invalidate_page,
	.launder_page = cifs_launder_page,
};

/*
 * cifs_readpages requires the server to support a buffer large enough to
 * contain the header plus one complete page of data.  Otherwise, we need
 * to leave cifs_readpages out of the address space operations.
 */
const struct address_space_operations cifs_addr_ops_smallbuf = {
	.readpage = cifs_readpage,
	.writepage = cifs_writepage,
	.writepages = cifs_writepages,
	.write_begin = cifs_write_begin,
	.write_end = cifs_write_end,
	.set_page_dirty = __set_page_dirty_nobuffers,
	.releasepage = cifs_release_page,
	.invalidatepage = cifs_invalidate_page,
	.launder_page = cifs_launder_page,
};<|MERGE_RESOLUTION|>--- conflicted
+++ resolved
@@ -1553,11 +1553,7 @@
 
 out:
 	if (flock->fl_flags & FL_POSIX && !rc)
-<<<<<<< HEAD
-		rc = posix_lock_file_wait(file, flock);
-=======
 		rc = locks_lock_file_wait(file, flock);
->>>>>>> db0b54cd
 	return rc;
 }
 
