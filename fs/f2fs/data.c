/*
 * fs/f2fs/data.c
 *
 * Copyright (c) 2012 Samsung Electronics Co., Ltd.
 *             http://www.samsung.com/
 *
 * This program is free software; you can redistribute it and/or modify
 * it under the terms of the GNU General Public License version 2 as
 * published by the Free Software Foundation.
 */
#include <linux/fs.h>
#include <linux/f2fs_fs.h>
#include <linux/buffer_head.h>
#include <linux/mpage.h>
#include <linux/writeback.h>
#include <linux/backing-dev.h>
#include <linux/pagevec.h>
#include <linux/blkdev.h>
#include <linux/bio.h>
#include <linux/prefetch.h>
#include <linux/uio.h>
#include <linux/cleancache.h>

#include "f2fs.h"
#include "node.h"
#include "segment.h"
#include "trace.h"
#include <trace/events/f2fs.h>

static void f2fs_read_end_io(struct bio *bio)
{
	struct bio_vec *bvec;
	int i;

	if (f2fs_bio_encrypted(bio)) {
		if (bio->bi_error) {
			f2fs_release_crypto_ctx(bio->bi_private);
		} else {
			f2fs_end_io_crypto_work(bio->bi_private, bio);
			return;
		}
	}

	bio_for_each_segment_all(bvec, bio, i) {
		struct page *page = bvec->bv_page;

		if (!bio->bi_error) {
			SetPageUptodate(page);
		} else {
			ClearPageUptodate(page);
			SetPageError(page);
		}
		unlock_page(page);
	}
	bio_put(bio);
}

static void f2fs_write_end_io(struct bio *bio)
{
	struct f2fs_sb_info *sbi = bio->bi_private;
	struct bio_vec *bvec;
	int i;

	bio_for_each_segment_all(bvec, bio, i) {
		struct page *page = bvec->bv_page;

		f2fs_restore_and_release_control_page(&page);

		if (unlikely(bio->bi_error)) {
			set_page_dirty(page);
			set_bit(AS_EIO, &page->mapping->flags);
			f2fs_stop_checkpoint(sbi);
		}
		end_page_writeback(page);
		dec_page_count(sbi, F2FS_WRITEBACK);
	}

	if (!get_pages(sbi, F2FS_WRITEBACK) &&
			!list_empty(&sbi->cp_wait.task_list))
		wake_up(&sbi->cp_wait);

	bio_put(bio);
}

/*
 * Low-level block read/write IO operations.
 */
static struct bio *__bio_alloc(struct f2fs_sb_info *sbi, block_t blk_addr,
				int npages, bool is_read)
{
	struct bio *bio;

	bio = f2fs_bio_alloc(npages);

	bio->bi_bdev = sbi->sb->s_bdev;
	bio->bi_iter.bi_sector = SECTOR_FROM_BLOCK(blk_addr);
	bio->bi_end_io = is_read ? f2fs_read_end_io : f2fs_write_end_io;
	bio->bi_private = is_read ? NULL : sbi;

	return bio;
}

static void __submit_merged_bio(struct f2fs_bio_info *io)
{
	struct f2fs_io_info *fio = &io->fio;

	if (!io->bio)
		return;

	if (is_read_io(fio->rw))
		trace_f2fs_submit_read_bio(io->sbi->sb, fio, io->bio);
	else
		trace_f2fs_submit_write_bio(io->sbi->sb, fio, io->bio);

	submit_bio(fio->rw, io->bio);
	io->bio = NULL;
}

void f2fs_submit_merged_bio(struct f2fs_sb_info *sbi,
				enum page_type type, int rw)
{
	enum page_type btype = PAGE_TYPE_OF_BIO(type);
	struct f2fs_bio_info *io;

	io = is_read_io(rw) ? &sbi->read_io : &sbi->write_io[btype];

	down_write(&io->io_rwsem);

	/* change META to META_FLUSH in the checkpoint procedure */
	if (type >= META_FLUSH) {
		io->fio.type = META_FLUSH;
		if (test_opt(sbi, NOBARRIER))
			io->fio.rw = WRITE_FLUSH | REQ_META | REQ_PRIO;
		else
			io->fio.rw = WRITE_FLUSH_FUA | REQ_META | REQ_PRIO;
	}
	__submit_merged_bio(io);
	up_write(&io->io_rwsem);
}

/*
 * Fill the locked page with data located in the block address.
 * Return unlocked page.
 */
int f2fs_submit_page_bio(struct f2fs_io_info *fio)
{
	struct bio *bio;
	struct page *page = fio->encrypted_page ? fio->encrypted_page : fio->page;

	trace_f2fs_submit_page_bio(page, fio);
	f2fs_trace_ios(fio, 0);

	/* Allocate a new bio */
	bio = __bio_alloc(fio->sbi, fio->blk_addr, 1, is_read_io(fio->rw));

	if (bio_add_page(bio, page, PAGE_CACHE_SIZE, 0) < PAGE_CACHE_SIZE) {
		bio_put(bio);
		return -EFAULT;
	}

	submit_bio(fio->rw, bio);
	return 0;
}

void f2fs_submit_page_mbio(struct f2fs_io_info *fio)
{
	struct f2fs_sb_info *sbi = fio->sbi;
	enum page_type btype = PAGE_TYPE_OF_BIO(fio->type);
	struct f2fs_bio_info *io;
	bool is_read = is_read_io(fio->rw);
	struct page *bio_page;

	io = is_read ? &sbi->read_io : &sbi->write_io[btype];

	verify_block_addr(sbi, fio->blk_addr);

	down_write(&io->io_rwsem);

	if (!is_read)
		inc_page_count(sbi, F2FS_WRITEBACK);

	if (io->bio && (io->last_block_in_bio != fio->blk_addr - 1 ||
						io->fio.rw != fio->rw))
		__submit_merged_bio(io);
alloc_new:
	if (io->bio == NULL) {
		int bio_blocks = MAX_BIO_BLOCKS(sbi);

		io->bio = __bio_alloc(sbi, fio->blk_addr, bio_blocks, is_read);
		io->fio = *fio;
	}

	bio_page = fio->encrypted_page ? fio->encrypted_page : fio->page;

	if (bio_add_page(io->bio, bio_page, PAGE_CACHE_SIZE, 0) <
							PAGE_CACHE_SIZE) {
		__submit_merged_bio(io);
		goto alloc_new;
	}

	io->last_block_in_bio = fio->blk_addr;
	f2fs_trace_ios(fio, 0);

	up_write(&io->io_rwsem);
	trace_f2fs_submit_page_mbio(fio->page, fio);
}

/*
 * Lock ordering for the change of data block address:
 * ->data_page
 *  ->node_page
 *    update block addresses in the node page
 */
void set_data_blkaddr(struct dnode_of_data *dn)
{
	struct f2fs_node *rn;
	__le32 *addr_array;
	struct page *node_page = dn->node_page;
	unsigned int ofs_in_node = dn->ofs_in_node;

	f2fs_wait_on_page_writeback(node_page, NODE);

	rn = F2FS_NODE(node_page);

	/* Get physical address of data block */
	addr_array = blkaddr_in_node(rn);
	addr_array[ofs_in_node] = cpu_to_le32(dn->data_blkaddr);
	set_page_dirty(node_page);
}

int reserve_new_block(struct dnode_of_data *dn)
{
	struct f2fs_sb_info *sbi = F2FS_I_SB(dn->inode);

	if (unlikely(is_inode_flag_set(F2FS_I(dn->inode), FI_NO_ALLOC)))
		return -EPERM;
	if (unlikely(!inc_valid_block_count(sbi, dn->inode, 1)))
		return -ENOSPC;

	trace_f2fs_reserve_new_block(dn->inode, dn->nid, dn->ofs_in_node);

	dn->data_blkaddr = NEW_ADDR;
	set_data_blkaddr(dn);
	mark_inode_dirty(dn->inode);
	sync_inode_page(dn);
	return 0;
}

int f2fs_reserve_block(struct dnode_of_data *dn, pgoff_t index)
{
	bool need_put = dn->inode_page ? false : true;
	int err;

	err = get_dnode_of_data(dn, index, ALLOC_NODE);
	if (err)
		return err;

	if (dn->data_blkaddr == NULL_ADDR)
		err = reserve_new_block(dn);
	if (err || need_put)
		f2fs_put_dnode(dn);
	return err;
}

int f2fs_get_block(struct dnode_of_data *dn, pgoff_t index)
{
	struct extent_info ei;
	struct inode *inode = dn->inode;

	if (f2fs_lookup_extent_cache(inode, index, &ei)) {
		dn->data_blkaddr = ei.blk + index - ei.fofs;
		return 0;
	}

	return f2fs_reserve_block(dn, index);
}

struct page *get_read_data_page(struct inode *inode, pgoff_t index,
						int rw, bool for_write)
{
	struct address_space *mapping = inode->i_mapping;
	struct dnode_of_data dn;
	struct page *page;
	struct extent_info ei;
	int err;
	struct f2fs_io_info fio = {
		.sbi = F2FS_I_SB(inode),
		.type = DATA,
		.rw = rw,
		.encrypted_page = NULL,
	};

	if (f2fs_encrypted_inode(inode) && S_ISREG(inode->i_mode))
		return read_mapping_page(mapping, index, NULL);

	page = f2fs_grab_cache_page(mapping, index, for_write);
	if (!page)
		return ERR_PTR(-ENOMEM);

	if (f2fs_lookup_extent_cache(inode, index, &ei)) {
		dn.data_blkaddr = ei.blk + index - ei.fofs;
		goto got_it;
	}

	set_new_dnode(&dn, inode, NULL, NULL, 0);
	err = get_dnode_of_data(&dn, index, LOOKUP_NODE);
	if (err)
		goto put_err;
	f2fs_put_dnode(&dn);

	if (unlikely(dn.data_blkaddr == NULL_ADDR)) {
		err = -ENOENT;
		goto put_err;
	}
got_it:
	if (PageUptodate(page)) {
		unlock_page(page);
		return page;
	}

	/*
	 * A new dentry page is allocated but not able to be written, since its
	 * new inode page couldn't be allocated due to -ENOSPC.
	 * In such the case, its blkaddr can be remained as NEW_ADDR.
	 * see, f2fs_add_link -> get_new_data_page -> init_inode_metadata.
	 */
	if (dn.data_blkaddr == NEW_ADDR) {
		zero_user_segment(page, 0, PAGE_CACHE_SIZE);
		SetPageUptodate(page);
		unlock_page(page);
		return page;
	}

	fio.blk_addr = dn.data_blkaddr;
	fio.page = page;
	err = f2fs_submit_page_bio(&fio);
	if (err)
		goto put_err;
	return page;

put_err:
	f2fs_put_page(page, 1);
	return ERR_PTR(err);
}

struct page *find_data_page(struct inode *inode, pgoff_t index)
{
	struct address_space *mapping = inode->i_mapping;
	struct page *page;

	page = find_get_page(mapping, index);
	if (page && PageUptodate(page))
		return page;
	f2fs_put_page(page, 0);

	page = get_read_data_page(inode, index, READ_SYNC, false);
	if (IS_ERR(page))
		return page;

	if (PageUptodate(page))
		return page;

	wait_on_page_locked(page);
	if (unlikely(!PageUptodate(page))) {
		f2fs_put_page(page, 0);
		return ERR_PTR(-EIO);
	}
	return page;
}

/*
 * If it tries to access a hole, return an error.
 * Because, the callers, functions in dir.c and GC, should be able to know
 * whether this page exists or not.
 */
struct page *get_lock_data_page(struct inode *inode, pgoff_t index,
							bool for_write)
{
	struct address_space *mapping = inode->i_mapping;
	struct page *page;
repeat:
	page = get_read_data_page(inode, index, READ_SYNC, for_write);
	if (IS_ERR(page))
		return page;

	/* wait for read completion */
	lock_page(page);
	if (unlikely(!PageUptodate(page))) {
		f2fs_put_page(page, 1);
		return ERR_PTR(-EIO);
	}
	if (unlikely(page->mapping != mapping)) {
		f2fs_put_page(page, 1);
		goto repeat;
	}
	return page;
}

/*
 * Caller ensures that this data page is never allocated.
 * A new zero-filled data page is allocated in the page cache.
 *
 * Also, caller should grab and release a rwsem by calling f2fs_lock_op() and
 * f2fs_unlock_op().
 * Note that, ipage is set only by make_empty_dir, and if any error occur,
 * ipage should be released by this function.
 */
struct page *get_new_data_page(struct inode *inode,
		struct page *ipage, pgoff_t index, bool new_i_size)
{
	struct address_space *mapping = inode->i_mapping;
	struct page *page;
	struct dnode_of_data dn;
	int err;
repeat:
	page = f2fs_grab_cache_page(mapping, index, true);
	if (!page) {
		/*
		 * before exiting, we should make sure ipage will be released
		 * if any error occur.
		 */
		f2fs_put_page(ipage, 1);
		return ERR_PTR(-ENOMEM);
	}

	set_new_dnode(&dn, inode, ipage, NULL, 0);
	err = f2fs_reserve_block(&dn, index);
	if (err) {
		f2fs_put_page(page, 1);
		return ERR_PTR(err);
	}
	if (!ipage)
		f2fs_put_dnode(&dn);

	if (PageUptodate(page))
		goto got_it;

	if (dn.data_blkaddr == NEW_ADDR) {
		zero_user_segment(page, 0, PAGE_CACHE_SIZE);
		SetPageUptodate(page);
	} else {
		f2fs_put_page(page, 1);

		page = get_read_data_page(inode, index, READ_SYNC, true);
		if (IS_ERR(page))
			goto repeat;

		/* wait for read completion */
		lock_page(page);
	}
got_it:
	if (new_i_size && i_size_read(inode) <
				((loff_t)(index + 1) << PAGE_CACHE_SHIFT)) {
		i_size_write(inode, ((loff_t)(index + 1) << PAGE_CACHE_SHIFT));
		/* Only the directory inode sets new_i_size */
		set_inode_flag(F2FS_I(inode), FI_UPDATE_DIR);
	}
	return page;
}

static int __allocate_data_block(struct dnode_of_data *dn)
{
	struct f2fs_sb_info *sbi = F2FS_I_SB(dn->inode);
	struct f2fs_inode_info *fi = F2FS_I(dn->inode);
	struct f2fs_summary sum;
	struct node_info ni;
	int seg = CURSEG_WARM_DATA;
	pgoff_t fofs;

	if (unlikely(is_inode_flag_set(F2FS_I(dn->inode), FI_NO_ALLOC)))
		return -EPERM;

	dn->data_blkaddr = datablock_addr(dn->node_page, dn->ofs_in_node);
	if (dn->data_blkaddr == NEW_ADDR)
		goto alloc;

	if (unlikely(!inc_valid_block_count(sbi, dn->inode, 1)))
		return -ENOSPC;

alloc:
	get_node_info(sbi, dn->nid, &ni);
	set_summary(&sum, dn->nid, dn->ofs_in_node, ni.version);

	if (dn->ofs_in_node == 0 && dn->inode_page == dn->node_page)
		seg = CURSEG_DIRECT_IO;

	allocate_data_block(sbi, NULL, dn->data_blkaddr, &dn->data_blkaddr,
								&sum, seg);
	set_data_blkaddr(dn);

	/* update i_size */
	fofs = start_bidx_of_node(ofs_of_node(dn->node_page), fi) +
							dn->ofs_in_node;
	if (i_size_read(dn->inode) < ((loff_t)(fofs + 1) << PAGE_CACHE_SHIFT))
		i_size_write(dn->inode,
				((loff_t)(fofs + 1) << PAGE_CACHE_SHIFT));

	/* direct IO doesn't use extent cache to maximize the performance */
	f2fs_drop_largest_extent(dn->inode, fofs);

	return 0;
}

static void __allocate_data_blocks(struct inode *inode, loff_t offset,
							size_t count)
{
	struct f2fs_sb_info *sbi = F2FS_I_SB(inode);
	struct dnode_of_data dn;
	u64 start = F2FS_BYTES_TO_BLK(offset);
	u64 len = F2FS_BYTES_TO_BLK(count);
	bool allocated;
	u64 end_offset;

	while (len) {
		f2fs_balance_fs(sbi);
		f2fs_lock_op(sbi);

		/* When reading holes, we need its node page */
		set_new_dnode(&dn, inode, NULL, NULL, 0);
		if (get_dnode_of_data(&dn, start, ALLOC_NODE))
			goto out;

		allocated = false;
		end_offset = ADDRS_PER_PAGE(dn.node_page, F2FS_I(inode));

		while (dn.ofs_in_node < end_offset && len) {
			block_t blkaddr;

			if (unlikely(f2fs_cp_error(sbi)))
				goto sync_out;

			blkaddr = datablock_addr(dn.node_page, dn.ofs_in_node);
			if (blkaddr == NULL_ADDR || blkaddr == NEW_ADDR) {
				if (__allocate_data_block(&dn))
					goto sync_out;
				allocated = true;
			}
			len--;
			start++;
			dn.ofs_in_node++;
		}

		if (allocated)
			sync_inode_page(&dn);

		f2fs_put_dnode(&dn);
		f2fs_unlock_op(sbi);
	}
	return;

sync_out:
	if (allocated)
		sync_inode_page(&dn);
	f2fs_put_dnode(&dn);
out:
	f2fs_unlock_op(sbi);
	return;
}

/*
 * f2fs_map_blocks() now supported readahead/bmap/rw direct_IO with
 * f2fs_map_blocks structure.
 * If original data blocks are allocated, then give them to blockdev.
 * Otherwise,
 *     a. preallocate requested block addresses
 *     b. do not use extent cache for better performance
 *     c. give the block addresses to blockdev
 */
static int f2fs_map_blocks(struct inode *inode, struct f2fs_map_blocks *map,
						int create, int flag)
{
	unsigned int maxblocks = map->m_len;
	struct dnode_of_data dn;
	struct f2fs_sb_info *sbi = F2FS_I_SB(inode);
	int mode = create ? ALLOC_NODE : LOOKUP_NODE_RA;
	pgoff_t pgofs, end_offset;
	int err = 0, ofs = 1;
	struct extent_info ei;
	bool allocated = false;

	map->m_len = 0;
	map->m_flags = 0;

	/* it only supports block size == page size */
	pgofs =	(pgoff_t)map->m_lblk;

	if (f2fs_lookup_extent_cache(inode, pgofs, &ei)) {
		map->m_pblk = ei.blk + pgofs - ei.fofs;
		map->m_len = min((pgoff_t)maxblocks, ei.fofs + ei.len - pgofs);
		map->m_flags = F2FS_MAP_MAPPED;
		goto out;
	}

	if (create)
		f2fs_lock_op(F2FS_I_SB(inode));

	/* When reading holes, we need its node page */
	set_new_dnode(&dn, inode, NULL, NULL, 0);
	err = get_dnode_of_data(&dn, pgofs, mode);
	if (err) {
		if (err == -ENOENT)
			err = 0;
		goto unlock_out;
	}

	if (dn.data_blkaddr == NEW_ADDR || dn.data_blkaddr == NULL_ADDR) {
		if (create) {
			if (unlikely(f2fs_cp_error(sbi))) {
				err = -EIO;
				goto put_out;
			}
			err = __allocate_data_block(&dn);
			if (err)
				goto put_out;
			allocated = true;
			map->m_flags = F2FS_MAP_NEW;
		} else {
			if (flag != F2FS_GET_BLOCK_FIEMAP ||
						dn.data_blkaddr != NEW_ADDR) {
				if (flag == F2FS_GET_BLOCK_BMAP)
					err = -ENOENT;
				goto put_out;
			}

			/*
			 * preallocated unwritten block should be mapped
			 * for fiemap.
			 */
			if (dn.data_blkaddr == NEW_ADDR)
				map->m_flags = F2FS_MAP_UNWRITTEN;
		}
	}

	map->m_flags |= F2FS_MAP_MAPPED;
	map->m_pblk = dn.data_blkaddr;
	map->m_len = 1;

	end_offset = ADDRS_PER_PAGE(dn.node_page, F2FS_I(inode));
	dn.ofs_in_node++;
	pgofs++;

get_next:
	if (dn.ofs_in_node >= end_offset) {
		if (allocated)
			sync_inode_page(&dn);
		allocated = false;
		f2fs_put_dnode(&dn);

		set_new_dnode(&dn, inode, NULL, NULL, 0);
		err = get_dnode_of_data(&dn, pgofs, mode);
		if (err) {
			if (err == -ENOENT)
				err = 0;
			goto unlock_out;
		}

		end_offset = ADDRS_PER_PAGE(dn.node_page, F2FS_I(inode));
	}

	if (maxblocks > map->m_len) {
		block_t blkaddr = datablock_addr(dn.node_page, dn.ofs_in_node);

		if (blkaddr == NEW_ADDR || blkaddr == NULL_ADDR) {
			if (create) {
				if (unlikely(f2fs_cp_error(sbi))) {
					err = -EIO;
					goto sync_out;
				}
				err = __allocate_data_block(&dn);
				if (err)
					goto sync_out;
				allocated = true;
				map->m_flags |= F2FS_MAP_NEW;
				blkaddr = dn.data_blkaddr;
			} else {
				/*
				 * we only merge preallocated unwritten blocks
				 * for fiemap.
				 */
				if (flag != F2FS_GET_BLOCK_FIEMAP ||
						blkaddr != NEW_ADDR)
					goto sync_out;
			}
		}

		/* Give more consecutive addresses for the readahead */
		if ((map->m_pblk != NEW_ADDR &&
				blkaddr == (map->m_pblk + ofs)) ||
				(map->m_pblk == NEW_ADDR &&
				blkaddr == NEW_ADDR)) {
			ofs++;
			dn.ofs_in_node++;
			pgofs++;
			map->m_len++;
			goto get_next;
		}
	}
sync_out:
	if (allocated)
		sync_inode_page(&dn);
put_out:
	f2fs_put_dnode(&dn);
unlock_out:
	if (create)
		f2fs_unlock_op(F2FS_I_SB(inode));
out:
	trace_f2fs_map_blocks(inode, map, err);
	return err;
}

static int __get_data_block(struct inode *inode, sector_t iblock,
			struct buffer_head *bh, int create, int flag)
{
	struct f2fs_map_blocks map;
	int ret;

	map.m_lblk = iblock;
	map.m_len = bh->b_size >> inode->i_blkbits;

	ret = f2fs_map_blocks(inode, &map, create, flag);
	if (!ret) {
		map_bh(bh, inode->i_sb, map.m_pblk);
		bh->b_state = (bh->b_state & ~F2FS_MAP_FLAGS) | map.m_flags;
		bh->b_size = map.m_len << inode->i_blkbits;
	}
	return ret;
}

static int get_data_block(struct inode *inode, sector_t iblock,
			struct buffer_head *bh_result, int create, int flag)
{
	return __get_data_block(inode, iblock, bh_result, create, flag);
}

static int get_data_block_dio(struct inode *inode, sector_t iblock,
			struct buffer_head *bh_result, int create)
{
	return __get_data_block(inode, iblock, bh_result, create,
						F2FS_GET_BLOCK_DIO);
}

static int get_data_block_bmap(struct inode *inode, sector_t iblock,
			struct buffer_head *bh_result, int create)
{
	return __get_data_block(inode, iblock, bh_result, create,
						F2FS_GET_BLOCK_BMAP);
}

static inline sector_t logical_to_blk(struct inode *inode, loff_t offset)
{
	return (offset >> inode->i_blkbits);
}

static inline loff_t blk_to_logical(struct inode *inode, sector_t blk)
{
	return (blk << inode->i_blkbits);
}

int f2fs_fiemap(struct inode *inode, struct fiemap_extent_info *fieinfo,
		u64 start, u64 len)
{
	struct buffer_head map_bh;
	sector_t start_blk, last_blk;
	loff_t isize = i_size_read(inode);
	u64 logical = 0, phys = 0, size = 0;
	u32 flags = 0;
	bool past_eof = false, whole_file = false;
	int ret = 0;

	ret = fiemap_check_flags(fieinfo, FIEMAP_FLAG_SYNC);
	if (ret)
		return ret;

	if (f2fs_has_inline_data(inode)) {
		ret = f2fs_inline_data_fiemap(inode, fieinfo, start, len);
		if (ret != -EAGAIN)
			return ret;
	}

	mutex_lock(&inode->i_mutex);

	if (len >= isize) {
		whole_file = true;
		len = isize;
	}

	if (logical_to_blk(inode, len) == 0)
		len = blk_to_logical(inode, 1);

	start_blk = logical_to_blk(inode, start);
	last_blk = logical_to_blk(inode, start + len - 1);
next:
	memset(&map_bh, 0, sizeof(struct buffer_head));
	map_bh.b_size = len;

	ret = get_data_block(inode, start_blk, &map_bh, 0,
					F2FS_GET_BLOCK_FIEMAP);
	if (ret)
		goto out;

	/* HOLE */
	if (!buffer_mapped(&map_bh)) {
		start_blk++;

		if (!past_eof && blk_to_logical(inode, start_blk) >= isize)
			past_eof = 1;

		if (past_eof && size) {
			flags |= FIEMAP_EXTENT_LAST;
			ret = fiemap_fill_next_extent(fieinfo, logical,
					phys, size, flags);
		} else if (size) {
			ret = fiemap_fill_next_extent(fieinfo, logical,
					phys, size, flags);
			size = 0;
		}

		/* if we have holes up to/past EOF then we're done */
		if (start_blk > last_blk || past_eof || ret)
			goto out;
	} else {
		if (start_blk > last_blk && !whole_file) {
			ret = fiemap_fill_next_extent(fieinfo, logical,
					phys, size, flags);
			goto out;
		}

		/*
		 * if size != 0 then we know we already have an extent
		 * to add, so add it.
		 */
		if (size) {
			ret = fiemap_fill_next_extent(fieinfo, logical,
					phys, size, flags);
			if (ret)
				goto out;
		}

		logical = blk_to_logical(inode, start_blk);
		phys = blk_to_logical(inode, map_bh.b_blocknr);
		size = map_bh.b_size;
		flags = 0;
		if (buffer_unwritten(&map_bh))
			flags = FIEMAP_EXTENT_UNWRITTEN;

		start_blk += logical_to_blk(inode, size);

		/*
		 * If we are past the EOF, then we need to make sure as
		 * soon as we find a hole that the last extent we found
		 * is marked with FIEMAP_EXTENT_LAST
		 */
		if (!past_eof && logical + size >= isize)
			past_eof = true;
	}
	cond_resched();
	if (fatal_signal_pending(current))
		ret = -EINTR;
	else
		goto next;
out:
	if (ret == 1)
		ret = 0;

	mutex_unlock(&inode->i_mutex);
	return ret;
}

/*
 * This function was originally taken from fs/mpage.c, and customized for f2fs.
 * Major change was from block_size == page_size in f2fs by default.
 */
static int f2fs_mpage_readpages(struct address_space *mapping,
			struct list_head *pages, struct page *page,
			unsigned nr_pages)
{
	struct bio *bio = NULL;
	unsigned page_idx;
	sector_t last_block_in_bio = 0;
	struct inode *inode = mapping->host;
	const unsigned blkbits = inode->i_blkbits;
	const unsigned blocksize = 1 << blkbits;
	sector_t block_in_file;
	sector_t last_block;
	sector_t last_block_in_file;
	sector_t block_nr;
	struct block_device *bdev = inode->i_sb->s_bdev;
	struct f2fs_map_blocks map;

	map.m_pblk = 0;
	map.m_lblk = 0;
	map.m_len = 0;
	map.m_flags = 0;

	for (page_idx = 0; nr_pages; page_idx++, nr_pages--) {

		prefetchw(&page->flags);
		if (pages) {
			page = list_entry(pages->prev, struct page, lru);
			list_del(&page->lru);
			if (add_to_page_cache_lru(page, mapping,
						  page->index, GFP_KERNEL))
				goto next_page;
		}

		block_in_file = (sector_t)page->index;
		last_block = block_in_file + nr_pages;
		last_block_in_file = (i_size_read(inode) + blocksize - 1) >>
								blkbits;
		if (last_block > last_block_in_file)
			last_block = last_block_in_file;

		/*
		 * Map blocks using the previous result first.
		 */
		if ((map.m_flags & F2FS_MAP_MAPPED) &&
				block_in_file > map.m_lblk &&
				block_in_file < (map.m_lblk + map.m_len))
			goto got_it;

		/*
		 * Then do more f2fs_map_blocks() calls until we are
		 * done with this page.
		 */
		map.m_flags = 0;

		if (block_in_file < last_block) {
			map.m_lblk = block_in_file;
			map.m_len = last_block - block_in_file;

			if (f2fs_map_blocks(inode, &map, 0,
							F2FS_GET_BLOCK_READ))
				goto set_error_page;
		}
got_it:
		if ((map.m_flags & F2FS_MAP_MAPPED)) {
			block_nr = map.m_pblk + block_in_file - map.m_lblk;
			SetPageMappedToDisk(page);

			if (!PageUptodate(page) && !cleancache_get_page(page)) {
				SetPageUptodate(page);
				goto confused;
			}
		} else {
			zero_user_segment(page, 0, PAGE_CACHE_SIZE);
			SetPageUptodate(page);
			unlock_page(page);
			goto next_page;
		}

		/*
		 * This page will go to BIO.  Do we need to send this
		 * BIO off first?
		 */
		if (bio && (last_block_in_bio != block_nr - 1)) {
submit_and_realloc:
			submit_bio(READ, bio);
			bio = NULL;
		}
		if (bio == NULL) {
			struct f2fs_crypto_ctx *ctx = NULL;

			if (f2fs_encrypted_inode(inode) &&
					S_ISREG(inode->i_mode)) {

				ctx = f2fs_get_crypto_ctx(inode);
				if (IS_ERR(ctx))
					goto set_error_page;

				/* wait the page to be moved by cleaning */
				f2fs_wait_on_encrypted_page_writeback(
						F2FS_I_SB(inode), block_nr);
			}

			bio = bio_alloc(GFP_KERNEL,
				min_t(int, nr_pages, BIO_MAX_PAGES));
			if (!bio) {
				if (ctx)
					f2fs_release_crypto_ctx(ctx);
				goto set_error_page;
			}
			bio->bi_bdev = bdev;
			bio->bi_iter.bi_sector = SECTOR_FROM_BLOCK(block_nr);
			bio->bi_end_io = f2fs_read_end_io;
			bio->bi_private = ctx;
		}

		if (bio_add_page(bio, page, blocksize, 0) < blocksize)
			goto submit_and_realloc;

		last_block_in_bio = block_nr;
		goto next_page;
set_error_page:
		SetPageError(page);
		zero_user_segment(page, 0, PAGE_CACHE_SIZE);
		unlock_page(page);
		goto next_page;
confused:
		if (bio) {
			submit_bio(READ, bio);
			bio = NULL;
		}
		unlock_page(page);
next_page:
		if (pages)
			page_cache_release(page);
	}
	BUG_ON(pages && !list_empty(pages));
	if (bio)
		submit_bio(READ, bio);
	return 0;
}

static int f2fs_read_data_page(struct file *file, struct page *page)
{
	struct inode *inode = page->mapping->host;
	int ret = -EAGAIN;

	trace_f2fs_readpage(page, DATA);

	/* If the file has inline data, try to read it directly */
	if (f2fs_has_inline_data(inode))
		ret = f2fs_read_inline_data(inode, page);
	if (ret == -EAGAIN)
		ret = f2fs_mpage_readpages(page->mapping, NULL, page, 1);
	return ret;
}

static int f2fs_read_data_pages(struct file *file,
			struct address_space *mapping,
			struct list_head *pages, unsigned nr_pages)
{
	struct inode *inode = file->f_mapping->host;
	struct page *page = list_entry(pages->prev, struct page, lru);

	trace_f2fs_readpages(inode, page, nr_pages);

	/* If the file has inline data, skip readpages */
	if (f2fs_has_inline_data(inode))
		return 0;

	return f2fs_mpage_readpages(mapping, pages, NULL, nr_pages);
}

int do_write_data_page(struct f2fs_io_info *fio)
{
	struct page *page = fio->page;
	struct inode *inode = page->mapping->host;
	struct dnode_of_data dn;
	int err = 0;

	set_new_dnode(&dn, inode, NULL, NULL, 0);
	err = get_dnode_of_data(&dn, page->index, LOOKUP_NODE);
	if (err)
		return err;

	fio->blk_addr = dn.data_blkaddr;

	/* This page is already truncated */
	if (fio->blk_addr == NULL_ADDR) {
		ClearPageUptodate(page);
		goto out_writepage;
	}

	if (f2fs_encrypted_inode(inode) && S_ISREG(inode->i_mode)) {

		/* wait for GCed encrypted page writeback */
		f2fs_wait_on_encrypted_page_writeback(F2FS_I_SB(inode),
							fio->blk_addr);

		fio->encrypted_page = f2fs_encrypt(inode, fio->page);
		if (IS_ERR(fio->encrypted_page)) {
			err = PTR_ERR(fio->encrypted_page);
			goto out_writepage;
		}
	}

	set_page_writeback(page);

	/*
	 * If current allocation needs SSR,
	 * it had better in-place writes for updated data.
	 */
	if (unlikely(fio->blk_addr != NEW_ADDR &&
			!is_cold_data(page) &&
			need_inplace_update(inode))) {
		rewrite_data_page(fio);
		set_inode_flag(F2FS_I(inode), FI_UPDATE_WRITE);
		trace_f2fs_do_write_data_page(page, IPU);
	} else {
		write_data_page(&dn, fio);
		set_data_blkaddr(&dn);
		f2fs_update_extent_cache(&dn);
		trace_f2fs_do_write_data_page(page, OPU);
		set_inode_flag(F2FS_I(inode), FI_APPEND_WRITE);
		if (page->index == 0)
			set_inode_flag(F2FS_I(inode), FI_FIRST_BLOCK_WRITTEN);
	}
out_writepage:
	f2fs_put_dnode(&dn);
	return err;
}

static int f2fs_write_data_page(struct page *page,
					struct writeback_control *wbc)
{
	struct inode *inode = page->mapping->host;
	struct f2fs_sb_info *sbi = F2FS_I_SB(inode);
	loff_t i_size = i_size_read(inode);
	const pgoff_t end_index = ((unsigned long long) i_size)
							>> PAGE_CACHE_SHIFT;
	unsigned offset = 0;
	bool need_balance_fs = false;
	int err = 0;
	struct f2fs_io_info fio = {
		.sbi = sbi,
		.type = DATA,
		.rw = (wbc->sync_mode == WB_SYNC_ALL) ? WRITE_SYNC : WRITE,
		.page = page,
		.encrypted_page = NULL,
	};

	trace_f2fs_writepage(page, DATA);

	if (page->index < end_index)
		goto write;

	/*
	 * If the offset is out-of-range of file size,
	 * this page does not have to be written to disk.
	 */
	offset = i_size & (PAGE_CACHE_SIZE - 1);
	if ((page->index >= end_index + 1) || !offset)
		goto out;

	zero_user_segment(page, offset, PAGE_CACHE_SIZE);
write:
	if (unlikely(is_sbi_flag_set(sbi, SBI_POR_DOING)))
		goto redirty_out;
	if (f2fs_is_drop_cache(inode))
		goto out;
	if (f2fs_is_volatile_file(inode) && !wbc->for_reclaim &&
			available_free_memory(sbi, BASE_CHECK))
		goto redirty_out;

	/* Dentry blocks are controlled by checkpoint */
	if (S_ISDIR(inode->i_mode)) {
		if (unlikely(f2fs_cp_error(sbi)))
			goto redirty_out;
		err = do_write_data_page(&fio);
		goto done;
	}

	/* we should bypass data pages to proceed the kworkder jobs */
	if (unlikely(f2fs_cp_error(sbi))) {
		SetPageError(page);
		goto out;
	}

	if (!wbc->for_reclaim)
		need_balance_fs = true;
	else if (has_not_enough_free_secs(sbi, 0))
		goto redirty_out;

	err = -EAGAIN;
	f2fs_lock_op(sbi);
	if (f2fs_has_inline_data(inode))
		err = f2fs_write_inline_data(inode, page);
	if (err == -EAGAIN)
		err = do_write_data_page(&fio);
	f2fs_unlock_op(sbi);
done:
	if (err && err != -ENOENT)
		goto redirty_out;

	clear_cold_data(page);
out:
	inode_dec_dirty_pages(inode);
	if (err)
		ClearPageUptodate(page);
	unlock_page(page);
	if (need_balance_fs)
		f2fs_balance_fs(sbi);
	if (wbc->for_reclaim)
		f2fs_submit_merged_bio(sbi, DATA, WRITE);
	return 0;

redirty_out:
	redirty_page_for_writepage(wbc, page);
	return AOP_WRITEPAGE_ACTIVATE;
}

static int __f2fs_writepage(struct page *page, struct writeback_control *wbc,
			void *data)
{
	struct address_space *mapping = data;
	int ret = mapping->a_ops->writepage(page, wbc);
	mapping_set_error(mapping, ret);
	return ret;
}

/*
 * This function was copied from write_cche_pages from mm/page-writeback.c.
 * The major change is making write step of cold data page separately from
 * warm/hot data page.
 */
static int f2fs_write_cache_pages(struct address_space *mapping,
			struct writeback_control *wbc, writepage_t writepage,
			void *data)
{
	int ret = 0;
	int done = 0;
	struct pagevec pvec;
	int nr_pages;
	pgoff_t uninitialized_var(writeback_index);
	pgoff_t index;
	pgoff_t end;		/* Inclusive */
	pgoff_t done_index;
	int cycled;
	int range_whole = 0;
	int tag;
	int step = 0;

	pagevec_init(&pvec, 0);
next:
	if (wbc->range_cyclic) {
		writeback_index = mapping->writeback_index; /* prev offset */
		index = writeback_index;
		if (index == 0)
			cycled = 1;
		else
			cycled = 0;
		end = -1;
	} else {
		index = wbc->range_start >> PAGE_CACHE_SHIFT;
		end = wbc->range_end >> PAGE_CACHE_SHIFT;
		if (wbc->range_start == 0 && wbc->range_end == LLONG_MAX)
			range_whole = 1;
		cycled = 1; /* ignore range_cyclic tests */
	}
	if (wbc->sync_mode == WB_SYNC_ALL || wbc->tagged_writepages)
		tag = PAGECACHE_TAG_TOWRITE;
	else
		tag = PAGECACHE_TAG_DIRTY;
retry:
	if (wbc->sync_mode == WB_SYNC_ALL || wbc->tagged_writepages)
		tag_pages_for_writeback(mapping, index, end);
	done_index = index;
	while (!done && (index <= end)) {
		int i;

		nr_pages = pagevec_lookup_tag(&pvec, mapping, &index, tag,
			      min(end - index, (pgoff_t)PAGEVEC_SIZE - 1) + 1);
		if (nr_pages == 0)
			break;

		for (i = 0; i < nr_pages; i++) {
			struct page *page = pvec.pages[i];

			if (page->index > end) {
				done = 1;
				break;
			}

			done_index = page->index;

			lock_page(page);

			if (unlikely(page->mapping != mapping)) {
continue_unlock:
				unlock_page(page);
				continue;
			}

			if (!PageDirty(page)) {
				/* someone wrote it for us */
				goto continue_unlock;
			}

			if (step == is_cold_data(page))
				goto continue_unlock;

			if (PageWriteback(page)) {
				if (wbc->sync_mode != WB_SYNC_NONE)
					f2fs_wait_on_page_writeback(page, DATA);
				else
					goto continue_unlock;
			}

			BUG_ON(PageWriteback(page));
			if (!clear_page_dirty_for_io(page))
				goto continue_unlock;

			ret = (*writepage)(page, wbc, data);
			if (unlikely(ret)) {
				if (ret == AOP_WRITEPAGE_ACTIVATE) {
					unlock_page(page);
					ret = 0;
				} else {
					done_index = page->index + 1;
					done = 1;
					break;
				}
			}

			if (--wbc->nr_to_write <= 0 &&
			    wbc->sync_mode == WB_SYNC_NONE) {
				done = 1;
				break;
			}
		}
		pagevec_release(&pvec);
		cond_resched();
	}

	if (step < 1) {
		step++;
		goto next;
	}

	if (!cycled && !done) {
		cycled = 1;
		index = 0;
		end = writeback_index - 1;
		goto retry;
	}
	if (wbc->range_cyclic || (range_whole && wbc->nr_to_write > 0))
		mapping->writeback_index = done_index;

	return ret;
}

static int f2fs_write_data_pages(struct address_space *mapping,
			    struct writeback_control *wbc)
{
	struct inode *inode = mapping->host;
	struct f2fs_sb_info *sbi = F2FS_I_SB(inode);
	bool locked = false;
	int ret;
	long diff;

	trace_f2fs_writepages(mapping->host, wbc, DATA);

	/* deal with chardevs and other special file */
	if (!mapping->a_ops->writepage)
		return 0;

	/* skip writing if there is no dirty page in this inode */
	if (!get_dirty_pages(inode) && wbc->sync_mode == WB_SYNC_NONE)
		return 0;

	if (S_ISDIR(inode->i_mode) && wbc->sync_mode == WB_SYNC_NONE &&
			get_dirty_pages(inode) < nr_pages_to_skip(sbi, DATA) &&
			available_free_memory(sbi, DIRTY_DENTS))
		goto skip_write;

	/* during POR, we don't need to trigger writepage at all. */
	if (unlikely(is_sbi_flag_set(sbi, SBI_POR_DOING)))
		goto skip_write;

	diff = nr_pages_to_write(sbi, DATA, wbc);

	if (!S_ISDIR(inode->i_mode)) {
		mutex_lock(&sbi->writepages);
		locked = true;
	}
<<<<<<< HEAD
	ret = write_cache_pages(mapping, wbc, __f2fs_writepage, mapping);
	if (locked)
		mutex_unlock(&sbi->writepages);

=======
	ret = f2fs_write_cache_pages(mapping, wbc, __f2fs_writepage, mapping);
>>>>>>> db0b54cd
	f2fs_submit_merged_bio(sbi, DATA, WRITE);
	if (locked)
		mutex_unlock(&sbi->writepages);

	remove_dirty_dir_inode(inode);

	wbc->nr_to_write = max((long)0, wbc->nr_to_write - diff);
	return ret;

skip_write:
	wbc->pages_skipped += get_dirty_pages(inode);
	return 0;
}

static void f2fs_write_failed(struct address_space *mapping, loff_t to)
{
	struct inode *inode = mapping->host;

	if (to > inode->i_size) {
		truncate_pagecache(inode, inode->i_size);
		truncate_blocks(inode, inode->i_size, true);
	}
}

static int f2fs_write_begin(struct file *file, struct address_space *mapping,
		loff_t pos, unsigned len, unsigned flags,
		struct page **pagep, void **fsdata)
{
	struct inode *inode = mapping->host;
	struct f2fs_sb_info *sbi = F2FS_I_SB(inode);
	struct page *page = NULL;
	struct page *ipage;
	pgoff_t index = ((unsigned long long) pos) >> PAGE_CACHE_SHIFT;
	struct dnode_of_data dn;
	int err = 0;

	trace_f2fs_write_begin(inode, pos, len, flags);

	f2fs_balance_fs(sbi);

	/*
	 * We should check this at this moment to avoid deadlock on inode page
	 * and #0 page. The locking rule for inline_data conversion should be:
	 * lock_page(page #0) -> lock_page(inode_page)
	 */
	if (index != 0) {
		err = f2fs_convert_inline_inode(inode);
		if (err)
			goto fail;
	}
repeat:
	page = grab_cache_page_write_begin(mapping, index, flags);
	if (!page) {
		err = -ENOMEM;
		goto fail;
	}

	*pagep = page;

	f2fs_lock_op(sbi);

	/* check inline_data */
	ipage = get_node_page(sbi, inode->i_ino);
	if (IS_ERR(ipage)) {
		err = PTR_ERR(ipage);
		goto unlock_fail;
	}

	set_new_dnode(&dn, inode, ipage, ipage, 0);

	if (f2fs_has_inline_data(inode)) {
		if (pos + len <= MAX_INLINE_DATA) {
			read_inline_data(page, ipage);
			set_inode_flag(F2FS_I(inode), FI_DATA_EXIST);
			sync_inode_page(&dn);
			goto put_next;
		}
		err = f2fs_convert_inline_page(&dn, page);
		if (err)
			goto put_fail;
	}

	err = f2fs_get_block(&dn, index);
	if (err)
		goto put_fail;
put_next:
	f2fs_put_dnode(&dn);
	f2fs_unlock_op(sbi);

	f2fs_wait_on_page_writeback(page, DATA);

	/* wait for GCed encrypted page writeback */
	if (f2fs_encrypted_inode(inode) && S_ISREG(inode->i_mode))
		f2fs_wait_on_encrypted_page_writeback(sbi, dn.data_blkaddr);

	if (len == PAGE_CACHE_SIZE)
		goto out_update;
	if (PageUptodate(page))
		goto out_clear;

	if ((pos & PAGE_CACHE_MASK) >= i_size_read(inode)) {
		unsigned start = pos & (PAGE_CACHE_SIZE - 1);
		unsigned end = start + len;

		/* Reading beyond i_size is simple: memset to zero */
		zero_user_segments(page, 0, start, end, PAGE_CACHE_SIZE);
		goto out_update;
	}

	if (dn.data_blkaddr == NEW_ADDR) {
		zero_user_segment(page, 0, PAGE_CACHE_SIZE);
	} else {
		struct f2fs_io_info fio = {
			.sbi = sbi,
			.type = DATA,
			.rw = READ_SYNC,
			.blk_addr = dn.data_blkaddr,
			.page = page,
			.encrypted_page = NULL,
		};
		err = f2fs_submit_page_bio(&fio);
		if (err)
			goto fail;

		lock_page(page);
		if (unlikely(!PageUptodate(page))) {
			err = -EIO;
			goto fail;
		}
		if (unlikely(page->mapping != mapping)) {
			f2fs_put_page(page, 1);
			goto repeat;
		}

		/* avoid symlink page */
		if (f2fs_encrypted_inode(inode) && S_ISREG(inode->i_mode)) {
			err = f2fs_decrypt_one(inode, page);
			if (err)
				goto fail;
		}
	}
out_update:
	SetPageUptodate(page);
out_clear:
	clear_cold_data(page);
	return 0;

put_fail:
	f2fs_put_dnode(&dn);
unlock_fail:
	f2fs_unlock_op(sbi);
fail:
	f2fs_put_page(page, 1);
	f2fs_write_failed(mapping, pos + len);
	return err;
}

static int f2fs_write_end(struct file *file,
			struct address_space *mapping,
			loff_t pos, unsigned len, unsigned copied,
			struct page *page, void *fsdata)
{
	struct inode *inode = page->mapping->host;

	trace_f2fs_write_end(inode, pos, len, copied);

	set_page_dirty(page);

	if (pos + copied > i_size_read(inode)) {
		i_size_write(inode, pos + copied);
		mark_inode_dirty(inode);
		update_inode_page(inode);
	}

	f2fs_put_page(page, 1);
	return copied;
}

static int check_direct_IO(struct inode *inode, struct iov_iter *iter,
			   loff_t offset)
{
	unsigned blocksize_mask = inode->i_sb->s_blocksize - 1;

	if (offset & blocksize_mask)
		return -EINVAL;

	if (iov_iter_alignment(iter) & blocksize_mask)
		return -EINVAL;

	return 0;
}

static ssize_t f2fs_direct_IO(struct kiocb *iocb, struct iov_iter *iter,
			      loff_t offset)
{
	struct file *file = iocb->ki_filp;
	struct address_space *mapping = file->f_mapping;
	struct inode *inode = mapping->host;
	size_t count = iov_iter_count(iter);
	int err;

	/* we don't need to use inline_data strictly */
	if (f2fs_has_inline_data(inode)) {
		err = f2fs_convert_inline_inode(inode);
		if (err)
			return err;
	}

	if (f2fs_encrypted_inode(inode) && S_ISREG(inode->i_mode))
		return 0;

	err = check_direct_IO(inode, iter, offset);
	if (err)
		return err;

	trace_f2fs_direct_IO_enter(inode, offset, count, iov_iter_rw(iter));

	if (iov_iter_rw(iter) == WRITE) {
		__allocate_data_blocks(inode, offset, count);
		if (unlikely(f2fs_cp_error(F2FS_I_SB(inode)))) {
			err = -EIO;
			goto out;
		}
	}

	err = blockdev_direct_IO(iocb, inode, iter, offset, get_data_block_dio);
out:
	if (err < 0 && iov_iter_rw(iter) == WRITE)
		f2fs_write_failed(mapping, offset + count);

	trace_f2fs_direct_IO_exit(inode, offset, count, iov_iter_rw(iter), err);

	return err;
}

void f2fs_invalidate_page(struct page *page, unsigned int offset,
							unsigned int length)
{
	struct inode *inode = page->mapping->host;
	struct f2fs_sb_info *sbi = F2FS_I_SB(inode);

	if (inode->i_ino >= F2FS_ROOT_INO(sbi) &&
		(offset % PAGE_CACHE_SIZE || length != PAGE_CACHE_SIZE))
		return;

	if (PageDirty(page)) {
		if (inode->i_ino == F2FS_META_INO(sbi))
			dec_page_count(sbi, F2FS_DIRTY_META);
		else if (inode->i_ino == F2FS_NODE_INO(sbi))
			dec_page_count(sbi, F2FS_DIRTY_NODES);
		else
			inode_dec_dirty_pages(inode);
	}

	/* This is atomic written page, keep Private */
	if (IS_ATOMIC_WRITTEN_PAGE(page))
		return;

	ClearPagePrivate(page);
}

int f2fs_release_page(struct page *page, gfp_t wait)
{
	/* If this is dirty page, keep PagePrivate */
	if (PageDirty(page))
		return 0;

	/* This is atomic written page, keep Private */
	if (IS_ATOMIC_WRITTEN_PAGE(page))
		return 0;

	ClearPagePrivate(page);
	return 1;
}

static int f2fs_set_data_page_dirty(struct page *page)
{
	struct address_space *mapping = page->mapping;
	struct inode *inode = mapping->host;

	trace_f2fs_set_page_dirty(page, DATA);

	SetPageUptodate(page);

	if (f2fs_is_atomic_file(inode)) {
		if (!IS_ATOMIC_WRITTEN_PAGE(page)) {
			register_inmem_page(inode, page);
			return 1;
		}
		/*
		 * Previously, this page has been registered, we just
		 * return here.
		 */
		return 0;
	}

	if (!PageDirty(page)) {
		__set_page_dirty_nobuffers(page);
		update_dirty_page(inode, page);
		return 1;
	}
	return 0;
}

static sector_t f2fs_bmap(struct address_space *mapping, sector_t block)
{
	struct inode *inode = mapping->host;

	if (f2fs_has_inline_data(inode))
		return 0;

	/* make sure allocating whole blocks */
	if (mapping_tagged(mapping, PAGECACHE_TAG_DIRTY))
		filemap_write_and_wait(mapping);

	return generic_block_bmap(mapping, block, get_data_block_bmap);
}

const struct address_space_operations f2fs_dblock_aops = {
	.readpage	= f2fs_read_data_page,
	.readpages	= f2fs_read_data_pages,
	.writepage	= f2fs_write_data_page,
	.writepages	= f2fs_write_data_pages,
	.write_begin	= f2fs_write_begin,
	.write_end	= f2fs_write_end,
	.set_page_dirty	= f2fs_set_data_page_dirty,
	.invalidatepage	= f2fs_invalidate_page,
	.releasepage	= f2fs_release_page,
	.direct_IO	= f2fs_direct_IO,
	.bmap		= f2fs_bmap,
};<|MERGE_RESOLUTION|>--- conflicted
+++ resolved
@@ -1364,14 +1364,7 @@
 		mutex_lock(&sbi->writepages);
 		locked = true;
 	}
-<<<<<<< HEAD
-	ret = write_cache_pages(mapping, wbc, __f2fs_writepage, mapping);
-	if (locked)
-		mutex_unlock(&sbi->writepages);
-
-=======
 	ret = f2fs_write_cache_pages(mapping, wbc, __f2fs_writepage, mapping);
->>>>>>> db0b54cd
 	f2fs_submit_merged_bio(sbi, DATA, WRITE);
 	if (locked)
 		mutex_unlock(&sbi->writepages);
