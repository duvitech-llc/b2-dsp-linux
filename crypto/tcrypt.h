--- conflicted
+++ resolved
@@ -68,11 +68,7 @@
  */
 static u8 aead_speed_template_19[] = {19, 0};
 static u8 aead_speed_template_20[] = {20, 0};
-<<<<<<< HEAD
-static u8 aead_speed_template_16_24_32[] = {16, 24, 32, 0};
-=======
 static u8 aead_speed_template_36[] = {36, 0};
->>>>>>> db0b54cd
 
 /*
  * Digest speed tests
