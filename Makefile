VERSION = 4
<<<<<<< HEAD
PATCHLEVEL = 1
SUBLEVEL = 13
EXTRAVERSION = -cl-som-am57x-ti-3.2
NAME = Series 4800
=======
PATCHLEVEL = 4
SUBLEVEL = 19
EXTRAVERSION =
NAME = Blurry Fish Butt
>>>>>>> db0b54cd

# *DOCUMENTATION*
# To see a list of typical targets execute "make help"
# More info can be located in ./README
# Comments in this file are targeted only to the developer, do not
# expect to learn how to build the kernel reading this file.

# o Do not use make's built-in rules and variables
#   (this increases performance and avoids hard-to-debug behaviour);
# o Look for make include files relative to root of kernel src
MAKEFLAGS += -rR --include-dir=$(CURDIR)

# Avoid funny character set dependencies
unexport LC_ALL
LC_COLLATE=C
LC_NUMERIC=C
export LC_COLLATE LC_NUMERIC

# Avoid interference with shell env settings
unexport GREP_OPTIONS

# We are using a recursive build, so we need to do a little thinking
# to get the ordering right.
#
# Most importantly: sub-Makefiles should only ever modify files in
# their own directory. If in some directory we have a dependency on
# a file in another dir (which doesn't happen often, but it's often
# unavoidable when linking the built-in.o targets which finally
# turn into vmlinux), we will call a sub make in that other dir, and
# after that we are sure that everything which is in that other dir
# is now up to date.
#
# The only cases where we need to modify files which have global
# effects are thus separated out and done before the recursive
# descending is started. They are now explicitly listed as the
# prepare rule.

# Beautify output
# ---------------------------------------------------------------------------
#
# Normally, we echo the whole command before executing it. By making
# that echo $($(quiet)$(cmd)), we now have the possibility to set
# $(quiet) to choose other forms of output instead, e.g.
#
#         quiet_cmd_cc_o_c = Compiling $(RELDIR)/$@
#         cmd_cc_o_c       = $(CC) $(c_flags) -c -o $@ $<
#
# If $(quiet) is empty, the whole command will be printed.
# If it is set to "quiet_", only the short version will be printed.
# If it is set to "silent_", nothing will be printed at all, since
# the variable $(silent_cmd_cc_o_c) doesn't exist.
#
# A simple variant is to prefix commands with $(Q) - that's useful
# for commands that shall be hidden in non-verbose mode.
#
#	$(Q)ln $@ :<
#
# If KBUILD_VERBOSE equals 0 then the above command will be hidden.
# If KBUILD_VERBOSE equals 1 then the above command is displayed.
#
# To put more focus on warnings, be less verbose as default
# Use 'make V=1' to see the full commands

ifeq ("$(origin V)", "command line")
  KBUILD_VERBOSE = $(V)
endif
ifndef KBUILD_VERBOSE
  KBUILD_VERBOSE = 0
endif

ifeq ($(KBUILD_VERBOSE),1)
  quiet =
  Q =
else
  quiet=quiet_
  Q = @
endif

# If the user is running make -s (silent mode), suppress echoing of
# commands

ifneq ($(filter 4.%,$(MAKE_VERSION)),)	# make-4
ifneq ($(filter %s ,$(firstword x$(MAKEFLAGS))),)
  quiet=silent_
endif
else					# make-3.8x
ifneq ($(filter s% -s%,$(MAKEFLAGS)),)
  quiet=silent_
endif
endif

export quiet Q KBUILD_VERBOSE

# kbuild supports saving output files in a separate directory.
# To locate output files in a separate directory two syntaxes are supported.
# In both cases the working directory must be the root of the kernel src.
# 1) O=
# Use "make O=dir/to/store/output/files/"
#
# 2) Set KBUILD_OUTPUT
# Set the environment variable KBUILD_OUTPUT to point to the directory
# where the output files shall be placed.
# export KBUILD_OUTPUT=dir/to/store/output/files/
# make
#
# The O= assignment takes precedence over the KBUILD_OUTPUT environment
# variable.

# KBUILD_SRC is set on invocation of make in OBJ directory
# KBUILD_SRC is not intended to be used by the regular user (for now)
ifeq ($(KBUILD_SRC),)

# OK, Make called in directory where kernel src resides
# Do we want to locate output files in a separate directory?
ifeq ("$(origin O)", "command line")
  KBUILD_OUTPUT := $(O)
endif

# That's our default target when none is given on the command line
PHONY := _all
_all:

# Cancel implicit rules on top Makefile
$(CURDIR)/Makefile Makefile: ;

ifneq ($(KBUILD_OUTPUT),)
# Invoke a second make in the output directory, passing relevant variables
# check that the output directory actually exists
saved-output := $(KBUILD_OUTPUT)
KBUILD_OUTPUT := $(shell mkdir -p $(KBUILD_OUTPUT) && cd $(KBUILD_OUTPUT) \
								&& /bin/pwd)
$(if $(KBUILD_OUTPUT),, \
     $(error failed to create output directory "$(saved-output)"))

PHONY += $(MAKECMDGOALS) sub-make

$(filter-out _all sub-make $(CURDIR)/Makefile, $(MAKECMDGOALS)) _all: sub-make
	@:

sub-make: FORCE
	$(Q)$(MAKE) -C $(KBUILD_OUTPUT) KBUILD_SRC=$(CURDIR) \
	-f $(CURDIR)/Makefile $(filter-out _all sub-make,$(MAKECMDGOALS))

# Leave processing to above invocation of make
skip-makefile := 1
endif # ifneq ($(KBUILD_OUTPUT),)
endif # ifeq ($(KBUILD_SRC),)

# We process the rest of the Makefile if this is the final invocation of make
ifeq ($(skip-makefile),)

# Do not print "Entering directory ...",
# but we want to display it when entering to the output directory
# so that IDEs/editors are able to understand relative filenames.
MAKEFLAGS += --no-print-directory

# Call a source code checker (by default, "sparse") as part of the
# C compilation.
#
# Use 'make C=1' to enable checking of only re-compiled files.
# Use 'make C=2' to enable checking of *all* source files, regardless
# of whether they are re-compiled or not.
#
# See the file "Documentation/sparse.txt" for more details, including
# where to get the "sparse" utility.

ifeq ("$(origin C)", "command line")
  KBUILD_CHECKSRC = $(C)
endif
ifndef KBUILD_CHECKSRC
  KBUILD_CHECKSRC = 0
endif

# Use make M=dir to specify directory of external module to build
# Old syntax make ... SUBDIRS=$PWD is still supported
# Setting the environment variable KBUILD_EXTMOD take precedence
ifdef SUBDIRS
  KBUILD_EXTMOD ?= $(SUBDIRS)
endif

ifeq ("$(origin M)", "command line")
  KBUILD_EXTMOD := $(M)
endif

# If building an external module we do not care about the all: rule
# but instead _all depend on modules
PHONY += all
ifeq ($(KBUILD_EXTMOD),)
_all: all
else
_all: modules
endif

ifeq ($(KBUILD_SRC),)
        # building in the source tree
        srctree := .
else
        ifeq ($(KBUILD_SRC)/,$(dir $(CURDIR)))
                # building in a subdirectory of the source tree
                srctree := ..
        else
                srctree := $(KBUILD_SRC)
        endif
endif
objtree		:= .
src		:= $(srctree)
obj		:= $(objtree)

VPATH		:= $(srctree)$(if $(KBUILD_EXTMOD),:$(KBUILD_EXTMOD))

export srctree objtree VPATH

# SUBARCH tells the usermode build what the underlying arch is.  That is set
# first, and if a usermode build is happening, the "ARCH=um" on the command
# line overrides the setting of ARCH below.  If a native build is happening,
# then ARCH is assigned, getting whatever value it gets normally, and
# SUBARCH is subsequently ignored.

SUBARCH := $(shell uname -m | sed -e s/i.86/x86/ -e s/x86_64/x86/ \
				  -e s/sun4u/sparc64/ \
				  -e s/arm.*/arm/ -e s/sa110/arm/ \
				  -e s/s390x/s390/ -e s/parisc64/parisc/ \
				  -e s/ppc.*/powerpc/ -e s/mips.*/mips/ \
				  -e s/sh[234].*/sh/ -e s/aarch64.*/arm64/ )

# Cross compiling and selecting different set of gcc/bin-utils
# ---------------------------------------------------------------------------
#
# When performing cross compilation for other architectures ARCH shall be set
# to the target architecture. (See arch/* for the possibilities).
# ARCH can be set during invocation of make:
# make ARCH=ia64
# Another way is to have ARCH set in the environment.
# The default ARCH is the host where make is executed.

# CROSS_COMPILE specify the prefix used for all executables used
# during compilation. Only gcc and related bin-utils executables
# are prefixed with $(CROSS_COMPILE).
# CROSS_COMPILE can be set on the command line
# make CROSS_COMPILE=ia64-linux-
# Alternatively CROSS_COMPILE can be set in the environment.
# A third alternative is to store a setting in .config so that plain
# "make" in the configured kernel build directory always uses that.
# Default value for CROSS_COMPILE is not to prefix executables
# Note: Some architectures assign CROSS_COMPILE in their arch/*/Makefile
ARCH		?= $(SUBARCH)
CROSS_COMPILE	?= $(CONFIG_CROSS_COMPILE:"%"=%)

# Architecture as present in compile.h
UTS_MACHINE 	:= $(ARCH)
SRCARCH 	:= $(ARCH)

# Additional ARCH settings for x86
ifeq ($(ARCH),i386)
        SRCARCH := x86
endif
ifeq ($(ARCH),x86_64)
        SRCARCH := x86
endif

# Additional ARCH settings for sparc
ifeq ($(ARCH),sparc32)
       SRCARCH := sparc
endif
ifeq ($(ARCH),sparc64)
       SRCARCH := sparc
endif

# Additional ARCH settings for sh
ifeq ($(ARCH),sh64)
       SRCARCH := sh
endif

# Additional ARCH settings for tile
ifeq ($(ARCH),tilepro)
       SRCARCH := tile
endif
ifeq ($(ARCH),tilegx)
       SRCARCH := tile
endif

# Where to locate arch specific headers
hdr-arch  := $(SRCARCH)

KCONFIG_CONFIG	?= .config
export KCONFIG_CONFIG

# SHELL used by kbuild
CONFIG_SHELL := $(shell if [ -x "$$BASH" ]; then echo $$BASH; \
	  else if [ -x /bin/bash ]; then echo /bin/bash; \
	  else echo sh; fi ; fi)

HOSTCC       = gcc
HOSTCXX      = g++
HOSTCFLAGS   = -Wall -Wmissing-prototypes -Wstrict-prototypes -O2 -fomit-frame-pointer -std=gnu89
HOSTCXXFLAGS = -O2

ifeq ($(shell $(HOSTCC) -v 2>&1 | grep -c "clang version"), 1)
HOSTCFLAGS  += -Wno-unused-value -Wno-unused-parameter \
		-Wno-missing-field-initializers -fno-delete-null-pointer-checks
endif

# Decide whether to build built-in, modular, or both.
# Normally, just do built-in.

KBUILD_MODULES :=
KBUILD_BUILTIN := 1

# If we have only "make modules", don't compile built-in objects.
# When we're building modules with modversions, we need to consider
# the built-in objects during the descend as well, in order to
# make sure the checksums are up to date before we record them.

ifeq ($(MAKECMDGOALS),modules)
  KBUILD_BUILTIN := $(if $(CONFIG_MODVERSIONS),1)
endif

# If we have "make <whatever> modules", compile modules
# in addition to whatever we do anyway.
# Just "make" or "make all" shall build modules as well

ifneq ($(filter all _all modules,$(MAKECMDGOALS)),)
  KBUILD_MODULES := 1
endif

ifeq ($(MAKECMDGOALS),)
  KBUILD_MODULES := 1
endif

export KBUILD_MODULES KBUILD_BUILTIN
export KBUILD_CHECKSRC KBUILD_SRC KBUILD_EXTMOD

# We need some generic definitions (do not try to remake the file).
scripts/Kbuild.include: ;
include scripts/Kbuild.include

# Make variables (CC, etc...)
AS		= $(CROSS_COMPILE)as
LD		= $(CROSS_COMPILE)ld
CC		= $(CROSS_COMPILE)gcc
CPP		= $(CC) -E
AR		= $(CROSS_COMPILE)ar
NM		= $(CROSS_COMPILE)nm
STRIP		= $(CROSS_COMPILE)strip
OBJCOPY		= $(CROSS_COMPILE)objcopy
OBJDUMP		= $(CROSS_COMPILE)objdump
AWK		= awk
GENKSYMS	= scripts/genksyms/genksyms
INSTALLKERNEL  := installkernel
DEPMOD		= /sbin/depmod
PERL		= perl
PYTHON		= python
CHECK		= sparse

CHECKFLAGS     := -D__linux__ -Dlinux -D__STDC__ -Dunix -D__unix__ \
		  -Wbitwise -Wno-return-void $(CF)
CFLAGS_MODULE   =
AFLAGS_MODULE   =
LDFLAGS_MODULE  =
CFLAGS_KERNEL	=
AFLAGS_KERNEL	=
CFLAGS_GCOV	= -fprofile-arcs -ftest-coverage -fno-tree-loop-im


# Use USERINCLUDE when you must reference the UAPI directories only.
USERINCLUDE    := \
		-I$(srctree)/arch/$(hdr-arch)/include/uapi \
		-Iarch/$(hdr-arch)/include/generated/uapi \
		-I$(srctree)/include/uapi \
		-Iinclude/generated/uapi \
                -include $(srctree)/include/linux/kconfig.h

# Use LINUXINCLUDE when you must reference the include/ directory.
# Needed to be compatible with the O= option
LINUXINCLUDE    := \
		-I$(srctree)/arch/$(hdr-arch)/include \
		-Iarch/$(hdr-arch)/include/generated/uapi \
		-Iarch/$(hdr-arch)/include/generated \
		$(if $(KBUILD_SRC), -I$(srctree)/include) \
		-Iinclude \
		$(USERINCLUDE)

KBUILD_CPPFLAGS := -D__KERNEL__

KBUILD_CFLAGS   := -Wall -Wundef -Wstrict-prototypes -Wno-trigraphs \
		   -fno-strict-aliasing -fno-common \
		   -Werror-implicit-function-declaration \
		   -Wno-format-security \
		   -std=gnu89

KBUILD_AFLAGS_KERNEL :=
KBUILD_CFLAGS_KERNEL :=
KBUILD_AFLAGS   := -D__ASSEMBLY__
KBUILD_AFLAGS_MODULE  := -DMODULE
KBUILD_CFLAGS_MODULE  := -DMODULE
KBUILD_LDFLAGS_MODULE := -T $(srctree)/scripts/module-common.lds

# Read KERNELRELEASE from include/config/kernel.release (if it exists)
KERNELRELEASE = $(shell cat include/config/kernel.release 2> /dev/null)
KERNELVERSION = $(VERSION)$(if $(PATCHLEVEL),.$(PATCHLEVEL)$(if $(SUBLEVEL),.$(SUBLEVEL)))$(EXTRAVERSION)

export VERSION PATCHLEVEL SUBLEVEL KERNELRELEASE KERNELVERSION
export ARCH SRCARCH CONFIG_SHELL HOSTCC HOSTCFLAGS CROSS_COMPILE AS LD CC
export CPP AR NM STRIP OBJCOPY OBJDUMP
export MAKE AWK GENKSYMS INSTALLKERNEL PERL PYTHON UTS_MACHINE
export HOSTCXX HOSTCXXFLAGS LDFLAGS_MODULE CHECK CHECKFLAGS

export KBUILD_CPPFLAGS NOSTDINC_FLAGS LINUXINCLUDE OBJCOPYFLAGS LDFLAGS
export KBUILD_CFLAGS CFLAGS_KERNEL CFLAGS_MODULE CFLAGS_GCOV CFLAGS_KASAN
export KBUILD_AFLAGS AFLAGS_KERNEL AFLAGS_MODULE
export KBUILD_AFLAGS_MODULE KBUILD_CFLAGS_MODULE KBUILD_LDFLAGS_MODULE
export KBUILD_AFLAGS_KERNEL KBUILD_CFLAGS_KERNEL
export KBUILD_ARFLAGS

# When compiling out-of-tree modules, put MODVERDIR in the module
# tree rather than in the kernel tree. The kernel tree might
# even be read-only.
export MODVERDIR := $(if $(KBUILD_EXTMOD),$(firstword $(KBUILD_EXTMOD))/).tmp_versions

# Files to ignore in find ... statements

export RCS_FIND_IGNORE := \( -name SCCS -o -name BitKeeper -o -name .svn -o    \
			  -name CVS -o -name .pc -o -name .hg -o -name .git \) \
			  -prune -o
export RCS_TAR_IGNORE := --exclude SCCS --exclude BitKeeper --exclude .svn \
			 --exclude CVS --exclude .pc --exclude .hg --exclude .git

# ===========================================================================
# Rules shared between *config targets and build targets

# Basic helpers built in scripts/
PHONY += scripts_basic
scripts_basic:
	$(Q)$(MAKE) $(build)=scripts/basic
	$(Q)rm -f .tmp_quiet_recordmcount

# To avoid any implicit rule to kick in, define an empty command.
scripts/basic/%: scripts_basic ;

PHONY += outputmakefile
# outputmakefile generates a Makefile in the output directory, if using a
# separate output directory. This allows convenient use of make in the
# output directory.
outputmakefile:
ifneq ($(KBUILD_SRC),)
	$(Q)ln -fsn $(srctree) source
	$(Q)$(CONFIG_SHELL) $(srctree)/scripts/mkmakefile \
	    $(srctree) $(objtree) $(VERSION) $(PATCHLEVEL)
endif

# Support for using generic headers in asm-generic
PHONY += asm-generic
asm-generic:
	$(Q)$(MAKE) -f $(srctree)/scripts/Makefile.asm-generic \
	            src=asm obj=arch/$(SRCARCH)/include/generated/asm
	$(Q)$(MAKE) -f $(srctree)/scripts/Makefile.asm-generic \
	            src=uapi/asm obj=arch/$(SRCARCH)/include/generated/uapi/asm

# To make sure we do not include .config for any of the *config targets
# catch them early, and hand them over to scripts/kconfig/Makefile
# It is allowed to specify more targets when calling make, including
# mixing *config targets and build targets.
# For example 'make oldconfig all'.
# Detect when mixed targets is specified, and make a second invocation
# of make so .config is not included in this case either (for *config).

version_h := include/generated/uapi/linux/version.h
old_version_h := include/linux/version.h

no-dot-config-targets := clean mrproper distclean \
			 cscope gtags TAGS tags help% %docs check% coccicheck \
			 $(version_h) headers_% archheaders archscripts \
			 kernelversion %src-pkg

config-targets := 0
mixed-targets  := 0
dot-config     := 1

ifneq ($(filter $(no-dot-config-targets), $(MAKECMDGOALS)),)
	ifeq ($(filter-out $(no-dot-config-targets), $(MAKECMDGOALS)),)
		dot-config := 0
	endif
endif

ifeq ($(KBUILD_EXTMOD),)
        ifneq ($(filter config %config,$(MAKECMDGOALS)),)
                config-targets := 1
                ifneq ($(words $(MAKECMDGOALS)),1)
                        mixed-targets := 1
                endif
        endif
endif

ifeq ($(mixed-targets),1)
# ===========================================================================
# We're called with mixed targets (*config and build targets).
# Handle them one by one.

PHONY += $(MAKECMDGOALS) __build_one_by_one

$(filter-out __build_one_by_one, $(MAKECMDGOALS)): __build_one_by_one
	@:

__build_one_by_one:
	$(Q)set -e; \
	for i in $(MAKECMDGOALS); do \
		$(MAKE) -f $(srctree)/Makefile $$i; \
	done

else
ifeq ($(config-targets),1)
# ===========================================================================
# *config targets only - make sure prerequisites are updated, and descend
# in scripts/kconfig to make the *config target

# Read arch specific Makefile to set KBUILD_DEFCONFIG as needed.
# KBUILD_DEFCONFIG may point out an alternative default configuration
# used for 'make defconfig'
include arch/$(SRCARCH)/Makefile
export KBUILD_DEFCONFIG KBUILD_KCONFIG

config: scripts_basic outputmakefile FORCE
	$(Q)$(MAKE) $(build)=scripts/kconfig $@

%config: scripts_basic outputmakefile FORCE
	$(Q)$(MAKE) $(build)=scripts/kconfig $@

else
# ===========================================================================
# Build targets only - this includes vmlinux, arch specific targets, clean
# targets and others. In general all targets except *config targets.

ifeq ($(KBUILD_EXTMOD),)
# Additional helpers built in scripts/
# Carefully list dependencies so we do not try to build scripts twice
# in parallel
PHONY += scripts
scripts: scripts_basic include/config/auto.conf include/config/tristate.conf \
	 asm-generic
	$(Q)$(MAKE) $(build)=$(@)

# Objects we will link into vmlinux / subdirs we need to visit
init-y		:= init/
drivers-y	:= drivers/ sound/ firmware/
net-y		:= net/
libs-y		:= lib/
core-y		:= usr/
virt-y		:= virt/
endif # KBUILD_EXTMOD

ifeq ($(dot-config),1)
# Read in config
-include include/config/auto.conf

ifeq ($(KBUILD_EXTMOD),)
# Read in dependencies to all Kconfig* files, make sure to run
# oldconfig if changes are detected.
-include include/config/auto.conf.cmd

# To avoid any implicit rule to kick in, define an empty command
$(KCONFIG_CONFIG) include/config/auto.conf.cmd: ;

# If .config is newer than include/config/auto.conf, someone tinkered
# with it and forgot to run make oldconfig.
# if auto.conf.cmd is missing then we are probably in a cleaned tree so
# we execute the config step to be sure to catch updated Kconfig files
include/config/%.conf: $(KCONFIG_CONFIG) include/config/auto.conf.cmd
	$(Q)$(MAKE) -f $(srctree)/Makefile silentoldconfig
else
# external modules needs include/generated/autoconf.h and include/config/auto.conf
# but do not care if they are up-to-date. Use auto.conf to trigger the test
PHONY += include/config/auto.conf

include/config/auto.conf:
	$(Q)test -e include/generated/autoconf.h -a -e $@ || (		\
	echo >&2;							\
	echo >&2 "  ERROR: Kernel configuration is invalid.";		\
	echo >&2 "         include/generated/autoconf.h or $@ are missing.";\
	echo >&2 "         Run 'make oldconfig && make prepare' on kernel src to fix it.";	\
	echo >&2 ;							\
	/bin/false)

endif # KBUILD_EXTMOD

else
# Dummy target needed, because used as prerequisite
include/config/auto.conf: ;
endif # $(dot-config)

# The all: target is the default when no target is given on the
# command line.
# This allow a user to issue only 'make' to build a kernel including modules
# Defaults to vmlinux, but the arch makefile usually adds further targets
all: vmlinux

# The arch Makefile can set ARCH_{CPP,A,C}FLAGS to override the default
# values of the respective KBUILD_* variables
ARCH_CPPFLAGS :=
ARCH_AFLAGS :=
ARCH_CFLAGS :=
include arch/$(SRCARCH)/Makefile

KBUILD_CFLAGS	+= $(call cc-option,-fno-delete-null-pointer-checks,)

ifdef CONFIG_CC_OPTIMIZE_FOR_SIZE
KBUILD_CFLAGS	+= -Os $(call cc-disable-warning,maybe-uninitialized,)
else
KBUILD_CFLAGS	+= -O2
endif

# Tell gcc to never replace conditional load with a non-conditional one
KBUILD_CFLAGS	+= $(call cc-option,--param=allow-store-data-races=0)

ifdef CONFIG_READABLE_ASM
# Disable optimizations that make assembler listings hard to read.
# reorder blocks reorders the control in the function
# ipa clone creates specialized cloned functions
# partial inlining inlines only parts of functions
KBUILD_CFLAGS += $(call cc-option,-fno-reorder-blocks,) \
                 $(call cc-option,-fno-ipa-cp-clone,) \
                 $(call cc-option,-fno-partial-inlining)
endif

ifneq ($(CONFIG_FRAME_WARN),0)
KBUILD_CFLAGS += $(call cc-option,-Wframe-larger-than=${CONFIG_FRAME_WARN})
endif

# Handle stack protector mode.
#
# Since kbuild can potentially perform two passes (first with the old
# .config values and then with updated .config values), we cannot error out
# if a desired compiler option is unsupported. If we were to error, kbuild
# could never get to the second pass and actually notice that we changed
# the option to something that was supported.
#
# Additionally, we don't want to fallback and/or silently change which compiler
# flags will be used, since that leads to producing kernels with different
# security feature characteristics depending on the compiler used. ("But I
# selected CC_STACKPROTECTOR_STRONG! Why did it build with _REGULAR?!")
#
# The middle ground is to warn here so that the failed option is obvious, but
# to let the build fail with bad compiler flags so that we can't produce a
# kernel when there is a CONFIG and compiler mismatch.
#
ifdef CONFIG_CC_STACKPROTECTOR_REGULAR
  stackp-flag := -fstack-protector
  ifeq ($(call cc-option, $(stackp-flag)),)
    $(warning Cannot use CONFIG_CC_STACKPROTECTOR_REGULAR: \
             -fstack-protector not supported by compiler)
  endif
else
ifdef CONFIG_CC_STACKPROTECTOR_STRONG
  stackp-flag := -fstack-protector-strong
  ifeq ($(call cc-option, $(stackp-flag)),)
    $(warning Cannot use CONFIG_CC_STACKPROTECTOR_STRONG: \
	      -fstack-protector-strong not supported by compiler)
  endif
else
  # Force off for distro compilers that enable stack protector by default.
  stackp-flag := $(call cc-option, -fno-stack-protector)
endif
endif
KBUILD_CFLAGS += $(stackp-flag)

ifeq ($(cc-name),clang)
KBUILD_CPPFLAGS += $(call cc-option,-Qunused-arguments,)
KBUILD_CPPFLAGS += $(call cc-option,-Wno-unknown-warning-option,)
KBUILD_CFLAGS += $(call cc-disable-warning, unused-variable)
KBUILD_CFLAGS += $(call cc-disable-warning, format-invalid-specifier)
KBUILD_CFLAGS += $(call cc-disable-warning, gnu)
# Quiet clang warning: comparison of unsigned expression < 0 is always false
KBUILD_CFLAGS += $(call cc-disable-warning, tautological-compare)
# CLANG uses a _MergedGlobals as optimization, but this breaks modpost, as the
# source of a reference will be _MergedGlobals and not on of the whitelisted names.
# See modpost pattern 2
KBUILD_CFLAGS += $(call cc-option, -mno-global-merge,)
KBUILD_CFLAGS += $(call cc-option, -fcatch-undefined-behavior)
else

# These warnings generated too much noise in a regular build.
# Use make W=1 to enable them (see scripts/Makefile.build)
KBUILD_CFLAGS += $(call cc-disable-warning, unused-but-set-variable)
KBUILD_CFLAGS += $(call cc-disable-warning, unused-const-variable)
endif

ifdef CONFIG_FRAME_POINTER
KBUILD_CFLAGS	+= -fno-omit-frame-pointer -fno-optimize-sibling-calls
else
# Some targets (ARM with Thumb2, for example), can't be built with frame
# pointers.  For those, we don't have FUNCTION_TRACER automatically
# select FRAME_POINTER.  However, FUNCTION_TRACER adds -pg, and this is
# incompatible with -fomit-frame-pointer with current GCC, so we don't use
# -fomit-frame-pointer with FUNCTION_TRACER.
ifndef CONFIG_FUNCTION_TRACER
KBUILD_CFLAGS	+= -fomit-frame-pointer
endif
endif

KBUILD_CFLAGS   += $(call cc-option, -fno-var-tracking-assignments)

ifdef CONFIG_DEBUG_INFO
ifdef CONFIG_DEBUG_INFO_SPLIT
KBUILD_CFLAGS   += $(call cc-option, -gsplit-dwarf, -g)
else
KBUILD_CFLAGS	+= -g
endif
KBUILD_AFLAGS	+= -Wa,-gdwarf-2
endif
ifdef CONFIG_DEBUG_INFO_DWARF4
KBUILD_CFLAGS	+= $(call cc-option, -gdwarf-4,)
endif

ifdef CONFIG_DEBUG_INFO_REDUCED
KBUILD_CFLAGS 	+= $(call cc-option, -femit-struct-debug-baseonly) \
		   $(call cc-option,-fno-var-tracking)
endif

ifdef CONFIG_FUNCTION_TRACER
ifndef CC_FLAGS_FTRACE
CC_FLAGS_FTRACE := -pg
endif
export CC_FLAGS_FTRACE
ifdef CONFIG_HAVE_FENTRY
CC_USING_FENTRY	:= $(call cc-option, -mfentry -DCC_USING_FENTRY)
endif
KBUILD_CFLAGS	+= $(CC_FLAGS_FTRACE) $(CC_USING_FENTRY)
KBUILD_AFLAGS	+= $(CC_USING_FENTRY)
ifdef CONFIG_DYNAMIC_FTRACE
	ifdef CONFIG_HAVE_C_RECORDMCOUNT
		BUILD_C_RECORDMCOUNT := y
		export BUILD_C_RECORDMCOUNT
	endif
endif
endif

# We trigger additional mismatches with less inlining
ifdef CONFIG_DEBUG_SECTION_MISMATCH
KBUILD_CFLAGS += $(call cc-option, -fno-inline-functions-called-once)
endif

# arch Makefile may override CC so keep this after arch Makefile is included
NOSTDINC_FLAGS += -nostdinc -isystem $(shell $(CC) -print-file-name=include)
CHECKFLAGS     += $(NOSTDINC_FLAGS)

# warn about C99 declaration after statement
KBUILD_CFLAGS += $(call cc-option,-Wdeclaration-after-statement,)

# disable pointer signed / unsigned warnings in gcc 4.0
KBUILD_CFLAGS += $(call cc-disable-warning, pointer-sign)

# disable invalid "can't wrap" optimizations for signed / pointers
KBUILD_CFLAGS	+= $(call cc-option,-fno-strict-overflow)

# conserve stack if available
KBUILD_CFLAGS   += $(call cc-option,-fconserve-stack)

# disallow errors like 'EXPORT_GPL(foo);' with missing header
KBUILD_CFLAGS   += $(call cc-option,-Werror=implicit-int)

# require functions to have arguments in prototypes, not empty 'int foo()'
KBUILD_CFLAGS   += $(call cc-option,-Werror=strict-prototypes)

# Prohibit date/time macros, which would make the build non-deterministic
KBUILD_CFLAGS   += $(call cc-option,-Werror=date-time)

# use the deterministic mode of AR if available
KBUILD_ARFLAGS := $(call ar-option,D)

# check for 'asm goto'
ifeq ($(shell $(CONFIG_SHELL) $(srctree)/scripts/gcc-goto.sh $(CC)), y)
	KBUILD_CFLAGS += -DCC_HAVE_ASM_GOTO
	KBUILD_AFLAGS += -DCC_HAVE_ASM_GOTO
endif

include scripts/Makefile.kasan
include scripts/Makefile.extrawarn

# Add any arch overrides and user supplied CPPFLAGS, AFLAGS and CFLAGS as the
# last assignments
KBUILD_CPPFLAGS += $(ARCH_CPPFLAGS) $(KCPPFLAGS)
KBUILD_AFLAGS   += $(ARCH_AFLAGS)   $(KAFLAGS)
KBUILD_CFLAGS   += $(ARCH_CFLAGS)   $(KCFLAGS)

# Use --build-id when available.
LDFLAGS_BUILD_ID = $(patsubst -Wl$(comma)%,%,\
			      $(call cc-ldoption, -Wl$(comma)--build-id,))
KBUILD_LDFLAGS_MODULE += $(LDFLAGS_BUILD_ID)
LDFLAGS_vmlinux += $(LDFLAGS_BUILD_ID)

ifeq ($(CONFIG_STRIP_ASM_SYMS),y)
LDFLAGS_vmlinux	+= $(call ld-option, -X,)
endif

# Default kernel image to build when no specific target is given.
# KBUILD_IMAGE may be overruled on the command line or
# set in the environment
# Also any assignments in arch/$(ARCH)/Makefile take precedence over
# this default value
export KBUILD_IMAGE ?= vmlinux

#
# INSTALL_PATH specifies where to place the updated kernel and system map
# images. Default is /boot, but you can set it to other values
export	INSTALL_PATH ?= /boot

#
# INSTALL_DTBS_PATH specifies a prefix for relocations required by build roots.
# Like INSTALL_MOD_PATH, it isn't defined in the Makefile, but can be passed as
# an argument if needed. Otherwise it defaults to the kernel install path
#
export INSTALL_DTBS_PATH ?= $(INSTALL_PATH)/dtbs/$(KERNELRELEASE)

#
# INSTALL_MOD_PATH specifies a prefix to MODLIB for module directory
# relocations required by build roots.  This is not defined in the
# makefile but the argument can be passed to make if needed.
#

MODLIB	= $(INSTALL_MOD_PATH)/lib/modules/$(KERNELRELEASE)
export MODLIB

#
# INSTALL_MOD_STRIP, if defined, will cause modules to be
# stripped after they are installed.  If INSTALL_MOD_STRIP is '1', then
# the default option --strip-debug will be used.  Otherwise,
# INSTALL_MOD_STRIP value will be used as the options to the strip command.

ifdef INSTALL_MOD_STRIP
ifeq ($(INSTALL_MOD_STRIP),1)
mod_strip_cmd = $(STRIP) --strip-debug
else
mod_strip_cmd = $(STRIP) $(INSTALL_MOD_STRIP)
endif # INSTALL_MOD_STRIP=1
else
mod_strip_cmd = true
endif # INSTALL_MOD_STRIP
export mod_strip_cmd

# CONFIG_MODULE_COMPRESS, if defined, will cause module to be compressed
# after they are installed in agreement with CONFIG_MODULE_COMPRESS_GZIP
# or CONFIG_MODULE_COMPRESS_XZ.

mod_compress_cmd = true
ifdef CONFIG_MODULE_COMPRESS
  ifdef CONFIG_MODULE_COMPRESS_GZIP
    mod_compress_cmd = gzip -n -f
  endif # CONFIG_MODULE_COMPRESS_GZIP
  ifdef CONFIG_MODULE_COMPRESS_XZ
    mod_compress_cmd = xz -f
  endif # CONFIG_MODULE_COMPRESS_XZ
endif # CONFIG_MODULE_COMPRESS
export mod_compress_cmd

# Select initial ramdisk compression format, default is gzip(1).
# This shall be used by the dracut(8) tool while creating an initramfs image.
#
INITRD_COMPRESS-y                  := gzip
INITRD_COMPRESS-$(CONFIG_RD_BZIP2) := bzip2
INITRD_COMPRESS-$(CONFIG_RD_LZMA)  := lzma
INITRD_COMPRESS-$(CONFIG_RD_XZ)    := xz
INITRD_COMPRESS-$(CONFIG_RD_LZO)   := lzo
INITRD_COMPRESS-$(CONFIG_RD_LZ4)   := lz4
# do not export INITRD_COMPRESS, since we didn't actually
# choose a sane default compression above.
# export INITRD_COMPRESS := $(INITRD_COMPRESS-y)

ifdef CONFIG_MODULE_SIG_ALL
$(eval $(call config_filename,MODULE_SIG_KEY))

mod_sign_cmd = scripts/sign-file $(CONFIG_MODULE_SIG_HASH) $(MODULE_SIG_KEY_SRCPREFIX)$(CONFIG_MODULE_SIG_KEY) certs/signing_key.x509
else
mod_sign_cmd = true
endif
export mod_sign_cmd


ifeq ($(KBUILD_EXTMOD),)
core-y		+= kernel/ certs/ mm/ fs/ ipc/ security/ crypto/ block/

vmlinux-dirs	:= $(patsubst %/,%,$(filter %/, $(init-y) $(init-m) \
		     $(core-y) $(core-m) $(drivers-y) $(drivers-m) \
		     $(net-y) $(net-m) $(libs-y) $(libs-m) $(virt-y)))

vmlinux-alldirs	:= $(sort $(vmlinux-dirs) $(patsubst %/,%,$(filter %/, \
		     $(init-) $(core-) $(drivers-) $(net-) $(libs-) $(virt-))))

init-y		:= $(patsubst %/, %/built-in.o, $(init-y))
core-y		:= $(patsubst %/, %/built-in.o, $(core-y))
drivers-y	:= $(patsubst %/, %/built-in.o, $(drivers-y))
net-y		:= $(patsubst %/, %/built-in.o, $(net-y))
libs-y1		:= $(patsubst %/, %/lib.a, $(libs-y))
libs-y2		:= $(patsubst %/, %/built-in.o, $(libs-y))
libs-y		:= $(libs-y1) $(libs-y2)
virt-y		:= $(patsubst %/, %/built-in.o, $(virt-y))

# Externally visible symbols (used by link-vmlinux.sh)
export KBUILD_VMLINUX_INIT := $(head-y) $(init-y)
export KBUILD_VMLINUX_MAIN := $(core-y) $(libs-y) $(drivers-y) $(net-y) $(virt-y)
export KBUILD_LDS          := arch/$(SRCARCH)/kernel/vmlinux.lds
export LDFLAGS_vmlinux
# used by scripts/pacmage/Makefile
export KBUILD_ALLDIRS := $(sort $(filter-out arch/%,$(vmlinux-alldirs)) arch Documentation include samples scripts tools)

vmlinux-deps := $(KBUILD_LDS) $(KBUILD_VMLINUX_INIT) $(KBUILD_VMLINUX_MAIN)

# Final link of vmlinux
      cmd_link-vmlinux = $(CONFIG_SHELL) $< $(LD) $(LDFLAGS) $(LDFLAGS_vmlinux)
quiet_cmd_link-vmlinux = LINK    $@

# Include targets which we want to
# execute if the rest of the kernel build went well.
vmlinux: scripts/link-vmlinux.sh $(vmlinux-deps) FORCE
ifdef CONFIG_HEADERS_CHECK
	$(Q)$(MAKE) -f $(srctree)/Makefile headers_check
endif
ifdef CONFIG_SAMPLES
	$(Q)$(MAKE) $(build)=samples
endif
ifdef CONFIG_BUILD_DOCSRC
	$(Q)$(MAKE) $(build)=Documentation
endif
ifdef CONFIG_GDB_SCRIPTS
	$(Q)ln -fsn `cd $(srctree) && /bin/pwd`/scripts/gdb/vmlinux-gdb.py
endif
	+$(call if_changed,link-vmlinux)

# The actual objects are generated when descending,
# make sure no implicit rule kicks in
$(sort $(vmlinux-deps)): $(vmlinux-dirs) ;

# Handle descending into subdirectories listed in $(vmlinux-dirs)
# Preset locale variables to speed up the build process. Limit locale
# tweaks to this spot to avoid wrong language settings when running
# make menuconfig etc.
# Error messages still appears in the original language

PHONY += $(vmlinux-dirs)
$(vmlinux-dirs): prepare scripts
	$(Q)$(MAKE) $(build)=$@

define filechk_kernel.release
	echo "$(KERNELVERSION)$$($(CONFIG_SHELL) $(srctree)/scripts/setlocalversion $(srctree))"
endef

# Store (new) KERNELRELEASE string in include/config/kernel.release
include/config/kernel.release: include/config/auto.conf FORCE
	$(call filechk,kernel.release)


# Things we need to do before we recursively start building the kernel
# or the modules are listed in "prepare".
# A multi level approach is used. prepareN is processed before prepareN-1.
# archprepare is used in arch Makefiles and when processed asm symlink,
# version.h and scripts_basic is processed / created.

# Listed in dependency order
PHONY += prepare archprepare prepare0 prepare1 prepare2 prepare3

# prepare3 is used to check if we are building in a separate output directory,
# and if so do:
# 1) Check that make has not been executed in the kernel src $(srctree)
prepare3: include/config/kernel.release
ifneq ($(KBUILD_SRC),)
	@$(kecho) '  Using $(srctree) as source for kernel'
	$(Q)if [ -f $(srctree)/.config -o -d $(srctree)/include/config ]; then \
		echo >&2 "  $(srctree) is not clean, please run 'make mrproper'"; \
		echo >&2 "  in the '$(srctree)' directory.";\
		/bin/false; \
	fi;
endif

# prepare2 creates a makefile if using a separate output directory
prepare2: prepare3 outputmakefile asm-generic

prepare1: prepare2 $(version_h) include/generated/utsrelease.h \
                   include/config/auto.conf
	$(cmd_crmodverdir)

archprepare: archheaders archscripts prepare1 scripts_basic

prepare0: archprepare FORCE
	$(Q)$(MAKE) $(build)=.

# All the preparing..
prepare: prepare0

# Generate some files
# ---------------------------------------------------------------------------

# KERNELRELEASE can change from a few different places, meaning version.h
# needs to be updated, so this check is forced on all builds

uts_len := 64
define filechk_utsrelease.h
	if [ `echo -n "$(KERNELRELEASE)" | wc -c ` -gt $(uts_len) ]; then \
	  echo '"$(KERNELRELEASE)" exceeds $(uts_len) characters' >&2;    \
	  exit 1;                                                         \
	fi;                                                               \
	(echo \#define UTS_RELEASE \"$(KERNELRELEASE)\";)
endef

define filechk_version.h
	(echo \#define LINUX_VERSION_CODE $(shell                         \
	expr $(VERSION) \* 65536 + 0$(PATCHLEVEL) \* 256 + 0$(SUBLEVEL)); \
	echo '#define KERNEL_VERSION(a,b,c) (((a) << 16) + ((b) << 8) + (c))';)
endef

$(version_h): $(srctree)/Makefile FORCE
	$(call filechk,version.h)
	$(Q)rm -f $(old_version_h)

include/generated/utsrelease.h: include/config/kernel.release FORCE
	$(call filechk,utsrelease.h)

PHONY += headerdep
headerdep:
	$(Q)find $(srctree)/include/ -name '*.h' | xargs --max-args 1 \
	$(srctree)/scripts/headerdep.pl -I$(srctree)/include

# ---------------------------------------------------------------------------
# Firmware install
INSTALL_FW_PATH=$(INSTALL_MOD_PATH)/lib/firmware
export INSTALL_FW_PATH

PHONY += firmware_install
firmware_install: FORCE
	@mkdir -p $(objtree)/firmware
	$(Q)$(MAKE) -f $(srctree)/scripts/Makefile.fwinst obj=firmware __fw_install

# ---------------------------------------------------------------------------
# Kernel headers

#Default location for installed headers
export INSTALL_HDR_PATH = $(objtree)/usr

# If we do an all arch process set dst to asm-$(hdr-arch)
hdr-dst = $(if $(KBUILD_HEADERS), dst=include/asm-$(hdr-arch), dst=include/asm)

PHONY += archheaders
archheaders:

PHONY += archscripts
archscripts:

PHONY += __headers
__headers: $(version_h) scripts_basic asm-generic archheaders archscripts FORCE
	$(Q)$(MAKE) $(build)=scripts build_unifdef

PHONY += headers_install_all
headers_install_all:
	$(Q)$(CONFIG_SHELL) $(srctree)/scripts/headers.sh install

PHONY += headers_install
headers_install: __headers
	$(if $(wildcard $(srctree)/arch/$(hdr-arch)/include/uapi/asm/Kbuild),, \
	  $(error Headers not exportable for the $(SRCARCH) architecture))
	$(Q)$(MAKE) $(hdr-inst)=include/uapi
	$(Q)$(MAKE) $(hdr-inst)=arch/$(hdr-arch)/include/uapi/asm $(hdr-dst)

PHONY += headers_check_all
headers_check_all: headers_install_all
	$(Q)$(CONFIG_SHELL) $(srctree)/scripts/headers.sh check

PHONY += headers_check
headers_check: headers_install
	$(Q)$(MAKE) $(hdr-inst)=include/uapi HDRCHECK=1
	$(Q)$(MAKE) $(hdr-inst)=arch/$(hdr-arch)/include/uapi/asm $(hdr-dst) HDRCHECK=1

# ---------------------------------------------------------------------------
# Kernel selftest

PHONY += kselftest
kselftest:
	$(Q)$(MAKE) -C tools/testing/selftests run_tests

kselftest-clean:
	$(Q)$(MAKE) -C tools/testing/selftests clean

# ---------------------------------------------------------------------------
# Modules

ifdef CONFIG_MODULES

# By default, build modules as well

all: modules

# Build modules
#
# A module can be listed more than once in obj-m resulting in
# duplicate lines in modules.order files.  Those are removed
# using awk while concatenating to the final file.

PHONY += modules
modules: $(vmlinux-dirs) $(if $(KBUILD_BUILTIN),vmlinux) modules.builtin
	$(Q)$(AWK) '!x[$$0]++' $(vmlinux-dirs:%=$(objtree)/%/modules.order) > $(objtree)/modules.order
	@$(kecho) '  Building modules, stage 2.';
	$(Q)$(MAKE) -f $(srctree)/scripts/Makefile.modpost
	$(Q)$(MAKE) -f $(srctree)/scripts/Makefile.fwinst obj=firmware __fw_modbuild

modules.builtin: $(vmlinux-dirs:%=%/modules.builtin)
	$(Q)$(AWK) '!x[$$0]++' $^ > $(objtree)/modules.builtin

%/modules.builtin: include/config/auto.conf
	$(Q)$(MAKE) $(modbuiltin)=$*


# Target to prepare building external modules
PHONY += modules_prepare
modules_prepare: prepare scripts

# Target to install modules
PHONY += modules_install
modules_install: _modinst_ _modinst_post

PHONY += _modinst_
_modinst_:
	@rm -rf $(MODLIB)/kernel
	@rm -f $(MODLIB)/source
	@mkdir -p $(MODLIB)/kernel
	@ln -s `cd $(srctree) && /bin/pwd` $(MODLIB)/source
	@if [ ! $(objtree) -ef  $(MODLIB)/build ]; then \
		rm -f $(MODLIB)/build ; \
		ln -s $(CURDIR) $(MODLIB)/build ; \
	fi
	@cp -f $(objtree)/modules.order $(MODLIB)/
	@cp -f $(objtree)/modules.builtin $(MODLIB)/
	$(Q)$(MAKE) -f $(srctree)/scripts/Makefile.modinst

# This depmod is only for convenience to give the initial
# boot a modules.dep even before / is mounted read-write.  However the
# boot script depmod is the master version.
PHONY += _modinst_post
_modinst_post: _modinst_
	$(Q)$(MAKE) -f $(srctree)/scripts/Makefile.fwinst obj=firmware __fw_modinst
	$(call cmd,depmod)

ifeq ($(CONFIG_MODULE_SIG), y)
PHONY += modules_sign
modules_sign:
	$(Q)$(MAKE) -f $(srctree)/scripts/Makefile.modsign
endif

else # CONFIG_MODULES

# Modules not configured
# ---------------------------------------------------------------------------

modules modules_install: FORCE
	@echo >&2
	@echo >&2 "The present kernel configuration has modules disabled."
	@echo >&2 "Type 'make config' and enable loadable module support."
	@echo >&2 "Then build a kernel with module support enabled."
	@echo >&2
	@exit 1

endif # CONFIG_MODULES

###
# Cleaning is done on three levels.
# make clean     Delete most generated files
#                Leave enough to build external modules
# make mrproper  Delete the current configuration, and all generated files
# make distclean Remove editor backup files, patch leftover files and the like

# Directories & files removed with 'make clean'
CLEAN_DIRS  += $(MODVERDIR)

# Directories & files removed with 'make mrproper'
MRPROPER_DIRS  += include/config usr/include include/generated          \
		  arch/*/include/generated .tmp_objdiff
MRPROPER_FILES += .config .config.old .version .old_version \
		  Module.symvers tags TAGS cscope* GPATH GTAGS GRTAGS GSYMS \
		  signing_key.pem signing_key.priv signing_key.x509	\
		  x509.genkey extra_certificates signing_key.x509.keyid	\
		  signing_key.x509.signer vmlinux-gdb.py

# clean - Delete most, but leave enough to build external modules
#
clean: rm-dirs  := $(CLEAN_DIRS)
clean: rm-files := $(CLEAN_FILES)
clean-dirs      := $(addprefix _clean_, . $(vmlinux-alldirs) Documentation samples)

PHONY += $(clean-dirs) clean archclean vmlinuxclean
$(clean-dirs):
	$(Q)$(MAKE) $(clean)=$(patsubst _clean_%,%,$@)

vmlinuxclean:
	$(Q)$(CONFIG_SHELL) $(srctree)/scripts/link-vmlinux.sh clean

clean: archclean vmlinuxclean

# mrproper - Delete all generated files, including .config
#
mrproper: rm-dirs  := $(wildcard $(MRPROPER_DIRS))
mrproper: rm-files := $(wildcard $(MRPROPER_FILES))
mrproper-dirs      := $(addprefix _mrproper_,Documentation/DocBook scripts)

PHONY += $(mrproper-dirs) mrproper archmrproper
$(mrproper-dirs):
	$(Q)$(MAKE) $(clean)=$(patsubst _mrproper_%,%,$@)

mrproper: clean archmrproper $(mrproper-dirs)
	$(call cmd,rmdirs)
	$(call cmd,rmfiles)

# distclean
#
PHONY += distclean

distclean: mrproper
	@find $(srctree) $(RCS_FIND_IGNORE) \
		\( -name '*.orig' -o -name '*.rej' -o -name '*~' \
		-o -name '*.bak' -o -name '#*#' -o -name '.*.orig' \
		-o -name '.*.rej' -o -name '*%'  -o -name 'core' \) \
		-type f -print | xargs rm -f


# Packaging of the kernel to various formats
# ---------------------------------------------------------------------------
# rpm target kept for backward compatibility
package-dir	:= scripts/package

%src-pkg: FORCE
	$(Q)$(MAKE) $(build)=$(package-dir) $@
%pkg: include/config/kernel.release FORCE
	$(Q)$(MAKE) $(build)=$(package-dir) $@
rpm: include/config/kernel.release FORCE
	$(Q)$(MAKE) $(build)=$(package-dir) $@


# Brief documentation of the typical targets used
# ---------------------------------------------------------------------------

boards := $(wildcard $(srctree)/arch/$(SRCARCH)/configs/*_defconfig)
boards := $(sort $(notdir $(boards)))
board-dirs := $(dir $(wildcard $(srctree)/arch/$(SRCARCH)/configs/*/*_defconfig))
board-dirs := $(sort $(notdir $(board-dirs:/=)))

help:
	@echo  'Cleaning targets:'
	@echo  '  clean		  - Remove most generated files but keep the config and'
	@echo  '                    enough build support to build external modules'
	@echo  '  mrproper	  - Remove all generated files + config + various backup files'
	@echo  '  distclean	  - mrproper + remove editor backup and patch files'
	@echo  ''
	@echo  'Configuration targets:'
	@$(MAKE) -f $(srctree)/scripts/kconfig/Makefile help
	@echo  ''
	@echo  'Other generic targets:'
	@echo  '  all		  - Build all targets marked with [*]'
	@echo  '* vmlinux	  - Build the bare kernel'
	@echo  '* modules	  - Build all modules'
	@echo  '  modules_install - Install all modules to INSTALL_MOD_PATH (default: /)'
	@echo  '  firmware_install- Install all firmware to INSTALL_FW_PATH'
	@echo  '                    (default: $$(INSTALL_MOD_PATH)/lib/firmware)'
	@echo  '  dir/            - Build all files in dir and below'
	@echo  '  dir/file.[oisS] - Build specified target only'
	@echo  '  dir/file.lst    - Build specified mixed source/assembly target only'
	@echo  '                    (requires a recent binutils and recent build (System.map))'
	@echo  '  dir/file.ko     - Build module including final link'
	@echo  '  modules_prepare - Set up for building external modules'
	@echo  '  tags/TAGS	  - Generate tags file for editors'
	@echo  '  cscope	  - Generate cscope index'
	@echo  '  gtags           - Generate GNU GLOBAL index'
	@echo  '  kernelrelease	  - Output the release version string (use with make -s)'
	@echo  '  kernelversion	  - Output the version stored in Makefile (use with make -s)'
	@echo  '  image_name	  - Output the image name (use with make -s)'
	@echo  '  headers_install - Install sanitised kernel headers to INSTALL_HDR_PATH'; \
	 echo  '                    (default: $(INSTALL_HDR_PATH))'; \
	 echo  ''
	@echo  'Static analysers'
	@echo  '  checkstack      - Generate a list of stack hogs'
	@echo  '  namespacecheck  - Name space analysis on compiled kernel'
	@echo  '  versioncheck    - Sanity check on version.h usage'
	@echo  '  includecheck    - Check for duplicate included header files'
	@echo  '  export_report   - List the usages of all exported symbols'
	@echo  '  headers_check   - Sanity check on exported headers'
	@echo  '  headerdep       - Detect inclusion cycles in headers'
	@$(MAKE) -f $(srctree)/scripts/Makefile.help checker-help
	@echo  ''
	@echo  'Kernel selftest'
	@echo  '  kselftest       - Build and run kernel selftest (run as root)'
	@echo  '                    Build, install, and boot kernel before'
	@echo  '                    running kselftest on it'
	@echo  '  kselftest-clean - Remove all generated kselftest files'
	@echo  ''
	@echo  'Kernel packaging:'
	@$(MAKE) $(build)=$(package-dir) help
	@echo  ''
	@echo  'Documentation targets:'
	@$(MAKE) -f $(srctree)/Documentation/DocBook/Makefile dochelp
	@echo  ''
	@echo  'Architecture specific targets ($(SRCARCH)):'
	@$(if $(archhelp),$(archhelp),\
		echo '  No architecture specific help defined for $(SRCARCH)')
	@echo  ''
	@$(if $(boards), \
		$(foreach b, $(boards), \
		printf "  %-24s - Build for %s\\n" $(b) $(subst _defconfig,,$(b));) \
		echo '')
	@$(if $(board-dirs), \
		$(foreach b, $(board-dirs), \
		printf "  %-16s - Show %s-specific targets\\n" help-$(b) $(b);) \
		printf "  %-16s - Show all of the above\\n" help-boards; \
		echo '')

	@echo  '  make V=0|1 [targets] 0 => quiet build (default), 1 => verbose build'
	@echo  '  make V=2   [targets] 2 => give reason for rebuild of target'
	@echo  '  make O=dir [targets] Locate all output files in "dir", including .config'
	@echo  '  make C=1   [targets] Check all c source with $$CHECK (sparse by default)'
	@echo  '  make C=2   [targets] Force check of all c source with $$CHECK'
	@echo  '  make RECORDMCOUNT_WARN=1 [targets] Warn about ignored mcount sections'
	@echo  '  make W=n   [targets] Enable extra gcc checks, n=1,2,3 where'
	@echo  '		1: warnings which may be relevant and do not occur too often'
	@echo  '		2: warnings which occur quite often but may still be relevant'
	@echo  '		3: more obscure warnings, can most likely be ignored'
	@echo  '		Multiple levels can be combined with W=12 or W=123'
	@echo  ''
	@echo  'Execute "make" or "make all" to build all targets marked with [*] '
	@echo  'For further info see the ./README file'


help-board-dirs := $(addprefix help-,$(board-dirs))

help-boards: $(help-board-dirs)

boards-per-dir = $(sort $(notdir $(wildcard $(srctree)/arch/$(SRCARCH)/configs/$*/*_defconfig)))

$(help-board-dirs): help-%:
	@echo  'Architecture specific targets ($(SRCARCH) $*):'
	@$(if $(boards-per-dir), \
		$(foreach b, $(boards-per-dir), \
		printf "  %-24s - Build for %s\\n" $*/$(b) $(subst _defconfig,,$(b));) \
		echo '')


# Documentation targets
# ---------------------------------------------------------------------------
%docs: scripts_basic FORCE
	$(Q)$(MAKE) $(build)=scripts build_docproc build_check-lc_ctype
	$(Q)$(MAKE) $(build)=Documentation/DocBook $@

else # KBUILD_EXTMOD

###
# External module support.
# When building external modules the kernel used as basis is considered
# read-only, and no consistency checks are made and the make
# system is not used on the basis kernel. If updates are required
# in the basis kernel ordinary make commands (without M=...) must
# be used.
#
# The following are the only valid targets when building external
# modules.
# make M=dir clean     Delete all automatically generated files
# make M=dir modules   Make all modules in specified dir
# make M=dir	       Same as 'make M=dir modules'
# make M=dir modules_install
#                      Install the modules built in the module directory
#                      Assumes install directory is already created

# We are always building modules
KBUILD_MODULES := 1
PHONY += crmodverdir
crmodverdir:
	$(cmd_crmodverdir)

PHONY += $(objtree)/Module.symvers
$(objtree)/Module.symvers:
	@test -e $(objtree)/Module.symvers || ( \
	echo; \
	echo "  WARNING: Symbol version dump $(objtree)/Module.symvers"; \
	echo "           is missing; modules will have no dependencies and modversions."; \
	echo )

module-dirs := $(addprefix _module_,$(KBUILD_EXTMOD))
PHONY += $(module-dirs) modules
$(module-dirs): crmodverdir $(objtree)/Module.symvers
	$(Q)$(MAKE) $(build)=$(patsubst _module_%,%,$@)

modules: $(module-dirs)
	@$(kecho) '  Building modules, stage 2.';
	$(Q)$(MAKE) -f $(srctree)/scripts/Makefile.modpost

PHONY += modules_install
modules_install: _emodinst_ _emodinst_post

install-dir := $(if $(INSTALL_MOD_DIR),$(INSTALL_MOD_DIR),extra)
PHONY += _emodinst_
_emodinst_:
	$(Q)mkdir -p $(MODLIB)/$(install-dir)
	$(Q)$(MAKE) -f $(srctree)/scripts/Makefile.modinst

PHONY += _emodinst_post
_emodinst_post: _emodinst_
	$(call cmd,depmod)

clean-dirs := $(addprefix _clean_,$(KBUILD_EXTMOD))

PHONY += $(clean-dirs) clean
$(clean-dirs):
	$(Q)$(MAKE) $(clean)=$(patsubst _clean_%,%,$@)

clean:	rm-dirs := $(MODVERDIR)
clean: rm-files := $(KBUILD_EXTMOD)/Module.symvers

help:
	@echo  '  Building external modules.'
	@echo  '  Syntax: make -C path/to/kernel/src M=$$PWD target'
	@echo  ''
	@echo  '  modules         - default target, build the module(s)'
	@echo  '  modules_install - install the module'
	@echo  '  clean           - remove generated files in module directory only'
	@echo  ''

# Dummies...
PHONY += prepare scripts
prepare: ;
scripts: ;
endif # KBUILD_EXTMOD

clean: $(clean-dirs)
	$(call cmd,rmdirs)
	$(call cmd,rmfiles)
	@find $(if $(KBUILD_EXTMOD), $(KBUILD_EXTMOD), .) $(RCS_FIND_IGNORE) \
		\( -name '*.[oas]' -o -name '*.ko' -o -name '.*.cmd' \
		-o -name '*.ko.*' \
		-o -name '*.dwo'  \
		-o -name '*.su'  \
		-o -name '.*.d' -o -name '.*.tmp' -o -name '*.mod.c' \
		-o -name '*.symtypes' -o -name 'modules.order' \
		-o -name modules.builtin -o -name '.tmp_*.o.*' \
		-o -name '*.gcno' \) -type f -print | xargs rm -f

# Generate tags for editors
# ---------------------------------------------------------------------------
quiet_cmd_tags = GEN     $@
      cmd_tags = $(CONFIG_SHELL) $(srctree)/scripts/tags.sh $@

tags TAGS cscope gtags: FORCE
	$(call cmd,tags)

# Scripts to check various things for consistency
# ---------------------------------------------------------------------------

PHONY += includecheck versioncheck coccicheck namespacecheck export_report

includecheck:
	find $(srctree)/* $(RCS_FIND_IGNORE) \
		-name '*.[hcS]' -type f -print | sort \
		| xargs $(PERL) -w $(srctree)/scripts/checkincludes.pl

versioncheck:
	find $(srctree)/* $(RCS_FIND_IGNORE) \
		-name '*.[hcS]' -type f -print | sort \
		| xargs $(PERL) -w $(srctree)/scripts/checkversion.pl

coccicheck:
	$(Q)$(CONFIG_SHELL) $(srctree)/scripts/$@

namespacecheck:
	$(PERL) $(srctree)/scripts/namespace.pl

export_report:
	$(PERL) $(srctree)/scripts/export_report.pl

endif #ifeq ($(config-targets),1)
endif #ifeq ($(mixed-targets),1)

PHONY += checkstack kernelrelease kernelversion image_name

# UML needs a little special treatment here.  It wants to use the host
# toolchain, so needs $(SUBARCH) passed to checkstack.pl.  Everyone
# else wants $(ARCH), including people doing cross-builds, which means
# that $(SUBARCH) doesn't work here.
ifeq ($(ARCH), um)
CHECKSTACK_ARCH := $(SUBARCH)
else
CHECKSTACK_ARCH := $(ARCH)
endif
checkstack:
	$(OBJDUMP) -d vmlinux $$(find . -name '*.ko') | \
	$(PERL) $(src)/scripts/checkstack.pl $(CHECKSTACK_ARCH)

kernelrelease:
	@echo "$(KERNELVERSION)$$($(CONFIG_SHELL) $(srctree)/scripts/setlocalversion $(srctree))"

kernelversion:
	@echo $(KERNELVERSION)

image_name:
	@echo $(KBUILD_IMAGE)

# Clear a bunch of variables before executing the submake
tools/: FORCE
	$(Q)mkdir -p $(objtree)/tools
	$(Q)$(MAKE) LDFLAGS= MAKEFLAGS="$(filter --j% -j,$(MAKEFLAGS))" O=$(O) subdir=tools -C $(src)/tools/

tools/%: FORCE
	$(Q)mkdir -p $(objtree)/tools
	$(Q)$(MAKE) LDFLAGS= MAKEFLAGS="$(filter --j% -j,$(MAKEFLAGS))" O=$(O) subdir=tools -C $(src)/tools/ $*

# Single targets
# ---------------------------------------------------------------------------
# Single targets are compatible with:
# - build with mixed source and output
# - build with separate output dir 'make O=...'
# - external modules
#
#  target-dir => where to store outputfile
#  build-dir  => directory in kernel source tree to use

ifeq ($(KBUILD_EXTMOD),)
        build-dir  = $(patsubst %/,%,$(dir $@))
        target-dir = $(dir $@)
else
        zap-slash=$(filter-out .,$(patsubst %/,%,$(dir $@)))
        build-dir  = $(KBUILD_EXTMOD)$(if $(zap-slash),/$(zap-slash))
        target-dir = $(if $(KBUILD_EXTMOD),$(dir $<),$(dir $@))
endif

%.s: %.c prepare scripts FORCE
	$(Q)$(MAKE) $(build)=$(build-dir) $(target-dir)$(notdir $@)
%.i: %.c prepare scripts FORCE
	$(Q)$(MAKE) $(build)=$(build-dir) $(target-dir)$(notdir $@)
%.o: %.c prepare scripts FORCE
	$(Q)$(MAKE) $(build)=$(build-dir) $(target-dir)$(notdir $@)
%.lst: %.c prepare scripts FORCE
	$(Q)$(MAKE) $(build)=$(build-dir) $(target-dir)$(notdir $@)
%.s: %.S prepare scripts FORCE
	$(Q)$(MAKE) $(build)=$(build-dir) $(target-dir)$(notdir $@)
%.o: %.S prepare scripts FORCE
	$(Q)$(MAKE) $(build)=$(build-dir) $(target-dir)$(notdir $@)
%.symtypes: %.c prepare scripts FORCE
	$(Q)$(MAKE) $(build)=$(build-dir) $(target-dir)$(notdir $@)

# Modules
/: prepare scripts FORCE
	$(cmd_crmodverdir)
	$(Q)$(MAKE) KBUILD_MODULES=$(if $(CONFIG_MODULES),1) \
	$(build)=$(build-dir)
# Make sure the latest headers are built for Documentation
Documentation/: headers_install
%/: prepare scripts FORCE
	$(cmd_crmodverdir)
	$(Q)$(MAKE) KBUILD_MODULES=$(if $(CONFIG_MODULES),1) \
	$(build)=$(build-dir)
%.ko: prepare scripts FORCE
	$(cmd_crmodverdir)
	$(Q)$(MAKE) KBUILD_MODULES=$(if $(CONFIG_MODULES),1)   \
	$(build)=$(build-dir) $(@:.ko=.o)
	$(Q)$(MAKE) -f $(srctree)/scripts/Makefile.modpost

# FIXME Should go into a make.lib or something
# ===========================================================================

quiet_cmd_rmdirs = $(if $(wildcard $(rm-dirs)),CLEAN   $(wildcard $(rm-dirs)))
      cmd_rmdirs = rm -rf $(rm-dirs)

quiet_cmd_rmfiles = $(if $(wildcard $(rm-files)),CLEAN   $(wildcard $(rm-files)))
      cmd_rmfiles = rm -f $(rm-files)

# Run depmod only if we have System.map and depmod is executable
quiet_cmd_depmod = DEPMOD  $(KERNELRELEASE)
      cmd_depmod = $(CONFIG_SHELL) $(srctree)/scripts/depmod.sh $(DEPMOD) \
                   $(KERNELRELEASE) "$(patsubst y,_,$(CONFIG_HAVE_UNDERSCORE_SYMBOL_PREFIX))"

# Create temporary dir for module support files
# clean it up only when building all modules
cmd_crmodverdir = $(Q)mkdir -p $(MODVERDIR) \
                  $(if $(KBUILD_MODULES),; rm -f $(MODVERDIR)/*)

# read all saved command lines

targets := $(wildcard $(sort $(targets)))
cmd_files := $(wildcard .*.cmd $(foreach f,$(targets),$(dir $(f)).$(notdir $(f)).cmd))

ifneq ($(cmd_files),)
  $(cmd_files): ;	# Do not try to update included dependency files
  include $(cmd_files)
endif

endif	# skip-makefile

PHONY += FORCE
FORCE:

# Declare the contents of the .PHONY variable as phony.  We keep that
# information in a variable so we can use it in if_changed and friends.
.PHONY: $(PHONY)<|MERGE_RESOLUTION|>--- conflicted
+++ resolved
@@ -1,15 +1,9 @@
 VERSION = 4
-<<<<<<< HEAD
-PATCHLEVEL = 1
-SUBLEVEL = 13
+PATCHLEVEL = 4
+SUBLEVEL = 19
 EXTRAVERSION = -cl-som-am57x-ti-3.2
 NAME = Series 4800
-=======
 PATCHLEVEL = 4
-SUBLEVEL = 19
-EXTRAVERSION =
-NAME = Blurry Fish Butt
->>>>>>> db0b54cd
 
 # *DOCUMENTATION*
 # To see a list of typical targets execute "make help"
