#ifndef _ASM_POWERPC_PGTABLE_PPC64_H_
#define _ASM_POWERPC_PGTABLE_PPC64_H_
/*
 * This file contains the functions and defines necessary to modify and use
 * the ppc64 hashed page table.
 */

#ifdef CONFIG_PPC_64K_PAGES
#include <asm/pgtable-ppc64-64k.h>
#else
#include <asm/pgtable-ppc64-4k.h>
#endif
#include <asm/barrier.h>

#define FIRST_USER_ADDRESS	0UL

/*
 * Size of EA range mapped by our pagetables.
 */
#define PGTABLE_EADDR_SIZE (PTE_INDEX_SIZE + PMD_INDEX_SIZE + \
                	    PUD_INDEX_SIZE + PGD_INDEX_SIZE + PAGE_SHIFT)
#define PGTABLE_RANGE (ASM_CONST(1) << PGTABLE_EADDR_SIZE)

#ifdef CONFIG_TRANSPARENT_HUGEPAGE
#define PMD_CACHE_INDEX	(PMD_INDEX_SIZE + 1)
#else
#define PMD_CACHE_INDEX	PMD_INDEX_SIZE
#endif
/*
 * Define the address range of the kernel non-linear virtual area
 */

#ifdef CONFIG_PPC_BOOK3E
#define KERN_VIRT_START ASM_CONST(0x8000000000000000)
#else
#define KERN_VIRT_START ASM_CONST(0xD000000000000000)
#endif
#define KERN_VIRT_SIZE	ASM_CONST(0x0000100000000000)

/*
 * The vmalloc space starts at the beginning of that region, and
 * occupies half of it on hash CPUs and a quarter of it on Book3E
 * (we keep a quarter for the virtual memmap)
 */
#define VMALLOC_START	KERN_VIRT_START
#ifdef CONFIG_PPC_BOOK3E
#define VMALLOC_SIZE	(KERN_VIRT_SIZE >> 2)
#else
#define VMALLOC_SIZE	(KERN_VIRT_SIZE >> 1)
#endif
#define VMALLOC_END	(VMALLOC_START + VMALLOC_SIZE)

/*
 * The second half of the kernel virtual space is used for IO mappings,
 * it's itself carved into the PIO region (ISA and PHB IO space) and
 * the ioremap space
 *
 *  ISA_IO_BASE = KERN_IO_START, 64K reserved area
 *  PHB_IO_BASE = ISA_IO_BASE + 64K to ISA_IO_BASE + 2G, PHB IO spaces
 * IOREMAP_BASE = ISA_IO_BASE + 2G to VMALLOC_START + PGTABLE_RANGE
 */
#define KERN_IO_START	(KERN_VIRT_START + (KERN_VIRT_SIZE >> 1))
#define FULL_IO_SIZE	0x80000000ul
#define  ISA_IO_BASE	(KERN_IO_START)
#define  ISA_IO_END	(KERN_IO_START + 0x10000ul)
#define  PHB_IO_BASE	(ISA_IO_END)
#define  PHB_IO_END	(KERN_IO_START + FULL_IO_SIZE)
#define IOREMAP_BASE	(PHB_IO_END)
#define IOREMAP_END	(KERN_VIRT_START + KERN_VIRT_SIZE)


/*
 * Region IDs
 */
#define REGION_SHIFT		60UL
#define REGION_MASK		(0xfUL << REGION_SHIFT)
#define REGION_ID(ea)		(((unsigned long)(ea)) >> REGION_SHIFT)

#define VMALLOC_REGION_ID	(REGION_ID(VMALLOC_START))
#define KERNEL_REGION_ID	(REGION_ID(PAGE_OFFSET))
#define VMEMMAP_REGION_ID	(0xfUL)	/* Server only */
#define USER_REGION_ID		(0UL)

/*
 * Defines the address of the vmemap area, in its own region on
 * hash table CPUs and after the vmalloc space on Book3E
 */
#ifdef CONFIG_PPC_BOOK3E
#define VMEMMAP_BASE		VMALLOC_END
#define VMEMMAP_END		KERN_IO_START
#else
#define VMEMMAP_BASE		(VMEMMAP_REGION_ID << REGION_SHIFT)
#endif
#define vmemmap			((struct page *)VMEMMAP_BASE)


/*
 * Include the PTE bits definitions
 */
#ifdef CONFIG_PPC_BOOK3S
#include <asm/pte-hash64.h>
#else
#include <asm/pte-book3e.h>
#endif
#include <asm/pte-common.h>

#ifdef CONFIG_PPC_MM_SLICES
#define HAVE_ARCH_UNMAPPED_AREA
#define HAVE_ARCH_UNMAPPED_AREA_TOPDOWN
#endif /* CONFIG_PPC_MM_SLICES */

#ifndef __ASSEMBLY__

/*
 * This is the default implementation of various PTE accessors, it's
 * used in all cases except Book3S with 64K pages where we have a
 * concept of sub-pages
 */
#ifndef __real_pte

#ifdef CONFIG_STRICT_MM_TYPECHECKS
#define __real_pte(e,p)		((real_pte_t){(e)})
#define __rpte_to_pte(r)	((r).pte)
#else
#define __real_pte(e,p)		(e)
#define __rpte_to_pte(r)	(__pte(r))
#endif
#define __rpte_to_hidx(r,index)	(pte_val(__rpte_to_pte(r)) >> 12)

#define pte_iterate_hashed_subpages(rpte, psize, va, index, shift)       \
	do {							         \
		index = 0;					         \
		shift = mmu_psize_defs[psize].shift;		         \

#define pte_iterate_hashed_end() } while(0)

<<<<<<< HEAD
#ifdef CONFIG_PPC_HAS_HASH_64K
=======
>>>>>>> db0b54cd
/*
 * We expect this to be called only for user addresses or kernel virtual
 * addresses other than the linear mapping.
 */
<<<<<<< HEAD
#define pte_pagesize_index(mm, addr, pte)			\
	({							\
		unsigned int psize;				\
		if (is_kernel_addr(addr))			\
			psize = MMU_PAGE_4K;			\
		else						\
			psize = get_slice_psize(mm, addr);	\
		psize;						\
	})
#else
=======
>>>>>>> db0b54cd
#define pte_pagesize_index(mm, addr, pte)	MMU_PAGE_4K

#endif /* __real_pte */


/* pte_clear moved to later in this file */

#define PMD_BAD_BITS		(PTE_TABLE_SIZE-1)
#define PUD_BAD_BITS		(PMD_TABLE_SIZE-1)

#define pmd_set(pmdp, pmdval) 	(pmd_val(*(pmdp)) = (pmdval))
#define pmd_none(pmd)		(!pmd_val(pmd))
#define	pmd_bad(pmd)		(!is_kernel_addr(pmd_val(pmd)) \
				 || (pmd_val(pmd) & PMD_BAD_BITS))
#define	pmd_present(pmd)	(!pmd_none(pmd))
#define	pmd_clear(pmdp)		(pmd_val(*(pmdp)) = 0)
#define pmd_page_vaddr(pmd)	(pmd_val(pmd) & ~PMD_MASKED_BITS)
extern struct page *pmd_page(pmd_t pmd);

#define pud_set(pudp, pudval)	(pud_val(*(pudp)) = (pudval))
#define pud_none(pud)		(!pud_val(pud))
#define	pud_bad(pud)		(!is_kernel_addr(pud_val(pud)) \
				 || (pud_val(pud) & PUD_BAD_BITS))
#define pud_present(pud)	(pud_val(pud) != 0)
#define pud_clear(pudp)		(pud_val(*(pudp)) = 0)
#define pud_page_vaddr(pud)	(pud_val(pud) & ~PUD_MASKED_BITS)

extern struct page *pud_page(pud_t pud);

static inline pte_t pud_pte(pud_t pud)
{
	return __pte(pud_val(pud));
}

static inline pud_t pte_pud(pte_t pte)
{
	return __pud(pte_val(pte));
}
#define pud_write(pud)		pte_write(pud_pte(pud))
#define pgd_set(pgdp, pudp)	({pgd_val(*(pgdp)) = (unsigned long)(pudp);})
#define pgd_write(pgd)		pte_write(pgd_pte(pgd))

/*
 * Find an entry in a page-table-directory.  We combine the address region
 * (the high order N bits) and the pgd portion of the address.
 */
#define pgd_index(address) (((address) >> (PGDIR_SHIFT)) & (PTRS_PER_PGD - 1))

#define pgd_offset(mm, address)	 ((mm)->pgd + pgd_index(address))

#define pmd_offset(pudp,addr) \
  (((pmd_t *) pud_page_vaddr(*(pudp))) + (((addr) >> PMD_SHIFT) & (PTRS_PER_PMD - 1)))

#define pte_offset_kernel(dir,addr) \
  (((pte_t *) pmd_page_vaddr(*(dir))) + (((addr) >> PAGE_SHIFT) & (PTRS_PER_PTE - 1)))

#define pte_offset_map(dir,addr)	pte_offset_kernel((dir), (addr))
#define pte_unmap(pte)			do { } while(0)

/* to find an entry in a kernel page-table-directory */
/* This now only contains the vmalloc pages */
#define pgd_offset_k(address) pgd_offset(&init_mm, address)
extern void hpte_need_flush(struct mm_struct *mm, unsigned long addr,
			    pte_t *ptep, unsigned long pte, int huge);

/* Atomic PTE updates */
static inline unsigned long pte_update(struct mm_struct *mm,
				       unsigned long addr,
				       pte_t *ptep, unsigned long clr,
				       unsigned long set,
				       int huge)
{
#ifdef PTE_ATOMIC_UPDATES
	unsigned long old, tmp;

	__asm__ __volatile__(
	"1:	ldarx	%0,0,%3		# pte_update\n\
	andi.	%1,%0,%6\n\
	bne-	1b \n\
	andc	%1,%0,%4 \n\
	or	%1,%1,%7\n\
	stdcx.	%1,0,%3 \n\
	bne-	1b"
	: "=&r" (old), "=&r" (tmp), "=m" (*ptep)
	: "r" (ptep), "r" (clr), "m" (*ptep), "i" (_PAGE_BUSY), "r" (set)
	: "cc" );
#else
	unsigned long old = pte_val(*ptep);
	*ptep = __pte((old & ~clr) | set);
#endif
	/* huge pages use the old page table lock */
	if (!huge)
		assert_pte_locked(mm, addr);

#ifdef CONFIG_PPC_STD_MMU_64
	if (old & _PAGE_HASHPTE)
		hpte_need_flush(mm, addr, ptep, old, huge);
#endif

	return old;
}

static inline int __ptep_test_and_clear_young(struct mm_struct *mm,
					      unsigned long addr, pte_t *ptep)
{
	unsigned long old;

	if ((pte_val(*ptep) & (_PAGE_ACCESSED | _PAGE_HASHPTE)) == 0)
		return 0;
	old = pte_update(mm, addr, ptep, _PAGE_ACCESSED, 0, 0);
	return (old & _PAGE_ACCESSED) != 0;
}
#define __HAVE_ARCH_PTEP_TEST_AND_CLEAR_YOUNG
#define ptep_test_and_clear_young(__vma, __addr, __ptep)		   \
({									   \
	int __r;							   \
	__r = __ptep_test_and_clear_young((__vma)->vm_mm, __addr, __ptep); \
	__r;								   \
})

#define __HAVE_ARCH_PTEP_SET_WRPROTECT
static inline void ptep_set_wrprotect(struct mm_struct *mm, unsigned long addr,
				      pte_t *ptep)
{

	if ((pte_val(*ptep) & _PAGE_RW) == 0)
		return;

	pte_update(mm, addr, ptep, _PAGE_RW, 0, 0);
}

static inline void huge_ptep_set_wrprotect(struct mm_struct *mm,
					   unsigned long addr, pte_t *ptep)
{
	if ((pte_val(*ptep) & _PAGE_RW) == 0)
		return;

	pte_update(mm, addr, ptep, _PAGE_RW, 0, 1);
}

/*
 * We currently remove entries from the hashtable regardless of whether
 * the entry was young or dirty. The generic routines only flush if the
 * entry was young or dirty which is not good enough.
 *
 * We should be more intelligent about this but for the moment we override
 * these functions and force a tlb flush unconditionally
 */
#define __HAVE_ARCH_PTEP_CLEAR_YOUNG_FLUSH
#define ptep_clear_flush_young(__vma, __address, __ptep)		\
({									\
	int __young = __ptep_test_and_clear_young((__vma)->vm_mm, __address, \
						  __ptep);		\
	__young;							\
})

#define __HAVE_ARCH_PTEP_GET_AND_CLEAR
static inline pte_t ptep_get_and_clear(struct mm_struct *mm,
				       unsigned long addr, pte_t *ptep)
{
	unsigned long old = pte_update(mm, addr, ptep, ~0UL, 0, 0);
	return __pte(old);
}

static inline void pte_clear(struct mm_struct *mm, unsigned long addr,
			     pte_t * ptep)
{
	pte_update(mm, addr, ptep, ~0UL, 0, 0);
}


/* Set the dirty and/or accessed bits atomically in a linux PTE, this
 * function doesn't need to flush the hash entry
 */
static inline void __ptep_set_access_flags(pte_t *ptep, pte_t entry)
{
	unsigned long bits = pte_val(entry) &
		(_PAGE_DIRTY | _PAGE_ACCESSED | _PAGE_RW | _PAGE_EXEC);

#ifdef PTE_ATOMIC_UPDATES
	unsigned long old, tmp;

	__asm__ __volatile__(
	"1:	ldarx	%0,0,%4\n\
		andi.	%1,%0,%6\n\
		bne-	1b \n\
		or	%0,%3,%0\n\
		stdcx.	%0,0,%4\n\
		bne-	1b"
	:"=&r" (old), "=&r" (tmp), "=m" (*ptep)
	:"r" (bits), "r" (ptep), "m" (*ptep), "i" (_PAGE_BUSY)
	:"cc");
#else
	unsigned long old = pte_val(*ptep);
	*ptep = __pte(old | bits);
#endif
}

#define __HAVE_ARCH_PTE_SAME
#define pte_same(A,B)	(((pte_val(A) ^ pte_val(B)) & ~_PAGE_HPTEFLAGS) == 0)

#define pte_ERROR(e) \
	pr_err("%s:%d: bad pte %08lx.\n", __FILE__, __LINE__, pte_val(e))
#define pmd_ERROR(e) \
	pr_err("%s:%d: bad pmd %08lx.\n", __FILE__, __LINE__, pmd_val(e))
#define pgd_ERROR(e) \
	pr_err("%s:%d: bad pgd %08lx.\n", __FILE__, __LINE__, pgd_val(e))

/* Encode and de-code a swap entry */
#define MAX_SWAPFILES_CHECK() do { \
	BUILD_BUG_ON(MAX_SWAPFILES_SHIFT > SWP_TYPE_BITS); \
	/*							\
	 * Don't have overlapping bits with _PAGE_HPTEFLAGS	\
	 * We filter HPTEFLAGS on set_pte.			\
	 */							\
	BUILD_BUG_ON(_PAGE_HPTEFLAGS & (0x1f << _PAGE_BIT_SWAP_TYPE)); \
	} while (0)
/*
 * on pte we don't need handle RADIX_TREE_EXCEPTIONAL_SHIFT;
 */
#define SWP_TYPE_BITS 5
#define __swp_type(x)		(((x).val >> _PAGE_BIT_SWAP_TYPE) \
				& ((1UL << SWP_TYPE_BITS) - 1))
#define __swp_offset(x)		((x).val >> PTE_RPN_SHIFT)
#define __swp_entry(type, offset)	((swp_entry_t) { \
					((type) << _PAGE_BIT_SWAP_TYPE) \
					| ((offset) << PTE_RPN_SHIFT) })

#define __pte_to_swp_entry(pte)		((swp_entry_t) { pte_val((pte)) })
#define __swp_entry_to_pte(x)		__pte((x).val)

void pgtable_cache_add(unsigned shift, void (*ctor)(void *));
void pgtable_cache_init(void);
#endif /* __ASSEMBLY__ */

/*
 * THP pages can't be special. So use the _PAGE_SPECIAL
 */
#define _PAGE_SPLITTING _PAGE_SPECIAL

/*
 * We need to differentiate between explicit huge page and THP huge
 * page, since THP huge page also need to track real subpage details
 */
#define _PAGE_THP_HUGE  _PAGE_4K_PFN

/*
 * set of bits not changed in pmd_modify.
 */
#define _HPAGE_CHG_MASK (PTE_RPN_MASK | _PAGE_HPTEFLAGS |		\
			 _PAGE_DIRTY | _PAGE_ACCESSED | _PAGE_SPLITTING | \
			 _PAGE_THP_HUGE)

#ifndef __ASSEMBLY__
/*
 * The linux hugepage PMD now include the pmd entries followed by the address
 * to the stashed pgtable_t. The stashed pgtable_t contains the hpte bits.
 * [ 1 bit secondary | 3 bit hidx | 1 bit valid | 000]. We use one byte per
 * each HPTE entry. With 16MB hugepage and 64K HPTE we need 256 entries and
 * with 4K HPTE we need 4096 entries. Both will fit in a 4K pgtable_t.
 *
 * The last three bits are intentionally left to zero. This memory location
 * are also used as normal page PTE pointers. So if we have any pointers
 * left around while we collapse a hugepage, we need to make sure
 * _PAGE_PRESENT bit of that is zero when we look at them
 */
static inline unsigned int hpte_valid(unsigned char *hpte_slot_array, int index)
{
	return (hpte_slot_array[index] >> 3) & 0x1;
}

static inline unsigned int hpte_hash_index(unsigned char *hpte_slot_array,
					   int index)
{
	return hpte_slot_array[index] >> 4;
}

static inline void mark_hpte_slot_valid(unsigned char *hpte_slot_array,
					unsigned int index, unsigned int hidx)
{
	hpte_slot_array[index] = hidx << 4 | 0x1 << 3;
}

struct page *realmode_pfn_to_page(unsigned long pfn);

static inline char *get_hpte_slot_array(pmd_t *pmdp)
{
	/*
	 * The hpte hindex is stored in the pgtable whose address is in the
	 * second half of the PMD
	 *
	 * Order this load with the test for pmd_trans_huge in the caller
	 */
	smp_rmb();
	return *(char **)(pmdp + PTRS_PER_PMD);


}

#ifdef CONFIG_TRANSPARENT_HUGEPAGE
extern void hpte_do_hugepage_flush(struct mm_struct *mm, unsigned long addr,
				   pmd_t *pmdp, unsigned long old_pmd);
extern pmd_t pfn_pmd(unsigned long pfn, pgprot_t pgprot);
extern pmd_t mk_pmd(struct page *page, pgprot_t pgprot);
extern pmd_t pmd_modify(pmd_t pmd, pgprot_t newprot);
extern void set_pmd_at(struct mm_struct *mm, unsigned long addr,
		       pmd_t *pmdp, pmd_t pmd);
extern void update_mmu_cache_pmd(struct vm_area_struct *vma, unsigned long addr,
				 pmd_t *pmd);
/*
 *
 * For core kernel code by design pmd_trans_huge is never run on any hugetlbfs
 * page. The hugetlbfs page table walking and mangling paths are totally
 * separated form the core VM paths and they're differentiated by
 *  VM_HUGETLB being set on vm_flags well before any pmd_trans_huge could run.
 *
 * pmd_trans_huge() is defined as false at build time if
 * CONFIG_TRANSPARENT_HUGEPAGE=n to optimize away code blocks at build
 * time in such case.
 *
 * For ppc64 we need to differntiate from explicit hugepages from THP, because
 * for THP we also track the subpage details at the pmd level. We don't do
 * that for explicit huge pages.
 *
 */
static inline int pmd_trans_huge(pmd_t pmd)
{
	/*
	 * leaf pte for huge page, bottom two bits != 00
	 */
	return (pmd_val(pmd) & 0x3) && (pmd_val(pmd) & _PAGE_THP_HUGE);
}

static inline int pmd_trans_splitting(pmd_t pmd)
{
	if (pmd_trans_huge(pmd))
		return pmd_val(pmd) & _PAGE_SPLITTING;
	return 0;
}

extern int has_transparent_hugepage(void);
#else
static inline void hpte_do_hugepage_flush(struct mm_struct *mm,
					  unsigned long addr, pmd_t *pmdp,
					  unsigned long old_pmd)
{

	WARN(1, "%s called with THP disabled\n", __func__);
}
#endif /* CONFIG_TRANSPARENT_HUGEPAGE */

static inline int pmd_large(pmd_t pmd)
{
	/*
	 * leaf pte for huge page, bottom two bits != 00
	 */
	return ((pmd_val(pmd) & 0x3) != 0x0);
}

static inline pte_t pmd_pte(pmd_t pmd)
{
	return __pte(pmd_val(pmd));
}

static inline pmd_t pte_pmd(pte_t pte)
{
	return __pmd(pte_val(pte));
}

static inline pte_t *pmdp_ptep(pmd_t *pmd)
{
	return (pte_t *)pmd;
}

#define pmd_pfn(pmd)		pte_pfn(pmd_pte(pmd))
#define pmd_dirty(pmd)		pte_dirty(pmd_pte(pmd))
#define pmd_young(pmd)		pte_young(pmd_pte(pmd))
#define pmd_mkold(pmd)		pte_pmd(pte_mkold(pmd_pte(pmd)))
#define pmd_wrprotect(pmd)	pte_pmd(pte_wrprotect(pmd_pte(pmd)))
#define pmd_mkdirty(pmd)	pte_pmd(pte_mkdirty(pmd_pte(pmd)))
#define pmd_mkyoung(pmd)	pte_pmd(pte_mkyoung(pmd_pte(pmd)))
#define pmd_mkwrite(pmd)	pte_pmd(pte_mkwrite(pmd_pte(pmd)))

#define __HAVE_ARCH_PMD_WRITE
#define pmd_write(pmd)		pte_write(pmd_pte(pmd))

static inline pmd_t pmd_mkhuge(pmd_t pmd)
{
	/* Do nothing, mk_pmd() does this part.  */
	return pmd;
}

static inline pmd_t pmd_mknotpresent(pmd_t pmd)
{
	pmd_val(pmd) &= ~_PAGE_PRESENT;
	return pmd;
}

static inline pmd_t pmd_mksplitting(pmd_t pmd)
{
	pmd_val(pmd) |= _PAGE_SPLITTING;
	return pmd;
}

#define __HAVE_ARCH_PMD_SAME
static inline int pmd_same(pmd_t pmd_a, pmd_t pmd_b)
{
	return (((pmd_val(pmd_a) ^ pmd_val(pmd_b)) & ~_PAGE_HPTEFLAGS) == 0);
}

#define __HAVE_ARCH_PMDP_SET_ACCESS_FLAGS
extern int pmdp_set_access_flags(struct vm_area_struct *vma,
				 unsigned long address, pmd_t *pmdp,
				 pmd_t entry, int dirty);

extern unsigned long pmd_hugepage_update(struct mm_struct *mm,
					 unsigned long addr,
					 pmd_t *pmdp,
					 unsigned long clr,
					 unsigned long set);

static inline int __pmdp_test_and_clear_young(struct mm_struct *mm,
					      unsigned long addr, pmd_t *pmdp)
{
	unsigned long old;

	if ((pmd_val(*pmdp) & (_PAGE_ACCESSED | _PAGE_HASHPTE)) == 0)
		return 0;
	old = pmd_hugepage_update(mm, addr, pmdp, _PAGE_ACCESSED, 0);
	return ((old & _PAGE_ACCESSED) != 0);
}

#define __HAVE_ARCH_PMDP_TEST_AND_CLEAR_YOUNG
extern int pmdp_test_and_clear_young(struct vm_area_struct *vma,
				     unsigned long address, pmd_t *pmdp);
#define __HAVE_ARCH_PMDP_CLEAR_YOUNG_FLUSH
extern int pmdp_clear_flush_young(struct vm_area_struct *vma,
				  unsigned long address, pmd_t *pmdp);

#define __HAVE_ARCH_PMDP_HUGE_GET_AND_CLEAR
extern pmd_t pmdp_huge_get_and_clear(struct mm_struct *mm,
				     unsigned long addr, pmd_t *pmdp);

#define __HAVE_ARCH_PMDP_SET_WRPROTECT
static inline void pmdp_set_wrprotect(struct mm_struct *mm, unsigned long addr,
				      pmd_t *pmdp)
{

	if ((pmd_val(*pmdp) & _PAGE_RW) == 0)
		return;

	pmd_hugepage_update(mm, addr, pmdp, _PAGE_RW, 0);
}

#define __HAVE_ARCH_PMDP_SPLITTING_FLUSH
extern void pmdp_splitting_flush(struct vm_area_struct *vma,
				 unsigned long address, pmd_t *pmdp);

extern pmd_t pmdp_collapse_flush(struct vm_area_struct *vma,
				 unsigned long address, pmd_t *pmdp);
#define pmdp_collapse_flush pmdp_collapse_flush

#define __HAVE_ARCH_PGTABLE_DEPOSIT
extern void pgtable_trans_huge_deposit(struct mm_struct *mm, pmd_t *pmdp,
				       pgtable_t pgtable);
#define __HAVE_ARCH_PGTABLE_WITHDRAW
extern pgtable_t pgtable_trans_huge_withdraw(struct mm_struct *mm, pmd_t *pmdp);

#define __HAVE_ARCH_PMDP_INVALIDATE
extern void pmdp_invalidate(struct vm_area_struct *vma, unsigned long address,
			    pmd_t *pmdp);

#define pmd_move_must_withdraw pmd_move_must_withdraw
struct spinlock;
static inline int pmd_move_must_withdraw(struct spinlock *new_pmd_ptl,
					 struct spinlock *old_pmd_ptl)
{
	/*
	 * Archs like ppc64 use pgtable to store per pmd
	 * specific information. So when we switch the pmd,
	 * we should also withdraw and deposit the pgtable
	 */
	return true;
}
#endif /* __ASSEMBLY__ */
#endif /* _ASM_POWERPC_PGTABLE_PPC64_H_ */<|MERGE_RESOLUTION|>--- conflicted
+++ resolved
@@ -134,27 +134,10 @@
 
 #define pte_iterate_hashed_end() } while(0)
 
-<<<<<<< HEAD
-#ifdef CONFIG_PPC_HAS_HASH_64K
-=======
->>>>>>> db0b54cd
 /*
  * We expect this to be called only for user addresses or kernel virtual
  * addresses other than the linear mapping.
  */
-<<<<<<< HEAD
-#define pte_pagesize_index(mm, addr, pte)			\
-	({							\
-		unsigned int psize;				\
-		if (is_kernel_addr(addr))			\
-			psize = MMU_PAGE_4K;			\
-		else						\
-			psize = get_slice_psize(mm, addr);	\
-		psize;						\
-	})
-#else
-=======
->>>>>>> db0b54cd
 #define pte_pagesize_index(mm, addr, pte)	MMU_PAGE_4K
 
 #endif /* __real_pte */
