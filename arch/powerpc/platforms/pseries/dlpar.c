--- conflicted
+++ resolved
@@ -401,13 +401,10 @@
 
 	dn = dlpar_configure_connector(cpu_to_be32(drc_index), parent);
 	of_node_put(parent);
-<<<<<<< HEAD
-=======
 	if (!dn) {
 		dlpar_release_drc(drc_index);
 		return -EINVAL;
 	}
->>>>>>> db0b54cd
 
 	rc = dlpar_attach_node(dn);
 	if (rc) {
