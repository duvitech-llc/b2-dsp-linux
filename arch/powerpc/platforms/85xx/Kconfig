menu "Platform support"
	depends on PPC_85xx

choice
	prompt "Machine Type"
	default MPC8540_ADS

config MPC8540_ADS
	bool "Freescale MPC8540 ADS"
	select DEFAULT_UIMAGE
	help
	  This option enables support for the MPC 8540 ADS board

config MPC8560_ADS
	bool "Freescale MPC8560 ADS"
	select DEFAULT_UIMAGE
	help
	  This option enables support for the MPC 8560 ADS board

config MPC85xx_CDS
	bool "Freescale MPC85xx CDS"
	select DEFAULT_UIMAGE
	help
	  This option enables support for the MPC85xx CDS board

config MPC85xx_MDS
	bool "Freescale MPC85xx MDS"
	select DEFAULT_UIMAGE
#	select QUICC_ENGINE
	help
	  This option enables support for the MPC85xx MDS board

config MPC8544_DS
	bool "Freescale MPC8544 DS"
	select DEFAULT_UIMAGE
	help
	  This option enables support for the MPC8544 DS board

endchoice

config MPC8540
	bool
	select PPC_UDBG_16550
	select PPC_INDIRECT_PCI
	default y if MPC8540_ADS || MPC85xx_CDS

config MPC8560
	bool
	select PPC_INDIRECT_PCI
	default y if MPC8560_ADS

config MPC85xx
	bool
	select PPC_UDBG_16550
	select PPC_INDIRECT_PCI
<<<<<<< HEAD
	default y if MPC8540_ADS || MPC85xx_CDS || MPC8560_ADS \
		|| MPC85xx_MDS || MPC8544_DS
=======
	select SERIAL_8250_SHARE_IRQ if SERIAL_8250
	default y if MPC8540_ADS || MPC85xx_CDS || MPC8560_ADS || MPC85xx_MDS
>>>>>>> 80584ff3

config PPC_INDIRECT_PCI_BE
	bool
	depends on PPC_85xx
	default y

config MPIC
	bool
	default y

config CPM2
	bool
	depends on MPC8560
	default y
	help
	  The CPM2 (Communications Processor Module) is a coprocessor on
	  embedded CPUs made by Motorola.  Selecting this option means that
	  you wish to build a kernel for a machine with a CPM2 coprocessor
	  on it.

endmenu<|MERGE_RESOLUTION|>--- conflicted
+++ resolved
@@ -53,13 +53,9 @@
 	bool
 	select PPC_UDBG_16550
 	select PPC_INDIRECT_PCI
-<<<<<<< HEAD
+	select SERIAL_8250_SHARE_IRQ if SERIAL_8250
 	default y if MPC8540_ADS || MPC85xx_CDS || MPC8560_ADS \
 		|| MPC85xx_MDS || MPC8544_DS
-=======
-	select SERIAL_8250_SHARE_IRQ if SERIAL_8250
-	default y if MPC8540_ADS || MPC85xx_CDS || MPC8560_ADS || MPC85xx_MDS
->>>>>>> 80584ff3
 
 config PPC_INDIRECT_PCI_BE
 	bool
