/*
 *  PowerPC version 
 *    Copyright (C) 1995-1996 Gary Thomas (gdt@linuxppc.org)
 *  Rewritten by Cort Dougan (cort@cs.nmt.edu) for PReP
 *    Copyright (C) 1996 Cort Dougan <cort@cs.nmt.edu>
 *  Adapted for Power Macintosh by Paul Mackerras.
 *  Low-level exception handlers and MMU support
 *  rewritten by Paul Mackerras.
 *    Copyright (C) 1996 Paul Mackerras.
 *  MPC8xx modifications Copyright (C) 1997 Dan Malek (dmalek@jlc.net).
 *
 *  This file contains the system call entry code, context switch
 *  code, and exception/interrupt return code for PowerPC.
 *
 *  This program is free software; you can redistribute it and/or
 *  modify it under the terms of the GNU General Public License
 *  as published by the Free Software Foundation; either version
 *  2 of the License, or (at your option) any later version.
 */

#include <linux/errno.h>
#include <linux/err.h>
#include <asm/unistd.h>
#include <asm/processor.h>
#include <asm/page.h>
#include <asm/mmu.h>
#include <asm/thread_info.h>
#include <asm/ppc_asm.h>
#include <asm/asm-offsets.h>
#include <asm/cputable.h>
#include <asm/firmware.h>
#include <asm/bug.h>
#include <asm/ptrace.h>
#include <asm/irqflags.h>
#include <asm/ftrace.h>
#include <asm/hw_irq.h>
#include <asm/context_tracking.h>

/*
 * System calls.
 */
	.section	".toc","aw"
SYS_CALL_TABLE:
	.tc sys_call_table[TC],sys_call_table

/* This value is used to mark exception frames on the stack. */
exception_marker:
	.tc	ID_EXC_MARKER[TC],STACK_FRAME_REGS_MARKER

	.section	".text"
	.align 7

	.globl system_call_common
system_call_common:
#ifdef CONFIG_PPC_TRANSACTIONAL_MEM
BEGIN_FTR_SECTION
	extrdi.	r10, r12, 1, (63-MSR_TS_T_LG) /* transaction active? */
	bne	tabort_syscall
END_FTR_SECTION_IFSET(CPU_FTR_TM)
#endif
	andi.	r10,r12,MSR_PR
	mr	r10,r1
	addi	r1,r1,-INT_FRAME_SIZE
	beq-	1f
	ld	r1,PACAKSAVE(r13)
1:	std	r10,0(r1)
	std	r11,_NIP(r1)
	std	r12,_MSR(r1)
	std	r0,GPR0(r1)
	std	r10,GPR1(r1)
	beq	2f			/* if from kernel mode */
	ACCOUNT_CPU_USER_ENTRY(r10, r11)
2:	std	r2,GPR2(r1)
	std	r3,GPR3(r1)
	mfcr	r2
	std	r4,GPR4(r1)
	std	r5,GPR5(r1)
	std	r6,GPR6(r1)
	std	r7,GPR7(r1)
	std	r8,GPR8(r1)
	li	r11,0
	std	r11,GPR9(r1)
	std	r11,GPR10(r1)
	std	r11,GPR11(r1)
	std	r11,GPR12(r1)
	std	r11,_XER(r1)
	std	r11,_CTR(r1)
	std	r9,GPR13(r1)
	mflr	r10
	/*
	 * This clears CR0.SO (bit 28), which is the error indication on
	 * return from this system call.
	 */
	rldimi	r2,r11,28,(63-28)
	li	r11,0xc01
	std	r10,_LINK(r1)
	std	r11,_TRAP(r1)
	std	r3,ORIG_GPR3(r1)
	std	r2,_CCR(r1)
	ld	r2,PACATOC(r13)
	addi	r9,r1,STACK_FRAME_OVERHEAD
	ld	r11,exception_marker@toc(r2)
	std	r11,-16(r9)		/* "regshere" marker */
#if defined(CONFIG_VIRT_CPU_ACCOUNTING_NATIVE) && defined(CONFIG_PPC_SPLPAR)
BEGIN_FW_FTR_SECTION
	beq	33f
	/* if from user, see if there are any DTL entries to process */
	ld	r10,PACALPPACAPTR(r13)	/* get ptr to VPA */
	ld	r11,PACA_DTL_RIDX(r13)	/* get log read index */
	addi	r10,r10,LPPACA_DTLIDX
	LDX_BE	r10,0,r10		/* get log write index */
	cmpd	cr1,r11,r10
	beq+	cr1,33f
	bl	accumulate_stolen_time
	REST_GPR(0,r1)
	REST_4GPRS(3,r1)
	REST_2GPRS(7,r1)
	addi	r9,r1,STACK_FRAME_OVERHEAD
33:
END_FW_FTR_SECTION_IFSET(FW_FEATURE_SPLPAR)
#endif /* CONFIG_VIRT_CPU_ACCOUNTING_NATIVE && CONFIG_PPC_SPLPAR */

	/*
	 * A syscall should always be called with interrupts enabled
	 * so we just unconditionally hard-enable here. When some kind
	 * of irq tracing is used, we additionally check that condition
	 * is correct
	 */
#if defined(CONFIG_TRACE_IRQFLAGS) && defined(CONFIG_BUG)
	lbz	r10,PACASOFTIRQEN(r13)
	xori	r10,r10,1
1:	tdnei	r10,0
	EMIT_BUG_ENTRY 1b,__FILE__,__LINE__,BUGFLAG_WARNING
#endif

#ifdef CONFIG_PPC_BOOK3E
	wrteei	1
#else
	ld	r11,PACAKMSR(r13)
	ori	r11,r11,MSR_EE
	mtmsrd	r11,1
#endif /* CONFIG_PPC_BOOK3E */

	/* We do need to set SOFTE in the stack frame or the return
	 * from interrupt will be painful
	 */
	li	r10,1
	std	r10,SOFTE(r1)

	CURRENT_THREAD_INFO(r11, r1)
	ld	r10,TI_FLAGS(r11)
	andi.	r11,r10,_TIF_SYSCALL_DOTRACE
<<<<<<< HEAD
	bne	syscall_dotrace
.Lsyscall_dotrace_cont:
=======
	bne	syscall_dotrace		/* does not return */
>>>>>>> db0b54cd
	cmpldi	0,r0,NR_syscalls
	bge-	syscall_enosys

system_call:			/* label this so stack traces look sane */
/*
 * Need to vector to 32 Bit or default sys_call_table here,
 * based on caller's run-mode / personality.
 */
	ld	r11,SYS_CALL_TABLE@toc(2)
	andi.	r10,r10,_TIF_32BIT
	beq	15f
	addi	r11,r11,8	/* use 32-bit syscall entries */
	clrldi	r3,r3,32
	clrldi	r4,r4,32
	clrldi	r5,r5,32
	clrldi	r6,r6,32
	clrldi	r7,r7,32
	clrldi	r8,r8,32
15:
	slwi	r0,r0,4
	ldx	r12,r11,r0	/* Fetch system call handler [ptr] */
	mtctr   r12
	bctrl			/* Call handler */

.Lsyscall_exit:
	std	r3,RESULT(r1)
	CURRENT_THREAD_INFO(r12, r1)

	ld	r8,_MSR(r1)
#ifdef CONFIG_PPC_BOOK3S
	/* No MSR:RI on BookE */
	andi.	r10,r8,MSR_RI
	beq-	unrecov_restore
#endif
	/*
	 * Disable interrupts so current_thread_info()->flags can't change,
	 * and so that we don't get interrupted after loading SRR0/1.
	 */
#ifdef CONFIG_PPC_BOOK3E
	wrteei	0
#else
	ld	r10,PACAKMSR(r13)
	/*
	 * For performance reasons we clear RI the same time that we
	 * clear EE. We only need to clear RI just before we restore r13
	 * below, but batching it with EE saves us one expensive mtmsrd call.
	 * We have to be careful to restore RI if we branch anywhere from
	 * here (eg syscall_exit_work).
	 */
	li	r9,MSR_RI
	andc	r11,r10,r9
	mtmsrd	r11,1
#endif /* CONFIG_PPC_BOOK3E */

	ld	r9,TI_FLAGS(r12)
	li	r11,-MAX_ERRNO
	andi.	r0,r9,(_TIF_SYSCALL_DOTRACE|_TIF_SINGLESTEP|_TIF_USER_WORK_MASK|_TIF_PERSYSCALL_MASK)
	bne-	syscall_exit_work
	cmpld	r3,r11
	ld	r5,_CCR(r1)
	bge-	syscall_error
.Lsyscall_error_cont:
	ld	r7,_NIP(r1)
BEGIN_FTR_SECTION
	stdcx.	r0,0,r1			/* to clear the reservation */
END_FTR_SECTION_IFCLR(CPU_FTR_STCX_CHECKS_ADDRESS)
	andi.	r6,r8,MSR_PR
	ld	r4,_LINK(r1)

	beq-	1f
	ACCOUNT_CPU_USER_EXIT(r11, r12)
	HMT_MEDIUM_LOW_HAS_PPR
	ld	r13,GPR13(r1)	/* only restore r13 if returning to usermode */
1:	ld	r2,GPR2(r1)
	ld	r1,GPR1(r1)
	mtlr	r4
	mtcr	r5
	mtspr	SPRN_SRR0,r7
	mtspr	SPRN_SRR1,r8
	RFI
	b	.	/* prevent speculative execution */

syscall_error:	
	oris	r5,r5,0x1000	/* Set SO bit in CR */
	neg	r3,r3
	std	r5,_CCR(r1)
	b	.Lsyscall_error_cont
	
/* Traced system call support */
syscall_dotrace:
	bl	save_nvgprs
	addi	r3,r1,STACK_FRAME_OVERHEAD
	bl	do_syscall_trace_enter

	/*
	 * We use the return value of do_syscall_trace_enter() as the syscall
	 * number. If the syscall was rejected for any reason do_syscall_trace_enter()
	 * returns an invalid syscall number and the test below against
	 * NR_syscalls will fail.
	 */
	mr	r0,r3

	/* Restore argument registers just clobbered and/or possibly changed. */
	ld	r3,GPR3(r1)
	ld	r4,GPR4(r1)
	ld	r5,GPR5(r1)
	ld	r6,GPR6(r1)
	ld	r7,GPR7(r1)
	ld	r8,GPR8(r1)

	/* Repopulate r9 and r10 for the system_call path */
	addi	r9,r1,STACK_FRAME_OVERHEAD
	CURRENT_THREAD_INFO(r10, r1)
	ld	r10,TI_FLAGS(r10)

	cmpldi	r0,NR_syscalls
	blt+	system_call

	/* Return code is already in r3 thanks to do_syscall_trace_enter() */
	b	.Lsyscall_exit


syscall_enosys:
	li	r3,-ENOSYS
	b	.Lsyscall_exit
	
syscall_exit_work:
#ifdef CONFIG_PPC_BOOK3S
	mtmsrd	r10,1		/* Restore RI */
#endif
	/* If TIF_RESTOREALL is set, don't scribble on either r3 or ccr.
	 If TIF_NOERROR is set, just save r3 as it is. */

	andi.	r0,r9,_TIF_RESTOREALL
	beq+	0f
	REST_NVGPRS(r1)
	b	2f
0:	cmpld	r3,r11		/* r11 is -MAX_ERRNO */
	blt+	1f
	andi.	r0,r9,_TIF_NOERROR
	bne-	1f
	ld	r5,_CCR(r1)
	neg	r3,r3
	oris	r5,r5,0x1000	/* Set SO bit in CR */
	std	r5,_CCR(r1)
1:	std	r3,GPR3(r1)
2:	andi.	r0,r9,(_TIF_PERSYSCALL_MASK)
	beq	4f

	/* Clear per-syscall TIF flags if any are set.  */

	li	r11,_TIF_PERSYSCALL_MASK
	addi	r12,r12,TI_FLAGS
3:	ldarx	r10,0,r12
	andc	r10,r10,r11
	stdcx.	r10,0,r12
	bne-	3b
	subi	r12,r12,TI_FLAGS

4:	/* Anything else left to do? */
	SET_DEFAULT_THREAD_PPR(r3, r10)		/* Set thread.ppr = 3 */
	andi.	r0,r9,(_TIF_SYSCALL_DOTRACE|_TIF_SINGLESTEP)
	beq	ret_from_except_lite

	/* Re-enable interrupts */
#ifdef CONFIG_PPC_BOOK3E
	wrteei	1
#else
	ld	r10,PACAKMSR(r13)
	ori	r10,r10,MSR_EE
	mtmsrd	r10,1
#endif /* CONFIG_PPC_BOOK3E */

	bl	save_nvgprs
	addi	r3,r1,STACK_FRAME_OVERHEAD
	bl	do_syscall_trace_leave
	b	ret_from_except

#ifdef CONFIG_PPC_TRANSACTIONAL_MEM
tabort_syscall:
	/* Firstly we need to enable TM in the kernel */
	mfmsr	r10
	li	r13, 1
	rldimi	r10, r13, MSR_TM_LG, 63-MSR_TM_LG
	mtmsrd	r10, 0

	/* tabort, this dooms the transaction, nothing else */
	li	r13, (TM_CAUSE_SYSCALL|TM_CAUSE_PERSISTENT)
	TABORT(R13)

	/*
	 * Return directly to userspace. We have corrupted user register state,
	 * but userspace will never see that register state. Execution will
	 * resume after the tbegin of the aborted transaction with the
	 * checkpointed register state.
	 */
	li	r13, MSR_RI
	andc	r10, r10, r13
	mtmsrd	r10, 1
	mtspr	SPRN_SRR0, r11
	mtspr	SPRN_SRR1, r12

	rfid
	b	.	/* prevent speculative execution */
#endif

/* Save non-volatile GPRs, if not already saved. */
_GLOBAL(save_nvgprs)
	ld	r11,_TRAP(r1)
	andi.	r0,r11,1
	beqlr-
	SAVE_NVGPRS(r1)
	clrrdi	r0,r11,1
	std	r0,_TRAP(r1)
	blr

	
/*
 * The sigsuspend and rt_sigsuspend system calls can call do_signal
 * and thus put the process into the stopped state where we might
 * want to examine its user state with ptrace.  Therefore we need
 * to save all the nonvolatile registers (r14 - r31) before calling
 * the C code.  Similarly, fork, vfork and clone need the full
 * register state on the stack so that it can be copied to the child.
 */

_GLOBAL(ppc_fork)
	bl	save_nvgprs
	bl	sys_fork
	b	.Lsyscall_exit

_GLOBAL(ppc_vfork)
	bl	save_nvgprs
	bl	sys_vfork
	b	.Lsyscall_exit

_GLOBAL(ppc_clone)
	bl	save_nvgprs
	bl	sys_clone
	b	.Lsyscall_exit

_GLOBAL(ppc32_swapcontext)
	bl	save_nvgprs
	bl	compat_sys_swapcontext
	b	.Lsyscall_exit

_GLOBAL(ppc64_swapcontext)
	bl	save_nvgprs
	bl	sys_swapcontext
	b	.Lsyscall_exit

_GLOBAL(ppc_switch_endian)
	bl	save_nvgprs
	bl	sys_switch_endian
	b	.Lsyscall_exit

_GLOBAL(ret_from_fork)
	bl	schedule_tail
	REST_NVGPRS(r1)
	li	r3,0
	b	.Lsyscall_exit

_GLOBAL(ret_from_kernel_thread)
	bl	schedule_tail
	REST_NVGPRS(r1)
	mtlr	r14
	mr	r3,r15
#if defined(_CALL_ELF) && _CALL_ELF == 2
	mr	r12,r14
#endif
	blrl
	li	r3,0
	b	.Lsyscall_exit

/*
 * This routine switches between two different tasks.  The process
 * state of one is saved on its kernel stack.  Then the state
 * of the other is restored from its kernel stack.  The memory
 * management hardware is updated to the second process's state.
 * Finally, we can return to the second process, via ret_from_except.
 * On entry, r3 points to the THREAD for the current task, r4
 * points to the THREAD for the new task.
 *
 * Note: there are two ways to get to the "going out" portion
 * of this code; either by coming in via the entry (_switch)
 * or via "fork" which must set up an environment equivalent
 * to the "_switch" path.  If you change this you'll have to change
 * the fork code also.
 *
 * The code which creates the new task context is in 'copy_thread'
 * in arch/powerpc/kernel/process.c 
 */
	.align	7
_GLOBAL(_switch)
	mflr	r0
	std	r0,16(r1)
	stdu	r1,-SWITCH_FRAME_SIZE(r1)
	/* r3-r13 are caller saved -- Cort */
	SAVE_8GPRS(14, r1)
	SAVE_10GPRS(22, r1)
	mflr	r20		/* Return to switch caller */
	mfmsr	r22
	li	r0, MSR_FP
#ifdef CONFIG_VSX
BEGIN_FTR_SECTION
	oris	r0,r0,MSR_VSX@h	/* Disable VSX */
END_FTR_SECTION_IFSET(CPU_FTR_VSX)
#endif /* CONFIG_VSX */
#ifdef CONFIG_ALTIVEC
BEGIN_FTR_SECTION
	oris	r0,r0,MSR_VEC@h	/* Disable altivec */
	mfspr	r24,SPRN_VRSAVE	/* save vrsave register value */
	std	r24,THREAD_VRSAVE(r3)
END_FTR_SECTION_IFSET(CPU_FTR_ALTIVEC)
#endif /* CONFIG_ALTIVEC */
	and.	r0,r0,r22
	beq+	1f
	andc	r22,r22,r0
	MTMSRD(r22)
	isync
1:	std	r20,_NIP(r1)
	mfcr	r23
	std	r23,_CCR(r1)
	std	r1,KSP(r3)	/* Set old stack pointer */

#ifdef CONFIG_PPC_BOOK3S_64
BEGIN_FTR_SECTION
	/* Event based branch registers */
	mfspr	r0, SPRN_BESCR
	std	r0, THREAD_BESCR(r3)
	mfspr	r0, SPRN_EBBHR
	std	r0, THREAD_EBBHR(r3)
	mfspr	r0, SPRN_EBBRR
	std	r0, THREAD_EBBRR(r3)
END_FTR_SECTION_IFSET(CPU_FTR_ARCH_207S)
#endif

#ifdef CONFIG_SMP
	/* We need a sync somewhere here to make sure that if the
	 * previous task gets rescheduled on another CPU, it sees all
	 * stores it has performed on this one.
	 */
	sync
#endif /* CONFIG_SMP */

	/*
	 * If we optimise away the clear of the reservation in system
	 * calls because we know the CPU tracks the address of the
	 * reservation, then we need to clear it here to cover the
	 * case that the kernel context switch path has no larx
	 * instructions.
	 */
BEGIN_FTR_SECTION
	ldarx	r6,0,r1
END_FTR_SECTION_IFSET(CPU_FTR_STCX_CHECKS_ADDRESS)

#ifdef CONFIG_PPC_BOOK3S
/* Cancel all explict user streams as they will have no use after context
 * switch and will stop the HW from creating streams itself
 */
	DCBT_STOP_ALL_STREAM_IDS(r6)
#endif

	addi	r6,r4,-THREAD	/* Convert THREAD to 'current' */
	std	r6,PACACURRENT(r13)	/* Set new 'current' */

	ld	r8,KSP(r4)	/* new stack pointer */
#ifdef CONFIG_PPC_BOOK3S
BEGIN_FTR_SECTION
	clrrdi	r6,r8,28	/* get its ESID */
	clrrdi	r9,r1,28	/* get current sp ESID */
FTR_SECTION_ELSE
	clrrdi	r6,r8,40	/* get its 1T ESID */
	clrrdi	r9,r1,40	/* get current sp 1T ESID */
ALT_MMU_FTR_SECTION_END_IFCLR(MMU_FTR_1T_SEGMENT)
	clrldi.	r0,r6,2		/* is new ESID c00000000? */
	cmpd	cr1,r6,r9	/* or is new ESID the same as current ESID? */
	cror	eq,4*cr1+eq,eq
	beq	2f		/* if yes, don't slbie it */

	/* Bolt in the new stack SLB entry */
	ld	r7,KSP_VSID(r4)	/* Get new stack's VSID */
	oris	r0,r6,(SLB_ESID_V)@h
	ori	r0,r0,(SLB_NUM_BOLTED-1)@l
BEGIN_FTR_SECTION
	li	r9,MMU_SEGSIZE_1T	/* insert B field */
	oris	r6,r6,(MMU_SEGSIZE_1T << SLBIE_SSIZE_SHIFT)@h
	rldimi	r7,r9,SLB_VSID_SSIZE_SHIFT,0
END_MMU_FTR_SECTION_IFSET(MMU_FTR_1T_SEGMENT)

	/* Update the last bolted SLB.  No write barriers are needed
	 * here, provided we only update the current CPU's SLB shadow
	 * buffer.
	 */
	ld	r9,PACA_SLBSHADOWPTR(r13)
	li	r12,0
	std	r12,SLBSHADOW_STACKESID(r9)	/* Clear ESID */
	li	r12,SLBSHADOW_STACKVSID
	STDX_BE	r7,r12,r9			/* Save VSID */
	li	r12,SLBSHADOW_STACKESID
	STDX_BE	r0,r12,r9			/* Save ESID */

	/* No need to check for MMU_FTR_NO_SLBIE_B here, since when
	 * we have 1TB segments, the only CPUs known to have the errata
	 * only support less than 1TB of system memory and we'll never
	 * actually hit this code path.
	 */

	slbie	r6
	slbie	r6		/* Workaround POWER5 < DD2.1 issue */
	slbmte	r7,r0
	isync
2:
#endif /* !CONFIG_PPC_BOOK3S */

	CURRENT_THREAD_INFO(r7, r8)  /* base of new stack */
	/* Note: this uses SWITCH_FRAME_SIZE rather than INT_FRAME_SIZE
	   because we don't need to leave the 288-byte ABI gap at the
	   top of the kernel stack. */
	addi	r7,r7,THREAD_SIZE-SWITCH_FRAME_SIZE

	mr	r1,r8		/* start using new stack pointer */
	std	r7,PACAKSAVE(r13)

#ifdef CONFIG_PPC_BOOK3S_64
BEGIN_FTR_SECTION
	/* Event based branch registers */
	ld	r0, THREAD_BESCR(r4)
	mtspr	SPRN_BESCR, r0
	ld	r0, THREAD_EBBHR(r4)
	mtspr	SPRN_EBBHR, r0
	ld	r0, THREAD_EBBRR(r4)
	mtspr	SPRN_EBBRR, r0

	ld	r0,THREAD_TAR(r4)
	mtspr	SPRN_TAR,r0
END_FTR_SECTION_IFSET(CPU_FTR_ARCH_207S)
#endif

#ifdef CONFIG_ALTIVEC
BEGIN_FTR_SECTION
	ld	r0,THREAD_VRSAVE(r4)
	mtspr	SPRN_VRSAVE,r0		/* if G4, restore VRSAVE reg */
END_FTR_SECTION_IFSET(CPU_FTR_ALTIVEC)
#endif /* CONFIG_ALTIVEC */
#ifdef CONFIG_PPC64
BEGIN_FTR_SECTION
	lwz	r6,THREAD_DSCR_INHERIT(r4)
	ld	r0,THREAD_DSCR(r4)
	cmpwi	r6,0
	bne	1f
	ld	r0,PACA_DSCR_DEFAULT(r13)
1:
BEGIN_FTR_SECTION_NESTED(70)
	mfspr	r8, SPRN_FSCR
	rldimi	r8, r6, FSCR_DSCR_LG, (63 - FSCR_DSCR_LG)
	mtspr	SPRN_FSCR, r8
END_FTR_SECTION_NESTED(CPU_FTR_ARCH_207S, CPU_FTR_ARCH_207S, 70)
	cmpd	r0,r25
	beq	2f
	mtspr	SPRN_DSCR,r0
2:
END_FTR_SECTION_IFSET(CPU_FTR_DSCR)
#endif

	ld	r6,_CCR(r1)
	mtcrf	0xFF,r6

	/* r3-r13 are destroyed -- Cort */
	REST_8GPRS(14, r1)
	REST_10GPRS(22, r1)

	/* convert old thread to its task_struct for return value */
	addi	r3,r3,-THREAD
	ld	r7,_NIP(r1)	/* Return to _switch caller in new task */
	mtlr	r7
	addi	r1,r1,SWITCH_FRAME_SIZE
	blr

	.align	7
_GLOBAL(ret_from_except)
	ld	r11,_TRAP(r1)
	andi.	r0,r11,1
	bne	ret_from_except_lite
	REST_NVGPRS(r1)

_GLOBAL(ret_from_except_lite)
	/*
	 * Disable interrupts so that current_thread_info()->flags
	 * can't change between when we test it and when we return
	 * from the interrupt.
	 */
#ifdef CONFIG_PPC_BOOK3E
	wrteei	0
#else
	ld	r10,PACAKMSR(r13) /* Get kernel MSR without EE */
	mtmsrd	r10,1		  /* Update machine state */
#endif /* CONFIG_PPC_BOOK3E */

	CURRENT_THREAD_INFO(r9, r1)
	ld	r3,_MSR(r1)
#ifdef CONFIG_PPC_BOOK3E
	ld	r10,PACACURRENT(r13)
#endif /* CONFIG_PPC_BOOK3E */
	ld	r4,TI_FLAGS(r9)
	andi.	r3,r3,MSR_PR
	beq	resume_kernel
#ifdef CONFIG_PPC_BOOK3E
	lwz	r3,(THREAD+THREAD_DBCR0)(r10)
#endif /* CONFIG_PPC_BOOK3E */

	/* Check current_thread_info()->flags */
	andi.	r0,r4,_TIF_USER_WORK_MASK
#ifdef CONFIG_PPC_BOOK3E
	bne	1f
	/*
	 * Check to see if the dbcr0 register is set up to debug.
	 * Use the internal debug mode bit to do this.
	 */
	andis.	r0,r3,DBCR0_IDM@h
	beq	restore
	mfmsr	r0
	rlwinm	r0,r0,0,~MSR_DE	/* Clear MSR.DE */
	mtmsr	r0
	mtspr	SPRN_DBCR0,r3
	li	r10, -1
	mtspr	SPRN_DBSR,r10
	b	restore
#else
	beq	restore
#endif
1:	andi.	r0,r4,_TIF_NEED_RESCHED
	beq	2f
	bl	restore_interrupts
	SCHEDULE_USER
	b	ret_from_except_lite
2:
#ifdef CONFIG_PPC_TRANSACTIONAL_MEM
	andi.	r0,r4,_TIF_USER_WORK_MASK & ~_TIF_RESTORE_TM
	bne	3f		/* only restore TM if nothing else to do */
	addi	r3,r1,STACK_FRAME_OVERHEAD
	bl	restore_tm_state
	b	restore
3:
#endif
	bl	save_nvgprs
	/*
	 * Use a non volatile GPR to save and restore our thread_info flags
	 * across the call to restore_interrupts.
	 */
	mr	r30,r4
	bl	restore_interrupts
	mr	r4,r30
	addi	r3,r1,STACK_FRAME_OVERHEAD
	bl	do_notify_resume
	b	ret_from_except

resume_kernel:
	/* check current_thread_info, _TIF_EMULATE_STACK_STORE */
	andis.	r8,r4,_TIF_EMULATE_STACK_STORE@h
	beq+	1f

	addi	r8,r1,INT_FRAME_SIZE	/* Get the kprobed function entry */

	lwz	r3,GPR1(r1)
	subi	r3,r3,INT_FRAME_SIZE	/* dst: Allocate a trampoline exception frame */
	mr	r4,r1			/* src:  current exception frame */
	mr	r1,r3			/* Reroute the trampoline frame to r1 */

	/* Copy from the original to the trampoline. */
	li	r5,INT_FRAME_SIZE/8	/* size: INT_FRAME_SIZE */
	li	r6,0			/* start offset: 0 */
	mtctr	r5
2:	ldx	r0,r6,r4
	stdx	r0,r6,r3
	addi	r6,r6,8
	bdnz	2b

	/* Do real store operation to complete stwu */
	lwz	r5,GPR1(r1)
	std	r8,0(r5)

	/* Clear _TIF_EMULATE_STACK_STORE flag */
	lis	r11,_TIF_EMULATE_STACK_STORE@h
	addi	r5,r9,TI_FLAGS
0:	ldarx	r4,0,r5
	andc	r4,r4,r11
	stdcx.	r4,0,r5
	bne-	0b
1:

#ifdef CONFIG_PREEMPT
	/* Check if we need to preempt */
	andi.	r0,r4,_TIF_NEED_RESCHED
	beq+	restore
	/* Check that preempt_count() == 0 and interrupts are enabled */
	lwz	r8,TI_PREEMPT(r9)
	cmpwi	cr1,r8,0
	ld	r0,SOFTE(r1)
	cmpdi	r0,0
	crandc	eq,cr1*4+eq,eq
	bne	restore

	/*
	 * Here we are preempting the current task. We want to make
	 * sure we are soft-disabled first and reconcile irq state.
	 */
	RECONCILE_IRQ_STATE(r3,r4)
1:	bl	preempt_schedule_irq

	/* Re-test flags and eventually loop */
	CURRENT_THREAD_INFO(r9, r1)
	ld	r4,TI_FLAGS(r9)
	andi.	r0,r4,_TIF_NEED_RESCHED
	bne	1b

	/*
	 * arch_local_irq_restore() from preempt_schedule_irq above may
	 * enable hard interrupt but we really should disable interrupts
	 * when we return from the interrupt, and so that we don't get
	 * interrupted after loading SRR0/1.
	 */
#ifdef CONFIG_PPC_BOOK3E
	wrteei	0
#else
	ld	r10,PACAKMSR(r13) /* Get kernel MSR without EE */
	mtmsrd	r10,1		  /* Update machine state */
#endif /* CONFIG_PPC_BOOK3E */
#endif /* CONFIG_PREEMPT */

	.globl	fast_exc_return_irq
fast_exc_return_irq:
restore:
	/*
	 * This is the main kernel exit path. First we check if we
	 * are about to re-enable interrupts
	 */
	ld	r5,SOFTE(r1)
	lbz	r6,PACASOFTIRQEN(r13)
	cmpwi	cr0,r5,0
	beq	restore_irq_off

	/* We are enabling, were we already enabled ? Yes, just return */
	cmpwi	cr0,r6,1
	beq	cr0,do_restore

	/*
	 * We are about to soft-enable interrupts (we are hard disabled
	 * at this point). We check if there's anything that needs to
	 * be replayed first.
	 */
	lbz	r0,PACAIRQHAPPENED(r13)
	cmpwi	cr0,r0,0
	bne-	restore_check_irq_replay

	/*
	 * Get here when nothing happened while soft-disabled, just
	 * soft-enable and move-on. We will hard-enable as a side
	 * effect of rfi
	 */
restore_no_replay:
	TRACE_ENABLE_INTS
	li	r0,1
	stb	r0,PACASOFTIRQEN(r13);

	/*
	 * Final return path. BookE is handled in a different file
	 */
do_restore:
#ifdef CONFIG_PPC_BOOK3E
	b	exception_return_book3e
#else
	/*
	 * Clear the reservation. If we know the CPU tracks the address of
	 * the reservation then we can potentially save some cycles and use
	 * a larx. On POWER6 and POWER7 this is significantly faster.
	 */
BEGIN_FTR_SECTION
	stdcx.	r0,0,r1		/* to clear the reservation */
FTR_SECTION_ELSE
	ldarx	r4,0,r1
ALT_FTR_SECTION_END_IFCLR(CPU_FTR_STCX_CHECKS_ADDRESS)

	/*
	 * Some code path such as load_up_fpu or altivec return directly
	 * here. They run entirely hard disabled and do not alter the
	 * interrupt state. They also don't use lwarx/stwcx. and thus
	 * are known not to leave dangling reservations.
	 */
	.globl	fast_exception_return
fast_exception_return:
	ld	r3,_MSR(r1)
	ld	r4,_CTR(r1)
	ld	r0,_LINK(r1)
	mtctr	r4
	mtlr	r0
	ld	r4,_XER(r1)
	mtspr	SPRN_XER,r4

	REST_8GPRS(5, r1)

	andi.	r0,r3,MSR_RI
	beq-	unrecov_restore

	/* Load PPR from thread struct before we clear MSR:RI */
BEGIN_FTR_SECTION
	ld	r2,PACACURRENT(r13)
	ld	r2,TASKTHREADPPR(r2)
END_FTR_SECTION_IFSET(CPU_FTR_HAS_PPR)

	/*
	 * Clear RI before restoring r13.  If we are returning to
	 * userspace and we take an exception after restoring r13,
	 * we end up corrupting the userspace r13 value.
	 */
	ld	r4,PACAKMSR(r13) /* Get kernel MSR without EE */
	andc	r4,r4,r0	 /* r0 contains MSR_RI here */
	mtmsrd	r4,1

#ifdef CONFIG_PPC_TRANSACTIONAL_MEM
	/* TM debug */
	std	r3, PACATMSCRATCH(r13) /* Stash returned-to MSR */
#endif
	/*
	 * r13 is our per cpu area, only restore it if we are returning to
	 * userspace the value stored in the stack frame may belong to
	 * another CPU.
	 */
	andi.	r0,r3,MSR_PR
	beq	1f
BEGIN_FTR_SECTION
	mtspr	SPRN_PPR,r2	/* Restore PPR */
END_FTR_SECTION_IFSET(CPU_FTR_HAS_PPR)
	ACCOUNT_CPU_USER_EXIT(r2, r4)
	REST_GPR(13, r1)
1:
	mtspr	SPRN_SRR1,r3

	ld	r2,_CCR(r1)
	mtcrf	0xFF,r2
	ld	r2,_NIP(r1)
	mtspr	SPRN_SRR0,r2

	ld	r0,GPR0(r1)
	ld	r2,GPR2(r1)
	ld	r3,GPR3(r1)
	ld	r4,GPR4(r1)
	ld	r1,GPR1(r1)

	rfid
	b	.	/* prevent speculative execution */

#endif /* CONFIG_PPC_BOOK3E */

	/*
	 * We are returning to a context with interrupts soft disabled.
	 *
	 * However, we may also about to hard enable, so we need to
	 * make sure that in this case, we also clear PACA_IRQ_HARD_DIS
	 * or that bit can get out of sync and bad things will happen
	 */
restore_irq_off:
	ld	r3,_MSR(r1)
	lbz	r7,PACAIRQHAPPENED(r13)
	andi.	r0,r3,MSR_EE
	beq	1f
	rlwinm	r7,r7,0,~PACA_IRQ_HARD_DIS
	stb	r7,PACAIRQHAPPENED(r13)
1:	li	r0,0
	stb	r0,PACASOFTIRQEN(r13);
	TRACE_DISABLE_INTS
	b	do_restore

	/*
	 * Something did happen, check if a re-emit is needed
	 * (this also clears paca->irq_happened)
	 */
restore_check_irq_replay:
	/* XXX: We could implement a fast path here where we check
	 * for irq_happened being just 0x01, in which case we can
	 * clear it and return. That means that we would potentially
	 * miss a decrementer having wrapped all the way around.
	 *
	 * Still, this might be useful for things like hash_page
	 */
	bl	__check_irq_replay
	cmpwi	cr0,r3,0
 	beq	restore_no_replay
 
	/*
	 * We need to re-emit an interrupt. We do so by re-using our
	 * existing exception frame. We first change the trap value,
	 * but we need to ensure we preserve the low nibble of it
	 */
	ld	r4,_TRAP(r1)
	clrldi	r4,r4,60
	or	r4,r4,r3
	std	r4,_TRAP(r1)

	/*
	 * Then find the right handler and call it. Interrupts are
	 * still soft-disabled and we keep them that way.
	*/
	cmpwi	cr0,r3,0x500
	bne	1f
	addi	r3,r1,STACK_FRAME_OVERHEAD;
 	bl	do_IRQ
	b	ret_from_except
1:	cmpwi	cr0,r3,0xe60
	bne	1f
	addi	r3,r1,STACK_FRAME_OVERHEAD;
	bl	handle_hmi_exception
	b	ret_from_except
1:	cmpwi	cr0,r3,0x900
	bne	1f
	addi	r3,r1,STACK_FRAME_OVERHEAD;
	bl	timer_interrupt
	b	ret_from_except
#ifdef CONFIG_PPC_DOORBELL
1:
#ifdef CONFIG_PPC_BOOK3E
	cmpwi	cr0,r3,0x280
#else
	BEGIN_FTR_SECTION
		cmpwi	cr0,r3,0xe80
	FTR_SECTION_ELSE
		cmpwi	cr0,r3,0xa00
	ALT_FTR_SECTION_END_IFSET(CPU_FTR_HVMODE)
#endif /* CONFIG_PPC_BOOK3E */
	bne	1f
	addi	r3,r1,STACK_FRAME_OVERHEAD;
	bl	doorbell_exception
	b	ret_from_except
#endif /* CONFIG_PPC_DOORBELL */
1:	b	ret_from_except /* What else to do here ? */
 
unrecov_restore:
	addi	r3,r1,STACK_FRAME_OVERHEAD
	bl	unrecoverable_exception
	b	unrecov_restore

#ifdef CONFIG_PPC_RTAS
/*
 * On CHRP, the Run-Time Abstraction Services (RTAS) have to be
 * called with the MMU off.
 *
 * In addition, we need to be in 32b mode, at least for now.
 * 
 * Note: r3 is an input parameter to rtas, so don't trash it...
 */
_GLOBAL(enter_rtas)
	mflr	r0
	std	r0,16(r1)
        stdu	r1,-RTAS_FRAME_SIZE(r1)	/* Save SP and create stack space. */

	/* Because RTAS is running in 32b mode, it clobbers the high order half
	 * of all registers that it saves.  We therefore save those registers
	 * RTAS might touch to the stack.  (r0, r3-r13 are caller saved)
   	 */
	SAVE_GPR(2, r1)			/* Save the TOC */
	SAVE_GPR(13, r1)		/* Save paca */
	SAVE_8GPRS(14, r1)		/* Save the non-volatiles */
	SAVE_10GPRS(22, r1)		/* ditto */

	mfcr	r4
	std	r4,_CCR(r1)
	mfctr	r5
	std	r5,_CTR(r1)
	mfspr	r6,SPRN_XER
	std	r6,_XER(r1)
	mfdar	r7
	std	r7,_DAR(r1)
	mfdsisr	r8
	std	r8,_DSISR(r1)

	/* Temporary workaround to clear CR until RTAS can be modified to
	 * ignore all bits.
	 */
	li	r0,0
	mtcr	r0

#ifdef CONFIG_BUG	
	/* There is no way it is acceptable to get here with interrupts enabled,
	 * check it with the asm equivalent of WARN_ON
	 */
	lbz	r0,PACASOFTIRQEN(r13)
1:	tdnei	r0,0
	EMIT_BUG_ENTRY 1b,__FILE__,__LINE__,BUGFLAG_WARNING
#endif
	
	/* Hard-disable interrupts */
	mfmsr	r6
	rldicl	r7,r6,48,1
	rotldi	r7,r7,16
	mtmsrd	r7,1

	/* Unfortunately, the stack pointer and the MSR are also clobbered,
	 * so they are saved in the PACA which allows us to restore
	 * our original state after RTAS returns.
         */
	std	r1,PACAR1(r13)
        std	r6,PACASAVEDMSR(r13)

	/* Setup our real return addr */	
	LOAD_REG_ADDR(r4,rtas_return_loc)
	clrldi	r4,r4,2			/* convert to realmode address */
       	mtlr	r4

	li	r0,0
	ori	r0,r0,MSR_EE|MSR_SE|MSR_BE|MSR_RI
	andc	r0,r6,r0
	
        li      r9,1
        rldicr  r9,r9,MSR_SF_LG,(63-MSR_SF_LG)
	ori	r9,r9,MSR_IR|MSR_DR|MSR_FE0|MSR_FE1|MSR_FP|MSR_RI|MSR_LE
	andc	r6,r0,r9
	sync				/* disable interrupts so SRR0/1 */
	mtmsrd	r0			/* don't get trashed */

	LOAD_REG_ADDR(r4, rtas)
	ld	r5,RTASENTRY(r4)	/* get the rtas->entry value */
	ld	r4,RTASBASE(r4)		/* get the rtas->base value */
	
	mtspr	SPRN_SRR0,r5
	mtspr	SPRN_SRR1,r6
	rfid
	b	.	/* prevent speculative execution */

rtas_return_loc:
	FIXUP_ENDIAN

	/* relocation is off at this point */
	GET_PACA(r4)
	clrldi	r4,r4,2			/* convert to realmode address */

	bcl	20,31,$+4
0:	mflr	r3
	ld	r3,(1f-0b)(r3)		/* get &rtas_restore_regs */

	mfmsr   r6
	li	r0,MSR_RI
	andc	r6,r6,r0
	sync	
	mtmsrd  r6
        
        ld	r1,PACAR1(r4)           /* Restore our SP */
        ld	r4,PACASAVEDMSR(r4)     /* Restore our MSR */

	mtspr	SPRN_SRR0,r3
	mtspr	SPRN_SRR1,r4
	rfid
	b	.	/* prevent speculative execution */

	.align	3
1:	.llong	rtas_restore_regs

rtas_restore_regs:
	/* relocation is on at this point */
	REST_GPR(2, r1)			/* Restore the TOC */
	REST_GPR(13, r1)		/* Restore paca */
	REST_8GPRS(14, r1)		/* Restore the non-volatiles */
	REST_10GPRS(22, r1)		/* ditto */

	GET_PACA(r13)

	ld	r4,_CCR(r1)
	mtcr	r4
	ld	r5,_CTR(r1)
	mtctr	r5
	ld	r6,_XER(r1)
	mtspr	SPRN_XER,r6
	ld	r7,_DAR(r1)
	mtdar	r7
	ld	r8,_DSISR(r1)
	mtdsisr	r8

        addi	r1,r1,RTAS_FRAME_SIZE	/* Unstack our frame */
	ld	r0,16(r1)		/* get return address */

	mtlr    r0
        blr				/* return to caller */

#endif /* CONFIG_PPC_RTAS */

_GLOBAL(enter_prom)
	mflr	r0
	std	r0,16(r1)
        stdu	r1,-PROM_FRAME_SIZE(r1)	/* Save SP and create stack space */

	/* Because PROM is running in 32b mode, it clobbers the high order half
	 * of all registers that it saves.  We therefore save those registers
	 * PROM might touch to the stack.  (r0, r3-r13 are caller saved)
   	 */
	SAVE_GPR(2, r1)
	SAVE_GPR(13, r1)
	SAVE_8GPRS(14, r1)
	SAVE_10GPRS(22, r1)
	mfcr	r10
	mfmsr	r11
	std	r10,_CCR(r1)
	std	r11,_MSR(r1)

	/* Put PROM address in SRR0 */
	mtsrr0	r4

	/* Setup our trampoline return addr in LR */
	bcl	20,31,$+4
0:	mflr	r4
	addi	r4,r4,(1f - 0b)
       	mtlr	r4

	/* Prepare a 32-bit mode big endian MSR
	 */
#ifdef CONFIG_PPC_BOOK3E
	rlwinm	r11,r11,0,1,31
	mtsrr1	r11
	rfi
#else /* CONFIG_PPC_BOOK3E */
	LOAD_REG_IMMEDIATE(r12, MSR_SF | MSR_ISF | MSR_LE)
	andc	r11,r11,r12
	mtsrr1	r11
	rfid
#endif /* CONFIG_PPC_BOOK3E */

1:	/* Return from OF */
	FIXUP_ENDIAN

	/* Just make sure that r1 top 32 bits didn't get
	 * corrupt by OF
	 */
	rldicl	r1,r1,0,32

	/* Restore the MSR (back to 64 bits) */
	ld	r0,_MSR(r1)
	MTMSRD(r0)
        isync

	/* Restore other registers */
	REST_GPR(2, r1)
	REST_GPR(13, r1)
	REST_8GPRS(14, r1)
	REST_10GPRS(22, r1)
	ld	r4,_CCR(r1)
	mtcr	r4
	
        addi	r1,r1,PROM_FRAME_SIZE
	ld	r0,16(r1)
	mtlr    r0
        blr

#ifdef CONFIG_FUNCTION_TRACER
#ifdef CONFIG_DYNAMIC_FTRACE
_GLOBAL(mcount)
_GLOBAL(_mcount)
	blr

_GLOBAL_TOC(ftrace_caller)
	/* Taken from output of objdump from lib64/glibc */
	mflr	r3
	ld	r11, 0(r1)
	stdu	r1, -112(r1)
	std	r3, 128(r1)
	ld	r4, 16(r11)
	subi	r3, r3, MCOUNT_INSN_SIZE
.globl ftrace_call
ftrace_call:
	bl	ftrace_stub
	nop
#ifdef CONFIG_FUNCTION_GRAPH_TRACER
.globl ftrace_graph_call
ftrace_graph_call:
	b	ftrace_graph_stub
_GLOBAL(ftrace_graph_stub)
#endif
	ld	r0, 128(r1)
	mtlr	r0
	addi	r1, r1, 112
_GLOBAL(ftrace_stub)
	blr
#else
_GLOBAL_TOC(_mcount)
	/* Taken from output of objdump from lib64/glibc */
	mflr	r3
	ld	r11, 0(r1)
	stdu	r1, -112(r1)
	std	r3, 128(r1)
	ld	r4, 16(r11)

	subi	r3, r3, MCOUNT_INSN_SIZE
	LOAD_REG_ADDR(r5,ftrace_trace_function)
	ld	r5,0(r5)
	ld	r5,0(r5)
	mtctr	r5
	bctrl
	nop


#ifdef CONFIG_FUNCTION_GRAPH_TRACER
	b	ftrace_graph_caller
#endif
	ld	r0, 128(r1)
	mtlr	r0
	addi	r1, r1, 112
_GLOBAL(ftrace_stub)
	blr

#endif /* CONFIG_DYNAMIC_FTRACE */

#ifdef CONFIG_FUNCTION_GRAPH_TRACER
_GLOBAL(ftrace_graph_caller)
	/* load r4 with local address */
	ld	r4, 128(r1)
	subi	r4, r4, MCOUNT_INSN_SIZE

	/* Grab the LR out of the caller stack frame */
	ld	r11, 112(r1)
	ld	r3, 16(r11)

	bl	prepare_ftrace_return
	nop

	/*
	 * prepare_ftrace_return gives us the address we divert to.
	 * Change the LR in the callers stack frame to this.
	 */
	ld	r11, 112(r1)
	std	r3, 16(r11)

	ld	r0, 128(r1)
	mtlr	r0
	addi	r1, r1, 112
	blr

_GLOBAL(return_to_handler)
	/* need to save return values */
	std	r4,  -32(r1)
	std	r3,  -24(r1)
	/* save TOC */
	std	r2,  -16(r1)
	std	r31, -8(r1)
	mr	r31, r1
	stdu	r1, -112(r1)

	/*
	 * We might be called from a module.
	 * Switch to our TOC to run inside the core kernel.
	 */
	ld	r2, PACATOC(r13)

	bl	ftrace_return_to_handler
	nop

	/* return value has real return address */
	mtlr	r3

	ld	r1, 0(r1)
	ld	r4,  -32(r1)
	ld	r3,  -24(r1)
	ld	r2,  -16(r1)
	ld	r31, -8(r1)

	/* Jump back to real return address */
	blr
#endif /* CONFIG_FUNCTION_GRAPH_TRACER */
#endif /* CONFIG_FUNCTION_TRACER */<|MERGE_RESOLUTION|>--- conflicted
+++ resolved
@@ -35,6 +35,7 @@
 #include <asm/ftrace.h>
 #include <asm/hw_irq.h>
 #include <asm/context_tracking.h>
+#include <asm/tm.h>
 
 /*
  * System calls.
@@ -150,12 +151,7 @@
 	CURRENT_THREAD_INFO(r11, r1)
 	ld	r10,TI_FLAGS(r11)
 	andi.	r11,r10,_TIF_SYSCALL_DOTRACE
-<<<<<<< HEAD
-	bne	syscall_dotrace
-.Lsyscall_dotrace_cont:
-=======
 	bne	syscall_dotrace		/* does not return */
->>>>>>> db0b54cd
 	cmpldi	0,r0,NR_syscalls
 	bge-	syscall_enosys
 
