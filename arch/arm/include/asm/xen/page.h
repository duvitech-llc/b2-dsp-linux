#ifndef _ASM_ARM_XEN_PAGE_H
#define _ASM_ARM_XEN_PAGE_H

#include <asm/page.h>
#include <asm/pgtable.h>

#include <linux/pfn.h>
#include <linux/types.h>
#include <linux/dma-mapping.h>

#include <xen/xen.h>
#include <xen/interface/grant_table.h>

#define phys_to_machine_mapping_valid(pfn) (1)

/* Xen machine address */
typedef struct xmaddr {
	phys_addr_t maddr;
} xmaddr_t;

/* Xen pseudo-physical address */
typedef struct xpaddr {
	phys_addr_t paddr;
} xpaddr_t;

#define XMADDR(x)	((xmaddr_t) { .maddr = (x) })
#define XPADDR(x)	((xpaddr_t) { .paddr = (x) })

#define INVALID_P2M_ENTRY      (~0UL)

/*
 * The pseudo-physical frame (pfn) used in all the helpers is always based
 * on Xen page granularity (i.e 4KB).
 *
 * A Linux page may be split across multiple non-contiguous Xen page so we
 * have to keep track with frame based on 4KB page granularity.
 *
 * PV drivers should never make a direct usage of those helpers (particularly
 * pfn_to_gfn and gfn_to_pfn).
 */

unsigned long __pfn_to_mfn(unsigned long pfn);
extern struct rb_root phys_to_mach;

/* Pseudo-physical <-> Guest conversion */
static inline unsigned long pfn_to_gfn(unsigned long pfn)
{
	return pfn;
}

static inline unsigned long gfn_to_pfn(unsigned long gfn)
{
	return gfn;
}

/* Pseudo-physical <-> BUS conversion */
static inline unsigned long pfn_to_bfn(unsigned long pfn)
{
	unsigned long mfn;

	if (phys_to_mach.rb_node != NULL) {
		mfn = __pfn_to_mfn(pfn);
		if (mfn != INVALID_P2M_ENTRY)
			return mfn;
	}

	return pfn;
}

static inline unsigned long bfn_to_pfn(unsigned long bfn)
{
	return bfn;
}

#define bfn_to_local_pfn(bfn)	bfn_to_pfn(bfn)

/* VIRT <-> GUEST conversion */
#define virt_to_gfn(v)		(pfn_to_gfn(virt_to_phys(v) >> XEN_PAGE_SHIFT))
#define gfn_to_virt(m)		(__va(gfn_to_pfn(m) << XEN_PAGE_SHIFT))

/* Only used in PV code. But ARM guests are always HVM. */
static inline xmaddr_t arbitrary_virt_to_machine(void *vaddr)
{
	BUG();
}

/* TODO: this shouldn't be here but it is because the frontend drivers
 * are using it (its rolled in headers) even though we won't hit the code path.
 * So for right now just punt with this.
 */
static inline pte_t *lookup_address(unsigned long address, unsigned int *level)
{
	BUG();
	return NULL;
}

extern int set_foreign_p2m_mapping(struct gnttab_map_grant_ref *map_ops,
				   struct gnttab_map_grant_ref *kmap_ops,
				   struct page **pages, unsigned int count);

extern int clear_foreign_p2m_mapping(struct gnttab_unmap_grant_ref *unmap_ops,
				     struct gnttab_unmap_grant_ref *kunmap_ops,
				     struct page **pages, unsigned int count);

bool __set_phys_to_machine(unsigned long pfn, unsigned long mfn);
bool __set_phys_to_machine_multi(unsigned long pfn, unsigned long mfn,
		unsigned long nr_pages);

static inline bool set_phys_to_machine(unsigned long pfn, unsigned long mfn)
{
	return __set_phys_to_machine(pfn, mfn);
}

#define xen_remap(cookie, size) ioremap_cache((cookie), (size))
#define xen_unmap(cookie) iounmap((cookie))

bool xen_arch_need_swiotlb(struct device *dev,
<<<<<<< HEAD
			   unsigned long pfn,
			   unsigned long mfn);
=======
			   phys_addr_t phys,
			   dma_addr_t dev_addr);
>>>>>>> db0b54cd
unsigned long xen_get_swiotlb_free_pages(unsigned int order);

#endif /* _ASM_ARM_XEN_PAGE_H */<|MERGE_RESOLUTION|>--- conflicted
+++ resolved
@@ -115,13 +115,8 @@
 #define xen_unmap(cookie) iounmap((cookie))
 
 bool xen_arch_need_swiotlb(struct device *dev,
-<<<<<<< HEAD
-			   unsigned long pfn,
-			   unsigned long mfn);
-=======
 			   phys_addr_t phys,
 			   dma_addr_t dev_addr);
->>>>>>> db0b54cd
 unsigned long xen_get_swiotlb_free_pages(unsigned int order);
 
 #endif /* _ASM_ARM_XEN_PAGE_H */