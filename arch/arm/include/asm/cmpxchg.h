--- conflicted
+++ resolved
@@ -113,11 +113,7 @@
 	return ret;
 }
 
-<<<<<<< HEAD
-#define xchg(ptr, x) ({							\
-=======
 #define xchg_relaxed(ptr, x) ({						\
->>>>>>> db0b54cd
 	(__typeof__(*(ptr)))__xchg((unsigned long)(x), (ptr),		\
 				   sizeof(*(ptr)));			\
 })
@@ -210,31 +206,11 @@
 	return oldval;
 }
 
-<<<<<<< HEAD
-static inline unsigned long __cmpxchg_mb(volatile void *ptr, unsigned long old,
-					 unsigned long new, int size)
-{
-	unsigned long ret;
-
-	smp_mb();
-	ret = __cmpxchg(ptr, old, new, size);
-	smp_mb();
-
-	return ret;
-}
-
-#define cmpxchg(ptr,o,n) ({						\
-	(__typeof__(*(ptr)))__cmpxchg_mb((ptr),				\
-					 (unsigned long)(o),		\
-					 (unsigned long)(n),		\
-					 sizeof(*(ptr)));		\
-=======
 #define cmpxchg_relaxed(ptr,o,n) ({					\
 	(__typeof__(*(ptr)))__cmpxchg((ptr),				\
 				      (unsigned long)(o),		\
 				      (unsigned long)(n),		\
 				      sizeof(*(ptr)));			\
->>>>>>> db0b54cd
 })
 
 static inline unsigned long __cmpxchg_local(volatile void *ptr,
@@ -296,28 +272,6 @@
 })
 
 #define cmpxchg64_local(ptr, o, n) cmpxchg64_relaxed((ptr), (o), (n))
-<<<<<<< HEAD
-
-static inline unsigned long long __cmpxchg64_mb(unsigned long long *ptr,
-						unsigned long long old,
-						unsigned long long new)
-{
-	unsigned long long ret;
-
-	smp_mb();
-	ret = __cmpxchg64(ptr, old, new);
-	smp_mb();
-
-	return ret;
-}
-
-#define cmpxchg64(ptr, o, n) ({						\
-	(__typeof__(*(ptr)))__cmpxchg64_mb((ptr),			\
-					   (unsigned long long)(o),	\
-					   (unsigned long long)(n));	\
-})
-=======
->>>>>>> db0b54cd
 
 #endif	/* __LINUX_ARM_ARCH__ >= 6 */
 
