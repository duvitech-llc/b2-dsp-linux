--- conflicted
+++ resolved
@@ -25,11 +25,7 @@
 unsigned long xen_get_swiotlb_free_pages(unsigned int order)
 {
 	struct memblock_region *reg;
-<<<<<<< HEAD
-	gfp_t flags = __GFP_NOWARN;
-=======
 	gfp_t flags = __GFP_NOWARN|__GFP_KSWAPD_RECLAIM;
->>>>>>> db0b54cd
 
 	for_each_memblock(memory, reg) {
 		if (reg->base < (phys_addr_t)0xffffffff) {
