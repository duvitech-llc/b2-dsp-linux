--- conflicted
+++ resolved
@@ -2158,39 +2158,6 @@
 if ARCH_HAS_CPUFREQ
 source "drivers/cpufreq/Kconfig"
 
-<<<<<<< HEAD
-config CPU_FREQ_IMX
-	tristate "CPUfreq driver for i.MX CPUs"
-	depends on ARCH_MXC && CPU_FREQ
-	select CPU_FREQ_TABLE
-	help
-	  This enables the CPUfreq driver for i.MX CPUs.
-=======
-config CPU_FREQ_SA1100
-	bool
-
-config CPU_FREQ_SA1110
-	bool
-
-config CPU_FREQ_INTEGRATOR
-	tristate "CPUfreq driver for ARM Integrator CPUs"
-	depends on ARCH_INTEGRATOR && CPU_FREQ
-	default y
-	help
-	  This enables the CPUfreq driver for ARM Integrator CPUs.
-
-	  For details, take a look at <file:Documentation/cpu-freq>.
-
-	  If in doubt, say Y.
-
-config CPU_FREQ_PXA
-	bool
-	depends on CPU_FREQ && ARCH_PXA && PXA25x
-	default y
-	select CPU_FREQ_DEFAULT_GOV_USERSPACE
-	select CPU_FREQ_TABLE
->>>>>>> afcf7924
-
 config CPU_FREQ_S3C
 	bool
 	help
