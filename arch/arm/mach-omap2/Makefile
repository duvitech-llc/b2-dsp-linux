#
# Makefile for the linux kernel.
#

ccflags-$(CONFIG_ARCH_MULTIPLATFORM) := -I$(srctree)/$(src)/include \
	-I$(srctree)/arch/arm/plat-omap/include

# Common support
obj-y := id.o io.o control.o mux.o devices.o fb.o serial.o timer.o pm.o \
	 common.o gpio.o dma.o wd_timer.o display.o i2c.o hdq1w.o omap_hwmod.o \
	 omap_device.o sram.o drm.o

hwmod-common				= omap_hwmod.o omap_hwmod_reset.o \
					  omap_hwmod_common_data.o
clock-common				= clock.o
secure-common				= omap-smc.o omap-secure.o

obj-$(CONFIG_ARCH_OMAP2) += $(omap-2-3-common) $(hwmod-common)
obj-$(CONFIG_ARCH_OMAP3) += $(omap-2-3-common) $(hwmod-common) $(secure-common)
obj-$(CONFIG_ARCH_OMAP4) += $(hwmod-common) $(secure-common)
obj-$(CONFIG_SOC_AM33XX) += $(hwmod-common)
obj-$(CONFIG_SOC_OMAP5)	 += $(hwmod-common) $(secure-common)
obj-$(CONFIG_SOC_AM43XX) += $(hwmod-common) $(secure-common)
obj-$(CONFIG_SOC_DRA7XX) += $(hwmod-common) $(secure-common)

ifneq ($(CONFIG_SND_OMAP_SOC_MCBSP),)
obj-y += mcbsp.o
endif

obj-$(CONFIG_TWL4030_CORE) += omap_twl.o
obj-$(CONFIG_SOC_HAS_OMAP2_SDRC)	+= sdrc.o

# SMP support ONLY available for OMAP4

smp-$(CONFIG_SMP)			+= omap-smp.o omap-headsmp.o
smp-$(CONFIG_HOTPLUG_CPU)		+= omap-hotplug.o
omap-4-5-common				=  omap4-common.o omap-wakeupgen.o
obj-$(CONFIG_ARCH_OMAP4)		+= $(omap-4-5-common) $(smp-y) sleep44xx.o
obj-$(CONFIG_SOC_OMAP5)			+= $(omap-4-5-common) $(smp-y) sleep44xx.o
obj-$(CONFIG_SOC_AM43XX)		+= $(omap-4-5-common)
obj-$(CONFIG_SOC_DRA7XX)		+= $(omap-4-5-common) $(smp-y) sleep44xx.o

plus_sec := $(call as-instr,.arch_extension sec,+sec)
AFLAGS_omap-headsmp.o			:=-Wa,-march=armv7-a$(plus_sec)
AFLAGS_omap-smc.o			:=-Wa,-march=armv7-a$(plus_sec)
AFLAGS_sleep44xx.o			:=-Wa,-march=armv7-a$(plus_sec)

# Functions loaded to SRAM
obj-$(CONFIG_SOC_OMAP2420)		+= sram242x.o
obj-$(CONFIG_SOC_OMAP2430)		+= sram243x.o

AFLAGS_sram242x.o			:=-Wa,-march=armv6
AFLAGS_sram243x.o			:=-Wa,-march=armv6

# Restart code (OMAP4/5 currently in omap4-common.c)
obj-$(CONFIG_SOC_OMAP2420)		+= omap2-restart.o
obj-$(CONFIG_SOC_OMAP2430)		+= omap2-restart.o
obj-$(CONFIG_SOC_TI81XX)		+= ti81xx-restart.o
obj-$(CONFIG_SOC_AM33XX)		+= am33xx-restart.o
obj-$(CONFIG_SOC_AM43XX)		+= omap4-restart.o
obj-$(CONFIG_ARCH_OMAP3)		+= omap3-restart.o
obj-$(CONFIG_ARCH_OMAP4)		+= omap4-restart.o
obj-$(CONFIG_SOC_OMAP5)			+= omap4-restart.o
obj-$(CONFIG_SOC_DRA7XX)		+= omap4-restart.o

# Pin multiplexing
obj-$(CONFIG_ARCH_OMAP3)		+= mux34xx.o

# SMS/SDRC
obj-$(CONFIG_ARCH_OMAP2)		+= sdrc2xxx.o
# obj-$(CONFIG_ARCH_OMAP3)		+= sdrc3xxx.o

# OPP table initialization
ifeq ($(CONFIG_PM_OPP),y)
obj-y					+= opp.o
obj-$(CONFIG_ARCH_OMAP3)		+= opp3xxx_data.o
obj-$(CONFIG_SOC_AM33XX)		+= opp33xx_data.o
obj-$(CONFIG_SOC_AM43XX)		+= opp43xx_data.o
obj-$(CONFIG_ARCH_OMAP4)		+= opp4xxx_data.o
obj-$(CONFIG_SOC_DRA7XX)		+= opp7xx_data.o
endif

# Power Management
obj-$(CONFIG_OMAP_PM_NOOP)		+= omap-pm-noop.o

ifeq ($(CONFIG_PM),y)
obj-$(CONFIG_ARCH_OMAP2)		+= pm24xx.o
obj-$(CONFIG_ARCH_OMAP2)		+= sleep24xx.o
obj-$(CONFIG_ARCH_OMAP3)		+= pm34xx.o sleep34xx.o
omap-4-5-pm-common			=  pm44xx.o omap-mpuss-lowpower.o
obj-$(CONFIG_ARCH_OMAP4)		+= $(omap-4-5-pm-common)
obj-$(CONFIG_SOC_OMAP5)			+= $(omap-4-5-pm-common)
obj-$(CONFIG_SOC_DRA7XX)		+= $(omap-4-5-pm-common)
<<<<<<< HEAD
obj-$(CONFIG_AMX3_PM)			+= pm33xx.o
=======
>>>>>>> db0b54cd
obj-$(CONFIG_SOC_AM33XX)		+= pm33xx-core.o sleep33xx.o
obj-$(CONFIG_SOC_AM43XX)		+= pm33xx-core.o sleep43xx.o
obj-$(CONFIG_PM_DEBUG)			+= pm-debug.o

obj-$(CONFIG_POWER_AVS_OMAP)		+= sr_device.o
obj-$(CONFIG_POWER_AVS_OMAP_CLASS3)    += smartreflex-class3.o

AFLAGS_sleep24xx.o			:=-Wa,-march=armv6
AFLAGS_sleep34xx.o			:=-Wa,-march=armv7-a$(plus_sec)
AFLAGS_sleep33xx.o			:=-Wa,-march=armv7-a$(plus_sec)
AFLAGS_sleep43xx.o			:=-Wa,-march=armv7-a$(plus_sec)

endif

ifeq ($(CONFIG_CPU_IDLE),y)
obj-$(CONFIG_SOC_AM33XX)                += cpuidle33xx.o
obj-$(CONFIG_SOC_AM43XX)                += cpuidle43xx.o
obj-$(CONFIG_ARCH_OMAP3)                += cpuidle34xx.o
omap-4-5-idle-common			=  cpuidle44xx.o
obj-$(CONFIG_ARCH_OMAP4)		+= $(omap-4-5-idle-common)
obj-$(CONFIG_SOC_OMAP5)			+= $(omap-4-5-idle-common)
obj-$(CONFIG_SOC_DRA7XX)		+= $(omap-4-5-idle-common)
endif

# PRCM
obj-y					+= prm_common.o cm_common.o
obj-$(CONFIG_ARCH_OMAP2)		+= prm2xxx_3xxx.o prm2xxx.o cm2xxx.o
obj-$(CONFIG_ARCH_OMAP3)		+= prm2xxx_3xxx.o prm3xxx.o cm3xxx.o
obj-$(CONFIG_ARCH_OMAP3)		+= vc3xxx_data.o vp3xxx_data.o
omap-prcm-4-5-common			=  cminst44xx.o prm44xx.o \
					   prcm_mpu44xx.o prminst44xx.o \
					   vc44xx_data.o vp44xx_data.o
obj-$(CONFIG_ARCH_OMAP4)		+= $(omap-prcm-4-5-common)
obj-$(CONFIG_SOC_OMAP5)			+= $(omap-prcm-4-5-common)
obj-$(CONFIG_SOC_DRA7XX)		+= $(omap-prcm-4-5-common)
am33xx-43xx-prcm-common			+= prm33xx.o cm33xx.o
obj-$(CONFIG_SOC_TI81XX)		+= $(am33xx-43xx-prcm-common)
obj-$(CONFIG_SOC_AM33XX)		+= $(am33xx-43xx-prcm-common)
obj-$(CONFIG_SOC_AM43XX)		+= $(omap-prcm-4-5-common) \
					   $(am33xx-43xx-prcm-common)

# OMAP voltage domains
voltagedomain-common			:= voltage.o vc.o vp.o
obj-$(CONFIG_ARCH_OMAP2)		+= $(voltagedomain-common)
obj-$(CONFIG_ARCH_OMAP2)		+= voltagedomains2xxx_data.o
obj-$(CONFIG_ARCH_OMAP3)		+= $(voltagedomain-common)
obj-$(CONFIG_ARCH_OMAP3)		+= voltagedomains3xxx_data.o
obj-$(CONFIG_ARCH_OMAP4)		+= $(voltagedomain-common)
obj-$(CONFIG_ARCH_OMAP4)		+= voltagedomains44xx_data.o
obj-$(CONFIG_SOC_AM33XX)		+= $(voltagedomain-common)
obj-$(CONFIG_SOC_AM43XX)		+= $(voltagedomain-common)
obj-$(CONFIG_SOC_OMAP5)			+= $(voltagedomain-common)
obj-$(CONFIG_SOC_OMAP5)                += voltagedomains54xx_data.o
obj-$(CONFIG_SOC_DRA7XX)		+= $(voltagedomain-common)

# OMAP powerdomain framework
powerdomain-common			+= powerdomain.o powerdomain-common.o
obj-$(CONFIG_ARCH_OMAP2)		+= $(powerdomain-common)
obj-$(CONFIG_ARCH_OMAP2)		+= powerdomains2xxx_data.o
obj-$(CONFIG_ARCH_OMAP2)		+= powerdomains2xxx_3xxx_data.o
obj-$(CONFIG_ARCH_OMAP3)		+= $(powerdomain-common)
obj-$(CONFIG_ARCH_OMAP3)		+= powerdomains3xxx_data.o
obj-$(CONFIG_ARCH_OMAP3)		+= powerdomains2xxx_3xxx_data.o
obj-$(CONFIG_ARCH_OMAP4)		+= $(powerdomain-common)
obj-$(CONFIG_ARCH_OMAP4)		+= powerdomains44xx_data.o
obj-$(CONFIG_SOC_AM33XX)		+= $(powerdomain-common)
obj-$(CONFIG_SOC_AM33XX)		+= powerdomains33xx_data.o
obj-$(CONFIG_SOC_AM43XX)		+= $(powerdomain-common)
obj-$(CONFIG_SOC_AM43XX)		+= powerdomains43xx_data.o
obj-$(CONFIG_SOC_OMAP5)			+= $(powerdomain-common)
obj-$(CONFIG_SOC_OMAP5)			+= powerdomains54xx_data.o
obj-$(CONFIG_SOC_DRA7XX)		+= $(powerdomain-common)
obj-$(CONFIG_SOC_DRA7XX)		+= powerdomains7xx_data.o

# PRCM clockdomain control
clockdomain-common			+= clockdomain.o
obj-$(CONFIG_ARCH_OMAP2)		+= $(clockdomain-common)
obj-$(CONFIG_ARCH_OMAP2)		+= clockdomains2xxx_3xxx_data.o
obj-$(CONFIG_SOC_OMAP2420)		+= clockdomains2420_data.o
obj-$(CONFIG_SOC_OMAP2430)		+= clockdomains2430_data.o
obj-$(CONFIG_ARCH_OMAP3)		+= $(clockdomain-common)
obj-$(CONFIG_ARCH_OMAP3)		+= clockdomains2xxx_3xxx_data.o
obj-$(CONFIG_ARCH_OMAP3)		+= clockdomains3xxx_data.o
obj-$(CONFIG_ARCH_OMAP4)		+= $(clockdomain-common)
obj-$(CONFIG_ARCH_OMAP4)		+= clockdomains44xx_data.o
obj-$(CONFIG_SOC_AM33XX)		+= $(clockdomain-common)
obj-$(CONFIG_SOC_AM33XX)		+= clockdomains33xx_data.o
obj-$(CONFIG_SOC_TI81XX)		+= $(clockdomain-common)
obj-$(CONFIG_SOC_TI81XX)		+= clockdomains81xx_data.o
obj-$(CONFIG_SOC_AM43XX)		+= $(clockdomain-common)
obj-$(CONFIG_SOC_AM43XX)		+= clockdomains43xx_data.o
obj-$(CONFIG_SOC_OMAP5)			+= $(clockdomain-common)
obj-$(CONFIG_SOC_OMAP5)			+= clockdomains54xx_data.o
obj-$(CONFIG_SOC_DRA7XX)		+= $(clockdomain-common)
obj-$(CONFIG_SOC_DRA7XX)		+= clockdomains7xx_data.o

# Clock framework
obj-$(CONFIG_ARCH_OMAP2)		+= $(clock-common)
obj-$(CONFIG_ARCH_OMAP2)		+= clkt2xxx_dpllcore.o
obj-$(CONFIG_ARCH_OMAP2)		+= clkt2xxx_virt_prcm_set.o
obj-$(CONFIG_ARCH_OMAP2)		+= clkt2xxx_dpll.o
obj-$(CONFIG_ARCH_OMAP3)		+= $(clock-common)
obj-$(CONFIG_ARCH_OMAP4)		+= $(clock-common)
obj-$(CONFIG_SOC_AM33XX)		+= $(clock-common)
obj-$(CONFIG_SOC_OMAP5)			+= $(clock-common)
obj-$(CONFIG_SOC_DRA7XX)		+= $(clock-common)
obj-$(CONFIG_SOC_AM43XX)		+= $(clock-common)

# OMAP2 clock rate set data (old "OPP" data)
obj-$(CONFIG_SOC_OMAP2420)		+= opp2420_data.o
obj-$(CONFIG_SOC_OMAP2430)		+= opp2430_data.o

# hwmod data
obj-y					+= omap_hwmod_common_ipblock_data.o
obj-$(CONFIG_SOC_OMAP2420)		+= omap_hwmod_2xxx_ipblock_data.o
obj-$(CONFIG_SOC_OMAP2420)		+= omap_hwmod_2xxx_3xxx_ipblock_data.o
obj-$(CONFIG_SOC_OMAP2420)		+= omap_hwmod_2xxx_interconnect_data.o
obj-$(CONFIG_SOC_OMAP2420)		+= omap_hwmod_2xxx_3xxx_interconnect_data.o
obj-$(CONFIG_SOC_OMAP2420)		+= omap_hwmod_2420_data.o
obj-$(CONFIG_SOC_OMAP2430)		+= omap_hwmod_2xxx_ipblock_data.o
obj-$(CONFIG_SOC_OMAP2430)		+= omap_hwmod_2xxx_3xxx_ipblock_data.o
obj-$(CONFIG_SOC_OMAP2430)		+= omap_hwmod_2xxx_interconnect_data.o
obj-$(CONFIG_SOC_OMAP2430)		+= omap_hwmod_2xxx_3xxx_interconnect_data.o
obj-$(CONFIG_SOC_OMAP2430)		+= omap_hwmod_2430_data.o
obj-$(CONFIG_ARCH_OMAP3)		+= omap_hwmod_2xxx_3xxx_ipblock_data.o
obj-$(CONFIG_ARCH_OMAP3)		+= omap_hwmod_2xxx_3xxx_interconnect_data.o
obj-$(CONFIG_ARCH_OMAP3)		+= omap_hwmod_3xxx_data.o
obj-$(CONFIG_SOC_AM33XX)		+= omap_hwmod_33xx_data.o
obj-$(CONFIG_SOC_AM33XX)		+= omap_hwmod_33xx_43xx_interconnect_data.o
obj-$(CONFIG_SOC_AM33XX)		+= omap_hwmod_33xx_43xx_ipblock_data.o
obj-$(CONFIG_SOC_AM43XX)		+= omap_hwmod_43xx_data.o
obj-$(CONFIG_SOC_AM43XX)		+= omap_hwmod_33xx_43xx_interconnect_data.o
obj-$(CONFIG_SOC_AM43XX)		+= omap_hwmod_33xx_43xx_ipblock_data.o
obj-$(CONFIG_SOC_TI81XX)		+= omap_hwmod_81xx_data.o
obj-$(CONFIG_ARCH_OMAP4)		+= omap_hwmod_44xx_data.o
obj-$(CONFIG_SOC_OMAP5)			+= omap_hwmod_54xx_data.o
obj-$(CONFIG_SOC_DRA7XX)		+= omap_hwmod_7xx_data.o

# EMU peripherals
obj-$(CONFIG_HW_PERF_EVENTS)		+= pmu.o

<<<<<<< HEAD
obj-$(CONFIG_OMAP_IOMMU)		+= omap-iommu.o

=======
>>>>>>> db0b54cd
# OMAP2420 MSDI controller integration support ("MMC")
obj-$(CONFIG_SOC_OMAP2420)		+= msdi.o

# Specific board support
obj-$(CONFIG_MACH_OMAP_GENERIC)		+= board-generic.o pdata-quirks.o
obj-$(CONFIG_MACH_OMAP_LDP)		+= board-ldp.o
obj-$(CONFIG_MACH_NOKIA_N8X0)		+= board-n8x0.o
obj-$(CONFIG_MACH_NOKIA_RX51)		+= board-rx51.o sdram-nokia.o
obj-$(CONFIG_MACH_NOKIA_RX51)		+= board-rx51-peripherals.o
obj-$(CONFIG_MACH_NOKIA_RX51)		+= board-rx51-video.o

# Platform specific device init code

omap-flash-$(CONFIG_MTD_NAND_OMAP2)	:= board-flash.o
omap-flash-$(CONFIG_MTD_ONENAND_OMAP2)	:= board-flash.o
obj-y					+= $(omap-flash-y) $(omap-flash-m)

omap-hsmmc-$(CONFIG_MMC_OMAP_HS)	:= hsmmc.o
obj-y					+= $(omap-hsmmc-m) $(omap-hsmmc-y)

obj-y					+= usb-musb.o
obj-y					+= omap_phy_internal.o

obj-$(CONFIG_MACH_OMAP2_TUSB6010)	+= usb-tusb6010.o
obj-y					+= usb-host.o

onenand-$(CONFIG_MTD_ONENAND_OMAP2)	:= gpmc-onenand.o
obj-y					+= $(onenand-m) $(onenand-y)

nand-$(CONFIG_MTD_NAND_OMAP2)		:= gpmc-nand.o
obj-y					+= $(nand-m) $(nand-y)

smsc911x-$(CONFIG_SMSC911X)		:= gpmc-smsc911x.o
obj-y					+= $(smsc911x-m) $(smsc911x-y)

obj-y					+= common-board-devices.o twl-common.o dss-common.o

<<<<<<< HEAD
=======
obj-$(CONFIG_OMAP_IOMMU)		+= omap-iommu.o

>>>>>>> db0b54cd
ifneq ($(CONFIG_OMAP_REMOTEPROC),)
obj-y					+= remoteproc.o
endif<|MERGE_RESOLUTION|>--- conflicted
+++ resolved
@@ -74,10 +74,7 @@
 ifeq ($(CONFIG_PM_OPP),y)
 obj-y					+= opp.o
 obj-$(CONFIG_ARCH_OMAP3)		+= opp3xxx_data.o
-obj-$(CONFIG_SOC_AM33XX)		+= opp33xx_data.o
-obj-$(CONFIG_SOC_AM43XX)		+= opp43xx_data.o
 obj-$(CONFIG_ARCH_OMAP4)		+= opp4xxx_data.o
-obj-$(CONFIG_SOC_DRA7XX)		+= opp7xx_data.o
 endif
 
 # Power Management
@@ -91,10 +88,6 @@
 obj-$(CONFIG_ARCH_OMAP4)		+= $(omap-4-5-pm-common)
 obj-$(CONFIG_SOC_OMAP5)			+= $(omap-4-5-pm-common)
 obj-$(CONFIG_SOC_DRA7XX)		+= $(omap-4-5-pm-common)
-<<<<<<< HEAD
-obj-$(CONFIG_AMX3_PM)			+= pm33xx.o
-=======
->>>>>>> db0b54cd
 obj-$(CONFIG_SOC_AM33XX)		+= pm33xx-core.o sleep33xx.o
 obj-$(CONFIG_SOC_AM43XX)		+= pm33xx-core.o sleep43xx.o
 obj-$(CONFIG_PM_DEBUG)			+= pm-debug.o
@@ -110,8 +103,6 @@
 endif
 
 ifeq ($(CONFIG_CPU_IDLE),y)
-obj-$(CONFIG_SOC_AM33XX)                += cpuidle33xx.o
-obj-$(CONFIG_SOC_AM43XX)                += cpuidle43xx.o
 obj-$(CONFIG_ARCH_OMAP3)                += cpuidle34xx.o
 omap-4-5-idle-common			=  cpuidle44xx.o
 obj-$(CONFIG_ARCH_OMAP4)		+= $(omap-4-5-idle-common)
@@ -236,11 +227,6 @@
 # EMU peripherals
 obj-$(CONFIG_HW_PERF_EVENTS)		+= pmu.o
 
-<<<<<<< HEAD
-obj-$(CONFIG_OMAP_IOMMU)		+= omap-iommu.o
-
-=======
->>>>>>> db0b54cd
 # OMAP2420 MSDI controller integration support ("MMC")
 obj-$(CONFIG_SOC_OMAP2420)		+= msdi.o
 
@@ -278,11 +264,8 @@
 
 obj-y					+= common-board-devices.o twl-common.o dss-common.o
 
-<<<<<<< HEAD
-=======
 obj-$(CONFIG_OMAP_IOMMU)		+= omap-iommu.o
 
->>>>>>> db0b54cd
 ifneq ($(CONFIG_OMAP_REMOTEPROC),)
 obj-y					+= remoteproc.o
 endif