/*
 * omap_device implementation
 *
 * Copyright (C) 2009-2010 Nokia Corporation
 * Paul Walmsley, Kevin Hilman
 *
 * Developed in collaboration with (alphabetical order): Benoit
 * Cousson, Thara Gopinath, Tony Lindgren, Rajendra Nayak, Vikram
 * Pandita, Sakari Poussa, Anand Sawant, Santosh Shilimkar, Richard
 * Woodruff
 *
 * This program is free software; you can redistribute it and/or modify
 * it under the terms of the GNU General Public License version 2 as
 * published by the Free Software Foundation.
 *
 * This code provides a consistent interface for OMAP device drivers
 * to control power management and interconnect properties of their
 * devices.
 *
 * In the medium- to long-term, this code should be implemented as a
 * proper omap_bus/omap_device in Linux, no more platform_data func
 * pointers
 *
 *
 */
#undef DEBUG

#include <linux/kernel.h>
#include <linux/platform_device.h>
#include <linux/slab.h>
#include <linux/err.h>
#include <linux/io.h>
#include <linux/clk.h>
#include <linux/clkdev.h>
#include <linux/pm_runtime.h>
#include <linux/of.h>
#include <linux/notifier.h>

#include "common.h"
#include "soc.h"
#include "omap_device.h"
#include "omap_hwmod.h"

/* Private functions */

static void _add_clkdev(struct omap_device *od, const char *clk_alias,
		       const char *clk_name)
{
	struct clk *r;
	int rc;

	if (!clk_alias || !clk_name)
		return;

	dev_dbg(&od->pdev->dev, "Creating %s -> %s\n", clk_alias, clk_name);

	r = clk_get_sys(dev_name(&od->pdev->dev), clk_alias);
	if (!IS_ERR(r)) {
		dev_dbg(&od->pdev->dev,
			 "alias %s already exists\n", clk_alias);
		clk_put(r);
		return;
	}

	rc = clk_add_alias(clk_alias, dev_name(&od->pdev->dev), clk_name, NULL);
	if (rc) {
		if (rc == -ENODEV || rc == -ENOMEM)
			dev_err(&od->pdev->dev,
				"clkdev_alloc for %s failed\n", clk_alias);
		else
			dev_err(&od->pdev->dev,
				"clk_get for %s failed\n", clk_name);
	}
}

/**
 * _add_hwmod_clocks_clkdev - Add clkdev entry for hwmod optional clocks
 * and main clock
 * @od: struct omap_device *od
 * @oh: struct omap_hwmod *oh
 *
 * For the main clock and every optional clock present per hwmod per
 * omap_device, this function adds an entry in the clkdev table of the
 * form <dev-id=dev_name, con-id=role> if it does not exist already.
 *
 * The function is called from inside omap_device_build_ss(), after
 * omap_device_register.
 *
 * This allows drivers to get a pointer to its optional clocks based on its role
 * by calling clk_get(<dev*>, <role>).
 * In the case of the main clock, a "fck" alias is used.
 *
 * No return value.
 */
static void _add_hwmod_clocks_clkdev(struct omap_device *od,
				     struct omap_hwmod *oh)
{
	int i;

	_add_clkdev(od, "fck", oh->main_clk);

	for (i = 0; i < oh->opt_clks_cnt; i++)
		_add_clkdev(od, oh->opt_clks[i].role, oh->opt_clks[i].clk);
}


/**
 * omap_device_build_from_dt - build an omap_device with multiple hwmods
 * @pdev_name: name of the platform_device driver to use
 * @pdev_id: this platform_device's connection ID
 * @oh: ptr to the single omap_hwmod that backs this omap_device
 * @pdata: platform_data ptr to associate with the platform_device
 * @pdata_len: amount of memory pointed to by @pdata
 *
 * Function for building an omap_device already registered from device-tree
 *
 * Returns 0 or PTR_ERR() on error.
 */
static int omap_device_build_from_dt(struct platform_device *pdev)
{
	struct omap_hwmod **hwmods;
	struct omap_device *od;
	struct omap_hwmod *oh;
	struct device_node *node = pdev->dev.of_node;
	const char *oh_name;
	int oh_cnt, i, ret = 0;
	bool device_active = false;

	oh_cnt = of_property_count_strings(node, "ti,hwmods");
	if (oh_cnt <= 0) {
		dev_dbg(&pdev->dev, "No 'hwmods' to build omap_device\n");
		return -ENODEV;
	}

	hwmods = kzalloc(sizeof(struct omap_hwmod *) * oh_cnt, GFP_KERNEL);
	if (!hwmods) {
		ret = -ENOMEM;
		goto odbfd_exit;
	}

	for (i = 0; i < oh_cnt; i++) {
		of_property_read_string_index(node, "ti,hwmods", i, &oh_name);
		oh = omap_hwmod_lookup(oh_name);
		if (!oh) {
			dev_err(&pdev->dev, "Cannot lookup hwmod '%s'\n",
				oh_name);
			ret = -EINVAL;
			goto odbfd_exit1;
		}
		hwmods[i] = oh;
		if (oh->flags & HWMOD_INIT_NO_IDLE)
			device_active = true;
	}

	od = omap_device_alloc(pdev, hwmods, oh_cnt);
	if (IS_ERR(od)) {
		dev_err(&pdev->dev, "Cannot allocate omap_device for :%s\n",
			oh_name);
		ret = PTR_ERR(od);
		goto odbfd_exit1;
	}

	/* Fix up missing resource names */
	for (i = 0; i < pdev->num_resources; i++) {
		struct resource *r = &pdev->resource[i];

		if (r->name == NULL)
			r->name = dev_name(&pdev->dev);
	}

	pdev->dev.pm_domain = &omap_device_pm_domain;

	if (device_active) {
		omap_device_enable(pdev);
		pm_runtime_set_active(&pdev->dev);
	}

odbfd_exit1:
	kfree(hwmods);
odbfd_exit:
	/* if data/we are at fault.. load up a fail handler */
	if (ret)
		pdev->dev.pm_domain = &omap_device_fail_pm_domain;

	return ret;
}

/**
 * _omap_device_check_reidle_hwmods - check all hwmods in device for reidle flag
 * @od: struct omap_device *od
 *
 * Checks underlying hwmods for reidle flag, if present, remove from hwmod
 * list and set flag in omap_device to keep track.  Returns 0.
 */
static int _omap_device_check_reidle_hwmods(struct omap_device *od)
{
	int i;

	for (i = 0; i < od->hwmods_cnt; i++) {
		if (od->hwmods[i]->flags & HWMOD_NEEDS_REIDLE) {
			od->flags |= OMAP_DEVICE_HAS_REIDLE_HWMODS;
			omap_hwmod_disable_reidle(od->hwmods[i]);
		}
	}

	return 0;
}

static int _omap_device_notifier_call(struct notifier_block *nb,
				      unsigned long event, void *dev)
{
	struct platform_device *pdev = to_platform_device(dev);
	struct omap_device *od;

	switch (event) {
	case BUS_NOTIFY_REMOVED_DEVICE:
		if (pdev->archdata.od)
			omap_device_delete(pdev->archdata.od);
		break;
	case BUS_NOTIFY_BOUND_DRIVER:
		od = to_omap_device(pdev);
		if (od) {
			od->_driver_status = BUS_NOTIFY_BOUND_DRIVER;
			_omap_device_check_reidle_hwmods(od);
		}
		break;
	case BUS_NOTIFY_ADD_DEVICE:
		if (pdev->dev.of_node)
			omap_device_build_from_dt(pdev);
		omap_auxdata_legacy_init(dev);
		/* fall through */
	default:
		od = to_omap_device(pdev);
		if (od)
			od->_driver_status = event;
	}

	return NOTIFY_DONE;
}

/**
 * _omap_device_enable_hwmods - call omap_hwmod_enable() on all hwmods
 * @od: struct omap_device *od
 *
 * Enable all underlying hwmods.  Returns 0.
 */
static int _omap_device_enable_hwmods(struct omap_device *od)
{
	int ret = 0;
	int i;

	for (i = 0; i < od->hwmods_cnt; i++)
		ret |= omap_hwmod_enable(od->hwmods[i]);

	return ret;
}

/**
 * _omap_device_idle_hwmods - call omap_hwmod_idle() on all hwmods
 * @od: struct omap_device *od
 *
 * Idle all underlying hwmods.  Returns 0.
 */
static int _omap_device_idle_hwmods(struct omap_device *od)
{
	int ret = 0;
	int i;

	for (i = 0; i < od->hwmods_cnt; i++)
		ret |= omap_hwmod_idle(od->hwmods[i]);

	return ret;
}

/**
 * _omap_device_reidle_hwmods - call omap_hwmod_enable_reidle on all hwmods
 * @od: struct omap_device *od
 *
 * Add all underlying hwmods to hwmod reidle list.  Returns 0.
 */
static int _omap_device_reidle_hwmods(struct omap_device *od)
{
	int i;

	for (i = 0; i < od->hwmods_cnt; i++)
		if (od->hwmods[i]->flags | HWMOD_NEEDS_REIDLE)
			omap_hwmod_enable_reidle(od->hwmods[i]);

	/* XXX pass along return value here? */
	return 0;
}

/**
 * _omap_device_reidle_hwmods - call omap_hwmod_enable_reidle on all hwmods
 * @od: struct omap_device *od
 *
 * Add all underlying hwmods to hwmod reidle list.  Returns 0.
 */
static int _omap_device_reidle_hwmods(struct omap_device *od)
{
	int i;

	for (i = 0; i < od->hwmods_cnt; i++)
		if (od->hwmods[i]->flags | HWMOD_NEEDS_REIDLE)
			omap_hwmod_enable_reidle(od->hwmods[i]);

	/* XXX pass along return value here? */
	return 0;
}

/* Public functions for use by core code */

/**
 * omap_device_get_context_loss_count - get lost context count
 * @od: struct omap_device *
 *
 * Using the primary hwmod, query the context loss count for this
 * device.
 *
 * Callers should consider context for this device lost any time this
 * function returns a value different than the value the caller got
 * the last time it called this function.
 *
 * If any hwmods exist for the omap_device assoiated with @pdev,
 * return the context loss counter for that hwmod, otherwise return
 * zero.
 */
int omap_device_get_context_loss_count(struct platform_device *pdev)
{
	struct omap_device *od;
	u32 ret = 0;

	od = to_omap_device(pdev);

	if (od->hwmods_cnt)
		ret = omap_hwmod_get_context_loss_count(od->hwmods[0]);

	return ret;
}

/**
 * omap_device_count_resources - count number of struct resource entries needed
 * @od: struct omap_device *
 * @flags: Type of resources to include when counting (IRQ/DMA/MEM)
 *
 * Count the number of struct resource entries needed for this
 * omap_device @od.  Used by omap_device_build_ss() to determine how
 * much memory to allocate before calling
 * omap_device_fill_resources().  Returns the count.
 */
static int omap_device_count_resources(struct omap_device *od,
				       unsigned long flags)
{
	int c = 0;
	int i;

	for (i = 0; i < od->hwmods_cnt; i++)
		c += omap_hwmod_count_resources(od->hwmods[i], flags);

	pr_debug("omap_device: %s: counted %d total resources across %d hwmods\n",
		 od->pdev->name, c, od->hwmods_cnt);

	return c;
}

/**
 * omap_device_fill_resources - fill in array of struct resource
 * @od: struct omap_device *
 * @res: pointer to an array of struct resource to be filled in
 *
 * Populate one or more empty struct resource pointed to by @res with
 * the resource data for this omap_device @od.  Used by
 * omap_device_build_ss() after calling omap_device_count_resources().
 * Ideally this function would not be needed at all.  If omap_device
 * replaces platform_device, then we can specify our own
 * get_resource()/ get_irq()/etc functions that use the underlying
 * omap_hwmod information.  Or if platform_device is extended to use
 * subarchitecture-specific function pointers, the various
 * platform_device functions can simply call omap_device internal
 * functions to get device resources.  Hacking around the existing
 * platform_device code wastes memory.  Returns 0.
 */
static int omap_device_fill_resources(struct omap_device *od,
				      struct resource *res)
{
	int i, r;

	for (i = 0; i < od->hwmods_cnt; i++) {
		r = omap_hwmod_fill_resources(od->hwmods[i], res);
		res += r;
	}

	return 0;
}

/**
 * _od_fill_dma_resources - fill in array of struct resource with dma resources
 * @od: struct omap_device *
 * @res: pointer to an array of struct resource to be filled in
 *
 * Populate one or more empty struct resource pointed to by @res with
 * the dma resource data for this omap_device @od.  Used by
 * omap_device_alloc() after calling omap_device_count_resources().
 *
 * Ideally this function would not be needed at all.  If we have
 * mechanism to get dma resources from DT.
 *
 * Returns 0.
 */
static int _od_fill_dma_resources(struct omap_device *od,
				      struct resource *res)
{
	int i, r;

	for (i = 0; i < od->hwmods_cnt; i++) {
		r = omap_hwmod_fill_dma_resources(od->hwmods[i], res);
		res += r;
	}

	return 0;
}

/**
 * omap_device_alloc - allocate an omap_device
 * @pdev: platform_device that will be included in this omap_device
 * @oh: ptr to the single omap_hwmod that backs this omap_device
 * @pdata: platform_data ptr to associate with the platform_device
 * @pdata_len: amount of memory pointed to by @pdata
 *
 * Convenience function for allocating an omap_device structure and filling
 * hwmods, and resources.
 *
 * Returns an struct omap_device pointer or ERR_PTR() on error;
 */
struct omap_device *omap_device_alloc(struct platform_device *pdev,
					struct omap_hwmod **ohs, int oh_cnt)
{
	int ret = -ENOMEM;
	struct omap_device *od;
	struct resource *res = NULL;
	int i, res_count;
	struct omap_hwmod **hwmods;

	od = kzalloc(sizeof(struct omap_device), GFP_KERNEL);
	if (!od) {
		ret = -ENOMEM;
		goto oda_exit1;
	}
	od->hwmods_cnt = oh_cnt;

	hwmods = kmemdup(ohs, sizeof(struct omap_hwmod *) * oh_cnt, GFP_KERNEL);
	if (!hwmods)
		goto oda_exit2;

	od->hwmods = hwmods;
	od->pdev = pdev;

	/*
	 * Non-DT Boot:
	 *   Here, pdev->num_resources = 0, and we should get all the
	 *   resources from hwmod.
	 *
	 * DT Boot:
	 *   OF framework will construct the resource structure (currently
	 *   does for MEM & IRQ resource) and we should respect/use these
	 *   resources, killing hwmod dependency.
	 *   If pdev->num_resources > 0, we assume that MEM & IRQ resources
	 *   have been allocated by OF layer already (through DTB).
	 *   As preparation for the future we examine the OF provided resources
	 *   to see if we have DMA resources provided already. In this case
	 *   there is no need to update the resources for the device, we use the
	 *   OF provided ones.
	 *
	 * TODO: Once DMA resource is available from OF layer, we should
	 *   kill filling any resources from hwmod.
	 */
	if (!pdev->num_resources) {
		/* Count all resources for the device */
		res_count = omap_device_count_resources(od, IORESOURCE_IRQ |
							    IORESOURCE_DMA |
							    IORESOURCE_MEM);
	} else {
		/* Take a look if we already have DMA resource via DT */
		for (i = 0; i < pdev->num_resources; i++) {
			struct resource *r = &pdev->resource[i];

			/* We have it, no need to touch the resources */
			if (r->flags == IORESOURCE_DMA)
				goto have_everything;
		}
		/* Count only DMA resources for the device */
		res_count = omap_device_count_resources(od, IORESOURCE_DMA);
		/* The device has no DMA resource, no need for update */
		if (!res_count)
			goto have_everything;

		res_count += pdev->num_resources;
	}

	/* Allocate resources memory to account for new resources */
	res = kzalloc(sizeof(struct resource) * res_count, GFP_KERNEL);
	if (!res)
		goto oda_exit3;

	if (!pdev->num_resources) {
		dev_dbg(&pdev->dev, "%s: using %d resources from hwmod\n",
			__func__, res_count);
		omap_device_fill_resources(od, res);
	} else {
		dev_dbg(&pdev->dev,
			"%s: appending %d DMA resources from hwmod\n",
			__func__, res_count - pdev->num_resources);
		memcpy(res, pdev->resource,
		       sizeof(struct resource) * pdev->num_resources);
		_od_fill_dma_resources(od, &res[pdev->num_resources]);
	}

	ret = platform_device_add_resources(pdev, res, res_count);
	kfree(res);

	if (ret)
		goto oda_exit3;

have_everything:
	pdev->archdata.od = od;

	for (i = 0; i < oh_cnt; i++) {
		hwmods[i]->od = od;
		_add_hwmod_clocks_clkdev(od, hwmods[i]);
	}

	return od;

oda_exit3:
	kfree(hwmods);
oda_exit2:
	kfree(od);
oda_exit1:
	dev_err(&pdev->dev, "omap_device: build failed (%d)\n", ret);

	return ERR_PTR(ret);
}

void omap_device_delete(struct omap_device *od)
{
	if (!od)
		return;

	if (od->flags & OMAP_DEVICE_HAS_REIDLE_HWMODS)
		_omap_device_reidle_hwmods(od);

	od->pdev->archdata.od = NULL;
	kfree(od->hwmods);
	kfree(od);
}

/**
 * omap_device_build - build and register an omap_device with one omap_hwmod
 * @pdev_name: name of the platform_device driver to use
 * @pdev_id: this platform_device's connection ID
 * @oh: ptr to the single omap_hwmod that backs this omap_device
 * @pdata: platform_data ptr to associate with the platform_device
 * @pdata_len: amount of memory pointed to by @pdata
 *
 * Convenience function for building and registering a single
 * omap_device record, which in turn builds and registers a
 * platform_device record.  See omap_device_build_ss() for more
 * information.  Returns ERR_PTR(-EINVAL) if @oh is NULL; otherwise,
 * passes along the return value of omap_device_build_ss().
 */
struct platform_device __init *omap_device_build(const char *pdev_name,
						 int pdev_id,
						 struct omap_hwmod *oh,
						 void *pdata, int pdata_len)
{
	struct omap_hwmod *ohs[] = { oh };

	if (!oh)
		return ERR_PTR(-EINVAL);

	return omap_device_build_ss(pdev_name, pdev_id, ohs, 1, pdata,
				    pdata_len);
}

/**
 * omap_device_build_ss - build and register an omap_device with multiple hwmods
 * @pdev_name: name of the platform_device driver to use
 * @pdev_id: this platform_device's connection ID
 * @oh: ptr to the single omap_hwmod that backs this omap_device
 * @pdata: platform_data ptr to associate with the platform_device
 * @pdata_len: amount of memory pointed to by @pdata
 *
 * Convenience function for building and registering an omap_device
 * subsystem record.  Subsystem records consist of multiple
 * omap_hwmods.  This function in turn builds and registers a
 * platform_device record.  Returns an ERR_PTR() on error, or passes
 * along the return value of omap_device_register().
 */
struct platform_device __init *omap_device_build_ss(const char *pdev_name,
						    int pdev_id,
						    struct omap_hwmod **ohs,
						    int oh_cnt, void *pdata,
						    int pdata_len)
{
	int ret = -ENOMEM;
	struct platform_device *pdev;
	struct omap_device *od;

	if (!ohs || oh_cnt == 0 || !pdev_name)
		return ERR_PTR(-EINVAL);

	if (!pdata && pdata_len > 0)
		return ERR_PTR(-EINVAL);

	pdev = platform_device_alloc(pdev_name, pdev_id);
	if (!pdev) {
		ret = -ENOMEM;
		goto odbs_exit;
	}

	/* Set the dev_name early to allow dev_xxx in omap_device_alloc */
	if (pdev->id != -1)
		dev_set_name(&pdev->dev, "%s.%d", pdev->name,  pdev->id);
	else
		dev_set_name(&pdev->dev, "%s", pdev->name);

	od = omap_device_alloc(pdev, ohs, oh_cnt);
	if (IS_ERR(od))
		goto odbs_exit1;

	ret = platform_device_add_data(pdev, pdata, pdata_len);
	if (ret)
		goto odbs_exit2;

	ret = omap_device_register(pdev);
	if (ret)
		goto odbs_exit2;

	return pdev;

odbs_exit2:
	omap_device_delete(od);
odbs_exit1:
	platform_device_put(pdev);
odbs_exit:

	pr_err("omap_device: %s: build failed (%d)\n", pdev_name, ret);

	return ERR_PTR(ret);
}

#ifdef CONFIG_PM
static int _od_runtime_suspend(struct device *dev)
{
	struct platform_device *pdev = to_platform_device(dev);
	int ret;

	ret = pm_generic_runtime_suspend(dev);
	if (ret)
		return ret;

	return omap_device_idle(pdev);
}

static int _od_runtime_resume(struct device *dev)
{
	struct platform_device *pdev = to_platform_device(dev);
	int ret;

	ret = omap_device_enable(pdev);
	if (ret)
		return ret;

	return pm_generic_runtime_resume(dev);
}

static int _od_fail_runtime_suspend(struct device *dev)
{
	dev_warn(dev, "%s: FIXME: missing hwmod/omap_dev info\n", __func__);
	return -ENODEV;
}

static int _od_fail_runtime_resume(struct device *dev)
{
	dev_warn(dev, "%s: FIXME: missing hwmod/omap_dev info\n", __func__);
	return -ENODEV;
}

#endif

#ifdef CONFIG_SUSPEND
static int _od_suspend_noirq(struct device *dev)
{
	struct platform_device *pdev = to_platform_device(dev);
	struct omap_device *od = to_omap_device(pdev);
	int ret;

	/* Don't attempt late suspend on a driver that is not bound */
	if (od->_driver_status != BUS_NOTIFY_BOUND_DRIVER)
		return 0;

	ret = pm_generic_suspend_noirq(dev);

	if (!ret && !pm_runtime_status_suspended(dev)) {
		if (pm_generic_runtime_suspend(dev) == 0) {
			pm_runtime_set_suspended(dev);
			omap_device_idle(pdev);
			od->flags |= OMAP_DEVICE_SUSPENDED;
		}
	}

	return ret;
}

static int _od_resume_noirq(struct device *dev)
{
	struct platform_device *pdev = to_platform_device(dev);
	struct omap_device *od = to_omap_device(pdev);

	if (od->flags & OMAP_DEVICE_SUSPENDED) {
		od->flags &= ~OMAP_DEVICE_SUSPENDED;
		omap_device_enable(pdev);
		/*
		 * XXX: we run before core runtime pm has resumed itself. At
		 * this point in time, we just restore the runtime pm state and
		 * considering symmetric operations in resume, we donot expect
		 * to fail. If we failed, something changed in core runtime_pm
		 * framework OR some device driver messed things up, hence, WARN
		 */
		WARN(pm_runtime_set_active(dev),
		     "Could not set %s runtime state active\n", dev_name(dev));
		pm_generic_runtime_resume(dev);
	}

	return pm_generic_resume_noirq(dev);
}
#else
#define _od_suspend_noirq NULL
#define _od_resume_noirq NULL
#endif

struct dev_pm_domain omap_device_fail_pm_domain = {
	.ops = {
		SET_RUNTIME_PM_OPS(_od_fail_runtime_suspend,
				   _od_fail_runtime_resume, NULL)
	}
};

struct dev_pm_domain omap_device_pm_domain = {
	.ops = {
		SET_RUNTIME_PM_OPS(_od_runtime_suspend, _od_runtime_resume,
				   NULL)
		USE_PLATFORM_PM_SLEEP_OPS
		SET_NOIRQ_SYSTEM_SLEEP_PM_OPS(_od_suspend_noirq,
					      _od_resume_noirq)
	}
};

/**
 * omap_device_register - register an omap_device with one omap_hwmod
 * @od: struct omap_device * to register
 *
 * Register the omap_device structure.  This currently just calls
 * platform_device_register() on the underlying platform_device.
 * Returns the return value of platform_device_register().
 */
int omap_device_register(struct platform_device *pdev)
{
	pr_debug("omap_device: %s: registering\n", pdev->name);

	pdev->dev.pm_domain = &omap_device_pm_domain;
	return platform_device_add(pdev);
}


/* Public functions for use by device drivers through struct platform_data */

/**
 * omap_device_enable - fully activate an omap_device
 * @od: struct omap_device * to activate
 *
 * Do whatever is necessary for the hwmods underlying omap_device @od
 * to be accessible and ready to operate.  This generally involves
 * enabling clocks, setting SYSCONFIG registers; and in the future may
 * involve remuxing pins.  Device drivers should call this function
 * indirectly via pm_runtime_get*().  Returns -EINVAL if called when
 * the omap_device is already enabled, or passes along the return
 * value of _omap_device_enable_hwmods().
 */
int omap_device_enable(struct platform_device *pdev)
{
	int ret;
	struct omap_device *od;

	od = to_omap_device(pdev);

	if (od->_state == OMAP_DEVICE_STATE_ENABLED) {
		dev_warn(&pdev->dev,
			 "omap_device: %s() called from invalid state %d\n",
			 __func__, od->_state);
		return -EINVAL;
	}

	ret = _omap_device_enable_hwmods(od);

	if (ret == 0)
		od->_state = OMAP_DEVICE_STATE_ENABLED;

	return ret;
}

/**
 * omap_device_idle - idle an omap_device
 * @od: struct omap_device * to idle
 *
 * Idle omap_device @od.  Device drivers call this function indirectly
 * via pm_runtime_put*().  Returns -EINVAL if the omap_device is not
 * currently enabled, or passes along the return value of
 * _omap_device_idle_hwmods().
 */
int omap_device_idle(struct platform_device *pdev)
{
	int ret;
	struct omap_device *od;

	od = to_omap_device(pdev);

	if (od->_state != OMAP_DEVICE_STATE_ENABLED) {
		dev_warn(&pdev->dev,
			 "omap_device: %s() called from invalid state %d\n",
			 __func__, od->_state);
		return -EINVAL;
	}

	ret = _omap_device_idle_hwmods(od);

	if (ret == 0)
		od->_state = OMAP_DEVICE_STATE_IDLE;

	return ret;
}

/**
 * omap_device_assert_hardreset - set a device's hardreset line
 * @pdev: struct platform_device * to reset
 * @name: const char * name of the reset line
 *
 * Set the hardreset line identified by @name on the IP blocks
 * associated with the hwmods backing the platform_device @pdev.  All
 * of the hwmods associated with @pdev must have the same hardreset
 * line linked to them for this to work.  Passes along the return value
 * of omap_hwmod_assert_hardreset() in the event of any failure, or
 * returns 0 upon success.
 */
int omap_device_assert_hardreset(struct platform_device *pdev, const char *name)
{
	struct omap_device *od = to_omap_device(pdev);
	int ret = 0;
	int i;

	for (i = 0; i < od->hwmods_cnt; i++) {
		ret = omap_hwmod_assert_hardreset(od->hwmods[i], name);
		if (ret)
			break;
	}

	return ret;
}

/**
 * omap_device_deassert_hardreset - release a device's hardreset line
 * @pdev: struct platform_device * to reset
 * @name: const char * name of the reset line
 *
 * Release the hardreset line identified by @name on the IP blocks
 * associated with the hwmods backing the platform_device @pdev.  All
 * of the hwmods associated with @pdev must have the same hardreset
 * line linked to them for this to work.  Passes along the return
 * value of omap_hwmod_deassert_hardreset() in the event of any
 * failure, or returns 0 upon success.
 */
int omap_device_deassert_hardreset(struct platform_device *pdev,
				   const char *name)
{
	struct omap_device *od = to_omap_device(pdev);
	int ret = 0;
	int i;

	for (i = 0; i < od->hwmods_cnt; i++) {
		ret = omap_hwmod_deassert_hardreset(od->hwmods[i], name);
		if (ret)
			break;
	}

	return ret;
}

/**
 * omap_device_get_by_hwmod_name() - convert a hwmod name to
 * device pointer.
 * @oh_name: name of the hwmod device
 *
 * Returns back a struct device * pointer associated with a hwmod
 * device represented by a hwmod_name
 */
struct device *omap_device_get_by_hwmod_name(const char *oh_name)
{
	struct omap_hwmod *oh;

	if (!oh_name) {
		WARN(1, "%s: no hwmod name!\n", __func__);
		return ERR_PTR(-EINVAL);
	}

	oh = omap_hwmod_lookup(oh_name);
	if (!oh) {
		WARN(1, "%s: no hwmod for %s\n", __func__,
			oh_name);
		return ERR_PTR(-ENODEV);
	}
	if (!oh->od) {
		WARN(1, "%s: no omap_device for %s\n", __func__,
			oh_name);
		return ERR_PTR(-ENODEV);
	}

	return &oh->od->pdev->dev;
}

static struct notifier_block platform_nb = {
	.notifier_call = _omap_device_notifier_call,
};

static int __init omap_device_init(void)
{
	omap_hwmod_setup_reidle();
	bus_register_notifier(&platform_bus_type, &platform_nb);
	return 0;
}
<<<<<<< HEAD
omap_core_initcall(omap_device_init);
=======
omap_core_initcall(omap_device_init);

/**
 * omap_device_late_idle - idle devices without drivers
 * @dev: struct device * associated with omap_device
 * @data: unused
 *
 * Check the driver bound status of this device, and idle it
 * if there is no driver attached.
 */
static int __init omap_device_late_idle(struct device *dev, void *data)
{
	struct platform_device *pdev = to_platform_device(dev);
	struct omap_device *od = to_omap_device(pdev);
	int i;

	if (!od)
		return 0;

	/*
	 * If omap_device state is enabled, but has no driver bound,
	 * idle it.
	 */

	/*
	 * Some devices (like memory controllers) are always kept
	 * enabled, and should not be idled even with no drivers.
	 */
	for (i = 0; i < od->hwmods_cnt; i++)
		if (od->hwmods[i]->flags & HWMOD_INIT_NO_IDLE)
			return 0;

	if (od->_driver_status != BUS_NOTIFY_BOUND_DRIVER &&
	    od->_driver_status != BUS_NOTIFY_BIND_DRIVER) {
		if (od->_state == OMAP_DEVICE_STATE_ENABLED) {
			dev_warn(dev, "%s: enabled but no driver.  Idling\n",
				 __func__);
			omap_device_idle(pdev);
		}
	}

	return 0;
}

static int __init omap_device_late_init(void)
{
	bus_for_each_dev(&platform_bus_type, NULL, NULL, omap_device_late_idle);

	WARN(!of_have_populated_dt(),
		"legacy booting deprecated, please update to boot with .dts\n");

	return 0;
}
omap_late_initcall_sync(omap_device_late_init);
>>>>>>> db0b54cd
<|MERGE_RESOLUTION|>--- conflicted
+++ resolved
@@ -270,24 +270,6 @@
 		ret |= omap_hwmod_idle(od->hwmods[i]);
 
 	return ret;
-}
-
-/**
- * _omap_device_reidle_hwmods - call omap_hwmod_enable_reidle on all hwmods
- * @od: struct omap_device *od
- *
- * Add all underlying hwmods to hwmod reidle list.  Returns 0.
- */
-static int _omap_device_reidle_hwmods(struct omap_device *od)
-{
-	int i;
-
-	for (i = 0; i < od->hwmods_cnt; i++)
-		if (od->hwmods[i]->flags | HWMOD_NEEDS_REIDLE)
-			omap_hwmod_enable_reidle(od->hwmods[i]);
-
-	/* XXX pass along return value here? */
-	return 0;
 }
 
 /**
@@ -937,9 +919,6 @@
 	bus_register_notifier(&platform_bus_type, &platform_nb);
 	return 0;
 }
-<<<<<<< HEAD
-omap_core_initcall(omap_device_init);
-=======
 omap_core_initcall(omap_device_init);
 
 /**
@@ -993,5 +972,4 @@
 
 	return 0;
 }
-omap_late_initcall_sync(omap_device_late_init);
->>>>>>> db0b54cd
+omap_late_initcall_sync(omap_device_late_init);