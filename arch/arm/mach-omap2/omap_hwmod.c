/*
 * omap_hwmod implementation for OMAP2/3/4
 *
 * Copyright (C) 2009-2011 Nokia Corporation
 * Copyright (C) 2011-2012 Texas Instruments, Inc.
 *
 * Paul Walmsley, Benoît Cousson, Kevin Hilman
 *
 * Created in collaboration with (alphabetical order): Thara Gopinath,
 * Tony Lindgren, Rajendra Nayak, Vikram Pandita, Sakari Poussa, Anand
 * Sawant, Santosh Shilimkar, Richard Woodruff
 *
 * This program is free software; you can redistribute it and/or modify
 * it under the terms of the GNU General Public License version 2 as
 * published by the Free Software Foundation.
 *
 * Introduction
 * ------------
 * One way to view an OMAP SoC is as a collection of largely unrelated
 * IP blocks connected by interconnects.  The IP blocks include
 * devices such as ARM processors, audio serial interfaces, UARTs,
 * etc.  Some of these devices, like the DSP, are created by TI;
 * others, like the SGX, largely originate from external vendors.  In
 * TI's documentation, on-chip devices are referred to as "OMAP
 * modules."  Some of these IP blocks are identical across several
 * OMAP versions.  Others are revised frequently.
 *
 * These OMAP modules are tied together by various interconnects.
 * Most of the address and data flow between modules is via OCP-based
 * interconnects such as the L3 and L4 buses; but there are other
 * interconnects that distribute the hardware clock tree, handle idle
 * and reset signaling, supply power, and connect the modules to
 * various pads or balls on the OMAP package.
 *
 * OMAP hwmod provides a consistent way to describe the on-chip
 * hardware blocks and their integration into the rest of the chip.
 * This description can be automatically generated from the TI
 * hardware database.  OMAP hwmod provides a standard, consistent API
 * to reset, enable, idle, and disable these hardware blocks.  And
 * hwmod provides a way for other core code, such as the Linux device
 * code or the OMAP power management and address space mapping code,
 * to query the hardware database.
 *
 * Using hwmod
 * -----------
 * Drivers won't call hwmod functions directly.  That is done by the
 * omap_device code, and in rare occasions, by custom integration code
 * in arch/arm/ *omap*.  The omap_device code includes functions to
 * build a struct platform_device using omap_hwmod data, and that is
 * currently how hwmod data is communicated to drivers and to the
 * Linux driver model.  Most drivers will call omap_hwmod functions only
 * indirectly, via pm_runtime*() functions.
 *
 * From a layering perspective, here is where the OMAP hwmod code
 * fits into the kernel software stack:
 *
 *            +-------------------------------+
 *            |      Device driver code       |
 *            |      (e.g., drivers/)         |
 *            +-------------------------------+
 *            |      Linux driver model       |
 *            |     (platform_device /        |
 *            |  platform_driver data/code)   |
 *            +-------------------------------+
 *            | OMAP core-driver integration  |
 *            |(arch/arm/mach-omap2/devices.c)|
 *            +-------------------------------+
 *            |      omap_device code         |
 *            | (../plat-omap/omap_device.c)  |
 *            +-------------------------------+
 *   ---->    |    omap_hwmod code/data       |    <-----
 *            | (../mach-omap2/omap_hwmod*)   |
 *            +-------------------------------+
 *            | OMAP clock/PRCM/register fns  |
 *            | ({read,write}l_relaxed, clk*) |
 *            +-------------------------------+
 *
 * Device drivers should not contain any OMAP-specific code or data in
 * them.  They should only contain code to operate the IP block that
 * the driver is responsible for.  This is because these IP blocks can
 * also appear in other SoCs, either from TI (such as DaVinci) or from
 * other manufacturers; and drivers should be reusable across other
 * platforms.
 *
 * The OMAP hwmod code also will attempt to reset and idle all on-chip
 * devices upon boot.  The goal here is for the kernel to be
 * completely self-reliant and independent from bootloaders.  This is
 * to ensure a repeatable configuration, both to ensure consistent
 * runtime behavior, and to make it easier for others to reproduce
 * bugs.
 *
 * OMAP module activity states
 * ---------------------------
 * The hwmod code considers modules to be in one of several activity
 * states.  IP blocks start out in an UNKNOWN state, then once they
 * are registered via the hwmod code, proceed to the REGISTERED state.
 * Once their clock names are resolved to clock pointers, the module
 * enters the CLKS_INITED state; and finally, once the module has been
 * reset and the integration registers programmed, the INITIALIZED state
 * is entered.  The hwmod code will then place the module into either
 * the IDLE state to save power, or in the case of a critical system
 * module, the ENABLED state.
 *
 * OMAP core integration code can then call omap_hwmod*() functions
 * directly to move the module between the IDLE, ENABLED, and DISABLED
 * states, as needed.  This is done during both the PM idle loop, and
 * in the OMAP core integration code's implementation of the PM runtime
 * functions.
 *
 * References
 * ----------
 * This is a partial list.
 * - OMAP2420 Multimedia Processor Silicon Revision 2.1.1, 2.2 (SWPU064)
 * - OMAP2430 Multimedia Device POP Silicon Revision 2.1 (SWPU090)
 * - OMAP34xx Multimedia Device Silicon Revision 3.1 (SWPU108)
 * - OMAP4430 Multimedia Device Silicon Revision 1.0 (SWPU140)
 * - Open Core Protocol Specification 2.2
 *
 * To do:
 * - handle IO mapping
 * - bus throughput & module latency measurement code
 *
 * XXX add tests at the beginning of each function to ensure the hwmod is
 * in the appropriate state
 * XXX error return values should be checked to ensure that they are
 * appropriate
 */
#undef DEBUG

#include <linux/kernel.h>
#include <linux/errno.h>
#include <linux/io.h>
#include <linux/clk.h>
#include <linux/clk-provider.h>
#include <linux/delay.h>
#include <linux/err.h>
#include <linux/list.h>
#include <linux/mutex.h>
#include <linux/spinlock.h>
#include <linux/slab.h>
#include <linux/bootmem.h>
#include <linux/cpu.h>
#include <linux/of.h>
#include <linux/of_address.h>
#include <linux/suspend.h>

#include <asm/system_misc.h>

#include "clock.h"
#include "omap_hwmod.h"

#include "soc.h"
#include "common.h"
#include "clockdomain.h"
#include "powerdomain.h"
#include "cm2xxx.h"
#include "cm3xxx.h"
#include "cm33xx.h"
#include "prm.h"
#include "prm3xxx.h"
#include "prm44xx.h"
#include "prm33xx.h"
#include "prminst44xx.h"
#include "mux.h"
#include "pm.h"

/* Name of the OMAP hwmod for the MPU */
#define MPU_INITIATOR_NAME		"mpu"

/*
 * Number of struct omap_hwmod_link records per struct
 * omap_hwmod_ocp_if record (master->slave and slave->master)
 */
#define LINKS_PER_OCP_IF		2

/*
 * Address offset (in bytes) between the reset control and the reset
 * status registers: 4 bytes on OMAP4
 */
#define OMAP4_RST_CTRL_ST_OFFSET	4

/**
 * struct omap_hwmod_soc_ops - fn ptrs for some SoC-specific operations
 * @enable_module: function to enable a module (via MODULEMODE)
 * @disable_module: function to disable a module (via MODULEMODE)
 *
 * XXX Eventually this functionality will be hidden inside the PRM/CM
 * device drivers.  Until then, this should avoid huge blocks of cpu_is_*()
 * conditionals in this code.
 */
struct omap_hwmod_soc_ops {
	void (*enable_module)(struct omap_hwmod *oh);
	int (*disable_module)(struct omap_hwmod *oh);
	int (*wait_target_ready)(struct omap_hwmod *oh);
	int (*assert_hardreset)(struct omap_hwmod *oh,
				struct omap_hwmod_rst_info *ohri);
	int (*deassert_hardreset)(struct omap_hwmod *oh,
				  struct omap_hwmod_rst_info *ohri);
	int (*is_hardreset_asserted)(struct omap_hwmod *oh,
				     struct omap_hwmod_rst_info *ohri);
	int (*init_clkdm)(struct omap_hwmod *oh);
	void (*update_context_lost)(struct omap_hwmod *oh);
	int (*get_context_lost)(struct omap_hwmod *oh);
};

/* soc_ops: adapts the omap_hwmod code to the currently-booted SoC */
static struct omap_hwmod_soc_ops soc_ops;

/* omap_hwmod_list contains all registered struct omap_hwmods */
static LIST_HEAD(omap_hwmod_list);

/* oh_reidle_list contains all omap_hwmods with HWMOD_NEEDS_REIDLE set */
LIST_HEAD(oh_reidle_list);

/* mpu_oh: used to add/remove MPU initiator from sleepdep list */
static struct omap_hwmod *mpu_oh;

/* io_chain_lock: used to serialize reconfigurations of the I/O chain */
static DEFINE_SPINLOCK(io_chain_lock);

/*
 * linkspace: ptr to a buffer that struct omap_hwmod_link records are
 * allocated from - used to reduce the number of small memory
 * allocations, which has a significant impact on performance
 */
static struct omap_hwmod_link *linkspace;

/*
 * free_ls, max_ls: array indexes into linkspace; representing the
 * next free struct omap_hwmod_link index, and the maximum number of
 * struct omap_hwmod_link records allocated (respectively)
 */
static unsigned short free_ls, max_ls, ls_supp;

/* inited: set to true once the hwmod code is initialized */
static bool inited;

/* Private functions */

/**
 * _fetch_next_ocp_if - return the next OCP interface in a list
 * @p: ptr to a ptr to the list_head inside the ocp_if to return
 * @i: pointer to the index of the element pointed to by @p in the list
 *
 * Return a pointer to the struct omap_hwmod_ocp_if record
 * containing the struct list_head pointed to by @p, and increment
 * @p such that a future call to this routine will return the next
 * record.
 */
static struct omap_hwmod_ocp_if *_fetch_next_ocp_if(struct list_head **p,
						    int *i)
{
	struct omap_hwmod_ocp_if *oi;

	oi = list_entry(*p, struct omap_hwmod_link, node)->ocp_if;
	*p = (*p)->next;

	*i = *i + 1;

	return oi;
}

/**
 * _update_sysc_cache - return the module OCP_SYSCONFIG register, keep copy
 * @oh: struct omap_hwmod *
 *
 * Load the current value of the hwmod OCP_SYSCONFIG register into the
 * struct omap_hwmod for later use.  Returns -EINVAL if the hwmod has no
 * OCP_SYSCONFIG register or 0 upon success.
 */
static int _update_sysc_cache(struct omap_hwmod *oh)
{
	if (!oh->class->sysc) {
		WARN(1, "omap_hwmod: %s: cannot read OCP_SYSCONFIG: not defined on hwmod's class\n", oh->name);
		return -EINVAL;
	}

	/* XXX ensure module interface clock is up */

	oh->_sysc_cache = omap_hwmod_read(oh, oh->class->sysc->sysc_offs);

	if (!(oh->class->sysc->sysc_flags & SYSC_NO_CACHE))
		oh->_int_flags |= _HWMOD_SYSCONFIG_LOADED;

	return 0;
}

/**
 * _write_sysconfig - write a value to the module's OCP_SYSCONFIG register
 * @v: OCP_SYSCONFIG value to write
 * @oh: struct omap_hwmod *
 *
 * Write @v into the module class' OCP_SYSCONFIG register, if it has
 * one.  No return value.
 */
static void _write_sysconfig(u32 v, struct omap_hwmod *oh)
{
	if (!oh->class->sysc) {
		WARN(1, "omap_hwmod: %s: cannot write OCP_SYSCONFIG: not defined on hwmod's class\n", oh->name);
		return;
	}

	/* XXX ensure module interface clock is up */

	/* Module might have lost context, always update cache and register */
	oh->_sysc_cache = v;

	/*
	 * Some IP blocks (such as RTC) require unlocking of IP before
	 * accessing its registers. If a function pointer is present
	 * to unlock, then call it before accessing sysconfig and
	 * call lock after writing sysconfig.
	 */
	if (oh->class->unlock)
		oh->class->unlock(oh);

	omap_hwmod_write(v, oh, oh->class->sysc->sysc_offs);

	if (oh->class->lock)
		oh->class->lock(oh);
}

/**
 * _set_master_standbymode: set the OCP_SYSCONFIG MIDLEMODE field in @v
 * @oh: struct omap_hwmod *
 * @standbymode: MIDLEMODE field bits
 * @v: pointer to register contents to modify
 *
 * Update the master standby mode bits in @v to be @standbymode for
 * the @oh hwmod.  Does not write to the hardware.  Returns -EINVAL
 * upon error or 0 upon success.
 */
static int _set_master_standbymode(struct omap_hwmod *oh, u8 standbymode,
				   u32 *v)
{
	u32 mstandby_mask;
	u8 mstandby_shift;

	if (!oh->class->sysc ||
	    !(oh->class->sysc->sysc_flags & SYSC_HAS_MIDLEMODE))
		return -EINVAL;

	if (!oh->class->sysc->sysc_fields) {
		WARN(1, "omap_hwmod: %s: offset struct for sysconfig not provided in class\n", oh->name);
		return -EINVAL;
	}

	mstandby_shift = oh->class->sysc->sysc_fields->midle_shift;
	mstandby_mask = (0x3 << mstandby_shift);

	*v &= ~mstandby_mask;
	*v |= __ffs(standbymode) << mstandby_shift;

	return 0;
}

/**
 * _set_slave_idlemode: set the OCP_SYSCONFIG SIDLEMODE field in @v
 * @oh: struct omap_hwmod *
 * @idlemode: SIDLEMODE field bits
 * @v: pointer to register contents to modify
 *
 * Update the slave idle mode bits in @v to be @idlemode for the @oh
 * hwmod.  Does not write to the hardware.  Returns -EINVAL upon error
 * or 0 upon success.
 */
static int _set_slave_idlemode(struct omap_hwmod *oh, u8 idlemode, u32 *v)
{
	u32 sidle_mask;
	u8 sidle_shift;

	if (!oh->class->sysc ||
	    !(oh->class->sysc->sysc_flags & SYSC_HAS_SIDLEMODE))
		return -EINVAL;

	if (!oh->class->sysc->sysc_fields) {
		WARN(1, "omap_hwmod: %s: offset struct for sysconfig not provided in class\n", oh->name);
		return -EINVAL;
	}

	sidle_shift = oh->class->sysc->sysc_fields->sidle_shift;
	sidle_mask = (0x3 << sidle_shift);

	*v &= ~sidle_mask;
	*v |= __ffs(idlemode) << sidle_shift;

	return 0;
}

/**
 * _set_clockactivity: set OCP_SYSCONFIG.CLOCKACTIVITY bits in @v
 * @oh: struct omap_hwmod *
 * @clockact: CLOCKACTIVITY field bits
 * @v: pointer to register contents to modify
 *
 * Update the clockactivity mode bits in @v to be @clockact for the
 * @oh hwmod.  Used for additional powersaving on some modules.  Does
 * not write to the hardware.  Returns -EINVAL upon error or 0 upon
 * success.
 */
static int _set_clockactivity(struct omap_hwmod *oh, u8 clockact, u32 *v)
{
	u32 clkact_mask;
	u8  clkact_shift;

	if (!oh->class->sysc ||
	    !(oh->class->sysc->sysc_flags & SYSC_HAS_CLOCKACTIVITY))
		return -EINVAL;

	if (!oh->class->sysc->sysc_fields) {
		WARN(1, "omap_hwmod: %s: offset struct for sysconfig not provided in class\n", oh->name);
		return -EINVAL;
	}

	clkact_shift = oh->class->sysc->sysc_fields->clkact_shift;
	clkact_mask = (0x3 << clkact_shift);

	*v &= ~clkact_mask;
	*v |= clockact << clkact_shift;

	return 0;
}

/**
 * _set_softreset: set OCP_SYSCONFIG.SOFTRESET bit in @v
 * @oh: struct omap_hwmod *
 * @v: pointer to register contents to modify
 *
 * Set the SOFTRESET bit in @v for hwmod @oh.  Returns -EINVAL upon
 * error or 0 upon success.
 */
static int _set_softreset(struct omap_hwmod *oh, u32 *v)
{
	u32 softrst_mask;

	if (!oh->class->sysc ||
	    !(oh->class->sysc->sysc_flags & SYSC_HAS_SOFTRESET))
		return -EINVAL;

	if (!oh->class->sysc->sysc_fields) {
		WARN(1, "omap_hwmod: %s: offset struct for sysconfig not provided in class\n", oh->name);
		return -EINVAL;
	}

	softrst_mask = (0x1 << oh->class->sysc->sysc_fields->srst_shift);

	*v |= softrst_mask;

	return 0;
}

/**
 * _clear_softreset: clear OCP_SYSCONFIG.SOFTRESET bit in @v
 * @oh: struct omap_hwmod *
 * @v: pointer to register contents to modify
 *
 * Clear the SOFTRESET bit in @v for hwmod @oh.  Returns -EINVAL upon
 * error or 0 upon success.
 */
static int _clear_softreset(struct omap_hwmod *oh, u32 *v)
{
	u32 softrst_mask;

	if (!oh->class->sysc ||
	    !(oh->class->sysc->sysc_flags & SYSC_HAS_SOFTRESET))
		return -EINVAL;

	if (!oh->class->sysc->sysc_fields) {
		WARN(1,
		     "omap_hwmod: %s: sysc_fields absent for sysconfig class\n",
		     oh->name);
		return -EINVAL;
	}

	softrst_mask = (0x1 << oh->class->sysc->sysc_fields->srst_shift);

	*v &= ~softrst_mask;

	return 0;
}

/**
 * _wait_softreset_complete - wait for an OCP softreset to complete
 * @oh: struct omap_hwmod * to wait on
 *
 * Wait until the IP block represented by @oh reports that its OCP
 * softreset is complete.  This can be triggered by software (see
 * _ocp_softreset()) or by hardware upon returning from off-mode (one
 * example is HSMMC).  Waits for up to MAX_MODULE_SOFTRESET_WAIT
 * microseconds.  Returns the number of microseconds waited.
 */
static int _wait_softreset_complete(struct omap_hwmod *oh)
{
	struct omap_hwmod_class_sysconfig *sysc;
	u32 softrst_mask;
	int c = 0;

	sysc = oh->class->sysc;

	if (sysc->sysc_flags & SYSS_HAS_RESET_STATUS)
		omap_test_timeout((omap_hwmod_read(oh, sysc->syss_offs)
				   & SYSS_RESETDONE_MASK),
				  MAX_MODULE_SOFTRESET_WAIT, c);
	else if (sysc->sysc_flags & SYSC_HAS_RESET_STATUS) {
		softrst_mask = (0x1 << sysc->sysc_fields->srst_shift);
		omap_test_timeout(!(omap_hwmod_read(oh, sysc->sysc_offs)
				    & softrst_mask),
				  MAX_MODULE_SOFTRESET_WAIT, c);
	}

	return c;
}

/**
 * _set_dmadisable: set OCP_SYSCONFIG.DMADISABLE bit in @v
 * @oh: struct omap_hwmod *
 *
 * The DMADISABLE bit is a semi-automatic bit present in sysconfig register
 * of some modules. When the DMA must perform read/write accesses, the
 * DMADISABLE bit is cleared by the hardware. But when the DMA must stop
 * for power management, software must set the DMADISABLE bit back to 1.
 *
 * Set the DMADISABLE bit in @v for hwmod @oh.  Returns -EINVAL upon
 * error or 0 upon success.
 */
static int _set_dmadisable(struct omap_hwmod *oh)
{
	u32 v;
	u32 dmadisable_mask;

	if (!oh->class->sysc ||
	    !(oh->class->sysc->sysc_flags & SYSC_HAS_DMADISABLE))
		return -EINVAL;

	if (!oh->class->sysc->sysc_fields) {
		WARN(1, "omap_hwmod: %s: offset struct for sysconfig not provided in class\n", oh->name);
		return -EINVAL;
	}

	/* clocks must be on for this operation */
	if (oh->_state != _HWMOD_STATE_ENABLED) {
		pr_warn("omap_hwmod: %s: dma can be disabled only from enabled state\n", oh->name);
		return -EINVAL;
	}

	pr_debug("omap_hwmod: %s: setting DMADISABLE\n", oh->name);

	v = oh->_sysc_cache;
	dmadisable_mask =
		(0x1 << oh->class->sysc->sysc_fields->dmadisable_shift);
	v |= dmadisable_mask;
	_write_sysconfig(v, oh);

	return 0;
}

/**
 * _set_module_autoidle: set the OCP_SYSCONFIG AUTOIDLE field in @v
 * @oh: struct omap_hwmod *
 * @autoidle: desired AUTOIDLE bitfield value (0 or 1)
 * @v: pointer to register contents to modify
 *
 * Update the module autoidle bit in @v to be @autoidle for the @oh
 * hwmod.  The autoidle bit controls whether the module can gate
 * internal clocks automatically when it isn't doing anything; the
 * exact function of this bit varies on a per-module basis.  This
 * function does not write to the hardware.  Returns -EINVAL upon
 * error or 0 upon success.
 */
static int _set_module_autoidle(struct omap_hwmod *oh, u8 autoidle,
				u32 *v)
{
	u32 autoidle_mask;
	u8 autoidle_shift;

	if (!oh->class->sysc ||
	    !(oh->class->sysc->sysc_flags & SYSC_HAS_AUTOIDLE))
		return -EINVAL;

	if (!oh->class->sysc->sysc_fields) {
		WARN(1, "omap_hwmod: %s: offset struct for sysconfig not provided in class\n", oh->name);
		return -EINVAL;
	}

	autoidle_shift = oh->class->sysc->sysc_fields->autoidle_shift;
	autoidle_mask = (0x1 << autoidle_shift);

	*v &= ~autoidle_mask;
	*v |= autoidle << autoidle_shift;

	return 0;
}

/**
 * _set_idle_ioring_wakeup - enable/disable IO pad wakeup on hwmod idle for mux
 * @oh: struct omap_hwmod *
 * @set_wake: bool value indicating to set (true) or clear (false) wakeup enable
 *
 * Set or clear the I/O pad wakeup flag in the mux entries for the
 * hwmod @oh.  This function changes the @oh->mux->pads_dynamic array
 * in memory.  If the hwmod is currently idled, and the new idle
 * values don't match the previous ones, this function will also
 * update the SCM PADCTRL registers.  Otherwise, if the hwmod is not
 * currently idled, this function won't touch the hardware: the new
 * mux settings are written to the SCM PADCTRL registers when the
 * hwmod is idled.  No return value.
 */
static void _set_idle_ioring_wakeup(struct omap_hwmod *oh, bool set_wake)
{
	struct omap_device_pad *pad;
	bool change = false;
	u16 prev_idle;
	int j;

	if (!oh->mux || !oh->mux->enabled)
		return;

	for (j = 0; j < oh->mux->nr_pads_dynamic; j++) {
		pad = oh->mux->pads_dynamic[j];

		if (!(pad->flags & OMAP_DEVICE_PAD_WAKEUP))
			continue;

		prev_idle = pad->idle;

		if (set_wake)
			pad->idle |= OMAP_WAKEUP_EN;
		else
			pad->idle &= ~OMAP_WAKEUP_EN;

		if (prev_idle != pad->idle)
			change = true;
	}

	if (change && oh->_state == _HWMOD_STATE_IDLE)
		omap_hwmod_mux(oh->mux, _HWMOD_STATE_IDLE);
}

/**
 * _enable_wakeup: set OCP_SYSCONFIG.ENAWAKEUP bit in the hardware
 * @oh: struct omap_hwmod *
 *
 * Allow the hardware module @oh to send wakeups.  Returns -EINVAL
 * upon error or 0 upon success.
 */
static int _enable_wakeup(struct omap_hwmod *oh, u32 *v)
{
	if (!oh->class->sysc ||
	    !((oh->class->sysc->sysc_flags & SYSC_HAS_ENAWAKEUP) ||
	      (oh->class->sysc->idlemodes & SIDLE_SMART_WKUP) ||
	      (oh->class->sysc->idlemodes & MSTANDBY_SMART_WKUP)))
		return -EINVAL;

	if (!oh->class->sysc->sysc_fields) {
		WARN(1, "omap_hwmod: %s: offset struct for sysconfig not provided in class\n", oh->name);
		return -EINVAL;
	}

	if (oh->class->sysc->sysc_flags & SYSC_HAS_ENAWAKEUP)
		*v |= 0x1 << oh->class->sysc->sysc_fields->enwkup_shift;

	if (oh->class->sysc->idlemodes & SIDLE_SMART_WKUP)
		_set_slave_idlemode(oh, HWMOD_IDLEMODE_SMART_WKUP, v);
	if (oh->class->sysc->idlemodes & MSTANDBY_SMART_WKUP)
		_set_master_standbymode(oh, HWMOD_IDLEMODE_SMART_WKUP, v);

	/* XXX test pwrdm_get_wken for this hwmod's subsystem */

	return 0;
}

/**
 * _disable_wakeup: clear OCP_SYSCONFIG.ENAWAKEUP bit in the hardware
 * @oh: struct omap_hwmod *
 *
 * Prevent the hardware module @oh to send wakeups.  Returns -EINVAL
 * upon error or 0 upon success.
 */
static int _disable_wakeup(struct omap_hwmod *oh, u32 *v)
{
	if (!oh->class->sysc ||
	    !((oh->class->sysc->sysc_flags & SYSC_HAS_ENAWAKEUP) ||
	      (oh->class->sysc->idlemodes & SIDLE_SMART_WKUP) ||
	      (oh->class->sysc->idlemodes & MSTANDBY_SMART_WKUP)))
		return -EINVAL;

	if (!oh->class->sysc->sysc_fields) {
		WARN(1, "omap_hwmod: %s: offset struct for sysconfig not provided in class\n", oh->name);
		return -EINVAL;
	}

	if (oh->class->sysc->sysc_flags & SYSC_HAS_ENAWAKEUP)
		*v &= ~(0x1 << oh->class->sysc->sysc_fields->enwkup_shift);

	if (oh->class->sysc->idlemodes & SIDLE_SMART_WKUP)
		_set_slave_idlemode(oh, HWMOD_IDLEMODE_SMART, v);
	if (oh->class->sysc->idlemodes & MSTANDBY_SMART_WKUP)
		_set_master_standbymode(oh, HWMOD_IDLEMODE_SMART, v);

	/* XXX test pwrdm_get_wken for this hwmod's subsystem */

	return 0;
}

static struct clockdomain *_get_clkdm(struct omap_hwmod *oh)
{
	struct clk_hw_omap *clk;

	if (oh->clkdm) {
		return oh->clkdm;
	} else if (oh->_clk) {
		if (__clk_get_flags(oh->_clk) & CLK_IS_BASIC)
			return NULL;
		clk = to_clk_hw_omap(__clk_get_hw(oh->_clk));
		return  clk->clkdm;
	}
	return NULL;
}

/**
 * _add_initiator_dep: prevent @oh from smart-idling while @init_oh is active
 * @oh: struct omap_hwmod *
 *
 * Prevent the hardware module @oh from entering idle while the
 * hardare module initiator @init_oh is active.  Useful when a module
 * will be accessed by a particular initiator (e.g., if a module will
 * be accessed by the IVA, there should be a sleepdep between the IVA
 * initiator and the module).  Only applies to modules in smart-idle
 * mode.  If the clockdomain is marked as not needing autodeps, return
 * 0 without doing anything.  Otherwise, returns -EINVAL upon error or
 * passes along clkdm_add_sleepdep() value upon success.
 */
static int _add_initiator_dep(struct omap_hwmod *oh, struct omap_hwmod *init_oh)
{
	struct clockdomain *clkdm, *init_clkdm;

	clkdm = _get_clkdm(oh);
	init_clkdm = _get_clkdm(init_oh);

	if (!clkdm || !init_clkdm)
		return -EINVAL;

	if (clkdm && clkdm->flags & CLKDM_NO_AUTODEPS)
		return 0;

	return clkdm_add_sleepdep(clkdm, init_clkdm);
}

/**
 * _del_initiator_dep: allow @oh to smart-idle even if @init_oh is active
 * @oh: struct omap_hwmod *
 *
 * Allow the hardware module @oh to enter idle while the hardare
 * module initiator @init_oh is active.  Useful when a module will not
 * be accessed by a particular initiator (e.g., if a module will not
 * be accessed by the IVA, there should be no sleepdep between the IVA
 * initiator and the module).  Only applies to modules in smart-idle
 * mode.  If the clockdomain is marked as not needing autodeps, return
 * 0 without doing anything.  Returns -EINVAL upon error or passes
 * along clkdm_del_sleepdep() value upon success.
 */
static int _del_initiator_dep(struct omap_hwmod *oh, struct omap_hwmod *init_oh)
{
	struct clockdomain *clkdm, *init_clkdm;

	clkdm = _get_clkdm(oh);
	init_clkdm = _get_clkdm(init_oh);

	if (!clkdm || !init_clkdm)
		return -EINVAL;

	if (clkdm && clkdm->flags & CLKDM_NO_AUTODEPS)
		return 0;

	return clkdm_del_sleepdep(clkdm, init_clkdm);
}

/**
 * _init_main_clk - get a struct clk * for the the hwmod's main functional clk
 * @oh: struct omap_hwmod *
 *
 * Called from _init_clocks().  Populates the @oh _clk (main
 * functional clock pointer) if a main_clk is present.  Returns 0 on
 * success or -EINVAL on error.
 */
static int _init_main_clk(struct omap_hwmod *oh)
{
	int ret = 0;

	if (!oh->main_clk)
		return 0;

	oh->_clk = clk_get(NULL, oh->main_clk);
	if (IS_ERR(oh->_clk)) {
		pr_warn("omap_hwmod: %s: cannot clk_get main_clk %s\n",
			oh->name, oh->main_clk);
		return -EINVAL;
	}
	/*
	 * HACK: This needs a re-visit once clk_prepare() is implemented
	 * to do something meaningful. Today its just a no-op.
	 * If clk_prepare() is used at some point to do things like
	 * voltage scaling etc, then this would have to be moved to
	 * some point where subsystems like i2c and pmic become
	 * available.
	 */
	clk_prepare(oh->_clk);

	if (!_get_clkdm(oh))
		pr_debug("omap_hwmod: %s: missing clockdomain for %s.\n",
			   oh->name, oh->main_clk);

	return ret;
}

/**
 * _init_interface_clks - get a struct clk * for the the hwmod's interface clks
 * @oh: struct omap_hwmod *
 *
 * Called from _init_clocks().  Populates the @oh OCP slave interface
 * clock pointers.  Returns 0 on success or -EINVAL on error.
 */
static int _init_interface_clks(struct omap_hwmod *oh)
{
	struct omap_hwmod_ocp_if *os;
	struct list_head *p;
	struct clk *c;
	int i = 0;
	int ret = 0;

	p = oh->slave_ports.next;

	while (i < oh->slaves_cnt) {
		os = _fetch_next_ocp_if(&p, &i);
		if (!os->clk)
			continue;

		c = clk_get(NULL, os->clk);
		if (IS_ERR(c)) {
			pr_warn("omap_hwmod: %s: cannot clk_get interface_clk %s\n",
				oh->name, os->clk);
			ret = -EINVAL;
			continue;
		}
		os->_clk = c;
		/*
		 * HACK: This needs a re-visit once clk_prepare() is implemented
		 * to do something meaningful. Today its just a no-op.
		 * If clk_prepare() is used at some point to do things like
		 * voltage scaling etc, then this would have to be moved to
		 * some point where subsystems like i2c and pmic become
		 * available.
		 */
		clk_prepare(os->_clk);
	}

	return ret;
}

/**
 * _init_opt_clk - get a struct clk * for the the hwmod's optional clocks
 * @oh: struct omap_hwmod *
 *
 * Called from _init_clocks().  Populates the @oh omap_hwmod_opt_clk
 * clock pointers.  Returns 0 on success or -EINVAL on error.
 */
static int _init_opt_clks(struct omap_hwmod *oh)
{
	struct omap_hwmod_opt_clk *oc;
	struct clk *c;
	int i;
	int ret = 0;

	for (i = oh->opt_clks_cnt, oc = oh->opt_clks; i > 0; i--, oc++) {
		c = clk_get(NULL, oc->clk);
		if (IS_ERR(c)) {
			pr_warn("omap_hwmod: %s: cannot clk_get opt_clk %s\n",
				oh->name, oc->clk);
			ret = -EINVAL;
			continue;
		}
		oc->_clk = c;
		/*
		 * HACK: This needs a re-visit once clk_prepare() is implemented
		 * to do something meaningful. Today its just a no-op.
		 * If clk_prepare() is used at some point to do things like
		 * voltage scaling etc, then this would have to be moved to
		 * some point where subsystems like i2c and pmic become
		 * available.
		 */
		clk_prepare(oc->_clk);
	}

	return ret;
}

static void _enable_optional_clocks(struct omap_hwmod *oh)
{
	struct omap_hwmod_opt_clk *oc;
	int i;

	pr_debug("omap_hwmod: %s: enabling optional clocks\n", oh->name);

	for (i = oh->opt_clks_cnt, oc = oh->opt_clks; i > 0; i--, oc++)
		if (oc->_clk) {
			pr_debug("omap_hwmod: enable %s:%s\n", oc->role,
				 __clk_get_name(oc->_clk));
			clk_enable(oc->_clk);
		}
}

static void _disable_optional_clocks(struct omap_hwmod *oh)
{
	struct omap_hwmod_opt_clk *oc;
	int i;

	pr_debug("omap_hwmod: %s: disabling optional clocks\n", oh->name);

	for (i = oh->opt_clks_cnt, oc = oh->opt_clks; i > 0; i--, oc++)
		if (oc->_clk) {
			pr_debug("omap_hwmod: disable %s:%s\n", oc->role,
				 __clk_get_name(oc->_clk));
			clk_disable(oc->_clk);
		}
}

/**
 * _enable_clocks - enable hwmod main clock and interface clocks
 * @oh: struct omap_hwmod *
 *
 * Enables all clocks necessary for register reads and writes to succeed
 * on the hwmod @oh.  Returns 0.
 */
static int _enable_clocks(struct omap_hwmod *oh)
{
	struct omap_hwmod_ocp_if *os;
	struct list_head *p;
	int i = 0;

	pr_debug("omap_hwmod: %s: enabling clocks\n", oh->name);

	if (oh->_clk)
		clk_enable(oh->_clk);

	p = oh->slave_ports.next;

	while (i < oh->slaves_cnt) {
		os = _fetch_next_ocp_if(&p, &i);

		if (os->_clk && (os->flags & OCPIF_SWSUP_IDLE))
			clk_enable(os->_clk);
	}

	if (oh->flags & HWMOD_OPT_CLKS_NEEDED)
		_enable_optional_clocks(oh);

	/* The opt clocks are controlled by the device driver. */

	return 0;
}

/**
 * _disable_clocks - disable hwmod main clock and interface clocks
 * @oh: struct omap_hwmod *
 *
 * Disables the hwmod @oh main functional and interface clocks.  Returns 0.
 */
static int _disable_clocks(struct omap_hwmod *oh)
{
	struct omap_hwmod_ocp_if *os;
	struct list_head *p;
	int i = 0;

	pr_debug("omap_hwmod: %s: disabling clocks\n", oh->name);

	if (oh->_clk)
		clk_disable(oh->_clk);

	p = oh->slave_ports.next;

	while (i < oh->slaves_cnt) {
		os = _fetch_next_ocp_if(&p, &i);

		if (os->_clk && (os->flags & OCPIF_SWSUP_IDLE))
			clk_disable(os->_clk);
	}

	if (oh->flags & HWMOD_OPT_CLKS_NEEDED)
		_disable_optional_clocks(oh);

	/* The opt clocks are controlled by the device driver. */

	return 0;
}

/**
 * _omap4_enable_module - enable CLKCTRL modulemode on OMAP4
 * @oh: struct omap_hwmod *
 *
 * Enables the PRCM module mode related to the hwmod @oh.
 * No return value.
 */
static void _omap4_enable_module(struct omap_hwmod *oh)
{
	if (!oh->clkdm || !oh->prcm.omap4.modulemode)
		return;

	pr_debug("omap_hwmod: %s: %s: %d\n",
		 oh->name, __func__, oh->prcm.omap4.modulemode);

	omap_cm_module_enable(oh->prcm.omap4.modulemode,
			      oh->clkdm->prcm_partition,
			      oh->clkdm->cm_inst, oh->prcm.omap4.clkctrl_offs);
}

/**
 * _omap4_wait_target_disable - wait for a module to be disabled on OMAP4
 * @oh: struct omap_hwmod *
 *
 * Wait for a module @oh to enter slave idle.  Returns 0 if the module
 * does not have an IDLEST bit or if the module successfully enters
 * slave idle; otherwise, pass along the return value of the
 * appropriate *_cm*_wait_module_idle() function.
 */
static int _omap4_wait_target_disable(struct omap_hwmod *oh)
{
	if (!oh)
		return -EINVAL;

	if (oh->_int_flags & _HWMOD_NO_MPU_PORT || !oh->clkdm)
		return 0;

	if (oh->flags & HWMOD_NO_IDLEST)
		return 0;

	return omap_cm_wait_module_idle(oh->clkdm->prcm_partition,
					oh->clkdm->cm_inst,
					oh->prcm.omap4.clkctrl_offs, 0);
}

/**
 * _count_mpu_irqs - count the number of MPU IRQ lines associated with @oh
 * @oh: struct omap_hwmod *oh
 *
 * Count and return the number of MPU IRQs associated with the hwmod
 * @oh.  Used to allocate struct resource data.  Returns 0 if @oh is
 * NULL.
 */
static int _count_mpu_irqs(struct omap_hwmod *oh)
{
	struct omap_hwmod_irq_info *ohii;
	int i = 0;

	if (!oh || !oh->mpu_irqs)
		return 0;

	do {
		ohii = &oh->mpu_irqs[i++];
	} while (ohii->irq != -1);

	return i-1;
}

/**
 * _count_sdma_reqs - count the number of SDMA request lines associated with @oh
 * @oh: struct omap_hwmod *oh
 *
 * Count and return the number of SDMA request lines associated with
 * the hwmod @oh.  Used to allocate struct resource data.  Returns 0
 * if @oh is NULL.
 */
static int _count_sdma_reqs(struct omap_hwmod *oh)
{
	struct omap_hwmod_dma_info *ohdi;
	int i = 0;

	if (!oh || !oh->sdma_reqs)
		return 0;

	do {
		ohdi = &oh->sdma_reqs[i++];
	} while (ohdi->dma_req != -1);

	return i-1;
}

/**
 * _count_ocp_if_addr_spaces - count the number of address space entries for @oh
 * @oh: struct omap_hwmod *oh
 *
 * Count and return the number of address space ranges associated with
 * the hwmod @oh.  Used to allocate struct resource data.  Returns 0
 * if @oh is NULL.
 */
static int _count_ocp_if_addr_spaces(struct omap_hwmod_ocp_if *os)
{
	struct omap_hwmod_addr_space *mem;
	int i = 0;

	if (!os || !os->addr)
		return 0;

	do {
		mem = &os->addr[i++];
	} while (mem->pa_start != mem->pa_end);

	return i-1;
}

/**
 * _get_mpu_irq_by_name - fetch MPU interrupt line number by name
 * @oh: struct omap_hwmod * to operate on
 * @name: pointer to the name of the MPU interrupt number to fetch (optional)
 * @irq: pointer to an unsigned int to store the MPU IRQ number to
 *
 * Retrieve a MPU hardware IRQ line number named by @name associated
 * with the IP block pointed to by @oh.  The IRQ number will be filled
 * into the address pointed to by @dma.  When @name is non-null, the
 * IRQ line number associated with the named entry will be returned.
 * If @name is null, the first matching entry will be returned.  Data
 * order is not meaningful in hwmod data, so callers are strongly
 * encouraged to use a non-null @name whenever possible to avoid
 * unpredictable effects if hwmod data is later added that causes data
 * ordering to change.  Returns 0 upon success or a negative error
 * code upon error.
 */
static int _get_mpu_irq_by_name(struct omap_hwmod *oh, const char *name,
				unsigned int *irq)
{
	int i;
	bool found = false;

	if (!oh->mpu_irqs)
		return -ENOENT;

	i = 0;
	while (oh->mpu_irqs[i].irq != -1) {
		if (name == oh->mpu_irqs[i].name ||
		    !strcmp(name, oh->mpu_irqs[i].name)) {
			found = true;
			break;
		}
		i++;
	}

	if (!found)
		return -ENOENT;

	*irq = oh->mpu_irqs[i].irq;

	return 0;
}

/**
 * _get_sdma_req_by_name - fetch SDMA request line ID by name
 * @oh: struct omap_hwmod * to operate on
 * @name: pointer to the name of the SDMA request line to fetch (optional)
 * @dma: pointer to an unsigned int to store the request line ID to
 *
 * Retrieve an SDMA request line ID named by @name on the IP block
 * pointed to by @oh.  The ID will be filled into the address pointed
 * to by @dma.  When @name is non-null, the request line ID associated
 * with the named entry will be returned.  If @name is null, the first
 * matching entry will be returned.  Data order is not meaningful in
 * hwmod data, so callers are strongly encouraged to use a non-null
 * @name whenever possible to avoid unpredictable effects if hwmod
 * data is later added that causes data ordering to change.  Returns 0
 * upon success or a negative error code upon error.
 */
static int _get_sdma_req_by_name(struct omap_hwmod *oh, const char *name,
				 unsigned int *dma)
{
	int i;
	bool found = false;

	if (!oh->sdma_reqs)
		return -ENOENT;

	i = 0;
	while (oh->sdma_reqs[i].dma_req != -1) {
		if (name == oh->sdma_reqs[i].name ||
		    !strcmp(name, oh->sdma_reqs[i].name)) {
			found = true;
			break;
		}
		i++;
	}

	if (!found)
		return -ENOENT;

	*dma = oh->sdma_reqs[i].dma_req;

	return 0;
}

/**
 * _get_addr_space_by_name - fetch address space start & end by name
 * @oh: struct omap_hwmod * to operate on
 * @name: pointer to the name of the address space to fetch (optional)
 * @pa_start: pointer to a u32 to store the starting address to
 * @pa_end: pointer to a u32 to store the ending address to
 *
 * Retrieve address space start and end addresses for the IP block
 * pointed to by @oh.  The data will be filled into the addresses
 * pointed to by @pa_start and @pa_end.  When @name is non-null, the
 * address space data associated with the named entry will be
 * returned.  If @name is null, the first matching entry will be
 * returned.  Data order is not meaningful in hwmod data, so callers
 * are strongly encouraged to use a non-null @name whenever possible
 * to avoid unpredictable effects if hwmod data is later added that
 * causes data ordering to change.  Returns 0 upon success or a
 * negative error code upon error.
 */
static int _get_addr_space_by_name(struct omap_hwmod *oh, const char *name,
				   u32 *pa_start, u32 *pa_end)
{
	int i, j;
	struct omap_hwmod_ocp_if *os;
	struct list_head *p = NULL;
	bool found = false;

	p = oh->slave_ports.next;

	i = 0;
	while (i < oh->slaves_cnt) {
		os = _fetch_next_ocp_if(&p, &i);

		if (!os->addr)
			return -ENOENT;

		j = 0;
		while (os->addr[j].pa_start != os->addr[j].pa_end) {
			if (name == os->addr[j].name ||
			    !strcmp(name, os->addr[j].name)) {
				found = true;
				break;
			}
			j++;
		}

		if (found)
			break;
	}

	if (!found)
		return -ENOENT;

	*pa_start = os->addr[j].pa_start;
	*pa_end = os->addr[j].pa_end;

	return 0;
}

/**
 * _save_mpu_port_index - find and save the index to @oh's MPU port
 * @oh: struct omap_hwmod *
 *
 * Determines the array index of the OCP slave port that the MPU uses
 * to address the device, and saves it into the struct omap_hwmod.
 * Intended to be called during hwmod registration only. No return
 * value.
 */
static void __init _save_mpu_port_index(struct omap_hwmod *oh)
{
	struct omap_hwmod_ocp_if *os = NULL;
	struct list_head *p;
	int i = 0;

	if (!oh)
		return;

	oh->_int_flags |= _HWMOD_NO_MPU_PORT;

	p = oh->slave_ports.next;

	while (i < oh->slaves_cnt) {
		os = _fetch_next_ocp_if(&p, &i);
		if (os->user & OCP_USER_MPU) {
			oh->_mpu_port = os;
			oh->_int_flags &= ~_HWMOD_NO_MPU_PORT;
			break;
		}
	}

	return;
}

/**
 * _find_mpu_rt_port - return omap_hwmod_ocp_if accessible by the MPU
 * @oh: struct omap_hwmod *
 *
 * Given a pointer to a struct omap_hwmod record @oh, return a pointer
 * to the struct omap_hwmod_ocp_if record that is used by the MPU to
 * communicate with the IP block.  This interface need not be directly
 * connected to the MPU (and almost certainly is not), but is directly
 * connected to the IP block represented by @oh.  Returns a pointer
 * to the struct omap_hwmod_ocp_if * upon success, or returns NULL upon
 * error or if there does not appear to be a path from the MPU to this
 * IP block.
 */
static struct omap_hwmod_ocp_if *_find_mpu_rt_port(struct omap_hwmod *oh)
{
	if (!oh || oh->_int_flags & _HWMOD_NO_MPU_PORT || oh->slaves_cnt == 0)
		return NULL;

	return oh->_mpu_port;
};

/**
 * _find_mpu_rt_addr_space - return MPU register target address space for @oh
 * @oh: struct omap_hwmod *
 *
 * Returns a pointer to the struct omap_hwmod_addr_space record representing
 * the register target MPU address space; or returns NULL upon error.
 */
static struct omap_hwmod_addr_space * __init _find_mpu_rt_addr_space(struct omap_hwmod *oh)
{
	struct omap_hwmod_ocp_if *os;
	struct omap_hwmod_addr_space *mem;
	int found = 0, i = 0;

	os = _find_mpu_rt_port(oh);
	if (!os || !os->addr)
		return NULL;

	do {
		mem = &os->addr[i++];
		if (mem->flags & ADDR_TYPE_RT)
			found = 1;
	} while (!found && mem->pa_start != mem->pa_end);

	return (found) ? mem : NULL;
}

/**
 * _enable_sysc - try to bring a module out of idle via OCP_SYSCONFIG
 * @oh: struct omap_hwmod *
 *
 * Ensure that the OCP_SYSCONFIG register for the IP block represented
 * by @oh is set to indicate to the PRCM that the IP block is active.
 * Usually this means placing the module into smart-idle mode and
 * smart-standby, but if there is a bug in the automatic idle handling
 * for the IP block, it may need to be placed into the force-idle or
 * no-idle variants of these modes.  No return value.
 */
static void _enable_sysc(struct omap_hwmod *oh)
{
	u8 idlemode, sf;
	u32 v;
	bool clkdm_act;
	struct clockdomain *clkdm;

	if (!oh->class->sysc)
		return;

	/*
	 * Wait until reset has completed, this is needed as the IP
	 * block is reset automatically by hardware in some cases
	 * (off-mode for example), and the drivers require the
	 * IP to be ready when they access it
	 */
	if (oh->flags & HWMOD_CONTROL_OPT_CLKS_IN_RESET)
		_enable_optional_clocks(oh);
	_wait_softreset_complete(oh);
	if (oh->flags & HWMOD_CONTROL_OPT_CLKS_IN_RESET)
		_disable_optional_clocks(oh);

	v = oh->_sysc_cache;
	sf = oh->class->sysc->sysc_flags;

	clkdm = _get_clkdm(oh);
	if (sf & SYSC_HAS_SIDLEMODE) {
		if (oh->flags & HWMOD_SWSUP_SIDLE ||
		    oh->flags & HWMOD_SWSUP_SIDLE_ACT) {
			idlemode = HWMOD_IDLEMODE_NO;
		} else {
			if (sf & SYSC_HAS_ENAWAKEUP)
				_enable_wakeup(oh, &v);
			if (oh->class->sysc->idlemodes & SIDLE_SMART_WKUP)
				idlemode = HWMOD_IDLEMODE_SMART_WKUP;
			else
				idlemode = HWMOD_IDLEMODE_SMART;
		}

		/*
		 * This is special handling for some IPs like
		 * 32k sync timer. Force them to idle!
		 */
		clkdm_act = (clkdm && clkdm->flags & CLKDM_ACTIVE_WITH_MPU);
		if (clkdm_act && !(oh->class->sysc->idlemodes &
				   (SIDLE_SMART | SIDLE_SMART_WKUP)))
			idlemode = HWMOD_IDLEMODE_FORCE;

		_set_slave_idlemode(oh, idlemode, &v);
	}

	if (sf & SYSC_HAS_MIDLEMODE) {
		if (oh->flags & HWMOD_FORCE_MSTANDBY) {
			idlemode = HWMOD_IDLEMODE_FORCE;
		} else if (oh->flags & HWMOD_SWSUP_MSTANDBY) {
			idlemode = HWMOD_IDLEMODE_NO;
		} else {
			if (sf & SYSC_HAS_ENAWAKEUP)
				_enable_wakeup(oh, &v);
			if (oh->class->sysc->idlemodes & MSTANDBY_SMART_WKUP)
				idlemode = HWMOD_IDLEMODE_SMART_WKUP;
			else
				idlemode = HWMOD_IDLEMODE_SMART;
		}
		_set_master_standbymode(oh, idlemode, &v);
	}

	/*
	 * XXX The clock framework should handle this, by
	 * calling into this code.  But this must wait until the
	 * clock structures are tagged with omap_hwmod entries
	 */
	if ((oh->flags & HWMOD_SET_DEFAULT_CLOCKACT) &&
	    (sf & SYSC_HAS_CLOCKACTIVITY))
		_set_clockactivity(oh, oh->class->sysc->clockact, &v);

	_write_sysconfig(v, oh);

	/*
	 * Set the autoidle bit only after setting the smartidle bit
	 * Setting this will not have any impact on the other modules.
	 */
	if (sf & SYSC_HAS_AUTOIDLE) {
		idlemode = (oh->flags & HWMOD_NO_OCP_AUTOIDLE) ?
			0 : 1;
		_set_module_autoidle(oh, idlemode, &v);
		_write_sysconfig(v, oh);
	}
}

/**
 * _idle_sysc - try to put a module into idle via OCP_SYSCONFIG
 * @oh: struct omap_hwmod *
 *
 * If module is marked as SWSUP_SIDLE, force the module into slave
 * idle; otherwise, configure it for smart-idle.  If module is marked
 * as SWSUP_MSUSPEND, force the module into master standby; otherwise,
 * configure it for smart-standby.  No return value.
 */
static void _idle_sysc(struct omap_hwmod *oh)
{
	u8 idlemode, sf;
	u32 v;

	if (!oh->class->sysc)
		return;

	v = oh->_sysc_cache;
	sf = oh->class->sysc->sysc_flags;

	if (sf & SYSC_HAS_SIDLEMODE) {
		if (oh->flags & HWMOD_SWSUP_SIDLE) {
			idlemode = HWMOD_IDLEMODE_FORCE;
		} else {
			if (sf & SYSC_HAS_ENAWAKEUP)
				_enable_wakeup(oh, &v);
			if (oh->class->sysc->idlemodes & SIDLE_SMART_WKUP)
				idlemode = HWMOD_IDLEMODE_SMART_WKUP;
			else
				idlemode = HWMOD_IDLEMODE_SMART;
		}
		_set_slave_idlemode(oh, idlemode, &v);
	}

	if (sf & SYSC_HAS_MIDLEMODE) {
		if ((oh->flags & HWMOD_SWSUP_MSTANDBY) ||
		    (oh->flags & HWMOD_FORCE_MSTANDBY)) {
			idlemode = HWMOD_IDLEMODE_FORCE;
		} else {
			if (sf & SYSC_HAS_ENAWAKEUP)
				_enable_wakeup(oh, &v);
			if (oh->class->sysc->idlemodes & MSTANDBY_SMART_WKUP)
				idlemode = HWMOD_IDLEMODE_SMART_WKUP;
			else
				idlemode = HWMOD_IDLEMODE_SMART;
		}
		_set_master_standbymode(oh, idlemode, &v);
	}

	/* If the cached value is the same as the new value, skip the write */
	if (oh->_sysc_cache != v)
		_write_sysconfig(v, oh);
}

/**
 * _shutdown_sysc - force a module into idle via OCP_SYSCONFIG
 * @oh: struct omap_hwmod *
 *
 * Force the module into slave idle and master suspend. No return
 * value.
 */
static void _shutdown_sysc(struct omap_hwmod *oh)
{
	u32 v;
	u8 sf;

	if (!oh->class->sysc)
		return;

	v = oh->_sysc_cache;
	sf = oh->class->sysc->sysc_flags;

	if (sf & SYSC_HAS_SIDLEMODE)
		_set_slave_idlemode(oh, HWMOD_IDLEMODE_FORCE, &v);

	if (sf & SYSC_HAS_MIDLEMODE)
		_set_master_standbymode(oh, HWMOD_IDLEMODE_FORCE, &v);

	if (sf & SYSC_HAS_AUTOIDLE)
		_set_module_autoidle(oh, 1, &v);

	_write_sysconfig(v, oh);
}

/**
 * _lookup - find an omap_hwmod by name
 * @name: find an omap_hwmod by name
 *
 * Return a pointer to an omap_hwmod by name, or NULL if not found.
 */
static struct omap_hwmod *_lookup(const char *name)
{
	struct omap_hwmod *oh, *temp_oh;

	oh = NULL;

	list_for_each_entry(temp_oh, &omap_hwmod_list, node) {
		if (!strcmp(name, temp_oh->name)) {
			oh = temp_oh;
			break;
		}
	}

	return oh;
}

/**
 * _init_clkdm - look up a clockdomain name, store pointer in omap_hwmod
 * @oh: struct omap_hwmod *
 *
 * Convert a clockdomain name stored in a struct omap_hwmod into a
 * clockdomain pointer, and save it into the struct omap_hwmod.
 * Return -EINVAL if the clkdm_name lookup failed.
 */
static int _init_clkdm(struct omap_hwmod *oh)
{
	if (!oh->clkdm_name) {
		pr_debug("omap_hwmod: %s: missing clockdomain\n", oh->name);
		return 0;
	}

	oh->clkdm = clkdm_lookup(oh->clkdm_name);
	if (!oh->clkdm) {
		pr_warn("omap_hwmod: %s: could not associate to clkdm %s\n",
			oh->name, oh->clkdm_name);
		return 0;
	}

	pr_debug("omap_hwmod: %s: associated to clkdm %s\n",
		oh->name, oh->clkdm_name);

	return 0;
}

/**
 * _init_clocks - clk_get() all clocks associated with this hwmod. Retrieve as
 * well the clockdomain.
 * @oh: struct omap_hwmod *
 * @data: not used; pass NULL
 *
 * Called by omap_hwmod_setup_*() (after omap2_clk_init()).
 * Resolves all clock names embedded in the hwmod.  Returns 0 on
 * success, or a negative error code on failure.
 */
static int _init_clocks(struct omap_hwmod *oh, void *data)
{
	int ret = 0;

	if (oh->_state != _HWMOD_STATE_REGISTERED)
		return 0;

	pr_debug("omap_hwmod: %s: looking up clocks\n", oh->name);

	if (soc_ops.init_clkdm)
		ret |= soc_ops.init_clkdm(oh);

	ret |= _init_main_clk(oh);
	ret |= _init_interface_clks(oh);
	ret |= _init_opt_clks(oh);

	if (!ret)
		oh->_state = _HWMOD_STATE_CLKS_INITED;
	else
		pr_warn("omap_hwmod: %s: cannot _init_clocks\n", oh->name);

	return ret;
}

/**
 * _lookup_hardreset - fill register bit info for this hwmod/reset line
 * @oh: struct omap_hwmod *
 * @name: name of the reset line in the context of this hwmod
 * @ohri: struct omap_hwmod_rst_info * that this function will fill in
 *
 * Return the bit position of the reset line that match the
 * input name. Return -ENOENT if not found.
 */
static int _lookup_hardreset(struct omap_hwmod *oh, const char *name,
			     struct omap_hwmod_rst_info *ohri)
{
	int i;

	for (i = 0; i < oh->rst_lines_cnt; i++) {
		const char *rst_line = oh->rst_lines[i].name;
		if (!strcmp(rst_line, name)) {
			ohri->rst_shift = oh->rst_lines[i].rst_shift;
			ohri->st_shift = oh->rst_lines[i].st_shift;
			pr_debug("omap_hwmod: %s: %s: %s: rst %d st %d\n",
				 oh->name, __func__, rst_line, ohri->rst_shift,
				 ohri->st_shift);

			return 0;
		}
	}

	return -ENOENT;
}

/**
 * _assert_hardreset - assert the HW reset line of submodules
 * contained in the hwmod module.
 * @oh: struct omap_hwmod *
 * @name: name of the reset line to lookup and assert
 *
 * Some IP like dsp, ipu or iva contain processor that require an HW
 * reset line to be assert / deassert in order to enable fully the IP.
 * Returns -EINVAL if @oh is null, -ENOSYS if we have no way of
 * asserting the hardreset line on the currently-booted SoC, or passes
 * along the return value from _lookup_hardreset() or the SoC's
 * assert_hardreset code.
 */
static int _assert_hardreset(struct omap_hwmod *oh, const char *name)
{
	struct omap_hwmod_rst_info ohri;
	int ret = -EINVAL;

	if (!oh)
		return -EINVAL;

	if (!soc_ops.assert_hardreset)
		return -ENOSYS;

	ret = _lookup_hardreset(oh, name, &ohri);
	if (ret < 0)
		return ret;

	ret = soc_ops.assert_hardreset(oh, &ohri);

	return ret;
}

/**
 * _deassert_hardreset - deassert the HW reset line of submodules contained
 * in the hwmod module.
 * @oh: struct omap_hwmod *
 * @name: name of the reset line to look up and deassert
 *
 * Some IP like dsp, ipu or iva contain processor that require an HW
 * reset line to be assert / deassert in order to enable fully the IP.
 * Returns -EINVAL if @oh is null, -ENOSYS if we have no way of
 * deasserting the hardreset line on the currently-booted SoC, or passes
 * along the return value from _lookup_hardreset() or the SoC's
 * deassert_hardreset code.
 */
static int _deassert_hardreset(struct omap_hwmod *oh, const char *name)
{
	struct omap_hwmod_rst_info ohri;
	int ret = -EINVAL;

	if (!oh)
		return -EINVAL;

	if (!soc_ops.deassert_hardreset)
		return -ENOSYS;

	ret = _lookup_hardreset(oh, name, &ohri);
	if (ret < 0)
		return ret;

	if (oh->clkdm) {
		/*
		 * A clockdomain must be in SW_SUP otherwise reset
		 * might not be completed. The clockdomain can be set
		 * in HW_AUTO only when the module become ready.
		 */
		clkdm_deny_idle(oh->clkdm);
		ret = clkdm_hwmod_enable(oh->clkdm, oh);
		if (ret) {
			WARN(1, "omap_hwmod: %s: could not enable clockdomain %s: %d\n",
			     oh->name, oh->clkdm->name, ret);
			return ret;
		}
	}

	_enable_clocks(oh);
	if (soc_ops.enable_module)
		soc_ops.enable_module(oh);

	ret = soc_ops.deassert_hardreset(oh, &ohri);

	if (soc_ops.disable_module)
		soc_ops.disable_module(oh);
	_disable_clocks(oh);

	if (ret == -EBUSY)
		pr_warn("omap_hwmod: %s: failed to hardreset\n", oh->name);

	if (oh->clkdm) {
		/*
		 * Set the clockdomain to HW_AUTO, assuming that the
		 * previous state was HW_AUTO.
		 */
		clkdm_allow_idle(oh->clkdm);

		clkdm_hwmod_disable(oh->clkdm, oh);
	}

	return ret;
}

/**
 * _read_hardreset - read the HW reset line state of submodules
 * contained in the hwmod module
 * @oh: struct omap_hwmod *
 * @name: name of the reset line to look up and read
 *
 * Return the state of the reset line.  Returns -EINVAL if @oh is
 * null, -ENOSYS if we have no way of reading the hardreset line
 * status on the currently-booted SoC, or passes along the return
 * value from _lookup_hardreset() or the SoC's is_hardreset_asserted
 * code.
 */
static int _read_hardreset(struct omap_hwmod *oh, const char *name)
{
	struct omap_hwmod_rst_info ohri;
	int ret = -EINVAL;

	if (!oh)
		return -EINVAL;

	if (!soc_ops.is_hardreset_asserted)
		return -ENOSYS;

	ret = _lookup_hardreset(oh, name, &ohri);
	if (ret < 0)
		return ret;

	return soc_ops.is_hardreset_asserted(oh, &ohri);
}

/**
 * _are_all_hardreset_lines_asserted - return true if the @oh is hard-reset
 * @oh: struct omap_hwmod *
 *
 * If all hardreset lines associated with @oh are asserted, then return true.
 * Otherwise, if part of @oh is out hardreset or if no hardreset lines
 * associated with @oh are asserted, then return false.
 * This function is used to avoid executing some parts of the IP block
 * enable/disable sequence if its hardreset line is set.
 */
static bool _are_all_hardreset_lines_asserted(struct omap_hwmod *oh)
{
	int i, rst_cnt = 0;

	if (oh->rst_lines_cnt == 0)
		return false;

	for (i = 0; i < oh->rst_lines_cnt; i++)
		if (_read_hardreset(oh, oh->rst_lines[i].name) > 0)
			rst_cnt++;

	if (oh->rst_lines_cnt == rst_cnt)
		return true;

	return false;
}

/**
 * _are_any_hardreset_lines_asserted - return true if any part of @oh is
 * hard-reset
 * @oh: struct omap_hwmod *
 *
 * If any hardreset lines associated with @oh are asserted, then
 * return true.  Otherwise, if no hardreset lines associated with @oh
 * are asserted, or if @oh has no hardreset lines, then return false.
 * This function is used to avoid executing some parts of the IP block
 * enable/disable sequence if any hardreset line is set.
 */
static bool _are_any_hardreset_lines_asserted(struct omap_hwmod *oh)
{
	int rst_cnt = 0;
	int i;

	for (i = 0; i < oh->rst_lines_cnt && rst_cnt == 0; i++)
		if (_read_hardreset(oh, oh->rst_lines[i].name) > 0)
			rst_cnt++;

	return (rst_cnt) ? true : false;
}

/**
 * _omap4_disable_module - enable CLKCTRL modulemode on OMAP4
 * @oh: struct omap_hwmod *
 *
 * Disable the PRCM module mode related to the hwmod @oh.
 * Return EINVAL if the modulemode is not supported and 0 in case of success.
 */
static int _omap4_disable_module(struct omap_hwmod *oh)
{
	int v;

	if (!oh->clkdm || !oh->prcm.omap4.modulemode)
		return -EINVAL;

	/*
	 * Since integration code might still be doing something, only
	 * disable if all lines are under hardreset.
	 */
	if (_are_any_hardreset_lines_asserted(oh))
		return 0;

	pr_debug("omap_hwmod: %s: %s\n", oh->name, __func__);

	omap_cm_module_disable(oh->clkdm->prcm_partition, oh->clkdm->cm_inst,
			       oh->prcm.omap4.clkctrl_offs);

	v = _omap4_wait_target_disable(oh);
	if (v)
		pr_warn("omap_hwmod: %s: _wait_target_disable failed\n",
			oh->name);

	return 0;
}

/**
 * _ocp_softreset - reset an omap_hwmod via the OCP_SYSCONFIG bit
 * @oh: struct omap_hwmod *
 *
 * Resets an omap_hwmod @oh via the OCP_SYSCONFIG bit.  hwmod must be
 * enabled for this to work.  Returns -ENOENT if the hwmod cannot be
 * reset this way, -EINVAL if the hwmod is in the wrong state,
 * -ETIMEDOUT if the module did not reset in time, or 0 upon success.
 *
 * In OMAP3 a specific SYSSTATUS register is used to get the reset status.
 * Starting in OMAP4, some IPs do not have SYSSTATUS registers and instead
 * use the SYSCONFIG softreset bit to provide the status.
 *
 * Note that some IP like McBSP do have reset control but don't have
 * reset status.
 */
static int _ocp_softreset(struct omap_hwmod *oh)
{
	u32 v;
	int c = 0;
	int ret = 0;

	if (!oh->class->sysc ||
	    !(oh->class->sysc->sysc_flags & SYSC_HAS_SOFTRESET))
		return -ENOENT;

	/* clocks must be on for this operation */
	if (oh->_state != _HWMOD_STATE_ENABLED) {
		pr_warn("omap_hwmod: %s: reset can only be entered from enabled state\n",
			oh->name);
		return -EINVAL;
	}

	/* For some modules, all optionnal clocks need to be enabled as well */
	if (oh->flags & HWMOD_CONTROL_OPT_CLKS_IN_RESET)
		_enable_optional_clocks(oh);

	pr_debug("omap_hwmod: %s: resetting via OCP SOFTRESET\n", oh->name);

	v = oh->_sysc_cache;
	ret = _set_softreset(oh, &v);
	if (ret)
		goto dis_opt_clks;

	_write_sysconfig(v, oh);

	if (oh->class->sysc->srst_udelay)
		udelay(oh->class->sysc->srst_udelay);

	c = _wait_softreset_complete(oh);
	if (c == MAX_MODULE_SOFTRESET_WAIT) {
		pr_warn("omap_hwmod: %s: softreset failed (waited %d usec)\n",
			oh->name, MAX_MODULE_SOFTRESET_WAIT);
		ret = -ETIMEDOUT;
		goto dis_opt_clks;
	} else {
		pr_debug("omap_hwmod: %s: softreset in %d usec\n", oh->name, c);
	}

	ret = _clear_softreset(oh, &v);
	if (ret)
		goto dis_opt_clks;

	_write_sysconfig(v, oh);

	/*
	 * XXX add _HWMOD_STATE_WEDGED for modules that don't come back from
	 * _wait_target_ready() or _reset()
	 */

dis_opt_clks:
	if (oh->flags & HWMOD_CONTROL_OPT_CLKS_IN_RESET)
		_disable_optional_clocks(oh);

	return ret;
}

/**
 * _reset - reset an omap_hwmod
 * @oh: struct omap_hwmod *
 *
 * Resets an omap_hwmod @oh.  If the module has a custom reset
 * function pointer defined, then call it to reset the IP block, and
 * pass along its return value to the caller.  Otherwise, if the IP
 * block has an OCP_SYSCONFIG register with a SOFTRESET bitfield
 * associated with it, call a function to reset the IP block via that
 * method, and pass along the return value to the caller.  Finally, if
 * the IP block has some hardreset lines associated with it, assert
 * all of those, but do _not_ deassert them. (This is because driver
 * authors have expressed an apparent requirement to control the
 * deassertion of the hardreset lines themselves.)
 *
 * The default software reset mechanism for most OMAP IP blocks is
 * triggered via the OCP_SYSCONFIG.SOFTRESET bit.  However, some
 * hwmods cannot be reset via this method.  Some are not targets and
 * therefore have no OCP header registers to access.  Others (like the
 * IVA) have idiosyncratic reset sequences.  So for these relatively
 * rare cases, custom reset code can be supplied in the struct
 * omap_hwmod_class .reset function pointer.
 *
 * _set_dmadisable() is called to set the DMADISABLE bit so that it
 * does not prevent idling of the system. This is necessary for cases
 * where ROMCODE/BOOTLOADER uses dma and transfers control to the
 * kernel without disabling dma.
 *
 * Passes along the return value from either _ocp_softreset() or the
 * custom reset function - these must return -EINVAL if the hwmod
 * cannot be reset this way or if the hwmod is in the wrong state,
 * -ETIMEDOUT if the module did not reset in time, or 0 upon success.
 */
static int _reset(struct omap_hwmod *oh)
{
	int i, r;

	pr_debug("omap_hwmod: %s: resetting\n", oh->name);

	if (oh->class->reset) {
		r = oh->class->reset(oh);
	} else {
		if (oh->rst_lines_cnt > 0) {
			for (i = 0; i < oh->rst_lines_cnt; i++)
				_assert_hardreset(oh, oh->rst_lines[i].name);
			return 0;
		} else {
			r = _ocp_softreset(oh);
			if (r == -ENOENT)
				r = 0;
		}
	}

	_set_dmadisable(oh);

	/*
	 * OCP_SYSCONFIG bits need to be reprogrammed after a
	 * softreset.  The _enable() function should be split to avoid
	 * the rewrite of the OCP_SYSCONFIG register.
	 */
	if (oh->class->sysc) {
		_update_sysc_cache(oh);
		_enable_sysc(oh);
	}

	return r;
}

/**
 * _reconfigure_io_chain - clear any I/O chain wakeups and reconfigure chain
 *
 * Call the appropriate PRM function to clear any logged I/O chain
 * wakeups and to reconfigure the chain.  This apparently needs to be
 * done upon every mux change.  Since hwmods can be concurrently
 * enabled and idled, hold a spinlock around the I/O chain
 * reconfiguration sequence.  No return value.
 *
 * XXX When the PRM code is moved to drivers, this function can be removed,
 * as the PRM infrastructure should abstract this.
 */
static void _reconfigure_io_chain(void)
{
	unsigned long flags;

	spin_lock_irqsave(&io_chain_lock, flags);

	omap_prm_reconfigure_io_chain();

	spin_unlock_irqrestore(&io_chain_lock, flags);
}

/**
 * _omap4_update_context_lost - increment hwmod context loss counter if
 * hwmod context was lost, and clear hardware context loss reg
 * @oh: hwmod to check for context loss
 *
 * If the PRCM indicates that the hwmod @oh lost context, increment
 * our in-memory context loss counter, and clear the RM_*_CONTEXT
 * bits. No return value.
 */
static void _omap4_update_context_lost(struct omap_hwmod *oh)
{
	if (oh->prcm.omap4.flags & HWMOD_OMAP4_NO_CONTEXT_LOSS_BIT)
		return;

	if (!prm_was_any_context_lost_old(oh->clkdm->pwrdm.ptr->prcm_partition,
					  oh->clkdm->pwrdm.ptr->prcm_offs,
					  oh->prcm.omap4.context_offs))
		return;

	oh->prcm.omap4.context_lost_counter++;
	prm_clear_context_loss_flags_old(oh->clkdm->pwrdm.ptr->prcm_partition,
					 oh->clkdm->pwrdm.ptr->prcm_offs,
					 oh->prcm.omap4.context_offs);
}

/**
 * _omap4_get_context_lost - get context loss counter for a hwmod
 * @oh: hwmod to get context loss counter for
 *
 * Returns the in-memory context loss counter for a hwmod.
 */
static int _omap4_get_context_lost(struct omap_hwmod *oh)
{
	return oh->prcm.omap4.context_lost_counter;
}

/**
 * _enable_preprogram - Pre-program an IP block during the _enable() process
 * @oh: struct omap_hwmod *
 *
 * Some IP blocks (such as AESS) require some additional programming
 * after enable before they can enter idle.  If a function pointer to
 * do so is present in the hwmod data, then call it and pass along the
 * return value; otherwise, return 0.
 */
static int _enable_preprogram(struct omap_hwmod *oh)
{
	if (!oh->class->enable_preprogram)
		return 0;

	return oh->class->enable_preprogram(oh);
}

/**
 * _enable - enable an omap_hwmod
 * @oh: struct omap_hwmod *
 *
 * Enables an omap_hwmod @oh such that the MPU can access the hwmod's
 * register target.  Returns -EINVAL if the hwmod is in the wrong
 * state or passes along the return value of _wait_target_ready().
 */
static int _enable(struct omap_hwmod *oh)
{
	int r;

	pr_debug("omap_hwmod: %s: enabling\n", oh->name);

	/*
	 * hwmods with HWMOD_INIT_NO_IDLE flag set are left in enabled
	 * state at init.  Now that someone is really trying to enable
	 * them, just ensure that the hwmod mux is set.
	 */
	if (oh->_int_flags & _HWMOD_SKIP_ENABLE) {
		/*
		 * If the caller has mux data populated, do the mux'ing
		 * which wouldn't have been done as part of the _enable()
		 * done during setup.
		 */
		if (oh->mux)
			omap_hwmod_mux(oh->mux, _HWMOD_STATE_ENABLED);

		oh->_int_flags &= ~_HWMOD_SKIP_ENABLE;
		return 0;
	}

	if (oh->_state != _HWMOD_STATE_INITIALIZED &&
	    oh->_state != _HWMOD_STATE_IDLE &&
	    oh->_state != _HWMOD_STATE_DISABLED) {
		WARN(1, "omap_hwmod: %s: enabled state can only be entered from initialized, idle, or disabled state\n",
			oh->name);
		return -EINVAL;
	}

	/*
	 * If an IP block contains HW reset lines and all of them are
	 * asserted, we let integration code associated with that
	 * block handle the enable.  We've received very little
	 * information on what those driver authors need, and until
	 * detailed information is provided and the driver code is
	 * posted to the public lists, this is probably the best we
	 * can do.
	 */
	if (_are_all_hardreset_lines_asserted(oh))
		return 0;

	/* Mux pins for device runtime if populated */
	if (oh->mux && (!oh->mux->enabled ||
			((oh->_state == _HWMOD_STATE_IDLE) &&
			 oh->mux->pads_dynamic))) {
		omap_hwmod_mux(oh->mux, _HWMOD_STATE_ENABLED);
		_reconfigure_io_chain();
	} else if (oh->flags & HWMOD_RECONFIG_IO_CHAIN) {
		_reconfigure_io_chain();
	}

	_add_initiator_dep(oh, mpu_oh);

	if (oh->clkdm) {
		/*
		 * A clockdomain must be in SW_SUP before enabling
		 * completely the module. The clockdomain can be set
		 * in HW_AUTO only when the module become ready.
		 */
		clkdm_deny_idle(oh->clkdm);
		r = clkdm_hwmod_enable(oh->clkdm, oh);
		if (r) {
			WARN(1, "omap_hwmod: %s: could not enable clockdomain %s: %d\n",
			     oh->name, oh->clkdm->name, r);
			return r;
		}
	}

	_enable_clocks(oh);
	if (soc_ops.enable_module)
		soc_ops.enable_module(oh);
	if (oh->flags & HWMOD_BLOCK_WFI)
		cpu_idle_poll_ctrl(true);

	if (soc_ops.update_context_lost)
		soc_ops.update_context_lost(oh);

	r = (soc_ops.wait_target_ready) ? soc_ops.wait_target_ready(oh) :
		-EINVAL;
<<<<<<< HEAD
	if (!r) {
		if (oh->clkdm && (oh->flags & HWMOD_CLKDM_NOAUTO))
			clkdm_hwmod_prevent_hwauto(oh->clkdm, oh);

		/*
		 * Set the clockdomain to HW_AUTO only if the target is ready,
		 * assuming that the previous state was HW_AUTO
		 */
		if (oh->clkdm && hwsup)
			clkdm_hwmod_hwauto(oh->clkdm, oh);
=======

	if (oh->clkdm)
		if (!r && !(oh->flags & HWMOD_CLKDM_NOAUTO))
			clkdm_allow_idle(oh->clkdm);
>>>>>>> db0b54cd

	if (!r) {
		oh->_state = _HWMOD_STATE_ENABLED;

		/* Access the sysconfig only if the target is ready */
		if (oh->class->sysc) {
			if (!(oh->_int_flags & _HWMOD_SYSCONFIG_LOADED))
				_update_sysc_cache(oh);
			_enable_sysc(oh);
		}
		r = _enable_preprogram(oh);
	} else {
		if (soc_ops.disable_module)
			soc_ops.disable_module(oh);
		_disable_clocks(oh);
		pr_err("omap_hwmod: %s: _wait_target_ready failed: %d\n",
		       oh->name, r);

		if (oh->clkdm)
			clkdm_hwmod_disable(oh->clkdm, oh);
	}

	return r;
}

/**
 * _idle - idle an omap_hwmod
 * @oh: struct omap_hwmod *
 *
 * Idles an omap_hwmod @oh.  This should be called once the hwmod has
 * no further work.  Returns -EINVAL if the hwmod is in the wrong
 * state or returns 0.
 */
static int _idle(struct omap_hwmod *oh)
{
	if (oh->flags & HWMOD_NO_IDLE) {
		oh->_int_flags |= _HWMOD_SKIP_ENABLE;
		return 0;
	}

	pr_debug("omap_hwmod: %s: idling\n", oh->name);

	if (_are_all_hardreset_lines_asserted(oh))
		return 0;

	if (oh->_state != _HWMOD_STATE_ENABLED) {
		WARN(1, "omap_hwmod: %s: idle state can only be entered from enabled state\n",
			oh->name);
		return -EINVAL;
	}

	if (oh->class->sysc)
		_idle_sysc(oh);
	_del_initiator_dep(oh, mpu_oh);

	if (oh->clkdm && !(oh->flags & HWMOD_CLKDM_NOAUTO))
		clkdm_deny_idle(oh->clkdm);

	if (oh->flags & HWMOD_BLOCK_WFI)
		cpu_idle_poll_ctrl(false);
	if (soc_ops.disable_module)
		soc_ops.disable_module(oh);

	/*
	 * The module must be in idle mode before disabling any parents
	 * clocks. Otherwise, the parent clock might be disabled before
	 * the module transition is done, and thus will prevent the
	 * transition to complete properly.
	 */
	_disable_clocks(oh);

	if (oh->clkdm) {
<<<<<<< HEAD
		if (oh->flags & HWMOD_CLKDM_NOAUTO) {
			clkdm_hwmod_allow_hwauto(oh->clkdm, oh);
			clkdm_hwmod_hwauto(oh->clkdm, oh);
		}

=======
		clkdm_allow_idle(oh->clkdm);
>>>>>>> db0b54cd
		clkdm_hwmod_disable(oh->clkdm, oh);
	}

	/* Mux pins for device idle if populated */
	if (oh->mux && oh->mux->pads_dynamic) {
		omap_hwmod_mux(oh->mux, _HWMOD_STATE_IDLE);
		_reconfigure_io_chain();
	} else if (oh->flags & HWMOD_RECONFIG_IO_CHAIN) {
		_reconfigure_io_chain();
	}

	oh->_state = _HWMOD_STATE_IDLE;

	return 0;
}

/**
 * _shutdown - shutdown an omap_hwmod
 * @oh: struct omap_hwmod *
 *
 * Shut down an omap_hwmod @oh.  This should be called when the driver
 * used for the hwmod is removed or unloaded or if the driver is not
 * used by the system.  Returns -EINVAL if the hwmod is in the wrong
 * state or returns 0.
 */
static int _shutdown(struct omap_hwmod *oh)
{
	int ret, i;
	u8 prev_state;

	if (_are_all_hardreset_lines_asserted(oh))
		return 0;

	if (oh->_state != _HWMOD_STATE_IDLE &&
	    oh->_state != _HWMOD_STATE_ENABLED) {
		WARN(1, "omap_hwmod: %s: disabled state can only be entered from idle, or enabled state\n",
			oh->name);
		return -EINVAL;
	}

	pr_debug("omap_hwmod: %s: disabling\n", oh->name);

	if (oh->class->pre_shutdown) {
		prev_state = oh->_state;
		if (oh->_state == _HWMOD_STATE_IDLE)
			_enable(oh);
		ret = oh->class->pre_shutdown(oh);
		if (ret) {
			if (prev_state == _HWMOD_STATE_IDLE)
				_idle(oh);
			return ret;
		}
	}

	if (oh->class->sysc) {
		if (oh->_state == _HWMOD_STATE_IDLE)
			_enable(oh);
		_shutdown_sysc(oh);
	}

	/* clocks and deps are already disabled in idle */
	if (oh->_state == _HWMOD_STATE_ENABLED) {
		_del_initiator_dep(oh, mpu_oh);
		/* XXX what about the other system initiators here? dma, dsp */
		if (oh->flags & HWMOD_BLOCK_WFI)
			cpu_idle_poll_ctrl(false);
		if (soc_ops.disable_module)
			soc_ops.disable_module(oh);
		_disable_clocks(oh);
		if (oh->clkdm)
			clkdm_hwmod_disable(oh->clkdm, oh);
	}
	/* XXX Should this code also force-disable the optional clocks? */

	for (i = 0; i < oh->rst_lines_cnt; i++)
		_assert_hardreset(oh, oh->rst_lines[i].name);

	/* Mux pins to safe mode or use populated off mode values */
	if (oh->mux)
		omap_hwmod_mux(oh->mux, _HWMOD_STATE_DISABLED);

	oh->_state = _HWMOD_STATE_DISABLED;

	return 0;
}

static int of_dev_find_hwmod(struct device_node *np,
			     struct omap_hwmod *oh)
{
	int count, i, res;
	const char *p;

	count = of_property_count_strings(np, "ti,hwmods");
	if (count < 1)
		return -ENODEV;

	for (i = 0; i < count; i++) {
		res = of_property_read_string_index(np, "ti,hwmods",
						    i, &p);
		if (res)
			continue;
		if (!strcmp(p, oh->name)) {
			pr_debug("omap_hwmod: dt %s[%i] uses hwmod %s\n",
				 np->name, i, oh->name);
			return i;
		}
	}

	return -ENODEV;
}

/**
 * of_dev_hwmod_lookup - look up needed hwmod from dt blob
 * @np: struct device_node *
 * @oh: struct omap_hwmod *
 * @index: index of the entry found
 * @found: struct device_node * found or NULL
 *
 * Parse the dt blob and find out needed hwmod. Recursive function is
 * implemented to take care hierarchical dt blob parsing.
 * Return: Returns 0 on success, -ENODEV when not found.
 */
static int of_dev_hwmod_lookup(struct device_node *np,
			       struct omap_hwmod *oh,
			       int *index,
			       struct device_node **found)
{
	struct device_node *np0 = NULL;
	int res;

	res = of_dev_find_hwmod(np, oh);
	if (res >= 0) {
		*found = np;
		*index = res;
		return 0;
	}

	for_each_child_of_node(np, np0) {
		struct device_node *fc;
		int i;

		res = of_dev_hwmod_lookup(np0, oh, &i, &fc);
		if (res == 0) {
			*found = fc;
			*index = i;
			return 0;
		}
	}

	*found = NULL;
	*index = 0;

	return -ENODEV;
}

/**
 * _setup_reidle- check hwmod @oh and add to reidle list
 * @oh: struct omap_hwmod *
 * @n: (unused)
 *
 * Check hwmod for HWMOD_NEEDS_REIDLE flag and add to list if
 * necessary. Return 0 on success.
 */
static int _setup_reidle(struct omap_hwmod *oh, void *data)
{
	int ret;

	if (oh->flags & HWMOD_NEEDS_REIDLE) {
		ret = omap_hwmod_enable_reidle(oh);

		if (!ret)
			return ret;
	}

	return 0;
}

/**
 * _init_mpu_rt_base - populate the virtual address for a hwmod
 * @oh: struct omap_hwmod * to locate the virtual address
 * @data: (unused, caller should pass NULL)
 * @index: index of the reg entry iospace in device tree
 * @np: struct device_node * of the IP block's device node in the DT data
 *
 * Cache the virtual address used by the MPU to access this IP block's
 * registers.  This address is needed early so the OCP registers that
 * are part of the device's address space can be ioremapped properly.
 *
 * If SYSC access is not needed, the registers will not be remapped
 * and non-availability of MPU access is not treated as an error.
 *
 * Returns 0 on success, -EINVAL if an invalid hwmod is passed, and
 * -ENXIO on absent or invalid register target address space.
 */
static int __init _init_mpu_rt_base(struct omap_hwmod *oh, void *data,
				    int index, struct device_node *np)
{
	struct omap_hwmod_addr_space *mem;
	void __iomem *va_start = NULL;

	if (!oh)
		return -EINVAL;

	_save_mpu_port_index(oh);

	/* if we don't need sysc access we don't need to ioremap */
	if (!oh->class->sysc)
		return 0;

	/* we can't continue without MPU PORT if we need sysc access */
	if (oh->_int_flags & _HWMOD_NO_MPU_PORT)
		return -ENXIO;

	mem = _find_mpu_rt_addr_space(oh);
	if (!mem) {
		pr_debug("omap_hwmod: %s: no MPU register target found\n",
			 oh->name);

		/* Extract the IO space from device tree blob */
		if (!np) {
			pr_err("omap_hwmod: %s: no dt node\n", oh->name);
			return -ENXIO;
		}

		va_start = of_iomap(np, index + oh->mpu_rt_idx);
	} else {
		va_start = ioremap(mem->pa_start, mem->pa_end - mem->pa_start);
	}

	if (!va_start) {
		if (mem)
			pr_err("omap_hwmod: %s: Could not ioremap\n", oh->name);
		else
			pr_err("omap_hwmod: %s: Missing dt reg%i for %s\n",
			       oh->name, index, np->full_name);
		return -ENXIO;
	}

	pr_debug("omap_hwmod: %s: MPU register target at va %p\n",
		 oh->name, va_start);

	oh->_mpu_rt_va = va_start;
	return 0;
}

/**
 * _init - initialize internal data for the hwmod @oh
 * @oh: struct omap_hwmod *
 * @n: (unused)
 *
 * Look up the clocks and the address space used by the MPU to access
 * registers belonging to the hwmod @oh.  @oh must already be
 * registered at this point.  This is the first of two phases for
 * hwmod initialization.  Code called here does not touch any hardware
 * registers, it simply prepares internal data structures.  Returns 0
 * upon success or if the hwmod isn't registered or if the hwmod's
 * address space is not defined, or -EINVAL upon failure.
 */
static int __init _init(struct omap_hwmod *oh, void *data)
{
	int r, index;
	struct device_node *np = NULL;

	if (oh->_state != _HWMOD_STATE_REGISTERED)
		return 0;

	if (of_have_populated_dt()) {
		struct device_node *bus;

		bus = of_find_node_by_name(NULL, "ocp");
		if (!bus)
			return -ENODEV;

		r = of_dev_hwmod_lookup(bus, oh, &index, &np);
		if (r)
			pr_debug("omap_hwmod: %s missing dt data\n", oh->name);
		else if (np && index)
			pr_warn("omap_hwmod: %s using broken dt data from %s\n",
				oh->name, np->name);
	}

	r = _init_mpu_rt_base(oh, NULL, index, np);
	if (r < 0) {
		WARN(1, "omap_hwmod: %s: doesn't have mpu register target base\n",
		     oh->name);
		return 0;
	}

	r = _init_clocks(oh, NULL);
	if (r < 0) {
		WARN(1, "omap_hwmod: %s: couldn't init clocks\n", oh->name);
		return -EINVAL;
	}

	if (np) {
		if (of_find_property(np, "ti,no-reset-on-init", NULL))
			oh->flags |= HWMOD_INIT_NO_RESET;
		if (of_find_property(np, "ti,no-idle-on-init", NULL))
			oh->flags |= HWMOD_INIT_NO_IDLE;
		if (of_find_property(np, "ti,no-idle", NULL))
			oh->flags |= HWMOD_NO_IDLE;
	}

	oh->_state = _HWMOD_STATE_INITIALIZED;

	return 0;
}

/**
 * _setup_iclk_autoidle - configure an IP block's interface clocks
 * @oh: struct omap_hwmod *
 *
 * Set up the module's interface clocks.  XXX This function is still mostly
 * a stub; implementing this properly requires iclk autoidle usecounting in
 * the clock code.   No return value.
 */
static void __init _setup_iclk_autoidle(struct omap_hwmod *oh)
{
	struct omap_hwmod_ocp_if *os;
	struct list_head *p;
	int i = 0;
	if (oh->_state != _HWMOD_STATE_INITIALIZED)
		return;

	p = oh->slave_ports.next;

	while (i < oh->slaves_cnt) {
		os = _fetch_next_ocp_if(&p, &i);
		if (!os->_clk)
			continue;

		if (os->flags & OCPIF_SWSUP_IDLE) {
			/* XXX omap_iclk_deny_idle(c); */
		} else {
			/* XXX omap_iclk_allow_idle(c); */
			clk_enable(os->_clk);
		}
	}

	return;
}

/**
 * _setup_reset - reset an IP block during the setup process
 * @oh: struct omap_hwmod *
 *
 * Reset the IP block corresponding to the hwmod @oh during the setup
 * process.  The IP block is first enabled so it can be successfully
 * reset.  Returns 0 upon success or a negative error code upon
 * failure.
 */
static int __init _setup_reset(struct omap_hwmod *oh)
{
	int r;

	if (oh->_state != _HWMOD_STATE_INITIALIZED)
		return -EINVAL;

	if (oh->flags & HWMOD_EXT_OPT_MAIN_CLK)
		return -EPERM;

	if (oh->rst_lines_cnt == 0) {
		r = _enable(oh);
		if (r) {
			pr_warn("omap_hwmod: %s: cannot be enabled for reset (%d)\n",
				oh->name, oh->_state);
			return -EINVAL;
		}
	}

	if (!(oh->flags & HWMOD_INIT_NO_RESET))
		r = _reset(oh);

	return r;
}

/**
 * _setup_postsetup - transition to the appropriate state after _setup
 * @oh: struct omap_hwmod *
 *
 * Place an IP block represented by @oh into a "post-setup" state --
 * either IDLE, ENABLED, or DISABLED.  ("post-setup" simply means that
 * this function is called at the end of _setup().)  The postsetup
 * state for an IP block can be changed by calling
 * omap_hwmod_enter_postsetup_state() early in the boot process,
 * before one of the omap_hwmod_setup*() functions are called for the
 * IP block.
 *
 * The IP block stays in this state until a PM runtime-based driver is
 * loaded for that IP block.  A post-setup state of IDLE is
 * appropriate for almost all IP blocks with runtime PM-enabled
 * drivers, since those drivers are able to enable the IP block.  A
 * post-setup state of ENABLED is appropriate for kernels with PM
 * runtime disabled.  The DISABLED state is appropriate for unusual IP
 * blocks such as the MPU WDTIMER on kernels without WDTIMER drivers
 * included, since the WDTIMER starts running on reset and will reset
 * the MPU if left active.
 *
 * This post-setup mechanism is deprecated.  Once all of the OMAP
 * drivers have been converted to use PM runtime, and all of the IP
 * block data and interconnect data is available to the hwmod code, it
 * should be possible to replace this mechanism with a "lazy reset"
 * arrangement.  In a "lazy reset" setup, each IP block is enabled
 * when the driver first probes, then all remaining IP blocks without
 * drivers are either shut down or enabled after the drivers have
 * loaded.  However, this cannot take place until the above
 * preconditions have been met, since otherwise the late reset code
 * has no way of knowing which IP blocks are in use by drivers, and
 * which ones are unused.
 *
 * No return value.
 */
static void __init _setup_postsetup(struct omap_hwmod *oh)
{
	u8 postsetup_state;

	if (oh->rst_lines_cnt > 0)
		return;

	postsetup_state = oh->_postsetup_state;
	if (postsetup_state == _HWMOD_STATE_UNKNOWN)
		postsetup_state = _HWMOD_STATE_ENABLED;

	/*
	 * XXX HWMOD_INIT_NO_IDLE does not belong in hwmod data -
	 * it should be set by the core code as a runtime flag during startup
	 */
	if ((oh->flags & (HWMOD_INIT_NO_IDLE | HWMOD_NO_IDLE)) &&
	    (postsetup_state == _HWMOD_STATE_IDLE)) {
		oh->_int_flags |= _HWMOD_SKIP_ENABLE;
		postsetup_state = _HWMOD_STATE_ENABLED;
	}

	if (postsetup_state == _HWMOD_STATE_IDLE)
		_idle(oh);
	else if (postsetup_state == _HWMOD_STATE_DISABLED)
		_shutdown(oh);
	else if (postsetup_state != _HWMOD_STATE_ENABLED)
		WARN(1, "hwmod: %s: unknown postsetup state %d! defaulting to enabled\n",
		     oh->name, postsetup_state);

	return;
}

/**
 * _setup - prepare IP block hardware for use
 * @oh: struct omap_hwmod *
 * @n: (unused, pass NULL)
 *
 * Configure the IP block represented by @oh.  This may include
 * enabling the IP block, resetting it, and placing it into a
 * post-setup state, depending on the type of IP block and applicable
 * flags.  IP blocks are reset to prevent any previous configuration
 * by the bootloader or previous operating system from interfering
 * with power management or other parts of the system.  The reset can
 * be avoided; see omap_hwmod_no_setup_reset().  This is the second of
 * two phases for hwmod initialization.  Code called here generally
 * affects the IP block hardware, or system integration hardware
 * associated with the IP block.  Returns 0.
 */
static int __init _setup(struct omap_hwmod *oh, void *data)
{
	if (oh->_state != _HWMOD_STATE_INITIALIZED)
		return 0;

	if (oh->parent_hwmod) {
		int r;

		r = _enable(oh->parent_hwmod);
		WARN(r, "hwmod: %s: setup: failed to enable parent hwmod %s\n",
		     oh->name, oh->parent_hwmod->name);
	}

	_setup_iclk_autoidle(oh);

	if (!_setup_reset(oh))
		_setup_postsetup(oh);

	if (oh->parent_hwmod) {
		u8 postsetup_state;

		postsetup_state = oh->parent_hwmod->_postsetup_state;

		if (postsetup_state == _HWMOD_STATE_IDLE)
			_idle(oh->parent_hwmod);
		else if (postsetup_state == _HWMOD_STATE_DISABLED)
			_shutdown(oh->parent_hwmod);
		else if (postsetup_state != _HWMOD_STATE_ENABLED)
			WARN(1, "hwmod: %s: unknown postsetup state %d! defaulting to enabled\n",
			     oh->parent_hwmod->name, postsetup_state);
	}

	return 0;
}

/**
 * _register - register a struct omap_hwmod
 * @oh: struct omap_hwmod *
 *
 * Registers the omap_hwmod @oh.  Returns -EEXIST if an omap_hwmod
 * already has been registered by the same name; -EINVAL if the
 * omap_hwmod is in the wrong state, if @oh is NULL, if the
 * omap_hwmod's class field is NULL; if the omap_hwmod is missing a
 * name, or if the omap_hwmod's class is missing a name; or 0 upon
 * success.
 *
 * XXX The data should be copied into bootmem, so the original data
 * should be marked __initdata and freed after init.  This would allow
 * unneeded omap_hwmods to be freed on multi-OMAP configurations.  Note
 * that the copy process would be relatively complex due to the large number
 * of substructures.
 */
static int __init _register(struct omap_hwmod *oh)
{
	if (!oh || !oh->name || !oh->class || !oh->class->name ||
	    (oh->_state != _HWMOD_STATE_UNKNOWN))
		return -EINVAL;

	pr_debug("omap_hwmod: %s: registering\n", oh->name);

	if (_lookup(oh->name))
		return -EEXIST;

	list_add_tail(&oh->node, &omap_hwmod_list);

	INIT_LIST_HEAD(&oh->master_ports);
	INIT_LIST_HEAD(&oh->slave_ports);
	spin_lock_init(&oh->_lock);
	lockdep_set_class(&oh->_lock, &oh->hwmod_key);

	oh->_state = _HWMOD_STATE_REGISTERED;

	/*
	 * XXX Rather than doing a strcmp(), this should test a flag
	 * set in the hwmod data, inserted by the autogenerator code.
	 */
	if (!strcmp(oh->name, MPU_INITIATOR_NAME))
		mpu_oh = oh;

	return 0;
}

/**
 * _alloc_links - return allocated memory for hwmod links
 * @ml: pointer to a struct omap_hwmod_link * for the master link
 * @sl: pointer to a struct omap_hwmod_link * for the slave link
 *
 * Return pointers to two struct omap_hwmod_link records, via the
 * addresses pointed to by @ml and @sl.  Will first attempt to return
 * memory allocated as part of a large initial block, but if that has
 * been exhausted, will allocate memory itself.  Since ideally this
 * second allocation path will never occur, the number of these
 * 'supplemental' allocations will be logged when debugging is
 * enabled.  Returns 0.
 */
static int __init _alloc_links(struct omap_hwmod_link **ml,
			       struct omap_hwmod_link **sl)
{
	unsigned int sz;

	if ((free_ls + LINKS_PER_OCP_IF) <= max_ls) {
		*ml = &linkspace[free_ls++];
		*sl = &linkspace[free_ls++];
		return 0;
	}

	sz = sizeof(struct omap_hwmod_link) * LINKS_PER_OCP_IF;

	*sl = NULL;
	*ml = memblock_virt_alloc(sz, 0);

	*sl = (void *)(*ml) + sizeof(struct omap_hwmod_link);

	ls_supp++;
	pr_debug("omap_hwmod: supplemental link allocations needed: %d\n",
		 ls_supp * LINKS_PER_OCP_IF);

	return 0;
};

/**
 * _add_link - add an interconnect between two IP blocks
 * @oi: pointer to a struct omap_hwmod_ocp_if record
 *
 * Add struct omap_hwmod_link records connecting the master IP block
 * specified in @oi->master to @oi, and connecting the slave IP block
 * specified in @oi->slave to @oi.  This code is assumed to run before
 * preemption or SMP has been enabled, thus avoiding the need for
 * locking in this code.  Changes to this assumption will require
 * additional locking.  Returns 0.
 */
static int __init _add_link(struct omap_hwmod_ocp_if *oi)
{
	struct omap_hwmod_link *ml, *sl;

	pr_debug("omap_hwmod: %s -> %s: adding link\n", oi->master->name,
		 oi->slave->name);

	_alloc_links(&ml, &sl);

	ml->ocp_if = oi;
	list_add(&ml->node, &oi->master->master_ports);
	oi->master->masters_cnt++;

	sl->ocp_if = oi;
	list_add(&sl->node, &oi->slave->slave_ports);
	oi->slave->slaves_cnt++;

	return 0;
}

/**
 * _register_link - register a struct omap_hwmod_ocp_if
 * @oi: struct omap_hwmod_ocp_if *
 *
 * Registers the omap_hwmod_ocp_if record @oi.  Returns -EEXIST if it
 * has already been registered; -EINVAL if @oi is NULL or if the
 * record pointed to by @oi is missing required fields; or 0 upon
 * success.
 *
 * XXX The data should be copied into bootmem, so the original data
 * should be marked __initdata and freed after init.  This would allow
 * unneeded omap_hwmods to be freed on multi-OMAP configurations.
 */
static int __init _register_link(struct omap_hwmod_ocp_if *oi)
{
	if (!oi || !oi->master || !oi->slave || !oi->user)
		return -EINVAL;

	if (oi->_int_flags & _OCPIF_INT_FLAGS_REGISTERED)
		return -EEXIST;

	pr_debug("omap_hwmod: registering link from %s to %s\n",
		 oi->master->name, oi->slave->name);

	/*
	 * Register the connected hwmods, if they haven't been
	 * registered already
	 */
	if (oi->master->_state != _HWMOD_STATE_REGISTERED)
		_register(oi->master);

	if (oi->slave->_state != _HWMOD_STATE_REGISTERED)
		_register(oi->slave);

	_add_link(oi);

	oi->_int_flags |= _OCPIF_INT_FLAGS_REGISTERED;

	return 0;
}

/**
 * _alloc_linkspace - allocate large block of hwmod links
 * @ois: pointer to an array of struct omap_hwmod_ocp_if records to count
 *
 * Allocate a large block of struct omap_hwmod_link records.  This
 * improves boot time significantly by avoiding the need to allocate
 * individual records one by one.  If the number of records to
 * allocate in the block hasn't been manually specified, this function
 * will count the number of struct omap_hwmod_ocp_if records in @ois
 * and use that to determine the allocation size.  For SoC families
 * that require multiple list registrations, such as OMAP3xxx, this
 * estimation process isn't optimal, so manual estimation is advised
 * in those cases.  Returns -EEXIST if the allocation has already occurred
 * or 0 upon success.
 */
static int __init _alloc_linkspace(struct omap_hwmod_ocp_if **ois)
{
	unsigned int i = 0;
	unsigned int sz;

	if (linkspace) {
		WARN(1, "linkspace already allocated\n");
		return -EEXIST;
	}

	if (max_ls == 0)
		while (ois[i++])
			max_ls += LINKS_PER_OCP_IF;

	sz = sizeof(struct omap_hwmod_link) * max_ls;

	pr_debug("omap_hwmod: %s: allocating %d byte linkspace (%d links)\n",
		 __func__, sz, max_ls);

	linkspace = memblock_virt_alloc(sz, 0);

	return 0;
}

/* Static functions intended only for use in soc_ops field function pointers */

/**
 * _omap2xxx_3xxx_wait_target_ready - wait for a module to leave slave idle
 * @oh: struct omap_hwmod *
 *
 * Wait for a module @oh to leave slave idle.  Returns 0 if the module
 * does not have an IDLEST bit or if the module successfully leaves
 * slave idle; otherwise, pass along the return value of the
 * appropriate *_cm*_wait_module_ready() function.
 */
static int _omap2xxx_3xxx_wait_target_ready(struct omap_hwmod *oh)
{
	if (!oh)
		return -EINVAL;

	if (oh->flags & HWMOD_NO_IDLEST)
		return 0;

	/* XXX check module SIDLEMODE, hardreset status, enabled clocks */

	return omap_cm_wait_module_ready(0, oh->prcm.omap2.module_offs,
					 oh->prcm.omap2.idlest_reg_id,
					 oh->prcm.omap2.idlest_idle_bit);
}

/**
 * _omap4_wait_target_ready - wait for a module to leave slave idle
 * @oh: struct omap_hwmod *
 *
 * Wait for a module @oh to leave slave idle.  Returns 0 if the module
 * does not have an IDLEST bit or if the module successfully leaves
 * slave idle; otherwise, pass along the return value of the
 * appropriate *_cm*_wait_module_ready() function.
 */
static int _omap4_wait_target_ready(struct omap_hwmod *oh)
{
	if (!oh)
		return -EINVAL;

	if (oh->flags & HWMOD_NO_IDLEST || !oh->clkdm)
		return 0;

	/* XXX check module SIDLEMODE, hardreset status */

	return omap_cm_wait_module_ready(oh->clkdm->prcm_partition,
					 oh->clkdm->cm_inst,
					 oh->prcm.omap4.clkctrl_offs, 0);
}

/**
 * _omap2_assert_hardreset - call OMAP2 PRM hardreset fn with hwmod args
 * @oh: struct omap_hwmod * to assert hardreset
 * @ohri: hardreset line data
 *
 * Call omap2_prm_assert_hardreset() with parameters extracted from
 * the hwmod @oh and the hardreset line data @ohri.  Only intended for
 * use as an soc_ops function pointer.  Passes along the return value
 * from omap2_prm_assert_hardreset().  XXX This function is scheduled
 * for removal when the PRM code is moved into drivers/.
 */
static int _omap2_assert_hardreset(struct omap_hwmod *oh,
				   struct omap_hwmod_rst_info *ohri)
{
	return omap_prm_assert_hardreset(ohri->rst_shift, 0,
					 oh->prcm.omap2.module_offs, 0);
}

/**
 * _omap2_deassert_hardreset - call OMAP2 PRM hardreset fn with hwmod args
 * @oh: struct omap_hwmod * to deassert hardreset
 * @ohri: hardreset line data
 *
 * Call omap2_prm_deassert_hardreset() with parameters extracted from
 * the hwmod @oh and the hardreset line data @ohri.  Only intended for
 * use as an soc_ops function pointer.  Passes along the return value
 * from omap2_prm_deassert_hardreset().  XXX This function is
 * scheduled for removal when the PRM code is moved into drivers/.
 */
static int _omap2_deassert_hardreset(struct omap_hwmod *oh,
				     struct omap_hwmod_rst_info *ohri)
{
	return omap_prm_deassert_hardreset(ohri->rst_shift, ohri->st_shift, 0,
					   oh->prcm.omap2.module_offs, 0, 0);
}

/**
 * _omap2_is_hardreset_asserted - call OMAP2 PRM hardreset fn with hwmod args
 * @oh: struct omap_hwmod * to test hardreset
 * @ohri: hardreset line data
 *
 * Call omap2_prm_is_hardreset_asserted() with parameters extracted
 * from the hwmod @oh and the hardreset line data @ohri.  Only
 * intended for use as an soc_ops function pointer.  Passes along the
 * return value from omap2_prm_is_hardreset_asserted().  XXX This
 * function is scheduled for removal when the PRM code is moved into
 * drivers/.
 */
static int _omap2_is_hardreset_asserted(struct omap_hwmod *oh,
					struct omap_hwmod_rst_info *ohri)
{
	return omap_prm_is_hardreset_asserted(ohri->st_shift, 0,
					      oh->prcm.omap2.module_offs, 0);
}

/**
 * _omap4_assert_hardreset - call OMAP4 PRM hardreset fn with hwmod args
 * @oh: struct omap_hwmod * to assert hardreset
 * @ohri: hardreset line data
 *
 * Call omap4_prminst_assert_hardreset() with parameters extracted
 * from the hwmod @oh and the hardreset line data @ohri.  Only
 * intended for use as an soc_ops function pointer.  Passes along the
 * return value from omap4_prminst_assert_hardreset().  XXX This
 * function is scheduled for removal when the PRM code is moved into
 * drivers/.
 */
static int _omap4_assert_hardreset(struct omap_hwmod *oh,
				   struct omap_hwmod_rst_info *ohri)
{
	if (!oh->clkdm)
		return -EINVAL;

	return omap_prm_assert_hardreset(ohri->rst_shift,
					 oh->clkdm->pwrdm.ptr->prcm_partition,
					 oh->clkdm->pwrdm.ptr->prcm_offs,
					 oh->prcm.omap4.rstctrl_offs);
}

/**
 * _omap4_deassert_hardreset - call OMAP4 PRM hardreset fn with hwmod args
 * @oh: struct omap_hwmod * to deassert hardreset
 * @ohri: hardreset line data
 *
 * Call omap4_prminst_deassert_hardreset() with parameters extracted
 * from the hwmod @oh and the hardreset line data @ohri.  Only
 * intended for use as an soc_ops function pointer.  Passes along the
 * return value from omap4_prminst_deassert_hardreset().  XXX This
 * function is scheduled for removal when the PRM code is moved into
 * drivers/.
 */
static int _omap4_deassert_hardreset(struct omap_hwmod *oh,
				     struct omap_hwmod_rst_info *ohri)
{
	if (!oh->clkdm)
		return -EINVAL;

	if (ohri->st_shift)
		pr_err("omap_hwmod: %s: %s: hwmod data error: OMAP4 does not support st_shift\n",
		       oh->name, ohri->name);
	return omap_prm_deassert_hardreset(ohri->rst_shift, ohri->rst_shift,
					   oh->clkdm->pwrdm.ptr->prcm_partition,
					   oh->clkdm->pwrdm.ptr->prcm_offs,
					   oh->prcm.omap4.rstctrl_offs,
					   oh->prcm.omap4.rstctrl_offs +
					   OMAP4_RST_CTRL_ST_OFFSET);
}

/**
 * _omap4_is_hardreset_asserted - call OMAP4 PRM hardreset fn with hwmod args
 * @oh: struct omap_hwmod * to test hardreset
 * @ohri: hardreset line data
 *
 * Call omap4_prminst_is_hardreset_asserted() with parameters
 * extracted from the hwmod @oh and the hardreset line data @ohri.
 * Only intended for use as an soc_ops function pointer.  Passes along
 * the return value from omap4_prminst_is_hardreset_asserted().  XXX
 * This function is scheduled for removal when the PRM code is moved
 * into drivers/.
 */
static int _omap4_is_hardreset_asserted(struct omap_hwmod *oh,
					struct omap_hwmod_rst_info *ohri)
{
	if (!oh->clkdm)
		return -EINVAL;

	return omap_prm_is_hardreset_asserted(ohri->rst_shift,
					      oh->clkdm->pwrdm.ptr->
					      prcm_partition,
					      oh->clkdm->pwrdm.ptr->prcm_offs,
					      oh->prcm.omap4.rstctrl_offs);
}

/**
 * _am33xx_deassert_hardreset - call AM33XX PRM hardreset fn with hwmod args
 * @oh: struct omap_hwmod * to deassert hardreset
 * @ohri: hardreset line data
 *
 * Call am33xx_prminst_deassert_hardreset() with parameters extracted
 * from the hwmod @oh and the hardreset line data @ohri.  Only
 * intended for use as an soc_ops function pointer.  Passes along the
 * return value from am33xx_prminst_deassert_hardreset().  XXX This
 * function is scheduled for removal when the PRM code is moved into
 * drivers/.
 */
static int _am33xx_deassert_hardreset(struct omap_hwmod *oh,
				     struct omap_hwmod_rst_info *ohri)
{
	return omap_prm_deassert_hardreset(ohri->rst_shift, ohri->st_shift,
					   oh->clkdm->pwrdm.ptr->prcm_partition,
					   oh->clkdm->pwrdm.ptr->prcm_offs,
					   oh->prcm.omap4.rstctrl_offs,
					   oh->prcm.omap4.rstst_offs);
}

/**
 * _reidle - enable then idle a single hwmod
 *
 * enables and then immediately reidles an hwmod, as certain hwmods may
 * not have their sysconfig registers programmed in an idle friendly state
 * by default
 */
static void _reidle(struct omap_hwmod *oh)
{
	pr_debug("omap_hwmod: %s: %s\n", oh->name, __func__);

	omap_hwmod_enable(oh);
	omap_hwmod_softreset(oh);
	omap_hwmod_idle(oh);
}

/**
 * _reidle_all - enable then idle all hwmods in oh_reidle_list
 *
 * Called by pm_notifier to make sure flagged modules do not block suspend
 * after context loss.
 */
static int _reidle_all(void)
{
	struct omap_hwmod_list *oh_list_item = NULL;

	list_for_each_entry(oh_list_item, &oh_reidle_list, oh_list) {
		_reidle(oh_list_item->oh);
	}

	return 0;
<<<<<<< HEAD
}

static int _omap_device_pm_notifier(struct notifier_block *self,
				    unsigned long action, void *dev)
{
	switch (action) {
	case PM_POST_SUSPEND:
		_reidle_all();
	}

	return NOTIFY_DONE;
}

=======
}

static int _omap_device_pm_notifier(struct notifier_block *self,
				    unsigned long action, void *dev)
{
	switch (action) {
	case PM_POST_SUSPEND:
		_reidle_all();
	}

	return NOTIFY_DONE;
}

>>>>>>> db0b54cd
struct notifier_block pm_nb = {
	.notifier_call = _omap_device_pm_notifier,
};

/* Public functions */

u32 omap_hwmod_read(struct omap_hwmod *oh, u16 reg_offs)
{
	if (oh->flags & HWMOD_16BIT_REG)
		return readw_relaxed(oh->_mpu_rt_va + reg_offs);
	else
		return readl_relaxed(oh->_mpu_rt_va + reg_offs);
}

void omap_hwmod_write(u32 v, struct omap_hwmod *oh, u16 reg_offs)
{
	if (oh->flags & HWMOD_16BIT_REG)
		writew_relaxed(v, oh->_mpu_rt_va + reg_offs);
	else
		writel_relaxed(v, oh->_mpu_rt_va + reg_offs);
}

/**
 * omap_hwmod_softreset - reset a module via SYSCONFIG.SOFTRESET bit
 * @oh: struct omap_hwmod *
 *
 * This is a public function exposed to drivers. Some drivers may need to do
 * some settings before and after resetting the device.  Those drivers after
 * doing the necessary settings could use this function to start a reset by
 * setting the SYSCONFIG.SOFTRESET bit.
 */
int omap_hwmod_softreset(struct omap_hwmod *oh)
{
	u32 v;
	int ret;

	if (!oh || !(oh->_sysc_cache))
		return -EINVAL;

	v = oh->_sysc_cache;
	ret = _set_softreset(oh, &v);
	if (ret)
		goto error;
	_write_sysconfig(v, oh);

	ret = _clear_softreset(oh, &v);
	if (ret)
		goto error;
	_write_sysconfig(v, oh);

error:
	return ret;
}

/**
 * omap_hwmod_lookup - look up a registered omap_hwmod by name
 * @name: name of the omap_hwmod to look up
 *
 * Given a @name of an omap_hwmod, return a pointer to the registered
 * struct omap_hwmod *, or NULL upon error.
 */
struct omap_hwmod *omap_hwmod_lookup(const char *name)
{
	struct omap_hwmod *oh;

	if (!name)
		return NULL;

	oh = _lookup(name);

	return oh;
}

/**
 * omap_hwmod_for_each - call function for each registered omap_hwmod
 * @fn: pointer to a callback function
 * @data: void * data to pass to callback function
 *
 * Call @fn for each registered omap_hwmod, passing @data to each
 * function.  @fn must return 0 for success or any other value for
 * failure.  If @fn returns non-zero, the iteration across omap_hwmods
 * will stop and the non-zero return value will be passed to the
 * caller of omap_hwmod_for_each().  @fn is called with
 * omap_hwmod_for_each() held.
 */
int omap_hwmod_for_each(int (*fn)(struct omap_hwmod *oh, void *data),
			void *data)
{
	struct omap_hwmod *temp_oh;
	int ret = 0;

	if (!fn)
		return -EINVAL;

	list_for_each_entry(temp_oh, &omap_hwmod_list, node) {
		ret = (*fn)(temp_oh, data);
		if (ret)
			break;
	}

	return ret;
}

/**
 * omap_hwmod_register_links - register an array of hwmod links
 * @ois: pointer to an array of omap_hwmod_ocp_if to register
 *
 * Intended to be called early in boot before the clock framework is
 * initialized.  If @ois is not null, will register all omap_hwmods
 * listed in @ois that are valid for this chip.  Returns -EINVAL if
 * omap_hwmod_init() hasn't been called before calling this function,
 * -ENOMEM if the link memory area can't be allocated, or 0 upon
 * success.
 */
int __init omap_hwmod_register_links(struct omap_hwmod_ocp_if **ois)
{
	int r, i;

	if (!inited)
		return -EINVAL;

	if (!ois)
		return 0;

	if (ois[0] == NULL) /* Empty list */
		return 0;

	if (!linkspace) {
		if (_alloc_linkspace(ois)) {
			pr_err("omap_hwmod: could not allocate link space\n");
			return -ENOMEM;
		}
	}

	i = 0;
	do {
		r = _register_link(ois[i]);
		WARN(r && r != -EEXIST,
		     "omap_hwmod: _register_link(%s -> %s) returned %d\n",
		     ois[i]->master->name, ois[i]->slave->name, r);
	} while (ois[++i]);

	return 0;
}

/**
 * _ensure_mpu_hwmod_is_setup - ensure the MPU SS hwmod is init'ed and set up
 * @oh: pointer to the hwmod currently being set up (usually not the MPU)
 *
 * If the hwmod data corresponding to the MPU subsystem IP block
 * hasn't been initialized and set up yet, do so now.  This must be
 * done first since sleep dependencies may be added from other hwmods
 * to the MPU.  Intended to be called only by omap_hwmod_setup*().  No
 * return value.
 */
static void __init _ensure_mpu_hwmod_is_setup(struct omap_hwmod *oh)
{
	if (!mpu_oh || mpu_oh->_state == _HWMOD_STATE_UNKNOWN)
		pr_err("omap_hwmod: %s: MPU initiator hwmod %s not yet registered\n",
		       __func__, MPU_INITIATOR_NAME);
	else if (mpu_oh->_state == _HWMOD_STATE_REGISTERED && oh != mpu_oh)
		omap_hwmod_setup_one(MPU_INITIATOR_NAME);
}

/**
 * omap_hwmod_setup_one - set up a single hwmod
 * @oh_name: const char * name of the already-registered hwmod to set up
 *
 * Initialize and set up a single hwmod.  Intended to be used for a
 * small number of early devices, such as the timer IP blocks used for
 * the scheduler clock.  Must be called after omap2_clk_init().
 * Resolves the struct clk names to struct clk pointers for each
 * registered omap_hwmod.  Also calls _setup() on each hwmod.  Returns
 * -EINVAL upon error or 0 upon success.
 */
int __init omap_hwmod_setup_one(const char *oh_name)
{
	struct omap_hwmod *oh;

	pr_debug("omap_hwmod: %s: %s\n", oh_name, __func__);

	oh = _lookup(oh_name);
	if (!oh) {
		WARN(1, "omap_hwmod: %s: hwmod not yet registered\n", oh_name);
		return -EINVAL;
	}

	_ensure_mpu_hwmod_is_setup(oh);

	_init(oh, NULL);
	_setup(oh, NULL);

	return 0;
}

/**
 * omap_hwmod_setup_all - set up all registered IP blocks
 *
 * Initialize and set up all IP blocks registered with the hwmod code.
 * Must be called after omap2_clk_init().  Resolves the struct clk
 * names to struct clk pointers for each registered omap_hwmod.  Also
 * calls _setup() on each hwmod.  Returns 0 upon success.
 */
static int __init omap_hwmod_setup_all(void)
{
	_ensure_mpu_hwmod_is_setup(NULL);

	omap_hwmod_for_each(_init, NULL);
	omap_hwmod_for_each(_setup, NULL);

	return 0;
}
omap_core_initcall(omap_hwmod_setup_all);

/**
 * omap_hwmod_enable_reidle - add an omap_hwmod to reidle list
 * @oh: struct omap_hwmod *
 *
 * Adds the omap_hwmod to the oh_reidle_list so it will gets enabled then idled
 * after each suspend cycle. Returns 0 on success.
 */
int omap_hwmod_enable_reidle(struct omap_hwmod *oh)
{
	struct omap_hwmod_list *oh_list_item = NULL;

	oh_list_item = kzalloc(sizeof(*oh_list_item), GFP_KERNEL);

	if (!oh_list_item)
		return -ENOMEM;

	oh_list_item->oh = oh;
	list_add(&oh_list_item->oh_list, &oh_reidle_list);

	pr_debug("omap_hwmod: %s: added to reidle list\n", oh->name);

	return 0;
}

/**
 * omap_hwmod_disable_reidle - remove an omap_hwmod from reidle list
 * @oh: struct omap_hwmod *
 *
 * Remove the omap_hwmod from the oh_reidle_list. Returns 0 on success.
 */
int omap_hwmod_disable_reidle(struct omap_hwmod *oh)
{
	struct omap_hwmod_list *li, *oh_list_item = NULL;

	list_for_each_entry_safe(oh_list_item, li, &oh_reidle_list, oh_list) {
		if (oh_list_item->oh == oh) {
			list_del(&oh_list_item->oh_list);
			pr_debug("omap_hwmod: %s: removed from reidle list\n",
				 oh->name);
			kfree(oh_list_item);
		}
	}

	return 0;
}

/**
 * omap_hwmod_enable - enable an omap_hwmod
 * @oh: struct omap_hwmod *
 *
 * Enable an omap_hwmod @oh.  Intended to be called by omap_device_enable().
 * Returns -EINVAL on error or passes along the return value from _enable().
 */
int omap_hwmod_enable(struct omap_hwmod *oh)
{
	int r;
	unsigned long flags;

	if (!oh)
		return -EINVAL;

	spin_lock_irqsave(&oh->_lock, flags);
	r = _enable(oh);
	spin_unlock_irqrestore(&oh->_lock, flags);

	return r;
}

/**
 * omap_hwmod_idle - idle an omap_hwmod
 * @oh: struct omap_hwmod *
 *
 * Idle an omap_hwmod @oh.  Intended to be called by omap_device_idle().
 * Returns -EINVAL on error or passes along the return value from _idle().
 */
int omap_hwmod_idle(struct omap_hwmod *oh)
{
	int r;
	unsigned long flags;

	if (!oh)
		return -EINVAL;

	spin_lock_irqsave(&oh->_lock, flags);
	r = _idle(oh);
	spin_unlock_irqrestore(&oh->_lock, flags);

	return r;
}

/**
 * omap_hwmod_shutdown - shutdown an omap_hwmod
 * @oh: struct omap_hwmod *
 *
 * Shutdown an omap_hwmod @oh.  Intended to be called by
 * omap_device_shutdown().  Returns -EINVAL on error or passes along
 * the return value from _shutdown().
 */
int omap_hwmod_shutdown(struct omap_hwmod *oh)
{
	int r;
	unsigned long flags;

	if (!oh)
		return -EINVAL;

	spin_lock_irqsave(&oh->_lock, flags);
	r = _shutdown(oh);
	spin_unlock_irqrestore(&oh->_lock, flags);

	return r;
}

/*
 * IP block data retrieval functions
 */

/**
 * omap_hwmod_count_resources - count number of struct resources needed by hwmod
 * @oh: struct omap_hwmod *
 * @flags: Type of resources to include when counting (IRQ/DMA/MEM)
 *
 * Count the number of struct resource array elements necessary to
 * contain omap_hwmod @oh resources.  Intended to be called by code
 * that registers omap_devices.  Intended to be used to determine the
 * size of a dynamically-allocated struct resource array, before
 * calling omap_hwmod_fill_resources().  Returns the number of struct
 * resource array elements needed.
 *
 * XXX This code is not optimized.  It could attempt to merge adjacent
 * resource IDs.
 *
 */
int omap_hwmod_count_resources(struct omap_hwmod *oh, unsigned long flags)
{
	int ret = 0;

	if (flags & IORESOURCE_IRQ)
		ret += _count_mpu_irqs(oh);

	if (flags & IORESOURCE_DMA)
		ret += _count_sdma_reqs(oh);

	if (flags & IORESOURCE_MEM) {
		int i = 0;
		struct omap_hwmod_ocp_if *os;
		struct list_head *p = oh->slave_ports.next;

		while (i < oh->slaves_cnt) {
			os = _fetch_next_ocp_if(&p, &i);
			ret += _count_ocp_if_addr_spaces(os);
		}
	}

	return ret;
}

/**
 * omap_hwmod_fill_resources - fill struct resource array with hwmod data
 * @oh: struct omap_hwmod *
 * @res: pointer to the first element of an array of struct resource to fill
 *
 * Fill the struct resource array @res with resource data from the
 * omap_hwmod @oh.  Intended to be called by code that registers
 * omap_devices.  See also omap_hwmod_count_resources().  Returns the
 * number of array elements filled.
 */
int omap_hwmod_fill_resources(struct omap_hwmod *oh, struct resource *res)
{
	struct omap_hwmod_ocp_if *os;
	struct list_head *p;
	int i, j, mpu_irqs_cnt, sdma_reqs_cnt, addr_cnt;
	int r = 0;

	/* For each IRQ, DMA, memory area, fill in array.*/

	mpu_irqs_cnt = _count_mpu_irqs(oh);
	for (i = 0; i < mpu_irqs_cnt; i++) {
		unsigned int irq;

		if (oh->xlate_irq)
			irq = oh->xlate_irq((oh->mpu_irqs + i)->irq);
		else
			irq = (oh->mpu_irqs + i)->irq;
		(res + r)->name = (oh->mpu_irqs + i)->name;
		(res + r)->start = irq;
		(res + r)->end = irq;
		(res + r)->flags = IORESOURCE_IRQ;
		r++;
	}

	sdma_reqs_cnt = _count_sdma_reqs(oh);
	for (i = 0; i < sdma_reqs_cnt; i++) {
		(res + r)->name = (oh->sdma_reqs + i)->name;
		(res + r)->start = (oh->sdma_reqs + i)->dma_req;
		(res + r)->end = (oh->sdma_reqs + i)->dma_req;
		(res + r)->flags = IORESOURCE_DMA;
		r++;
	}

	p = oh->slave_ports.next;

	i = 0;
	while (i < oh->slaves_cnt) {
		os = _fetch_next_ocp_if(&p, &i);
		addr_cnt = _count_ocp_if_addr_spaces(os);

		for (j = 0; j < addr_cnt; j++) {
			(res + r)->name = (os->addr + j)->name;
			(res + r)->start = (os->addr + j)->pa_start;
			(res + r)->end = (os->addr + j)->pa_end;
			(res + r)->flags = IORESOURCE_MEM;
			r++;
		}
	}

	return r;
}

/**
 * omap_hwmod_fill_dma_resources - fill struct resource array with dma data
 * @oh: struct omap_hwmod *
 * @res: pointer to the array of struct resource to fill
 *
 * Fill the struct resource array @res with dma resource data from the
 * omap_hwmod @oh.  Intended to be called by code that registers
 * omap_devices.  See also omap_hwmod_count_resources().  Returns the
 * number of array elements filled.
 */
int omap_hwmod_fill_dma_resources(struct omap_hwmod *oh, struct resource *res)
{
	int i, sdma_reqs_cnt;
	int r = 0;

	sdma_reqs_cnt = _count_sdma_reqs(oh);
	for (i = 0; i < sdma_reqs_cnt; i++) {
		(res + r)->name = (oh->sdma_reqs + i)->name;
		(res + r)->start = (oh->sdma_reqs + i)->dma_req;
		(res + r)->end = (oh->sdma_reqs + i)->dma_req;
		(res + r)->flags = IORESOURCE_DMA;
		r++;
	}

	return r;
}

/**
 * omap_hwmod_get_resource_byname - fetch IP block integration data by name
 * @oh: struct omap_hwmod * to operate on
 * @type: one of the IORESOURCE_* constants from include/linux/ioport.h
 * @name: pointer to the name of the data to fetch (optional)
 * @rsrc: pointer to a struct resource, allocated by the caller
 *
 * Retrieve MPU IRQ, SDMA request line, or address space start/end
 * data for the IP block pointed to by @oh.  The data will be filled
 * into a struct resource record pointed to by @rsrc.  The struct
 * resource must be allocated by the caller.  When @name is non-null,
 * the data associated with the matching entry in the IRQ/SDMA/address
 * space hwmod data arrays will be returned.  If @name is null, the
 * first array entry will be returned.  Data order is not meaningful
 * in hwmod data, so callers are strongly encouraged to use a non-null
 * @name whenever possible to avoid unpredictable effects if hwmod
 * data is later added that causes data ordering to change.  This
 * function is only intended for use by OMAP core code.  Device
 * drivers should not call this function - the appropriate bus-related
 * data accessor functions should be used instead.  Returns 0 upon
 * success or a negative error code upon error.
 */
int omap_hwmod_get_resource_byname(struct omap_hwmod *oh, unsigned int type,
				   const char *name, struct resource *rsrc)
{
	int r;
	unsigned int irq, dma;
	u32 pa_start, pa_end;

	if (!oh || !rsrc)
		return -EINVAL;

	if (type == IORESOURCE_IRQ) {
		r = _get_mpu_irq_by_name(oh, name, &irq);
		if (r)
			return r;

		rsrc->start = irq;
		rsrc->end = irq;
	} else if (type == IORESOURCE_DMA) {
		r = _get_sdma_req_by_name(oh, name, &dma);
		if (r)
			return r;

		rsrc->start = dma;
		rsrc->end = dma;
	} else if (type == IORESOURCE_MEM) {
		r = _get_addr_space_by_name(oh, name, &pa_start, &pa_end);
		if (r)
			return r;

		rsrc->start = pa_start;
		rsrc->end = pa_end;
	} else {
		return -EINVAL;
	}

	rsrc->flags = type;
	rsrc->name = name;

	return 0;
}

/**
 * omap_hwmod_get_pwrdm - return pointer to this module's main powerdomain
 * @oh: struct omap_hwmod *
 *
 * Return the powerdomain pointer associated with the OMAP module
 * @oh's main clock.  If @oh does not have a main clk, return the
 * powerdomain associated with the interface clock associated with the
 * module's MPU port. (XXX Perhaps this should use the SDMA port
 * instead?)  Returns NULL on error, or a struct powerdomain * on
 * success.
 */
struct powerdomain *omap_hwmod_get_pwrdm(struct omap_hwmod *oh)
{
	struct clk *c;
	struct omap_hwmod_ocp_if *oi;
	struct clockdomain *clkdm;
	struct clk_hw_omap *clk;

	if (!oh)
		return NULL;

	if (oh->clkdm)
		return oh->clkdm->pwrdm.ptr;

	if (oh->_clk) {
		c = oh->_clk;
	} else {
		oi = _find_mpu_rt_port(oh);
		if (!oi)
			return NULL;
		c = oi->_clk;
	}

	clk = to_clk_hw_omap(__clk_get_hw(c));
	clkdm = clk->clkdm;
	if (!clkdm)
		return NULL;

	return clkdm->pwrdm.ptr;
}

/**
 * omap_hwmod_get_mpu_rt_va - return the module's base address (for the MPU)
 * @oh: struct omap_hwmod *
 *
 * Returns the virtual address corresponding to the beginning of the
 * module's register target, in the address range that is intended to
 * be used by the MPU.  Returns the virtual address upon success or NULL
 * upon error.
 */
void __iomem *omap_hwmod_get_mpu_rt_va(struct omap_hwmod *oh)
{
	if (!oh)
		return NULL;

	if (oh->_int_flags & _HWMOD_NO_MPU_PORT)
		return NULL;

	if (oh->_state == _HWMOD_STATE_UNKNOWN)
		return NULL;

	return oh->_mpu_rt_va;
}

/*
 * XXX what about functions for drivers to save/restore ocp_sysconfig
 * for context save/restore operations?
 */

/**
 * omap_hwmod_enable_wakeup - allow device to wake up the system
 * @oh: struct omap_hwmod *
 *
 * Sets the module OCP socket ENAWAKEUP bit to allow the module to
 * send wakeups to the PRCM, and enable I/O ring wakeup events for
 * this IP block if it has dynamic mux entries.  Eventually this
 * should set PRCM wakeup registers to cause the PRCM to receive
 * wakeup events from the module.  Does not set any wakeup routing
 * registers beyond this point - if the module is to wake up any other
 * module or subsystem, that must be set separately.  Called by
 * omap_device code.  Returns -EINVAL on error or 0 upon success.
 */
int omap_hwmod_enable_wakeup(struct omap_hwmod *oh)
{
	unsigned long flags;
	u32 v;

	spin_lock_irqsave(&oh->_lock, flags);

	if (oh->class->sysc &&
	    (oh->class->sysc->sysc_flags & SYSC_HAS_ENAWAKEUP)) {
		v = oh->_sysc_cache;
		_enable_wakeup(oh, &v);
		_write_sysconfig(v, oh);
	}

	_set_idle_ioring_wakeup(oh, true);
	spin_unlock_irqrestore(&oh->_lock, flags);

	return 0;
}

/**
 * omap_hwmod_disable_wakeup - prevent device from waking the system
 * @oh: struct omap_hwmod *
 *
 * Clears the module OCP socket ENAWAKEUP bit to prevent the module
 * from sending wakeups to the PRCM, and disable I/O ring wakeup
 * events for this IP block if it has dynamic mux entries.  Eventually
 * this should clear PRCM wakeup registers to cause the PRCM to ignore
 * wakeup events from the module.  Does not set any wakeup routing
 * registers beyond this point - if the module is to wake up any other
 * module or subsystem, that must be set separately.  Called by
 * omap_device code.  Returns -EINVAL on error or 0 upon success.
 */
int omap_hwmod_disable_wakeup(struct omap_hwmod *oh)
{
	unsigned long flags;
	u32 v;

	spin_lock_irqsave(&oh->_lock, flags);

	if (oh->class->sysc &&
	    (oh->class->sysc->sysc_flags & SYSC_HAS_ENAWAKEUP)) {
		v = oh->_sysc_cache;
		_disable_wakeup(oh, &v);
		_write_sysconfig(v, oh);
	}

	_set_idle_ioring_wakeup(oh, false);
	spin_unlock_irqrestore(&oh->_lock, flags);

	return 0;
}

/**
 * omap_hwmod_assert_hardreset - assert the HW reset line of submodules
 * contained in the hwmod module.
 * @oh: struct omap_hwmod *
 * @name: name of the reset line to lookup and assert
 *
 * Some IP like dsp, ipu or iva contain processor that require
 * an HW reset line to be assert / deassert in order to enable fully
 * the IP.  Returns -EINVAL if @oh is null or if the operation is not
 * yet supported on this OMAP; otherwise, passes along the return value
 * from _assert_hardreset().
 */
int omap_hwmod_assert_hardreset(struct omap_hwmod *oh, const char *name)
{
	int ret;
	unsigned long flags;

	if (!oh)
		return -EINVAL;

	spin_lock_irqsave(&oh->_lock, flags);
	ret = _assert_hardreset(oh, name);
	spin_unlock_irqrestore(&oh->_lock, flags);

	return ret;
}

/**
 * omap_hwmod_deassert_hardreset - deassert the HW reset line of submodules
 * contained in the hwmod module.
 * @oh: struct omap_hwmod *
 * @name: name of the reset line to look up and deassert
 *
 * Some IP like dsp, ipu or iva contain processor that require
 * an HW reset line to be assert / deassert in order to enable fully
 * the IP.  Returns -EINVAL if @oh is null or if the operation is not
 * yet supported on this OMAP; otherwise, passes along the return value
 * from _deassert_hardreset().
 */
int omap_hwmod_deassert_hardreset(struct omap_hwmod *oh, const char *name)
{
	int ret;
	unsigned long flags;

	if (!oh)
		return -EINVAL;

	spin_lock_irqsave(&oh->_lock, flags);
	ret = _deassert_hardreset(oh, name);
	spin_unlock_irqrestore(&oh->_lock, flags);

	return ret;
}

/**
 * omap_hwmod_for_each_by_class - call @fn for each hwmod of class @classname
 * @classname: struct omap_hwmod_class name to search for
 * @fn: callback function pointer to call for each hwmod in class @classname
 * @user: arbitrary context data to pass to the callback function
 *
 * For each omap_hwmod of class @classname, call @fn.
 * If the callback function returns something other than
 * zero, the iterator is terminated, and the callback function's return
 * value is passed back to the caller.  Returns 0 upon success, -EINVAL
 * if @classname or @fn are NULL, or passes back the error code from @fn.
 */
int omap_hwmod_for_each_by_class(const char *classname,
				 int (*fn)(struct omap_hwmod *oh,
					   void *user),
				 void *user)
{
	struct omap_hwmod *temp_oh;
	int ret = 0;

	if (!classname || !fn)
		return -EINVAL;

	pr_debug("omap_hwmod: %s: looking for modules of class %s\n",
		 __func__, classname);

	list_for_each_entry(temp_oh, &omap_hwmod_list, node) {
		if (!strcmp(temp_oh->class->name, classname)) {
			pr_debug("omap_hwmod: %s: %s: calling callback fn\n",
				 __func__, temp_oh->name);
			ret = (*fn)(temp_oh, user);
			if (ret)
				break;
		}
	}

	if (ret)
		pr_debug("omap_hwmod: %s: iterator terminated early: %d\n",
			 __func__, ret);

	return ret;
}

/**
 * omap_hwmod_set_postsetup_state - set the post-_setup() state for this hwmod
 * @oh: struct omap_hwmod *
 * @state: state that _setup() should leave the hwmod in
 *
 * Sets the hwmod state that @oh will enter at the end of _setup()
 * (called by omap_hwmod_setup_*()).  See also the documentation
 * for _setup_postsetup(), above.  Returns 0 upon success or
 * -EINVAL if there is a problem with the arguments or if the hwmod is
 * in the wrong state.
 */
int omap_hwmod_set_postsetup_state(struct omap_hwmod *oh, u8 state)
{
	int ret;
	unsigned long flags;

	if (!oh)
		return -EINVAL;

	if (state != _HWMOD_STATE_DISABLED &&
	    state != _HWMOD_STATE_ENABLED &&
	    state != _HWMOD_STATE_IDLE)
		return -EINVAL;

	spin_lock_irqsave(&oh->_lock, flags);

	if (oh->_state != _HWMOD_STATE_REGISTERED) {
		ret = -EINVAL;
		goto ohsps_unlock;
	}

	oh->_postsetup_state = state;
	ret = 0;

ohsps_unlock:
	spin_unlock_irqrestore(&oh->_lock, flags);

	return ret;
}

/**
 * omap_hwmod_get_context_loss_count - get lost context count
 * @oh: struct omap_hwmod *
 *
 * Returns the context loss count of associated @oh
 * upon success, or zero if no context loss data is available.
 *
 * On OMAP4, this queries the per-hwmod context loss register,
 * assuming one exists.  If not, or on OMAP2/3, this queries the
 * enclosing powerdomain context loss count.
 */
int omap_hwmod_get_context_loss_count(struct omap_hwmod *oh)
{
	struct powerdomain *pwrdm;
	int ret = 0;

	if (soc_ops.get_context_lost)
		return soc_ops.get_context_lost(oh);

	pwrdm = omap_hwmod_get_pwrdm(oh);
	if (pwrdm)
		ret = pwrdm_get_context_loss_count(pwrdm);

	return ret;
}

/**
 * omap_hwmod_init - initialize the hwmod code
 *
 * Sets up some function pointers needed by the hwmod code to operate on the
 * currently-booted SoC.  Intended to be called once during kernel init
 * before any hwmods are registered.  No return value.
 */
void __init omap_hwmod_init(void)
{
	if (cpu_is_omap24xx()) {
		soc_ops.wait_target_ready = _omap2xxx_3xxx_wait_target_ready;
		soc_ops.assert_hardreset = _omap2_assert_hardreset;
		soc_ops.deassert_hardreset = _omap2_deassert_hardreset;
		soc_ops.is_hardreset_asserted = _omap2_is_hardreset_asserted;
	} else if (cpu_is_omap34xx()) {
		soc_ops.wait_target_ready = _omap2xxx_3xxx_wait_target_ready;
		soc_ops.assert_hardreset = _omap2_assert_hardreset;
		soc_ops.deassert_hardreset = _omap2_deassert_hardreset;
		soc_ops.is_hardreset_asserted = _omap2_is_hardreset_asserted;
		soc_ops.init_clkdm = _init_clkdm;
	} else if (cpu_is_omap44xx() || soc_is_omap54xx() || soc_is_dra7xx()) {
		soc_ops.enable_module = _omap4_enable_module;
		soc_ops.disable_module = _omap4_disable_module;
		soc_ops.wait_target_ready = _omap4_wait_target_ready;
		soc_ops.assert_hardreset = _omap4_assert_hardreset;
		soc_ops.deassert_hardreset = _omap4_deassert_hardreset;
		soc_ops.is_hardreset_asserted = _omap4_is_hardreset_asserted;
		soc_ops.init_clkdm = _init_clkdm;
		soc_ops.update_context_lost = _omap4_update_context_lost;
		soc_ops.get_context_lost = _omap4_get_context_lost;
<<<<<<< HEAD
	} else if (cpu_is_ti816x() || soc_is_am33xx() || soc_is_am43xx()) {
=======
	} else if (cpu_is_ti814x() || cpu_is_ti816x() || soc_is_am33xx() ||
		   soc_is_am43xx()) {
>>>>>>> db0b54cd
		soc_ops.enable_module = _omap4_enable_module;
		soc_ops.disable_module = _omap4_disable_module;
		soc_ops.wait_target_ready = _omap4_wait_target_ready;
		soc_ops.assert_hardreset = _omap4_assert_hardreset;
		soc_ops.deassert_hardreset = _am33xx_deassert_hardreset;
		soc_ops.is_hardreset_asserted = _omap4_is_hardreset_asserted;
		soc_ops.init_clkdm = _init_clkdm;
	} else {
		WARN(1, "omap_hwmod: unknown SoC type\n");
	}

	inited = true;
}

/**
 * omap_hwmod_setup_reidle - add hwmods to reidle list and register notifier
 *
 * Returns 0 on success.
 */
int omap_hwmod_setup_reidle(void)
{
	omap_hwmod_for_each(_setup_reidle, NULL);

	if (!list_empty(&oh_reidle_list))
		register_pm_notifier(&pm_nb);

	return 0;
}

/**
 * omap_hwmod_get_main_clk - get pointer to main clock name
 * @oh: struct omap_hwmod *
 *
 * Returns the main clock name assocated with @oh upon success,
 * or NULL if @oh is NULL.
 */
const char *omap_hwmod_get_main_clk(struct omap_hwmod *oh)
{
	if (!oh)
		return NULL;

	return oh->main_clk;
}

/**
 * omap_hwmod_save_context - Saves the HW reset line state of submodules
 * @oh: struct omap_hwmod *
 * @unused: (unused, caller should pass NULL)
 *
 * Saves the HW reset line state of all the submodules in the hwmod
 */
static int omap_hwmod_save_context(struct omap_hwmod *oh, void *unused)
{
	int i;

	for (i = 0; i < oh->rst_lines_cnt; i++)
		oh->rst_lines[i].context =
				_read_hardreset(oh, oh->rst_lines[i].name);
	return 0;
}

/**
 * omap_hwmod_restore_context - Restores the HW reset line state of submodules
 * @oh: struct omap_hwmod *
 * @unused: (unused, caller should pass NULL)
 *
 * Restores the HW reset line state of all the submodules in the hwmod
 */
static int omap_hwmod_restore_context(struct omap_hwmod *oh, void *unused)
{
	int i;

	for (i = 0; i < oh->rst_lines_cnt; i++)
		if (oh->rst_lines[i].context)
			_assert_hardreset(oh, oh->rst_lines[i].name);
		else
			_deassert_hardreset(oh, oh->rst_lines[i].name);

	if (oh->_state == _HWMOD_STATE_ENABLED) {
		if (soc_ops.enable_module)
			soc_ops.enable_module(oh);
	} else {
		if (oh->flags & HWMOD_NEEDS_REIDLE)
			_reidle(oh);
		else if (soc_ops.disable_module)
			soc_ops.disable_module(oh);
	}

	return 0;
}

/**
 * omap_hwmods_save_context - Saves the HW reset line state for all hwmods
 *
 * Saves the HW reset line state of all the registered hwmods
 */
void omap_hwmods_save_context(void)
{
	omap_hwmod_for_each(omap_hwmod_save_context, NULL);
}

/**
 * omap_hwmods_restore_context - Restores the HW reset line state for all hwmods
 *
 * Restores the HW reset line state of all the registered hwmods
 */
void omap_hwmods_restore_context(void)
{
	omap_hwmod_for_each(omap_hwmod_restore_context, NULL);
}<|MERGE_RESOLUTION|>--- conflicted
+++ resolved
@@ -2159,23 +2159,10 @@
 
 	r = (soc_ops.wait_target_ready) ? soc_ops.wait_target_ready(oh) :
 		-EINVAL;
-<<<<<<< HEAD
-	if (!r) {
-		if (oh->clkdm && (oh->flags & HWMOD_CLKDM_NOAUTO))
-			clkdm_hwmod_prevent_hwauto(oh->clkdm, oh);
-
-		/*
-		 * Set the clockdomain to HW_AUTO only if the target is ready,
-		 * assuming that the previous state was HW_AUTO
-		 */
-		if (oh->clkdm && hwsup)
-			clkdm_hwmod_hwauto(oh->clkdm, oh);
-=======
 
 	if (oh->clkdm)
 		if (!r && !(oh->flags & HWMOD_CLKDM_NOAUTO))
 			clkdm_allow_idle(oh->clkdm);
->>>>>>> db0b54cd
 
 	if (!r) {
 		oh->_state = _HWMOD_STATE_ENABLED;
@@ -2248,15 +2235,7 @@
 	_disable_clocks(oh);
 
 	if (oh->clkdm) {
-<<<<<<< HEAD
-		if (oh->flags & HWMOD_CLKDM_NOAUTO) {
-			clkdm_hwmod_allow_hwauto(oh->clkdm, oh);
-			clkdm_hwmod_hwauto(oh->clkdm, oh);
-		}
-
-=======
 		clkdm_allow_idle(oh->clkdm);
->>>>>>> db0b54cd
 		clkdm_hwmod_disable(oh->clkdm, oh);
 	}
 
@@ -2967,6 +2946,9 @@
 	if (oh->flags & HWMOD_NO_IDLEST)
 		return 0;
 
+	if (!_find_mpu_rt_port(oh))
+		return 0;
+
 	/* XXX check module SIDLEMODE, hardreset status, enabled clocks */
 
 	return omap_cm_wait_module_ready(0, oh->prcm.omap2.module_offs,
@@ -2989,6 +2971,9 @@
 		return -EINVAL;
 
 	if (oh->flags & HWMOD_NO_IDLEST || !oh->clkdm)
+		return 0;
+
+	if (!_find_mpu_rt_port(oh))
 		return 0;
 
 	/* XXX check module SIDLEMODE, hardreset status */
@@ -3184,7 +3169,6 @@
 	}
 
 	return 0;
-<<<<<<< HEAD
 }
 
 static int _omap_device_pm_notifier(struct notifier_block *self,
@@ -3198,21 +3182,6 @@
 	return NOTIFY_DONE;
 }
 
-=======
-}
-
-static int _omap_device_pm_notifier(struct notifier_block *self,
-				    unsigned long action, void *dev)
-{
-	switch (action) {
-	case PM_POST_SUSPEND:
-		_reidle_all();
-	}
-
-	return NOTIFY_DONE;
-}
-
->>>>>>> db0b54cd
 struct notifier_block pm_nb = {
 	.notifier_call = _omap_device_pm_notifier,
 };
@@ -4064,12 +4033,8 @@
 		soc_ops.init_clkdm = _init_clkdm;
 		soc_ops.update_context_lost = _omap4_update_context_lost;
 		soc_ops.get_context_lost = _omap4_get_context_lost;
-<<<<<<< HEAD
-	} else if (cpu_is_ti816x() || soc_is_am33xx() || soc_is_am43xx()) {
-=======
 	} else if (cpu_is_ti814x() || cpu_is_ti816x() || soc_is_am33xx() ||
 		   soc_is_am43xx()) {
->>>>>>> db0b54cd
 		soc_ops.enable_module = _omap4_enable_module;
 		soc_ops.disable_module = _omap4_disable_module;
 		soc_ops.wait_target_ready = _omap4_wait_target_ready;
