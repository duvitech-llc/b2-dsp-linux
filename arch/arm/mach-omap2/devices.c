--- conflicted
+++ resolved
@@ -65,88 +65,6 @@
 }
 omap_postcore_initcall(omap3_l3_init);
 
-<<<<<<< HEAD
-#if defined(CONFIG_IOMMU_API)
-
-#include <linux/platform_data/iommu-omap.h>
-
-static struct resource omap3isp_resources[] = {
-	{
-		.start		= OMAP3430_ISP_BASE,
-		.end		= OMAP3430_ISP_BASE + 0x12fc,
-		.flags		= IORESOURCE_MEM,
-	},
-	{
-		.start		= OMAP3430_ISP_BASE2,
-		.end		= OMAP3430_ISP_BASE2 + 0x0600,
-		.flags		= IORESOURCE_MEM,
-	},
-	{
-		.start		= 24 + OMAP_INTC_START,
-		.flags		= IORESOURCE_IRQ,
-	}
-};
-
-static struct platform_device omap3isp_device = {
-	.name		= "omap3isp",
-	.id		= -1,
-	.num_resources	= ARRAY_SIZE(omap3isp_resources),
-	.resource	= omap3isp_resources,
-};
-
-static struct omap_iommu_arch_data omap3_isp_iommu[] = {
-	{ .name = "mmu_isp", },
-	{ .name = NULL, },
-};
-
-int omap3_init_camera(struct isp_platform_data *pdata)
-{
-	if (of_have_populated_dt())
-		omap3_isp_iommu[0].name = "480bd400.mmu";
-
-	omap3isp_device.dev.platform_data = pdata;
-	omap3isp_device.dev.archdata.iommu = omap3_isp_iommu;
-
-	return platform_device_register(&omap3isp_device);
-}
-
-#else /* !CONFIG_IOMMU_API */
-
-int omap3_init_camera(struct isp_platform_data *pdata)
-{
-	return 0;
-}
-
-#endif
-
-#if defined(CONFIG_OMAP2PLUS_MBOX) || defined(CONFIG_OMAP2PLUS_MBOX_MODULE)
-static inline void __init omap_init_mbox(void)
-{
-	struct omap_hwmod *oh;
-	struct platform_device *pdev;
-	struct omap_mbox_pdata *pdata;
-
-	oh = omap_hwmod_lookup("mailbox");
-	if (!oh) {
-		pr_err("%s: unable to find hwmod\n", __func__);
-		return;
-	}
-	if (!oh->dev_attr) {
-		pr_err("%s: hwmod doesn't have valid attrs\n", __func__);
-		return;
-	}
-
-	pdata = (struct omap_mbox_pdata *)oh->dev_attr;
-	pdev = omap_device_build("omap-mailbox", -1, oh, pdata, sizeof(*pdata));
-	WARN(IS_ERR(pdev), "%s: could not build device, err %ld\n",
-						__func__, PTR_ERR(pdev));
-}
-#else
-static inline void omap_init_mbox(void) { }
-#endif /* CONFIG_OMAP2PLUS_MBOX */
-
-=======
->>>>>>> db0b54cd
 static inline void omap_init_sti(void) {}
 
 #if defined(CONFIG_SND_SOC) || defined(CONFIG_SND_SOC_MODULE)
