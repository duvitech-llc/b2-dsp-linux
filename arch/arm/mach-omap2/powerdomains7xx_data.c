--- conflicted
+++ resolved
@@ -135,10 +135,6 @@
 	.prcm_offs	  = DRA7XX_PRM_CORE_INST,
 	.prcm_partition	  = DRA7XX_PRM_PARTITION,
 	.pwrsts		  = PWRSTS_ON,
-<<<<<<< HEAD
-	.pwrsts_logic_ret = PWRSTS_RET,
-=======
->>>>>>> db0b54cd
 	.banks		  = 5,
 	.pwrsts_mem_on	= {
 		[0] = PWRSTS_ON,	/* core_nret_bank */
