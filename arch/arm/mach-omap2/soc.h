--- conflicted
+++ resolved
@@ -255,18 +255,10 @@
 #define soc_is_am335x()			0
 #define soc_is_am43xx()			0
 #define soc_is_am437x()			0
-<<<<<<< HEAD
-#define soc_is_am438x()			0
-#define cpu_is_omap44xx()		0
-#define cpu_is_omap443x()		0
-#define cpu_is_omap446x()		0
-#define cpu_is_omap447x()		0
-=======
 #define soc_is_omap44xx()		0
 #define soc_is_omap443x()		0
 #define soc_is_omap446x()		0
 #define soc_is_omap447x()		0
->>>>>>> db0b54cd
 #define soc_is_omap54xx()		0
 #define soc_is_omap543x()		0
 #define soc_is_dra7xx()			0
@@ -396,10 +388,8 @@
 #ifdef	CONFIG_SOC_AM43XX
 # undef soc_is_am43xx
 # undef soc_is_am437x
-# undef soc_is_am438x
-# define soc_is_am43xx()		of_machine_is_compatible("ti,am43")
-# define soc_is_am437x()		of_machine_is_compatible("ti,am4372")
-# define soc_is_am438x()		of_machine_is_compatible("ti,am438x")
+# define soc_is_am43xx()		is_am43xx()
+# define soc_is_am437x()		is_am437x()
 #endif
 
 # if defined(CONFIG_ARCH_OMAP4)
@@ -497,10 +487,6 @@
 #define DRA752_REV_ES1_0	(DRA7XX_CLASS | (0x52 << 16) | (0x10 << 8))
 #define DRA752_REV_ES1_1	(DRA7XX_CLASS | (0x52 << 16) | (0x11 << 8))
 #define DRA752_REV_ES2_0	(DRA7XX_CLASS | (0x52 << 16) | (0x20 << 8))
-<<<<<<< HEAD
-#define DRA722_REV_ES1_0	(DRA7XX_CLASS | (0x22 << 16) | (0x10 << 8))
-=======
->>>>>>> db0b54cd
 #define DRA722_REV_ES1_0	(DRA7XX_CLASS | (0x22 << 16) | (0x10 << 8))
 #define DRA722_REV_ES2_0	(DRA7XX_CLASS | (0x22 << 16) | (0x20 << 8))
 
