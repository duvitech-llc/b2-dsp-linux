--- conflicted
+++ resolved
@@ -135,11 +135,7 @@
 	if (!np)
 		pr_warn("%s:Unable to allocate sram needed to handle errata I688\n",
 			__func__);
-<<<<<<< HEAD
-	sram_pool = of_get_named_gen_pool(np, "sram", 0);
-=======
 	sram_pool = of_gen_pool_get(np, "sram", 0);
->>>>>>> db0b54cd
 	if (!sram_pool)
 		pr_warn("%s:Unable to get sram pool needed to handle errata I688\n",
 			__func__);
@@ -173,10 +169,7 @@
 
 	soc_mb = omap4_mb;
 }
-<<<<<<< HEAD
-=======
-
->>>>>>> db0b54cd
+
 #endif
 
 void gic_dist_disable(void)
