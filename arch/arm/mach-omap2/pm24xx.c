--- conflicted
+++ resolved
@@ -162,11 +162,8 @@
 
 static void omap2_enter_mpu_retention(void)
 {
-<<<<<<< HEAD
-=======
 	const int zero = 0;
 
->>>>>>> 55ccb1a8
 	/* The peripherals seem not to be able to wake up the MPU when
 	 * it is in retention mode. */
 	if (omap2_allow_mpu_retention()) {
@@ -183,12 +180,8 @@
 		pwrdm_set_next_pwrst(mpu_pwrdm, PWRDM_POWER_ON);
 	}
 
-<<<<<<< HEAD
-	omap2_sram_idle();
-=======
 	/* WFI */
 	asm("mcr p15, 0, %0, c7, c0, 4" : : "r" (zero) : "memory", "cc");
->>>>>>> 55ccb1a8
 
 	pwrdm_set_next_pwrst(mpu_pwrdm, PWRDM_POWER_ON);
 }
