--- conflicted
+++ resolved
@@ -114,11 +114,7 @@
  * @wkdep_srcs: Clockdomains that can be told to wake this powerdomain up
  * @sleepdep_srcs: Clockdomains that can be told to keep this clkdm from inact
  * @usecount: Usecount tracking
-<<<<<<< HEAD
- * @noidlecount: Noidle count tracking. Domain won't be auto idled this is > 0.
-=======
  * @forcewake_count: Usecount for forcing the domain active
->>>>>>> db0b54cd
  * @node: list_head to link all clockdomains together
  *
  * @prcm_partition should be a macro from mach-omap2/prcm44xx.h (OMAP4 only)
@@ -143,11 +139,7 @@
 	struct clkdm_dep *wkdep_srcs;
 	struct clkdm_dep *sleepdep_srcs;
 	int usecount;
-<<<<<<< HEAD
-	int noidlecount;
-=======
 	int forcewake_count;
->>>>>>> db0b54cd
 	struct list_head node;
 	u32 context;
 };
@@ -226,12 +218,6 @@
 int clkdm_clk_disable(struct clockdomain *clkdm, struct clk *clk);
 int clkdm_hwmod_enable(struct clockdomain *clkdm, struct omap_hwmod *oh);
 int clkdm_hwmod_disable(struct clockdomain *clkdm, struct omap_hwmod *oh);
-int clkdm_hwmod_prevent_hwauto(struct clockdomain *clkdm, struct omap_hwmod *oh);
-int clkdm_hwmod_allow_hwauto(struct clockdomain *clkdm, struct omap_hwmod *oh);
-int clkdm_hwmod_hwauto(struct clockdomain *clkdm, struct omap_hwmod *oh);
-
-void clkdm_save_context(void);
-void clkdm_restore_context(void);
 
 void clkdm_save_context(void);
 void clkdm_restore_context(void);
