/*
 * Legacy platform_data quirks
 *
 * Copyright (C) 2013-2015 Texas Instruments
 *
 * This program is free software; you can redistribute it and/or modify
 * it under the terms of the GNU General Public License version 2 as
 * published by the Free Software Foundation.
 */
#include <linux/clk.h>
#include <linux/davinci_emac.h>
#include <linux/gpio.h>
#include <linux/init.h>
#include <linux/kernel.h>
#include <linux/of_platform.h>
#include <linux/ti_wilink_st.h>
#include <linux/wl12xx.h>
#include <linux/mmc/card.h>
#include <linux/mmc/host.h>
#include <linux/regulator/machine.h>
#include <linux/regulator/fixed.h>

#include <linux/platform_data/hsmmc-omap.h>
#include <linux/platform_data/pinctrl-single.h>
#include <linux/platform_data/iommu-omap.h>
#include <linux/platform_data/remoteproc-omap.h>
#include <linux/platform_data/wkup_m3.h>
<<<<<<< HEAD
#include <linux/platform_data/sgx-omap.h>
#include <linux/platform_data/pci-dra7xx.h>
#include <linux/platform_data/remoteproc-pruss.h>
=======
#include <linux/platform_data/remoteproc-pruss.h>
#include <linux/platform_data/sgx-omap.h>
>>>>>>> db0b54cd

#include "common.h"
#include "common-board-devices.h"
#include "dss-common.h"
#include "control.h"
#include "omap_device.h"
#include "omap-secure.h"
#include "soc.h"
<<<<<<< HEAD
=======
#include "hsmmc.h"
>>>>>>> db0b54cd
#include "remoteproc.h"

struct pdata_init {
	const char *compatible;
	void (*fn)(void);
};

static struct of_dev_auxdata omap_auxdata_lookup[];
static struct twl4030_gpio_platform_data twl_gpio_auxdata;

#if defined(CONFIG_SOC_AM33XX) || defined(CONFIG_SOC_AM43XX)
static struct gfx_sgx_platform_data sgx_pdata = {
	.reset_name = "gfx",
	.assert_reset = omap_device_assert_hardreset,
	.deassert_reset = omap_device_deassert_hardreset,
};
#endif

#if IS_ENABLED(CONFIG_OMAP_IOMMU)
int omap_iommu_set_pwrdm_constraint(struct platform_device *pdev, bool request,
				    u8 *pwrst);
#else
static inline int omap_iommu_set_pwrdm_constraint(struct platform_device *pdev,
						  bool request, u8 *pwrst)
{
	return 0;
}
#endif

#ifdef CONFIG_MACH_NOKIA_N8X0
static void __init omap2420_n8x0_legacy_init(void)
{
	omap_auxdata_lookup[0].platform_data = n8x0_legacy_init();
}
#else
#define omap2420_n8x0_legacy_init	NULL
#endif

#ifdef CONFIG_ARCH_OMAP3
/*
 * Configures GPIOs 126, 127 and 129 to 1.8V mode instead of 3.0V
 * mode for MMC1 in case bootloader did not configure things.
 * Note that if the pins are used for MMC1, pbias-regulator
 * manages the IO voltage.
 */
static void __init omap3_gpio126_127_129(void)
{
	u32 reg;

	reg = omap_ctrl_readl(OMAP343X_CONTROL_PBIAS_LITE);
	reg &= ~OMAP343X_PBIASLITEVMODE1;
	reg |= OMAP343X_PBIASLITEPWRDNZ1;
	omap_ctrl_writel(reg, OMAP343X_CONTROL_PBIAS_LITE);
	if (cpu_is_omap3630()) {
		reg = omap_ctrl_readl(OMAP34XX_CONTROL_WKUP_CTRL);
		reg |= OMAP36XX_GPIO_IO_PWRDNZ;
		omap_ctrl_writel(reg, OMAP34XX_CONTROL_WKUP_CTRL);
	}
}

static void __init hsmmc2_internal_input_clk(void)
{
	u32 reg;

	reg = omap_ctrl_readl(OMAP343X_CONTROL_DEVCONF1);
	reg |= OMAP2_MMCSDIO2ADPCLKISEL;
	omap_ctrl_writel(reg, OMAP343X_CONTROL_DEVCONF1);
}

static struct iommu_platform_data omap3_iommu_pdata = {
	.reset_name = "mmu",
	.assert_reset = omap_device_assert_hardreset,
	.deassert_reset = omap_device_deassert_hardreset,
	.device_enable = omap_device_enable,
	.device_idle = omap_device_idle,
};

static struct iommu_platform_data omap3_iommu_isp_pdata = {
	.device_enable = omap_device_enable,
	.device_idle = omap_device_idle,
};

static int omap3_sbc_t3730_twl_callback(struct device *dev,
					   unsigned gpio,
					   unsigned ngpio)
{
	int res;

	res = gpio_request_one(gpio + 2, GPIOF_OUT_INIT_HIGH,
			       "wlan pwr");
	if (res)
		return res;

	gpio_export(gpio, 0);

	return 0;
}

static void __init omap3_sbc_t3x_usb_hub_init(int gpio, char *hub_name)
{
	int err = gpio_request_one(gpio, GPIOF_OUT_INIT_LOW, hub_name);

	if (err) {
		pr_err("SBC-T3x: %s reset gpio request failed: %d\n",
			hub_name, err);
		return;
	}

	gpio_export(gpio, 0);

	udelay(10);
	gpio_set_value(gpio, 1);
	msleep(1);
}

static void __init omap3_sbc_t3730_twl_init(void)
{
	twl_gpio_auxdata.setup = omap3_sbc_t3730_twl_callback;
}

static void __init omap3_sbc_t3730_legacy_init(void)
{
	omap3_sbc_t3x_usb_hub_init(167, "sb-t35 usb hub");
}

static void __init omap3_sbc_t3530_legacy_init(void)
{
	omap3_sbc_t3x_usb_hub_init(167, "sb-t35 usb hub");
}

static struct ti_st_plat_data wilink_pdata = {
	.nshutdown_gpio = 137,
	.dev_name = "/dev/ttyO1",
	.flow_cntrl = 1,
	.baud_rate = 300000,
};

static struct platform_device wl18xx_device = {
	.name	= "kim",
	.id	= -1,
	.dev	= {
		.platform_data = &wilink_pdata,
	}
};

static struct platform_device btwilink_device = {
	.name	= "btwilink",
	.id	= -1,
};

static void __init omap3_igep0020_rev_f_legacy_init(void)
{
	platform_device_register(&wl18xx_device);
	platform_device_register(&btwilink_device);
}

static void __init omap3_igep0030_rev_g_legacy_init(void)
{
	platform_device_register(&wl18xx_device);
	platform_device_register(&btwilink_device);
}

static void __init omap3_evm_legacy_init(void)
{
	hsmmc2_internal_input_clk();
}

static void am35xx_enable_emac_int(void)
{
	u32 v;

	v = omap_ctrl_readl(AM35XX_CONTROL_LVL_INTR_CLEAR);
	v |= (AM35XX_CPGMAC_C0_RX_PULSE_CLR | AM35XX_CPGMAC_C0_TX_PULSE_CLR |
	      AM35XX_CPGMAC_C0_MISC_PULSE_CLR | AM35XX_CPGMAC_C0_RX_THRESH_CLR);
	omap_ctrl_writel(v, AM35XX_CONTROL_LVL_INTR_CLEAR);
	omap_ctrl_readl(AM35XX_CONTROL_LVL_INTR_CLEAR); /* OCP barrier */
}

static void am35xx_disable_emac_int(void)
{
	u32 v;

	v = omap_ctrl_readl(AM35XX_CONTROL_LVL_INTR_CLEAR);
	v |= (AM35XX_CPGMAC_C0_RX_PULSE_CLR | AM35XX_CPGMAC_C0_TX_PULSE_CLR);
	omap_ctrl_writel(v, AM35XX_CONTROL_LVL_INTR_CLEAR);
	omap_ctrl_readl(AM35XX_CONTROL_LVL_INTR_CLEAR); /* OCP barrier */
}

static struct emac_platform_data am35xx_emac_pdata = {
	.interrupt_enable	= am35xx_enable_emac_int,
	.interrupt_disable	= am35xx_disable_emac_int,
};

static void __init am35xx_emac_reset(void)
{
	u32 v;

	v = omap_ctrl_readl(AM35XX_CONTROL_IP_SW_RESET);
	v &= ~AM35XX_CPGMACSS_SW_RST;
	omap_ctrl_writel(v, AM35XX_CONTROL_IP_SW_RESET);
	omap_ctrl_readl(AM35XX_CONTROL_IP_SW_RESET); /* OCP barrier */
}

static struct gpio cm_t3517_wlan_gpios[] __initdata = {
	{ 56,	GPIOF_OUT_INIT_HIGH,	"wlan pwr" },
	{ 4,	GPIOF_OUT_INIT_HIGH,	"xcvr noe" },
};

static void __init omap3_sbc_t3517_wifi_init(void)
{
	int err = gpio_request_array(cm_t3517_wlan_gpios,
				ARRAY_SIZE(cm_t3517_wlan_gpios));
	if (err) {
		pr_err("SBC-T3517: wl12xx gpios request failed: %d\n", err);
		return;
	}

	gpio_export(cm_t3517_wlan_gpios[0].gpio, 0);
	gpio_export(cm_t3517_wlan_gpios[1].gpio, 0);

	msleep(100);
	gpio_set_value(cm_t3517_wlan_gpios[1].gpio, 0);
}

static void __init omap3_sbc_t3517_legacy_init(void)
{
	omap3_sbc_t3x_usb_hub_init(152, "cm-t3517 usb hub");
	omap3_sbc_t3x_usb_hub_init(98, "sb-t35 usb hub");
	am35xx_emac_reset();
	hsmmc2_internal_input_clk();
	omap3_sbc_t3517_wifi_init();
}

static void __init am3517_evm_legacy_init(void)
{
	am35xx_emac_reset();
}

static struct platform_device omap3_rom_rng_device = {
	.name		= "omap3-rom-rng",
	.id		= -1,
	.dev	= {
		.platform_data	= rx51_secure_rng_call,
	},
};

static void __init nokia_n900_legacy_init(void)
{
	hsmmc2_internal_input_clk();

	if (omap_type() == OMAP2_DEVICE_TYPE_SEC) {
		if (IS_ENABLED(CONFIG_ARM_ERRATA_430973)) {
			pr_info("RX-51: Enabling ARM errata 430973 workaround\n");
			/* set IBE to 1 */
			rx51_secure_update_aux_cr(BIT(6), 0);
		} else {
			pr_warn("RX-51: Not enabling ARM errata 430973 workaround\n");
			pr_warn("Thumb binaries may crash randomly without this workaround\n");
		}

		pr_info("RX-51: Registring OMAP3 HWRNG device\n");
		platform_device_register(&omap3_rom_rng_device);

	}
}

static void __init omap3_tao3530_legacy_init(void)
{
	hsmmc2_internal_input_clk();
}

/* omap3pandora legacy devices */
#define PANDORA_WIFI_IRQ_GPIO		21
#define PANDORA_WIFI_NRESET_GPIO	23

static struct platform_device pandora_backlight = {
	.name	= "pandora-backlight",
	.id	= -1,
};

static struct regulator_consumer_supply pandora_vmmc3_supply[] = {
	REGULATOR_SUPPLY("vmmc", "omap_hsmmc.2"),
};

static struct regulator_init_data pandora_vmmc3 = {
	.constraints = {
		.valid_ops_mask		= REGULATOR_CHANGE_STATUS,
	},
	.num_consumer_supplies	= ARRAY_SIZE(pandora_vmmc3_supply),
	.consumer_supplies	= pandora_vmmc3_supply,
};

static struct fixed_voltage_config pandora_vwlan = {
	.supply_name		= "vwlan",
	.microvolts		= 1800000, /* 1.8V */
	.gpio			= PANDORA_WIFI_NRESET_GPIO,
	.startup_delay		= 50000, /* 50ms */
	.enable_high		= 1,
	.init_data		= &pandora_vmmc3,
};

static struct platform_device pandora_vwlan_device = {
	.name		= "reg-fixed-voltage",
	.id		= 1,
	.dev = {
		.platform_data = &pandora_vwlan,
	},
};

static void pandora_wl1251_init_card(struct mmc_card *card)
{
	/*
	 * We have TI wl1251 attached to MMC3. Pass this information to
	 * SDIO core because it can't be probed by normal methods.
	 */
	if (card->type == MMC_TYPE_SDIO || card->type == MMC_TYPE_SD_COMBO) {
		card->quirks |= MMC_QUIRK_NONSTD_SDIO;
		card->cccr.wide_bus = 1;
		card->cis.vendor = 0x104c;
		card->cis.device = 0x9066;
		card->cis.blksize = 512;
		card->cis.max_dtr = 24000000;
		card->ocr = 0x80;
	}
}

static struct omap2_hsmmc_info pandora_mmc3[] = {
	{
		.mmc		= 3,
		.caps		= MMC_CAP_4_BIT_DATA | MMC_CAP_POWER_OFF_CARD,
		.gpio_cd	= -EINVAL,
		.gpio_wp	= -EINVAL,
		.init_card	= pandora_wl1251_init_card,
	},
	{}	/* Terminator */
};

static void __init pandora_wl1251_init(void)
{
	struct wl1251_platform_data pandora_wl1251_pdata;
	int ret;

	memset(&pandora_wl1251_pdata, 0, sizeof(pandora_wl1251_pdata));

	pandora_wl1251_pdata.power_gpio = -1;

	ret = gpio_request_one(PANDORA_WIFI_IRQ_GPIO, GPIOF_IN, "wl1251 irq");
	if (ret < 0)
		goto fail;

	pandora_wl1251_pdata.irq = gpio_to_irq(PANDORA_WIFI_IRQ_GPIO);
	if (pandora_wl1251_pdata.irq < 0)
		goto fail_irq;

	pandora_wl1251_pdata.use_eeprom = true;
	ret = wl1251_set_platform_data(&pandora_wl1251_pdata);
	if (ret < 0)
		goto fail_irq;

	return;

fail_irq:
	gpio_free(PANDORA_WIFI_IRQ_GPIO);
fail:
	pr_err("wl1251 board initialisation failed\n");
}

static void __init omap3_pandora_legacy_init(void)
{
	platform_device_register(&pandora_backlight);
	platform_device_register(&pandora_vwlan_device);
	omap_hsmmc_init(pandora_mmc3);
	omap_hsmmc_late_init(pandora_mmc3);
	pandora_wl1251_init();
}
#endif /* CONFIG_ARCH_OMAP3 */

#if defined(CONFIG_ARCH_OMAP4) || defined(CONFIG_SOC_OMAP5) || \
	defined(CONFIG_SOC_DRA7XX)
static struct omap_rproc_timer_ops omap_rproc_dmtimer_ops = {
	.request_timer = omap_rproc_request_timer,
	.release_timer = omap_rproc_release_timer,
	.start_timer = omap_rproc_start_timer,
	.stop_timer = omap_rproc_stop_timer,
	.get_timer_irq = omap_rproc_get_timer_irq,
	.ack_timer_irq = omap_rproc_ack_timer_irq,
};

static struct omap_rproc_pdata omap4_ipu_dsp_pdata = {
	.device_enable = omap_rproc_device_enable,
	.device_shutdown = omap_rproc_device_shutdown,
	.timer_ops = &omap_rproc_dmtimer_ops,
};

static struct iommu_platform_data omap4_iommu_pdata = {
	.reset_name = "mmu_cache",
	.assert_reset = omap_device_assert_hardreset,
	.deassert_reset = omap_device_deassert_hardreset,
	.device_enable = omap_device_enable,
	.device_idle = omap_device_idle,
};
#endif

#if defined(CONFIG_SOC_AM33XX) || defined(CONFIG_SOC_AM43XX)
static struct wkup_m3_platform_data wkup_m3_data = {
	.reset_name = "wkup_m3",
	.assert_reset = omap_device_assert_hardreset,
	.deassert_reset = omap_device_deassert_hardreset,
};

static struct pruss_platform_data pruss_pdata = {
	.reset_name = "pruss",
	.assert_reset = omap_device_assert_hardreset,
	.deassert_reset = omap_device_deassert_hardreset,
};
#endif

#if defined(CONFIG_SOC_AM33XX) || defined(CONFIG_SOC_AM43XX)
static struct wkup_m3_platform_data wkup_m3_data = {
	.reset_name = "wkup_m3",
	.assert_reset = omap_device_assert_hardreset,
	.deassert_reset = omap_device_deassert_hardreset,
};

static struct pruss_platform_data pruss_pdata = {
	.reset_name = "pruss",
	.assert_reset = omap_device_assert_hardreset,
	.deassert_reset = omap_device_deassert_hardreset,
};
#endif

#ifdef CONFIG_SOC_OMAP5
static void __init omap5_uevm_legacy_init(void)
{
}
#endif

#ifdef CONFIG_SOC_DRA7XX
<<<<<<< HEAD
static struct pci_dra7xx_platform_data dra7xx_pci_pdata = {
	.reset_name = "pcie",
	.assert_reset = omap_device_assert_hardreset,
	.deassert_reset = omap_device_deassert_hardreset,
};

=======
>>>>>>> db0b54cd
static struct iommu_platform_data dra7_ipu1_dsp_iommu_pdata = {
	.reset_name = "mmu_cache",
	.assert_reset = omap_device_assert_hardreset,
	.deassert_reset = omap_device_deassert_hardreset,
<<<<<<< HEAD
	.set_pwrdm_constraint = omap_iommu_set_pwrdm_constraint,
};
=======
	.device_enable = omap_device_enable,
	.device_idle = omap_device_idle,
	.set_pwrdm_constraint = omap_iommu_set_pwrdm_constraint,
};

static struct iommu_platform_data dra7_dsp_mmu_edma_pdata = {
	.device_enable = omap_device_enable,
	.device_idle = omap_device_idle,
};

static struct omap_hsmmc_platform_data dra7_hsmmc_data_mmc1;
static struct omap_hsmmc_platform_data dra7_hsmmc_data_mmc2;
static struct omap_hsmmc_platform_data dra7_hsmmc_data_mmc3;

static void __init dra7x_evm_mmc_quirk(void)
{
	if (omap_rev() == DRA752_REV_ES1_1 || omap_rev() == DRA752_REV_ES1_0) {
		dra7_hsmmc_data_mmc1.version = "rev11";
		dra7_hsmmc_data_mmc1.max_freq = 96000000;

		dra7_hsmmc_data_mmc2.version = "rev11";
		dra7_hsmmc_data_mmc2.max_freq = 48000000;

		dra7_hsmmc_data_mmc3.version = "rev11";
		dra7_hsmmc_data_mmc3.max_freq = 48000000;
	}
}
>>>>>>> db0b54cd
#endif

static struct pcs_pdata pcs_pdata;

void omap_pcs_legacy_init(int irq, void (*rearm)(void))
{
	pcs_pdata.irq = irq;
	pcs_pdata.rearm = rearm;
}

/*
 * GPIOs for TWL are initialized by the I2C bus and need custom
 * handing until DSS has device tree bindings.
 */
void omap_auxdata_legacy_init(struct device *dev)
{
	if (dev->platform_data)
		return;

	if (strcmp("twl4030-gpio", dev_name(dev)))
		return;

	dev->platform_data = &twl_gpio_auxdata;
}

/*
 * Few boards still need auxdata populated before we populate
 * the dev entries in of_platform_populate().
 */
static struct pdata_init auxdata_quirks[] __initdata = {
#ifdef CONFIG_SOC_OMAP2420
	{ "nokia,n800", omap2420_n8x0_legacy_init, },
	{ "nokia,n810", omap2420_n8x0_legacy_init, },
	{ "nokia,n810-wimax", omap2420_n8x0_legacy_init, },
#endif
#ifdef CONFIG_ARCH_OMAP3
	{ "compulab,omap3-sbc-t3730", omap3_sbc_t3730_twl_init, },
#endif
	{ /* sentinel */ },
};

static struct of_dev_auxdata omap_auxdata_lookup[] __initdata = {
#ifdef CONFIG_MACH_NOKIA_N8X0
	OF_DEV_AUXDATA("ti,omap2420-mmc", 0x4809c000, "mmci-omap.0", NULL),
	OF_DEV_AUXDATA("menelaus", 0x72, "1-0072", &n8x0_menelaus_platform_data),
	OF_DEV_AUXDATA("tlv320aic3x", 0x18, "2-0018", &n810_aic33_data),
#endif
#ifdef CONFIG_ARCH_OMAP3
	OF_DEV_AUXDATA("ti,omap3-padconf", 0x48002030, "48002030.pinmux", &pcs_pdata),
	OF_DEV_AUXDATA("ti,omap3-padconf", 0x480025a0, "480025a0.pinmux", &pcs_pdata),
	OF_DEV_AUXDATA("ti,omap3-padconf", 0x48002a00, "48002a00.pinmux", &pcs_pdata),
	OF_DEV_AUXDATA("ti,omap2-iommu", 0x5d000000, "5d000000.mmu",
		       &omap3_iommu_pdata),
	OF_DEV_AUXDATA("ti,omap2-iommu", 0x480bd400, "480bd400.mmu",
		       &omap3_iommu_isp_pdata),
	/* Only on am3517 */
	OF_DEV_AUXDATA("ti,davinci_mdio", 0x5c030000, "davinci_mdio.0", NULL),
	OF_DEV_AUXDATA("ti,am3517-emac", 0x5c000000, "davinci_emac.0",
		       &am35xx_emac_pdata),
#endif
#ifdef CONFIG_SOC_AM33XX
	OF_DEV_AUXDATA("ti,am3352-wkup-m3", 0x44d00000, "44d00000.wkup_m3",
		       &wkup_m3_data),
	OF_DEV_AUXDATA("ti,am3352-pruss", 0x4a300000, "4a300000.pruss",
		       &pruss_pdata),
	OF_DEV_AUXDATA("ti,am3352-sgx530", 0x56000000, "56000000.sgx",
		       &sgx_pdata),
#endif
#ifdef CONFIG_ARCH_OMAP4
	OF_DEV_AUXDATA("ti,omap4-padconf", 0x4a100040, "4a100040.pinmux", &pcs_pdata),
	OF_DEV_AUXDATA("ti,omap4-padconf", 0x4a31e040, "4a31e040.pinmux", &pcs_pdata),
<<<<<<< HEAD
	OF_DEV_AUXDATA("ti,omap4-rproc-dsp", 0, "dsp", &omap4_ipu_dsp_pdata),
	OF_DEV_AUXDATA("ti,omap4-rproc-ipu", 0, "ipu", &omap4_ipu_dsp_pdata),
=======
	OF_DEV_AUXDATA("ti,omap4-dsp", 0, "dsp", &omap4_ipu_dsp_pdata),
	OF_DEV_AUXDATA("ti,omap4-ipu", 0x55020000, "ipu", &omap4_ipu_dsp_pdata),
>>>>>>> db0b54cd
#endif
#ifdef CONFIG_SOC_OMAP5
	OF_DEV_AUXDATA("ti,omap5-padconf", 0x4a002840, "4a002840.pinmux", &pcs_pdata),
	OF_DEV_AUXDATA("ti,omap5-padconf", 0x4ae0c840, "4ae0c840.pinmux", &pcs_pdata),
<<<<<<< HEAD
	OF_DEV_AUXDATA("ti,omap5-rproc-dsp", 0, "dsp", &omap4_ipu_dsp_pdata),
	OF_DEV_AUXDATA("ti,omap5-rproc-ipu", 0, "ipu", &omap4_ipu_dsp_pdata),
#endif
#ifdef CONFIG_SOC_DRA7XX
	OF_DEV_AUXDATA("ti,dra7-padconf", 0x4a003400, "4a003400.pinmux", &pcs_pdata),
	OF_DEV_AUXDATA("ti,dra7-pcie", 0x51000000, "51000000.pcie", &dra7xx_pci_pdata),
	OF_DEV_AUXDATA("ti,dra72-pcie", 0x51000000, "51000000.pcie",
		       &dra7xx_pci_pdata),
	OF_DEV_AUXDATA("ti,dra7-pcie", 0x51800000, "51800000.pcie", &dra7xx_pci_pdata),
	OF_DEV_AUXDATA("ti,dra72-pcie", 0x51800000, "51800000.pcie",
		       &dra7xx_pci_pdata),
=======
	OF_DEV_AUXDATA("ti,omap5-dsp", 0, "dsp", &omap4_ipu_dsp_pdata),
	OF_DEV_AUXDATA("ti,omap5-ipu", 0x55020000, "ipu", &omap4_ipu_dsp_pdata),
#endif
#ifdef CONFIG_SOC_DRA7XX
	OF_DEV_AUXDATA("ti,dra7-padconf", 0x4a003400, "4a003400.pinmux", &pcs_pdata),
>>>>>>> db0b54cd
	OF_DEV_AUXDATA("ti,dra7-dsp-iommu", 0x40d01000, "40d01000.mmu",
		       &dra7_ipu1_dsp_iommu_pdata),
	OF_DEV_AUXDATA("ti,dra7-dsp-iommu", 0x41501000, "41501000.mmu",
		       &dra7_ipu1_dsp_iommu_pdata),
<<<<<<< HEAD
=======
	OF_DEV_AUXDATA("ti,dra7-dsp-iommu", 0x40d02000, "40d02000.mmu",
		       &dra7_dsp_mmu_edma_pdata),
	OF_DEV_AUXDATA("ti,dra7-dsp-iommu", 0x41502000, "41502000.mmu",
		       &dra7_dsp_mmu_edma_pdata),
>>>>>>> db0b54cd
	OF_DEV_AUXDATA("ti,dra7-iommu", 0x55082000, "55082000.mmu",
		       &omap4_iommu_pdata),
	OF_DEV_AUXDATA("ti,dra7-iommu", 0x58882000, "58882000.mmu",
		       &dra7_ipu1_dsp_iommu_pdata),
<<<<<<< HEAD
	OF_DEV_AUXDATA("ti,dra7-rproc-ipu", 0x55020000, "55020000.ipu",
		       &omap4_ipu_dsp_pdata),
	OF_DEV_AUXDATA("ti,dra7-rproc-ipu", 0x58820000, "58820000.ipu",
		       &omap4_ipu_dsp_pdata),
	OF_DEV_AUXDATA("ti,dra7-rproc-dsp", 0x40800000, "40800000.dsp",
		       &omap4_ipu_dsp_pdata),
	OF_DEV_AUXDATA("ti,dra7-rproc-dsp", 0x41000000, "41000000.dsp",
		       &omap4_ipu_dsp_pdata),
=======
	OF_DEV_AUXDATA("ti,dra7-ipu", 0x55020000, "55020000.ipu",
		       &omap4_ipu_dsp_pdata),
	OF_DEV_AUXDATA("ti,dra7-ipu", 0x58820000, "58820000.ipu",
		       &omap4_ipu_dsp_pdata),
	OF_DEV_AUXDATA("ti,dra7-dsp", 0x40800000, "40800000.dsp",
		       &omap4_ipu_dsp_pdata),
	OF_DEV_AUXDATA("ti,dra7-dsp", 0x41000000, "41000000.dsp",
		       &omap4_ipu_dsp_pdata),
	OF_DEV_AUXDATA("ti,dra7-hsmmc", 0x4809c000, "4809c000.mmc",
		       &dra7_hsmmc_data_mmc1),
	OF_DEV_AUXDATA("ti,dra7-hsmmc", 0x480b4000, "480b4000.mmc",
		       &dra7_hsmmc_data_mmc2),
	OF_DEV_AUXDATA("ti,dra7-hsmmc", 0x480ad000, "480ad000.mmc",
		       &dra7_hsmmc_data_mmc3),
>>>>>>> db0b54cd
#endif
#ifdef CONFIG_SOC_AM43XX
	OF_DEV_AUXDATA("ti,am437-padconf", 0x44e10800, "44e10800.pinmux", &pcs_pdata),
	OF_DEV_AUXDATA("ti,am4372-wkup-m3", 0x44d00000, "44d00000.wkup_m3",
		       &wkup_m3_data),
<<<<<<< HEAD
	OF_DEV_AUXDATA("ti,am4372-pruss", 0x54400000, "54400000.pruss",
		       &pruss_pdata),
=======
	OF_DEV_AUXDATA("ti,am4372-pruss-wrapper", 0x54426000,
		       "54426000.pruss_wrapper", &pruss_pdata),
>>>>>>> db0b54cd
	OF_DEV_AUXDATA("ti,am4376-sgx530", 0x56000000, "56000000.sgx",
		       &sgx_pdata),
#endif
#if defined(CONFIG_ARCH_OMAP4) || defined(CONFIG_SOC_OMAP5)
	OF_DEV_AUXDATA("ti,omap4-iommu", 0x4a066000, "4a066000.mmu",
		       &omap4_iommu_pdata),
	OF_DEV_AUXDATA("ti,omap4-iommu", 0x55082000, "55082000.mmu",
		       &omap4_iommu_pdata),
#endif
	{ /* sentinel */ },
};

/*
 * Few boards still need to initialize some legacy devices with
 * platform data until the drivers support device tree.
 */
static struct pdata_init pdata_quirks[] __initdata = {
#ifdef CONFIG_ARCH_OMAP3
	{ "compulab,omap3-sbc-t3517", omap3_sbc_t3517_legacy_init, },
	{ "compulab,omap3-sbc-t3530", omap3_sbc_t3530_legacy_init, },
	{ "compulab,omap3-sbc-t3730", omap3_sbc_t3730_legacy_init, },
	{ "nokia,omap3-n900", nokia_n900_legacy_init, },
	{ "nokia,omap3-n9", hsmmc2_internal_input_clk, },
	{ "nokia,omap3-n950", hsmmc2_internal_input_clk, },
	{ "isee,omap3-igep0020-rev-f", omap3_igep0020_rev_f_legacy_init, },
	{ "isee,omap3-igep0030-rev-g", omap3_igep0030_rev_g_legacy_init, },
	{ "logicpd,dm3730-torpedo-devkit", omap3_gpio126_127_129, },
	{ "ti,omap3-evm-37xx", omap3_evm_legacy_init, },
	{ "ti,am3517-evm", am3517_evm_legacy_init, },
	{ "technexion,omap3-tao3530", omap3_tao3530_legacy_init, },
	{ "openpandora,omap3-pandora-600mhz", omap3_pandora_legacy_init, },
	{ "openpandora,omap3-pandora-1ghz", omap3_pandora_legacy_init, },
#endif
#ifdef CONFIG_SOC_OMAP5
	{ "ti,omap5-uevm", omap5_uevm_legacy_init, },
#endif
#ifdef CONFIG_SOC_DRA7XX
	{ "ti,dra7-evm", dra7x_evm_mmc_quirk, },
#endif
	{ /* sentinel */ },
};

static void pdata_quirks_check(struct pdata_init *quirks)
{
	while (quirks->compatible) {
		if (of_machine_is_compatible(quirks->compatible)) {
			if (quirks->fn)
				quirks->fn();
			break;
		}
		quirks++;
	}
}

void __init pdata_quirks_init(const struct of_device_id *omap_dt_match_table)
{
	/*
	 * We still need this for omap2420 and omap3 PM to work, others are
	 * using drivers/misc/sram.c already.
	 */
	if (of_machine_is_compatible("ti,omap2420") ||
	    of_machine_is_compatible("ti,omap3"))
		omap_sdrc_init(NULL, NULL);

	pdata_quirks_check(auxdata_quirks);
	of_platform_populate(NULL, omap_dt_match_table,
			     omap_auxdata_lookup, NULL);
	pdata_quirks_check(pdata_quirks);
}<|MERGE_RESOLUTION|>--- conflicted
+++ resolved
@@ -1,7 +1,7 @@
 /*
  * Legacy platform_data quirks
  *
- * Copyright (C) 2013-2015 Texas Instruments
+ * Copyright (C) 2013 Texas Instruments
  *
  * This program is free software; you can redistribute it and/or modify
  * it under the terms of the GNU General Public License version 2 as
@@ -25,14 +25,8 @@
 #include <linux/platform_data/iommu-omap.h>
 #include <linux/platform_data/remoteproc-omap.h>
 #include <linux/platform_data/wkup_m3.h>
-<<<<<<< HEAD
-#include <linux/platform_data/sgx-omap.h>
-#include <linux/platform_data/pci-dra7xx.h>
-#include <linux/platform_data/remoteproc-pruss.h>
-=======
 #include <linux/platform_data/remoteproc-pruss.h>
 #include <linux/platform_data/sgx-omap.h>
->>>>>>> db0b54cd
 
 #include "common.h"
 #include "common-board-devices.h"
@@ -41,10 +35,7 @@
 #include "omap_device.h"
 #include "omap-secure.h"
 #include "soc.h"
-<<<<<<< HEAD
-=======
 #include "hsmmc.h"
->>>>>>> db0b54cd
 #include "remoteproc.h"
 
 struct pdata_init {
@@ -462,20 +453,6 @@
 };
 #endif
 
-#if defined(CONFIG_SOC_AM33XX) || defined(CONFIG_SOC_AM43XX)
-static struct wkup_m3_platform_data wkup_m3_data = {
-	.reset_name = "wkup_m3",
-	.assert_reset = omap_device_assert_hardreset,
-	.deassert_reset = omap_device_deassert_hardreset,
-};
-
-static struct pruss_platform_data pruss_pdata = {
-	.reset_name = "pruss",
-	.assert_reset = omap_device_assert_hardreset,
-	.deassert_reset = omap_device_deassert_hardreset,
-};
-#endif
-
 #ifdef CONFIG_SOC_OMAP5
 static void __init omap5_uevm_legacy_init(void)
 {
@@ -483,23 +460,10 @@
 #endif
 
 #ifdef CONFIG_SOC_DRA7XX
-<<<<<<< HEAD
-static struct pci_dra7xx_platform_data dra7xx_pci_pdata = {
-	.reset_name = "pcie",
-	.assert_reset = omap_device_assert_hardreset,
-	.deassert_reset = omap_device_deassert_hardreset,
-};
-
-=======
->>>>>>> db0b54cd
 static struct iommu_platform_data dra7_ipu1_dsp_iommu_pdata = {
 	.reset_name = "mmu_cache",
 	.assert_reset = omap_device_assert_hardreset,
 	.deassert_reset = omap_device_deassert_hardreset,
-<<<<<<< HEAD
-	.set_pwrdm_constraint = omap_iommu_set_pwrdm_constraint,
-};
-=======
 	.device_enable = omap_device_enable,
 	.device_idle = omap_device_idle,
 	.set_pwrdm_constraint = omap_iommu_set_pwrdm_constraint,
@@ -527,7 +491,6 @@
 		dra7_hsmmc_data_mmc3.max_freq = 48000000;
 	}
 }
->>>>>>> db0b54cd
 #endif
 
 static struct pcs_pdata pcs_pdata;
@@ -599,61 +562,29 @@
 #ifdef CONFIG_ARCH_OMAP4
 	OF_DEV_AUXDATA("ti,omap4-padconf", 0x4a100040, "4a100040.pinmux", &pcs_pdata),
 	OF_DEV_AUXDATA("ti,omap4-padconf", 0x4a31e040, "4a31e040.pinmux", &pcs_pdata),
-<<<<<<< HEAD
-	OF_DEV_AUXDATA("ti,omap4-rproc-dsp", 0, "dsp", &omap4_ipu_dsp_pdata),
-	OF_DEV_AUXDATA("ti,omap4-rproc-ipu", 0, "ipu", &omap4_ipu_dsp_pdata),
-=======
 	OF_DEV_AUXDATA("ti,omap4-dsp", 0, "dsp", &omap4_ipu_dsp_pdata),
 	OF_DEV_AUXDATA("ti,omap4-ipu", 0x55020000, "ipu", &omap4_ipu_dsp_pdata),
->>>>>>> db0b54cd
 #endif
 #ifdef CONFIG_SOC_OMAP5
 	OF_DEV_AUXDATA("ti,omap5-padconf", 0x4a002840, "4a002840.pinmux", &pcs_pdata),
 	OF_DEV_AUXDATA("ti,omap5-padconf", 0x4ae0c840, "4ae0c840.pinmux", &pcs_pdata),
-<<<<<<< HEAD
-	OF_DEV_AUXDATA("ti,omap5-rproc-dsp", 0, "dsp", &omap4_ipu_dsp_pdata),
-	OF_DEV_AUXDATA("ti,omap5-rproc-ipu", 0, "ipu", &omap4_ipu_dsp_pdata),
+	OF_DEV_AUXDATA("ti,omap5-dsp", 0, "dsp", &omap4_ipu_dsp_pdata),
+	OF_DEV_AUXDATA("ti,omap5-ipu", 0x55020000, "ipu", &omap4_ipu_dsp_pdata),
 #endif
 #ifdef CONFIG_SOC_DRA7XX
 	OF_DEV_AUXDATA("ti,dra7-padconf", 0x4a003400, "4a003400.pinmux", &pcs_pdata),
-	OF_DEV_AUXDATA("ti,dra7-pcie", 0x51000000, "51000000.pcie", &dra7xx_pci_pdata),
-	OF_DEV_AUXDATA("ti,dra72-pcie", 0x51000000, "51000000.pcie",
-		       &dra7xx_pci_pdata),
-	OF_DEV_AUXDATA("ti,dra7-pcie", 0x51800000, "51800000.pcie", &dra7xx_pci_pdata),
-	OF_DEV_AUXDATA("ti,dra72-pcie", 0x51800000, "51800000.pcie",
-		       &dra7xx_pci_pdata),
-=======
-	OF_DEV_AUXDATA("ti,omap5-dsp", 0, "dsp", &omap4_ipu_dsp_pdata),
-	OF_DEV_AUXDATA("ti,omap5-ipu", 0x55020000, "ipu", &omap4_ipu_dsp_pdata),
-#endif
-#ifdef CONFIG_SOC_DRA7XX
-	OF_DEV_AUXDATA("ti,dra7-padconf", 0x4a003400, "4a003400.pinmux", &pcs_pdata),
->>>>>>> db0b54cd
 	OF_DEV_AUXDATA("ti,dra7-dsp-iommu", 0x40d01000, "40d01000.mmu",
 		       &dra7_ipu1_dsp_iommu_pdata),
 	OF_DEV_AUXDATA("ti,dra7-dsp-iommu", 0x41501000, "41501000.mmu",
 		       &dra7_ipu1_dsp_iommu_pdata),
-<<<<<<< HEAD
-=======
 	OF_DEV_AUXDATA("ti,dra7-dsp-iommu", 0x40d02000, "40d02000.mmu",
 		       &dra7_dsp_mmu_edma_pdata),
 	OF_DEV_AUXDATA("ti,dra7-dsp-iommu", 0x41502000, "41502000.mmu",
 		       &dra7_dsp_mmu_edma_pdata),
->>>>>>> db0b54cd
 	OF_DEV_AUXDATA("ti,dra7-iommu", 0x55082000, "55082000.mmu",
 		       &omap4_iommu_pdata),
 	OF_DEV_AUXDATA("ti,dra7-iommu", 0x58882000, "58882000.mmu",
 		       &dra7_ipu1_dsp_iommu_pdata),
-<<<<<<< HEAD
-	OF_DEV_AUXDATA("ti,dra7-rproc-ipu", 0x55020000, "55020000.ipu",
-		       &omap4_ipu_dsp_pdata),
-	OF_DEV_AUXDATA("ti,dra7-rproc-ipu", 0x58820000, "58820000.ipu",
-		       &omap4_ipu_dsp_pdata),
-	OF_DEV_AUXDATA("ti,dra7-rproc-dsp", 0x40800000, "40800000.dsp",
-		       &omap4_ipu_dsp_pdata),
-	OF_DEV_AUXDATA("ti,dra7-rproc-dsp", 0x41000000, "41000000.dsp",
-		       &omap4_ipu_dsp_pdata),
-=======
 	OF_DEV_AUXDATA("ti,dra7-ipu", 0x55020000, "55020000.ipu",
 		       &omap4_ipu_dsp_pdata),
 	OF_DEV_AUXDATA("ti,dra7-ipu", 0x58820000, "58820000.ipu",
@@ -668,19 +599,13 @@
 		       &dra7_hsmmc_data_mmc2),
 	OF_DEV_AUXDATA("ti,dra7-hsmmc", 0x480ad000, "480ad000.mmc",
 		       &dra7_hsmmc_data_mmc3),
->>>>>>> db0b54cd
 #endif
 #ifdef CONFIG_SOC_AM43XX
 	OF_DEV_AUXDATA("ti,am437-padconf", 0x44e10800, "44e10800.pinmux", &pcs_pdata),
 	OF_DEV_AUXDATA("ti,am4372-wkup-m3", 0x44d00000, "44d00000.wkup_m3",
 		       &wkup_m3_data),
-<<<<<<< HEAD
-	OF_DEV_AUXDATA("ti,am4372-pruss", 0x54400000, "54400000.pruss",
-		       &pruss_pdata),
-=======
 	OF_DEV_AUXDATA("ti,am4372-pruss-wrapper", 0x54426000,
 		       "54426000.pruss_wrapper", &pruss_pdata),
->>>>>>> db0b54cd
 	OF_DEV_AUXDATA("ti,am4376-sgx530", 0x56000000, "56000000.sgx",
 		       &sgx_pdata),
 #endif
