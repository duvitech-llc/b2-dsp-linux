--- conflicted
+++ resolved
@@ -228,13 +228,7 @@
 		cpu_name =  "AM335X";
 	} else if (soc_is_am437x()) {
 		cpu_name =  "AM437x";
-<<<<<<< HEAD
-	} else if (soc_is_am438x()) {
-		cpu_name =  "AM438X";
-	} else if (cpu_is_ti814x()) {
-=======
 	} else if (soc_is_ti814x()) {
->>>>>>> db0b54cd
 		cpu_name = "TI814X";
 	} else if (omap3_has_iva() && omap3_has_sgx()) {
 		/* OMAP3430, OMAP3525, OMAP3515, OMAP3503 devices */
