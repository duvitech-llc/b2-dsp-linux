/*
 * OMAP IOMMU quirks for various TI SoCs
 *
 * Copyright (C) 2015-2016 Texas Instruments Incorporated - http://www.ti.com/
 *      Suman Anna <s-anna@ti.com>
 *
 * This program is free software; you can redistribute it and/or
 * modify it under the terms of the GNU General Public License
 * version 2 as published by the Free Software Foundation.
 *
 * This program is distributed in the hope that it will be useful,
 * but WITHOUT ANY WARRANTY; without even the implied warranty of
 * MERCHANTABILITY or FITNESS FOR A PARTICULAR PURPOSE.  See the
 * GNU General Public License for more details.
 */

<<<<<<< HEAD
#include <linux/of.h>
=======
>>>>>>> db0b54cd
#include <linux/platform_device.h>
#include <linux/err.h>

#include "omap_hwmod.h"
#include "omap_device.h"
#include "clockdomain.h"
#include "powerdomain.h"
<<<<<<< HEAD

static void omap_iommu_dra7_emu_swsup_config(struct platform_device *pdev,
					     bool enable)
{
	static struct clockdomain *emu_clkdm;
	static DEFINE_SPINLOCK(emu_lock);
	static atomic_t count;
	struct device_node *np = pdev->dev.of_node;

	if (!of_device_is_compatible(np, "ti,dra7-dsp-iommu"))
		return;

	if (!emu_clkdm) {
		emu_clkdm = clkdm_lookup("emu_clkdm");
		if (WARN_ON_ONCE(!emu_clkdm))
			return;
	}

	spin_lock(&emu_lock);

	if (enable && (atomic_inc_return(&count) == 1))
		clkdm_deny_idle(emu_clkdm);
	else if (!enable && (atomic_dec_return(&count) == 0))
		clkdm_allow_idle(emu_clkdm);

	spin_unlock(&emu_lock);
}

int omap_iommu_set_pwrdm_constraint(struct platform_device *pdev, bool request,
				    u8 *pwrst)
{
	struct powerdomain *pwrdm;
	struct omap_device *od;
	u8 next_pwrst;
	int ret = 0;

	od = to_omap_device(pdev);
	if (!od)
		return -ENODEV;

	if (od->hwmods_cnt != 1)
		return -EINVAL;

	pwrdm = omap_hwmod_get_pwrdm(od->hwmods[0]);
	if (!pwrdm)
		return -EINVAL;

	if (request) {
		*pwrst = pwrdm_read_next_pwrst(pwrdm);
		omap_iommu_dra7_emu_swsup_config(pdev, true);
	}

	if (*pwrst > PWRDM_POWER_RET)
		goto out;

	next_pwrst = request ? PWRDM_POWER_ON : *pwrst;

	ret = pwrdm_set_next_pwrst(pwrdm, next_pwrst);

out:
	if (!request)
		omap_iommu_dra7_emu_swsup_config(pdev, false);

	return ret;
}
=======
>>>>>>> db0b54cd

static void omap_iommu_dra7_emu_swsup_config(struct platform_device *pdev,
					     bool enable)
{
	static struct clockdomain *emu_clkdm;
	static DEFINE_SPINLOCK(emu_lock);
	static atomic_t count;
	struct device_node *np = pdev->dev.of_node;

	if (!of_device_is_compatible(np, "ti,dra7-dsp-iommu"))
		return;

	if (!emu_clkdm) {
		emu_clkdm = clkdm_lookup("emu_clkdm");
		if (WARN_ON_ONCE(!emu_clkdm))
			return;
	}

	spin_lock(&emu_lock);

	if (enable && (atomic_inc_return(&count) == 1))
		clkdm_deny_idle(emu_clkdm);
	else if (!enable && (atomic_dec_return(&count) == 0))
		clkdm_allow_idle(emu_clkdm);

	spin_unlock(&emu_lock);
}

int omap_iommu_set_pwrdm_constraint(struct platform_device *pdev, bool request,
				    u8 *pwrst)
{
	struct powerdomain *pwrdm;
	struct omap_device *od;
	u8 next_pwrst;
	int ret = 0;

	od = to_omap_device(pdev);
	if (!od)
		return -ENODEV;

<<<<<<< HEAD
	return omap_hwmod_for_each_by_class("mmu", omap_iommu_dev_init, NULL);
}
omap_subsys_initcall(omap_iommu_init);
/* must be ready before omap3isp is probed */
=======
	if (od->hwmods_cnt != 1)
		return -EINVAL;

	pwrdm = omap_hwmod_get_pwrdm(od->hwmods[0]);
	if (!pwrdm)
		return -EINVAL;

	if (request) {
		*pwrst = pwrdm_read_next_pwrst(pwrdm);
		omap_iommu_dra7_emu_swsup_config(pdev, true);
	}

	if (*pwrst > PWRDM_POWER_RET)
		goto out;

	next_pwrst = request ? PWRDM_POWER_ON : *pwrst;

	ret = pwrdm_set_next_pwrst(pwrdm, next_pwrst);

out:
	if (!request)
		omap_iommu_dra7_emu_swsup_config(pdev, false);

	return ret;
}
>>>>>>> db0b54cd
<|MERGE_RESOLUTION|>--- conflicted
+++ resolved
@@ -14,10 +14,6 @@
  * GNU General Public License for more details.
  */
 
-<<<<<<< HEAD
-#include <linux/of.h>
-=======
->>>>>>> db0b54cd
 #include <linux/platform_device.h>
 #include <linux/err.h>
 
@@ -25,7 +21,6 @@
 #include "omap_device.h"
 #include "clockdomain.h"
 #include "powerdomain.h"
-<<<<<<< HEAD
 
 static void omap_iommu_dra7_emu_swsup_config(struct platform_device *pdev,
 					     bool enable)
@@ -90,78 +85,4 @@
 		omap_iommu_dra7_emu_swsup_config(pdev, false);
 
 	return ret;
-}
-=======
->>>>>>> db0b54cd
-
-static void omap_iommu_dra7_emu_swsup_config(struct platform_device *pdev,
-					     bool enable)
-{
-	static struct clockdomain *emu_clkdm;
-	static DEFINE_SPINLOCK(emu_lock);
-	static atomic_t count;
-	struct device_node *np = pdev->dev.of_node;
-
-	if (!of_device_is_compatible(np, "ti,dra7-dsp-iommu"))
-		return;
-
-	if (!emu_clkdm) {
-		emu_clkdm = clkdm_lookup("emu_clkdm");
-		if (WARN_ON_ONCE(!emu_clkdm))
-			return;
-	}
-
-	spin_lock(&emu_lock);
-
-	if (enable && (atomic_inc_return(&count) == 1))
-		clkdm_deny_idle(emu_clkdm);
-	else if (!enable && (atomic_dec_return(&count) == 0))
-		clkdm_allow_idle(emu_clkdm);
-
-	spin_unlock(&emu_lock);
-}
-
-int omap_iommu_set_pwrdm_constraint(struct platform_device *pdev, bool request,
-				    u8 *pwrst)
-{
-	struct powerdomain *pwrdm;
-	struct omap_device *od;
-	u8 next_pwrst;
-	int ret = 0;
-
-	od = to_omap_device(pdev);
-	if (!od)
-		return -ENODEV;
-
-<<<<<<< HEAD
-	return omap_hwmod_for_each_by_class("mmu", omap_iommu_dev_init, NULL);
-}
-omap_subsys_initcall(omap_iommu_init);
-/* must be ready before omap3isp is probed */
-=======
-	if (od->hwmods_cnt != 1)
-		return -EINVAL;
-
-	pwrdm = omap_hwmod_get_pwrdm(od->hwmods[0]);
-	if (!pwrdm)
-		return -EINVAL;
-
-	if (request) {
-		*pwrst = pwrdm_read_next_pwrst(pwrdm);
-		omap_iommu_dra7_emu_swsup_config(pdev, true);
-	}
-
-	if (*pwrst > PWRDM_POWER_RET)
-		goto out;
-
-	next_pwrst = request ? PWRDM_POWER_ON : *pwrst;
-
-	ret = pwrdm_set_next_pwrst(pwrdm, next_pwrst);
-
-out:
-	if (!request)
-		omap_iommu_dra7_emu_swsup_config(pdev, false);
-
-	return ret;
-}
->>>>>>> db0b54cd
+}