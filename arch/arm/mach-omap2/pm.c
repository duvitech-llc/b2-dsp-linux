--- conflicted
+++ resolved
@@ -277,19 +277,7 @@
 	if (!of_have_populated_dt())
 		devinfo.name = "omap-cpufreq";
 	else
-<<<<<<< HEAD
-		devinfo.name = "cpufreq-voltdm";
-	platform_device_register_full(&devinfo);
-}
-
-void __init amx3_common_pm_init(void)
-{
-	struct platform_device_info devinfo = { };
-
-	devinfo.name = "pm33xx";
-=======
 		devinfo.name = "ti-cpufreq";
->>>>>>> db0b54cd
 	platform_device_register_full(&devinfo);
 }
 
