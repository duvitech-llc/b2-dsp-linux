/*
 *  linux/arch/arm/kernel/head-nommu.S
 *
 *  Copyright (C) 1994-2002 Russell King
 *  Copyright (C) 2003-2006 Hyok S. Choi
 *
 * This program is free software; you can redistribute it and/or modify
 * it under the terms of the GNU General Public License version 2 as
 * published by the Free Software Foundation.
 *
 *  Common kernel startup code (non-paged MM)
 *
 */
#include <linux/linkage.h>
#include <linux/init.h>

#include <asm/assembler.h>
#include <asm/ptrace.h>
#include <asm/asm-offsets.h>
#include <asm/memory.h>
#include <asm/cp15.h>
#include <asm/thread_info.h>
#include <asm/v7m.h>
#include <asm/mpu.h>
#include <asm/page.h>

/*
 * Kernel startup entry point.
 * ---------------------------
 *
 * This is normally called from the decompressor code.  The requirements
 * are: MMU = off, D-cache = off, I-cache = dont care, r0 = 0,
 * r1 = machine nr.
 *
 * See linux/arch/arm/tools/mach-types for the complete list of machine
 * numbers for r1.
 *
 */

	__HEAD

#ifdef CONFIG_CPU_THUMBONLY
	.thumb
ENTRY(stext)
#else
	.arm
ENTRY(stext)

 THUMB(	badr	r9, 1f		)	@ Kernel is always entered in ARM.
 THUMB(	bx	r9		)	@ If this is a Thumb-2 kernel,
 THUMB(	.thumb			)	@ switch to Thumb now.
 THUMB(1:			)
#endif

	setmode	PSR_F_BIT | PSR_I_BIT | SVC_MODE, r9 @ ensure svc mode
						@ and irqs disabled
#if defined(CONFIG_CPU_CP15)
	mrc	p15, 0, r9, c0, c0		@ get processor id
#elif defined(CONFIG_CPU_V7M)
	ldr	r9, =BASEADDR_V7M_SCB
	ldr	r9, [r9, V7M_SCB_CPUID]
#else
	ldr	r9, =CONFIG_PROCESSOR_ID
#endif
	bl	__lookup_processor_type		@ r5=procinfo r9=cpuid
	movs	r10, r5				@ invalid processor (r5=0)?
	beq	__error_p				@ yes, error 'p'

#ifdef CONFIG_ARM_MPU
	/* Calculate the size of a region covering just the kernel */
	ldr	r5, =PLAT_PHYS_OFFSET		@ Region start: PHYS_OFFSET
	ldr     r6, =(_end)			@ Cover whole kernel
	sub	r6, r6, r5			@ Minimum size of region to map
	clz	r6, r6				@ Region size must be 2^N...
	rsb	r6, r6, #31			@ ...so round up region size
	lsl	r6, r6, #MPU_RSR_SZ		@ Put size in right field
	orr	r6, r6, #(1 << MPU_RSR_EN)	@ Set region enabled bit
	bl	__setup_mpu
#endif

	badr	lr, 1f				@ return (PIC) address
	ldr	r12, [r10, #PROCINFO_INITFUNC]
	add	r12, r12, r10
	ret	r12
1:	bl	__after_proc_init
	b	__mmap_switched
ENDPROC(stext)

#ifdef CONFIG_SMP
	.text
ENTRY(secondary_startup)
	/*
	 * Common entry point for secondary CPUs.
	 *
	 * Ensure that we're in SVC mode, and IRQs are disabled.  Lookup
	 * the processor type - there is no need to check the machine type
	 * as it has already been validated by the primary processor.
	 */
	setmode	PSR_F_BIT | PSR_I_BIT | SVC_MODE, r9
#ifndef CONFIG_CPU_CP15
	ldr	r9, =CONFIG_PROCESSOR_ID
#else
	mrc	p15, 0, r9, c0, c0		@ get processor id
#endif
	bl	__lookup_processor_type		@ r5=procinfo r9=cpuid
	movs	r10, r5				@ invalid processor?
	beq	__error_p			@ yes, error 'p'

	ldr	r7, __secondary_data

#ifdef CONFIG_ARM_MPU
	/* Use MPU region info supplied by __cpu_up */
	ldr	r6, [r7]			@ get secondary_data.mpu_szr
	bl      __setup_mpu			@ Initialize the MPU
#endif

	badr	lr, 1f				@ return (PIC) address
	ldr	r12, [r10, #PROCINFO_INITFUNC]
	add	r12, r12, r10
	ret	r12
<<<<<<< HEAD
ENDPROC(secondary_startup)

ENTRY(__secondary_switched)
=======
1:	bl	__after_proc_init
>>>>>>> db0b54cd
	ldr	sp, [r7, #12]			@ set up the stack pointer
	mov	fp, #0
	b	secondary_start_kernel
ENDPROC(secondary_startup)

	.type	__secondary_data, %object
__secondary_data:
	.long	secondary_data
#endif /* CONFIG_SMP */

/*
 * Set the Control Register and Read the process ID.
 */
__after_proc_init:
#ifdef CONFIG_CPU_CP15
	/*
	 * CP15 system control register value returned in r0 from
	 * the CPU init function.
	 */
#if defined(CONFIG_ALIGNMENT_TRAP) && __LINUX_ARM_ARCH__ < 6
	orr	r0, r0, #CR_A
#else
	bic	r0, r0, #CR_A
#endif
#ifdef CONFIG_CPU_DCACHE_DISABLE
	bic	r0, r0, #CR_C
#endif
#ifdef CONFIG_CPU_BPREDICT_DISABLE
	bic	r0, r0, #CR_Z
#endif
#ifdef CONFIG_CPU_ICACHE_DISABLE
	bic	r0, r0, #CR_I
#endif
#ifdef CONFIG_CPU_HIGH_VECTOR
	orr	r0, r0, #CR_V
#else
	bic	r0, r0, #CR_V
#endif
	mcr	p15, 0, r0, c1, c0, 0		@ write control reg
#endif /* CONFIG_CPU_CP15 */
	ret	lr
ENDPROC(__after_proc_init)
	.ltorg

#ifdef CONFIG_ARM_MPU


/* Set which MPU region should be programmed */
.macro set_region_nr tmp, rgnr
	mov	\tmp, \rgnr			@ Use static region numbers
	mcr	p15, 0, \tmp, c6, c2, 0		@ Write RGNR
.endm

/* Setup a single MPU region, either D or I side (D-side for unified) */
.macro setup_region bar, acr, sr, side = MPU_DATA_SIDE
	mcr	p15, 0, \bar, c6, c1, (0 + \side)	@ I/DRBAR
	mcr	p15, 0, \acr, c6, c1, (4 + \side)	@ I/DRACR
	mcr	p15, 0, \sr, c6, c1, (2 + \side)		@ I/DRSR
.endm

/*
 * Setup the MPU and initial MPU Regions. We create the following regions:
 * Region 0: Use this for probing the MPU details, so leave disabled.
 * Region 1: Background region - covers the whole of RAM as strongly ordered
 * Region 2: Normal, Shared, cacheable for RAM. From PHYS_OFFSET, size from r6
 * Region 3: Normal, shared, inaccessible from PL0 to protect the vectors page
 *
 * r6: Value to be written to DRSR (and IRSR if required) for MPU_RAM_REGION
*/

ENTRY(__setup_mpu)

	/* Probe for v7 PMSA compliance */
	mrc	p15, 0, r0, c0, c1, 4		@ Read ID_MMFR0
	and	r0, r0, #(MMFR0_PMSA)		@ PMSA field
	teq	r0, #(MMFR0_PMSAv7)		@ PMSA v7
	bne	__error_p			@ Fail: ARM_MPU on NOT v7 PMSA

	/* Determine whether the D/I-side memory map is unified. We set the
	 * flags here and continue to use them for the rest of this function */
	mrc	p15, 0, r0, c0, c0, 4		@ MPUIR
	ands	r5, r0, #MPUIR_DREGION_SZMASK	@ 0 size d region => No MPU
	beq	__error_p			@ Fail: ARM_MPU and no MPU
	tst	r0, #MPUIR_nU			@ MPUIR_nU = 0 for unified

	/* Setup second region first to free up r6 */
	set_region_nr r0, #MPU_RAM_REGION
	isb
	/* Full access from PL0, PL1, shared for CONFIG_SMP, cacheable */
	ldr	r0, =PLAT_PHYS_OFFSET		@ RAM starts at PHYS_OFFSET
	ldr	r5,=(MPU_AP_PL1RW_PL0RW | MPU_RGN_NORMAL)

	setup_region r0, r5, r6, MPU_DATA_SIDE	@ PHYS_OFFSET, shared, enabled
	beq	1f				@ Memory-map not unified
	setup_region r0, r5, r6, MPU_INSTR_SIDE @ PHYS_OFFSET, shared, enabled
1:	isb

	/* First/background region */
	set_region_nr r0, #MPU_BG_REGION
	isb
	/* Execute Never,  strongly ordered, inaccessible to PL0, rw PL1  */
	mov	r0, #0				@ BG region starts at 0x0
	ldr	r5,=(MPU_ACR_XN | MPU_RGN_STRONGLY_ORDERED | MPU_AP_PL1RW_PL0NA)
	mov	r6, #MPU_RSR_ALL_MEM		@ 4GB region, enabled

	setup_region r0, r5, r6, MPU_DATA_SIDE	@ 0x0, BG region, enabled
	beq	2f				@ Memory-map not unified
	setup_region r0, r5, r6, MPU_INSTR_SIDE @ 0x0, BG region, enabled
2:	isb

	/* Vectors region */
	set_region_nr r0, #MPU_VECTORS_REGION
	isb
	/* Shared, inaccessible to PL0, rw PL1 */
	mov	r0, #CONFIG_VECTORS_BASE	@ Cover from VECTORS_BASE
	ldr	r5,=(MPU_AP_PL1RW_PL0NA | MPU_RGN_NORMAL)
	/* Writing N to bits 5:1 (RSR_SZ) --> region size 2^N+1 */
	mov	r6, #(((PAGE_SHIFT - 1) << MPU_RSR_SZ) | 1 << MPU_RSR_EN)

	setup_region r0, r5, r6, MPU_DATA_SIDE	@ VECTORS_BASE, PL0 NA, enabled
	beq	3f				@ Memory-map not unified
	setup_region r0, r5, r6, MPU_INSTR_SIDE	@ VECTORS_BASE, PL0 NA, enabled
3:	isb

	/* Enable the MPU */
	mrc	p15, 0, r0, c1, c0, 0		@ Read SCTLR
	bic     r0, r0, #CR_BR			@ Disable the 'default mem-map'
	orr	r0, r0, #CR_M			@ Set SCTRL.M (MPU on)
	mcr	p15, 0, r0, c1, c0, 0		@ Enable MPU
	isb
	ret	lr
ENDPROC(__setup_mpu)
#endif
#include "head-common.S"<|MERGE_RESOLUTION|>--- conflicted
+++ resolved
@@ -118,13 +118,7 @@
 	ldr	r12, [r10, #PROCINFO_INITFUNC]
 	add	r12, r12, r10
 	ret	r12
-<<<<<<< HEAD
-ENDPROC(secondary_startup)
-
-ENTRY(__secondary_switched)
-=======
 1:	bl	__after_proc_init
->>>>>>> db0b54cd
 	ldr	sp, [r7, #12]			@ set up the stack pointer
 	mov	fp, #0
 	b	secondary_start_kernel
