--- conflicted
+++ resolved
@@ -34,17 +34,9 @@
 ret_fast_syscall:
  UNWIND(.fnstart	)
  UNWIND(.cantunwind	)
-<<<<<<< HEAD
-	disable_irq				@ disable interrupts
-	ldr	r1, [tsk, #TI_FLAGS]		@ re-check for syscall tracing
-	tst	r1, #_TIF_SYSCALL_WORK
-	bne	__sys_trace_return
-	tst	r1, #_TIF_WORK_MASK
-=======
 	disable_irq_notrace			@ disable interrupts
 	ldr	r1, [tsk, #TI_FLAGS]		@ re-check for syscall tracing
 	tst	r1, #_TIF_SYSCALL_WORK | _TIF_WORK_MASK
->>>>>>> db0b54cd
 	bne	fast_work_pending
 
 	/* perform architecture specific actions before user return */
