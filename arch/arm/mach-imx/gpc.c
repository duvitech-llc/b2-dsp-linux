/*
 * Copyright 2011-2013 Freescale Semiconductor, Inc.
 * Copyright 2011 Linaro Ltd.
 *
 * The code contained herein is licensed under the GNU General Public
 * License. You may obtain a copy of the GNU General Public License
 * Version 2 or later at the following locations:
 *
 * http://www.opensource.org/licenses/gpl-license.html
 * http://www.gnu.org/copyleft/gpl.html
 */

#include <linux/clk.h>
#include <linux/delay.h>
#include <linux/io.h>
#include <linux/irq.h>
#include <linux/irqchip.h>
#include <linux/of.h>
#include <linux/of_address.h>
#include <linux/of_irq.h>
#include <linux/platform_device.h>
#include <linux/pm_domain.h>
#include <linux/regulator/consumer.h>
#include <linux/irqchip/arm-gic.h>
#include "common.h"
#include "hardware.h"

#define GPC_CNTR		0x000
#define GPC_IMR1		0x008
#define GPC_PGC_GPU_PDN		0x260
#define GPC_PGC_GPU_PUPSCR	0x264
#define GPC_PGC_GPU_PDNSCR	0x268
#define GPC_PGC_CPU_PDN		0x2a0
#define GPC_PGC_CPU_PUPSCR	0x2a4
#define GPC_PGC_CPU_PDNSCR	0x2a8
#define GPC_PGC_SW2ISO_SHIFT	0x8
#define GPC_PGC_SW_SHIFT	0x0

#define IMR_NUM			4
#define GPC_MAX_IRQS		(IMR_NUM * 32)

#define GPU_VPU_PUP_REQ		BIT(1)
#define GPU_VPU_PDN_REQ		BIT(0)

#define GPC_CLK_MAX		6

struct pu_domain {
	struct generic_pm_domain base;
	struct regulator *reg;
	struct clk *clk[GPC_CLK_MAX];
	int num_clks;
};

static void __iomem *gpc_base;
static u32 gpc_wake_irqs[IMR_NUM];
static u32 gpc_saved_imrs[IMR_NUM];

void imx_gpc_set_arm_power_up_timing(u32 sw2iso, u32 sw)
{
	writel_relaxed((sw2iso << GPC_PGC_SW2ISO_SHIFT) |
		(sw << GPC_PGC_SW_SHIFT), gpc_base + GPC_PGC_CPU_PUPSCR);
}

void imx_gpc_set_arm_power_down_timing(u32 sw2iso, u32 sw)
{
	writel_relaxed((sw2iso << GPC_PGC_SW2ISO_SHIFT) |
		(sw << GPC_PGC_SW_SHIFT), gpc_base + GPC_PGC_CPU_PDNSCR);
}

void imx_gpc_set_arm_power_in_lpm(bool power_off)
{
	writel_relaxed(power_off, gpc_base + GPC_PGC_CPU_PDN);
}

void imx_gpc_pre_suspend(bool arm_power_off)
{
	void __iomem *reg_imr1 = gpc_base + GPC_IMR1;
	int i;

	/* Tell GPC to power off ARM core when suspend */
	if (arm_power_off)
		imx_gpc_set_arm_power_in_lpm(arm_power_off);

	for (i = 0; i < IMR_NUM; i++) {
		gpc_saved_imrs[i] = readl_relaxed(reg_imr1 + i * 4);
		writel_relaxed(~gpc_wake_irqs[i], reg_imr1 + i * 4);
	}
}

void imx_gpc_post_resume(void)
{
	void __iomem *reg_imr1 = gpc_base + GPC_IMR1;
	int i;

	/* Keep ARM core powered on for other low-power modes */
	imx_gpc_set_arm_power_in_lpm(false);

	for (i = 0; i < IMR_NUM; i++)
		writel_relaxed(gpc_saved_imrs[i], reg_imr1 + i * 4);
}

static int imx_gpc_irq_set_wake(struct irq_data *d, unsigned int on)
{
	unsigned int idx = d->hwirq / 32;
	u32 mask;

	mask = 1 << d->hwirq % 32;
	gpc_wake_irqs[idx] = on ? gpc_wake_irqs[idx] | mask :
				  gpc_wake_irqs[idx] & ~mask;

	/*
	 * Do *not* call into the parent, as the GIC doesn't have any
	 * wake-up facility...
	 */
	return 0;
}

void imx_gpc_mask_all(void)
{
	void __iomem *reg_imr1 = gpc_base + GPC_IMR1;
	int i;

	for (i = 0; i < IMR_NUM; i++) {
		gpc_saved_imrs[i] = readl_relaxed(reg_imr1 + i * 4);
		writel_relaxed(~0, reg_imr1 + i * 4);
	}

}

void imx_gpc_restore_all(void)
{
	void __iomem *reg_imr1 = gpc_base + GPC_IMR1;
	int i;

	for (i = 0; i < IMR_NUM; i++)
		writel_relaxed(gpc_saved_imrs[i], reg_imr1 + i * 4);
}

void imx_gpc_hwirq_unmask(unsigned int hwirq)
{
	void __iomem *reg;
	u32 val;

	reg = gpc_base + GPC_IMR1 + hwirq / 32 * 4;
	val = readl_relaxed(reg);
	val &= ~(1 << hwirq % 32);
	writel_relaxed(val, reg);
}

void imx_gpc_hwirq_mask(unsigned int hwirq)
{
	void __iomem *reg;
	u32 val;

	reg = gpc_base + GPC_IMR1 + hwirq / 32 * 4;
	val = readl_relaxed(reg);
	val |= 1 << (hwirq % 32);
	writel_relaxed(val, reg);
}

static void imx_gpc_irq_unmask(struct irq_data *d)
{
	imx_gpc_hwirq_unmask(d->hwirq);
	irq_chip_unmask_parent(d);
}

static void imx_gpc_irq_mask(struct irq_data *d)
{
	imx_gpc_hwirq_mask(d->hwirq);
	irq_chip_mask_parent(d);
}

static struct irq_chip imx_gpc_chip = {
	.name			= "GPC",
	.irq_eoi		= irq_chip_eoi_parent,
	.irq_mask		= imx_gpc_irq_mask,
	.irq_unmask		= imx_gpc_irq_unmask,
	.irq_retrigger		= irq_chip_retrigger_hierarchy,
	.irq_set_wake		= imx_gpc_irq_set_wake,
	.irq_set_type           = irq_chip_set_type_parent,
#ifdef CONFIG_SMP
	.irq_set_affinity	= irq_chip_set_affinity_parent,
#endif
};

static int imx_gpc_domain_translate(struct irq_domain *d,
				    struct irq_fwspec *fwspec,
				    unsigned long *hwirq,
				    unsigned int *type)
{
	if (is_of_node(fwspec->fwnode)) {
		if (fwspec->param_count != 3)
			return -EINVAL;

		/* No PPI should point to this domain */
		if (fwspec->param[0] != 0)
			return -EINVAL;

		*hwirq = fwspec->param[1];
		*type = fwspec->param[2];
		return 0;
	}

	return -EINVAL;
}

static int imx_gpc_domain_alloc(struct irq_domain *domain,
				  unsigned int irq,
				  unsigned int nr_irqs, void *data)
{
	struct irq_fwspec *fwspec = data;
	struct irq_fwspec parent_fwspec;
	irq_hw_number_t hwirq;
	int i;

	if (fwspec->param_count != 3)
		return -EINVAL;	/* Not GIC compliant */
	if (fwspec->param[0] != 0)
		return -EINVAL;	/* No PPI should point to this domain */

	hwirq = fwspec->param[1];
	if (hwirq >= GPC_MAX_IRQS)
		return -EINVAL;	/* Can't deal with this */

	for (i = 0; i < nr_irqs; i++)
		irq_domain_set_hwirq_and_chip(domain, irq + i, hwirq + i,
					      &imx_gpc_chip, NULL);

	parent_fwspec = *fwspec;
	parent_fwspec.fwnode = domain->parent->fwnode;
	return irq_domain_alloc_irqs_parent(domain, irq, nr_irqs,
					    &parent_fwspec);
}

static const struct irq_domain_ops imx_gpc_domain_ops = {
	.translate	= imx_gpc_domain_translate,
	.alloc		= imx_gpc_domain_alloc,
	.free		= irq_domain_free_irqs_common,
};

static int __init imx_gpc_init(struct device_node *node,
			       struct device_node *parent)
{
	struct irq_domain *parent_domain, *domain;
	int i;

	if (!parent) {
		pr_err("%s: no parent, giving up\n", node->full_name);
		return -ENODEV;
	}

	parent_domain = irq_find_host(parent);
	if (!parent_domain) {
		pr_err("%s: unable to obtain parent domain\n", node->full_name);
		return -ENXIO;
	}

	gpc_base = of_iomap(node, 0);
	if (WARN_ON(!gpc_base))
	        return -ENOMEM;

	domain = irq_domain_add_hierarchy(parent_domain, 0, GPC_MAX_IRQS,
					  node, &imx_gpc_domain_ops,
					  NULL);
	if (!domain) {
		iounmap(gpc_base);
		return -ENOMEM;
	}

	/* Initially mask all interrupts */
	for (i = 0; i < IMR_NUM; i++)
		writel_relaxed(~0, gpc_base + GPC_IMR1 + i * 4);

	return 0;
}
IRQCHIP_DECLARE(imx_gpc, "fsl,imx6q-gpc", imx_gpc_init);

void __init imx_gpc_check_dt(void)
{
	struct device_node *np;

	np = of_find_compatible_node(NULL, NULL, "fsl,imx6q-gpc");
	if (WARN_ON(!np))
		return;
<<<<<<< HEAD

	if (WARN_ON(!of_find_property(np, "interrupt-controller", NULL))) {
		pr_warn("Outdated DT detected, suspend/resume will NOT work\n");

=======

	if (WARN_ON(!of_find_property(np, "interrupt-controller", NULL))) {
		pr_warn("Outdated DT detected, suspend/resume will NOT work\n");

>>>>>>> db0b54cd
		/* map GPC, so that at least CPUidle and WARs keep working */
		gpc_base = of_iomap(np, 0);
	}
}

static void _imx6q_pm_pu_power_off(struct generic_pm_domain *genpd)
{
	int iso, iso2sw;
	u32 val;

	/* Read ISO and ISO2SW power down delays */
	val = readl_relaxed(gpc_base + GPC_PGC_GPU_PDNSCR);
	iso = val & 0x3f;
	iso2sw = (val >> 8) & 0x3f;

	/* Gate off PU domain when GPU/VPU when powered down */
	writel_relaxed(0x1, gpc_base + GPC_PGC_GPU_PDN);

	/* Request GPC to power down GPU/VPU */
	val = readl_relaxed(gpc_base + GPC_CNTR);
	val |= GPU_VPU_PDN_REQ;
	writel_relaxed(val, gpc_base + GPC_CNTR);

	/* Wait ISO + ISO2SW IPG clock cycles */
	ndelay((iso + iso2sw) * 1000 / 66);
}

static int imx6q_pm_pu_power_off(struct generic_pm_domain *genpd)
{
	struct pu_domain *pu = container_of(genpd, struct pu_domain, base);

	_imx6q_pm_pu_power_off(genpd);

	if (pu->reg)
		regulator_disable(pu->reg);

	return 0;
}

static int imx6q_pm_pu_power_on(struct generic_pm_domain *genpd)
{
	struct pu_domain *pu = container_of(genpd, struct pu_domain, base);
	int i, ret, sw, sw2iso;
	u32 val;

	if (pu->reg)
		ret = regulator_enable(pu->reg);
	if (pu->reg && ret) {
		pr_err("%s: failed to enable regulator: %d\n", __func__, ret);
		return ret;
	}

	/* Enable reset clocks for all devices in the PU domain */
	for (i = 0; i < pu->num_clks; i++)
		clk_prepare_enable(pu->clk[i]);

	/* Gate off PU domain when GPU/VPU when powered down */
	writel_relaxed(0x1, gpc_base + GPC_PGC_GPU_PDN);

	/* Read ISO and ISO2SW power down delays */
	val = readl_relaxed(gpc_base + GPC_PGC_GPU_PUPSCR);
	sw = val & 0x3f;
	sw2iso = (val >> 8) & 0x3f;

	/* Request GPC to power up GPU/VPU */
	val = readl_relaxed(gpc_base + GPC_CNTR);
	val |= GPU_VPU_PUP_REQ;
	writel_relaxed(val, gpc_base + GPC_CNTR);

	/* Wait ISO + ISO2SW IPG clock cycles */
	ndelay((sw + sw2iso) * 1000 / 66);

	/* Disable reset clocks for all devices in the PU domain */
	for (i = 0; i < pu->num_clks; i++)
		clk_disable_unprepare(pu->clk[i]);

	return 0;
}

static struct generic_pm_domain imx6q_arm_domain = {
	.name = "ARM",
};

static struct pu_domain imx6q_pu_domain = {
	.base = {
		.name = "PU",
		.power_off = imx6q_pm_pu_power_off,
		.power_on = imx6q_pm_pu_power_on,
		.power_off_latency_ns = 25000,
		.power_on_latency_ns = 2000000,
	},
};

static struct generic_pm_domain imx6sl_display_domain = {
	.name = "DISPLAY",
};

static struct generic_pm_domain *imx_gpc_domains[] = {
	&imx6q_arm_domain,
	&imx6q_pu_domain.base,
	&imx6sl_display_domain,
};

static struct genpd_onecell_data imx_gpc_onecell_data = {
	.domains = imx_gpc_domains,
	.num_domains = ARRAY_SIZE(imx_gpc_domains),
};

static int imx_gpc_genpd_init(struct device *dev, struct regulator *pu_reg)
{
	struct clk *clk;
	int i;

	imx6q_pu_domain.reg = pu_reg;

	for (i = 0; ; i++) {
		clk = of_clk_get(dev->of_node, i);
		if (IS_ERR(clk))
			break;
		if (i >= GPC_CLK_MAX) {
			dev_err(dev, "more than %d clocks\n", GPC_CLK_MAX);
			goto clk_err;
		}
		imx6q_pu_domain.clk[i] = clk;
	}
	imx6q_pu_domain.num_clks = i;

	/* Enable power always in case bootloader disabled it. */
	imx6q_pm_pu_power_on(&imx6q_pu_domain.base);

	if (!IS_ENABLED(CONFIG_PM_GENERIC_DOMAINS))
		return 0;

	pm_genpd_init(&imx6q_pu_domain.base, NULL, false);
	return of_genpd_add_provider_onecell(dev->of_node,
					     &imx_gpc_onecell_data);

clk_err:
	while (i--)
		clk_put(imx6q_pu_domain.clk[i]);
	return -EINVAL;
}

static int imx_gpc_probe(struct platform_device *pdev)
{
	struct regulator *pu_reg;
	int ret;

	/* bail out if DT too old and doesn't provide the necessary info */
	if (!of_property_read_bool(pdev->dev.of_node, "#power-domain-cells"))
		return 0;

	pu_reg = devm_regulator_get_optional(&pdev->dev, "pu");
	if (PTR_ERR(pu_reg) == -ENODEV)
		pu_reg = NULL;
	if (IS_ERR(pu_reg)) {
		ret = PTR_ERR(pu_reg);
		dev_err(&pdev->dev, "failed to get pu regulator: %d\n", ret);
		return ret;
	}

	return imx_gpc_genpd_init(&pdev->dev, pu_reg);
}

static const struct of_device_id imx_gpc_dt_ids[] = {
	{ .compatible = "fsl,imx6q-gpc" },
	{ .compatible = "fsl,imx6sl-gpc" },
	{ }
};

static struct platform_driver imx_gpc_driver = {
	.driver = {
		.name = "imx-gpc",
		.of_match_table = imx_gpc_dt_ids,
	},
	.probe = imx_gpc_probe,
};

static int __init imx_pgc_init(void)
{
	return platform_driver_register(&imx_gpc_driver);
}
subsys_initcall(imx_pgc_init);<|MERGE_RESOLUTION|>--- conflicted
+++ resolved
@@ -282,17 +282,10 @@
 	np = of_find_compatible_node(NULL, NULL, "fsl,imx6q-gpc");
 	if (WARN_ON(!np))
 		return;
-<<<<<<< HEAD
 
 	if (WARN_ON(!of_find_property(np, "interrupt-controller", NULL))) {
 		pr_warn("Outdated DT detected, suspend/resume will NOT work\n");
 
-=======
-
-	if (WARN_ON(!of_find_property(np, "interrupt-controller", NULL))) {
-		pr_warn("Outdated DT detected, suspend/resume will NOT work\n");
-
->>>>>>> db0b54cd
 		/* map GPC, so that at least CPUidle and WARs keep working */
 		gpc_base = of_iomap(np, 0);
 	}
