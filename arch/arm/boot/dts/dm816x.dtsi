/*
 * This file is licensed under the terms of the GNU General Public License
 * version 2.  This program is licensed "as is" without any warranty of any
 * kind, whether express or implied.
 */

#include <dt-bindings/gpio/gpio.h>
#include <dt-bindings/pinctrl/omap.h>

#include "skeleton.dtsi"

/ {
	compatible = "ti,dm816";
	interrupt-parent = <&intc>;

	aliases {
		i2c0 = &i2c1;
		i2c1 = &i2c2;
		serial0 = &uart1;
		serial1 = &uart2;
		serial2 = &uart3;
		ethernet0 = &eth0;
		ethernet1 = &eth1;
	};

	cpus {
		#address-cells = <1>;
		#size-cells = <0>;
		cpu@0 {
			compatible = "arm,cortex-a8";
			device_type = "cpu";
			reg = <0>;
		};
	};

	pmu {
		compatible = "arm,cortex-a8-pmu";
		interrupts = <3>;
	};

	/*
	 * The soc node represents the soc top level view. It is used for IPs
	 * that are not memory mapped in the MPU view or for the MPU itself.
	 */
	soc {
		compatible = "ti,omap-infra";
		mpu {
			compatible = "ti,omap3-mpu";
			ti,hwmods = "mpu";
		};
	};

	/*
	 * XXX: Use a flat representation of the dm816x interconnect.
	 * The real dm816x interconnect network is quite complex. Since
	 * it will not bring real advantage to represent that in DT
	 * for the moment, just use a fake OCP bus entry to represent
	 * the whole bus hierarchy.
	 */
	ocp {
		compatible = "simple-bus";
		reg = <0x44000000 0x10000>;
		interrupts = <9 10>;
		#address-cells = <1>;
		#size-cells = <1>;
		ranges;
		ti,hwmods = "l3_main";

		prcm: prcm@48180000 {
			compatible = "ti,dm816-prcm";
			reg = <0x48180000 0x4000>;

			prcm_clocks: clocks {
				#address-cells = <1>;
				#size-cells = <0>;
			};

			prcm_clockdomains: clockdomains {
			};
		};

		scrm: scrm@48140000 {
			compatible = "ti,dm816-scrm", "simple-bus";
			reg = <0x48140000 0x21000>;
			#address-cells = <1>;
			#size-cells = <1>;
			ranges = <0 0x48140000 0x21000>;

			dm816x_pinmux: pinmux@800 {
				compatible = "pinctrl-single";
				reg = <0x800 0x50a>;
				#address-cells = <1>;
				#size-cells = <0>;
				pinctrl-single,register-width = <16>;
				pinctrl-single,function-mask = <0xf>;
			};

			/* Device Configuration Registers */
			scm_conf: syscon@600 {
				compatible = "syscon", "simple-bus";
				reg = <0x600 0x110>;
				#address-cells = <1>;
				#size-cells = <1>;
				ranges = <0 0x600 0x110>;

				usb_phy0: usb-phy@20 {
					compatible = "ti,dm8168-usb-phy";
					reg = <0x20 0x8>;
					reg-names = "phy";
					clocks = <&main_fapll 6>;
					clock-names = "refclk";
					#phy-cells = <0>;
					syscon = <&scm_conf>;
				};

				usb_phy1: usb-phy@28 {
					compatible = "ti,dm8168-usb-phy";
					reg = <0x28 0x8>;
					reg-names = "phy";
					clocks = <&main_fapll 6>;
					clock-names = "refclk";
					#phy-cells = <0>;
					syscon = <&scm_conf>;
				};
			};

			scrm_clocks: clocks {
				#address-cells = <1>;
				#size-cells = <0>;
			};

			scrm_clockdomains: clockdomains {
			};
		};

		edma: edma@49000000 {
			compatible = "ti,edma3";
			ti,hwmods = "tpcc", "tptc0", "tptc1", "tptc2", "tptc3";
			reg =   <0x49000000 0x10000>,
			        <0x44e10f90 0x40>;
			interrupts = <12 13 14>;
			#dma-cells = <1>;
		};

		elm: elm@48080000 {
			compatible = "ti,816-elm";
			ti,hwmods = "elm";
			reg = <0x48080000 0x2000>;
			interrupts = <4>;
		};

		gpio1: gpio@48032000 {
			compatible = "ti,omap4-gpio";
			ti,hwmods = "gpio1";
			ti,gpio-always-on;
			reg = <0x48032000 0x1000>;
			interrupts = <96>;
			gpio-controller;
			#gpio-cells = <2>;
			interrupt-controller;
			#interrupt-cells = <2>;
		};

		gpio2: gpio@4804c000 {
			compatible = "ti,omap4-gpio";
			ti,hwmods = "gpio2";
			ti,gpio-always-on;
			reg = <0x4804c000 0x1000>;
			interrupts = <98>;
			gpio-controller;
			#gpio-cells = <2>;
			interrupt-controller;
			#interrupt-cells = <2>;
		};

		gpmc: gpmc@50000000 {
			compatible = "ti,am3352-gpmc";
			ti,hwmods = "gpmc";
			reg = <0x50000000 0x2000>;
			#address-cells = <2>;
			#size-cells = <1>;
			interrupts = <100>;
			gpmc,num-cs = <6>;
			gpmc,num-waitpins = <2>;
<<<<<<< HEAD
			gpio-controller;
			#gpio-cells = <2>;
			interrupt-controller;
			#interrupt-cells = <2>;
=======
			interrupt-controller;
			#interrupt-cells = <2>;
			gpio-controller;
			#gpio-cells = <2>;
>>>>>>> db0b54cd
		};

		i2c1: i2c@48028000 {
			compatible = "ti,omap4-i2c";
			ti,hwmods = "i2c1";
			reg = <0x48028000 0x1000>;
			#address-cells = <1>;
			#size-cells = <0>;
			interrupts = <70>;
			dmas = <&edma 58 &edma 59>;
			dma-names = "tx", "rx";
		};

		i2c2: i2c@4802a000 {
			compatible = "ti,omap4-i2c";
			ti,hwmods = "i2c2";
			reg = <0x4802a000 0x1000>;
			#address-cells = <1>;
			#size-cells = <0>;
			interrupts = <71>;
			dmas = <&edma 60 &edma 61>;
			dma-names = "tx", "rx";
		};

		intc: interrupt-controller@48200000 {
			compatible = "ti,dm816-intc";
			interrupt-controller;
			#interrupt-cells = <1>;
			reg = <0x48200000 0x1000>;
		};

		mailbox: mailbox@480c8000 {
			compatible = "ti,omap4-mailbox";
			reg = <0x480c8000 0x2000>;
			interrupts = <77>;
			ti,hwmods = "mailbox";
			#mbox-cells = <1>;
			ti,mbox-num-users = <4>;
			ti,mbox-num-fifos = <12>;
			mbox_dsp: mbox_dsp {
				ti,mbox-tx = <3 0 0>;
				ti,mbox-rx = <0 0 0>;
			};
		};

		mdio: mdio@4a100800 {
			compatible = "ti,davinci_mdio";
			#address-cells = <1>;
			#size-cells = <0>;
			reg = <0x4a100800 0x100>;
			ti,hwmods = "davinci_mdio";
			bus_freq = <1000000>;
			phy0: ethernet-phy@0 {
				reg = <1>;
			};
			phy1: ethernet-phy@1 {
				reg = <2>;
			};
		};

		eth0: ethernet@4a100000 {
			compatible = "ti,dm816-emac";
			ti,hwmods = "emac0";
			reg = <0x4a100000 0x800
			       0x4a100900 0x3700>;
			clocks = <&sysclk24_ck>;
			syscon = <&scm_conf>;
			ti,davinci-ctrl-reg-offset = <0>;
			ti,davinci-ctrl-mod-reg-offset = <0x900>;
			ti,davinci-ctrl-ram-offset = <0x2000>;
			ti,davinci-ctrl-ram-size = <0x2000>;
			interrupts = <40 41 42 43>;
			phy-handle = <&phy0>;
		};

		eth1: ethernet@4a120000 {
			compatible = "ti,dm816-emac";
			ti,hwmods = "emac1";
			reg = <0x4a120000 0x4000>;
			clocks = <&sysclk24_ck>;
			syscon = <&scm_conf>;
			ti,davinci-ctrl-reg-offset = <0>;
			ti,davinci-ctrl-mod-reg-offset = <0x900>;
			ti,davinci-ctrl-ram-offset = <0x2000>;
			ti,davinci-ctrl-ram-size = <0x2000>;
			interrupts = <44 45 46 47>;
			phy-handle = <&phy1>;
		};

		mcspi1: spi@48030000 {
			compatible = "ti,omap4-mcspi";
			reg = <0x48030000 0x1000>;
			#address-cells = <1>;
			#size-cells = <0>;
			interrupts = <65>;
			ti,spi-num-cs = <4>;
			ti,hwmods = "mcspi1";
			dmas = <&edma 16 &edma 17
				&edma 18 &edma 19
				&edma 20 &edma 21
				&edma 22 &edma 23>;
			dma-names = "tx0", "rx0", "tx1", "rx1",
				    "tx2", "rx2", "tx3", "rx3";
		};

		mmc1: mmc@48060000 {
			compatible = "ti,omap4-hsmmc";
			reg = <0x48060000 0x11000>;
			ti,hwmods = "mmc1";
			interrupts = <64>;
			dmas = <&edma 24 &edma 25>;
			dma-names = "tx", "rx";
		};

		timer1: timer@4802e000 {
			compatible = "ti,dm816-timer";
			reg = <0x4802e000 0x2000>;
			interrupts = <67>;
			ti,hwmods = "timer1";
			ti,timer-alwon;
		};

		timer2: timer@48040000 {
			compatible = "ti,dm816-timer";
			reg = <0x48040000 0x2000>;
			interrupts = <68>;
			ti,hwmods = "timer2";
		};

		timer3: timer@48042000 {
			compatible = "ti,dm816-timer";
			reg = <0x48042000 0x2000>;
			interrupts = <69>;
			ti,hwmods = "timer3";
		};

		timer4: timer@48044000 {
			compatible = "ti,dm816-timer";
			reg = <0x48044000 0x2000>;
			interrupts = <92>;
			ti,hwmods = "timer4";
		};

		timer5: timer@48046000 {
			compatible = "ti,dm816-timer";
			reg = <0x48046000 0x2000>;
			interrupts = <93>;
			ti,hwmods = "timer5";
		};

		timer6: timer@48048000 {
			compatible = "ti,dm816-timer";
			reg = <0x48048000 0x2000>;
			interrupts = <94>;
			ti,hwmods = "timer6";
		};

		timer7: timer@4804a000 {
			compatible = "ti,dm816-timer";
			reg = <0x4804a000 0x2000>;
			interrupts = <95>;
			ti,hwmods = "timer7";
		};

		uart1: uart@48020000 {
			compatible = "ti,omap3-uart";
			ti,hwmods = "uart1";
			reg = <0x48020000 0x2000>;
			clock-frequency = <48000000>;
			interrupts = <72>;
			dmas = <&edma 26 &edma 27>;
			dma-names = "tx", "rx";
		};

		uart2: uart@48022000 {
			compatible = "ti,omap3-uart";
			ti,hwmods = "uart2";
			reg = <0x48022000 0x2000>;
			clock-frequency = <48000000>;
			interrupts = <73>;
			dmas = <&edma 28 &edma 29>;
			dma-names = "tx", "rx";
		};

		uart3: uart@48024000 {
			compatible = "ti,omap3-uart";
			ti,hwmods = "uart3";
			reg = <0x48024000 0x2000>;
			clock-frequency = <48000000>;
			interrupts = <74>;
			dmas = <&edma 30 &edma 31>;
			dma-names = "tx", "rx";
		};

		/* NOTE: USB needs a transceiver driver for phys to work */
		usb: usb_otg_hs@47401000 {
			compatible = "ti,am33xx-usb";
			reg = <0x47401000 0x400000>;
			ranges;
			#address-cells = <1>;
			#size-cells = <1>;
			ti,hwmods = "usb_otg_hs";

			usb0: usb@47401000 {
				compatible = "ti,musb-dm816";
				reg = <0x47401400 0x400
				       0x47401000 0x200>;
				reg-names = "mc", "control";
				interrupts = <18>;
				interrupt-names = "mc";
				dr_mode = "host";
				interface-type = <0>;
				phys = <&usb_phy0>;
				phy-names = "usb2-phy";
				mentor,multipoint = <1>;
				mentor,num-eps = <16>;
				mentor,ram-bits = <12>;
				mentor,power = <500>;

				dmas = <&cppi41dma  0 0 &cppi41dma  1 0
					&cppi41dma  2 0 &cppi41dma  3 0
					&cppi41dma  4 0 &cppi41dma  5 0
					&cppi41dma  6 0 &cppi41dma  7 0
					&cppi41dma  8 0 &cppi41dma  9 0
					&cppi41dma 10 0 &cppi41dma 11 0
					&cppi41dma 12 0 &cppi41dma 13 0
					&cppi41dma 14 0 &cppi41dma  0 1
					&cppi41dma  1 1 &cppi41dma  2 1
					&cppi41dma  3 1 &cppi41dma  4 1
					&cppi41dma  5 1 &cppi41dma  6 1
					&cppi41dma  7 1 &cppi41dma  8 1
					&cppi41dma  9 1 &cppi41dma 10 1
					&cppi41dma 11 1 &cppi41dma 12 1
					&cppi41dma 13 1 &cppi41dma 14 1>;
				dma-names =
					"rx1", "rx2", "rx3", "rx4", "rx5", "rx6", "rx7",
					"rx8", "rx9", "rx10", "rx11", "rx12", "rx13",
					"rx14", "rx15",
					"tx1", "tx2", "tx3", "tx4", "tx5", "tx6", "tx7",
					"tx8", "tx9", "tx10", "tx11", "tx12", "tx13",
					"tx14", "tx15";
			};

			usb1: usb@47401800 {
				compatible = "ti,musb-dm816";
				reg = <0x47401c00 0x400
				       0x47401800 0x200>;
				reg-names = "mc", "control";
				interrupts = <19>;
				interrupt-names = "mc";
				dr_mode = "host";
				interface-type = <0>;
				phys = <&usb_phy1>;
				phy-names = "usb2-phy";
				mentor,multipoint = <1>;
				mentor,num-eps = <16>;
				mentor,ram-bits = <12>;
				mentor,power = <500>;

				dmas = <&cppi41dma 15 0 &cppi41dma 16 0
					&cppi41dma 17 0 &cppi41dma 18 0
					&cppi41dma 19 0 &cppi41dma 20 0
					&cppi41dma 21 0 &cppi41dma 22 0
					&cppi41dma 23 0 &cppi41dma 24 0
					&cppi41dma 25 0 &cppi41dma 26 0
					&cppi41dma 27 0 &cppi41dma 28 0
					&cppi41dma 29 0 &cppi41dma 15 1
					&cppi41dma 16 1 &cppi41dma 17 1
					&cppi41dma 18 1 &cppi41dma 19 1
					&cppi41dma 20 1 &cppi41dma 21 1
					&cppi41dma 22 1 &cppi41dma 23 1
					&cppi41dma 24 1 &cppi41dma 25 1
					&cppi41dma 26 1 &cppi41dma 27 1
					&cppi41dma 28 1 &cppi41dma 29 1>;
				dma-names =
					"rx1", "rx2", "rx3", "rx4", "rx5", "rx6", "rx7",
					"rx8", "rx9", "rx10", "rx11", "rx12", "rx13",
					"rx14", "rx15",
					"tx1", "tx2", "tx3", "tx4", "tx5", "tx6", "tx7",
					"tx8", "tx9", "tx10", "tx11", "tx12", "tx13",
					"tx14", "tx15";
			};

			cppi41dma: dma-controller@47402000 {
				compatible = "ti,am3359-cppi41";
				reg =  <0x47400000 0x1000
					0x47402000 0x1000
					0x47403000 0x1000
					0x47404000 0x4000>;
				reg-names = "glue", "controller", "scheduler", "queuemgr";
				interrupts = <17>;
				interrupt-names = "glue";
				#dma-cells = <2>;
				#dma-channels = <30>;
				#dma-requests = <256>;
			};
		};

		wd_timer2: wd_timer@480c2000 {
			compatible = "ti,omap3-wdt";
			ti,hwmods = "wd_timer";
			reg = <0x480c2000 0x1000>;
			interrupts = <0>;
		};
	};
};

#include "dm816x-clocks.dtsi"<|MERGE_RESOLUTION|>--- conflicted
+++ resolved
@@ -182,17 +182,10 @@
 			interrupts = <100>;
 			gpmc,num-cs = <6>;
 			gpmc,num-waitpins = <2>;
-<<<<<<< HEAD
-			gpio-controller;
-			#gpio-cells = <2>;
-			interrupt-controller;
-			#interrupt-cells = <2>;
-=======
 			interrupt-controller;
 			#interrupt-cells = <2>;
 			gpio-controller;
 			#gpio-cells = <2>;
->>>>>>> db0b54cd
 		};
 
 		i2c1: i2c@48028000 {
