/*
 * Copyright 2013 Texas Instruments, Inc.
 *
 * This program is free software; you can redistribute it and/or modify
 * it under the terms of the GNU General Public License version 2 as
 * published by the Free Software Foundation.
 */

#include <dt-bindings/interrupt-controller/arm-gic.h>
#include <dt-bindings/gpio/gpio.h>
#include <dt-bindings/reset/syscon.h>

#include "skeleton.dtsi"

/ {
	compatible = "ti,keystone";
	model = "Texas Instruments Keystone 2 SoC";
	#address-cells = <2>;
	#size-cells = <2>;
	interrupt-parent = <&gic>;

	aliases {
		serial0	= &uart0;
	};

	memory {
		reg = <0x00000000 0x80000000 0x00000000 0x40000000>;
	};

	gic: interrupt-controller {
		compatible = "arm,cortex-a15-gic";
		#interrupt-cells = <3>;
		interrupt-controller;
		reg = <0x0 0x02561000 0x0 0x1000>,
		      <0x0 0x02562000 0x0 0x2000>,
		      <0x0 0x02564000 0x0 0x1000>,
		      <0x0 0x02566000 0x0 0x2000>;
		interrupts = <GIC_PPI 9 (GIC_CPU_MASK_SIMPLE(4) |
				IRQ_TYPE_LEVEL_HIGH)>;
	};

	timer {
		compatible = "arm,armv7-timer";
		interrupts =
			<GIC_PPI 13
				(GIC_CPU_MASK_SIMPLE(4) | IRQ_TYPE_LEVEL_LOW)>,
			<GIC_PPI 14
				(GIC_CPU_MASK_SIMPLE(4) | IRQ_TYPE_LEVEL_LOW)>,
			<GIC_PPI 11
				(GIC_CPU_MASK_SIMPLE(4) | IRQ_TYPE_LEVEL_LOW)>,
			<GIC_PPI 10
				(GIC_CPU_MASK_SIMPLE(4) | IRQ_TYPE_LEVEL_LOW)>;
	};

	pmu {
		compatible = "arm,cortex-a15-pmu";
		interrupts = <GIC_SPI 20 IRQ_TYPE_EDGE_RISING>,
			     <GIC_SPI 21 IRQ_TYPE_EDGE_RISING>,
			     <GIC_SPI 22 IRQ_TYPE_EDGE_RISING>,
			     <GIC_SPI 23 IRQ_TYPE_EDGE_RISING>;
	};

	psci {
		compatible	= "arm,psci";
		method		= "smc";
		cpu_suspend	= <0x84000001>;
		cpu_off		= <0x84000002>;
		cpu_on		= <0x84000003>;
	};

	soc {
		#address-cells = <1>;
		#size-cells = <1>;
		compatible = "ti,keystone","simple-bus";
		interrupt-parent = <&gic>;
		ranges = <0x0 0x0 0x0 0xc0000000>;
		dma-ranges = <0x80000000 0x8 0x00000000 0x80000000>;

		pllctrl: pll-controller@02310000 {
			compatible = "ti,keystone-pllctrl", "syscon";
			reg = <0x02310000 0x200>;
		};

		psc: power-sleep-controller@02350000 {
<<<<<<< HEAD
			compatible = "syscon";
			reg = <0x02350000 0x1000>;
=======
			compatible = "syscon", "simple-mfd";
			reg = <0x02350000 0x1000>;

			pscrst: psc-reset {
				compatible = "syscon-reset";
				#reset-cells = <1>;
				#address-cells = <1>;
				#size-cells = <0>;
			};
>>>>>>> db0b54cd
		};

		devctrl: device-state-control@02620000 {
			compatible = "ti,keystone-devctrl", "syscon";
			reg = <0x02620000 0x1000>;
		};

		rstctrl: reset-controller {
			compatible = "ti,keystone-reset";
			ti,syscon-pll = <&pllctrl 0xe4>;
			ti,syscon-dev = <&devctrl 0x328>;
			ti,wdt-list = <0>;
		};

		pscrst: psc-reset {
			compatible = "syscon-reset";
			syscon = <&psc>;
			#reset-cells = <6>;
		};

		/include/ "keystone-clocks.dtsi"

		uart0: serial@02530c00 {
			compatible = "ti,keystone-uart", "ns16550a";
			current-speed = <115200>;
			reg-shift = <2>;
			reg-io-width = <4>;
			reg = <0x02530c00 0x100>;
			clocks	= <&clkuart0>;
			interrupts = <GIC_SPI 277 IRQ_TYPE_EDGE_RISING>;
		};

		uart1:	serial@02531000 {
			compatible = "ti,keystone-uart", "ns16550a";
			current-speed = <115200>;
			reg-shift = <2>;
			reg-io-width = <4>;
			reg = <0x02531000 0x100>;
			clocks	= <&clkuart1>;
			interrupts = <GIC_SPI 280 IRQ_TYPE_EDGE_RISING>;
		};

		i2c0: i2c@2530000 {
			compatible = "ti,davinci-i2c";
			reg = <0x02530000 0x400>;
			clock-frequency = <100000>;
			clocks = <&clki2c>;
			interrupts = <GIC_SPI 283 IRQ_TYPE_EDGE_RISING>;
			#address-cells = <1>;
			#size-cells = <0>;
		};

		i2c1: i2c@2530400 {
			compatible = "ti,davinci-i2c";
			reg = <0x02530400 0x400>;
			clock-frequency = <100000>;
			clocks = <&clki2c>;
			interrupts = <GIC_SPI 286 IRQ_TYPE_EDGE_RISING>;
			#address-cells = <1>;
			#size-cells = <0>;
		};

		i2c2: i2c@2530800 {
			compatible = "ti,davinci-i2c";
			reg = <0x02530800 0x400>;
			clock-frequency = <100000>;
			clocks = <&clki2c>;
			interrupts = <GIC_SPI 289 IRQ_TYPE_EDGE_RISING>;
			#address-cells = <1>;
			#size-cells = <0>;
		};

		spi0: spi@21000400 {
			compatible = "ti,keystone-spi", "ti,dm6441-spi";
			reg = <0x21000400 0x200>;
			num-cs = <4>;
			ti,davinci-spi-intr-line = <0>;
			interrupts = <GIC_SPI 292 IRQ_TYPE_EDGE_RISING>;
			clocks = <&clkspi>;
			#address-cells = <1>;
			#size-cells = <0>;
		};

		spi1: spi@21000600 {
			compatible = "ti,keystone-spi", "ti,dm6441-spi";
			reg = <0x21000600 0x200>;
			num-cs = <4>;
			ti,davinci-spi-intr-line = <0>;
			interrupts = <GIC_SPI 296 IRQ_TYPE_EDGE_RISING>;
			clocks = <&clkspi>;
			#address-cells = <1>;
			#size-cells = <0>;
		};

		spi2: spi@21000800 {
			compatible = "ti,keystone-spi", "ti,dm6441-spi";
			reg = <0x21000800 0x200>;
			num-cs = <4>;
			ti,davinci-spi-intr-line = <0>;
			interrupts = <GIC_SPI 300 IRQ_TYPE_EDGE_RISING>;
			clocks = <&clkspi>;
			#address-cells = <1>;
			#size-cells = <0>;
		};

		usb_phy: usb_phy@2620738 {
			compatible = "ti,keystone-usbphy";
			#address-cells = <1>;
			#size-cells = <1>;
			reg = <0x2620738 24>;
			status = "disabled";
		};

		usb: usb@2680000 {
			compatible = "ti,keystone-dwc3";
			#address-cells = <1>;
			#size-cells = <1>;
			reg = <0x2680000 0x10000>;
			clocks = <&clkusb>;
			clock-names = "usb";
			interrupts = <GIC_SPI 393 IRQ_TYPE_EDGE_RISING>;
			ranges;
			dma-coherent;
			dma-ranges;
			status = "disabled";

			dwc0: dwc3@2690000 {
				compatible = "synopsys,dwc3";
				reg = <0x2690000 0x70000>;
				interrupts = <GIC_SPI 393 IRQ_TYPE_EDGE_RISING>;
				usb-phy = <&usb_phy>, <&usb_phy>;
			};
		};

		wdt: wdt@022f0080 {
			compatible = "ti,keystone-wdt","ti,davinci-wdt";
			reg = <0x022f0080 0x80>;
			clocks = <&clkwdtimer0>;
		};

		clock_event: timer@22f0000 {
			compatible = "ti,keystone-timer";
			reg = <0x022f0000 0x80>;
			interrupts = <GIC_SPI 110 IRQ_TYPE_EDGE_RISING>;
			clocks = <&clktimer15>;
		};

		gpio0: gpio@260bf00 {
			compatible = "ti,keystone-gpio";
			reg = <0x0260bf00 0x100>;
			gpio-controller;
			#gpio-cells = <2>;
			/* HW Interrupts mapped to GPIO pins */
			interrupts = <GIC_SPI 120 IRQ_TYPE_EDGE_RISING>,
					<GIC_SPI 121 IRQ_TYPE_EDGE_RISING>,
					<GIC_SPI 122 IRQ_TYPE_EDGE_RISING>,
					<GIC_SPI 123 IRQ_TYPE_EDGE_RISING>,
					<GIC_SPI 124 IRQ_TYPE_EDGE_RISING>,
					<GIC_SPI 125 IRQ_TYPE_EDGE_RISING>,
					<GIC_SPI 126 IRQ_TYPE_EDGE_RISING>,
					<GIC_SPI 127 IRQ_TYPE_EDGE_RISING>,
					<GIC_SPI 128 IRQ_TYPE_EDGE_RISING>,
					<GIC_SPI 129 IRQ_TYPE_EDGE_RISING>,
					<GIC_SPI 130 IRQ_TYPE_EDGE_RISING>,
					<GIC_SPI 131 IRQ_TYPE_EDGE_RISING>,
					<GIC_SPI 132 IRQ_TYPE_EDGE_RISING>,
					<GIC_SPI 133 IRQ_TYPE_EDGE_RISING>,
					<GIC_SPI 134 IRQ_TYPE_EDGE_RISING>,
					<GIC_SPI 135 IRQ_TYPE_EDGE_RISING>,
					<GIC_SPI 136 IRQ_TYPE_EDGE_RISING>,
					<GIC_SPI 137 IRQ_TYPE_EDGE_RISING>,
					<GIC_SPI 138 IRQ_TYPE_EDGE_RISING>,
					<GIC_SPI 139 IRQ_TYPE_EDGE_RISING>,
					<GIC_SPI 140 IRQ_TYPE_EDGE_RISING>,
					<GIC_SPI 141 IRQ_TYPE_EDGE_RISING>,
					<GIC_SPI 142 IRQ_TYPE_EDGE_RISING>,
					<GIC_SPI 143 IRQ_TYPE_EDGE_RISING>,
					<GIC_SPI 144 IRQ_TYPE_EDGE_RISING>,
					<GIC_SPI 145 IRQ_TYPE_EDGE_RISING>,
					<GIC_SPI 146 IRQ_TYPE_EDGE_RISING>,
					<GIC_SPI 147 IRQ_TYPE_EDGE_RISING>,
					<GIC_SPI 148 IRQ_TYPE_EDGE_RISING>,
					<GIC_SPI 149 IRQ_TYPE_EDGE_RISING>,
					<GIC_SPI 150 IRQ_TYPE_EDGE_RISING>,
					<GIC_SPI 151 IRQ_TYPE_EDGE_RISING>;
			clocks = <&clkgpio>;
			clock-names = "gpio";
			ti,ngpio = <32>;
			ti,davinci-gpio-unbanked = <32>;
		};

		aemif: aemif@21000A00 {
			compatible = "ti,keystone-aemif", "ti,davinci-aemif";
			#address-cells = <2>;
			#size-cells = <1>;
			clocks = <&clkaemif>;
			clock-names = "aemif";
			clock-ranges;

			reg = <0x21000A00 0x00000100>;
			ranges = <0 0 0x30000000 0x10000000
				  1 0 0x21000A00 0x00000100>;
		};

		kirq0: keystone_irq@26202a0 {
			compatible = "ti,keystone-irq";
			interrupts = <GIC_SPI 4 IRQ_TYPE_EDGE_RISING>;
			interrupt-controller;
			#interrupt-cells = <1>;
			ti,syscon-dev = <&devctrl 0x2a0>;
		};

		pcie0_phy: phy@2320000 {
			#phy-cells = <0>;
			compatible = "ti,keystone-serdes-pcie";
			reg = <0x02320000 0x4000>;
			link-rate-kbps = <5000000>;
			num-lanes = <2>;
			status = "disabled";
<<<<<<< HEAD
=======
			clocks = <&clkpcie>;
			clock-names = "fck";
>>>>>>> db0b54cd
		};

		pcie0: pcie@21800000 {
			compatible = "ti,keystone-pcie", "snps,dw-pcie";
			clocks = <&clkpcie>;
			clock-names = "pcie";
			#address-cells = <3>;
			#size-cells = <2>;
			reg =  <0x21801000 0x2000>, <0x21800000 0x1000>, <0x02620128 4>;
			ranges = <0x82000000 0 0x50000000 0x50000000
				  0 0x10000000>;

			status = "disabled";
			device_type = "pci";
			num-lanes = <2>;
			phys = <&pcie0_phy>;

			/* error interrupt */
			interrupts = <GIC_SPI 38 IRQ_TYPE_EDGE_RISING>;
			#interrupt-cells = <1>;
			interrupt-map-mask = <0 0 0 7>;
			interrupt-map = <0 0 0 1 &pcie_intc0 0>, /* INT A */
					<0 0 0 2 &pcie_intc0 1>, /* INT B */
					<0 0 0 3 &pcie_intc0 2>, /* INT C */
					<0 0 0 4 &pcie_intc0 3>; /* INT D */

			pcie_msi_intc0: msi-interrupt-controller {
				interrupt-controller;
				#interrupt-cells = <1>;
				interrupt-parent = <&gic>;
				interrupts = <GIC_SPI 30 IRQ_TYPE_EDGE_RISING>,
					<GIC_SPI 31 IRQ_TYPE_EDGE_RISING>,
					<GIC_SPI 32 IRQ_TYPE_EDGE_RISING>,
					<GIC_SPI 33 IRQ_TYPE_EDGE_RISING>,
					<GIC_SPI 34 IRQ_TYPE_EDGE_RISING>,
					<GIC_SPI 35 IRQ_TYPE_EDGE_RISING>,
					<GIC_SPI 36 IRQ_TYPE_EDGE_RISING>,
					<GIC_SPI 37 IRQ_TYPE_EDGE_RISING>;
			};

			pcie_intc0: legacy-interrupt-controller {
				interrupt-controller;
				#interrupt-cells = <1>;
				interrupt-parent = <&gic>;
				interrupts = <GIC_SPI 26 IRQ_TYPE_EDGE_RISING>,
					<GIC_SPI 27 IRQ_TYPE_EDGE_RISING>,
					<GIC_SPI 28 IRQ_TYPE_EDGE_RISING>,
					<GIC_SPI 29 IRQ_TYPE_EDGE_RISING>;
			};
		};

		ddr3edac: edac@21010000 {
			compatible = "ti,keystone-ddr3-mc-edac";
			reg = <0x21010000 0x200>;
			interrupts = <GIC_SPI 448 IRQ_TYPE_EDGE_RISING>;
			interrupt-parent = <&gic>;
			status = "disabled";
		};

		srss: srss@2330000 {
			compatible = "ti,keystone-srss";
			reg = <0x02330000 0x800>;
			clocks = <&clksr>;
			clock-names = "srssclock";
		};
	};
};<|MERGE_RESOLUTION|>--- conflicted
+++ resolved
@@ -82,10 +82,6 @@
 		};
 
 		psc: power-sleep-controller@02350000 {
-<<<<<<< HEAD
-			compatible = "syscon";
-			reg = <0x02350000 0x1000>;
-=======
 			compatible = "syscon", "simple-mfd";
 			reg = <0x02350000 0x1000>;
 
@@ -95,7 +91,6 @@
 				#address-cells = <1>;
 				#size-cells = <0>;
 			};
->>>>>>> db0b54cd
 		};
 
 		devctrl: device-state-control@02620000 {
@@ -108,12 +103,6 @@
 			ti,syscon-pll = <&pllctrl 0xe4>;
 			ti,syscon-dev = <&devctrl 0x328>;
 			ti,wdt-list = <0>;
-		};
-
-		pscrst: psc-reset {
-			compatible = "syscon-reset";
-			syscon = <&psc>;
-			#reset-cells = <6>;
 		};
 
 		/include/ "keystone-clocks.dtsi"
@@ -315,11 +304,8 @@
 			link-rate-kbps = <5000000>;
 			num-lanes = <2>;
 			status = "disabled";
-<<<<<<< HEAD
-=======
 			clocks = <&clkpcie>;
 			clock-names = "fck";
->>>>>>> db0b54cd
 		};
 
 		pcie0: pcie@21800000 {
@@ -335,7 +321,6 @@
 			status = "disabled";
 			device_type = "pci";
 			num-lanes = <2>;
-			phys = <&pcie0_phy>;
 
 			/* error interrupt */
 			interrupts = <GIC_SPI 38 IRQ_TYPE_EDGE_RISING>;
