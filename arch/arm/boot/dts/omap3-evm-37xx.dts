/*
 * Copyright (C) 2011 Texas Instruments Incorporated - http://www.ti.com/
 *
 * This program is free software; you can redistribute it and/or modify
 * it under the terms of the GNU General Public License version 2 as
 * published by the Free Software Foundation.
 */
/dts-v1/;

#include "omap36xx.dtsi"
#include "omap3-evm-common.dtsi"


/ {
	model = "TI OMAP37XX EVM (TMDSEVM3730)";
	compatible = "ti,omap3-evm-37xx", "ti,omap3630", "ti,omap3";

	memory {
		device_type = "memory";
		reg = <0x80000000 0x10000000>; /* 256 MB */
	};

	wl12xx_vmmc: wl12xx_vmmc {
		pinctrl-names = "default";
		pinctrl-0 = <&wl12xx_gpio>;
	};
};

&dss {
	pinctrl-names = "default";
	pinctrl-0 = <
		&dss_dpi_pins1
		&dss_dpi_pins2
	>;
};

&omap3_pmx_core {
	dss_dpi_pins1: pinmux_dss_dpi_pins2 {
		pinctrl-single,pins = <
			OMAP3_CORE1_IOPAD(0x20d4, PIN_OUTPUT | MUX_MODE0)   /* dss_pclk.dss_pclk */
			OMAP3_CORE1_IOPAD(0x20d6, PIN_OUTPUT | MUX_MODE0)   /* dss_hsync.dss_hsync */
			OMAP3_CORE1_IOPAD(0x20d8, PIN_OUTPUT | MUX_MODE0)   /* dss_vsync.dss_vsync */
			OMAP3_CORE1_IOPAD(0x20da, PIN_OUTPUT | MUX_MODE0)   /* dss_acbias.dss_acbias */

			OMAP3_CORE1_IOPAD(0x20e8, PIN_OUTPUT | MUX_MODE0)   /* dss_data6.dss_data6 */
			OMAP3_CORE1_IOPAD(0x20ea, PIN_OUTPUT | MUX_MODE0)   /* dss_data7.dss_data7 */
			OMAP3_CORE1_IOPAD(0x20ec, PIN_OUTPUT | MUX_MODE0)   /* dss_data8.dss_data8 */
			OMAP3_CORE1_IOPAD(0x20ee, PIN_OUTPUT | MUX_MODE0)   /* dss_data9.dss_data9 */
			OMAP3_CORE1_IOPAD(0x20f0, PIN_OUTPUT | MUX_MODE0)   /* dss_data10.dss_data10 */
			OMAP3_CORE1_IOPAD(0x20f2, PIN_OUTPUT | MUX_MODE0)   /* dss_data11.dss_data11 */
			OMAP3_CORE1_IOPAD(0x20f4, PIN_OUTPUT | MUX_MODE0)   /* dss_data12.dss_data12 */
			OMAP3_CORE1_IOPAD(0x20f6, PIN_OUTPUT | MUX_MODE0)   /* dss_data13.dss_data13 */
			OMAP3_CORE1_IOPAD(0x20f8, PIN_OUTPUT | MUX_MODE0)   /* dss_data14.dss_data14 */
			OMAP3_CORE1_IOPAD(0x20fa, PIN_OUTPUT | MUX_MODE0)   /* dss_data15.dss_data15 */
			OMAP3_CORE1_IOPAD(0x20fc, PIN_OUTPUT | MUX_MODE0)   /* dss_data16.dss_data16 */
			OMAP3_CORE1_IOPAD(0x20fe, PIN_OUTPUT | MUX_MODE0)   /* dss_data17.dss_data17 */

			OMAP3_CORE1_IOPAD(0x2100, PIN_OUTPUT | MUX_MODE3)   /* dss_data18.dss_data0 */
			OMAP3_CORE1_IOPAD(0x2102, PIN_OUTPUT | MUX_MODE3)   /* dss_data19.dss_data1 */
			OMAP3_CORE1_IOPAD(0x2104, PIN_OUTPUT | MUX_MODE3)   /* dss_data20.dss_data2 */
			OMAP3_CORE1_IOPAD(0x2106, PIN_OUTPUT | MUX_MODE3)   /* dss_data21.dss_data3 */
			OMAP3_CORE1_IOPAD(0x2108, PIN_OUTPUT | MUX_MODE3)   /* dss_data22.dss_data4 */
			OMAP3_CORE1_IOPAD(0x210a, PIN_OUTPUT | MUX_MODE3)   /* dss_data23.dss_data5 */
		>;
	};

	mmc1_pins: pinmux_mmc1_pins {
		pinctrl-single,pins = <
			0x114 (PIN_OUTPUT_PULLUP | MUX_MODE0)	/* sdmmc1_clk.sdmmc1_clk */
			0x116 (PIN_INPUT_PULLUP | MUX_MODE0)	/* sdmmc1_cmd.sdmmc1_cmd */
			0x118 (PIN_INPUT_PULLUP | MUX_MODE0) 	/* sdmmc1_dat0.sdmmc1_dat0 */
			0x11a (PIN_INPUT_PULLUP | MUX_MODE0) 	/* sdmmc1_dat1.sdmmc1_dat1 */
			0x11c (PIN_INPUT_PULLUP | MUX_MODE0) 	/* sdmmc1_dat2.sdmmc1_dat2 */
			0x11e (PIN_INPUT_PULLUP | MUX_MODE0) 	/* sdmmc1_dat3.sdmmc1_dat3 */
			0x120 (PIN_INPUT_PULLUP | MUX_MODE0) 	/* sdmmc1_dat4.sdmmc1_dat4 */
			0x122 (PIN_INPUT_PULLUP | MUX_MODE0) 	/* sdmmc1_dat5.sdmmc1_dat5 */
			0x124 (PIN_INPUT_PULLUP | MUX_MODE0) 	/* sdmmc1_dat6.sdmmc1_dat6 */
			0x126 (PIN_INPUT_PULLUP | MUX_MODE0) 	/* sdmmc1_dat7.sdmmc1_dat7 */
		>;
	};

	/* NOTE: Clocked externally, needs INPUT also for sdmmc2_clk.sdmmc2_clk */
	mmc2_pins: pinmux_mmc2_pins {
		pinctrl-single,pins = <
			0x128 (PIN_INPUT_PULLUP | MUX_MODE0)	/* sdmmc2_clk.sdmmc2_clk */
			0x12a (PIN_INPUT_PULLUP | MUX_MODE0)	/* sdmmc2_cmd.sdmmc2_cmd */
			0x12c (PIN_INPUT_PULLUP | MUX_MODE0)	/* sdmmc2_dat0.sdmmc2_dat0 */
			0x12e (WAKEUP_EN | PIN_INPUT_PULLUP | MUX_MODE0) /* sdmmc2_dat1.sdmmc2_dat1 */
			0x130 (PIN_INPUT_PULLUP | MUX_MODE0)	/* sdmmc2_dat2.sdmmc2_dat2 */
			0x132 (PIN_INPUT_PULLUP | MUX_MODE0)	/* sdmmc2_dat3.sdmmc2_dat3 */
		>;
	};

	uart3_pins: pinmux_uart3_pins {
		pinctrl-single,pins = <
			0x16e (WAKEUP_EN | PIN_INPUT | MUX_MODE0) /* uart3_rx_irrx.uart3_rx_irrx */
			0x170 (PIN_OUTPUT | MUX_MODE0)		/* uart3_tx_irtx.uart3_tx_irtx */
		>;
	};

	wl12xx_gpio: pinmux_wl12xx_gpio {
		pinctrl-single,pins = <
			0x150 (PIN_OUTPUT | MUX_MODE4)		/* uart1_cts.gpio_150 */
			0x14e (PIN_INPUT | MUX_MODE4)		/* uart1_rts.gpio_149 */
		>;
	};

	smsc911x_pins: pinmux_smsc911x_pins {
		pinctrl-single,pins = <
			0x1a2 (PIN_INPUT | MUX_MODE4)		/* mcspi1_cs2.gpio_176 */
		>;
	};
};

&omap3_pmx_wkup {
	dss_dpi_pins2: pinmux_dss_dpi_pins1 {
		pinctrl-single,pins = <
			0x0a (PIN_OUTPUT | MUX_MODE3)   /* sys_boot0.dss_data18 */
			0x0c (PIN_OUTPUT | MUX_MODE3)   /* sys_boot1.dss_data19 */
			0x10 (PIN_OUTPUT | MUX_MODE3)   /* sys_boot3.dss_data20 */
			0x12 (PIN_OUTPUT | MUX_MODE3)   /* sys_boot4.dss_data21 */
			0x14 (PIN_OUTPUT | MUX_MODE3)   /* sys_boot5.dss_data22 */
			0x16 (PIN_OUTPUT | MUX_MODE3)   /* sys_boot6.dss_data23 */
		>;
	};
};

&mmc1 {
	pinctrl-names = "default";
	pinctrl-0 = <&mmc1_pins>;
};

&mmc2 {
	pinctrl-names = "default";
	pinctrl-0 = <&mmc2_pins>;
};

&mmc3 {
	status = "disabled";
};

&uart1 {
	interrupts-extended = <&intc 72 &omap3_pmx_core OMAP3_UART1_RX>;
};

&uart2 {
	interrupts-extended = <&intc 73 &omap3_pmx_core OMAP3_UART2_RX>;
};

&uart3 {
	interrupts-extended = <&intc 74 &omap3_pmx_core OMAP3_UART3_RX>;
	pinctrl-names = "default";
	pinctrl-0 = <&uart3_pins>;
};

&gpmc {
	ranges = <0 0 0x30000000 0x1000000>,	/* CS0: 16MB for NAND */
		 <5 0 0x2c000000 0x01000000>;

	nand@0,0 {
		compatible = "ti,omap2-nand";
		reg = <0 0 4>; /* CS0, offset 0, IO size 4 */
<<<<<<< HEAD
		interrupt-parent = <&intc>;
		interrupts = <20>;
=======
		interrupt-parent = <&gpmc>;
		interrupts = <0 IRQ_TYPE_NONE>, /* fifoevent */
			     <1 IRQ_TYPE_NONE>;	/* termcount */
>>>>>>> db0b54cd
		linux,mtd-name= "hynix,h8kds0un0mer-4em";
		nand-bus-width = <16>;
		gpmc,device-width = <2>;
		ti,nand-ecc-opt = "bch8";

		gpmc,sync-clk-ps = <0>;
		gpmc,cs-on-ns = <0>;
		gpmc,cs-rd-off-ns = <44>;
		gpmc,cs-wr-off-ns = <44>;
		gpmc,adv-on-ns = <6>;
		gpmc,adv-rd-off-ns = <34>;
		gpmc,adv-wr-off-ns = <44>;
		gpmc,we-off-ns = <40>;
		gpmc,oe-off-ns = <54>;
		gpmc,access-ns = <64>;
		gpmc,rd-cycle-ns = <82>;
		gpmc,wr-cycle-ns = <82>;
		gpmc,wr-access-ns = <40>;
		gpmc,wr-data-mux-bus-ns = <0>;

		#address-cells = <1>;
		#size-cells = <1>;

		partition@0 {
			label = "X-Loader";
			reg = <0 0x80000>;
		};
		partition@0x80000 {
			label = "U-Boot";
			reg = <0x80000 0x1c0000>;
		};
		partition@0x1c0000 {
			label = "Environment";
			reg = <0x240000 0x40000>;
		};
		partition@0x280000 {
			label = "Kernel";
			reg = <0x280000 0x500000>;
		};
		partition@0x780000 {
			label = "Filesystem";
			reg = <0x780000 0x1f880000>;
		};
	};

	ethernet@gpmc {
		pinctrl-names = "default";
		pinctrl-0 = <&smsc911x_pins>;
	};
};<|MERGE_RESOLUTION|>--- conflicted
+++ resolved
@@ -160,14 +160,9 @@
 	nand@0,0 {
 		compatible = "ti,omap2-nand";
 		reg = <0 0 4>; /* CS0, offset 0, IO size 4 */
-<<<<<<< HEAD
-		interrupt-parent = <&intc>;
-		interrupts = <20>;
-=======
 		interrupt-parent = <&gpmc>;
 		interrupts = <0 IRQ_TYPE_NONE>, /* fifoevent */
 			     <1 IRQ_TYPE_NONE>;	/* termcount */
->>>>>>> db0b54cd
 		linux,mtd-name= "hynix,h8kds0un0mer-4em";
 		nand-bus-width = <16>;
 		gpmc,device-width = <2>;
