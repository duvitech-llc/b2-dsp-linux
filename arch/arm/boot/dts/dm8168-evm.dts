--- conflicted
+++ resolved
@@ -89,15 +89,9 @@
 		compatible = "ti,omap2-nand";
 		linux,mtd-name= "micron,mt29f2g16aadwp";
 		reg = <0 0 4>; /* CS0, offset 0, IO size 4 */
-<<<<<<< HEAD
-		interrupt-parent = <&intc>;
-		interrupts = <100>;
-		ready-gpio = <&gpmc 0 GPIO_ACTIVE_HIGH>; /* gpmc_wait0 */
-=======
 		interrupt-parent = <&gpmc>;
 		interrupts = <0 IRQ_TYPE_NONE>, /* fifoevent */
 			     <1 IRQ_TYPE_NONE>; /* termcount */
->>>>>>> db0b54cd
 		#address-cells = <1>;
 		#size-cells = <1>;
 		ti,nand-ecc-opt = "bch8";
