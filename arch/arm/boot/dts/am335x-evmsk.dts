--- conflicted
+++ resolved
@@ -322,15 +322,9 @@
 		>;
 	};
 
-	ecap2_pins_default: backlight_pins {
+	ecap2_pins: backlight_pins {
 		pinctrl-single,pins = <
 			0x19c 0x4	/* mcasp0_ahclkr.ecap2_in_pwm2_out MODE4 */
-		>;
-	};
-
-	ecap2_pins_sleep: ecap2_pins_sleep {
-		pinctrl-single,pins = <
-			0x19c (PIN_INPUT_PULLDOWN | MUX_MODE7)	/* mcasp0_ahclkr.ecap2_in_pwm2_out */
 		>;
 	};
 
@@ -414,29 +408,9 @@
 		>;
 	};
 
-	mmc1_pins_default: pinmux_mmc1_pins {
-		pinctrl-single,pins = <
-			0x0F0 (PIN_INPUT_PULLUP | MUX_MODE0)	/* mmc0_dat3.mmc0_dat3 */
-			0x0F4 (PIN_INPUT_PULLUP | MUX_MODE0)	/* mmc0_dat2.mmc0_dat2 */
-			0x0F8 (PIN_INPUT_PULLUP | MUX_MODE0)	/* mmc0_dat1.mmc0_dat1 */
-			0x0FC (PIN_INPUT_PULLUP | MUX_MODE0)	/* mmc0_dat0.mmc0_dat0 */
-			0x100 (PIN_INPUT_PULLUP | MUX_MODE0)	/* mmc0_clk.mmc0_clk */
-			0x104 (PIN_INPUT_PULLUP | MUX_MODE0)	/* mmc0_cmd.mmc0_cmd */
-			0x1A0 (PIN_INPUT_PULLUP | MUX_MODE7)	/* mcasp0_aclkr.gpio3_18 */
-			0x160 (PIN_INPUT | MUX_MODE7)		/* spi0_cs1.gpio0_6 */
-		>;
-	};
-
-	mmc1_pins_sleep: pinmux_mmc1_pins_sleep {
-		pinctrl-single,pins = <
-			0x0F0 (PIN_INPUT_PULLDOWN | MUX_MODE7)
-			0x0F4 (PIN_INPUT_PULLDOWN | MUX_MODE7)
-			0x0F8 (PIN_INPUT_PULLDOWN | MUX_MODE7)
-			0x0FC (PIN_INPUT_PULLDOWN | MUX_MODE7)
-			0x100 (PIN_INPUT_PULLDOWN | MUX_MODE7)
-			0x104 (PIN_INPUT_PULLDOWN | MUX_MODE7)
-			0x1A0 (PIN_INPUT_PULLDOWN | MUX_MODE7)
-			0x160 (PIN_INPUT_PULLDOWN | MUX_MODE7)
+	mmc1_pins: pinmux_mmc1_pins {
+		pinctrl-single,pins = <
+			0x160 (PIN_INPUT | MUX_MODE7) /* spi0_cs1.gpio0_6 */
 		>;
 	};
 
@@ -571,9 +545,8 @@
 
 	ecap2: ecap@48304100 {
 		status = "okay";
-		pinctrl-names = "default", "sleep";
-		pinctrl-0 = <&ecap2_pins_default>;
-		pinctrl-1 = <&ecap2_pins_sleep>;
+		pinctrl-names = "default";
+		pinctrl-0 = <&ecap2_pins>;
 	};
 };
 
@@ -605,14 +578,10 @@
 		};
 
 		vdd1_reg: regulator@2 {
-			/* VDD_MPU voltage limits 0.95V - 1.325V with +/-4% tolerance */
+			/* VDD_MPU voltage limits 0.95V - 1.26V with +/-4% tolerance */
 			regulator-name = "vdd_mpu";
 			regulator-min-microvolt = <912500>;
-<<<<<<< HEAD
-			regulator-max-microvolt = <1378000>;
-=======
 			regulator-max-microvolt = <1351500>;
->>>>>>> db0b54cd
 			regulator-boot-on;
 			regulator-always-on;
 		};
@@ -697,16 +666,9 @@
 	status = "okay";
 	vmmc-supply = <&vmmc_reg>;
 	bus-width = <4>;
-<<<<<<< HEAD
-	pinctrl-names = "default", "sleep";
-	pinctrl-0 = <&mmc1_pins_default>;
-	pinctrl-1 = <&mmc1_pins_sleep>;
-	cd-gpios = <&gpio0 6 GPIO_ACTIVE_HIGH>;
-=======
 	pinctrl-names = "default";
 	pinctrl-0 = <&mmc1_pins>;
 	cd-gpios = <&gpio0 6 GPIO_ACTIVE_LOW>;
->>>>>>> db0b54cd
 };
 
 &sham {
@@ -727,7 +689,6 @@
 	ti,non-removable;
 	bus-width = <4>;
 	cap-power-off-card;
-	keep-power-in-suspend;
 	pinctrl-names = "default";
 	pinctrl-0 = <&mmc2_pins>;
 
@@ -776,12 +737,9 @@
 
 &sgx {
 	status = "okay";
-<<<<<<< HEAD
-=======
 };
 
 &rtc {
 	clocks = <&clk_32768_ck>, <&clkdiv32k_ick>;
 	clock-names = "ext-clk", "int-clk";
->>>>>>> db0b54cd
 };