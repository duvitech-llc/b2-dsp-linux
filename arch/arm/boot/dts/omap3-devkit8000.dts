--- conflicted
+++ resolved
@@ -12,157 +12,8 @@
 	model = "TimLL OMAP3 Devkit8000";
 	compatible = "timll,omap3-devkit8000", "ti,omap3";
 
-<<<<<<< HEAD
-	memory {
-		device_type = "memory";
-		reg = <0x80000000 0x10000000>;	/* 256 MB */
-	};
-
-	leds {
-		compatible = "gpio-leds";
-
-		heartbeat {
-			label = "devkit8000::led1";
-			gpios = <&gpio6 26 GPIO_ACTIVE_HIGH>;	/* 186 -> LED1 */
-			default-state = "on";
-			linux,default-trigger = "heartbeat";
-		};
-
-		mmc {
-			label = "devkit8000::led2";
-			gpios = <&gpio6 3 GPIO_ACTIVE_HIGH>;	/* 163 -> LED2 */
-			default-state = "on";
-			linux,default-trigger = "none";
-		};
-
-		usr {
-			label = "devkit8000::led3";
-			gpios = <&gpio6 4 GPIO_ACTIVE_HIGH>;	/* 164 -> LED3 */
-			default-state = "on";
-			linux,default-trigger = "usr";
-                };
-
-	};
-
-	sound {
-		compatible = "ti,omap-twl4030";
-		ti,model = "devkit8000";
-
-		ti,mcbsp = <&mcbsp2>;
-		ti,audio-routing =
-			"Ext Spk", "PREDRIVEL",
-			"Ext Spk", "PREDRIVER",
-			"MAINMIC", "Main Mic",
-			"Main Mic", "Mic Bias 1";
-	};
-};
-
-&i2c1 {
-	clock-frequency = <2600000>;
-
-	twl: twl@48 {
-		reg = <0x48>;
-		interrupts = <7>;	/* SYS_NIRQ cascaded to intc */
-
-		twl_audio: audio {
-			compatible = "ti,twl4030-audio";
-			codec {
-			};
-		};
-	};
-};
-
-&i2c2 {
-	status = "disabled";
-};
-
-&i2c3 {
-	status = "disabled";
-};
-
-#include "twl4030.dtsi"
-#include "twl4030_omap3.dtsi"
-
-&mmc1 {
-	vmmc-supply = <&vmmc1>;
-	vmmc_aux-supply = <&vsim>;
-	bus-width = <8>;
-};
-
-&mmc2 {
-	status = "disabled";
-};
-
-&mmc3 {
-	status = "disabled";
-};
-
-&wdt2 {
-	status = "disabled";
-};
-
-&mcbsp2 {
-	status = "okay";
-};
-
-&gpmc {
-	ranges = <0 0 0x30000000 0x1000000>;       /* CS0: 16MB for NAND */
-
-	nand@0,0 {
-		compatible = "ti,omap2-nand";
-		reg = <0 0 4>; /* CS0, offset 0, IO size 4 */
-		interrupt-parent = <&intc>;
-		interrupts = <20>;
-		nand-bus-width = <16>;
-		gpmc,device-width = <2>;
-		ti,nand-ecc-opt = "sw";
-
-		gpmc,sync-clk-ps = <0>;
-		gpmc,cs-on-ns = <0>;
-		gpmc,cs-rd-off-ns = <44>;
-		gpmc,cs-wr-off-ns = <44>;
-		gpmc,adv-on-ns = <6>;
-		gpmc,adv-rd-off-ns = <34>;
-		gpmc,adv-wr-off-ns = <44>;
-		gpmc,we-off-ns = <40>;
-		gpmc,oe-off-ns = <54>;
-		gpmc,access-ns = <64>;
-		gpmc,rd-cycle-ns = <82>;
-		gpmc,wr-cycle-ns = <82>;
-		gpmc,wr-access-ns = <40>;
-		gpmc,wr-data-mux-bus-ns = <0>;
-
-		#address-cells = <1>;
-		#size-cells = <1>;
-
-		x-loader@0 {
-			label = "X-Loader";
-			reg = <0 0x80000>;
-		};
-
-		bootloaders@80000 {
-			label = "U-Boot";
-			reg = <0x80000 0x1e0000>;
-		};
-
-		bootloaders_env@260000 {
-			label = "U-Boot Env";
-			reg = <0x260000 0x20000>;
-		};
-
-		kernel@280000 {
-			label = "Kernel";
-			reg = <0x280000 0x400000>;
-		};
-
-		filesystem@680000 {
-			label = "File System";
-			reg = <0x680000 0xf980000>;
-		};
-=======
 	aliases {
 		display1 = &dvi0;
 		display2 = &tv0;
->>>>>>> db0b54cd
 	};
 };