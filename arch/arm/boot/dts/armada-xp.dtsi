/*
 * Device Tree Include file for Marvell Armada XP family SoC
 *
 * Copyright (C) 2012 Marvell
 *
 * Lior Amsalem <alior@marvell.com>
 * Gregory CLEMENT <gregory.clement@free-electrons.com>
 * Thomas Petazzoni <thomas.petazzoni@free-electrons.com>
 * Ben Dooks <ben.dooks@codethink.co.uk>
 *
 * This file is dual-licensed: you can use it either under the terms
 * of the GPL or the X11 license, at your option. Note that this dual
 * licensing only applies to this file, and not this project as a
 * whole.
 *
 *  a) This file is free software; you can redistribute it and/or
 *     modify it under the terms of the GNU General Public License as
 *     published by the Free Software Foundation; either version 2 of the
 *     License, or (at your option) any later version.
 *
 *     This file is distributed in the hope that it will be useful
 *     but WITHOUT ANY WARRANTY; without even the implied warranty of
 *     MERCHANTABILITY or FITNESS FOR A PARTICULAR PURPOSE.  See the
 *     GNU General Public License for more details.
 *
 * Or, alternatively
 *
 *  b) Permission is hereby granted, free of charge, to any person
 *     obtaining a copy of this software and associated documentation
 *     files (the "Software"), to deal in the Software without
 *     restriction, including without limitation the rights to use
 *     copy, modify, merge, publish, distribute, sublicense, and/or
 *     sell copies of the Software, and to permit persons to whom the
 *     Software is furnished to do so, subject to the following
 *     conditions:
 *
 *     The above copyright notice and this permission notice shall be
 *     included in all copies or substantial portions of the Software.
 *
 *     THE SOFTWARE IS PROVIDED , WITHOUT WARRANTY OF ANY KIND
 *     EXPRESS OR IMPLIED, INCLUDING BUT NOT LIMITED TO THE WARRANTIES
 *     OF MERCHANTABILITY, FITNESS FOR A PARTICULAR PURPOSE AND
 *     NONINFRINGEMENT. IN NO EVENT SHALL THE AUTHORS OR COPYRIGHT
 *     HOLDERS BE LIABLE FOR ANY CLAIM, DAMAGES OR OTHER LIABILITY
 *     WHETHER IN AN ACTION OF CONTRACT, TORT OR OTHERWISE, ARISING
 *     FROM, OUT OF OR IN CONNECTION WITH THE SOFTWARE OR THE USE OR
 *     OTHER DEALINGS IN THE SOFTWARE.
 *
 * Contains definitions specific to the Armada XP SoC that are not
 * common to all Armada SoCs.
 */

#include "armada-370-xp.dtsi"

/ {
	model = "Marvell Armada XP family SoC";
	compatible = "marvell,armadaxp", "marvell,armada-370-xp";

	aliases {
		serial2 = &uart2;
		serial3 = &uart3;
	};

	soc {
		compatible = "marvell,armadaxp-mbus", "simple-bus";

		bootrom {
			compatible = "marvell,bootrom";
			reg = <MBUS_ID(0x01, 0x1d) 0 0x100000>;
		};

		internal-regs {
			sdramc@1400 {
				compatible = "marvell,armada-xp-sdram-controller";
				reg = <0x1400 0x500>;
			};

			L2: l2-cache {
				compatible = "marvell,aurora-system-cache";
				reg = <0x08000 0x1000>;
				cache-id-part = <0x100>;
				cache-level = <2>;
				cache-unified;
				wt-override;
			};

			spi0: spi@10600 {
				compatible = "marvell,armada-xp-spi",
						"marvell,orion-spi";
				pinctrl-0 = <&spi0_pins>;
				pinctrl-names = "default";
			};

			spi1: spi@10680 {
				compatible = "marvell,armada-xp-spi",
						"marvell,orion-spi";
			};


			i2c0: i2c@11000 {
				compatible = "marvell,mv78230-i2c", "marvell,mv64xxx-i2c";
				reg = <0x11000 0x100>;
			};

			i2c1: i2c@11100 {
				compatible = "marvell,mv78230-i2c", "marvell,mv64xxx-i2c";
				reg = <0x11100 0x100>;
			};

			uart2: serial@12200 {
				compatible = "snps,dw-apb-uart";
				pinctrl-0 = <&uart2_pins>;
				pinctrl-names = "default";
				reg = <0x12200 0x100>;
				reg-shift = <2>;
				interrupts = <43>;
				reg-io-width = <1>;
				clocks = <&coreclk 0>;
				status = "disabled";
			};

			uart3: serial@12300 {
				compatible = "snps,dw-apb-uart";
				pinctrl-0 = <&uart3_pins>;
				pinctrl-names = "default";
				reg = <0x12300 0x100>;
				reg-shift = <2>;
				interrupts = <44>;
				reg-io-width = <1>;
				clocks = <&coreclk 0>;
				status = "disabled";
			};

			system-controller@18200 {
				compatible = "marvell,armada-370-xp-system-controller";
				reg = <0x18200 0x500>;
			};

			gateclk: clock-gating-control@18220 {
				compatible = "marvell,armada-xp-gating-clock";
				reg = <0x18220 0x4>;
				clocks = <&coreclk 0>;
				#clock-cells = <1>;
			};

			coreclk: mvebu-sar@18230 {
				compatible = "marvell,armada-xp-core-clock";
				reg = <0x18230 0x08>;
				#clock-cells = <1>;
			};

			thermal@182b0 {
				compatible = "marvell,armadaxp-thermal";
				reg = <0x182b0 0x4
					0x184d0 0x4>;
				status = "okay";
			};

			cpuclk: clock-complex@18700 {
				#clock-cells = <1>;
				compatible = "marvell,armada-xp-cpu-clock";
				reg = <0x18700 0x24>, <0x1c054 0x10>;
				clocks = <&coreclk 1>;
			};

			interrupt-controller@20a00 {
			      reg = <0x20a00 0x2d0>, <0x21070 0x58>;
			};

			timer@20300 {
				compatible = "marvell,armada-xp-timer";
				clocks = <&coreclk 2>, <&refclk>;
				clock-names = "nbclk", "fixed";
			};

			watchdog@20300 {
				compatible = "marvell,armada-xp-wdt";
				clocks = <&coreclk 2>, <&refclk>;
				clock-names = "nbclk", "fixed";
			};

			cpurst@20800 {
				compatible = "marvell,armada-370-cpu-reset";
				reg = <0x20800 0x20>;
			};

			cpu-config@21000 {
				compatible = "marvell,armada-xp-cpu-config";
				reg = <0x21000 0x8>;
			};

			eth2: ethernet@30000 {
				compatible = "marvell,armada-xp-neta";
				reg = <0x30000 0x4000>;
				interrupts = <12>;
				clocks = <&gateclk 2>;
				status = "disabled";
			};

			usb@50000 {
				clocks = <&gateclk 18>;
			};

			usb@51000 {
				clocks = <&gateclk 19>;
			};

			usb@52000 {
				compatible = "marvell,orion-ehci";
				reg = <0x52000 0x500>;
				interrupts = <47>;
				clocks = <&gateclk 20>;
				status = "disabled";
			};

			xor@60900 {
				compatible = "marvell,orion-xor";
				reg = <0x60900 0x100
				       0x60b00 0x100>;
				clocks = <&gateclk 22>;
				status = "okay";

				xor10 {
					interrupts = <51>;
					dmacap,memcpy;
					dmacap,xor;
				};
				xor11 {
					interrupts = <52>;
					dmacap,memcpy;
					dmacap,xor;
					dmacap,memset;
				};
			};

			ethernet@70000 {
				compatible = "marvell,armada-xp-neta";
			};

			ethernet@74000 {
				compatible = "marvell,armada-xp-neta";
			};

<<<<<<< HEAD
=======
			crypto@90000 {
				compatible = "marvell,armada-xp-crypto";
				reg = <0x90000 0x10000>;
				reg-names = "regs";
				interrupts = <48>, <49>;
				clocks = <&gateclk 23>, <&gateclk 23>;
				clock-names = "cesa0", "cesa1";
				marvell,crypto-srams = <&crypto_sram0>,
						       <&crypto_sram1>;
				marvell,crypto-sram-size = <0x800>;
			};

>>>>>>> db0b54cd
			xor@f0900 {
				compatible = "marvell,orion-xor";
				reg = <0xF0900 0x100
				       0xF0B00 0x100>;
				clocks = <&gateclk 28>;
				status = "okay";

				xor00 {
					interrupts = <94>;
					dmacap,memcpy;
					dmacap,xor;
				};
				xor01 {
					interrupts = <95>;
					dmacap,memcpy;
					dmacap,xor;
					dmacap,memset;
				};
			};
		};

		crypto_sram0: sa-sram0 {
			compatible = "mmio-sram";
			reg = <MBUS_ID(0x09, 0x09) 0 0x800>;
			clocks = <&gateclk 23>;
			#address-cells = <1>;
			#size-cells = <1>;
			ranges = <0 MBUS_ID(0x09, 0x09) 0 0x800>;
		};

		crypto_sram1: sa-sram1 {
			compatible = "mmio-sram";
			reg = <MBUS_ID(0x09, 0x05) 0 0x800>;
			clocks = <&gateclk 23>;
			#address-cells = <1>;
			#size-cells = <1>;
			ranges = <0 MBUS_ID(0x09, 0x05) 0 0x800>;
		};
	};

	clocks {
		/* 25 MHz reference crystal */
		refclk: oscillator {
			compatible = "fixed-clock";
			#clock-cells = <0>;
			clock-frequency = <25000000>;
		};
	};
};

&pinctrl {
	ge0_gmii_pins: ge0-gmii-pins {
		marvell,pins =
		     "mpp0",  "mpp1",  "mpp2",  "mpp3",
		     "mpp4",  "mpp5",  "mpp6",  "mpp7",
		     "mpp8",  "mpp9",  "mpp10", "mpp11",
		     "mpp12", "mpp13", "mpp14", "mpp15",
		     "mpp16", "mpp17", "mpp18", "mpp19",
		     "mpp20", "mpp21", "mpp22", "mpp23";
		marvell,function = "ge0";
	};

	ge0_rgmii_pins: ge0-rgmii-pins {
		marvell,pins =
		     "mpp0", "mpp1", "mpp2", "mpp3",
		     "mpp4", "mpp5", "mpp6", "mpp7",
		     "mpp8", "mpp9", "mpp10", "mpp11";
		marvell,function = "ge0";
	};

	ge1_rgmii_pins: ge1-rgmii-pins {
		marvell,pins =
		     "mpp12", "mpp13", "mpp14", "mpp15",
		     "mpp16", "mpp17", "mpp18", "mpp19",
		     "mpp20", "mpp21", "mpp22", "mpp23";
		marvell,function = "ge1";
	};

	sdio_pins: sdio-pins {
		marvell,pins = "mpp30", "mpp31", "mpp32",
			       "mpp33", "mpp34", "mpp35";
		marvell,function = "sd0";
	};

	spi0_pins: spi0-pins {
		marvell,pins = "mpp36", "mpp37",
			       "mpp38", "mpp39";
		marvell,function = "spi0";
	};

	uart2_pins: uart2-pins {
		marvell,pins = "mpp42", "mpp43";
		marvell,function = "uart2";
	};

	uart3_pins: uart3-pins {
		marvell,pins = "mpp44", "mpp45";
		marvell,function = "uart3";
	};
};<|MERGE_RESOLUTION|>--- conflicted
+++ resolved
@@ -241,8 +241,6 @@
 				compatible = "marvell,armada-xp-neta";
 			};
 
-<<<<<<< HEAD
-=======
 			crypto@90000 {
 				compatible = "marvell,armada-xp-crypto";
 				reg = <0x90000 0x10000>;
@@ -255,7 +253,6 @@
 				marvell,crypto-sram-size = <0x800>;
 			};
 
->>>>>>> db0b54cd
 			xor@f0900 {
 				compatible = "marvell,orion-xor";
 				reg = <0xF0900 0x100
