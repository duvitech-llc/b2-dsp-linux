/*
 * Copyright (C) 2012 Texas Instruments Incorporated - http://www.ti.com/
 *
 * This program is free software; you can redistribute it and/or modify
 * it under the terms of the GNU General Public License version 2 as
 * published by the Free Software Foundation.
 */
/dts-v1/;

#include "am33xx.dtsi"
#include <dt-bindings/interrupt-controller/irq.h>

/ {
	model = "TI AM335x EVM";
	compatible = "ti,am335x-evm", "ti,am33xx";

	cpus {
		cpu@0 {
			cpu0-supply = <&vdd1_reg>;
		};
	};

	memory {
		device_type = "memory";
		reg = <0x80000000 0x10000000>; /* 256 MB */
	};

	vbat: fixedregulator@0 {
		compatible = "regulator-fixed";
		regulator-name = "vbat";
		regulator-min-microvolt = <5000000>;
		regulator-max-microvolt = <5000000>;
		regulator-boot-on;
	};

	lis3_reg: fixedregulator@1 {
		compatible = "regulator-fixed";
		regulator-name = "lis3_reg";
		regulator-boot-on;
	};

	wlan_en_reg: fixedregulator@2 {
		compatible = "regulator-fixed";
		regulator-name = "wlan-en-regulator";
		regulator-min-microvolt = <1800000>;
		regulator-max-microvolt = <1800000>;

		/* WLAN_EN GPIO for this board - Bank1, pin16 */
		gpio = <&gpio1 16 0>;

		/* WLAN card specific delay */
		startup-delay-us = <70000>;
		enable-active-high;
	};

	matrix_keypad: matrix_keypad@0 {
		compatible = "gpio-matrix-keypad";
		debounce-delay-ms = <5>;
		col-scan-delay-us = <2>;

		pinctrl-names = "default", "sleep";
		pinctrl-0 = <&matrix_keypad_default>;
		pinctrl-1 = <&matrix_keypad_sleep>;

		row-gpios = <&gpio1 25 GPIO_ACTIVE_HIGH		/* Bank1, pin25 */
			     &gpio1 26 GPIO_ACTIVE_HIGH		/* Bank1, pin26 */
			     &gpio1 27 GPIO_ACTIVE_HIGH>;	/* Bank1, pin27 */

		col-gpios = <&gpio1 21 GPIO_ACTIVE_HIGH		/* Bank1, pin21 */
			     &gpio1 22 GPIO_ACTIVE_HIGH>;	/* Bank1, pin22 */

		linux,keymap = <0x0000008b	/* MENU */
				0x0100009e	/* BACK */
				0x02000069	/* LEFT */
				0x0001006a	/* RIGHT */
				0x0101001c	/* ENTER */
				0x0201006c>;	/* DOWN */
	};

	gpio_keys: volume_keys@0 {
		compatible = "gpio-keys";
		#address-cells = <1>;
		#size-cells = <0>;
		autorepeat;

		switch@9 {
			label = "volume-up";
			linux,code = <115>;
			gpios = <&gpio0 2 GPIO_ACTIVE_LOW>;
			gpio-key,wakeup;
		};

		switch@10 {
			label = "volume-down";
			linux,code = <114>;
			gpios = <&gpio0 3 GPIO_ACTIVE_LOW>;
			gpio-key,wakeup;
		};
	};

	backlight {
		compatible = "pwm-backlight";
		pwms = <&ecap0 0 50000 0>;
		brightness-levels = <0 51 53 56 62 75 101 152 255>;
		default-brightness-level = <8>;
	};

	panel {
		compatible = "ti,tilcdc,panel";
		status = "okay";
		panel-info {
			ac-bias           = <255>;
			ac-bias-intrpt    = <0>;
			dma-burst-sz      = <16>;
			bpp               = <32>;
			fdd               = <0x80>;
			sync-edge         = <0>;
			sync-ctrl         = <1>;
			raster-order      = <0>;
			fifo-th           = <0>;
		};

		display-timings {
			800x480p62 {
				clock-frequency = <30000000>;
				hactive = <800>;
				vactive = <480>;
				hfront-porch = <39>;
				hback-porch = <39>;
				hsync-len = <47>;
				vback-porch = <29>;
				vfront-porch = <13>;
				vsync-len = <2>;
				hsync-active = <1>;
				vsync-active = <1>;
			};
		};
	};

	kim {
		compatible = "kim";
		nshutdown_gpio = <117>; /* Bank3, pin21 */
		dev_name = "/dev/ttyS1";
		flow_cntrl = <1>;
		baud_rate = <3000000>;
	};

	btwilink {
		compatible = "btwilink";
	};

	sound {
		compatible = "simple-audio-card";
		simple-audio-card,name = "AM335x-EVM";
		simple-audio-card,widgets =
			"Headphone", "Headphone Jack",
			"Line", "Line In";
		simple-audio-card,routing =
			"Headphone Jack",	"HPLOUT",
			"Headphone Jack",	"HPROUT",
			"LINE1L",		"Line In",
			"LINE1R",		"Line In";
		simple-audio-card,format = "dsp_b";
		simple-audio-card,bitclock-master = <&sound_master>;
		simple-audio-card,frame-master = <&sound_master>;
		simple-audio-card,bitclock-inversion;

		simple-audio-card,cpu {
			sound-dai = <&mcasp1>;
		};

		sound_master: simple-audio-card,codec {
			sound-dai = <&tlv320aic3106>;
			system-clock-frequency = <12000000>;
		};
	};
};

&am33xx_pinmux {
	pinctrl-names = "default";
	pinctrl-0 = <&volume_keys_s0 &clkout2_pin>;

	matrix_keypad_default: matrix_keypad_default {
		pinctrl-single,pins = <
			0x54 (PIN_OUTPUT_PULLDOWN | MUX_MODE7)	/* gpmc_a5.gpio1_21 */
			0x58 (PIN_OUTPUT_PULLDOWN | MUX_MODE7)	/* gpmc_a6.gpio1_22 */
			0x64 (PIN_INPUT_PULLDOWN | MUX_MODE7)	/* gpmc_a9.gpio1_25 */
			0x68 (PIN_INPUT_PULLDOWN | MUX_MODE7)	/* gpmc_a10.gpio1_26 */
			0x6c (PIN_INPUT_PULLDOWN | MUX_MODE7)	/* gpmc_a11.gpio1_27 */
		>;
	};

	matrix_keypad_sleep: matrix_keypad_sleep {
		pinctrl-single,pins = <
			0x54 (PIN_INPUT_PULLDOWN | MUX_MODE7)	/* gpmc_a5.gpio1_21 */
			0x58 (PIN_INPUT_PULLDOWN | MUX_MODE7)	/* gpmc_a6.gpio1_22 */
		>;
	};

	volume_keys_s0: volume_keys_s0 {
		pinctrl-single,pins = <
			0x150 (PIN_INPUT_PULLDOWN | MUX_MODE7)	/* spi0_sclk.gpio0_2 */
			0x154 (PIN_INPUT_PULLDOWN | MUX_MODE7)	/* spi0_d0.gpio0_3 */
		>;
	};

	i2c0_pins: pinmux_i2c0_pins {
		pinctrl-single,pins = <
			0x188 (PIN_INPUT_PULLUP | MUX_MODE0)	/* i2c0_sda.i2c0_sda */
			0x18c (PIN_INPUT_PULLUP | MUX_MODE0)	/* i2c0_scl.i2c0_scl */
		>;
	};

	i2c1_pins_default: pinmux_i2c1_pins {
		pinctrl-single,pins = <
			0x158 (PIN_INPUT_PULLUP | MUX_MODE2)	/* spi0_d1.i2c1_sda */
			0x15c (PIN_INPUT_PULLUP | MUX_MODE2)	/* spi0_cs0.i2c1_scl */
		>;
	};

	i2c1_pins_sleep: i2c1_pins_sleep {
		pinctrl-single,pins = <
			0x158 (PIN_INPUT_PULLDOWN | MUX_MODE7)	/* spi0_d1.i2c1_sda */
			0x15c (PIN_INPUT_PULLDOWN | MUX_MODE7)	/* spi0_cs0.i2c1_scl */
		>;
	};

	uart0_pins: pinmux_uart0_pins {
		pinctrl-single,pins = <
			0x170 (PIN_INPUT_PULLUP | MUX_MODE0)	/* uart0_rxd.uart0_rxd */
			0x174 (PIN_OUTPUT_PULLDOWN | MUX_MODE0)	/* uart0_txd.uart0_txd */
		>;
	};

<<<<<<< HEAD
	uart1_pins_default: pinmux_uart1_pins_default {
		pinctrl-single,pins = <
			0x178 (PIN_INPUT | MUX_MODE0)			/* uart1_ctsn.uart1_ctsn */
			0x17C (PIN_OUTPUT_PULLDOWN | MUX_MODE0)	/* uart1_rtsn.uart1_rtsn */
			0x180 (PIN_INPUT_PULLUP | MUX_MODE0)	/* uart1_rxd.uart1_rxd */
			0x184 (PIN_OUTPUT_PULLDOWN | MUX_MODE0) 	/* uart1_txd.uart1_txd */
		>;
	};

	uart1_pins_sleep: pinmux_uart1_pins_sleep {
		pinctrl-single,pins = <
			0x178 (PIN_INPUT_PULLDOWN | MUX_MODE7)
			0x17C (PIN_INPUT_PULLDOWN | MUX_MODE7)
			0x180 (PIN_INPUT_PULLDOWN | MUX_MODE7)
			0x184 (PIN_INPUT_PULLDOWN | MUX_MODE7)
=======
	uart1_pins: pinmux_uart1_pins {
		pinctrl-single,pins = <
			0x178 (PIN_INPUT | MUX_MODE0)		/* uart1_ctsn.uart1_ctsn */
			0x17C (PIN_OUTPUT_PULLDOWN | MUX_MODE0)	/* uart1_rtsn.uart1_rtsn */
			0x180 (PIN_INPUT_PULLUP | MUX_MODE0)	/* uart1_rxd.uart1_rxd */
			0x184 (PIN_OUTPUT_PULLDOWN | MUX_MODE0)	/* uart1_txd.uart1_txd */
>>>>>>> db0b54cd
		>;
	};

	clkout2_pin: pinmux_clkout2_pin {
		pinctrl-single,pins = <
			0x1b4 (PIN_OUTPUT_PULLDOWN | MUX_MODE3)	/* xdma_event_intr1.clkout2 */
		>;
	};

	nandflash_pins_default: nandflash_pins_default {
		pinctrl-single,pins = <
			0x0 (PIN_INPUT_PULLUP | MUX_MODE0)	/* gpmc_ad0.gpmc_ad0 */
			0x4 (PIN_INPUT_PULLUP | MUX_MODE0)	/* gpmc_ad1.gpmc_ad1 */
			0x8 (PIN_INPUT_PULLUP | MUX_MODE0)	/* gpmc_ad2.gpmc_ad2 */
			0xc (PIN_INPUT_PULLUP | MUX_MODE0)	/* gpmc_ad3.gpmc_ad3 */
			0x10 (PIN_INPUT_PULLUP | MUX_MODE0)	/* gpmc_ad4.gpmc_ad4 */
			0x14 (PIN_INPUT_PULLUP | MUX_MODE0)	/* gpmc_ad5.gpmc_ad5 */
			0x18 (PIN_INPUT_PULLUP | MUX_MODE0)	/* gpmc_ad6.gpmc_ad6 */
			0x1c (PIN_INPUT_PULLUP | MUX_MODE0)	/* gpmc_ad7.gpmc_ad7 */
			0x70 (PIN_INPUT_PULLUP | MUX_MODE0)	/* gpmc_wait0.gpmc_wait0 */
			0x74 (PIN_INPUT_PULLUP | MUX_MODE7)	/* gpmc_wpn.gpio0_30 */
			0x7c (PIN_OUTPUT | MUX_MODE0)		/* gpmc_csn0.gpmc_csn0  */
			0x90 (PIN_OUTPUT | MUX_MODE0)		/* gpmc_advn_ale.gpmc_advn_ale */
			0x94 (PIN_OUTPUT | MUX_MODE0)		/* gpmc_oen_ren.gpmc_oen_ren */
			0x98 (PIN_OUTPUT | MUX_MODE0)		/* gpmc_wen.gpmc_wen */
			0x9c (PIN_OUTPUT | MUX_MODE0)		/* gpmc_be0n_cle.gpmc_be0n_cle */
		>;
	};

	nandflash_pins_sleep: nandflash_pins_sleep {
		pinctrl-single,pins = <
			0x0 (PIN_INPUT_PULLDOWN | MUX_MODE7)
			0x4 (PIN_INPUT_PULLDOWN | MUX_MODE7)
			0x8 (PIN_INPUT_PULLDOWN | MUX_MODE7)
			0xc (PIN_INPUT_PULLDOWN | MUX_MODE7)
			0x10 (PIN_INPUT_PULLDOWN | MUX_MODE7)
			0x14 (PIN_INPUT_PULLDOWN | MUX_MODE7)
			0x18 (PIN_INPUT_PULLDOWN | MUX_MODE7)
			0x1c (PIN_INPUT_PULLDOWN | MUX_MODE7)
			0x70 (PIN_INPUT_PULLDOWN | MUX_MODE7)
			0x74 (PIN_INPUT_PULLDOWN | MUX_MODE7)
			0x7c (PIN_INPUT_PULLDOWN | MUX_MODE7)
			0x90 (PIN_INPUT_PULLDOWN | MUX_MODE7)
			0x94 (PIN_INPUT_PULLDOWN | MUX_MODE7)
			0x98 (PIN_INPUT_PULLDOWN | MUX_MODE7)
			0x9c (PIN_INPUT_PULLDOWN | MUX_MODE7)
		>;
	};

	ecap0_pins_default: backlight_pins {
		pinctrl-single,pins = <
			0x164 0x0	/* eCAP0_in_PWM0_out.eCAP0_in_PWM0_out MODE0 */
		>;
	};

	ecap0_pins_sleep: ecap0_pins_sleep {
		pinctrl-single,pins = <
			0x164  (PIN_INPUT_PULLDOWN | MUX_MODE7)	/* eCAP0_in_PWM0_out.eCAP0_in_PWM0_out */
		>;
	};

	cpsw_default: cpsw_default {
		pinctrl-single,pins = <
			/* Slave 1 */
			0x114 (PIN_OUTPUT_PULLDOWN | MUX_MODE2)	/* mii1_txen.rgmii1_tctl */
			0x118 (PIN_INPUT_PULLDOWN | MUX_MODE2)	/* mii1_rxdv.rgmii1_rctl */
			0x11c (PIN_OUTPUT_PULLDOWN | MUX_MODE2)	/* mii1_txd3.rgmii1_td3 */
			0x120 (PIN_OUTPUT_PULLDOWN | MUX_MODE2)	/* mii1_txd2.rgmii1_td2 */
			0x124 (PIN_OUTPUT_PULLDOWN | MUX_MODE2)	/* mii1_txd1.rgmii1_td1 */
			0x128 (PIN_OUTPUT_PULLDOWN | MUX_MODE2)	/* mii1_txd0.rgmii1_td0 */
			0x12c (PIN_OUTPUT_PULLDOWN | MUX_MODE2)	/* mii1_txclk.rgmii1_tclk */
			0x130 (PIN_INPUT_PULLDOWN | MUX_MODE2)	/* mii1_rxclk.rgmii1_rclk */
			0x134 (PIN_INPUT_PULLDOWN | MUX_MODE2)	/* mii1_rxd3.rgmii1_rd3 */
			0x138 (PIN_INPUT_PULLDOWN | MUX_MODE2)	/* mii1_rxd2.rgmii1_rd2 */
			0x13c (PIN_INPUT_PULLDOWN | MUX_MODE2)	/* mii1_rxd1.rgmii1_rd1 */
			0x140 (PIN_INPUT_PULLDOWN | MUX_MODE2)	/* mii1_rxd0.rgmii1_rd0 */
		>;
	};

	cpsw_sleep: cpsw_sleep {
		pinctrl-single,pins = <
			/* Slave 1 reset value */
			0x114 (PIN_INPUT_PULLDOWN | MUX_MODE7)
			0x118 (PIN_INPUT_PULLDOWN | MUX_MODE7)
			0x11c (PIN_INPUT_PULLDOWN | MUX_MODE7)
			0x120 (PIN_INPUT_PULLDOWN | MUX_MODE7)
			0x124 (PIN_INPUT_PULLDOWN | MUX_MODE7)
			0x128 (PIN_INPUT_PULLDOWN | MUX_MODE7)
			0x12c (PIN_INPUT_PULLDOWN | MUX_MODE7)
			0x130 (PIN_INPUT_PULLDOWN | MUX_MODE7)
			0x134 (PIN_INPUT_PULLDOWN | MUX_MODE7)
			0x138 (PIN_INPUT_PULLDOWN | MUX_MODE7)
			0x13c (PIN_INPUT_PULLDOWN | MUX_MODE7)
			0x140 (PIN_INPUT_PULLDOWN | MUX_MODE7)
		>;
	};

	davinci_mdio_default: davinci_mdio_default {
		pinctrl-single,pins = <
			/* MDIO */
			0x148 (PIN_INPUT_PULLUP | SLEWCTRL_FAST | MUX_MODE0)	/* mdio_data.mdio_data */
			0x14c (PIN_OUTPUT_PULLUP | MUX_MODE0)			/* mdio_clk.mdio_clk */
		>;
	};

	davinci_mdio_sleep: davinci_mdio_sleep {
		pinctrl-single,pins = <
			/* MDIO reset value */
			0x148 (PIN_INPUT_PULLDOWN | MUX_MODE7)
			0x14c (PIN_INPUT_PULLDOWN | MUX_MODE7)
		>;
	};

	mmc1_pins_default: pinmux_mmc1_pins {
		pinctrl-single,pins = <
			0x0F0 (PIN_INPUT_PULLUP | MUX_MODE0)    /* mmc0_dat3.mmc0_dat3 */
			0x0F4 (PIN_INPUT_PULLUP | MUX_MODE0)    /* mmc0_dat2.mmc0_dat2 */
			0x0F8 (PIN_INPUT_PULLUP | MUX_MODE0)    /* mmc0_dat1.mmc0_dat1 */
			0x0FC (PIN_INPUT_PULLUP | MUX_MODE0)    /* mmc0_dat0.mmc0_dat0 */
			0x100 (PIN_INPUT_PULLUP | MUX_MODE0)    /* mmc0_clk.mmc0_clk */
			0x104 (PIN_INPUT_PULLUP | MUX_MODE0)    /* mmc0_cmd.mmc0_cmd */
			0x1A0 (PIN_INPUT_PULLUP | MUX_MODE7)    /* mcasp0_aclkr.gpio3_18 */
			0x160 (PIN_INPUT | MUX_MODE7)           /* spi0_cs1.gpio0_6 */
		>;
	};

	mmc1_pins_sleep: pinmux_mmc1_pins_sleep {
		pinctrl-single,pins = <
			0x0F0 (PIN_INPUT_PULLDOWN | MUX_MODE7)
			0x0F4 (PIN_INPUT_PULLDOWN | MUX_MODE7)
			0x0F8 (PIN_INPUT_PULLDOWN | MUX_MODE7)
			0x0FC (PIN_INPUT_PULLDOWN | MUX_MODE7)
			0x100 (PIN_INPUT_PULLDOWN | MUX_MODE7)
			0x104 (PIN_INPUT_PULLDOWN | MUX_MODE7)
			0x1A0 (PIN_INPUT_PULLDOWN | MUX_MODE7)
			0x160 (PIN_INPUT_PULLDOWN | MUX_MODE7)
		>;
	};

<<<<<<< HEAD
	/* wl12xx/wl18xx card on mmc3 */
=======
>>>>>>> db0b54cd
	mmc3_pins: pinmux_mmc3_pins {
		pinctrl-single,pins = <
			0x44 (PIN_INPUT_PULLUP | MUX_MODE3)	/* gpmc_a1.mmc2_dat0, INPUT_PULLUP | MODE3 */
			0x48 (PIN_INPUT_PULLUP | MUX_MODE3)	/* gpmc_a2.mmc2_dat1, INPUT_PULLUP | MODE3 */
			0x4C (PIN_INPUT_PULLUP | MUX_MODE3)	/* gpmc_a3.mmc2_dat2, INPUT_PULLUP | MODE3 */
			0x78 (PIN_INPUT_PULLUP | MUX_MODE3)	/* gpmc_ben1.mmc2_dat3, INPUT_PULLUP | MODE3 */
			0x88 (PIN_INPUT_PULLUP | MUX_MODE3)	/* gpmc_csn3.mmc2_cmd, INPUT_PULLUP | MODE3 */
			0x8C (PIN_INPUT_PULLUP | MUX_MODE3)	/* gpmc_clk.mmc2_clk, INPUT_PULLUP | MODE3 */
		>;
	};

<<<<<<< HEAD
	/* wl12xx/wl18xx card enable/irq GPIOs. */
=======
>>>>>>> db0b54cd
	wlan_pins: pinmux_wlan_pins {
		pinctrl-single,pins = <
			0x40 (PIN_OUTPUT_PULLDOWN | MUX_MODE7)	/* gpmc_a0.gpio1_16 */
			0x19C (PIN_INPUT | MUX_MODE7)		/* mcasp0_ahclkr.gpio3_17 */
			0x1AC (PIN_OUTPUT_PULLDOWN | MUX_MODE7)	/* mcasp0_ahclkx.gpio3_21 */
		>;
	};

<<<<<<< HEAD
	lcd_pins_default: lcd_pins_default {
=======
	lcd_pins_s0: lcd_pins_s0 {
>>>>>>> db0b54cd
		pinctrl-single,pins = <
			0x20 (PIN_OUTPUT | MUX_MODE1)		/* gpmc_ad8.lcd_data23 */
			0x24 (PIN_OUTPUT | MUX_MODE1)		/* gpmc_ad9.lcd_data22 */
			0x28 (PIN_OUTPUT | MUX_MODE1)		/* gpmc_ad10.lcd_data21 */
			0x2c (PIN_OUTPUT | MUX_MODE1)		/* gpmc_ad11.lcd_data20 */
			0x30 (PIN_OUTPUT | MUX_MODE1)		/* gpmc_ad12.lcd_data19 */
			0x34 (PIN_OUTPUT | MUX_MODE1)		/* gpmc_ad13.lcd_data18 */
			0x38 (PIN_OUTPUT | MUX_MODE1)		/* gpmc_ad14.lcd_data17 */
			0x3c (PIN_OUTPUT | MUX_MODE1)		/* gpmc_ad15.lcd_data16 */
			0xa0 (PIN_OUTPUT | MUX_MODE0)		/* lcd_data0.lcd_data0 */
			0xa4 (PIN_OUTPUT | MUX_MODE0)		/* lcd_data1.lcd_data1 */
			0xa8 (PIN_OUTPUT | MUX_MODE0)		/* lcd_data2.lcd_data2 */
			0xac (PIN_OUTPUT | MUX_MODE0)		/* lcd_data3.lcd_data3 */
			0xb0 (PIN_OUTPUT | MUX_MODE0)		/* lcd_data4.lcd_data4 */
			0xb4 (PIN_OUTPUT | MUX_MODE0)		/* lcd_data5.lcd_data5 */
			0xb8 (PIN_OUTPUT | MUX_MODE0)		/* lcd_data6.lcd_data6 */
			0xbc (PIN_OUTPUT | MUX_MODE0)		/* lcd_data7.lcd_data7 */
			0xc0 (PIN_OUTPUT | MUX_MODE0)		/* lcd_data8.lcd_data8 */
			0xc4 (PIN_OUTPUT | MUX_MODE0)		/* lcd_data9.lcd_data9 */
			0xc8 (PIN_OUTPUT | MUX_MODE0)		/* lcd_data10.lcd_data10 */
			0xcc (PIN_OUTPUT | MUX_MODE0)		/* lcd_data11.lcd_data11 */
			0xd0 (PIN_OUTPUT | MUX_MODE0)		/* lcd_data12.lcd_data12 */
			0xd4 (PIN_OUTPUT | MUX_MODE0)		/* lcd_data13.lcd_data13 */
			0xd8 (PIN_OUTPUT | MUX_MODE0)		/* lcd_data14.lcd_data14 */
			0xdc (PIN_OUTPUT | MUX_MODE0)		/* lcd_data15.lcd_data15 */
			0xe0 (PIN_OUTPUT | MUX_MODE0)		/* lcd_vsync.lcd_vsync */
			0xe4 (PIN_OUTPUT | MUX_MODE0)		/* lcd_hsync.lcd_hsync */
			0xe8 (PIN_OUTPUT | MUX_MODE0)		/* lcd_pclk.lcd_pclk */
			0xec (PIN_OUTPUT | MUX_MODE0)		/* lcd_ac_bias_en.lcd_ac_bias_en */
		>;
	};

<<<<<<< HEAD
	lcd_pins_sleep: lcd_pins_sleep {
		pinctrl-single,pins = <
			0x20 (PIN_INPUT_PULLDOWN | MUX_MODE7)	/* gpmc_ad8.lcd_data16 */
			0x24 (PIN_INPUT_PULLDOWN | MUX_MODE7)	/* gpmc_ad9.lcd_data17 */
			0x28 (PIN_INPUT_PULLDOWN | MUX_MODE7)	/* gpmc_ad10.lcd_data18 */
			0x2c (PIN_INPUT_PULLDOWN | MUX_MODE7)	/* gpmc_ad11.lcd_data19 */
			0x30 (PIN_INPUT_PULLDOWN | MUX_MODE7)	/* gpmc_ad12.lcd_data20 */
			0x34 (PIN_INPUT_PULLDOWN | MUX_MODE7)	/* gpmc_ad13.lcd_data21 */
			0x38 (PIN_INPUT_PULLDOWN | MUX_MODE7)	/* gpmc_ad14.lcd_data22 */
			0x3c (PIN_INPUT_PULLDOWN | MUX_MODE7)	/* gpmc_ad15.lcd_data23 */
			0xa0 (PULL_DISABLE | MUX_MODE7)		/* lcd_data0.lcd_data0 */
			0xa4 (PULL_DISABLE | MUX_MODE7)		/* lcd_data1.lcd_data1 */
			0xa8 (PULL_DISABLE | MUX_MODE7)		/* lcd_data2.lcd_data2 */
			0xac (PULL_DISABLE | MUX_MODE7)		/* lcd_data3.lcd_data3 */
			0xb0 (PULL_DISABLE | MUX_MODE7)		/* lcd_data4.lcd_data4 */
			0xb4 (PULL_DISABLE | MUX_MODE7)		/* lcd_data5.lcd_data5 */
			0xb8 (PULL_DISABLE | MUX_MODE7)		/* lcd_data6.lcd_data6 */
			0xbc (PULL_DISABLE | MUX_MODE7)		/* lcd_data7.lcd_data7 */
			0xc0 (PULL_DISABLE | MUX_MODE7)		/* lcd_data8.lcd_data8 */
			0xc4 (PULL_DISABLE | MUX_MODE7)		/* lcd_data9.lcd_data9 */
			0xc8 (PULL_DISABLE | MUX_MODE7)		/* lcd_data10.lcd_data10 */
			0xcc (PULL_DISABLE | MUX_MODE7)		/* lcd_data11.lcd_data11 */
			0xd0 (PULL_DISABLE | MUX_MODE7)		/* lcd_data12.lcd_data12 */
			0xd4 (PULL_DISABLE | MUX_MODE7)		/* lcd_data13.lcd_data13 */
			0xd8 (PULL_DISABLE | MUX_MODE7)		/* lcd_data14.lcd_data14 */
			0xdc (PULL_DISABLE | MUX_MODE7)		/* lcd_data15.lcd_data15 */
			0xe0 (PIN_INPUT_PULLDOWN | MUX_MODE7)	/* lcd_vsync.lcd_vsync, OUTPUT | MODE0 */
			0xe4 (PIN_INPUT_PULLDOWN | MUX_MODE7)	/* lcd_hsync.lcd_hsync */
			0xe8 (PIN_INPUT_PULLDOWN | MUX_MODE7)	/* lcd_pclk.lcd_pclk */
			0xec (PIN_INPUT_PULLDOWN | MUX_MODE7)	/* lcd_ac_bias_en.lcd_ac_bias_en */
		>;
	};

	am335x_evm_audio_pins: am335x_evm_audio_pins {
=======
	mcasp1_pins: mcasp1_pins {
>>>>>>> db0b54cd
		pinctrl-single,pins = <
			0x10c (PIN_INPUT_PULLDOWN | MUX_MODE4) /* mii1_crs.mcasp1_aclkx */
			0x110 (PIN_INPUT_PULLDOWN | MUX_MODE4) /* mii1_rxerr.mcasp1_fsx */
			0x108 (PIN_OUTPUT_PULLDOWN | MUX_MODE4) /* mii1_col.mcasp1_axr2 */
			0x144 (PIN_INPUT_PULLDOWN | MUX_MODE4) /* rmii1_ref_clk.mcasp1_axr3 */
		>;
	};

<<<<<<< HEAD
	am335x_evm_audio_pins_sleep: am335x_evm_audio_pins_sleep {
		pinctrl-single,pins = <
			0x10c (PIN_INPUT_PULLDOWN | MUX_MODE7) /* mii1_rx_dv.mcasp1_aclkx */
			0x110 (PIN_INPUT_PULLDOWN | MUX_MODE7) /* mii1_txd3.mcasp1_fsx */
			0x108 (PIN_INPUT_PULLDOWN | MUX_MODE7) /* mii1_col.mcasp1_axr2 */
			0x144 (PIN_INPUT_PULLDOWN | MUX_MODE7) /* rmii1_ref_clk.mcasp1_axr3 */
=======
	mcasp1_pins_sleep: mcasp1_pins_sleep {
		pinctrl-single,pins = <
			0x10c (PIN_INPUT_PULLDOWN | MUX_MODE7)
			0x110 (PIN_INPUT_PULLDOWN | MUX_MODE7)
			0x108 (PIN_INPUT_PULLDOWN | MUX_MODE7)
			0x144 (PIN_INPUT_PULLDOWN | MUX_MODE7)
>>>>>>> db0b54cd
		>;
	};

	dcan1_pins_default: dcan1_pins_default {
		pinctrl-single,pins = <
			0x168 (PIN_OUTPUT | MUX_MODE2) /* uart0_ctsn.d_can1_tx */
			0x16c (PIN_INPUT_PULLDOWN | MUX_MODE2) /* uart0_rtsn.d_can1_rx */
		>;
	};
};

&uart0 {
	pinctrl-names = "default";
	pinctrl-0 = <&uart0_pins>;

	status = "okay";
};

&uart1 {
<<<<<<< HEAD
	pinctrl-names = "default", "sleep";
	pinctrl-0 = <&uart1_pins_default>;
	pinctrl-1 = <&uart1_pins_sleep>;
=======
	pinctrl-names = "default";
	pinctrl-0 = <&uart1_pins>;
>>>>>>> db0b54cd

	status = "okay";
};

&i2c0 {
	pinctrl-names = "default";
	pinctrl-0 = <&i2c0_pins>;

	status = "okay";
	clock-frequency = <400000>;

	tps: tps@2d {
		reg = <0x2d>;
	};
};

&usb {
	status = "okay";
};

&usb_ctrl_mod {
	status = "okay";
};

&usb0_phy {
	status = "okay";
};

&usb1_phy {
	status = "okay";
};

&usb0 {
	status = "okay";
};

&usb1 {
	status = "okay";
	dr_mode = "host";
};

&cppi41dma  {
	status = "okay";
};

&i2c1 {
	pinctrl-names = "default", "sleep";
	pinctrl-0 = <&i2c1_pins_default>;
	pinctrl-1 = <&i2c1_pins_sleep>;

	status = "okay";
	clock-frequency = <100000>;

	lis331dlh: lis331dlh@18 {
		compatible = "st,lis331dlh", "st,lis3lv02d";
		reg = <0x18>;
		Vdd-supply = <&lis3_reg>;
		Vdd_IO-supply = <&lis3_reg>;

		st,click-single-x;
		st,click-single-y;
		st,click-single-z;
		st,click-thresh-x = <10>;
		st,click-thresh-y = <10>;
		st,click-thresh-z = <10>;
		st,irq1-click;
		st,irq2-click;
		st,wakeup-x-lo;
		st,wakeup-x-hi;
		st,wakeup-y-lo;
		st,wakeup-y-hi;
		st,wakeup-z-lo;
		st,wakeup-z-hi;
		st,min-limit-x = <120>;
		st,min-limit-y = <120>;
		st,min-limit-z = <140>;
		st,max-limit-x = <550>;
		st,max-limit-y = <550>;
		st,max-limit-z = <750>;
	};

	tsl2550: tsl2550@39 {
		compatible = "taos,tsl2550";
		reg = <0x39>;
	};

	tmp275: tmp275@48 {
		compatible = "ti,tmp275";
		reg = <0x48>;
	};

	tlv320aic3106: tlv320aic3106@1b {
		#sound-dai-cells = <0>;
		compatible = "ti,tlv320aic3106";
		reg = <0x1b>;
		status = "okay";

		/* Regulators */
		AVDD-supply = <&vaux2_reg>;
		IOVDD-supply = <&vaux2_reg>;
		DRVDD-supply = <&vaux2_reg>;
		DVDD-supply = <&vbat>;
	};
};

&lcdc {
	status = "okay";
	pinctrl-names = "default", "sleep";
	pinctrl-0 = <&lcd_pins_default>;
	pinctrl-1 = <&lcd_pins_sleep>;
};

&elm {
	status = "okay";
};

&epwmss0 {
	status = "okay";

	ecap0: ecap@48300100 {
		status = "okay";
		pinctrl-names = "default", "sleep";
		pinctrl-0 = <&ecap0_pins_default>;
		pinctrl-1 = <&ecap0_pins_sleep>;
	};
};

&gpmc {
	status = "okay";
	pinctrl-names = "default", "sleep";
	pinctrl-0 = <&nandflash_pins_default>;
	pinctrl-1 = <&nandflash_pins_sleep>;
	ranges = <0 0 0x08000000 0x1000000>;	/* CS0: 16MB for NAND */
	nand@0,0 {
		compatible = "ti,omap2-nand";
		reg = <0 0 4>; /* CS0, offset 0, IO size 4 */
<<<<<<< HEAD
		interrupt-parent = <&intc>;
		interrupts = <100>;
		ready-gpio = <&gpmc 0 GPIO_ACTIVE_HIGH>; /* gpmc_wait0 */
=======
		interrupt-parent = <&gpmc>;
		interrupts = <0 IRQ_TYPE_NONE>, /* fifoevent */
			     <1 IRQ_TYPE_NONE>;	/* termcount */
		rb-gpios = <&gpmc 0 GPIO_ACTIVE_HIGH>; /* gpmc_wait0 */
>>>>>>> db0b54cd
		ti,nand-ecc-opt = "bch8";
		ti,elm-id = <&elm>;
		nand-bus-width = <8>;
		gpmc,device-width = <1>;
		gpmc,sync-clk-ps = <0>;
		gpmc,cs-on-ns = <0>;
		gpmc,cs-rd-off-ns = <44>;
		gpmc,cs-wr-off-ns = <44>;
		gpmc,adv-on-ns = <6>;
		gpmc,adv-rd-off-ns = <34>;
		gpmc,adv-wr-off-ns = <44>;
		gpmc,we-on-ns = <0>;
		gpmc,we-off-ns = <40>;
		gpmc,oe-on-ns = <0>;
		gpmc,oe-off-ns = <54>;
		gpmc,access-ns = <64>;
		gpmc,rd-cycle-ns = <82>;
		gpmc,wr-cycle-ns = <82>;
		gpmc,bus-turnaround-ns = <0>;
		gpmc,cycle2cycle-delay-ns = <0>;
		gpmc,clk-activation-ns = <0>;
		gpmc,wr-access-ns = <40>;
		gpmc,wr-data-mux-bus-ns = <0>;
		/* MTD partition table */
		/* All SPL-* partitions are sized to minimal length
		 * which can be independently programmable. For
		 * NAND flash this is equal to size of erase-block */
		#address-cells = <1>;
		#size-cells = <1>;
		partition@0 {
			label = "NAND.SPL";
			reg = <0x00000000 0x000020000>;
		};
		partition@1 {
			label = "NAND.SPL.backup1";
			reg = <0x00020000 0x00020000>;
		};
		partition@2 {
			label = "NAND.SPL.backup2";
			reg = <0x00040000 0x00020000>;
		};
		partition@3 {
			label = "NAND.SPL.backup3";
			reg = <0x00060000 0x00020000>;
		};
		partition@4 {
			label = "NAND.u-boot-spl-os";
			reg = <0x00080000 0x00040000>;
		};
		partition@5 {
			label = "NAND.u-boot";
			reg = <0x000C0000 0x00100000>;
		};
		partition@6 {
			label = "NAND.u-boot-env";
			reg = <0x001C0000 0x00020000>;
		};
		partition@7 {
			label = "NAND.u-boot-env.backup1";
			reg = <0x001E0000 0x00020000>;
		};
		partition@8 {
			label = "NAND.kernel";
			reg = <0x00200000 0x00800000>;
		};
		partition@9 {
			label = "NAND.file-system";
			reg = <0x00A00000 0x0F600000>;
		};
	};
};

#include "tps65910.dtsi"

&mcasp1 {
<<<<<<< HEAD
		pinctrl-names = "default", "sleep";
		pinctrl-0 = <&am335x_evm_audio_pins>;
		pinctrl-1 = <&am335x_evm_audio_pins_sleep>;
=======
	#sound-dai-cells = <0>;
	pinctrl-names = "default", "sleep";
	pinctrl-0 = <&mcasp1_pins>;
	pinctrl-1 = <&mcasp1_pins_sleep>;
>>>>>>> db0b54cd

	status = "okay";

	op-mode = <0>;          /* MCASP_IIS_MODE */
	tdm-slots = <2>;
	/* 4 serializers */
	serial-dir = <  /* 0: INACTIVE, 1: TX, 2: RX */
		0 0 1 2
	>;
	tx-num-evt = <32>;
	rx-num-evt = <32>;
};

&tps {
	vcc1-supply = <&vbat>;
	vcc2-supply = <&vbat>;
	vcc3-supply = <&vbat>;
	vcc4-supply = <&vbat>;
	vcc5-supply = <&vbat>;
	vcc6-supply = <&vbat>;
	vcc7-supply = <&vbat>;
	vccio-supply = <&vbat>;

	regulators {
		vrtc_reg: regulator@0 {
			regulator-always-on;
		};

		vio_reg: regulator@1 {
			regulator-always-on;
		};

		vdd1_reg: regulator@2 {
			/* VDD_MPU voltage limits 0.95V - 1.325V with +/-4% tolerance */
			regulator-name = "vdd_mpu";
			regulator-min-microvolt = <912500>;
<<<<<<< HEAD
			regulator-max-microvolt = <1378000>;
=======
			regulator-max-microvolt = <1351500>;
>>>>>>> db0b54cd
			regulator-boot-on;
			regulator-always-on;
		};

		vdd2_reg: regulator@3 {
			/* VDD_CORE voltage limits 0.95V - 1.1V with +/-4% tolerance */
			regulator-name = "vdd_core";
			regulator-min-microvolt = <912500>;
			regulator-max-microvolt = <1150000>;
			regulator-boot-on;
			regulator-always-on;
		};

		vdd3_reg: regulator@4 {
			regulator-always-on;
		};

		vdig1_reg: regulator@5 {
			regulator-always-on;
		};

		vdig2_reg: regulator@6 {
			regulator-always-on;
		};

		vpll_reg: regulator@7 {
			regulator-always-on;
		};

		vdac_reg: regulator@8 {
			regulator-always-on;
		};

		vaux1_reg: regulator@9 {
			regulator-always-on;
		};

		vaux2_reg: regulator@10 {
			regulator-always-on;
		};

		vaux33_reg: regulator@11 {
			regulator-always-on;
		};

		vmmc_reg: regulator@12 {
			regulator-min-microvolt = <1800000>;
			regulator-max-microvolt = <3300000>;
			regulator-always-on;
		};
	};
};

&mac {
	pinctrl-names = "default", "sleep";
	pinctrl-0 = <&cpsw_default>;
	pinctrl-1 = <&cpsw_sleep>;
	status = "okay";
};

&davinci_mdio {
	pinctrl-names = "default", "sleep";
	pinctrl-0 = <&davinci_mdio_default>;
	pinctrl-1 = <&davinci_mdio_sleep>;
	status = "okay";
};

&cpsw_emac0 {
	phy_id = <&davinci_mdio>, <0>;
	phy-mode = "rgmii-txid";
};

&cpsw_emac1 {
	phy_id = <&davinci_mdio>, <1>;
	phy-mode = "rgmii-txid";
};

&tscadc {
	status = "okay";
	tsc {
		ti,wires = <4>;
		ti,x-plate-resistance = <200>;
		ti,coordinate-readouts = <5>;
		ti,wire-config = <0x00 0x11 0x22 0x33>;
		ti,charge-delay = <0x400>;
	};

	adc {
		ti,adc-channels = <4 5 6 7>;
	};
};

&mmc1 {
	status = "okay";
	vmmc-supply = <&vmmc_reg>;
	bus-width = <4>;
<<<<<<< HEAD
	pinctrl-names = "default", "sleep";
	pinctrl-0 = <&mmc1_pins_default>;
	pinctrl-1 = <&mmc1_pins_sleep>;
	cd-gpios = <&gpio0 6 GPIO_ACTIVE_HIGH>;
=======
	pinctrl-names = "default";
	pinctrl-0 = <&mmc1_pins>;
	cd-gpios = <&gpio0 6 GPIO_ACTIVE_LOW>;
};

&mmc3 {
	/* these are on the crossbar and are outlined in the
	   xbar-event-map element */
	dmas = <&edma_xbar 12 0 1
		&edma_xbar 13 0 2>;
	dma-names = "tx", "rx";
	status = "okay";
	vmmc-supply = <&wlan_en_reg>;
	bus-width = <4>;
	pinctrl-names = "default";
	pinctrl-0 = <&mmc3_pins &wlan_pins>;
	ti,non-removable;
	ti,needs-special-hs-handling;
	cap-power-off-card;
	keep-power-in-suspend;

	#address-cells = <1>;
	#size-cells = <0>;
	wlcore: wlcore@0 {
		compatible = "ti,wl1835";
		reg = <2>;
		interrupt-parent = <&gpio3>;
		interrupts = <17 IRQ_TYPE_LEVEL_HIGH>;
	};
>>>>>>> db0b54cd
};

&mmc3 {
	/* these are on the crossbar and are outlined in the
	   xbar-event-map element */
	dmas = <&edma 12
		&edma 13>;
	dma-names = "tx", "rx";
	status = "okay";
	vmmc-supply = <&wlan_en_reg>;
	bus-width = <4>;
	pinctrl-names = "default";
	pinctrl-0 = <&mmc3_pins &wlan_pins>;
	ti,non-removable;
	ti,needs-special-hs-handling;
	cap-power-off-card;
	keep-power-in-suspend;

	#address-cells = <1>;
	#size-cells = <0>;
	wlcore: wlcore@2 {
		compatible = "ti,wl1835";
		reg = <2>;
		interrupt-parent = <&gpio3>;
		interrupts = <17 IRQ_TYPE_LEVEL_HIGH>;
		ref-clock-frequency = <38400000>;
	};
};

&edma {
	ti,edma-xbar-event-map = /bits/ 16 <1 12
					    2 13>;
};

&sham {
	status = "okay";
};

&aes {
	status = "okay";
};

&dcan1 {
	status = "disabled";	/* Enable only if Profile 1 is selected */
	pinctrl-names = "default";
	pinctrl-0 = <&dcan1_pins_default>;
};

&wkup_m3_ipc {
	ti,scale-data-fw = "am335x-evm-scale-data.bin";
};

&rtc {
<<<<<<< HEAD
=======
	clocks = <&clk_32768_ck>, <&clkdiv32k_ick>;
	clock-names = "ext-clk", "int-clk";
>>>>>>> db0b54cd
	system-power-controller;
};

&sgx {
	status = "okay";
};<|MERGE_RESOLUTION|>--- conflicted
+++ resolved
@@ -58,10 +58,6 @@
 		debounce-delay-ms = <5>;
 		col-scan-delay-us = <2>;
 
-		pinctrl-names = "default", "sleep";
-		pinctrl-0 = <&matrix_keypad_default>;
-		pinctrl-1 = <&matrix_keypad_sleep>;
-
 		row-gpios = <&gpio1 25 GPIO_ACTIVE_HIGH		/* Bank1, pin25 */
 			     &gpio1 26 GPIO_ACTIVE_HIGH		/* Bank1, pin26 */
 			     &gpio1 27 GPIO_ACTIVE_HIGH>;	/* Bank1, pin27 */
@@ -108,6 +104,8 @@
 	panel {
 		compatible = "ti,tilcdc,panel";
 		status = "okay";
+		pinctrl-names = "default";
+		pinctrl-0 = <&lcd_pins_s0>;
 		panel-info {
 			ac-bias           = <255>;
 			ac-bias-intrpt    = <0>;
@@ -135,18 +133,6 @@
 				vsync-active = <1>;
 			};
 		};
-	};
-
-	kim {
-		compatible = "kim";
-		nshutdown_gpio = <117>; /* Bank3, pin21 */
-		dev_name = "/dev/ttyS1";
-		flow_cntrl = <1>;
-		baud_rate = <3000000>;
-	};
-
-	btwilink {
-		compatible = "btwilink";
 	};
 
 	sound {
@@ -178,9 +164,9 @@
 
 &am33xx_pinmux {
 	pinctrl-names = "default";
-	pinctrl-0 = <&volume_keys_s0 &clkout2_pin>;
-
-	matrix_keypad_default: matrix_keypad_default {
+	pinctrl-0 = <&matrix_keypad_s0 &volume_keys_s0 &clkout2_pin>;
+
+	matrix_keypad_s0: matrix_keypad_s0 {
 		pinctrl-single,pins = <
 			0x54 (PIN_OUTPUT_PULLDOWN | MUX_MODE7)	/* gpmc_a5.gpio1_21 */
 			0x58 (PIN_OUTPUT_PULLDOWN | MUX_MODE7)	/* gpmc_a6.gpio1_22 */
@@ -190,13 +176,6 @@
 		>;
 	};
 
-	matrix_keypad_sleep: matrix_keypad_sleep {
-		pinctrl-single,pins = <
-			0x54 (PIN_INPUT_PULLDOWN | MUX_MODE7)	/* gpmc_a5.gpio1_21 */
-			0x58 (PIN_INPUT_PULLDOWN | MUX_MODE7)	/* gpmc_a6.gpio1_22 */
-		>;
-	};
-
 	volume_keys_s0: volume_keys_s0 {
 		pinctrl-single,pins = <
 			0x150 (PIN_INPUT_PULLDOWN | MUX_MODE7)	/* spi0_sclk.gpio0_2 */
@@ -211,20 +190,13 @@
 		>;
 	};
 
-	i2c1_pins_default: pinmux_i2c1_pins {
+	i2c1_pins: pinmux_i2c1_pins {
 		pinctrl-single,pins = <
 			0x158 (PIN_INPUT_PULLUP | MUX_MODE2)	/* spi0_d1.i2c1_sda */
 			0x15c (PIN_INPUT_PULLUP | MUX_MODE2)	/* spi0_cs0.i2c1_scl */
 		>;
 	};
 
-	i2c1_pins_sleep: i2c1_pins_sleep {
-		pinctrl-single,pins = <
-			0x158 (PIN_INPUT_PULLDOWN | MUX_MODE7)	/* spi0_d1.i2c1_sda */
-			0x15c (PIN_INPUT_PULLDOWN | MUX_MODE7)	/* spi0_cs0.i2c1_scl */
-		>;
-	};
-
 	uart0_pins: pinmux_uart0_pins {
 		pinctrl-single,pins = <
 			0x170 (PIN_INPUT_PULLUP | MUX_MODE0)	/* uart0_rxd.uart0_rxd */
@@ -232,30 +204,12 @@
 		>;
 	};
 
-<<<<<<< HEAD
-	uart1_pins_default: pinmux_uart1_pins_default {
-		pinctrl-single,pins = <
-			0x178 (PIN_INPUT | MUX_MODE0)			/* uart1_ctsn.uart1_ctsn */
-			0x17C (PIN_OUTPUT_PULLDOWN | MUX_MODE0)	/* uart1_rtsn.uart1_rtsn */
-			0x180 (PIN_INPUT_PULLUP | MUX_MODE0)	/* uart1_rxd.uart1_rxd */
-			0x184 (PIN_OUTPUT_PULLDOWN | MUX_MODE0) 	/* uart1_txd.uart1_txd */
-		>;
-	};
-
-	uart1_pins_sleep: pinmux_uart1_pins_sleep {
-		pinctrl-single,pins = <
-			0x178 (PIN_INPUT_PULLDOWN | MUX_MODE7)
-			0x17C (PIN_INPUT_PULLDOWN | MUX_MODE7)
-			0x180 (PIN_INPUT_PULLDOWN | MUX_MODE7)
-			0x184 (PIN_INPUT_PULLDOWN | MUX_MODE7)
-=======
 	uart1_pins: pinmux_uart1_pins {
 		pinctrl-single,pins = <
 			0x178 (PIN_INPUT | MUX_MODE0)		/* uart1_ctsn.uart1_ctsn */
 			0x17C (PIN_OUTPUT_PULLDOWN | MUX_MODE0)	/* uart1_rtsn.uart1_rtsn */
 			0x180 (PIN_INPUT_PULLUP | MUX_MODE0)	/* uart1_rxd.uart1_rxd */
 			0x184 (PIN_OUTPUT_PULLDOWN | MUX_MODE0)	/* uart1_txd.uart1_txd */
->>>>>>> db0b54cd
 		>;
 	};
 
@@ -265,7 +219,7 @@
 		>;
 	};
 
-	nandflash_pins_default: nandflash_pins_default {
+	nandflash_pins_s0: nandflash_pins_s0 {
 		pinctrl-single,pins = <
 			0x0 (PIN_INPUT_PULLUP | MUX_MODE0)	/* gpmc_ad0.gpmc_ad0 */
 			0x4 (PIN_INPUT_PULLUP | MUX_MODE0)	/* gpmc_ad1.gpmc_ad1 */
@@ -285,35 +239,9 @@
 		>;
 	};
 
-	nandflash_pins_sleep: nandflash_pins_sleep {
-		pinctrl-single,pins = <
-			0x0 (PIN_INPUT_PULLDOWN | MUX_MODE7)
-			0x4 (PIN_INPUT_PULLDOWN | MUX_MODE7)
-			0x8 (PIN_INPUT_PULLDOWN | MUX_MODE7)
-			0xc (PIN_INPUT_PULLDOWN | MUX_MODE7)
-			0x10 (PIN_INPUT_PULLDOWN | MUX_MODE7)
-			0x14 (PIN_INPUT_PULLDOWN | MUX_MODE7)
-			0x18 (PIN_INPUT_PULLDOWN | MUX_MODE7)
-			0x1c (PIN_INPUT_PULLDOWN | MUX_MODE7)
-			0x70 (PIN_INPUT_PULLDOWN | MUX_MODE7)
-			0x74 (PIN_INPUT_PULLDOWN | MUX_MODE7)
-			0x7c (PIN_INPUT_PULLDOWN | MUX_MODE7)
-			0x90 (PIN_INPUT_PULLDOWN | MUX_MODE7)
-			0x94 (PIN_INPUT_PULLDOWN | MUX_MODE7)
-			0x98 (PIN_INPUT_PULLDOWN | MUX_MODE7)
-			0x9c (PIN_INPUT_PULLDOWN | MUX_MODE7)
-		>;
-	};
-
-	ecap0_pins_default: backlight_pins {
+	ecap0_pins: backlight_pins {
 		pinctrl-single,pins = <
 			0x164 0x0	/* eCAP0_in_PWM0_out.eCAP0_in_PWM0_out MODE0 */
-		>;
-	};
-
-	ecap0_pins_sleep: ecap0_pins_sleep {
-		pinctrl-single,pins = <
-			0x164  (PIN_INPUT_PULLDOWN | MUX_MODE7)	/* eCAP0_in_PWM0_out.eCAP0_in_PWM0_out */
 		>;
 	};
 
@@ -369,36 +297,12 @@
 		>;
 	};
 
-	mmc1_pins_default: pinmux_mmc1_pins {
-		pinctrl-single,pins = <
-			0x0F0 (PIN_INPUT_PULLUP | MUX_MODE0)    /* mmc0_dat3.mmc0_dat3 */
-			0x0F4 (PIN_INPUT_PULLUP | MUX_MODE0)    /* mmc0_dat2.mmc0_dat2 */
-			0x0F8 (PIN_INPUT_PULLUP | MUX_MODE0)    /* mmc0_dat1.mmc0_dat1 */
-			0x0FC (PIN_INPUT_PULLUP | MUX_MODE0)    /* mmc0_dat0.mmc0_dat0 */
-			0x100 (PIN_INPUT_PULLUP | MUX_MODE0)    /* mmc0_clk.mmc0_clk */
-			0x104 (PIN_INPUT_PULLUP | MUX_MODE0)    /* mmc0_cmd.mmc0_cmd */
-			0x1A0 (PIN_INPUT_PULLUP | MUX_MODE7)    /* mcasp0_aclkr.gpio3_18 */
-			0x160 (PIN_INPUT | MUX_MODE7)           /* spi0_cs1.gpio0_6 */
-		>;
-	};
-
-	mmc1_pins_sleep: pinmux_mmc1_pins_sleep {
-		pinctrl-single,pins = <
-			0x0F0 (PIN_INPUT_PULLDOWN | MUX_MODE7)
-			0x0F4 (PIN_INPUT_PULLDOWN | MUX_MODE7)
-			0x0F8 (PIN_INPUT_PULLDOWN | MUX_MODE7)
-			0x0FC (PIN_INPUT_PULLDOWN | MUX_MODE7)
-			0x100 (PIN_INPUT_PULLDOWN | MUX_MODE7)
-			0x104 (PIN_INPUT_PULLDOWN | MUX_MODE7)
-			0x1A0 (PIN_INPUT_PULLDOWN | MUX_MODE7)
-			0x160 (PIN_INPUT_PULLDOWN | MUX_MODE7)
-		>;
-	};
-
-<<<<<<< HEAD
-	/* wl12xx/wl18xx card on mmc3 */
-=======
->>>>>>> db0b54cd
+	mmc1_pins: pinmux_mmc1_pins {
+		pinctrl-single,pins = <
+			0x160 (PIN_INPUT | MUX_MODE7) /* spi0_cs1.gpio0_6 */
+		>;
+	};
+
 	mmc3_pins: pinmux_mmc3_pins {
 		pinctrl-single,pins = <
 			0x44 (PIN_INPUT_PULLUP | MUX_MODE3)	/* gpmc_a1.mmc2_dat0, INPUT_PULLUP | MODE3 */
@@ -410,10 +314,6 @@
 		>;
 	};
 
-<<<<<<< HEAD
-	/* wl12xx/wl18xx card enable/irq GPIOs. */
-=======
->>>>>>> db0b54cd
 	wlan_pins: pinmux_wlan_pins {
 		pinctrl-single,pins = <
 			0x40 (PIN_OUTPUT_PULLDOWN | MUX_MODE7)	/* gpmc_a0.gpio1_16 */
@@ -422,11 +322,7 @@
 		>;
 	};
 
-<<<<<<< HEAD
-	lcd_pins_default: lcd_pins_default {
-=======
 	lcd_pins_s0: lcd_pins_s0 {
->>>>>>> db0b54cd
 		pinctrl-single,pins = <
 			0x20 (PIN_OUTPUT | MUX_MODE1)		/* gpmc_ad8.lcd_data23 */
 			0x24 (PIN_OUTPUT | MUX_MODE1)		/* gpmc_ad9.lcd_data22 */
@@ -459,44 +355,7 @@
 		>;
 	};
 
-<<<<<<< HEAD
-	lcd_pins_sleep: lcd_pins_sleep {
-		pinctrl-single,pins = <
-			0x20 (PIN_INPUT_PULLDOWN | MUX_MODE7)	/* gpmc_ad8.lcd_data16 */
-			0x24 (PIN_INPUT_PULLDOWN | MUX_MODE7)	/* gpmc_ad9.lcd_data17 */
-			0x28 (PIN_INPUT_PULLDOWN | MUX_MODE7)	/* gpmc_ad10.lcd_data18 */
-			0x2c (PIN_INPUT_PULLDOWN | MUX_MODE7)	/* gpmc_ad11.lcd_data19 */
-			0x30 (PIN_INPUT_PULLDOWN | MUX_MODE7)	/* gpmc_ad12.lcd_data20 */
-			0x34 (PIN_INPUT_PULLDOWN | MUX_MODE7)	/* gpmc_ad13.lcd_data21 */
-			0x38 (PIN_INPUT_PULLDOWN | MUX_MODE7)	/* gpmc_ad14.lcd_data22 */
-			0x3c (PIN_INPUT_PULLDOWN | MUX_MODE7)	/* gpmc_ad15.lcd_data23 */
-			0xa0 (PULL_DISABLE | MUX_MODE7)		/* lcd_data0.lcd_data0 */
-			0xa4 (PULL_DISABLE | MUX_MODE7)		/* lcd_data1.lcd_data1 */
-			0xa8 (PULL_DISABLE | MUX_MODE7)		/* lcd_data2.lcd_data2 */
-			0xac (PULL_DISABLE | MUX_MODE7)		/* lcd_data3.lcd_data3 */
-			0xb0 (PULL_DISABLE | MUX_MODE7)		/* lcd_data4.lcd_data4 */
-			0xb4 (PULL_DISABLE | MUX_MODE7)		/* lcd_data5.lcd_data5 */
-			0xb8 (PULL_DISABLE | MUX_MODE7)		/* lcd_data6.lcd_data6 */
-			0xbc (PULL_DISABLE | MUX_MODE7)		/* lcd_data7.lcd_data7 */
-			0xc0 (PULL_DISABLE | MUX_MODE7)		/* lcd_data8.lcd_data8 */
-			0xc4 (PULL_DISABLE | MUX_MODE7)		/* lcd_data9.lcd_data9 */
-			0xc8 (PULL_DISABLE | MUX_MODE7)		/* lcd_data10.lcd_data10 */
-			0xcc (PULL_DISABLE | MUX_MODE7)		/* lcd_data11.lcd_data11 */
-			0xd0 (PULL_DISABLE | MUX_MODE7)		/* lcd_data12.lcd_data12 */
-			0xd4 (PULL_DISABLE | MUX_MODE7)		/* lcd_data13.lcd_data13 */
-			0xd8 (PULL_DISABLE | MUX_MODE7)		/* lcd_data14.lcd_data14 */
-			0xdc (PULL_DISABLE | MUX_MODE7)		/* lcd_data15.lcd_data15 */
-			0xe0 (PIN_INPUT_PULLDOWN | MUX_MODE7)	/* lcd_vsync.lcd_vsync, OUTPUT | MODE0 */
-			0xe4 (PIN_INPUT_PULLDOWN | MUX_MODE7)	/* lcd_hsync.lcd_hsync */
-			0xe8 (PIN_INPUT_PULLDOWN | MUX_MODE7)	/* lcd_pclk.lcd_pclk */
-			0xec (PIN_INPUT_PULLDOWN | MUX_MODE7)	/* lcd_ac_bias_en.lcd_ac_bias_en */
-		>;
-	};
-
-	am335x_evm_audio_pins: am335x_evm_audio_pins {
-=======
 	mcasp1_pins: mcasp1_pins {
->>>>>>> db0b54cd
 		pinctrl-single,pins = <
 			0x10c (PIN_INPUT_PULLDOWN | MUX_MODE4) /* mii1_crs.mcasp1_aclkx */
 			0x110 (PIN_INPUT_PULLDOWN | MUX_MODE4) /* mii1_rxerr.mcasp1_fsx */
@@ -505,21 +364,12 @@
 		>;
 	};
 
-<<<<<<< HEAD
-	am335x_evm_audio_pins_sleep: am335x_evm_audio_pins_sleep {
-		pinctrl-single,pins = <
-			0x10c (PIN_INPUT_PULLDOWN | MUX_MODE7) /* mii1_rx_dv.mcasp1_aclkx */
-			0x110 (PIN_INPUT_PULLDOWN | MUX_MODE7) /* mii1_txd3.mcasp1_fsx */
-			0x108 (PIN_INPUT_PULLDOWN | MUX_MODE7) /* mii1_col.mcasp1_axr2 */
-			0x144 (PIN_INPUT_PULLDOWN | MUX_MODE7) /* rmii1_ref_clk.mcasp1_axr3 */
-=======
 	mcasp1_pins_sleep: mcasp1_pins_sleep {
 		pinctrl-single,pins = <
 			0x10c (PIN_INPUT_PULLDOWN | MUX_MODE7)
 			0x110 (PIN_INPUT_PULLDOWN | MUX_MODE7)
 			0x108 (PIN_INPUT_PULLDOWN | MUX_MODE7)
 			0x144 (PIN_INPUT_PULLDOWN | MUX_MODE7)
->>>>>>> db0b54cd
 		>;
 	};
 
@@ -539,14 +389,8 @@
 };
 
 &uart1 {
-<<<<<<< HEAD
-	pinctrl-names = "default", "sleep";
-	pinctrl-0 = <&uart1_pins_default>;
-	pinctrl-1 = <&uart1_pins_sleep>;
-=======
 	pinctrl-names = "default";
 	pinctrl-0 = <&uart1_pins>;
->>>>>>> db0b54cd
 
 	status = "okay";
 };
@@ -593,9 +437,8 @@
 };
 
 &i2c1 {
-	pinctrl-names = "default", "sleep";
-	pinctrl-0 = <&i2c1_pins_default>;
-	pinctrl-1 = <&i2c1_pins_sleep>;
+	pinctrl-names = "default";
+	pinctrl-0 = <&i2c1_pins>;
 
 	status = "okay";
 	clock-frequency = <100000>;
@@ -654,9 +497,6 @@
 
 &lcdc {
 	status = "okay";
-	pinctrl-names = "default", "sleep";
-	pinctrl-0 = <&lcd_pins_default>;
-	pinctrl-1 = <&lcd_pins_sleep>;
 };
 
 &elm {
@@ -668,31 +508,23 @@
 
 	ecap0: ecap@48300100 {
 		status = "okay";
-		pinctrl-names = "default", "sleep";
-		pinctrl-0 = <&ecap0_pins_default>;
-		pinctrl-1 = <&ecap0_pins_sleep>;
+		pinctrl-names = "default";
+		pinctrl-0 = <&ecap0_pins>;
 	};
 };
 
 &gpmc {
 	status = "okay";
-	pinctrl-names = "default", "sleep";
-	pinctrl-0 = <&nandflash_pins_default>;
-	pinctrl-1 = <&nandflash_pins_sleep>;
+	pinctrl-names = "default";
+	pinctrl-0 = <&nandflash_pins_s0>;
 	ranges = <0 0 0x08000000 0x1000000>;	/* CS0: 16MB for NAND */
 	nand@0,0 {
 		compatible = "ti,omap2-nand";
 		reg = <0 0 4>; /* CS0, offset 0, IO size 4 */
-<<<<<<< HEAD
-		interrupt-parent = <&intc>;
-		interrupts = <100>;
-		ready-gpio = <&gpmc 0 GPIO_ACTIVE_HIGH>; /* gpmc_wait0 */
-=======
 		interrupt-parent = <&gpmc>;
 		interrupts = <0 IRQ_TYPE_NONE>, /* fifoevent */
 			     <1 IRQ_TYPE_NONE>;	/* termcount */
 		rb-gpios = <&gpmc 0 GPIO_ACTIVE_HIGH>; /* gpmc_wait0 */
->>>>>>> db0b54cd
 		ti,nand-ecc-opt = "bch8";
 		ti,elm-id = <&elm>;
 		nand-bus-width = <8>;
@@ -768,16 +600,10 @@
 #include "tps65910.dtsi"
 
 &mcasp1 {
-<<<<<<< HEAD
-		pinctrl-names = "default", "sleep";
-		pinctrl-0 = <&am335x_evm_audio_pins>;
-		pinctrl-1 = <&am335x_evm_audio_pins_sleep>;
-=======
 	#sound-dai-cells = <0>;
 	pinctrl-names = "default", "sleep";
 	pinctrl-0 = <&mcasp1_pins>;
 	pinctrl-1 = <&mcasp1_pins_sleep>;
->>>>>>> db0b54cd
 
 	status = "okay";
 
@@ -811,14 +637,10 @@
 		};
 
 		vdd1_reg: regulator@2 {
-			/* VDD_MPU voltage limits 0.95V - 1.325V with +/-4% tolerance */
+			/* VDD_MPU voltage limits 0.95V - 1.26V with +/-4% tolerance */
 			regulator-name = "vdd_mpu";
 			regulator-min-microvolt = <912500>;
-<<<<<<< HEAD
-			regulator-max-microvolt = <1378000>;
-=======
 			regulator-max-microvolt = <1351500>;
->>>>>>> db0b54cd
 			regulator-boot-on;
 			regulator-always-on;
 		};
@@ -915,12 +737,6 @@
 	status = "okay";
 	vmmc-supply = <&vmmc_reg>;
 	bus-width = <4>;
-<<<<<<< HEAD
-	pinctrl-names = "default", "sleep";
-	pinctrl-0 = <&mmc1_pins_default>;
-	pinctrl-1 = <&mmc1_pins_sleep>;
-	cd-gpios = <&gpio0 6 GPIO_ACTIVE_HIGH>;
-=======
 	pinctrl-names = "default";
 	pinctrl-0 = <&mmc1_pins>;
 	cd-gpios = <&gpio0 6 GPIO_ACTIVE_LOW>;
@@ -950,39 +766,6 @@
 		interrupt-parent = <&gpio3>;
 		interrupts = <17 IRQ_TYPE_LEVEL_HIGH>;
 	};
->>>>>>> db0b54cd
-};
-
-&mmc3 {
-	/* these are on the crossbar and are outlined in the
-	   xbar-event-map element */
-	dmas = <&edma 12
-		&edma 13>;
-	dma-names = "tx", "rx";
-	status = "okay";
-	vmmc-supply = <&wlan_en_reg>;
-	bus-width = <4>;
-	pinctrl-names = "default";
-	pinctrl-0 = <&mmc3_pins &wlan_pins>;
-	ti,non-removable;
-	ti,needs-special-hs-handling;
-	cap-power-off-card;
-	keep-power-in-suspend;
-
-	#address-cells = <1>;
-	#size-cells = <0>;
-	wlcore: wlcore@2 {
-		compatible = "ti,wl1835";
-		reg = <2>;
-		interrupt-parent = <&gpio3>;
-		interrupts = <17 IRQ_TYPE_LEVEL_HIGH>;
-		ref-clock-frequency = <38400000>;
-	};
-};
-
-&edma {
-	ti,edma-xbar-event-map = /bits/ 16 <1 12
-					    2 13>;
 };
 
 &sham {
@@ -1004,11 +787,8 @@
 };
 
 &rtc {
-<<<<<<< HEAD
-=======
 	clocks = <&clk_32768_ck>, <&clkdiv32k_ick>;
 	clock-names = "ext-clk", "int-clk";
->>>>>>> db0b54cd
 	system-power-controller;
 };
 
