/*
 * Copyright (C) 2012 Texas Instruments Incorporated - http://www.ti.com/
 *
 * This program is free software; you can redistribute it and/or modify
 * it under the terms of the GNU General Public License version 2 as
 * published by the Free Software Foundation.
 * Based on "omap4.dtsi"
 */

#include <dt-bindings/gpio/gpio.h>
#include <dt-bindings/interrupt-controller/arm-gic.h>
#include <dt-bindings/pinctrl/omap.h>

#include "skeleton.dtsi"

/ {
	#address-cells = <1>;
	#size-cells = <1>;

	compatible = "ti,omap5";
	interrupt-parent = <&wakeupgen>;

	aliases {
		i2c0 = &i2c1;
		i2c1 = &i2c2;
		i2c2 = &i2c3;
		i2c3 = &i2c4;
		i2c4 = &i2c5;
		serial0 = &uart1;
		serial1 = &uart2;
		serial2 = &uart3;
		serial3 = &uart4;
		serial4 = &uart5;
		serial5 = &uart6;
		rproc0 = &dsp;
		rproc1 = &ipu;
	};

	cpus {
		#address-cells = <1>;
		#size-cells = <0>;

		cpu0: cpu@0 {
			device_type = "cpu";
			compatible = "arm,cortex-a15";
			reg = <0x0>;

			operating-points-v2 = <&cpu0_opp_table>;
			cpu-opp-domain = <&oppdm_mpu>;

			clocks = <&dpll_mpu_ck>;
			clock-names = "cpu";

			clock-latency = <300000>; /* From omap-cpufreq driver */

			/* cooling options */
			cooling-min-level = <0>;
			cooling-max-level = <2>;
			#cooling-cells = <2>; /* min followed by max */
		};
		cpu@1 {
			device_type = "cpu";
			compatible = "arm,cortex-a15";
			reg = <0x1>;
		};
	};

	cpu0_opp_table: opp_table0 {
		compatible = "operating-points-v2";
		opp-shared;

		opp_nom@1000000000 {
			opp-hz = /bits/ 64 <1000000000>;
			opp-microvolt = <1060000 850000 1100000>;
			opp-suspend;
		};

		opp_high@1500000000 {
			opp-hz = /bits/ 64 <1500000000>;
			opp-microvolt = <1250000 850000 1250000>;
		};
	};

	thermal-zones {
		#include "omap4-cpu-thermal.dtsi"
		#include "omap5-gpu-thermal.dtsi"
		#include "omap5-core-thermal.dtsi"
	};

	timer {
		compatible = "arm,armv7-timer";
		/* PPI secure/nonsecure IRQ */
		interrupts = <GIC_PPI 13 (GIC_CPU_MASK_RAW(3) | IRQ_TYPE_LEVEL_LOW)>,
			     <GIC_PPI 14 (GIC_CPU_MASK_RAW(3) | IRQ_TYPE_LEVEL_LOW)>,
			     <GIC_PPI 11 (GIC_CPU_MASK_RAW(3) | IRQ_TYPE_LEVEL_LOW)>,
			     <GIC_PPI 10 (GIC_CPU_MASK_RAW(3) | IRQ_TYPE_LEVEL_LOW)>;
		interrupt-parent = <&gic>;
	};

	pmu {
		compatible = "arm,cortex-a15-pmu";
		interrupts = <GIC_SPI 131 IRQ_TYPE_LEVEL_HIGH>,
			     <GIC_SPI 132 IRQ_TYPE_LEVEL_HIGH>;
	};

	gic: interrupt-controller@48211000 {
		compatible = "arm,cortex-a15-gic";
		interrupt-controller;
		#interrupt-cells = <3>;
		reg = <0x48211000 0x1000>,
		      <0x48212000 0x1000>,
		      <0x48214000 0x2000>,
		      <0x48216000 0x2000>;
		interrupt-parent = <&gic>;
	};

	wakeupgen: interrupt-controller@48281000 {
		compatible = "ti,omap5-wugen-mpu", "ti,omap4-wugen-mpu";
		interrupt-controller;
		#interrupt-cells = <3>;
		reg = <0x48281000 0x1000>;
		interrupt-parent = <&gic>;
	};

	/*
	 * The soc node represents the soc top level view. It is used for IPs
	 * that are not memory mapped in the MPU view or for the MPU itself.
	 */
	soc {
		compatible = "ti,omap-infra";
		mpu {
			compatible = "ti,omap4-mpu";
			ti,hwmods = "mpu";
			sram = <&ocmcram>;
		};
	};

	/*
	 * XXX: Use a flat representation of the OMAP3 interconnect.
	 * The real OMAP interconnect network is quite complex.
	 * Since it will not bring real advantage to represent that in DT for
	 * the moment, just use a fake OCP bus entry to represent the whole bus
	 * hierarchy.
	 */
	ocp {
		compatible = "ti,omap5-l3-noc", "simple-bus";
		#address-cells = <1>;
		#size-cells = <1>;
		ranges;
		ti,hwmods = "l3_main_1", "l3_main_2", "l3_main_3";
		reg = <0x44000000 0x2000>,
		      <0x44800000 0x3000>,
		      <0x45000000 0x4000>;
		interrupts = <GIC_SPI 9 IRQ_TYPE_LEVEL_HIGH>,
			     <GIC_SPI 10 IRQ_TYPE_LEVEL_HIGH>;

		l4_cfg: l4@4a000000 {
			compatible = "ti,omap5-l4-cfg", "simple-bus";
			#address-cells = <1>;
			#size-cells = <1>;
			ranges = <0 0x4a000000 0x22a000>;

			scm_core: scm@2000 {
				compatible = "ti,omap5-scm-core", "simple-bus";
				reg = <0x2000 0x1000>;
				#address-cells = <1>;
				#size-cells = <1>;
				ranges = <0 0x2000 0x800>;

				scm_conf: scm_conf@0 {
					compatible = "syscon";
					reg = <0x0 0x800>;
					#address-cells = <1>;
					#size-cells = <1>;
				};
			};

			scm_padconf_core: scm@2800 {
				compatible = "ti,omap5-scm-padconf-core",
					     "simple-bus";
				#address-cells = <1>;
				#size-cells = <1>;
				ranges = <0 0x2800 0x800>;

				omap5_pmx_core: pinmux@40 {
					compatible = "ti,omap5-padconf",
						     "pinctrl-single";
					reg = <0x40 0x01b6>;
					#address-cells = <1>;
					#size-cells = <0>;
					#interrupt-cells = <1>;
					interrupt-controller;
					pinctrl-single,register-width = <16>;
					pinctrl-single,function-mask = <0x7fff>;
				};

				omap5_padconf_global: omap5_padconf_global@5a0 {
					compatible = "syscon",
						     "simple-bus";
					reg = <0x5a0 0xec>;
					#address-cells = <1>;
					#size-cells = <1>;
					ranges = <0 0x5a0 0xec>;

					pbias_regulator: pbias_regulator {
						compatible = "ti,pbias-omap5", "ti,pbias-omap";
						reg = <0x60 0x4>;
						syscon = <&omap5_padconf_global>;
						pbias_mmc_reg: pbias_mmc_omap5 {
							regulator-name = "pbias_mmc_omap5";
							regulator-min-microvolt = <1800000>;
							regulator-max-microvolt = <3000000>;
						};
					};
				};
			};

			cm_core_aon: cm_core_aon@4000 {
				compatible = "ti,omap5-cm-core-aon";
				reg = <0x4000 0x2000>;

				cm_core_aon_clocks: clocks {
					#address-cells = <1>;
					#size-cells = <0>;
				};

				cm_core_aon_clockdomains: clockdomains {
				};
			};

			cm_core: cm_core@8000 {
				compatible = "ti,omap5-cm-core";
				reg = <0x8000 0x3000>;

				cm_core_clocks: clocks {
					#address-cells = <1>;
					#size-cells = <0>;
				};

				cm_core_clockdomains: clockdomains {
				};
			};
		};

		l4_wkup: l4@4ae00000 {
			compatible = "ti,omap5-l4-wkup", "simple-bus";
			#address-cells = <1>;
			#size-cells = <1>;
			ranges = <0 0x4ae00000 0x2b000>;

			counter32k: counter@4000 {
				compatible = "ti,omap-counter32k";
				reg = <0x4000 0x40>;
				ti,hwmods = "counter_32k";
			};

			prm: prm@6000 {
				compatible = "ti,omap5-prm";
				reg = <0x6000 0x3000>;
				interrupts = <GIC_SPI 11 IRQ_TYPE_LEVEL_HIGH>;

				prm_clocks: clocks {
					#address-cells = <1>;
					#size-cells = <0>;
				};

				prm_clockdomains: clockdomains {
				};
			};

			scrm: scrm@a000 {
				compatible = "ti,omap5-scrm";
				reg = <0xa000 0x2000>;

				scrm_clocks: clocks {
					#address-cells = <1>;
					#size-cells = <0>;
				};

				scrm_clockdomains: clockdomains {
				};
			};

			omap5_pmx_wkup: pinmux@c840 {
				compatible = "ti,omap5-padconf",
					     "pinctrl-single";
				reg = <0xc840 0x0038>;
				#address-cells = <1>;
				#size-cells = <0>;
				#interrupt-cells = <1>;
				interrupt-controller;
				pinctrl-single,register-width = <16>;
				pinctrl-single,function-mask = <0x7fff>;
			};
		};

		ocmcram: ocmcram@40300000 {
			compatible = "mmio-sram";
			reg = <0x40300000 0x20000>; /* 128k */
		};

		sdma: dma-controller@4a056000 {
			compatible = "ti,omap4430-sdma";
			reg = <0x4a056000 0x1000>;
			interrupts = <GIC_SPI 12 IRQ_TYPE_LEVEL_HIGH>,
				     <GIC_SPI 13 IRQ_TYPE_LEVEL_HIGH>,
				     <GIC_SPI 14 IRQ_TYPE_LEVEL_HIGH>,
				     <GIC_SPI 15 IRQ_TYPE_LEVEL_HIGH>;
			#dma-cells = <1>;
			dma-channels = <32>;
			dma-requests = <127>;
		};

		gpio1: gpio@4ae10000 {
			compatible = "ti,omap4-gpio";
			reg = <0x4ae10000 0x200>;
			interrupts = <GIC_SPI 29 IRQ_TYPE_LEVEL_HIGH>;
			ti,hwmods = "gpio1";
			ti,gpio-always-on;
			gpio-controller;
			#gpio-cells = <2>;
			interrupt-controller;
			#interrupt-cells = <2>;
		};

		gpio2: gpio@48055000 {
			compatible = "ti,omap4-gpio";
			reg = <0x48055000 0x200>;
			interrupts = <GIC_SPI 30 IRQ_TYPE_LEVEL_HIGH>;
			ti,hwmods = "gpio2";
			gpio-controller;
			#gpio-cells = <2>;
			interrupt-controller;
			#interrupt-cells = <2>;
		};

		gpio3: gpio@48057000 {
			compatible = "ti,omap4-gpio";
			reg = <0x48057000 0x200>;
			interrupts = <GIC_SPI 31 IRQ_TYPE_LEVEL_HIGH>;
			ti,hwmods = "gpio3";
			gpio-controller;
			#gpio-cells = <2>;
			interrupt-controller;
			#interrupt-cells = <2>;
		};

		gpio4: gpio@48059000 {
			compatible = "ti,omap4-gpio";
			reg = <0x48059000 0x200>;
			interrupts = <GIC_SPI 32 IRQ_TYPE_LEVEL_HIGH>;
			ti,hwmods = "gpio4";
			gpio-controller;
			#gpio-cells = <2>;
			interrupt-controller;
			#interrupt-cells = <2>;
		};

		gpio5: gpio@4805b000 {
			compatible = "ti,omap4-gpio";
			reg = <0x4805b000 0x200>;
			interrupts = <GIC_SPI 33 IRQ_TYPE_LEVEL_HIGH>;
			ti,hwmods = "gpio5";
			gpio-controller;
			#gpio-cells = <2>;
			interrupt-controller;
			#interrupt-cells = <2>;
		};

		gpio6: gpio@4805d000 {
			compatible = "ti,omap4-gpio";
			reg = <0x4805d000 0x200>;
			interrupts = <GIC_SPI 34 IRQ_TYPE_LEVEL_HIGH>;
			ti,hwmods = "gpio6";
			gpio-controller;
			#gpio-cells = <2>;
			interrupt-controller;
			#interrupt-cells = <2>;
		};

		gpio7: gpio@48051000 {
			compatible = "ti,omap4-gpio";
			reg = <0x48051000 0x200>;
			interrupts = <GIC_SPI 35 IRQ_TYPE_LEVEL_HIGH>;
			ti,hwmods = "gpio7";
			gpio-controller;
			#gpio-cells = <2>;
			interrupt-controller;
			#interrupt-cells = <2>;
		};

		gpio8: gpio@48053000 {
			compatible = "ti,omap4-gpio";
			reg = <0x48053000 0x200>;
			interrupts = <GIC_SPI 121 IRQ_TYPE_LEVEL_HIGH>;
			ti,hwmods = "gpio8";
			gpio-controller;
			#gpio-cells = <2>;
			interrupt-controller;
			#interrupt-cells = <2>;
		};

		gpmc: gpmc@50000000 {
			compatible = "ti,omap4430-gpmc";
			reg = <0x50000000 0x1000>;
			#address-cells = <2>;
			#size-cells = <1>;
			interrupts = <GIC_SPI 20 IRQ_TYPE_LEVEL_HIGH>;
			dmas = <&sdma 4>;
			dma-names = "rxtx";
			gpmc,num-cs = <8>;
			gpmc,num-waitpins = <4>;
			ti,hwmods = "gpmc";
			clocks = <&l3_iclk_div>;
			clock-names = "fck";
			interrupt-controller;
			#interrupt-cells = <2>;
			gpio-controller;
			#gpio-cells = <2>;
		};

		i2c1: i2c@48070000 {
			compatible = "ti,omap4-i2c";
			reg = <0x48070000 0x100>;
			interrupts = <GIC_SPI 56 IRQ_TYPE_LEVEL_HIGH>;
			#address-cells = <1>;
			#size-cells = <0>;
			ti,hwmods = "i2c1";
		};

		i2c2: i2c@48072000 {
			compatible = "ti,omap4-i2c";
			reg = <0x48072000 0x100>;
			interrupts = <GIC_SPI 57 IRQ_TYPE_LEVEL_HIGH>;
			#address-cells = <1>;
			#size-cells = <0>;
			ti,hwmods = "i2c2";
		};

		i2c3: i2c@48060000 {
			compatible = "ti,omap4-i2c";
			reg = <0x48060000 0x100>;
			interrupts = <GIC_SPI 61 IRQ_TYPE_LEVEL_HIGH>;
			#address-cells = <1>;
			#size-cells = <0>;
			ti,hwmods = "i2c3";
		};

		i2c4: i2c@4807a000 {
			compatible = "ti,omap4-i2c";
			reg = <0x4807a000 0x100>;
			interrupts = <GIC_SPI 62 IRQ_TYPE_LEVEL_HIGH>;
			#address-cells = <1>;
			#size-cells = <0>;
			ti,hwmods = "i2c4";
		};

		i2c5: i2c@4807c000 {
			compatible = "ti,omap4-i2c";
			reg = <0x4807c000 0x100>;
			interrupts = <GIC_SPI 60 IRQ_TYPE_LEVEL_HIGH>;
			#address-cells = <1>;
			#size-cells = <0>;
			ti,hwmods = "i2c5";
		};

		hwspinlock: spinlock@4a0f6000 {
			compatible = "ti,omap4-hwspinlock";
			reg = <0x4a0f6000 0x1000>;
			ti,hwmods = "spinlock";
			#hwlock-cells = <1>;
		};

		mcspi1: spi@48098000 {
			compatible = "ti,omap4-mcspi";
			reg = <0x48098000 0x200>;
			interrupts = <GIC_SPI 65 IRQ_TYPE_LEVEL_HIGH>;
			#address-cells = <1>;
			#size-cells = <0>;
			ti,hwmods = "mcspi1";
			ti,spi-num-cs = <4>;
			dmas = <&sdma 35>,
			       <&sdma 36>,
			       <&sdma 37>,
			       <&sdma 38>,
			       <&sdma 39>,
			       <&sdma 40>,
			       <&sdma 41>,
			       <&sdma 42>;
			dma-names = "tx0", "rx0", "tx1", "rx1",
				    "tx2", "rx2", "tx3", "rx3";
		};

		mcspi2: spi@4809a000 {
			compatible = "ti,omap4-mcspi";
			reg = <0x4809a000 0x200>;
			interrupts = <GIC_SPI 66 IRQ_TYPE_LEVEL_HIGH>;
			#address-cells = <1>;
			#size-cells = <0>;
			ti,hwmods = "mcspi2";
			ti,spi-num-cs = <2>;
			dmas = <&sdma 43>,
			       <&sdma 44>,
			       <&sdma 45>,
			       <&sdma 46>;
			dma-names = "tx0", "rx0", "tx1", "rx1";
		};

		mcspi3: spi@480b8000 {
			compatible = "ti,omap4-mcspi";
			reg = <0x480b8000 0x200>;
			interrupts = <GIC_SPI 91 IRQ_TYPE_LEVEL_HIGH>;
			#address-cells = <1>;
			#size-cells = <0>;
			ti,hwmods = "mcspi3";
			ti,spi-num-cs = <2>;
			dmas = <&sdma 15>, <&sdma 16>;
			dma-names = "tx0", "rx0";
		};

		mcspi4: spi@480ba000 {
			compatible = "ti,omap4-mcspi";
			reg = <0x480ba000 0x200>;
			interrupts = <GIC_SPI 48 IRQ_TYPE_LEVEL_HIGH>;
			#address-cells = <1>;
			#size-cells = <0>;
			ti,hwmods = "mcspi4";
			ti,spi-num-cs = <1>;
			dmas = <&sdma 70>, <&sdma 71>;
			dma-names = "tx0", "rx0";
		};

		uart1: serial@4806a000 {
			compatible = "ti,omap4-uart";
			reg = <0x4806a000 0x100>;
			interrupts = <GIC_SPI 72 IRQ_TYPE_LEVEL_HIGH>;
			ti,hwmods = "uart1";
			clock-frequency = <48000000>;
		};

		uart2: serial@4806c000 {
			compatible = "ti,omap4-uart";
			reg = <0x4806c000 0x100>;
			interrupts = <GIC_SPI 73 IRQ_TYPE_LEVEL_HIGH>;
			ti,hwmods = "uart2";
			clock-frequency = <48000000>;
		};

		uart3: serial@48020000 {
			compatible = "ti,omap4-uart";
			reg = <0x48020000 0x100>;
			interrupts = <GIC_SPI 74 IRQ_TYPE_LEVEL_HIGH>;
			ti,hwmods = "uart3";
			clock-frequency = <48000000>;
		};

		uart4: serial@4806e000 {
			compatible = "ti,omap4-uart";
			reg = <0x4806e000 0x100>;
			interrupts = <GIC_SPI 70 IRQ_TYPE_LEVEL_HIGH>;
			ti,hwmods = "uart4";
			clock-frequency = <48000000>;
		};

		uart5: serial@48066000 {
			compatible = "ti,omap4-uart";
			reg = <0x48066000 0x100>;
			interrupts = <GIC_SPI 105 IRQ_TYPE_LEVEL_HIGH>;
			ti,hwmods = "uart5";
			clock-frequency = <48000000>;
		};

		uart6: serial@48068000 {
			compatible = "ti,omap4-uart";
			reg = <0x48068000 0x100>;
			interrupts = <GIC_SPI 106 IRQ_TYPE_LEVEL_HIGH>;
			ti,hwmods = "uart6";
			clock-frequency = <48000000>;
		};

		mmc1: mmc@4809c000 {
			compatible = "ti,omap4-hsmmc";
			reg = <0x4809c000 0x400>;
			interrupts = <GIC_SPI 83 IRQ_TYPE_LEVEL_HIGH>;
			ti,hwmods = "mmc1";
			ti,dual-volt;
			ti,needs-special-reset;
			dmas = <&sdma 61>, <&sdma 62>;
			dma-names = "tx", "rx";
			pbias-supply = <&pbias_mmc_reg>;
		};

		mmc2: mmc@480b4000 {
			compatible = "ti,omap4-hsmmc";
			reg = <0x480b4000 0x400>;
			interrupts = <GIC_SPI 86 IRQ_TYPE_LEVEL_HIGH>;
			ti,hwmods = "mmc2";
			ti,needs-special-reset;
			dmas = <&sdma 47>, <&sdma 48>;
			dma-names = "tx", "rx";
		};

		mmc3: mmc@480ad000 {
			compatible = "ti,omap4-hsmmc";
			reg = <0x480ad000 0x400>;
			interrupts = <GIC_SPI 94 IRQ_TYPE_LEVEL_HIGH>;
			ti,hwmods = "mmc3";
			ti,needs-special-reset;
			dmas = <&sdma 77>, <&sdma 78>;
			dma-names = "tx", "rx";
		};

		mmc4: mmc@480d1000 {
			compatible = "ti,omap4-hsmmc";
			reg = <0x480d1000 0x400>;
			interrupts = <GIC_SPI 96 IRQ_TYPE_LEVEL_HIGH>;
			ti,hwmods = "mmc4";
			ti,needs-special-reset;
			dmas = <&sdma 57>, <&sdma 58>;
			dma-names = "tx", "rx";
		};

		mmc5: mmc@480d5000 {
			compatible = "ti,omap4-hsmmc";
			reg = <0x480d5000 0x400>;
			interrupts = <GIC_SPI 59 IRQ_TYPE_LEVEL_HIGH>;
			ti,hwmods = "mmc5";
			ti,needs-special-reset;
			dmas = <&sdma 59>, <&sdma 60>;
			dma-names = "tx", "rx";
		};

		mmu_dsp: mmu@4a066000 {
			compatible = "ti,omap4-iommu";
			reg = <0x4a066000 0x100>;
			interrupts = <GIC_SPI 28 IRQ_TYPE_LEVEL_HIGH>;
			ti,hwmods = "mmu_dsp";
			#iommu-cells = <0>;
		};

		mmu_ipu: mmu@55082000 {
			compatible = "ti,omap4-iommu";
			reg = <0x55082000 0x100>;
			interrupts = <GIC_SPI 100 IRQ_TYPE_LEVEL_HIGH>;
			ti,hwmods = "mmu_ipu";
			#iommu-cells = <0>;
			ti,iommu-bus-err-back;
		};

		keypad: keypad@4ae1c000 {
			compatible = "ti,omap4-keypad";
			reg = <0x4ae1c000 0x400>;
			ti,hwmods = "kbd";
		};

		mcpdm: mcpdm@40132000 {
			compatible = "ti,omap4-mcpdm";
			reg = <0x40132000 0x7f>, /* MPU private access */
			      <0x49032000 0x7f>; /* L3 Interconnect */
			reg-names = "mpu", "dma";
			interrupts = <GIC_SPI 112 IRQ_TYPE_LEVEL_HIGH>;
			ti,hwmods = "mcpdm";
			dmas = <&sdma 65>,
			       <&sdma 66>;
			dma-names = "up_link", "dn_link";
			status = "disabled";
		};

		dmic: dmic@4012e000 {
			compatible = "ti,omap4-dmic";
			reg = <0x4012e000 0x7f>, /* MPU private access */
			      <0x4902e000 0x7f>; /* L3 Interconnect */
			reg-names = "mpu", "dma";
			interrupts = <GIC_SPI 114 IRQ_TYPE_LEVEL_HIGH>;
			ti,hwmods = "dmic";
			dmas = <&sdma 67>;
			dma-names = "up_link";
			status = "disabled";
		};

		mcbsp1: mcbsp@40122000 {
			compatible = "ti,omap4-mcbsp";
			reg = <0x40122000 0xff>, /* MPU private access */
			      <0x49022000 0xff>; /* L3 Interconnect */
			reg-names = "mpu", "dma";
			interrupts = <GIC_SPI 17 IRQ_TYPE_LEVEL_HIGH>;
			interrupt-names = "common";
			ti,buffer-size = <128>;
			ti,hwmods = "mcbsp1";
			dmas = <&sdma 33>,
			       <&sdma 34>;
			dma-names = "tx", "rx";
			status = "disabled";
		};

		mcbsp2: mcbsp@40124000 {
			compatible = "ti,omap4-mcbsp";
			reg = <0x40124000 0xff>, /* MPU private access */
			      <0x49024000 0xff>; /* L3 Interconnect */
			reg-names = "mpu", "dma";
			interrupts = <GIC_SPI 22 IRQ_TYPE_LEVEL_HIGH>;
			interrupt-names = "common";
			ti,buffer-size = <128>;
			ti,hwmods = "mcbsp2";
			dmas = <&sdma 17>,
			       <&sdma 18>;
			dma-names = "tx", "rx";
			status = "disabled";
		};

		mcbsp3: mcbsp@40126000 {
			compatible = "ti,omap4-mcbsp";
			reg = <0x40126000 0xff>, /* MPU private access */
			      <0x49026000 0xff>; /* L3 Interconnect */
			reg-names = "mpu", "dma";
			interrupts = <GIC_SPI 23 IRQ_TYPE_LEVEL_HIGH>;
			interrupt-names = "common";
			ti,buffer-size = <128>;
			ti,hwmods = "mcbsp3";
			dmas = <&sdma 19>,
			       <&sdma 20>;
			dma-names = "tx", "rx";
			status = "disabled";
		};

		mailbox: mailbox@4a0f4000 {
			compatible = "ti,omap4-mailbox";
			reg = <0x4a0f4000 0x200>;
			interrupts = <GIC_SPI 26 IRQ_TYPE_LEVEL_HIGH>;
			ti,hwmods = "mailbox";
			#mbox-cells = <1>;
			ti,mbox-num-users = <3>;
			ti,mbox-num-fifos = <8>;
			mbox_ipu: mbox_ipu {
				ti,mbox-tx = <0 0 0>;
				ti,mbox-rx = <1 0 0>;
			};
			mbox_dsp: mbox_dsp {
				ti,mbox-tx = <3 0 0>;
				ti,mbox-rx = <2 0 0>;
			};
		};

		timer1: timer@4ae18000 {
			compatible = "ti,omap5430-timer";
			reg = <0x4ae18000 0x80>;
			interrupts = <GIC_SPI 37 IRQ_TYPE_LEVEL_HIGH>;
			ti,hwmods = "timer1";
			ti,timer-alwon;
		};

		timer2: timer@48032000 {
			compatible = "ti,omap5430-timer";
			reg = <0x48032000 0x80>;
			interrupts = <GIC_SPI 38 IRQ_TYPE_LEVEL_HIGH>;
			ti,hwmods = "timer2";
		};

		timer3: timer@48034000 {
			compatible = "ti,omap5430-timer";
			reg = <0x48034000 0x80>;
			interrupts = <GIC_SPI 39 IRQ_TYPE_LEVEL_HIGH>;
			ti,hwmods = "timer3";
		};

		timer4: timer@48036000 {
			compatible = "ti,omap5430-timer";
			reg = <0x48036000 0x80>;
			interrupts = <GIC_SPI 40 IRQ_TYPE_LEVEL_HIGH>;
			ti,hwmods = "timer4";
		};

		timer5: timer@40138000 {
			compatible = "ti,omap5430-timer";
			reg = <0x40138000 0x80>,
			      <0x49038000 0x80>;
			interrupts = <GIC_SPI 41 IRQ_TYPE_LEVEL_HIGH>;
			ti,hwmods = "timer5";
			ti,timer-dsp;
			ti,timer-pwm;
		};

		timer6: timer@4013a000 {
			compatible = "ti,omap5430-timer";
			reg = <0x4013a000 0x80>,
			      <0x4903a000 0x80>;
			interrupts = <GIC_SPI 42 IRQ_TYPE_LEVEL_HIGH>;
			ti,hwmods = "timer6";
			ti,timer-dsp;
			ti,timer-pwm;
		};

		timer7: timer@4013c000 {
			compatible = "ti,omap5430-timer";
			reg = <0x4013c000 0x80>,
			      <0x4903c000 0x80>;
			interrupts = <GIC_SPI 43 IRQ_TYPE_LEVEL_HIGH>;
			ti,hwmods = "timer7";
			ti,timer-dsp;
		};

		timer8: timer@4013e000 {
			compatible = "ti,omap5430-timer";
			reg = <0x4013e000 0x80>,
			      <0x4903e000 0x80>;
			interrupts = <GIC_SPI 44 IRQ_TYPE_LEVEL_HIGH>;
			ti,hwmods = "timer8";
			ti,timer-dsp;
			ti,timer-pwm;
		};

		timer9: timer@4803e000 {
			compatible = "ti,omap5430-timer";
			reg = <0x4803e000 0x80>;
			interrupts = <GIC_SPI 45 IRQ_TYPE_LEVEL_HIGH>;
			ti,hwmods = "timer9";
			ti,timer-pwm;
		};

		timer10: timer@48086000 {
			compatible = "ti,omap5430-timer";
			reg = <0x48086000 0x80>;
			interrupts = <GIC_SPI 46 IRQ_TYPE_LEVEL_HIGH>;
			ti,hwmods = "timer10";
			ti,timer-pwm;
		};

		timer11: timer@48088000 {
			compatible = "ti,omap5430-timer";
			reg = <0x48088000 0x80>;
			interrupts = <GIC_SPI 47 IRQ_TYPE_LEVEL_HIGH>;
			ti,hwmods = "timer11";
			ti,timer-pwm;
		};

		wdt2: wdt@4ae14000 {
			compatible = "ti,omap5-wdt", "ti,omap3-wdt";
			reg = <0x4ae14000 0x80>;
			interrupts = <GIC_SPI 80 IRQ_TYPE_LEVEL_HIGH>;
			ti,hwmods = "wd_timer2";
		};

		dsp: dsp {
<<<<<<< HEAD
			compatible = "ti,omap5-rproc-dsp";
=======
			compatible = "ti,omap5-dsp";
>>>>>>> db0b54cd
			ti,hwmods = "dsp";
			syscon-bootreg = <&scm_conf 0x304>;
			iommus = <&mmu_dsp>;
			mboxes = <&mailbox &mbox_dsp>;
<<<<<<< HEAD
			status = "disabled";
		};

		ipu: ipu {
			compatible = "ti,omap5-rproc-ipu";
			ti,hwmods = "ipu";
			iommus = <&mmu_ipu>;
			mboxes = <&mailbox &mbox_ipu>;
=======
			ti,rproc-standby-info = <0x4a004420>;
			status = "disabled";
		};

		ipu: ipu@55020000 {
			compatible = "ti,omap5-ipu";
			reg = <0x55020000 0x10000>;
			reg-names = "l2ram";
			ti,hwmods = "ipu";
			iommus = <&mmu_ipu>;
			mboxes = <&mailbox &mbox_ipu>;
			ti,rproc-standby-info = <0x4a008920>;
>>>>>>> db0b54cd
			status = "disabled";
		};

		dmm@4e000000 {
			compatible = "ti,omap5-dmm";
			reg = <0x4e000000 0x800>;
			interrupts = <0 113 0x4>;
			ti,hwmods = "dmm";
		};

		emif1: emif@4c000000 {
			compatible	= "ti,emif-4d5";
			ti,hwmods	= "emif1";
			ti,no-idle-on-init;
			phy-type	= <2>; /* DDR PHY type: Intelli PHY */
			reg = <0x4c000000 0x400>;
			interrupts = <GIC_SPI 110 IRQ_TYPE_LEVEL_HIGH>;
			hw-caps-read-idle-ctrl;
			hw-caps-ll-interface;
			hw-caps-temp-alert;
		};

		emif2: emif@4d000000 {
			compatible	= "ti,emif-4d5";
			ti,hwmods	= "emif2";
			ti,no-idle-on-init;
			phy-type	= <2>; /* DDR PHY type: Intelli PHY */
			reg = <0x4d000000 0x400>;
			interrupts = <GIC_SPI 111 IRQ_TYPE_LEVEL_HIGH>;
			hw-caps-read-idle-ctrl;
			hw-caps-ll-interface;
			hw-caps-temp-alert;
		};

		usb3: omap_dwc3@4a020000 {
			compatible = "ti,dwc3";
			ti,hwmods = "usb_otg_ss";
			reg = <0x4a020000 0x10000>;
			interrupts = <GIC_SPI 93 IRQ_TYPE_LEVEL_HIGH>;
			#address-cells = <1>;
			#size-cells = <1>;
			utmi-mode = <2>;
			ranges;
			dwc3@4a030000 {
				compatible = "snps,dwc3";
				reg = <0x4a030000 0x10000>;
				interrupts = <GIC_SPI 92 IRQ_TYPE_LEVEL_HIGH>,
					     <GIC_SPI 92 IRQ_TYPE_LEVEL_HIGH>,
					     <GIC_SPI 93 IRQ_TYPE_LEVEL_HIGH>;
				interrupt-names = "peripheral",
						  "host",
						  "otg";
				phys = <&usb2_phy>, <&usb3_phy>;
				phy-names = "usb2-phy", "usb3-phy";
				dr_mode = "peripheral";
				tx-fifo-resize;
			};
		};

		ocp2scp@4a080000 {
			compatible = "ti,omap-ocp2scp";
			#address-cells = <1>;
			#size-cells = <1>;
			reg = <0x4a080000 0x20>;
			ranges;
			ti,hwmods = "ocp2scp1";
			usb2_phy: usb2phy@4a084000 {
				compatible = "ti,omap-usb2";
				reg = <0x4a084000 0x7c>;
				syscon-phy-power = <&scm_conf 0x300>;
				clocks = <&usb_phy_cm_clk32k>, <&usb_otg_ss_refclk960m>;
				clock-names = "wkupclk", "refclk";
				#phy-cells = <0>;
			};

			usb3_phy: usb3phy@4a084400 {
				compatible = "ti,omap-usb3";
				reg = <0x4a084400 0x80>,
				      <0x4a084800 0x64>,
				      <0x4a084c00 0x40>;
				reg-names = "phy_rx", "phy_tx", "pll_ctrl";
				syscon-phy-power = <&scm_conf 0x370>;
				clocks = <&usb_phy_cm_clk32k>,
					 <&sys_clkin>,
					 <&usb_otg_ss_refclk960m>;
				clock-names =	"wkupclk",
						"sysclk",
						"refclk";
				#phy-cells = <0>;
			};
		};

		usbhstll: usbhstll@4a062000 {
			compatible = "ti,usbhs-tll";
			reg = <0x4a062000 0x1000>;
			interrupts = <GIC_SPI 78 IRQ_TYPE_LEVEL_HIGH>;
			ti,hwmods = "usb_tll_hs";
		};

		usbhshost: usbhshost@4a064000 {
			compatible = "ti,usbhs-host";
			reg = <0x4a064000 0x800>;
			ti,hwmods = "usb_host_hs";
			#address-cells = <1>;
			#size-cells = <1>;
			ranges;
			clocks = <&l3init_60m_fclk>,
				 <&xclk60mhsp1_ck>,
				 <&xclk60mhsp2_ck>;
			clock-names = "refclk_60m_int",
				      "refclk_60m_ext_p1",
				      "refclk_60m_ext_p2";

			usbhsohci: ohci@4a064800 {
				compatible = "ti,ohci-omap3";
				reg = <0x4a064800 0x400>;
				interrupts = <GIC_SPI 76 IRQ_TYPE_LEVEL_HIGH>;
			};

			usbhsehci: ehci@4a064c00 {
				compatible = "ti,ehci-omap";
				reg = <0x4a064c00 0x400>;
				interrupts = <GIC_SPI 77 IRQ_TYPE_LEVEL_HIGH>;
			};
		};

		bandgap: bandgap@4a0021e0 {
			reg = <0x4a0021e0 0xc
			       0x4a00232c 0xc
			       0x4a002380 0x2c
			       0x4a0023C0 0x3c>;
			interrupts = <GIC_SPI 126 IRQ_TYPE_LEVEL_HIGH>;
			compatible = "ti,omap5430-bandgap";

			#thermal-sensor-cells = <1>;
		};

		/* OCP2SCP3 */
		ocp2scp@4a090000 {
			compatible = "ti,omap-ocp2scp";
			#address-cells = <1>;
			#size-cells = <1>;
			reg = <0x4a090000 0x20>;
			ranges;
			ti,hwmods = "ocp2scp3";
			sata_phy: phy@4a096000 {
				compatible = "ti,phy-pipe3-sata";
				reg = <0x4A096000 0x80>, /* phy_rx */
				      <0x4A096400 0x64>, /* phy_tx */
				      <0x4A096800 0x40>; /* pll_ctrl */
				reg-names = "phy_rx", "phy_tx", "pll_ctrl";
				syscon-phy-power = <&scm_conf 0x374>;
				clocks = <&sys_clkin>, <&sata_ref_clk>;
				clock-names = "sysclk", "refclk";
				#phy-cells = <0>;
			};
		};

		sata: sata@4a141100 {
			compatible = "snps,dwc-ahci";
			reg = <0x4a140000 0x1100>, <0x4a141100 0x7>;
			interrupts = <GIC_SPI 54 IRQ_TYPE_LEVEL_HIGH>;
			phys = <&sata_phy>;
			phy-names = "sata-phy";
			clocks = <&sata_ref_clk>;
			ti,hwmods = "sata";
		};

		dss: dss@58000000 {
			compatible = "ti,omap5-dss";
			reg = <0x58000000 0x80>;
			status = "disabled";
			ti,hwmods = "dss_core";
			clocks = <&dss_dss_clk>;
			clock-names = "fck";
			#address-cells = <1>;
			#size-cells = <1>;
			ranges;

			dispc@58001000 {
				compatible = "ti,omap5-dispc";
				reg = <0x58001000 0x1000>;
				interrupts = <GIC_SPI 25 IRQ_TYPE_LEVEL_HIGH>;
				ti,hwmods = "dss_dispc";
				clocks = <&dss_dss_clk>;
				clock-names = "fck";
			};

			rfbi: encoder@58002000  {
				compatible = "ti,omap5-rfbi";
				reg = <0x58002000 0x100>;
				status = "disabled";
				ti,hwmods = "dss_rfbi";
				clocks = <&dss_dss_clk>, <&l3_iclk_div>;
				clock-names = "fck", "ick";
			};

			dsi1: encoder@58004000 {
				compatible = "ti,omap5-dsi";
				reg = <0x58004000 0x200>,
				      <0x58004200 0x40>,
				      <0x58004300 0x40>;
				reg-names = "proto", "phy", "pll";
				interrupts = <GIC_SPI 53 IRQ_TYPE_LEVEL_HIGH>;
				status = "disabled";
				ti,hwmods = "dss_dsi1";
				clocks = <&dss_dss_clk>, <&dss_sys_clk>;
				clock-names = "fck", "sys_clk";
			};

			dsi2: encoder@58005000 {
				compatible = "ti,omap5-dsi";
				reg = <0x58009000 0x200>,
				      <0x58009200 0x40>,
				      <0x58009300 0x40>;
				reg-names = "proto", "phy", "pll";
				interrupts = <GIC_SPI 55 IRQ_TYPE_LEVEL_HIGH>;
				status = "disabled";
				ti,hwmods = "dss_dsi2";
				clocks = <&dss_dss_clk>, <&dss_sys_clk>;
				clock-names = "fck", "sys_clk";
			};

			hdmi: encoder@58060000 {
				compatible = "ti,omap5-hdmi";
				reg = <0x58040000 0x200>,
				      <0x58040200 0x80>,
				      <0x58040300 0x80>,
				      <0x58060000 0x19000>;
				reg-names = "wp", "pll", "phy", "core";
				interrupts = <GIC_SPI 101 IRQ_TYPE_LEVEL_HIGH>;
				status = "disabled";
				ti,hwmods = "dss_hdmi";
				clocks = <&dss_48mhz_clk>, <&dss_sys_clk>;
				clock-names = "fck", "sys_clk";
				dmas = <&sdma 76>;
				dma-names = "audio_tx";
			};
		};

		abb_mpu: regulator-abb-mpu {
			compatible = "ti,abb-v2";
			regulator-name = "abb_mpu";
			#address-cells = <0>;
			#size-cells = <0>;
			clocks = <&sys_clkin>;
			ti,settling-time = <50>;
			ti,clock-cycles = <16>;

			reg = <0x4ae07cdc 0x8>, <0x4ae06014 0x4>,
			      <0x4a0021c4 0x8>, <0x4ae0c318 0x4>;
			reg-names = "base-address", "int-address",
				    "efuse-address", "ldo-address";
			ti,tranxdone-status-mask = <0x80>;
			/* LDOVBBMPU_MUX_CTRL */
			ti,ldovbb-override-mask = <0x400>;
			/* LDOVBBMPU_VSET_OUT */
			ti,ldovbb-vset-mask = <0x1F>;

			/*
			 * NOTE: only FBB mode used but actual vset will
			 * determine final biasing
			 */
			ti,abb_info = <
			/*uV		ABB	efuse	rbb_m fbb_m	vset_m*/
			1060000		0	0x0	0 0x02000000 0x01F00000
			1250000		0	0x4	0 0x02000000 0x01F00000
			>;
		};

		abb_mm: regulator-abb-mm {
			compatible = "ti,abb-v2";
			regulator-name = "abb_mm";
			#address-cells = <0>;
			#size-cells = <0>;
			clocks = <&sys_clkin>;
			ti,settling-time = <50>;
			ti,clock-cycles = <16>;

			reg = <0x4ae07ce4 0x8>, <0x4ae06010 0x4>,
			      <0x4a0021a4 0x8>, <0x4ae0c314 0x4>;
			reg-names = "base-address", "int-address",
				    "efuse-address", "ldo-address";
			ti,tranxdone-status-mask = <0x80000000>;
			/* LDOVBBMM_MUX_CTRL */
			ti,ldovbb-override-mask = <0x400>;
			/* LDOVBBMM_VSET_OUT */
			ti,ldovbb-vset-mask = <0x1F>;

			/*
			 * NOTE: only FBB mode used but actual vset will
			 * determine final biasing
			 */
			ti,abb_info = <
			/*uV		ABB	efuse	rbb_m fbb_m	vset_m*/
			1025000		0	0x0	0 0x02000000 0x01F00000
			1120000		0	0x4	0 0x02000000 0x01F00000
			>;
		};

<<<<<<< HEAD
		voltdm_mpu: voltdm@4a0021c4 {
			compatible = "ti,omap5-voltdm";
			#voltdm-cells = <0>;
=======
		oppdm_mpu: oppdm@4a0021c4 {
			compatible = "ti,omap5-oppdm";
			#oppdm-cells = <0>;
>>>>>>> db0b54cd
			vbb-supply = <&abb_mpu>;
			reg = <0x4a0021c4 0x8>;
			ti,efuse-settings = <
			/* uV   offset */
			1060000 0x0
			1250000 0x4
			>;
<<<<<<< HEAD
		};

		voltdm_mm: voltdm@4a0021a4 {
			compatible = "ti,omap5-voltdm";
			#voltdm-cells = <0>;
=======
			ti,absolute-max-voltage-uv = <1500000>;
		};

		oppdm_mm: oppdm@4a0021a4 {
			compatible = "ti,omap5-oppdm";
			#oppdm-cells = <0>;
>>>>>>> db0b54cd
			vbb-supply = <&abb_mm>;
			reg = <0x4a0021a4 0x8>;
			ti,efuse-settings = <
			/* uV   offset */
			1025000 0x0
			1120000 0x4
			>;
<<<<<<< HEAD
		};

		voltdm_core: voltdm@4a0021d8 {
			compatible = "ti,omap5-core-voltdm";
			#voltdm-cells = <0>;
=======
			ti,absolute-max-voltage-uv = <1500000>;
		};

		oppdm_core: oppdm@4a0021d8 {
			compatible = "ti,omap5-core-oppdm";
			#oppdm-cells = <0>;
>>>>>>> db0b54cd
			reg = <0x4a0021d8 0x4>;
			ti,efuse-settings = <
			/* uV   offset */
			1050000 0x0
			>;
<<<<<<< HEAD
=======
			ti,absolute-max-voltage-uv = <1500000>;
>>>>>>> db0b54cd
		};
	};
};

&cpu_thermal {
	polling-delay = <500>; /* milliseconds */
};

/include/ "omap54xx-clocks.dtsi"<|MERGE_RESOLUTION|>--- conflicted
+++ resolved
@@ -406,8 +406,6 @@
 			#address-cells = <2>;
 			#size-cells = <1>;
 			interrupts = <GIC_SPI 20 IRQ_TYPE_LEVEL_HIGH>;
-			dmas = <&sdma 4>;
-			dma-names = "rxtx";
 			gpmc,num-cs = <8>;
 			gpmc,num-waitpins = <4>;
 			ti,hwmods = "gpmc";
@@ -841,25 +839,11 @@
 		};
 
 		dsp: dsp {
-<<<<<<< HEAD
-			compatible = "ti,omap5-rproc-dsp";
-=======
 			compatible = "ti,omap5-dsp";
->>>>>>> db0b54cd
 			ti,hwmods = "dsp";
 			syscon-bootreg = <&scm_conf 0x304>;
 			iommus = <&mmu_dsp>;
 			mboxes = <&mailbox &mbox_dsp>;
-<<<<<<< HEAD
-			status = "disabled";
-		};
-
-		ipu: ipu {
-			compatible = "ti,omap5-rproc-ipu";
-			ti,hwmods = "ipu";
-			iommus = <&mmu_ipu>;
-			mboxes = <&mailbox &mbox_ipu>;
-=======
 			ti,rproc-standby-info = <0x4a004420>;
 			status = "disabled";
 		};
@@ -872,7 +856,6 @@
 			iommus = <&mmu_ipu>;
 			mboxes = <&mailbox &mbox_ipu>;
 			ti,rproc-standby-info = <0x4a008920>;
->>>>>>> db0b54cd
 			status = "disabled";
 		};
 
@@ -1173,15 +1156,9 @@
 			>;
 		};
 
-<<<<<<< HEAD
-		voltdm_mpu: voltdm@4a0021c4 {
-			compatible = "ti,omap5-voltdm";
-			#voltdm-cells = <0>;
-=======
 		oppdm_mpu: oppdm@4a0021c4 {
 			compatible = "ti,omap5-oppdm";
 			#oppdm-cells = <0>;
->>>>>>> db0b54cd
 			vbb-supply = <&abb_mpu>;
 			reg = <0x4a0021c4 0x8>;
 			ti,efuse-settings = <
@@ -1189,20 +1166,12 @@
 			1060000 0x0
 			1250000 0x4
 			>;
-<<<<<<< HEAD
-		};
-
-		voltdm_mm: voltdm@4a0021a4 {
-			compatible = "ti,omap5-voltdm";
-			#voltdm-cells = <0>;
-=======
 			ti,absolute-max-voltage-uv = <1500000>;
 		};
 
 		oppdm_mm: oppdm@4a0021a4 {
 			compatible = "ti,omap5-oppdm";
 			#oppdm-cells = <0>;
->>>>>>> db0b54cd
 			vbb-supply = <&abb_mm>;
 			reg = <0x4a0021a4 0x8>;
 			ti,efuse-settings = <
@@ -1210,29 +1179,18 @@
 			1025000 0x0
 			1120000 0x4
 			>;
-<<<<<<< HEAD
-		};
-
-		voltdm_core: voltdm@4a0021d8 {
-			compatible = "ti,omap5-core-voltdm";
-			#voltdm-cells = <0>;
-=======
 			ti,absolute-max-voltage-uv = <1500000>;
 		};
 
 		oppdm_core: oppdm@4a0021d8 {
 			compatible = "ti,omap5-core-oppdm";
 			#oppdm-cells = <0>;
->>>>>>> db0b54cd
 			reg = <0x4a0021d8 0x4>;
 			ti,efuse-settings = <
 			/* uV   offset */
 			1050000 0x0
 			>;
-<<<<<<< HEAD
-=======
 			ti,absolute-max-voltage-uv = <1500000>;
->>>>>>> db0b54cd
 		};
 	};
 };
