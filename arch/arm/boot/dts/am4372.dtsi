--- conflicted
+++ resolved
@@ -44,18 +44,9 @@
 			clocks = <&dpll_mpu_ck>;
 			clock-names = "cpu";
 
-<<<<<<< HEAD
-			/*
-			 * To consider voltage drop between PMIC and SoC,
-			 * tolerance value is reduced to 2% from 4% and
-			 * voltage value is increased as a precaution.
-			 */
-			voltage-tolerance = <2>;
-=======
 			operating-points-v2 = <&cpu0_opp_table>;
 			ti,syscon-efuse = <&scm_conf 0x610 0x3f 0>;
 			ti,syscon-rev = <&scm_conf 0x600>;
->>>>>>> db0b54cd
 
 			clock-latency = <300000>; /* From omap-cpufreq driver */
 			cpu-idle-states = <&mpu_gate>;
@@ -104,15 +95,6 @@
 			opp-hz = /bits/ 64 <1000000000>;
 			opp-microvolt = <1325000 1298500 1351500>;
 			opp-supported-hw = <0xFF 0x20>;
-		};
-	};
-
-	soc {
-		compatible = "ti,omap-infra";
-		mpu {
-			compatible = "ti,omap4-mpu";
-			ti,hwmods = "mpu";
-			sram = <&ocmcram>;
 		};
 	};
 
@@ -250,8 +232,6 @@
 					mboxes = <&mailbox &mbox_wkupm3>;
 				};
 
-<<<<<<< HEAD
-=======
 				edma_xbar: dma-router@f90 {
 					compatible = "ti,am335x-edma-crossbar";
 					reg = <0xf90 0x40>;
@@ -260,7 +240,6 @@
 					dma-masters = <&edma>;
 				};
 
->>>>>>> db0b54cd
 				scm_clockdomains: clockdomains {
 				};
 			};
@@ -485,22 +464,14 @@
 		};
 
 		rtc: rtc@44e3e000 {
-<<<<<<< HEAD
-			compatible = "ti,am4372-rtc", "ti,am3352-rtc", "ti,da830-rtc";
-=======
 			compatible = "ti,am4372-rtc", "ti,am3352-rtc",
 				     "ti,da830-rtc";
->>>>>>> db0b54cd
 			reg = <0x44e3e000 0x1000>;
 			interrupts = <GIC_SPI 75 IRQ_TYPE_LEVEL_HIGH
 				      GIC_SPI 76 IRQ_TYPE_LEVEL_HIGH>;
 			ti,hwmods = "rtc";
-<<<<<<< HEAD
-			system-power-controller;
-=======
 			clocks = <&clk_32768_ck>;
 			clock-names = "int-clk";
->>>>>>> db0b54cd
 			status = "disabled";
 		};
 
@@ -944,23 +915,6 @@
 			dma-names = "tx", "rx";
 		};
 
-<<<<<<< HEAD
-		/*
-		 * The SGX is disabled by default because it is an optional
-		 * module and only some AM437x variants contain this module,
-		 * such as AM4378 and AM4379. The status should be overwritten
-		 * as "OK" at the corresponding board.dts.
-		 */
-		sgx: sgx@0x56000000 {
-			compatible = "ti,am4376-sgx530", "img,sgx530";
-			ti,hwmods = "gfx";
-			reg = <0x56000000 0x1000000>;
-			interrupts = <GIC_SPI 37 IRQ_TYPE_LEVEL_HIGH>;
-			status = "disabled";
-		};
-
-=======
->>>>>>> db0b54cd
 		rng: rng@48310000 {
 			compatible = "ti,omap4-rng";
 			ti,hwmods = "rng";
@@ -968,51 +922,14 @@
 			interrupts = <GIC_SPI 111 IRQ_TYPE_LEVEL_HIGH>;
 		};
 
-<<<<<<< HEAD
-		pruss1: pruss@54400000 {
-			compatible = "ti,am4372-pruss";
-			ti,hwmods = "pruss";
-			reg = <0x54400000 0x2000>,
-			      <0x54402000 0x2000>,
-			      <0x54410000 0x8000>,
-			      <0x54420000 0x2000>,
-			      <0x54426000 0x2000>;
-			reg-names = "dram0", "dram1", "shrdram2", "intc", "cfg";
-			interrupts = <GIC_SPI 20 IRQ_TYPE_LEVEL_HIGH
-				      GIC_SPI 21 IRQ_TYPE_LEVEL_HIGH
-				      GIC_SPI 22 IRQ_TYPE_LEVEL_HIGH
-				      GIC_SPI 23 IRQ_TYPE_LEVEL_HIGH
-				      GIC_SPI 24 IRQ_TYPE_LEVEL_HIGH
-				      GIC_SPI 26 IRQ_TYPE_LEVEL_HIGH
-				      GIC_SPI 27 IRQ_TYPE_LEVEL_HIGH>;
-=======
 		pruss_wrapper: pruss_wrapper@54426000 {
 			compatible = "ti,am4372-pruss-wrapper";
 			reg = <0x54426000 0x2000>;
 			ti,hwmods = "pruss";
->>>>>>> db0b54cd
 			#address-cells = <1>;
 			#size-cells = <1>;
 			ranges;
 
-<<<<<<< HEAD
-			pru1_0: pru@54434000 {
-				compatible = "ti,am4372-pru-rproc";
-				reg = <0x54434000 0x3000>,
-				      <0x54422000 0x400>,
-				      <0x54422400 0x100>;
-				reg-names = "iram", "control", "debug";
-				mboxes = <&mailbox &mbox_pru1_0>;
-			};
-
-			pru1_1: pru@54438000 {
-				compatible = "ti,am4372-pru-rproc";
-				reg = <0x54438000 0x3000>,
-				      <0x54424000 0x400>,
-				      <0x54424400 0x100>;
-				reg-names = "iram", "control", "debug";
-				mboxes = <&mailbox &mbox_pru1_1>;
-=======
 			pruss1: pruss@54400000 {
 				compatible = "ti,am4372-pruss";
 				reg = <0x54400000 0x2000>,
@@ -1135,7 +1052,6 @@
 					interrupts = <18>, <19>;
 					interrupt-names = "vring", "kick";
 				};
->>>>>>> db0b54cd
 			};
 		};
 
@@ -1180,11 +1096,7 @@
 		gpmc: gpmc@50000000 {
 			compatible = "ti,am3352-gpmc";
 			ti,hwmods = "gpmc";
-<<<<<<< HEAD
-			dmas = <&edma 52>;
-=======
 			dmas = <&edma 52 0>;
->>>>>>> db0b54cd
 			dma-names = "rxtx";
 			clocks = <&l3s_gclk>;
 			clock-names = "fck";
@@ -1194,17 +1106,10 @@
 			gpmc,num-waitpins = <2>;
 			#address-cells = <2>;
 			#size-cells = <1>;
-<<<<<<< HEAD
-			gpio-controller;
-			#gpio-cells = <2>;
-			interrupt-controller;
-			#interrupt-cells = <2>;
-=======
 			interrupt-controller;
 			#interrupt-cells = <2>;
 			gpio-controller;
 			#gpio-cells = <2>;
->>>>>>> db0b54cd
 			status = "disabled";
 		};
 
@@ -1307,11 +1212,7 @@
 		qspi: qspi@47900000 {
 			compatible = "ti,am4372-qspi";
 			reg = <0x47900000 0x100>,
-<<<<<<< HEAD
-			      <0x30000000 0x3ffffff>;
-=======
 			      <0x30000000 0x4000000>;
->>>>>>> db0b54cd
 			reg-names = "qspi_base", "qspi_mmap";
 			#address-cells = <1>;
 			#size-cells = <0>;
@@ -1363,10 +1264,6 @@
 
 		ocmcram: ocmcram@40300000 {
 			compatible = "mmio-sram";
-<<<<<<< HEAD
-			reg = <0x40300000 0x40000>; /* 256k */
-			map-exec;
-=======
 			reg = <0x40300000 0x10000>; /* 64k */
 			map-exec;
 		};
@@ -1374,7 +1271,6 @@
 		ocmcram_nocache: ocmcram_nocache@40310000 {
 			compatible = "mmio-sram";
 			reg = <0x40310000 0x30000>; /* 192k */
->>>>>>> db0b54cd
 		};
 
 		dcan0: can@481cc000 {
