--- conflicted
+++ resolved
@@ -13,32 +13,6 @@
 	compatible = "ti,dra742", "ti,dra74", "ti,dra7";
 
 	cpus {
-<<<<<<< HEAD
-		#address-cells = <1>;
-		#size-cells = <0>;
-
-		cpu0: cpu@0 {
-			device_type = "cpu";
-			compatible = "arm,cortex-a15";
-			reg = <0>;
-
-			operating-points = <
-				/* kHz    uV */
-				1000000	1060000
-				>;
-
-			clocks = <&dpll_mpu_ck>;
-			clock-names = "cpu";
-
-			clock-latency = <300000>; /* From omap-cpufreq driver */
-
-			/* cooling options */
-			cooling-min-level = <0>;
-			cooling-max-level = <2>;
-			#cooling-cells = <2>; /* min followed by max */
-		};
-=======
->>>>>>> db0b54cd
 		cpu@1 {
 			device_type = "cpu";
 			compatible = "arm,cortex-a15";
@@ -113,16 +87,6 @@
 		};
 
 		dsp2: dsp@41000000 {
-<<<<<<< HEAD
-			compatible = "ti,dra7-rproc-dsp";
-			reg = <0x41000000 0x48000>;
-			reg-names = "l2ram";
-			ti,hwmods = "dsp2";
-			syscon-bootreg = <&scm_conf 0x560>;
-			iommus = <&mmu0_dsp2>, <&mmu1_dsp2>;
-			status = "disabled";
-		};
-=======
 			compatible = "ti,dra7-dsp";
 			reg = <0x41000000 0x48000>,
 			      <0x41600000 0x8000>,
@@ -293,73 +257,5 @@
 		ti,mbox-tx = <5 2 2>;
 		ti,mbox-rx = <1 2 2>;
 		status = "disabled";
->>>>>>> db0b54cd
-	};
-};
-
-&mailbox3 {
-	mbox_pru1_0: mbox_pru1_0 {
-		ti,mbox-tx = <0 0 0>;
-		ti,mbox-rx = <1 0 0>;
-		status = "disabled";
-	};
-	mbox_pru1_1: mbox_pru1_1 {
-		ti,mbox-tx = <2 0 0>;
-		ti,mbox-rx = <3 0 0>;
-		status = "disabled";
-	};
-};
-
-&mailbox4 {
-	mbox_pru2_0: mbox_pru2_0 {
-		ti,mbox-tx = <0 0 0>;
-		ti,mbox-rx = <1 0 0>;
-		status = "disabled";
-	};
-	mbox_pru2_1: mbox_pru2_1 {
-		ti,mbox-tx = <2 0 0>;
-		ti,mbox-rx = <3 0 0>;
-		status = "disabled";
-	};
-};
-
-&mailbox5 {
-	mbox_ipu1_ipc3x: mbox_ipu1_ipc3x {
-		ti,mbox-tx = <6 2 2>;
-		ti,mbox-rx = <4 2 2>;
-		status = "disabled";
-	};
-	mbox_dsp1_ipc3x: mbox_dsp1_ipc3x {
-		ti,mbox-tx = <5 2 2>;
-		ti,mbox-rx = <1 2 2>;
-		status = "disabled";
-	};
-};
-
-&mailbox6 {
-	mbox_ipu2_ipc3x: mbox_ipu2_ipc3x {
-		ti,mbox-tx = <6 2 2>;
-		ti,mbox-rx = <4 2 2>;
-		status = "disabled";
-	};
-	mbox_dsp2_ipc3x: mbox_dsp2_ipc3x {
-		ti,mbox-tx = <5 2 2>;
-		ti,mbox-rx = <1 2 2>;
-		status = "disabled";
-	};
-};
-
-&dss {
-	reg = <0x58000000 0x80>,
-	      <0x58004054 0x4>,
-	      <0x58004300 0x20>,
-	      <0x58009054 0x4>,
-	      <0x58009300 0x20>;
-	reg-names = "dss", "pll1_clkctrl", "pll1",
-		    "pll2_clkctrl", "pll2";
-
-	clocks = <&dss_dss_clk>,
-		 <&dss_video1_clk>,
-		 <&dss_video2_clk>;
-	clock-names = "fck", "video1_clk", "video2_clk";
+	};
 };