/dts-v1/;

#include "kirkwood.dtsi"
#include "kirkwood-6281.dtsi"

/ {
	model = "MPL CEC4";
	compatible = "mpl,cec4-10", "mpl,cec4", "marvell,kirkwood-88f6281", "marvell,kirkwood";

        memory {
                device_type = "memory";
                reg = <0x00000000 0x20000000>;
        };

        chosen {
                bootargs = "console=ttyS0,115200n8 earlyprintk";
        };

	mbus {
<<<<<<< HEAD
		ranges = <MBUS_ID(0xf0, 0x01) 0 0xf1000000 0x100000>;
=======
>>>>>>> d8ec26d7
		pcie-controller {
			status = "okay";

			pcie@1,0 {
				status = "okay";
			};
		};
	};

	ocp@f1000000 {
		pinctrl: pinctrl@10000 {
			pmx_led_health: pmx-led-health {
				marvell,pins = "mpp7";
				marvell,function = "gpo";
			};

			pmx_sata1: pmx-sata1 {
				marvell,pins = "mpp34";
				marvell,function = "sata1";
			};

			pmx_sata0: pmx-sata0 {
				marvell,pins = "mpp35";
				marvell,function = "sata0";
			};

			pmx_led_user1o: pmx-led-user1o {
				marvell,pins = "mpp40";
				marvell,function = "gpio";
			};

			pmx_led_user1g: pmx-led-user1g {
				marvell,pins = "mpp41";
				marvell,function = "gpio";
			};

			pmx_led_user0o: pmx-led-user0o {
				marvell,pins = "mpp44";
				marvell,function = "gpio";
			};

			pmx_led_user0g: pmx-led-user0g {
				marvell,pins = "mpp45";
				marvell,function = "gpio";
			};

			pmx_led_misc: pmx-led-misc {
				marvell,pins = "mpp46";
				marvell,function = "gpio";
			};

			pmx_sdio_cd: pmx-sdio-cd {
				marvell,pins = "mpp47";
				marvell,function = "gpio";
			};
		};

                i2c@11000 {
                        status = "okay";

			rtc@51 {
				compatible = "nxp,pcf8563";
				reg = <0x51>;
			};

			eeprom@57 {
				compatible = "atmel,24c02";
				reg = <0x57>;
			};

                };

                serial@12000 {
                        status = "ok";
                        pinctrl-0 = <&pmx_uart0>;
                        pinctrl-names = "default";
                };

		rtc@10300 {
			status = "disabled";
		};

		sata@80000 {
			pinctrl-0 = <&pmx_sata0 &pmx_sata1>;
			pinctrl-names = "default";
			nr-ports = <2>;
			status = "okay";
		};

		mvsdio@90000 {
			pinctrl-0 = <&pmx_sdio &pmx_sdio_cd>;
			pinctrl-names = "default";
			status = "okay";
			cd-gpios = <&gpio1 15 1>;
			/* No WP GPIO */
		};
	};

	gpio-leds {
		compatible = "gpio-leds";
		pinctrl-0 = < &pmx_led_health
			      &pmx_led_user1o
			      &pmx_led_user1g &pmx_led_user0o
			      &pmx_led_user0g &pmx_led_misc
			    >;
		pinctrl-names = "default";

		health {
			label = "status:green:health";
			gpios = <&gpio0 7 1>;
		};

		user1o {
			label = "user1:orange";
			gpios = <&gpio1 8 1>;
			default-state = "on";
		};

		user1g {
			label = "user1:green";
			gpios = <&gpio1 9 1>;
			default-state = "on";
		};

		user0o {
			label = "user0:orange";
			gpios = <&gpio1 12 1>;
			default-state = "on";
		};

		user0g {
			label = "user0:green";
			gpios = <&gpio1 13 1>;
			default-state = "on";
		};

		misc {
			label = "status:orange:misc";
			gpios = <&gpio1 14 1>;
			default-state = "on";
		};

	};
};

<<<<<<< HEAD
=======
&nand {
	pinctrl-0 = <&pmx_nand>;
	pinctrl-names = "default";
	status = "okay";

	partition@0 {
		label = "uboot";
		reg = <0x0000000 0x100000>;
	};

	partition@100000 {
		label = "env";
		reg = <0x100000 0x80000>;
	};

	partition@180000 {
		label = "fdt";
		reg = <0x180000 0x80000>;
	};

	partition@200000 {
		label = "kernel";
		reg = <0x200000 0x400000>;
	};

	partition@600000 {
		label = "rootfs";
		reg = <0x600000 0x1fa00000>;
	};
};

>>>>>>> d8ec26d7
&mdio {
	status = "okay";

	ethphy0: ethernet-phy@1 {
		device_type = "ethernet-phy";
		reg = <1>;
	};

	ethphy1: ethernet-phy@2 {
		device_type = "ethernet-phy";
		reg = <2>;
	};
};

&eth0 {
	status = "okay";
	ethernet0-port@0 {
		phy-handle = <&ethphy0>;
	};
};

&eth1 {
	status = "okay";
	ethernet1-port@0 {
		phy-handle = <&ethphy1>;
	};
};<|MERGE_RESOLUTION|>--- conflicted
+++ resolved
@@ -17,10 +17,6 @@
         };
 
 	mbus {
-<<<<<<< HEAD
-		ranges = <MBUS_ID(0xf0, 0x01) 0 0xf1000000 0x100000>;
-=======
->>>>>>> d8ec26d7
 		pcie-controller {
 			status = "okay";
 
@@ -166,8 +162,6 @@
 	};
 };
 
-<<<<<<< HEAD
-=======
 &nand {
 	pinctrl-0 = <&pmx_nand>;
 	pinctrl-names = "default";
@@ -199,7 +193,6 @@
 	};
 };
 
->>>>>>> d8ec26d7
 &mdio {
 	status = "okay";
 
