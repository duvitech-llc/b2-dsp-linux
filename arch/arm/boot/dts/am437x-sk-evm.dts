/*
 * Copyright (C) 2014 Texas Instruments Incorporated - http://www.ti.com/
 *
 * This program is free software; you can redistribute it and/or modify
 * it under the terms of the GNU General Public License version 2 as
 * published by the Free Software Foundation.
 */

/* AM437x SK EVM */

/dts-v1/;

#include "am4372.dtsi"
#include <dt-bindings/pinctrl/am43xx.h>
#include <dt-bindings/pwm/pwm.h>
#include <dt-bindings/gpio/gpio.h>
#include <dt-bindings/input/input.h>
#include <dt-bindings/interrupt-controller/irq.h>

/ {
	model = "TI AM437x SK EVM";
	compatible = "ti,am437x-sk-evm","ti,am4372","ti,am43";

	aliases {
		display0 = &lcd0;
	};

	/* fixed 32k external oscillator clock */
	clk_32k_rtc: clk_32k_rtc {
		#clock-cells = <0>;
		compatible = "fixed-clock";
		clock-frequency = <32768>;
	};

	backlight {
		compatible = "pwm-backlight";
		pwms = <&ecap0 0 50000 PWM_POLARITY_INVERTED>;
		brightness-levels = <0 51 53 56 62 75 101 152 255>;
		default-brightness-level = <8>;
	};

	sound {
		compatible = "simple-audio-card";
		simple-audio-card,name = "AM437x-SK-EVM";
		simple-audio-card,widgets =
<<<<<<< HEAD
			"Headphone", "Headphone Jack";
		simple-audio-card,routing =
			"Headphone Jack",	"HPLOUT",
			"Headphone Jack",	"HPROUT";
=======
			"Headphone", "Headphone Jack",
			"Line", "Line In";
		simple-audio-card,routing =
			"Headphone Jack",	"HPLOUT",
			"Headphone Jack",	"HPROUT",
			"LINE1L",		"Line In",
			"LINE1R",		"Line In";
>>>>>>> db0b54cd
		simple-audio-card,format = "dsp_b";
		simple-audio-card,bitclock-master = <&sound_master>;
		simple-audio-card,frame-master = <&sound_master>;
		simple-audio-card,bitclock-inversion;

		simple-audio-card,cpu {
			sound-dai = <&mcasp1>;
		};

		sound_master: simple-audio-card,codec {
			sound-dai = <&tlv320aic3106>;
			system-clock-frequency = <24000000>;
		};
	};

	matrix_keypad: matrix_keypad@0 {
		compatible = "gpio-matrix-keypad";

		pinctrl-names = "default";
		pinctrl-0 = <&matrix_keypad_pins>;

		debounce-delay-ms = <5>;
		col-scan-delay-us = <5>;

		row-gpios = <&gpio5 5 GPIO_ACTIVE_HIGH		/* Bank5, pin5 */
				&gpio5 6 GPIO_ACTIVE_HIGH>;	/* Bank5, pin6 */

		col-gpios = <&gpio5 13 GPIO_ACTIVE_HIGH		/* Bank5, pin13 */
				&gpio5 4 GPIO_ACTIVE_HIGH>;	/* Bank5, pin4 */

		linux,keymap = <
				MATRIX_KEY(0, 0, KEY_DOWN)
				MATRIX_KEY(0, 1, KEY_RIGHT)
				MATRIX_KEY(1, 0, KEY_LEFT)
				MATRIX_KEY(1, 1, KEY_UP)
			>;
	};

	leds {
		compatible = "gpio-leds";

		pinctrl-names = "default";
		pinctrl-0 = <&leds_pins>;

		led@0 {
			label = "am437x-sk:red:heartbeat";
			gpios = <&gpio5 0 GPIO_ACTIVE_HIGH>;	/* Bank 5, pin 0 */
			linux,default-trigger = "heartbeat";
			default-state = "off";
		};

		led@1 {
			label = "am437x-sk:green:mmc1";
			gpios = <&gpio5 1 GPIO_ACTIVE_HIGH>;	/* Bank 5, pin 1 */
			linux,default-trigger = "mmc0";
			default-state = "off";
		};

		led@2 {
			label = "am437x-sk:blue:cpu0";
			gpios = <&gpio5 2 GPIO_ACTIVE_HIGH>;	/* Bank 5, pin 2 */
			linux,default-trigger = "cpu0";
			default-state = "off";
		};

		led@3 {
			label = "am437x-sk:blue:usr3";
			gpios = <&gpio5 3 GPIO_ACTIVE_HIGH>;	/* Bank 5, pin 3 */
			default-state = "off";
		};
	};

	lcd0: display {
		compatible = "newhaven,nhd-4.3-480272ef-atxl", "panel-dpi";
		label = "lcd";

		pinctrl-names = "default";
		pinctrl-0 = <&lcd_pins>;

		enable-gpios = <&gpio1 7 GPIO_ACTIVE_HIGH>;

		panel-timing {
			clock-frequency = <9000000>;
			hactive = <480>;
			vactive = <272>;
			hfront-porch = <2>;
			hback-porch = <2>;
			hsync-len = <41>;
			vfront-porch = <2>;
			vback-porch = <2>;
			vsync-len = <10>;
			hsync-active = <0>;
			vsync-active = <0>;
			de-active = <1>;
			pixelclk-active = <1>;
		};

		port {
			lcd_in: endpoint {
				remote-endpoint = <&dpi_out>;
			};
		};
	};

	vmmcwl_fixed: fixedregulator-mmcwl {
		compatible = "regulator-fixed";
		regulator-name = "vmmcwl_fixed";
		regulator-min-microvolt = <1800000>;
		regulator-max-microvolt = <1800000>;
		gpio = <&gpio4 8 GPIO_ACTIVE_HIGH>;
		enable-active-high;
	};
};

&am43xx_pinmux {
	matrix_keypad_pins: matrix_keypad_pins {
		pinctrl-single,pins = <
			0x24c (PIN_OUTPUT | MUX_MODE7)	/* gpio5_13.gpio5_13 */
			0x250 (PIN_OUTPUT | MUX_MODE7)	/* spi4_sclk.gpio5_4 */
			0x254 (PIN_INPUT | MUX_MODE7)	/* spi4_d0.gpio5_5 */
			0x258 (PIN_INPUT | MUX_MODE7)	/* spi4_d1.gpio5_5 */
		>;
	};

	leds_pins: leds_pins {
		pinctrl-single,pins = <
			0x228 (PIN_OUTPUT | MUX_MODE7)	/* uart3_rxd.gpio5_2 */
			0x22c (PIN_OUTPUT | MUX_MODE7)	/* uart3_txd.gpio5_3 */
			0x230 (PIN_OUTPUT | MUX_MODE7)	/* uart3_ctsn.gpio5_0 */
			0x234 (PIN_OUTPUT | MUX_MODE7)	/* uart3_rtsn.gpio5_1 */
		>;
	};

	i2c0_pins: i2c0_pins {
		pinctrl-single,pins = <
			0x188 (PIN_INPUT | SLEWCTRL_FAST | MUX_MODE0)  /* i2c0_sda.i2c0_sda */
			0x18c (PIN_INPUT | SLEWCTRL_FAST | MUX_MODE0)  /* i2c0_scl.i2c0_scl */
		>;
	};

	i2c1_pins: i2c1_pins {
		pinctrl-single,pins = <
			0x15c (PIN_INPUT | SLEWCTRL_FAST | MUX_MODE2)  /* spi0_cs0.i2c1_scl */
			0x158 (PIN_INPUT | SLEWCTRL_FAST | MUX_MODE2)  /* spi0_d1.i2c1_sda  */
		>;
	};

	mmc1_pins: pinmux_mmc1_pins {
		pinctrl-single,pins = <
			0x0f0 (PIN_INPUT | MUX_MODE0) /* mmc0_dat3.mmc0_dat3 */
			0x0f4 (PIN_INPUT | MUX_MODE0) /* mmc0_dat2.mmc0_dat2 */
			0x0f8 (PIN_INPUT | MUX_MODE0) /* mmc0_dat1.mmc0_dat1 */
			0x0fc (PIN_INPUT | MUX_MODE0) /* mmc0_dat0.mmc0_dat0 */
			0x100 (PIN_INPUT | MUX_MODE0) /* mmc0_clk.mmc0_clk */
			0x104 (PIN_INPUT | MUX_MODE0) /* mmc0_cmd.mmc0_cmd */
			0x160 (PIN_INPUT | MUX_MODE7) /* spi0_cs1.gpio0_6 */
		>;
	};

	ecap0_pins: backlight_pins {
		pinctrl-single,pins = <
			0x164 (PIN_OUTPUT | MUX_MODE0) /* eCAP0_in_PWM0_out.eCAP0_in_PWM0_out */
		>;
	};

	edt_ft5306_ts_pins: edt_ft5306_ts_pins {
		pinctrl-single,pins = <
			0x74 (PIN_INPUT | MUX_MODE7)	/* gpmc_wpn.gpio0_31 */
			0x78 (PIN_OUTPUT | MUX_MODE7)	/* gpmc_be1n.gpio1_28 */
		>;
	};

	vpfe0_pins_default: vpfe0_pins_default {
		pinctrl-single,pins = <
			0x1b0 (PIN_INPUT_PULLUP | MUX_MODE0)  /* cam0_hd mode 0*/
			0x1b4 (PIN_INPUT_PULLUP | MUX_MODE0)  /* cam0_vd mode 0*/
			0x1b8 (PIN_INPUT_PULLUP | MUX_MODE0)  /* cam0_field mode 0*/
			0x1bc (PIN_INPUT_PULLUP | MUX_MODE0)  /* cam0_wen mode 0*/
			0x1c0 (PIN_INPUT_PULLUP | MUX_MODE0)  /* cam0_pclk mode 0*/
			0x1c4 (PIN_INPUT_PULLUP | MUX_MODE0)  /* cam0_data8 mode 0*/
			0x1c8 (PIN_INPUT_PULLUP | MUX_MODE0)  /* cam0_data9 mode 0*/
			0x208 (PIN_INPUT_PULLUP | MUX_MODE0)  /* cam0_data0 mode 0*/
			0x20c (PIN_INPUT_PULLUP | MUX_MODE0)  /* cam0_data1 mode 0*/
			0x210 (PIN_INPUT_PULLUP | MUX_MODE0)  /* cam0_data2 mode 0*/
			0x214 (PIN_INPUT_PULLUP | MUX_MODE0)  /* cam0_data3 mode 0*/
			0x218 (PIN_INPUT_PULLUP | MUX_MODE0)  /* cam0_data4 mode 0*/
			0x21c (PIN_INPUT_PULLUP | MUX_MODE0)  /* cam0_data5 mode 0*/
			0x220 (PIN_INPUT_PULLUP | MUX_MODE0)  /* cam0_data6 mode 0*/
			0x224 (PIN_INPUT_PULLUP | MUX_MODE0)  /* cam0_data7 mode 0*/
		>;
	};

	vpfe0_pins_sleep: vpfe0_pins_sleep {
		pinctrl-single,pins = <
			0x1b0 (DS0_PULL_UP_DOWN_EN | INPUT_EN | MUX_MODE7)
			0x1b4 (DS0_PULL_UP_DOWN_EN | INPUT_EN | MUX_MODE7)
			0x1b8 (DS0_PULL_UP_DOWN_EN | INPUT_EN | MUX_MODE7)
			0x1bc (DS0_PULL_UP_DOWN_EN | INPUT_EN | MUX_MODE7)
			0x1c0 (DS0_PULL_UP_DOWN_EN | INPUT_EN | MUX_MODE7)
			0x1c4 (DS0_PULL_UP_DOWN_EN | INPUT_EN | MUX_MODE7)
			0x1c8 (DS0_PULL_UP_DOWN_EN | INPUT_EN | MUX_MODE7)
			0x208 (DS0_PULL_UP_DOWN_EN | INPUT_EN | MUX_MODE7)
			0x20c (DS0_PULL_UP_DOWN_EN | INPUT_EN | MUX_MODE7)
			0x210 (DS0_PULL_UP_DOWN_EN | INPUT_EN | MUX_MODE7)
			0x214 (DS0_PULL_UP_DOWN_EN | INPUT_EN | MUX_MODE7)
			0x218 (DS0_PULL_UP_DOWN_EN | INPUT_EN | MUX_MODE7)
			0x21c (DS0_PULL_UP_DOWN_EN | INPUT_EN | MUX_MODE7)
			0x220 (DS0_PULL_UP_DOWN_EN | INPUT_EN | MUX_MODE7)
			0x224 (DS0_PULL_UP_DOWN_EN | INPUT_EN | MUX_MODE7)
		>;
	};

	clkout1_pin: pinmux_clkout1_pin {
		pinctrl-single,pins = <
			0x270 (PIN_OUTPUT_PULLDOWN | MUX_MODE3)	/* XDMA_EVENT_INTR0/CLKOUT1 */
		>;
	};

	cpsw_default: cpsw_default {
		pinctrl-single,pins = <
			/* Slave 1 */
			0x12c (PIN_OUTPUT | MUX_MODE2)	/* mii1_txclk.rmii1_tclk */
			0x114 (PIN_OUTPUT | MUX_MODE2)	/* mii1_txen.rgmii1_tctl */
			0x128 (PIN_OUTPUT | MUX_MODE2)	/* mii1_txd0.rgmii1_td0 */
			0x124 (PIN_OUTPUT | MUX_MODE2)	/* mii1_txd1.rgmii1_td1 */
			0x120 (PIN_OUTPUT | MUX_MODE2)	/* mii1_txd0.rgmii1_td2 */
			0x11c (PIN_OUTPUT | MUX_MODE2)	/* mii1_txd1.rgmii1_td3 */
			0x130 (PIN_INPUT | MUX_MODE2)	/* mii1_rxclk.rmii1_rclk */
			0x118 (PIN_INPUT | MUX_MODE2)	/* mii1_rxdv.rgmii1_rctl */
			0x140 (PIN_INPUT | MUX_MODE2)	/* mii1_rxd0.rgmii1_rd0 */
			0x13c (PIN_INPUT | MUX_MODE2)	/* mii1_rxd1.rgmii1_rd1 */
			0x138 (PIN_INPUT | MUX_MODE2)	/* mii1_rxd0.rgmii1_rd2 */
			0x134 (PIN_INPUT | MUX_MODE2)	/* mii1_rxd1.rgmii1_rd3 */

			/* Slave 2 */
			0x58 (PIN_OUTPUT | MUX_MODE2)	/* gpmc_a6.rgmii2_tclk */
			0x40 (PIN_OUTPUT | MUX_MODE2)	/* gpmc_a0.rgmii2_tctl */
			0x54 (PIN_OUTPUT | MUX_MODE2)	/* gpmc_a5.rgmii2_td0 */
			0x50 (PIN_OUTPUT | MUX_MODE2)	/* gpmc_a4.rgmii2_td1 */
			0x4c (PIN_OUTPUT | MUX_MODE2)	/* gpmc_a3.rgmii2_td2 */
			0x48 (PIN_OUTPUT | MUX_MODE2)	/* gpmc_a2.rgmii2_td3 */
			0x5c (PIN_INPUT | MUX_MODE2)	/* gpmc_a7.rgmii2_rclk */
			0x44 (PIN_INPUT | MUX_MODE2)	/* gpmc_a1.rgmii2_rtcl */
			0x6c (PIN_INPUT | MUX_MODE2)	/* gpmc_a11.rgmii2_rd0 */
			0x68 (PIN_INPUT | MUX_MODE2)	/* gpmc_a10.rgmii2_rd1 */
			0x64 (PIN_INPUT | MUX_MODE2)	/* gpmc_a9.rgmii2_rd2 */
			0x60 (PIN_INPUT | MUX_MODE2)	/* gpmc_a8.rgmii2_rd3 */
		>;
	};

	cpsw_sleep: cpsw_sleep {
		pinctrl-single,pins = <
			/* Slave 1 reset value */
			0x12c (PIN_INPUT_PULLDOWN | MUX_MODE7)
			0x114 (PIN_INPUT_PULLDOWN | MUX_MODE7)
			0x128 (PIN_INPUT_PULLDOWN | MUX_MODE7)
			0x124 (PIN_INPUT_PULLDOWN | MUX_MODE7)
			0x120 (PIN_INPUT_PULLDOWN | MUX_MODE7)
			0x11c (PIN_INPUT_PULLDOWN | MUX_MODE7)
			0x130 (PIN_INPUT_PULLDOWN | MUX_MODE7)
			0x118 (PIN_INPUT_PULLDOWN | MUX_MODE7)
			0x140 (PIN_INPUT_PULLDOWN | MUX_MODE7)
			0x13c (PIN_INPUT_PULLDOWN | MUX_MODE7)
			0x138 (PIN_INPUT_PULLDOWN | MUX_MODE7)
			0x134 (PIN_INPUT_PULLDOWN | MUX_MODE7)

			/* Slave 2 reset value */
			0x58 (PIN_INPUT_PULLDOWN | MUX_MODE7)
			0x40 (PIN_INPUT_PULLDOWN | MUX_MODE7)
			0x54 (PIN_INPUT_PULLDOWN | MUX_MODE7)
			0x50 (PIN_INPUT_PULLDOWN | MUX_MODE7)
			0x4c (PIN_INPUT_PULLDOWN | MUX_MODE7)
			0x48 (PIN_INPUT_PULLDOWN | MUX_MODE7)
			0x5c (PIN_INPUT_PULLDOWN | MUX_MODE7)
			0x44 (PIN_INPUT_PULLDOWN | MUX_MODE7)
			0x6c (PIN_INPUT_PULLDOWN | MUX_MODE7)
			0x68 (PIN_INPUT_PULLDOWN | MUX_MODE7)
			0x64 (PIN_INPUT_PULLDOWN | MUX_MODE7)
			0x60 (PIN_INPUT_PULLDOWN | MUX_MODE7)
		>;
	};

	davinci_mdio_default: davinci_mdio_default {
		pinctrl-single,pins = <
			/* MDIO */
			0x148 (PIN_INPUT | SLEWCTRL_FAST | MUX_MODE0)	/* mdio_data.mdio_data */
			0x14c (PIN_OUTPUT | MUX_MODE0)			/* mdio_clk.mdio_clk */
		>;
	};

	davinci_mdio_sleep: davinci_mdio_sleep {
		pinctrl-single,pins = <
			/* MDIO reset value */
			0x148 (PIN_INPUT_PULLDOWN | MUX_MODE7)
			0x14c (PIN_INPUT_PULLDOWN | MUX_MODE7)
		>;
	};

	dss_pins: dss_pins {
		pinctrl-single,pins = <
			0x020 (PIN_OUTPUT | MUX_MODE1)	/* gpmc ad 8 -> DSS DATA 23 */
			0x024 (PIN_OUTPUT | MUX_MODE1)
			0x028 (PIN_OUTPUT | MUX_MODE1)
			0x02c (PIN_OUTPUT | MUX_MODE1)
			0x030 (PIN_OUTPUT | MUX_MODE1)
			0x034 (PIN_OUTPUT | MUX_MODE1)
			0x038 (PIN_OUTPUT | MUX_MODE1)
			0x03c (PIN_OUTPUT | MUX_MODE1)	/* gpmc ad 15 -> DSS DATA 16 */
			0x0a0 (PIN_OUTPUT | MUX_MODE0)	/* DSS DATA 0 */
			0x0a4 (PIN_OUTPUT | MUX_MODE0)
			0x0a8 (PIN_OUTPUT | MUX_MODE0)
			0x0ac (PIN_OUTPUT | MUX_MODE0)
			0x0b0 (PIN_OUTPUT | MUX_MODE0)
			0x0b4 (PIN_OUTPUT | MUX_MODE0)
			0x0b8 (PIN_OUTPUT | MUX_MODE0)
			0x0bc (PIN_OUTPUT | MUX_MODE0)
			0x0c0 (PIN_OUTPUT | MUX_MODE0)
			0x0c4 (PIN_OUTPUT | MUX_MODE0)
			0x0c8 (PIN_OUTPUT | MUX_MODE0)
			0x0cc (PIN_OUTPUT | MUX_MODE0)
			0x0d0 (PIN_OUTPUT | MUX_MODE0)
			0x0d4 (PIN_OUTPUT | MUX_MODE0)
			0x0d8 (PIN_OUTPUT | MUX_MODE0)
			0x0dc (PIN_OUTPUT | MUX_MODE0)	/* DSS DATA 15 */
			0x0e0 (PIN_OUTPUT | MUX_MODE0)	/* DSS VSYNC */
			0x0e4 (PIN_OUTPUT | MUX_MODE0)	/* DSS HSYNC */
			0x0e8 (PIN_OUTPUT | MUX_MODE0)	/* DSS PCLK */
			0x0ec (PIN_OUTPUT | MUX_MODE0)	/* DSS AC BIAS EN */

		>;
	};

	qspi_pins: qspi_pins {
		pinctrl-single,pins = <
			0x7c (PIN_OUTPUT | MUX_MODE3)	/* gpmc_csn0.qspi_csn */
			0x88 (PIN_OUTPUT | MUX_MODE2)	/* gpmc_csn3.qspi_clk */
			0x90 (PIN_INPUT | MUX_MODE3)	/* gpmc_advn_ale.qspi_d0 */
			0x94 (PIN_INPUT | MUX_MODE3)	/* gpmc_oen_ren.qspi_d1 */
			0x98 (PIN_INPUT | MUX_MODE3)	/* gpmc_wen.qspi_d2 */
			0x9c (PIN_INPUT | MUX_MODE3)	/* gpmc_be0n_cle.qspi_d3 */
		>;
	};

	mcasp1_pins: mcasp1_pins {
		pinctrl-single,pins = <
			0x10c (PIN_INPUT_PULLDOWN | MUX_MODE4)	/* mii1_crs.mcasp1_aclkx */
			0x110 (PIN_INPUT_PULLDOWN | MUX_MODE4)	/* mii1_rxerr.mcasp1_fsx */
			0x108 (PIN_OUTPUT_PULLDOWN | MUX_MODE4)	/* mii1_col.mcasp1_axr2 */
			0x144 (PIN_INPUT_PULLDOWN | MUX_MODE4)	/* rmii1_ref_clk.mcasp1_axr3 */
		>;
	};

	mcasp1_pins_sleep: mcasp1_pins_sleep {
		pinctrl-single,pins = <
			0x10c (PIN_INPUT_PULLDOWN | MUX_MODE7)
			0x110 (PIN_INPUT_PULLDOWN | MUX_MODE7)
			0x108 (PIN_INPUT_PULLDOWN | MUX_MODE7)
			0x144 (PIN_INPUT_PULLDOWN | MUX_MODE7)
		>;
	};

	lcd_pins: lcd_pins {
		pinctrl-single,pins = <
			0x1c (PIN_OUTPUT_PULLDOWN | MUX_MODE7) /* gpcm_ad7.gpio1_7 */
		>;
	};

	usb1_pins: usb1_pins {
		pinctrl-single,pins = <
			0x2c0 (PIN_OUTPUT | MUX_MODE0) /* usb0_drvvbus.usb0_drvvbus */
		>;
	};

	usb2_pins: usb2_pins {
		pinctrl-single,pins = <
			0x2c4 (PIN_OUTPUT | MUX_MODE0) /* usb0_drvvbus.usb0_drvvbus */
		>;
	};

	mmc3_pins_default: pinmux_mmc3_pins_default {
		pinctrl-single,pins = <
			0x1f0 (PIN_INPUT_PULLUP | MUX_MODE3) /* (AD21) cam1_data2.mmc2_clk */
			0x1f4 (PIN_INPUT_PULLUP | MUX_MODE3) /* (AE22) cam1_data3.mmc2_cmd */
			0x1f8 (PIN_INPUT_PULLUP | MUX_MODE3) /* (AD22) cam1_data4.mmc2_dat0 */
			0x1fc (PIN_INPUT_PULLUP | MUX_MODE3) /* (AE23) cam1_data5.mmc2_dat1 */
			0x200 (PIN_INPUT_PULLUP | MUX_MODE3) /* (AD23) cam1_data6.mmc2_dat2 */
			0x204 (PIN_INPUT_PULLUP | MUX_MODE3) /* (AE24) cam1_data7.mmc2_dat3 */
		>;
	};

	mmc3_pins_sleep: pinmux_mmc3_pins_sleep {
		pinctrl-single,pins = <
			0x1f0 (PIN_INPUT_PULLDOWN | MUX_MODE7) /* (AD21) cam1_data2.mmc2_clk */
			0x1f4 (PIN_INPUT_PULLDOWN | MUX_MODE7) /* (AE22) cam1_data3.mmc2_cmd */
			0x1f8 (PIN_INPUT_PULLDOWN | MUX_MODE7) /* (AD22) cam1_data4.mmc2_dat0 */
			0x1fc (PIN_INPUT_PULLDOWN | MUX_MODE7) /* (AE23) cam1_data5.mmc2_dat1 */
			0x200 (PIN_INPUT_PULLDOWN | MUX_MODE7) /* (AD23) cam1_data6.mmc2_dat2 */
			0x204 (PIN_INPUT_PULLDOWN | MUX_MODE7) /* (AE24) cam1_data7.mmc2_dat3 */
		>;
	};

	wlan_pins_default: pinmux_wlan_pins_default {
		pinctrl-single,pins = <
			0x1d0 (PIN_OUTPUT_PULLDOWN | MUX_MODE7)		/* cam1_data8.gpio4_8 WL_EN */
			0x1e4 (PIN_INPUT | WAKEUP_ENABLE | MUX_MODE7)	/* cam1_wen.gpio4_13 WL_IRQ */
		>;
	};

	wlan_pins_sleep: pinmux_wlan_pins_sleep {
		pinctrl-single,pins = <
			0x1d0 (PIN_OUTPUT_PULLDOWN | MUX_MODE7)		/* cam1_data8.gpio4_8 WL_EN */
			0x1e4 (PIN_INPUT | WAKEUP_ENABLE | MUX_MODE7)	/* cam1_wen.gpio4_13 WL_IRQ */
		>;
	};

	uart1_bt_pins_default: pinmux_uart1_bt_pins_default {
		pinctrl-single,pins = <
			0x180 (PIN_INPUT | MUX_MODE0)		/* uart1_rxd.uart1_rxd */
			0x184 (PIN_OUTPUT_PULLDOWN | MUX_MODE0) /* uart1_txd.uart1_txd */
			0x178 (PIN_INPUT_PULLUP | MUX_MODE0)	/* uart1_ctsn.uart1_ctsn */
			0x17c (PIN_OUTPUT_PULLDOWN | MUX_MODE0) /* uart1_rtsn.uart1_rtsn */
			0x1cc (PIN_OUTPUT_PULLDOWN | MUX_MODE7)	/* cam1_data9.gpiop BT_EN */
		>;
	};

	uart1_bt_pins_sleep: pinmux_uart1_bt_pins_sleep {
		pinctrl-single,pins = <
			0x180 (PIN_OUTPUT_PULLDOWN | MUX_MODE7)	/* uart1_rxd.uart1_rxd */
			0x184 (PIN_OUTPUT_PULLDOWN | MUX_MODE7) /* uart1_txd.uart1_txd */
			0x178 (PIN_OUTPUT_PULLDOWN | MUX_MODE7)	/* uart1_ctsn.uart1_ctsn */
			0x17c (PIN_OUTPUT_PULLDOWN | MUX_MODE7) /* uart1_rtsn.uart1_rtsn */
			0x1cc (PIN_OUTPUT_PULLUP | MUX_MODE7)	/* cam1_data9.gpio4_7 BT_EN */
		>;
	};
};

&i2c0 {
	status = "okay";
	pinctrl-names = "default";
	pinctrl-0 = <&i2c0_pins>;
	clock-frequency = <100000>;

	tps@24 {
		compatible = "ti,tps65218";
		reg = <0x24>;
		interrupts = <GIC_SPI 7 IRQ_TYPE_LEVEL_HIGH>;
		interrupt-controller;
		#interrupt-cells = <2>;

		dcdc1: regulator-dcdc1 {
			compatible = "ti,tps65218-dcdc1";
			/* VDD_CORE limits min of OPP50 and max of OPP100 */
			regulator-name = "vdd_core";
			regulator-min-microvolt = <912000>;
			regulator-max-microvolt = <1144000>;
			regulator-boot-on;
			regulator-always-on;
		};

		dcdc2: regulator-dcdc2 {
			compatible = "ti,tps65218-dcdc2";
			/* VDD_MPU limits min of OPP50 and max of OPP_NITRO */
			regulator-name = "vdd_mpu";
			regulator-min-microvolt = <912000>;
			regulator-max-microvolt = <1378000>;
			regulator-boot-on;
			regulator-always-on;
		};

		dcdc3: regulator-dcdc3 {
			compatible = "ti,tps65218-dcdc3";
			regulator-name = "vdds_ddr";
			regulator-min-microvolt = <1500000>;
			regulator-max-microvolt = <1500000>;
			regulator-boot-on;
			regulator-always-on;
			regulator-state-mem {
				regulator-on-in-suspend;
			};
			regulator-state-disk {
				regulator-off-in-suspend;
			};
		};

		dcdc4: regulator-dcdc4 {
			compatible = "ti,tps65218-dcdc4";
			regulator-name = "v3_3d";
			regulator-min-microvolt = <3300000>;
			regulator-max-microvolt = <3300000>;
			regulator-boot-on;
			regulator-always-on;
		};

		dcdc5: regulator-dcdc5 {
			compatible = "ti,tps65218-dcdc5";
			regulator-name = "v1_0bat";
			regulator-min-microvolt = <1000000>;
			regulator-max-microvolt = <1000000>;
			regulator-boot-on;
			regulator-always-on;
			regulator-state-mem {
				regulator-on-in-suspend;
			};
		};

		dcdc6: regulator-dcdc6 {
			compatible = "ti,tps65218-dcdc6";
			regulator-name = "v1_8bat";
			regulator-min-microvolt = <1800000>;
			regulator-max-microvolt = <1800000>;
			regulator-boot-on;
			regulator-always-on;
			regulator-state-mem {
				regulator-on-in-suspend;
			};
		};

		ldo1: regulator-ldo1 {
			compatible = "ti,tps65218-ldo1";
			regulator-name = "v1_8d";
			regulator-min-microvolt = <1800000>;
			regulator-max-microvolt = <1800000>;
			regulator-boot-on;
			regulator-always-on;
		};

		power-button {
			compatible = "ti,tps65218-pwrbutton";
			status = "okay";
			interrupts = <3 IRQ_TYPE_EDGE_BOTH>;
		};
	};

	at24@50 {
		compatible = "at24,24c256";
		pagesize = <64>;
		reg = <0x50>;
	};
};

&i2c1 {
	status = "okay";
	pinctrl-names = "default";
	pinctrl-0 = <&i2c1_pins>;
	clock-frequency = <400000>;

	ov2659@30 {
		compatible = "ovti,ov2659";
		reg = <0x30>;
		pinctrl-names = "default";
		pinctrl-0 = <&clkout1_pin>;

		clocks = <&clkout1_mux_ck>;
		clock-names = "xvclk";
		assigned-clocks = <&clkout1_mux_ck>;
		assigned-clock-parents = <&clkout1_osc_div_ck>;

		port {
			ov2659_1: endpoint {
				remote-endpoint = <&vpfe0_ep>;
				link-frequencies = /bits/ 64 <70000000>;
			};
		};
	};

	edt-ft5306@38 {
		status = "okay";
		compatible = "edt,edt-ft5306", "edt,edt-ft5x06";
		pinctrl-names = "default";
		pinctrl-0 = <&edt_ft5306_ts_pins>;

		reg = <0x38>;
		interrupt-parent = <&gpio0>;
		interrupts = <31 IRQ_TYPE_EDGE_FALLING>;

		reset-gpios = <&gpio1 28 GPIO_ACTIVE_LOW>;

		touchscreen-size-x = <480>;
		touchscreen-size-y = <272>;
	};

	tlv320aic3106: tlv320aic3106@1b {
		#sound-dai-cells = <0>;
		compatible = "ti,tlv320aic3106";
		reg = <0x1b>;
		status = "okay";

		/* Regulators */
		AVDD-supply = <&dcdc4>;
		IOVDD-supply = <&dcdc4>;
		DRVDD-supply = <&dcdc4>;
		DVDD-supply = <&ldo1>;
	};

	lis331dlh@18 {
		compatible = "st,lis331dlh";
		reg = <0x18>;
		status = "okay";

		Vdd-supply = <&dcdc4>;
		Vdd_IO-supply = <&dcdc4>;
		interrupts-extended = <&gpio1 6 0>, <&gpio2 1 0>;
	};
};

&epwmss0 {
	status = "okay";
};

&ecap0 {
	status = "okay";
	pinctrl-names = "default";
	pinctrl-0 = <&ecap0_pins>;
};

&gpio0 {
	status = "okay";
};

&gpio1 {
	status = "okay";
};

&gpio4 {
	status = "okay";
};

&gpio5 {
	status = "okay";
};

&mmc1 {
	status = "okay";
	pinctrl-names = "default";
	pinctrl-0 = <&mmc1_pins>;

	vmmc-supply = <&dcdc4>;
	bus-width = <4>;
	cd-gpios = <&gpio0 6 GPIO_ACTIVE_LOW>;
};

&uart1 {
	status = "okay";
	pinctrl-names = "default", "sleep";
	pinctrl-0 = <&uart1_bt_pins_default>;
	pinctrl-1 = <&uart1_bt_pins_sleep>;
};

&mmc3 {
	status = "okay";
	/* these are on the crossbar and are outlined in the
	 * xbar-event-map element
	 */
	dmas = <&edma_xbar 30 0 1>,
		<&edma_xbar 31 0 2>;
	dma-names = "tx", "rx";
	vmmc-supply = <&vmmcwl_fixed>;
	bus-width = <4>;
	pinctrl-names = "default", "sleep";
	pinctrl-0 = <&mmc3_pins_default>;
	pinctrl-1 = <&mmc3_pins_sleep>;
	cap-power-off-card;
	keep-power-in-suspend;
	ti,non-removable;

	#address-cells = <1>;
	#size-cells = <0>;
	wlcore: wlcore@0 {
		compatible = "ti,wl1835";
		pinctrl-names = "default", "sleep";
		pinctrl-0 = <&wlan_pins_default>;
		pinctrl-1 = <&wlan_pins_sleep>;
		reg = <2>;
		interrupt-parent = <&gpio4>;
		interrupts = <13 IRQ_TYPE_LEVEL_HIGH>;
	};
};

&edma {
	ti,edma-xbar-event-map = /bits/ 16 <1 30
					    2 31>;
};

&uart1 {
	status = "okay";
	pinctrl-names = "default", "sleep";
	pinctrl-0 = <&uart1_bt_pins_default>;
	pinctrl-1 = <&uart1_bt_pins_sleep>;
};

&mmc3 {
	status = "okay";
	/* these are on the crossbar and are outlined in the
	   xbar-event-map element */
	dmas = <&edma 30
		&edma 31>;
	dma-names = "tx", "rx";
	vmmc-supply = <&vmmcwl_fixed>;
	bus-width = <4>;
	pinctrl-names = "default", "sleep";
	pinctrl-0 = <&mmc3_pins_default>;
	pinctrl-1 = <&mmc3_pins_sleep>;
	cap-power-off-card;
	keep-power-in-suspend;
	ti,non-removable;

	#address-cells = <1>;
	#size-cells = <0>;
	wlcore: wlcore@0 {
		compatible = "ti,wl1835";
		pinctrl-names = "default", "sleep";
		pinctrl-0 = <&wlan_pins_default>;
		pinctrl-1 = <&wlan_pins_sleep>;
		reg = <2>;
		interrupt-parent = <&gpio4>;
		interrupts = <13 IRQ_TYPE_LEVEL_HIGH>;
	};
};

&edma {
	ti,edma-xbar-event-map = /bits/ 16 <1 30
					    2 31>;
};

&usb2_phy1 {
	status = "okay";
};

&usb1 {
	dr_mode = "otg";
	status = "okay";
	pinctrl-names = "default";
	pinctrl-0 = <&usb1_pins>;
};

&usb2_phy2 {
	status = "okay";
};

&usb2 {
	dr_mode = "host";
	status = "okay";
	pinctrl-names = "default";
	pinctrl-0 = <&usb2_pins>;
};

&qspi {
	status = "okay";
	pinctrl-names = "default";
	pinctrl-0 = <&qspi_pins>;

	spi-max-frequency = <48000000>;
	m25p80@0 {
		compatible = "mx66l51235l";
		spi-max-frequency = <48000000>;
		reg = <0>;
		spi-cpol;
		spi-cpha;
		spi-tx-bus-width = <1>;
		spi-rx-bus-width = <4>;
		#address-cells = <1>;
		#size-cells = <1>;

		/* MTD partition table.
		 * The ROM checks the first 512KiB
		 * for a valid file to boot(XIP).
		 */
		partition@0 {
			label = "QSPI.U_BOOT";
			reg = <0x00000000 0x000080000>;
		};
		partition@1 {
			label = "QSPI.U_BOOT.backup";
			reg = <0x00080000 0x00080000>;
		};
		partition@2 {
			label = "QSPI.U-BOOT-SPL_OS";
			reg = <0x00100000 0x00010000>;
		};
		partition@3 {
			label = "QSPI.U_BOOT_ENV";
			reg = <0x00110000 0x00010000>;
		};
		partition@4 {
			label = "QSPI.U-BOOT-ENV.backup";
			reg = <0x00120000 0x00010000>;
		};
		partition@5 {
			label = "QSPI.KERNEL";
			reg = <0x00130000 0x0800000>;
		};
		partition@6 {
			label = "QSPI.FILESYSTEM";
			reg = <0x00930000 0x36D0000>;
		};
	};
};

&mac {
	pinctrl-names = "default", "sleep";
	pinctrl-0 = <&cpsw_default>;
	pinctrl-1 = <&cpsw_sleep>;
	dual_emac = <1>;
	status = "okay";
};

&davinci_mdio {
	pinctrl-names = "default", "sleep";
	pinctrl-0 = <&davinci_mdio_default>;
	pinctrl-1 = <&davinci_mdio_sleep>;
	status = "okay";
};

&cpsw_emac0 {
	phy_id = <&davinci_mdio>, <4>;
	phy-mode = "rgmii";
	dual_emac_res_vlan = <1>;
};

&cpsw_emac1 {
	phy_id = <&davinci_mdio>, <5>;
	phy-mode = "rgmii";
	dual_emac_res_vlan = <2>;
};

&elm {
	status = "okay";
};

&mcasp1 {
	#sound-dai-cells = <0>;
<<<<<<< HEAD
	pinctrl-names = "default";
=======
	pinctrl-names = "default", "sleep";
>>>>>>> db0b54cd
	pinctrl-0 = <&mcasp1_pins>;
	pinctrl-1 = <&mcasp1_pins_sleep>;

	status = "okay";

	op-mode = <0>;
	tdm-slots = <2>;
	serial-dir = <
		0 0 1 2
	>;

	tx-num-evt = <1>;
	rx-num-evt = <1>;
};

&dss {
	status = "okay";

	pinctrl-names = "default";
	pinctrl-0 = <&dss_pins>;

	port {
		dpi_out: endpoint@0 {
			remote-endpoint = <&lcd_in>;
			data-lines = <24>;
		};
	};
};

&rtc {
	clocks = <&clk_32k_rtc>, <&clk_32768_ck>;
	clock-names = "ext-clk", "int-clk";
	system-power-controller;
	status = "okay";
	ext-clk-src;
};

&wdt {
	status = "okay";
};

&cpu {
	cpu0-supply = <&dcdc2>;
};

&vpfe0 {
	status = "okay";
	pinctrl-names = "default", "sleep";
	pinctrl-0 = <&vpfe0_pins_default>;
	pinctrl-1 = <&vpfe0_pins_sleep>;

	/* Camera port */
	port {
		vpfe0_ep: endpoint {
			remote-endpoint = <&ov2659_1>;
			ti,am437x-vpfe-interface = <0>;
			bus-width = <8>;
			hsync-active = <0>;
			vsync-active = <0>;
		};
	};
};

&wkup_m3_ipc {
	ti,scale-data-fw = "am43x-evm-scale-data.bin";
};

&sgx {
	status = "okay";
};<|MERGE_RESOLUTION|>--- conflicted
+++ resolved
@@ -43,12 +43,6 @@
 		compatible = "simple-audio-card";
 		simple-audio-card,name = "AM437x-SK-EVM";
 		simple-audio-card,widgets =
-<<<<<<< HEAD
-			"Headphone", "Headphone Jack";
-		simple-audio-card,routing =
-			"Headphone Jack",	"HPLOUT",
-			"Headphone Jack",	"HPROUT";
-=======
 			"Headphone", "Headphone Jack",
 			"Line", "Line In";
 		simple-audio-card,routing =
@@ -56,7 +50,6 @@
 			"Headphone Jack",	"HPROUT",
 			"LINE1L",		"Line In",
 			"LINE1R",		"Line In";
->>>>>>> db0b54cd
 		simple-audio-card,format = "dsp_b";
 		simple-audio-card,bitclock-master = <&sound_master>;
 		simple-audio-card,frame-master = <&sound_master>;
@@ -740,47 +733,6 @@
 					    2 31>;
 };
 
-&uart1 {
-	status = "okay";
-	pinctrl-names = "default", "sleep";
-	pinctrl-0 = <&uart1_bt_pins_default>;
-	pinctrl-1 = <&uart1_bt_pins_sleep>;
-};
-
-&mmc3 {
-	status = "okay";
-	/* these are on the crossbar and are outlined in the
-	   xbar-event-map element */
-	dmas = <&edma 30
-		&edma 31>;
-	dma-names = "tx", "rx";
-	vmmc-supply = <&vmmcwl_fixed>;
-	bus-width = <4>;
-	pinctrl-names = "default", "sleep";
-	pinctrl-0 = <&mmc3_pins_default>;
-	pinctrl-1 = <&mmc3_pins_sleep>;
-	cap-power-off-card;
-	keep-power-in-suspend;
-	ti,non-removable;
-
-	#address-cells = <1>;
-	#size-cells = <0>;
-	wlcore: wlcore@0 {
-		compatible = "ti,wl1835";
-		pinctrl-names = "default", "sleep";
-		pinctrl-0 = <&wlan_pins_default>;
-		pinctrl-1 = <&wlan_pins_sleep>;
-		reg = <2>;
-		interrupt-parent = <&gpio4>;
-		interrupts = <13 IRQ_TYPE_LEVEL_HIGH>;
-	};
-};
-
-&edma {
-	ti,edma-xbar-event-map = /bits/ 16 <1 30
-					    2 31>;
-};
-
 &usb2_phy1 {
 	status = "okay";
 };
@@ -888,11 +840,7 @@
 
 &mcasp1 {
 	#sound-dai-cells = <0>;
-<<<<<<< HEAD
-	pinctrl-names = "default";
-=======
 	pinctrl-names = "default", "sleep";
->>>>>>> db0b54cd
 	pinctrl-0 = <&mcasp1_pins>;
 	pinctrl-1 = <&mcasp1_pins_sleep>;
 
@@ -927,7 +875,6 @@
 	clock-names = "ext-clk", "int-clk";
 	system-power-controller;
 	status = "okay";
-	ext-clk-src;
 };
 
 &wdt {
