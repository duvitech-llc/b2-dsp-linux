/*
 * Google Snow board device tree source
 *
 * Copyright (c) 2012 Google, Inc
 *
 * This program is free software; you can redistribute it and/or modify
 * it under the terms of the GNU General Public License version 2 as
 * published by the Free Software Foundation.
 */

/dts-v1/;
#include "exynos5250-snow-common.dtsi"

/ {
	model = "Google Snow";
	compatible = "google,snow-rev4", "google,snow", "samsung,exynos5250",
		"samsung,exynos5";

	sound {
		compatible = "google,snow-audio-max98095";

		samsung,model = "Snow-I2S-MAX98095";
		samsung,audio-codec = <&max98095>;
	};
};

&i2c_7 {
	max98095: codec@11 {
		compatible = "maxim,max98095";
		reg = <0x11>;
		pinctrl-names = "default";
		pinctrl-0 = <&max98095_en>;
	};
};

<<<<<<< HEAD
&i2c_8 {
	status = "okay";
	samsung,i2c-sda-delay = <100>;
	samsung,i2c-max-bus-freq = <378000>;

	hdmiphy: hdmiphy@38 {
		compatible = "samsung,exynos4212-hdmiphy";
		reg = <0x38>;
	};
};

&i2s0 {
	status = "okay";
};

&mmc_0 {
	status = "okay";
	num-slots = <1>;
	broken-cd;
	card-detect-delay = <200>;
	samsung,dw-mshc-ciu-div = <3>;
	samsung,dw-mshc-sdr-timing = <2 3>;
	samsung,dw-mshc-ddr-timing = <1 2>;
	pinctrl-names = "default";
	pinctrl-0 = <&sd0_clk &sd0_cmd &sd0_cd &sd0_bus4 &sd0_bus8>;
	bus-width = <8>;
	cap-mmc-highspeed;
};

&mmc_2 {
	status = "okay";
	num-slots = <1>;
	card-detect-delay = <200>;
	samsung,dw-mshc-ciu-div = <3>;
	samsung,dw-mshc-sdr-timing = <2 3>;
	samsung,dw-mshc-ddr-timing = <1 2>;
	pinctrl-names = "default";
	pinctrl-0 = <&sd2_clk &sd2_cmd &sd2_cd &sd2_bus4>;
	bus-width = <4>;
	wp-gpios = <&gpc2 1 GPIO_ACTIVE_HIGH>;
	cap-sd-highspeed;
};

/*
 * On Snow we've got SIP WiFi and so can keep drive strengths low to
 * reduce EMI.
 */
&mmc_3 {
	status = "okay";
	num-slots = <1>;
	broken-cd;
	cap-sdio-irq;
	keep-power-in-suspend;
	card-detect-delay = <200>;
	samsung,dw-mshc-ciu-div = <3>;
	samsung,dw-mshc-sdr-timing = <2 3>;
	samsung,dw-mshc-ddr-timing = <1 2>;
	pinctrl-names = "default";
	pinctrl-0 = <&sd3_clk &sd3_cmd &sd3_bus4 &wifi_en &wifi_rst>;
	bus-width = <4>;
	cap-sd-highspeed;
	mmc-pwrseq = <&mmc3_pwrseq>;
};

=======
>>>>>>> db0b54cd
&pinctrl_0 {
	max98095_en: max98095-en {
		samsung,pins = "gpx1-7";
		samsung,pin-function = <0>;
		samsung,pin-pud = <3>;
		samsung,pin-drv = <0>;
	};
};<|MERGE_RESOLUTION|>--- conflicted
+++ resolved
@@ -33,73 +33,6 @@
 	};
 };
 
-<<<<<<< HEAD
-&i2c_8 {
-	status = "okay";
-	samsung,i2c-sda-delay = <100>;
-	samsung,i2c-max-bus-freq = <378000>;
-
-	hdmiphy: hdmiphy@38 {
-		compatible = "samsung,exynos4212-hdmiphy";
-		reg = <0x38>;
-	};
-};
-
-&i2s0 {
-	status = "okay";
-};
-
-&mmc_0 {
-	status = "okay";
-	num-slots = <1>;
-	broken-cd;
-	card-detect-delay = <200>;
-	samsung,dw-mshc-ciu-div = <3>;
-	samsung,dw-mshc-sdr-timing = <2 3>;
-	samsung,dw-mshc-ddr-timing = <1 2>;
-	pinctrl-names = "default";
-	pinctrl-0 = <&sd0_clk &sd0_cmd &sd0_cd &sd0_bus4 &sd0_bus8>;
-	bus-width = <8>;
-	cap-mmc-highspeed;
-};
-
-&mmc_2 {
-	status = "okay";
-	num-slots = <1>;
-	card-detect-delay = <200>;
-	samsung,dw-mshc-ciu-div = <3>;
-	samsung,dw-mshc-sdr-timing = <2 3>;
-	samsung,dw-mshc-ddr-timing = <1 2>;
-	pinctrl-names = "default";
-	pinctrl-0 = <&sd2_clk &sd2_cmd &sd2_cd &sd2_bus4>;
-	bus-width = <4>;
-	wp-gpios = <&gpc2 1 GPIO_ACTIVE_HIGH>;
-	cap-sd-highspeed;
-};
-
-/*
- * On Snow we've got SIP WiFi and so can keep drive strengths low to
- * reduce EMI.
- */
-&mmc_3 {
-	status = "okay";
-	num-slots = <1>;
-	broken-cd;
-	cap-sdio-irq;
-	keep-power-in-suspend;
-	card-detect-delay = <200>;
-	samsung,dw-mshc-ciu-div = <3>;
-	samsung,dw-mshc-sdr-timing = <2 3>;
-	samsung,dw-mshc-ddr-timing = <1 2>;
-	pinctrl-names = "default";
-	pinctrl-0 = <&sd3_clk &sd3_cmd &sd3_bus4 &wifi_en &wifi_rst>;
-	bus-width = <4>;
-	cap-sd-highspeed;
-	mmc-pwrseq = <&mmc3_pwrseq>;
-};
-
-=======
->>>>>>> db0b54cd
 &pinctrl_0 {
 	max98095_en: max98095-en {
 		samsung,pins = "gpx1-7";
