ifeq ($(CONFIG_OF),y)

dtb-$(CONFIG_ARCH_ALPINE) += \
	alpine-db.dtb
dtb-$(CONFIG_MACH_ASM9260) += \
	alphascale-asm9260-devkit.dtb
# Keep at91 dtb files sorted alphabetically for each SoC
dtb-$(CONFIG_SOC_SAM_V4_V5) += \
	at91rm9200ek.dtb \
	mpa1600.dtb \
	animeo_ip.dtb \
	at91-qil_a9260.dtb \
	aks-cdu.dtb \
	ethernut5.dtb \
	evk-pro3.dtb \
	tny_a9260.dtb \
	usb_a9260.dtb \
	at91sam9261ek.dtb \
	at91sam9263ek.dtb \
	tny_a9263.dtb \
	usb_a9263.dtb \
	at91-foxg20.dtb \
	at91-kizbox.dtb \
	at91sam9g20ek.dtb \
	at91sam9g20ek_2mmc.dtb \
	tny_a9g20.dtb \
	usb_a9g20.dtb \
	usb_a9g20_lpw.dtb \
	at91sam9m10g45ek.dtb \
	pm9g45.dtb \
	at91sam9n12ek.dtb \
	at91sam9rlek.dtb \
	at91-ariag25.dtb \
	at91-ariettag25.dtb \
	at91-cosino_mega2560.dtb \
	at91-kizboxmini.dtb \
	at91sam9g15ek.dtb \
	at91sam9g25ek.dtb \
	at91sam9g35ek.dtb \
	at91sam9x25ek.dtb \
	at91sam9x35ek.dtb
dtb-$(CONFIG_SOC_SAM_V7) += \
	at91-kizbox2.dtb \
	at91-sama5d2_xplained.dtb \
	at91-sama5d3_xplained.dtb \
	sama5d31ek.dtb \
	sama5d33ek.dtb \
	sama5d34ek.dtb \
	sama5d35ek.dtb \
	sama5d36ek.dtb \
	at91-sama5d4_xplained.dtb \
	at91-sama5d4ek.dtb
dtb-$(CONFIG_ARCH_ATLAS6) += \
	atlas6-evb.dtb
dtb-$(CONFIG_ARCH_ATLAS7) += \
	atlas7-evb.dtb
dtb-$(CONFIG_ARCH_AXXIA) += \
	axm5516-amarillo.dtb
dtb-$(CONFIG_ARCH_BCM2835) += \
	bcm2835-rpi-b.dtb \
	bcm2835-rpi-b-rev2.dtb \
	bcm2835-rpi-b-plus.dtb \
	bcm2835-rpi-a-plus.dtb
dtb-$(CONFIG_ARCH_BCM_5301X) += \
	bcm4708-asus-rt-ac56u.dtb \
	bcm4708-asus-rt-ac68u.dtb \
	bcm4708-buffalo-wzr-1750dhp.dtb \
	bcm4708-luxul-xwc-1000.dtb \
	bcm4708-netgear-r6250.dtb \
	bcm4708-netgear-r6300-v2.dtb \
	bcm4708-smartrg-sr400ac.dtb \
	bcm47081-asus-rt-n18u.dtb \
	bcm47081-buffalo-wzr-600dhp2.dtb \
	bcm47081-buffalo-wzr-900dhp.dtb \
	bcm4709-asus-rt-ac87u.dtb \
	bcm4709-buffalo-wxr-1900dhp.dtb \
	bcm4709-netgear-r7000.dtb \
	bcm4709-netgear-r8000.dtb
dtb-$(CONFIG_ARCH_BCM_63XX) += \
	bcm963138dvt.dtb
dtb-$(CONFIG_ARCH_BCM_CYGNUS) += \
	bcm911360_entphn.dtb \
	bcm911360k.dtb \
	bcm958300k.dtb \
	bcm958305k.dtb
dtb-$(CONFIG_ARCH_BCM_MOBILE) += \
	bcm28155-ap.dtb \
	bcm21664-garnet.dtb
dtb-$(CONFIG_ARCH_BCM_NSP) += \
	bcm958625k.dtb
dtb-$(CONFIG_ARCH_BERLIN) += \
	berlin2-sony-nsz-gs7.dtb \
	berlin2cd-google-chromecast.dtb \
	berlin2q-marvell-dmp.dtb
dtb-$(CONFIG_ARCH_BRCMSTB) += \
	bcm7445-bcm97445svmb.dtb
dtb-$(CONFIG_ARCH_DAVINCI) += \
	da850-enbw-cmc.dtb \
	da850-evm.dtb
dtb-$(CONFIG_ARCH_DIGICOLOR) += \
	cx92755_equinox.dtb
dtb-$(CONFIG_ARCH_EFM32) += \
	efm32gg-dk3750.dtb
dtb-$(CONFIG_ARCH_EXYNOS3) += \
	exynos3250-monk.dtb \
	exynos3250-rinato.dtb
dtb-$(CONFIG_ARCH_EXYNOS4) += \
	exynos4210-origen.dtb \
	exynos4210-smdkv310.dtb \
	exynos4210-trats.dtb \
	exynos4210-universal_c210.dtb \
	exynos4412-odroidu3.dtb \
	exynos4412-odroidx.dtb \
	exynos4412-odroidx2.dtb \
	exynos4412-origen.dtb \
	exynos4412-smdk4412.dtb \
	exynos4412-tiny4412.dtb \
	exynos4412-trats2.dtb
dtb-$(CONFIG_ARCH_EXYNOS5) += \
	exynos5250-arndale.dtb \
	exynos5250-smdk5250.dtb \
	exynos5250-snow.dtb \
	exynos5250-snow-rev5.dtb \
	exynos5250-spring.dtb \
	exynos5260-xyref5260.dtb \
	exynos5410-smdk5410.dtb \
	exynos5420-arndale-octa.dtb \
	exynos5420-peach-pit.dtb \
	exynos5420-smdk5420.dtb \
	exynos5422-odroidxu3.dtb \
	exynos5422-odroidxu3-lite.dtb \
	exynos5422-odroidxu4.dtb \
	exynos5440-sd5v1.dtb \
	exynos5440-ssdk5440.dtb \
	exynos5800-peach-pi.dtb
dtb-$(CONFIG_ARCH_HI3xxx) += \
	hi3620-hi4511.dtb
dtb-$(CONFIG_ARCH_HIX5HD2) += \
	hisi-x5hd2-dkb.dtb
dtb-$(CONFIG_ARCH_HIGHBANK) += \
	highbank.dtb \
	ecx-2000.dtb
dtb-$(CONFIG_ARCH_HIP01) += \
	hip01-ca9x2.dtb
dtb-$(CONFIG_ARCH_HIP04) += \
	hip04-d01.dtb
dtb-$(CONFIG_ARCH_INTEGRATOR) += \
	integratorap.dtb \
	integratorcp.dtb
dtb-$(CONFIG_ARCH_KEYSTONE) += \
<<<<<<< HEAD
	k2hk-evm.dtb \
	k2l-evm.dtb \
	k2e-evm.dtb \
	k2g-evm.dtb
=======
	keystone-k2hk-evm.dtb \
	keystone-k2l-evm.dtb \
	keystone-k2e-evm.dtb \
	keystone-k2g-evm.dtb
>>>>>>> db0b54cd
dtb-$(CONFIG_MACH_KIRKWOOD) += \
	kirkwood-b3.dtb \
	kirkwood-blackarmor-nas220.dtb \
	kirkwood-cloudbox.dtb \
	kirkwood-d2net.dtb \
	kirkwood-db-88f6281.dtb \
	kirkwood-db-88f6282.dtb \
	kirkwood-dir665.dtb \
	kirkwood-dns320.dtb \
	kirkwood-dns325.dtb \
	kirkwood-dockstar.dtb \
	kirkwood-dreamplug.dtb \
	kirkwood-ds109.dtb \
	kirkwood-ds110jv10.dtb \
	kirkwood-ds111.dtb \
	kirkwood-ds209.dtb \
	kirkwood-ds210.dtb \
	kirkwood-ds212.dtb \
	kirkwood-ds212j.dtb \
	kirkwood-ds409.dtb \
	kirkwood-ds409slim.dtb \
	kirkwood-ds411.dtb \
	kirkwood-ds411j.dtb \
	kirkwood-ds411slim.dtb \
	kirkwood-goflexnet.dtb \
	kirkwood-guruplug-server-plus.dtb \
	kirkwood-ib62x0.dtb \
	kirkwood-iconnect.dtb \
	kirkwood-iomega_ix2_200.dtb \
	kirkwood-is2.dtb \
	kirkwood-km_kirkwood.dtb \
	kirkwood-laplug.dtb \
	kirkwood-lschlv2.dtb \
	kirkwood-lswvl.dtb \
	kirkwood-lswxl.dtb \
	kirkwood-lsxhl.dtb \
	kirkwood-mplcec4.dtb \
	kirkwood-mv88f6281gtw-ge.dtb \
	kirkwood-nas2big.dtb \
	kirkwood-net2big.dtb \
	kirkwood-net5big.dtb \
	kirkwood-netgear_readynas_duo_v2.dtb \
	kirkwood-netgear_readynas_nv+_v2.dtb \
	kirkwood-ns2.dtb \
	kirkwood-ns2lite.dtb \
	kirkwood-ns2max.dtb \
	kirkwood-ns2mini.dtb \
	kirkwood-nsa310.dtb \
	kirkwood-nsa310a.dtb \
	kirkwood-openblocks_a6.dtb \
	kirkwood-openblocks_a7.dtb \
	kirkwood-openrd-base.dtb \
	kirkwood-openrd-client.dtb \
	kirkwood-openrd-ultimate.dtb \
	kirkwood-pogo_e02.dtb \
	kirkwood-rd88f6192.dtb \
	kirkwood-rd88f6281-z0.dtb \
	kirkwood-rd88f6281-a.dtb \
	kirkwood-rs212.dtb \
	kirkwood-rs409.dtb \
	kirkwood-rs411.dtb \
	kirkwood-sheevaplug.dtb \
	kirkwood-sheevaplug-esata.dtb \
	kirkwood-t5325.dtb \
	kirkwood-topkick.dtb \
	kirkwood-ts219-6281.dtb \
	kirkwood-ts219-6282.dtb \
	kirkwood-ts419-6281.dtb \
	kirkwood-ts419-6282.dtb
dtb-$(CONFIG_ARCH_LPC18XX) += \
	lpc4337-ciaa.dtb \
	lpc4350-hitex-eval.dtb \
	lpc4357-ea4357-devkit.dtb
dtb-$(CONFIG_ARCH_LPC32XX) += \
	ea3250.dtb phy3250.dtb
dtb-$(CONFIG_MACH_MESON6) += \
	meson6-atv1200.dtb
dtb-$(CONFIG_MACH_MESON8) += \
	meson8-minix-neo-x8.dtb
dtb-$(CONFIG_ARCH_MMP) += \
	pxa168-aspenite.dtb \
	pxa910-dkb.dtb \
	mmp2-brownstone.dtb
dtb-$(CONFIG_MACH_MESON8B) += \
	meson8b-mxq.dtb \
	meson8b-odroidc1.dtb
dtb-$(CONFIG_ARCH_MOXART) += \
	moxart-uc7112lx.dtb
dtb-$(CONFIG_SOC_IMX1) += \
	imx1-ads.dtb \
	imx1-apf9328.dtb
dtb-$(CONFIG_SOC_IMX25) += \
	imx25-eukrea-mbimxsd25-baseboard.dtb \
	imx25-eukrea-mbimxsd25-baseboard-cmo-qvga.dtb \
	imx25-eukrea-mbimxsd25-baseboard-dvi-svga.dtb \
	imx25-eukrea-mbimxsd25-baseboard-dvi-vga.dtb \
	imx25-karo-tx25.dtb \
	imx25-pdk.dtb
dtb-$(CONFIG_SOC_IMX27) += \
	imx27-apf27.dtb \
	imx27-apf27dev.dtb \
	imx27-eukrea-mbimxsd27-baseboard.dtb \
	imx27-pdk.dtb \
	imx27-phytec-phycore-rdk.dtb \
	imx27-phytec-phycard-s-rdk.dtb
dtb-$(CONFIG_SOC_IMX31) += \
	imx31-bug.dtb
dtb-$(CONFIG_SOC_IMX35) += \
	imx35-eukrea-mbimxsd35-baseboard.dtb \
	imx35-pdk.dtb
dtb-$(CONFIG_SOC_IMX50) += \
	imx50-evk.dtb
dtb-$(CONFIG_SOC_IMX51) += \
	imx51-apf51.dtb \
	imx51-apf51dev.dtb \
	imx51-babbage.dtb \
	imx51-digi-connectcore-jsk.dtb \
	imx51-eukrea-mbimxsd51-baseboard.dtb
dtb-$(CONFIG_SOC_IMX53) += \
	imx53-ard.dtb \
	imx53-m53evk.dtb \
	imx53-mba53.dtb \
	imx53-qsb.dtb \
	imx53-qsrb.dtb \
	imx53-smd.dtb \
	imx53-tx53-x03x.dtb \
	imx53-tx53-x13x.dtb \
	imx53-voipac-bsb.dtb
dtb-$(CONFIG_SOC_IMX6Q) += \
	imx6dl-apf6dev.dtb \
	imx6dl-aristainetos_4.dtb \
	imx6dl-aristainetos_7.dtb \
	imx6dl-aristainetos2_4.dtb \
	imx6dl-aristainetos2_7.dtb \
	imx6dl-cubox-i.dtb \
	imx6dl-dfi-fs700-m60.dtb \
	imx6dl-gw51xx.dtb \
	imx6dl-gw52xx.dtb \
	imx6dl-gw53xx.dtb \
	imx6dl-gw54xx.dtb \
	imx6dl-gw551x.dtb \
	imx6dl-gw552x.dtb \
	imx6dl-hummingboard.dtb \
	imx6dl-nit6xlite.dtb \
	imx6dl-nitrogen6x.dtb \
	imx6dl-phytec-pbab01.dtb \
	imx6dl-rex-basic.dtb \
	imx6dl-riotboard.dtb \
	imx6dl-sabreauto.dtb \
	imx6dl-sabrelite.dtb \
	imx6dl-sabresd.dtb \
	imx6dl-tx6dl-comtft.dtb \
	imx6dl-tx6u-801x.dtb \
	imx6dl-tx6u-811x.dtb \
	imx6dl-udoo.dtb \
	imx6dl-wandboard.dtb \
	imx6dl-wandboard-revb1.dtb \
	imx6q-apf6dev.dtb \
	imx6q-arm2.dtb \
	imx6q-cm-fx6.dtb \
	imx6q-cubox-i.dtb \
	imx6q-dfi-fs700-m60.dtb \
	imx6q-dmo-edmqmx6.dtb \
	imx6q-gk802.dtb \
	imx6q-gw51xx.dtb \
	imx6q-gw52xx.dtb \
	imx6q-gw53xx.dtb \
	imx6q-gw5400-a.dtb \
	imx6q-gw54xx.dtb \
	imx6q-gw551x.dtb \
	imx6q-gw552x.dtb \
	imx6q-hummingboard.dtb \
	imx6q-nitrogen6x.dtb \
	imx6q-nitrogen6_max.dtb \
	imx6q-phytec-pbab01.dtb \
	imx6q-rex-pro.dtb \
	imx6q-sabreauto.dtb \
	imx6q-sabrelite.dtb \
	imx6q-sabresd.dtb \
	imx6q-sbc6x.dtb \
	imx6q-tbs2910.dtb \
	imx6q-tx6q-1010.dtb \
	imx6q-tx6q-1010-comtft.dtb \
	imx6q-tx6q-1020.dtb \
	imx6q-tx6q-1020-comtft.dtb \
	imx6q-tx6q-1110.dtb \
	imx6q-udoo.dtb \
	imx6q-wandboard.dtb \
	imx6q-wandboard-revb1.dtb
dtb-$(CONFIG_SOC_IMX6SL) += \
	imx6sl-evk.dtb \
	imx6sl-warp.dtb
dtb-$(CONFIG_SOC_IMX6SX) += \
	imx6sx-sabreauto.dtb \
	imx6sx-sdb-reva.dtb \
	imx6sx-sdb.dtb
dtb-$(CONFIG_SOC_IMX6UL) += \
	imx6ul-14x14-evk.dtb
dtb-$(CONFIG_SOC_IMX7D) += \
	imx7d-sdb.dtb
dtb-$(CONFIG_SOC_LS1021A) += \
	ls1021a-qds.dtb \
	ls1021a-twr.dtb
dtb-$(CONFIG_SOC_VF610) += \
	vf500-colibri-eval-v3.dtb \
	vf610-colibri-eval-v3.dtb \
	vf610m4-colibri.dtb \
	vf610-cosmic.dtb \
	vf610-twr.dtb
dtb-$(CONFIG_ARCH_MXS) += \
	imx23-evk.dtb \
	imx23-olinuxino.dtb \
	imx23-stmp378x_devb.dtb \
	imx28-apf28.dtb \
	imx28-apf28dev.dtb \
	imx28-apx4devkit.dtb \
	imx28-cfa10036.dtb \
	imx28-cfa10037.dtb \
	imx28-cfa10049.dtb \
	imx28-cfa10055.dtb \
	imx28-cfa10056.dtb \
	imx28-cfa10057.dtb \
	imx28-cfa10058.dtb \
	imx28-duckbill.dtb \
	imx28-eukrea-mbmx283lc.dtb \
	imx28-eukrea-mbmx287lc.dtb \
	imx28-evk.dtb \
	imx28-m28cu3.dtb \
	imx28-m28evk.dtb \
	imx28-sps1.dtb \
	imx28-tx28.dtb
dtb-$(CONFIG_ARCH_NOMADIK) += \
	ste-nomadik-s8815.dtb \
	ste-nomadik-nhk15.dtb
dtb-$(CONFIG_ARCH_NSPIRE) += \
	nspire-cx.dtb \
	nspire-tp.dtb \
	nspire-clp.dtb
dtb-$(CONFIG_ARCH_OMAP2) += \
	omap2420-h4.dtb \
	omap2420-n800.dtb \
	omap2420-n810.dtb \
	omap2420-n810-wimax.dtb \
	omap2430-sdp.dtb
dtb-$(CONFIG_ARCH_OMAP3) += \
	am3517-craneboard.dtb \
	am3517-evm.dtb \
	am3517_mt_ventoux.dtb \
	logicpd-torpedo-37xx-devkit.dtb \
	omap3430-sdp.dtb \
	omap3-beagle.dtb \
	omap3-beagle-xm.dtb \
	omap3-beagle-xm-ab.dtb \
	omap3-cm-t3517.dtb \
	omap3-cm-t3530.dtb \
	omap3-cm-t3730.dtb \
	omap3-devkit8000.dtb \
	omap3-devkit8000-lcd43.dtb \
	omap3-devkit8000-lcd70.dtb \
	omap3-evm.dtb \
	omap3-evm-37xx.dtb \
	omap3-gta04a3.dtb \
	omap3-gta04a4.dtb \
	omap3-gta04a5.dtb \
	omap3-ha.dtb \
	omap3-ha-lcd.dtb \
	omap3-igep0020.dtb \
	omap3-igep0020-rev-f.dtb \
	omap3-igep0030.dtb \
	omap3-igep0030-rev-g.dtb \
	omap3-ldp.dtb \
	omap3-lilly-dbb056.dtb \
	omap3-n900.dtb \
	omap3-n9.dtb \
	omap3-n950.dtb \
	omap3-overo-alto35.dtb \
	omap3-overo-chestnut43.dtb \
	omap3-overo-gallop43.dtb \
	omap3-overo-palo35.dtb \
	omap3-overo-palo43.dtb \
	omap3-overo-storm-alto35.dtb \
	omap3-overo-storm-chestnut43.dtb \
	omap3-overo-storm-gallop43.dtb \
	omap3-overo-storm-palo35.dtb \
	omap3-overo-storm-palo43.dtb \
	omap3-overo-storm-summit.dtb \
	omap3-overo-storm-tobi.dtb \
	omap3-overo-storm-tobiduo.dtb \
	omap3-overo-summit.dtb \
	omap3-overo-tobi.dtb \
	omap3-overo-tobiduo.dtb \
	omap3-pandora-600mhz.dtb \
	omap3-pandora-1ghz.dtb \
	omap3-sbc-t3517.dtb \
	omap3-sbc-t3530.dtb \
	omap3-sbc-t3730.dtb \
	omap3-thunder.dtb \
	omap3-zoom3.dtb
dtb-$(CONFIG_SOC_TI81XX) += \
	dm8148-evm.dtb \
	dm8148-t410.dtb \
	dm8168-evm.dtb
dtb-$(CONFIG_SOC_AM33XX) += \
	am335x-baltos-ir5221.dtb \
	am335x-base0033.dtb \
	am335x-bone.dtb \
	am335x-boneblack.dtb \
	am335x-bonegreen.dtb \
	am335x-sl50.dtb \
	am335x-evm.dtb \
	am335x-evmsk.dtb \
	am335x-icev2.dtb \
	am335x-nano.dtb \
	am335x-pepper.dtb \
	am335x-lxm.dtb \
	am335x-chiliboard.dtb \
	am335x-wega-rdk.dtb
dtb-$(CONFIG_ARCH_OMAP4) += \
	omap4-duovero-parlor.dtb \
	omap4-panda.dtb \
	omap4-panda-a4.dtb \
	omap4-panda-es.dtb \
	omap4-sdp.dtb \
	omap4-sdp-es23plus.dtb \
	omap4-var-dvk-om44.dtb \
	omap4-var-stk-om44.dtb
dtb-$(CONFIG_SOC_AM43XX) += \
	am43x-epos-evm.dtb \
	am43x-epos-evm-hdmi.dtb \
	am437x-sk-evm.dtb \
	am437x-idk-evm.dtb \
	am437x-gp-evm.dtb \
	am437x-gp-evm-hdmi.dtb
dtb-$(CONFIG_SOC_OMAP5) += \
	omap5-cm-t54.dtb \
	omap5-igep0050.dtb \
	omap5-sbc-t54.dtb \
	omap5-uevm.dtb
dtb-$(CONFIG_SOC_DRA7XX) += \
	am57xx-cl-som-am57x.dtb \
	am57xx-sbc-am57x.dtb \
	dra7-evm.dtb \
	dra7-evm-lcd-lg.dtb \
	dra7-evm-lcd-osd.dtb \
<<<<<<< HEAD
	dra72-evm-lcd-lg.dtb \
	dra72-evm-lcd-osd.dtb \
	am57xx-beagle-x15.dtb \
	dra72-evm.dtb \
	am57xx-evm.dtb \
	am572x-idk.dtb \
	am572x-idk-lcd-osd.dtb \
	am571x-idk.dtb \
	am571x-idk-lcd-osd.dtb
=======
	dra7-evm-lcd-osd101t2587.dtb \
	am57xx-beagle-x15.dtb \
	am57xx-beagle-x15-revb1.dtb \
	am571x-idk.dtb \
	am571x-idk-lcd-osd.dtb \
	am571x-idk-lcd-osd101t2587.dtb \
	am572x-idk.dtb \
	am572x-idk-lcd-osd.dtb \
	am572x-idk-lcd-osd101t2587.dtb \
	am57xx-evm.dtb \
	am57xx-evm-reva3.dtb \
	dra72-evm.dtb \
	dra72-evm-lcd-lg.dtb \
	dra72-evm-lcd-osd.dtb \
	dra72-evm-lcd-osd101t2587.dtb \
	dra72-evm-revc.dtb \
	dra72-evm-revc-lcd-osd101t2045.dtb \
	dra72-evm-revc-lcd-osd101t2587.dtb
>>>>>>> db0b54cd
dtb-$(CONFIG_ARCH_ORION5X) += \
	orion5x-lacie-d2-network.dtb \
	orion5x-lacie-ethernet-disk-mini-v2.dtb \
	orion5x-linkstation-lswtgl.dtb \
	orion5x-lswsgl.dtb \
	orion5x-maxtor-shared-storage-2.dtb \
	orion5x-rd88f5182-nas.dtb
dtb-$(CONFIG_ARCH_PRIMA2) += \
	prima2-evb.dtb
dtb-$(CONFIG_ARCH_QCOM) += \
	qcom-apq8064-cm-qs600.dtb \
	qcom-apq8064-ifc6410.dtb \
	qcom-apq8074-dragonboard.dtb \
	qcom-apq8084-ifc6540.dtb \
	qcom-apq8084-mtp.dtb \
	qcom-ipq8064-ap148.dtb \
	qcom-msm8660-surf.dtb \
	qcom-msm8960-cdp.dtb \
	qcom-msm8974-sony-xperia-honami.dtb
dtb-$(CONFIG_ARCH_REALVIEW) += \
	arm-realview-pb1176.dtb
dtb-$(CONFIG_ARCH_ROCKCHIP) += \
	rk3066a-bqcurie2.dtb \
	rk3066a-marsboard.dtb \
	rk3066a-rayeager.dtb \
	rk3188-radxarock.dtb \
	rk3288-evb-act8846.dtb \
	rk3288-evb-rk808.dtb \
	rk3288-firefly-beta.dtb \
	rk3288-firefly.dtb \
	rk3288-popmetal.dtb \
	rk3288-r89.dtb \
	rk3288-rock2-square.dtb \
	rk3288-veyron-jaq.dtb \
	rk3288-veyron-jerry.dtb \
	rk3288-veyron-minnie.dtb \
	rk3288-veyron-pinky.dtb \
	rk3288-veyron-speedy.dtb
dtb-$(CONFIG_ARCH_S3C24XX) += \
	s3c2416-smdk2416.dtb
dtb-$(CONFIG_ARCH_S3C64XX) += \
	s3c6410-mini6410.dtb \
	s3c6410-smdk6410.dtb
dtb-$(CONFIG_ARCH_S5PV210) += \
	s5pv210-aquila.dtb \
	s5pv210-goni.dtb \
	s5pv210-smdkc110.dtb \
	s5pv210-smdkv210.dtb \
	s5pv210-torbreck.dtb
dtb-$(CONFIG_ARCH_SHMOBILE_MULTI) += \
	emev2-kzm9d.dtb \
	r7s72100-genmai.dtb \
	r8a73a4-ape6evm.dtb \
	r8a7740-armadillo800eva.dtb \
	r8a7778-bockw.dtb \
	r8a7779-marzen.dtb \
	r8a7790-lager.dtb \
	r8a7791-henninger.dtb \
	r8a7791-koelsch.dtb \
	r8a7791-porter.dtb \
	r8a7793-gose.dtb \
	r8a7794-alt.dtb \
	r8a7794-silk.dtb \
	sh73a0-kzm9g.dtb
dtb-$(CONFIG_ARCH_SOCFPGA) += \
	socfpga_arria5_socdk.dtb \
	socfpga_arria10_socdk_sdmmc.dtb \
	socfpga_cyclone5_socdk.dtb \
	socfpga_cyclone5_de0_sockit.dtb \
	socfpga_cyclone5_sockit.dtb \
	socfpga_cyclone5_socrates.dtb \
	socfpga_vt.dtb
dtb-$(CONFIG_ARCH_SPEAR13XX) += \
	spear1310-evb.dtb \
	spear1340-evb.dtb
dtb-$(CONFIG_ARCH_SPEAR3XX) += \
	spear300-evb.dtb \
	spear310-evb.dtb \
	spear320-evb.dtb \
	spear320-hmi.dtb
dtb-$(CONFIG_ARCH_SPEAR6XX) += \
	spear600-evb.dtb
dtb-$(CONFIG_ARCH_STI) += \
	stih407-b2120.dtb \
	stih410-b2120.dtb \
	stih415-b2000.dtb \
	stih415-b2020.dtb \
	stih416-b2000.dtb \
	stih416-b2020.dtb \
	stih416-b2020e.dtb \
	stih418-b2199.dtb
dtb-$(CONFIG_ARCH_STM32)+= \
	stm32f429-disco.dtb \
	stm32429i-eval.dtb
dtb-$(CONFIG_MACH_SUN4I) += \
	sun4i-a10-a1000.dtb \
	sun4i-a10-ba10-tvbox.dtb \
	sun4i-a10-chuwi-v7-cw0825.dtb \
	sun4i-a10-cubieboard.dtb \
	sun4i-a10-gemei-g9.dtb \
	sun4i-a10-hackberry.dtb \
	sun4i-a10-hyundai-a7hd.dtb \
	sun4i-a10-inet1.dtb \
	sun4i-a10-inet97fv2.dtb \
	sun4i-a10-inet9f-rev03.dtb \
	sun4i-a10-itead-iteaduino-plus.dtb \
	sun4i-a10-jesurun-q5.dtb \
	sun4i-a10-marsboard.dtb \
	sun4i-a10-mini-xplus.dtb \
	sun4i-a10-mk802.dtb \
	sun4i-a10-mk802ii.dtb \
	sun4i-a10-olinuxino-lime.dtb \
	sun4i-a10-pcduino.dtb \
	sun4i-a10-pcduino2.dtb \
	sun4i-a10-pov-protab2-ips9.dtb
dtb-$(CONFIG_MACH_SUN5I) += \
	sun5i-a10s-auxtek-t003.dtb \
	sun5i-a10s-auxtek-t004.dtb \
	sun5i-a10s-mk802.dtb \
	sun5i-a10s-olinuxino-micro.dtb \
	sun5i-a10s-r7-tv-dongle.dtb \
	sun5i-a10s-wobo-i5.dtb \
	sun5i-a13-hsg-h702.dtb \
	sun5i-a13-inet-98v-rev2.dtb \
	sun5i-a13-olinuxino.dtb \
	sun5i-a13-olinuxino-micro.dtb \
	sun5i-a13-q8-tablet.dtb \
	sun5i-a13-utoo-p66.dtb \
	sun5i-r8-chip.dtb
dtb-$(CONFIG_MACH_SUN6I) += \
	sun6i-a31-app4-evb1.dtb \
	sun6i-a31-colombus.dtb \
	sun6i-a31-hummingbird.dtb \
	sun6i-a31-i7.dtb \
	sun6i-a31-m9.dtb \
	sun6i-a31-mele-a1000g-quad.dtb \
	sun6i-a31s-cs908.dtb \
	sun6i-a31s-primo81.dtb \
	sun6i-a31s-sina31s.dtb \
	sun6i-a31s-sinovoip-bpi-m2.dtb \
	sun6i-a31s-yones-toptech-bs1078-v2.dtb
dtb-$(CONFIG_MACH_SUN7I) += \
	sun7i-a20-bananapi.dtb \
	sun7i-a20-bananapro.dtb \
	sun7i-a20-cubieboard2.dtb \
	sun7i-a20-cubietruck.dtb \
	sun7i-a20-hummingbird.dtb \
	sun7i-a20-i12-tvbox.dtb \
	sun7i-a20-m3.dtb \
	sun7i-a20-mk808c.dtb \
	sun7i-a20-olimex-som-evb.dtb \
	sun7i-a20-olinuxino-lime.dtb \
	sun7i-a20-olinuxino-lime2.dtb \
	sun7i-a20-olinuxino-micro.dtb \
	sun7i-a20-orangepi.dtb \
	sun7i-a20-orangepi-mini.dtb \
	sun7i-a20-pcduino3.dtb \
	sun7i-a20-pcduino3-nano.dtb \
	sun7i-a20-wexler-tab7200.dtb \
	sun7i-a20-wits-pro-a20-dkt.dtb
dtb-$(CONFIG_MACH_SUN8I) += \
	sun8i-a23-evb.dtb \
	sun8i-a23-gt90h-v4.dtb \
	sun8i-a23-ippo-q8h-v5.dtb \
	sun8i-a23-ippo-q8h-v1.2.dtb \
	sun8i-a23-q8-tablet.dtb \
	sun8i-a33-et-q8-v1.6.dtb \
	sun8i-a33-ga10h-v1.1.dtb \
	sun8i-a33-ippo-q8h-v1.2.dtb \
	sun8i-a33-q8-tablet.dtb \
	sun8i-a33-sinlinx-sina33.dtb
dtb-$(CONFIG_MACH_SUN9I) += \
	sun9i-a80-optimus.dtb \
	sun9i-a80-cubieboard4.dtb
dtb-$(CONFIG_ARCH_TEGRA_2x_SOC) += \
	tegra20-harmony.dtb \
	tegra20-iris-512.dtb \
	tegra20-medcom-wide.dtb \
	tegra20-paz00.dtb \
	tegra20-plutux.dtb \
	tegra20-seaboard.dtb \
	tegra20-tec.dtb \
	tegra20-trimslice.dtb \
	tegra20-ventana.dtb \
	tegra20-whistler.dtb
dtb-$(CONFIG_ARCH_TEGRA_3x_SOC) += \
	tegra30-apalis-eval.dtb \
	tegra30-beaver.dtb \
	tegra30-cardhu-a02.dtb \
	tegra30-cardhu-a04.dtb \
	tegra30-colibri-eval-v3.dtb
dtb-$(CONFIG_ARCH_TEGRA_114_SOC) += \
	tegra114-dalmore.dtb \
	tegra114-roth.dtb \
	tegra114-tn7.dtb
dtb-$(CONFIG_ARCH_TEGRA_124_SOC) += \
	tegra124-jetson-tk1.dtb \
	tegra124-nyan-big.dtb \
	tegra124-nyan-blaze.dtb \
	tegra124-venice2.dtb
dtb-$(CONFIG_ARCH_U300) += \
	ste-u300.dtb
dtb-$(CONFIG_ARCH_U8500) += \
	ste-snowball.dtb \
	ste-hrefprev60-stuib.dtb \
	ste-hrefprev60-tvk.dtb \
	ste-hrefv60plus-stuib.dtb \
	ste-hrefv60plus-tvk.dtb \
	ste-ccu8540.dtb \
	ste-ccu9540.dtb
dtb-$(CONFIG_ARCH_UNIPHIER) += \
	uniphier-ph1-ld4-ref.dtb \
	uniphier-ph1-ld6b-ref.dtb \
	uniphier-ph1-pro4-ref.dtb \
	uniphier-ph1-sld3-ref.dtb \
	uniphier-ph1-sld8-ref.dtb \
	uniphier-proxstream2-gentil.dtb \
	uniphier-proxstream2-vodka.dtb
dtb-$(CONFIG_ARCH_VERSATILE) += \
	versatile-ab.dtb \
	versatile-pb.dtb
dtb-$(CONFIG_ARCH_VEXPRESS) += \
	vexpress-v2p-ca5s.dtb \
	vexpress-v2p-ca9.dtb \
	vexpress-v2p-ca15-tc1.dtb \
	vexpress-v2p-ca15_a7.dtb
dtb-$(CONFIG_ARCH_VIRT) += \
	xenvm-4.2.dtb
dtb-$(CONFIG_ARCH_VT8500) += \
	vt8500-bv07.dtb \
	wm8505-ref.dtb \
	wm8650-mid.dtb \
	wm8750-apc8750.dtb \
	wm8850-w70v2.dtb
dtb-$(CONFIG_ARCH_ZYNQ) += \
	zynq-parallella.dtb \
	zynq-zc702.dtb \
	zynq-zc706.dtb \
	zynq-zed.dtb \
	zynq-zybo.dtb
dtb-$(CONFIG_MACH_ARMADA_370) += \
	armada-370-db.dtb \
	armada-370-dlink-dns327l.dtb \
	armada-370-mirabox.dtb \
	armada-370-netgear-rn102.dtb \
	armada-370-netgear-rn104.dtb \
	armada-370-rd.dtb \
	armada-370-seagate-nas-2bay.dtb \
	armada-370-seagate-nas-4bay.dtb \
	armada-370-seagate-personal-cloud.dtb \
	armada-370-seagate-personal-cloud-2bay.dtb \
	armada-370-synology-ds213j.dtb
dtb-$(CONFIG_MACH_ARMADA_375) += \
	armada-375-db.dtb
dtb-$(CONFIG_MACH_ARMADA_38X) += \
	armada-385-db-ap.dtb \
	armada-385-linksys-caiman.dtb \
	armada-385-linksys-cobra.dtb \
	armada-388-db.dtb \
	armada-388-gp.dtb \
	armada-388-rd.dtb
dtb-$(CONFIG_MACH_ARMADA_39X) += \
	armada-398-db.dtb
dtb-$(CONFIG_MACH_ARMADA_XP) += \
	armada-xp-axpwifiap.dtb \
	armada-xp-db.dtb \
	armada-xp-gp.dtb \
	armada-xp-lenovo-ix4-300d.dtb \
	armada-xp-linksys-mamba.dtb \
	armada-xp-matrix.dtb \
	armada-xp-netgear-rn2120.dtb \
	armada-xp-openblocks-ax3-4.dtb \
	armada-xp-synology-ds414.dtb
dtb-$(CONFIG_MACH_DOVE) += \
	dove-cubox.dtb \
	dove-cubox-es.dtb \
	dove-d2plug.dtb \
	dove-d3plug.dtb \
	dove-dove-db.dtb \
	dove-sbc-a510.dtb
dtb-$(CONFIG_ARCH_MEDIATEK) += \
	mt6580-evbp1.dtb \
	mt6589-aquaris5.dtb \
	mt6592-evb.dtb \
	mt8127-moose.dtb \
	mt8135-evbp1.dtb
dtb-$(CONFIG_ARCH_ZX) += zx296702-ad1.dtb
endif

dtstree		:= $(srctree)/$(src)
dtb-$(CONFIG_OF_ALL_DTBS) := $(patsubst $(dtstree)/%.dts,%.dtb, $(wildcard $(dtstree)/*.dts))

always		:= $(dtb-y)
clean-files	:= *.dtb<|MERGE_RESOLUTION|>--- conflicted
+++ resolved
@@ -148,17 +148,10 @@
 	integratorap.dtb \
 	integratorcp.dtb
 dtb-$(CONFIG_ARCH_KEYSTONE) += \
-<<<<<<< HEAD
-	k2hk-evm.dtb \
-	k2l-evm.dtb \
-	k2e-evm.dtb \
-	k2g-evm.dtb
-=======
 	keystone-k2hk-evm.dtb \
 	keystone-k2l-evm.dtb \
 	keystone-k2e-evm.dtb \
 	keystone-k2g-evm.dtb
->>>>>>> db0b54cd
 dtb-$(CONFIG_MACH_KIRKWOOD) += \
 	kirkwood-b3.dtb \
 	kirkwood-blackarmor-nas220.dtb \
@@ -503,17 +496,6 @@
 	dra7-evm.dtb \
 	dra7-evm-lcd-lg.dtb \
 	dra7-evm-lcd-osd.dtb \
-<<<<<<< HEAD
-	dra72-evm-lcd-lg.dtb \
-	dra72-evm-lcd-osd.dtb \
-	am57xx-beagle-x15.dtb \
-	dra72-evm.dtb \
-	am57xx-evm.dtb \
-	am572x-idk.dtb \
-	am572x-idk-lcd-osd.dtb \
-	am571x-idk.dtb \
-	am571x-idk-lcd-osd.dtb
-=======
 	dra7-evm-lcd-osd101t2587.dtb \
 	am57xx-beagle-x15.dtb \
 	am57xx-beagle-x15-revb1.dtb \
@@ -532,7 +514,6 @@
 	dra72-evm-revc.dtb \
 	dra72-evm-revc-lcd-osd101t2045.dtb \
 	dra72-evm-revc-lcd-osd101t2587.dtb
->>>>>>> db0b54cd
 dtb-$(CONFIG_ARCH_ORION5X) += \
 	orion5x-lacie-d2-network.dtb \
 	orion5x-lacie-ethernet-disk-mini-v2.dtb \
