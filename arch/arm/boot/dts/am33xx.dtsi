--- conflicted
+++ resolved
@@ -46,13 +46,9 @@
 			device_type = "cpu";
 			reg = <0>;
 
-<<<<<<< HEAD
-			voltage-tolerance = <2>; /* 2 percentage */
-=======
 			operating-points-v2 = <&cpu0_opp_table>;
 			ti,syscon-efuse = <&scm_conf 0x7fc 0x1fff 0>;
 			ti,syscon-rev = <&scm_conf 0x600>;
->>>>>>> db0b54cd
 
 			clocks = <&dpll_mpu_ck>;
 			clock-names = "cpu";
@@ -240,8 +236,6 @@
 					mboxes = <&mailbox &mbox_wkupm3>;
 				};
 
-<<<<<<< HEAD
-=======
 				edma_xbar: dma-router@f90 {
 					compatible = "ti,am335x-edma-crossbar";
 					reg = <0xf90 0x40>;
@@ -250,7 +244,6 @@
 					dma-masters = <&edma>;
 				};
 
->>>>>>> db0b54cd
 				scm_clockdomains: clockdomains {
 				};
 			};
@@ -302,12 +295,6 @@
 			reg =	<0x49a00000 0x100000>;
 			interrupts = <114>;
 			interrupt-names = "edma3_tcerrint";
-		};
-
-		emif: emif@4c000000 {
-			compatible = "ti,emif-am3352";
-			reg =	<0x4C000000 0x1000>;
-			sram = <&ocmcram>;
 		};
 
 		emif: emif@4c000000 {
@@ -920,37 +907,6 @@
 
 		ocmcram: ocmcram@40300000 {
 			compatible = "mmio-sram";
-<<<<<<< HEAD
-			reg = <0x40300000 0x10000>; /* 64k */
-			map-exec;
-		};
-
-		pruss: pruss@4a300000 {
-			compatible = "ti,am3352-pruss";
-			ti,hwmods = "pruss";
-			reg = <0x4a300000 0x2000>,
-			      <0x4a302000 0x2000>,
-			      <0x4a310000 0x3000>,
-			      <0x4a320000 0x2000>,
-			      <0x4a326000 0x2000>;
-			reg-names = "dram0", "dram1", "shrdram2", "intc", "cfg";
-			interrupts = <20 21 22 23 24 25 26 27>;
-			#address-cells = <1>;
-			#size-cells = <1>;
-			ranges;
-
-			pru0: pru@4a334000 {
-				compatible = "ti,am3352-pru-rproc";
-				reg = <0x4a334000 0x2000>,
-				      <0x4a322000 0x400>,
-				      <0x4a322400 0x100>;
-				reg-names = "iram", "control", "debug";
-				mboxes = <&mailbox &mbox_pru0>;
-			};
-
-			pru1: pru@4a338000 {
-				compatible = "ti,am3352-pru-rproc";
-=======
 			reg = <0x40300000 0x2000>; /* 8k */
 			map-exec;
 		};
@@ -1000,14 +956,10 @@
 
 			pru1: pru1@4a338000 {
 				compatible = "ti,am3352-pru";
->>>>>>> db0b54cd
 				reg = <0x4a338000 0x2000>,
 				      <0x4a324000 0x400>,
 				      <0x4a324400 0x100>;
 				reg-names = "iram", "control", "debug";
-<<<<<<< HEAD
-				mboxes = <&mailbox &mbox_pru1>;
-=======
 				interrupt-parent = <&pruss_intc>;
 				interrupts = <18>, <19>;
 				interrupt-names = "vring", "kick";
@@ -1022,7 +974,6 @@
 				#address-cells = <1>;
 				#size-cells = <0>;
 				status = "disabled";
->>>>>>> db0b54cd
 			};
 		};
 
@@ -1066,27 +1017,16 @@
 			ti,no-idle-on-init;
 			reg = <0x50000000 0x2000>;
 			interrupts = <100>;
-<<<<<<< HEAD
-			dmas = <&edma 52>;
-=======
 			dmas = <&edma 52 0>;
->>>>>>> db0b54cd
 			dma-names = "rxtx";
 			gpmc,num-cs = <7>;
 			gpmc,num-waitpins = <2>;
 			#address-cells = <2>;
 			#size-cells = <1>;
-<<<<<<< HEAD
-			gpio-controller;
-			#gpio-cells = <2>;
-			interrupt-controller;
-			#interrupt-cells = <2>;
-=======
 			interrupt-controller;
 			#interrupt-cells = <2>;
 			gpio-controller;
 			#gpio-cells = <2>;
->>>>>>> db0b54cd
 			status = "disabled";
 		};
 
@@ -1150,13 +1090,6 @@
 		 * such as AM3358 and AM3357. The status should be overwritten
 		 * as "OK" at the corresponding board.dts.
 		 */
-<<<<<<< HEAD
-		sgx: sgx@0x56000000 {
-			compatible = "ti,am3352-sgx530", "img,sgx530";
-			ti,hwmods = "gfx";
-			reg = <0x56000000 0x1000000>;
-			interrupts = <37>;
-=======
 		sgx: sgx@56000000 {
 			compatible = "ti,am3352-sgx530", "img,sgx530";
 			ti,hwmods = "gfx";
@@ -1164,7 +1097,6 @@
 			interrupts = <37>;
 			clocks = <&gfx_fck_div_ck>;
 			clock-names = "fclk";
->>>>>>> db0b54cd
 			status = "disabled";
 		};
 	};
