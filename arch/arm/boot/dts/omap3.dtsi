/*
 * Device Tree Source for OMAP3 SoC
 *
 * Copyright (C) 2011 Texas Instruments Incorporated - http://www.ti.com/
 *
 * This file is licensed under the terms of the GNU General Public License
 * version 2.  This program is licensed "as is" without any warranty of any
 * kind, whether express or implied.
 */

#include <dt-bindings/gpio/gpio.h>
#include <dt-bindings/interrupt-controller/irq.h>
#include <dt-bindings/pinctrl/omap.h>

#include "skeleton.dtsi"

/ {
	compatible = "ti,omap3430", "ti,omap3";
	interrupt-parent = <&intc>;

	aliases {
		i2c0 = &i2c1;
		i2c1 = &i2c2;
		i2c2 = &i2c3;
		serial0 = &uart1;
		serial1 = &uart2;
		serial2 = &uart3;
	};

	cpus {
		#address-cells = <1>;
		#size-cells = <0>;

		cpu@0 {
			compatible = "arm,cortex-a8";
			device_type = "cpu";
			reg = <0x0>;

			clocks = <&dpll1_ck>;
			clock-names = "cpu";

			clock-latency = <300000>; /* From omap-cpufreq driver */
		};
	};

	pmu {
		compatible = "arm,cortex-a8-pmu";
		reg = <0x54000000 0x800000>;
		interrupts = <3>;
		ti,hwmods = "debugss";
	};

	/*
	 * The soc node represents the soc top level view. It is used for IPs
	 * that are not memory mapped in the MPU view or for the MPU itself.
	 */
	soc {
		compatible = "ti,omap-infra";
		mpu {
			compatible = "ti,omap3-mpu";
			ti,hwmods = "mpu";
		};

		iva: iva {
			compatible = "ti,iva2.2";
			ti,hwmods = "iva";

			dsp {
				compatible = "ti,omap3-c64";
			};
		};
	};

	/*
	 * XXX: Use a flat representation of the OMAP3 interconnect.
	 * The real OMAP interconnect network is quite complex.
	 * Since it will not bring real advantage to represent that in DT for
	 * the moment, just use a fake OCP bus entry to represent the whole bus
	 * hierarchy.
	 */
	ocp {
		compatible = "ti,omap3-l3-smx", "simple-bus";
		reg = <0x68000000 0x10000>;
		interrupts = <9 10>;
		#address-cells = <1>;
		#size-cells = <1>;
		ranges;
		ti,hwmods = "l3_main";

		l4_core: l4@48000000 {
			compatible = "ti,omap3-l4-core", "simple-bus";
			#address-cells = <1>;
			#size-cells = <1>;
			ranges = <0 0x48000000 0x1000000>;

			scm: scm@2000 {
				compatible = "ti,omap3-scm", "simple-bus";
				reg = <0x2000 0x2000>;
				#address-cells = <1>;
				#size-cells = <1>;
				ranges = <0 0x2000 0x2000>;

				omap3_pmx_core: pinmux@30 {
					compatible = "ti,omap3-padconf",
						     "pinctrl-single";
					reg = <0x30 0x238>;
					#address-cells = <1>;
					#size-cells = <0>;
					#interrupt-cells = <1>;
					interrupt-controller;
					pinctrl-single,register-width = <16>;
					pinctrl-single,function-mask = <0xff1f>;
				};

				scm_conf: scm_conf@270 {
					compatible = "syscon", "simple-bus";
					reg = <0x270 0x330>;
					#address-cells = <1>;
					#size-cells = <1>;
					ranges = <0 0x270 0x330>;

					pbias_regulator: pbias_regulator {
						compatible = "ti,pbias-omap3", "ti,pbias-omap";
						reg = <0x2b0 0x4>;
						syscon = <&scm_conf>;
						pbias_mmc_reg: pbias_mmc_omap2430 {
							regulator-name = "pbias_mmc_omap2430";
							regulator-min-microvolt = <1800000>;
							regulator-max-microvolt = <3000000>;
						};
					};

					scm_clocks: clocks {
						#address-cells = <1>;
						#size-cells = <0>;
					};
				};

				scm_clockdomains: clockdomains {
				};

				omap3_pmx_wkup: pinmux@a00 {
					compatible = "ti,omap3-padconf",
						     "pinctrl-single";
					reg = <0xa00 0x5c>;
					#address-cells = <1>;
					#size-cells = <0>;
					#interrupt-cells = <1>;
					interrupt-controller;
					pinctrl-single,register-width = <16>;
					pinctrl-single,function-mask = <0xff1f>;
				};
			};
		};

		aes: aes@480c5000 {
			compatible = "ti,omap3-aes";
			ti,hwmods = "aes";
			reg = <0x480c5000 0x50>;
			interrupts = <0>;
			dmas = <&sdma 65 &sdma 66>;
			dma-names = "tx", "rx";
		};

		prm: prm@48306000 {
			compatible = "ti,omap3-prm";
			reg = <0x48306000 0x4000>;
			interrupts = <11>;

			prm_clocks: clocks {
				#address-cells = <1>;
				#size-cells = <0>;
			};

			prm_clockdomains: clockdomains {
			};
		};

		cm: cm@48004000 {
			compatible = "ti,omap3-cm";
			reg = <0x48004000 0x4000>;

			cm_clocks: clocks {
				#address-cells = <1>;
				#size-cells = <0>;
			};

			cm_clockdomains: clockdomains {
			};
		};

		counter32k: counter@48320000 {
			compatible = "ti,omap-counter32k";
			reg = <0x48320000 0x20>;
			ti,hwmods = "counter_32k";
		};

		intc: interrupt-controller@48200000 {
			compatible = "ti,omap3-intc";
			interrupt-controller;
			#interrupt-cells = <1>;
			reg = <0x48200000 0x1000>;
		};

		sdma: dma-controller@48056000 {
			compatible = "ti,omap3630-sdma", "ti,omap3430-sdma";
			reg = <0x48056000 0x1000>;
			interrupts = <12>,
				     <13>,
				     <14>,
				     <15>;
			#dma-cells = <1>;
			dma-channels = <32>;
			dma-requests = <96>;
		};

		gpio1: gpio@48310000 {
			compatible = "ti,omap3-gpio";
			reg = <0x48310000 0x200>;
			interrupts = <29>;
			ti,hwmods = "gpio1";
			ti,gpio-always-on;
			gpio-controller;
			#gpio-cells = <2>;
			interrupt-controller;
			#interrupt-cells = <2>;
		};

		gpio2: gpio@49050000 {
			compatible = "ti,omap3-gpio";
			reg = <0x49050000 0x200>;
			interrupts = <30>;
			ti,hwmods = "gpio2";
			gpio-controller;
			#gpio-cells = <2>;
			interrupt-controller;
			#interrupt-cells = <2>;
		};

		gpio3: gpio@49052000 {
			compatible = "ti,omap3-gpio";
			reg = <0x49052000 0x200>;
			interrupts = <31>;
			ti,hwmods = "gpio3";
			gpio-controller;
			#gpio-cells = <2>;
			interrupt-controller;
			#interrupt-cells = <2>;
		};

		gpio4: gpio@49054000 {
			compatible = "ti,omap3-gpio";
			reg = <0x49054000 0x200>;
			interrupts = <32>;
			ti,hwmods = "gpio4";
			gpio-controller;
			#gpio-cells = <2>;
			interrupt-controller;
			#interrupt-cells = <2>;
		};

		gpio5: gpio@49056000 {
			compatible = "ti,omap3-gpio";
			reg = <0x49056000 0x200>;
			interrupts = <33>;
			ti,hwmods = "gpio5";
			gpio-controller;
			#gpio-cells = <2>;
			interrupt-controller;
			#interrupt-cells = <2>;
		};

		gpio6: gpio@49058000 {
			compatible = "ti,omap3-gpio";
			reg = <0x49058000 0x200>;
			interrupts = <34>;
			ti,hwmods = "gpio6";
			gpio-controller;
			#gpio-cells = <2>;
			interrupt-controller;
			#interrupt-cells = <2>;
		};

		uart1: serial@4806a000 {
			compatible = "ti,omap3-uart";
			reg = <0x4806a000 0x2000>;
			interrupts-extended = <&intc 72>;
			dmas = <&sdma 49 &sdma 50>;
			dma-names = "tx", "rx";
			ti,hwmods = "uart1";
			clock-frequency = <48000000>;
		};

		uart2: serial@4806c000 {
			compatible = "ti,omap3-uart";
			reg = <0x4806c000 0x400>;
			interrupts-extended = <&intc 73>;
			dmas = <&sdma 51 &sdma 52>;
			dma-names = "tx", "rx";
			ti,hwmods = "uart2";
			clock-frequency = <48000000>;
		};

		uart3: serial@49020000 {
			compatible = "ti,omap3-uart";
			reg = <0x49020000 0x400>;
			interrupts-extended = <&intc 74>;
			dmas = <&sdma 53 &sdma 54>;
			dma-names = "tx", "rx";
			ti,hwmods = "uart3";
			clock-frequency = <48000000>;
		};

		i2c1: i2c@48070000 {
			compatible = "ti,omap3-i2c";
			reg = <0x48070000 0x80>;
			interrupts = <56>;
			dmas = <&sdma 27 &sdma 28>;
			dma-names = "tx", "rx";
			#address-cells = <1>;
			#size-cells = <0>;
			ti,hwmods = "i2c1";
		};

		i2c2: i2c@48072000 {
			compatible = "ti,omap3-i2c";
			reg = <0x48072000 0x80>;
			interrupts = <57>;
			dmas = <&sdma 29 &sdma 30>;
			dma-names = "tx", "rx";
			#address-cells = <1>;
			#size-cells = <0>;
			ti,hwmods = "i2c2";
		};

		i2c3: i2c@48060000 {
			compatible = "ti,omap3-i2c";
			reg = <0x48060000 0x80>;
			interrupts = <61>;
			dmas = <&sdma 25 &sdma 26>;
			dma-names = "tx", "rx";
			#address-cells = <1>;
			#size-cells = <0>;
			ti,hwmods = "i2c3";
		};

		mailbox: mailbox@48094000 {
			compatible = "ti,omap3-mailbox";
			ti,hwmods = "mailbox";
			reg = <0x48094000 0x200>;
			interrupts = <26>;
			#mbox-cells = <1>;
			ti,mbox-num-users = <2>;
			ti,mbox-num-fifos = <2>;
			mbox_dsp: dsp {
				ti,mbox-tx = <0 0 0>;
				ti,mbox-rx = <1 0 0>;
			};
		};

		mcspi1: spi@48098000 {
			compatible = "ti,omap2-mcspi";
			reg = <0x48098000 0x100>;
			interrupts = <65>;
			#address-cells = <1>;
			#size-cells = <0>;
			ti,hwmods = "mcspi1";
			ti,spi-num-cs = <4>;
			dmas = <&sdma 35>,
			       <&sdma 36>,
			       <&sdma 37>,
			       <&sdma 38>,
			       <&sdma 39>,
			       <&sdma 40>,
			       <&sdma 41>,
			       <&sdma 42>;
			dma-names = "tx0", "rx0", "tx1", "rx1",
				    "tx2", "rx2", "tx3", "rx3";
		};

		mcspi2: spi@4809a000 {
			compatible = "ti,omap2-mcspi";
			reg = <0x4809a000 0x100>;
			interrupts = <66>;
			#address-cells = <1>;
			#size-cells = <0>;
			ti,hwmods = "mcspi2";
			ti,spi-num-cs = <2>;
			dmas = <&sdma 43>,
			       <&sdma 44>,
			       <&sdma 45>,
			       <&sdma 46>;
			dma-names = "tx0", "rx0", "tx1", "rx1";
		};

		mcspi3: spi@480b8000 {
			compatible = "ti,omap2-mcspi";
			reg = <0x480b8000 0x100>;
			interrupts = <91>;
			#address-cells = <1>;
			#size-cells = <0>;
			ti,hwmods = "mcspi3";
			ti,spi-num-cs = <2>;
			dmas = <&sdma 15>,
			       <&sdma 16>,
			       <&sdma 23>,
			       <&sdma 24>;
			dma-names = "tx0", "rx0", "tx1", "rx1";
		};

		mcspi4: spi@480ba000 {
			compatible = "ti,omap2-mcspi";
			reg = <0x480ba000 0x100>;
			interrupts = <48>;
			#address-cells = <1>;
			#size-cells = <0>;
			ti,hwmods = "mcspi4";
			ti,spi-num-cs = <1>;
			dmas = <&sdma 70>, <&sdma 71>;
			dma-names = "tx0", "rx0";
		};

		hdqw1w: 1w@480b2000 {
			compatible = "ti,omap3-1w";
			reg = <0x480b2000 0x1000>;
			interrupts = <58>;
			ti,hwmods = "hdq1w";
		};

		mmc1: mmc@4809c000 {
			compatible = "ti,omap3-hsmmc";
			reg = <0x4809c000 0x200>;
			interrupts = <83>;
			ti,hwmods = "mmc1";
			ti,dual-volt;
			dmas = <&sdma 61>, <&sdma 62>;
			dma-names = "tx", "rx";
			pbias-supply = <&pbias_mmc_reg>;
		};

		mmc2: mmc@480b4000 {
			compatible = "ti,omap3-hsmmc";
			reg = <0x480b4000 0x200>;
			interrupts = <86>;
			ti,hwmods = "mmc2";
			dmas = <&sdma 47>, <&sdma 48>;
			dma-names = "tx", "rx";
		};

		mmc3: mmc@480ad000 {
			compatible = "ti,omap3-hsmmc";
			reg = <0x480ad000 0x200>;
			interrupts = <94>;
			ti,hwmods = "mmc3";
			dmas = <&sdma 77>, <&sdma 78>;
			dma-names = "tx", "rx";
		};

		mmu_isp: mmu@480bd400 {
			#iommu-cells = <0>;
			compatible = "ti,omap2-iommu";
			reg = <0x480bd400 0x80>;
			interrupts = <24>;
			ti,hwmods = "mmu_isp";
			ti,#tlb-entries = <8>;
		};

		mmu_iva: mmu@5d000000 {
			#iommu-cells = <0>;
			compatible = "ti,omap2-iommu";
			reg = <0x5d000000 0x80>;
			interrupts = <28>;
			ti,hwmods = "mmu_iva";
			status = "disabled";
		};

		wdt2: wdt@48314000 {
			compatible = "ti,omap3-wdt";
			reg = <0x48314000 0x80>;
			ti,hwmods = "wd_timer2";
		};

		mcbsp1: mcbsp@48074000 {
			compatible = "ti,omap3-mcbsp";
			reg = <0x48074000 0xff>;
			reg-names = "mpu";
			interrupts = <16>, /* OCP compliant interrupt */
				     <59>, /* TX interrupt */
				     <60>; /* RX interrupt */
			interrupt-names = "common", "tx", "rx";
			ti,buffer-size = <128>;
			ti,hwmods = "mcbsp1";
			dmas = <&sdma 31>,
			       <&sdma 32>;
			dma-names = "tx", "rx";
			status = "disabled";
		};

		mcbsp2: mcbsp@49022000 {
			compatible = "ti,omap3-mcbsp";
			reg = <0x49022000 0xff>,
			      <0x49028000 0xff>;
			reg-names = "mpu", "sidetone";
			interrupts = <17>, /* OCP compliant interrupt */
				     <62>, /* TX interrupt */
				     <63>, /* RX interrupt */
				     <4>;  /* Sidetone */
			interrupt-names = "common", "tx", "rx", "sidetone";
			ti,buffer-size = <1280>;
			ti,hwmods = "mcbsp2", "mcbsp2_sidetone";
			dmas = <&sdma 33>,
			       <&sdma 34>;
			dma-names = "tx", "rx";
			status = "disabled";
		};

		mcbsp3: mcbsp@49024000 {
			compatible = "ti,omap3-mcbsp";
			reg = <0x49024000 0xff>,
			      <0x4902a000 0xff>;
			reg-names = "mpu", "sidetone";
			interrupts = <22>, /* OCP compliant interrupt */
				     <89>, /* TX interrupt */
				     <90>, /* RX interrupt */
				     <5>;  /* Sidetone */
			interrupt-names = "common", "tx", "rx", "sidetone";
			ti,buffer-size = <128>;
			ti,hwmods = "mcbsp3", "mcbsp3_sidetone";
			dmas = <&sdma 17>,
			       <&sdma 18>;
			dma-names = "tx", "rx";
			status = "disabled";
		};

		mcbsp4: mcbsp@49026000 {
			compatible = "ti,omap3-mcbsp";
			reg = <0x49026000 0xff>;
			reg-names = "mpu";
			interrupts = <23>, /* OCP compliant interrupt */
				     <54>, /* TX interrupt */
				     <55>; /* RX interrupt */
			interrupt-names = "common", "tx", "rx";
			ti,buffer-size = <128>;
			ti,hwmods = "mcbsp4";
			dmas = <&sdma 19>,
			       <&sdma 20>;
			dma-names = "tx", "rx";
			status = "disabled";
		};

		mcbsp5: mcbsp@48096000 {
			compatible = "ti,omap3-mcbsp";
			reg = <0x48096000 0xff>;
			reg-names = "mpu";
			interrupts = <27>, /* OCP compliant interrupt */
				     <81>, /* TX interrupt */
				     <82>; /* RX interrupt */
			interrupt-names = "common", "tx", "rx";
			ti,buffer-size = <128>;
			ti,hwmods = "mcbsp5";
			dmas = <&sdma 21>,
			       <&sdma 22>;
			dma-names = "tx", "rx";
			status = "disabled";
		};

		sham: sham@480c3000 {
			compatible = "ti,omap3-sham";
			ti,hwmods = "sham";
			reg = <0x480c3000 0x64>;
			interrupts = <49>;
			dmas = <&sdma 69>;
			dma-names = "rx";
		};

		smartreflex_core: smartreflex@480cb000 {
			compatible = "ti,omap3-smartreflex-core";
			ti,hwmods = "smartreflex_core";
			reg = <0x480cb000 0x400>;
			interrupts = <19>;
		};

		smartreflex_mpu_iva: smartreflex@480c9000 {
			compatible = "ti,omap3-smartreflex-iva";
			ti,hwmods = "smartreflex_mpu_iva";
			reg = <0x480c9000 0x400>;
			interrupts = <18>;
		};

		timer1: timer@48318000 {
			compatible = "ti,omap3430-timer";
			reg = <0x48318000 0x400>;
			interrupts = <37>;
			ti,hwmods = "timer1";
			ti,timer-alwon;
		};

		timer2: timer@49032000 {
			compatible = "ti,omap3430-timer";
			reg = <0x49032000 0x400>;
			interrupts = <38>;
			ti,hwmods = "timer2";
		};

		timer3: timer@49034000 {
			compatible = "ti,omap3430-timer";
			reg = <0x49034000 0x400>;
			interrupts = <39>;
			ti,hwmods = "timer3";
		};

		timer4: timer@49036000 {
			compatible = "ti,omap3430-timer";
			reg = <0x49036000 0x400>;
			interrupts = <40>;
			ti,hwmods = "timer4";
		};

		timer5: timer@49038000 {
			compatible = "ti,omap3430-timer";
			reg = <0x49038000 0x400>;
			interrupts = <41>;
			ti,hwmods = "timer5";
			ti,timer-dsp;
		};

		timer6: timer@4903a000 {
			compatible = "ti,omap3430-timer";
			reg = <0x4903a000 0x400>;
			interrupts = <42>;
			ti,hwmods = "timer6";
			ti,timer-dsp;
		};

		timer7: timer@4903c000 {
			compatible = "ti,omap3430-timer";
			reg = <0x4903c000 0x400>;
			interrupts = <43>;
			ti,hwmods = "timer7";
			ti,timer-dsp;
		};

		timer8: timer@4903e000 {
			compatible = "ti,omap3430-timer";
			reg = <0x4903e000 0x400>;
			interrupts = <44>;
			ti,hwmods = "timer8";
			ti,timer-pwm;
			ti,timer-dsp;
		};

		timer9: timer@49040000 {
			compatible = "ti,omap3430-timer";
			reg = <0x49040000 0x400>;
			interrupts = <45>;
			ti,hwmods = "timer9";
			ti,timer-pwm;
		};

		timer10: timer@48086000 {
			compatible = "ti,omap3430-timer";
			reg = <0x48086000 0x400>;
			interrupts = <46>;
			ti,hwmods = "timer10";
			ti,timer-pwm;
		};

		timer11: timer@48088000 {
			compatible = "ti,omap3430-timer";
			reg = <0x48088000 0x400>;
			interrupts = <47>;
			ti,hwmods = "timer11";
			ti,timer-pwm;
		};

		timer12: timer@48304000 {
			compatible = "ti,omap3430-timer";
			reg = <0x48304000 0x400>;
			interrupts = <95>;
			ti,hwmods = "timer12";
			ti,timer-alwon;
			ti,timer-secure;
		};

		usbhstll: usbhstll@48062000 {
			compatible = "ti,usbhs-tll";
			reg = <0x48062000 0x1000>;
			interrupts = <78>;
			ti,hwmods = "usb_tll_hs";
		};

		usbhshost: usbhshost@48064000 {
			compatible = "ti,usbhs-host";
			reg = <0x48064000 0x400>;
			ti,hwmods = "usb_host_hs";
			#address-cells = <1>;
			#size-cells = <1>;
			ranges;

			usbhsohci: ohci@48064400 {
				compatible = "ti,ohci-omap3";
				reg = <0x48064400 0x400>;
				interrupt-parent = <&intc>;
				interrupts = <76>;
			};

			usbhsehci: ehci@48064800 {
				compatible = "ti,ehci-omap";
				reg = <0x48064800 0x400>;
				interrupt-parent = <&intc>;
				interrupts = <77>;
			};
		};

		gpmc: gpmc@6e000000 {
			compatible = "ti,omap3430-gpmc";
			ti,hwmods = "gpmc";
			reg = <0x6e000000 0x02d0>;
			interrupts = <20>;
			dmas = <&sdma 4>;
			dma-names = "rxtx";
			gpmc,num-cs = <8>;
			gpmc,num-waitpins = <4>;
			#address-cells = <2>;
			#size-cells = <1>;
<<<<<<< HEAD
			gpio-controller;
			#gpio-cells = <2>;
			interrupt-controller;
			#interrupt-cells = <2>;
=======
			interrupt-controller;
			#interrupt-cells = <2>;
			gpio-controller;
			#gpio-cells = <2>;
>>>>>>> db0b54cd
		};

		usb_otg_hs: usb_otg_hs@480ab000 {
			compatible = "ti,omap3-musb";
			reg = <0x480ab000 0x1000>;
			interrupts = <92>, <93>;
			interrupt-names = "mc", "dma";
			ti,hwmods = "usb_otg_hs";
			multipoint = <1>;
			num-eps = <16>;
			ram-bits = <12>;
		};

		dss: dss@48050000 {
			compatible = "ti,omap3-dss";
			reg = <0x48050000 0x200>;
			status = "disabled";
			ti,hwmods = "dss_core";
			clocks = <&dss1_alwon_fck>;
			clock-names = "fck";
			#address-cells = <1>;
			#size-cells = <1>;
			ranges;

			dispc@48050400 {
				compatible = "ti,omap3-dispc";
				reg = <0x48050400 0x400>;
				interrupts = <25>;
				ti,hwmods = "dss_dispc";
				clocks = <&dss1_alwon_fck>;
				clock-names = "fck";
			};

			dsi: encoder@4804fc00 {
				compatible = "ti,omap3-dsi";
				reg = <0x4804fc00 0x200>,
				      <0x4804fe00 0x40>,
				      <0x4804ff00 0x20>;
				reg-names = "proto", "phy", "pll";
				interrupts = <25>;
				status = "disabled";
				ti,hwmods = "dss_dsi1";
				clocks = <&dss1_alwon_fck>, <&dss2_alwon_fck>;
				clock-names = "fck", "sys_clk";
			};

			rfbi: encoder@48050800 {
				compatible = "ti,omap3-rfbi";
				reg = <0x48050800 0x100>;
				status = "disabled";
				ti,hwmods = "dss_rfbi";
				clocks = <&dss1_alwon_fck>, <&dss_ick>;
				clock-names = "fck", "ick";
			};

			venc: encoder@48050c00 {
				compatible = "ti,omap3-venc";
				reg = <0x48050c00 0x100>;
				status = "disabled";
				ti,hwmods = "dss_venc";
				clocks = <&dss_tv_fck>;
				clock-names = "fck";
			};
		};

		ssi: ssi-controller@48058000 {
			compatible = "ti,omap3-ssi";
			ti,hwmods = "ssi";

			status = "disabled";

			reg = <0x48058000 0x1000>,
			      <0x48059000 0x1000>;
			reg-names = "sys",
				    "gdd";

			interrupts = <71>;
			interrupt-names = "gdd_mpu";

			#address-cells = <1>;
			#size-cells = <1>;
			ranges;

			ssi_port1: ssi-port@4805a000 {
				compatible = "ti,omap3-ssi-port";

				reg = <0x4805a000 0x800>,
				      <0x4805a800 0x800>;
				reg-names = "tx",
					    "rx";

				interrupt-parent = <&intc>;
				interrupts = <67>,
					     <68>;
			};

			ssi_port2: ssi-port@4805b000 {
				compatible = "ti,omap3-ssi-port";

				reg = <0x4805b000 0x800>,
				      <0x4805b800 0x800>;
				reg-names = "tx",
					    "rx";

				interrupt-parent = <&intc>;
				interrupts = <69>,
					     <70>;
			};
		};
	};
};

/include/ "omap3xxx-clocks.dtsi"<|MERGE_RESOLUTION|>--- conflicted
+++ resolved
@@ -717,23 +717,14 @@
 			ti,hwmods = "gpmc";
 			reg = <0x6e000000 0x02d0>;
 			interrupts = <20>;
-			dmas = <&sdma 4>;
-			dma-names = "rxtx";
 			gpmc,num-cs = <8>;
 			gpmc,num-waitpins = <4>;
 			#address-cells = <2>;
 			#size-cells = <1>;
-<<<<<<< HEAD
-			gpio-controller;
-			#gpio-cells = <2>;
-			interrupt-controller;
-			#interrupt-cells = <2>;
-=======
 			interrupt-controller;
 			#interrupt-cells = <2>;
 			gpio-controller;
 			#gpio-cells = <2>;
->>>>>>> db0b54cd
 		};
 
 		usb_otg_hs: usb_otg_hs@480ab000 {
