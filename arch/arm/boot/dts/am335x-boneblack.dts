/*
 * Copyright (C) 2012 Texas Instruments Incorporated - http://www.ti.com/
 *
 * This program is free software; you can redistribute it and/or modify
 * it under the terms of the GNU General Public License version 2 as
 * published by the Free Software Foundation.
 */
/dts-v1/;

#include "am33xx.dtsi"
#include "am335x-bone-common.dtsi"
#include <dt-bindings/display/tda998x.h>

/ {
	model = "TI AM335x BeagleBone Black";
	compatible = "ti,am335x-bone-black", "ti,am335x-bone", "ti,am33xx";
};

&ldo3_reg {
	regulator-min-microvolt = <1800000>;
	regulator-max-microvolt = <1800000>;
	regulator-always-on;
};

&mmc1 {
	vmmc-supply = <&vmmcsd_fixed>;
};

&mmc2 {
	vmmc-supply = <&vmmcsd_fixed>;
	pinctrl-names = "default";
	pinctrl-0 = <&emmc_pins>;
	bus-width = <8>;
	status = "okay";
};

<<<<<<< HEAD
&sgx {
	status = "okay";
=======
&cpu0_opp_table {
	/*
	 * All PG 2.0 silicon may not support 1GHz but some of the early
	 * BeagleBone Blacks have PG 2.0 silicon which is guaranteed
	 * to support 1GHz OPP so enable it for PG 2.0 on this board.
	 */
	oppnitro@1000000000 {
		opp-supported-hw = <0x06 0x0100>;
	};
>>>>>>> db0b54cd
};

&am33xx_pinmux {
	nxp_hdmi_bonelt_pins: nxp_hdmi_bonelt_pins {
		pinctrl-single,pins = <
			0x1b0 0x03      /* xdma_event_intr0, OMAP_MUX_MODE3 | AM33XX_PIN_OUTPUT */
			0xa0 0x08       /* lcd_data0.lcd_data0, OMAP_MUX_MODE0 | AM33XX_PIN_OUTPUT | AM33XX_PULL_DISA */
			0xa4 0x08       /* lcd_data1.lcd_data1, OMAP_MUX_MODE0 | AM33XX_PIN_OUTPUT | AM33XX_PULL_DISA */
			0xa8 0x08       /* lcd_data2.lcd_data2, OMAP_MUX_MODE0 | AM33XX_PIN_OUTPUT | AM33XX_PULL_DISA */
			0xac 0x08       /* lcd_data3.lcd_data3, OMAP_MUX_MODE0 | AM33XX_PIN_OUTPUT | AM33XX_PULL_DISA */
			0xb0 0x08       /* lcd_data4.lcd_data4, OMAP_MUX_MODE0 | AM33XX_PIN_OUTPUT | AM33XX_PULL_DISA */
			0xb4 0x08       /* lcd_data5.lcd_data5, OMAP_MUX_MODE0 | AM33XX_PIN_OUTPUT | AM33XX_PULL_DISA */
			0xb8 0x08       /* lcd_data6.lcd_data6, OMAP_MUX_MODE0 | AM33XX_PIN_OUTPUT | AM33XX_PULL_DISA */
			0xbc 0x08       /* lcd_data7.lcd_data7, OMAP_MUX_MODE0 | AM33XX_PIN_OUTPUT | AM33XX_PULL_DISA */
			0xc0 0x08       /* lcd_data8.lcd_data8, OMAP_MUX_MODE0 | AM33XX_PIN_OUTPUT | AM33XX_PULL_DISA */
			0xc4 0x08       /* lcd_data9.lcd_data9, OMAP_MUX_MODE0 | AM33XX_PIN_OUTPUT | AM33XX_PULL_DISA */
			0xc8 0x08       /* lcd_data10.lcd_data10, OMAP_MUX_MODE0 | AM33XX_PIN_OUTPUT | AM33XX_PULL_DISA */
			0xcc 0x08       /* lcd_data11.lcd_data11, OMAP_MUX_MODE0 | AM33XX_PIN_OUTPUT | AM33XX_PULL_DISA */
			0xd0 0x08       /* lcd_data12.lcd_data12, OMAP_MUX_MODE0 | AM33XX_PIN_OUTPUT | AM33XX_PULL_DISA */
			0xd4 0x08       /* lcd_data13.lcd_data13, OMAP_MUX_MODE0 | AM33XX_PIN_OUTPUT | AM33XX_PULL_DISA */
			0xd8 0x08       /* lcd_data14.lcd_data14, OMAP_MUX_MODE0 | AM33XX_PIN_OUTPUT | AM33XX_PULL_DISA */
			0xdc 0x08       /* lcd_data15.lcd_data15, OMAP_MUX_MODE0 | AM33XX_PIN_OUTPUT | AM33XX_PULL_DISA */
			0xe0 0x00       /* lcd_vsync.lcd_vsync, OMAP_MUX_MODE0 | AM33XX_PIN_OUTPUT */
			0xe4 0x00       /* lcd_hsync.lcd_hsync, OMAP_MUX_MODE0 | AM33XX_PIN_OUTPUT */
			0xe8 0x00       /* lcd_pclk.lcd_pclk, OMAP_MUX_MODE0 | AM33XX_PIN_OUTPUT */
			0xec 0x00       /* lcd_ac_bias_en.lcd_ac_bias_en, OMAP_MUX_MODE0 | AM33XX_PIN_OUTPUT */
		>;
	};
	nxp_hdmi_bonelt_off_pins: nxp_hdmi_bonelt_off_pins {
		pinctrl-single,pins = <
			0x1b0 0x03      /* xdma_event_intr0, OMAP_MUX_MODE3 | AM33XX_PIN_OUTPUT */
		>;
	};

	mcasp0_pins: mcasp0_pins {
		pinctrl-single,pins = <
<<<<<<< HEAD
			0x1ac (PIN_INPUT_PULLUP | MUX_MODE0)	/* mcasp0_ahclkx.mcasp0_ahclkx */
			0x19c (PIN_OUTPUT_PULLDOWN | MUX_MODE2) /* mcasp0_ahclkr.mcasp0_axr2 */
			0x194 (PIN_OUTPUT_PULLUP | MUX_MODE0)	/* mcasp0_fsx.mcasp0_fsx */
			0x190 (PIN_OUTPUT_PULLDOWN | MUX_MODE0)	/* mcasp0_aclkx.mcasp0_aclkx */
			0x06c (PIN_OUTPUT_PULLDOWN | MUX_MODE7)	/* gpmc_a11.GPIO1_27 */
		>;
	};

	mcasp0_pins_sleep: mcasp0_pins_sleep {
		pinctrl-single,pins = <
			0x1ac (PIN_INPUT_PULLDOWN | MUX_MODE7)	/* mcasp0_ahclkx.mcasp0_ahclkx */
			0x19c (PIN_INPUT_PULLDOWN | MUX_MODE7) /* mcasp0_ahclkr.mcasp0_axr2 */
			0x194 (PIN_INPUT_PULLDOWN | MUX_MODE7)	/* mcasp0_fsx.mcasp0_fsx */
			0x190 (PIN_INPUT_PULLDOWN | MUX_MODE7)	/* mcasp0_aclkx.mcasp0_aclkx */
			0x06c (PIN_INPUT_PULLDOWN | MUX_MODE7)	/* gpmc_a11.GPIO1_27 */
=======
			AM33XX_IOPAD(0x9ac, PIN_INPUT_PULLUP | MUX_MODE0) /* mcasp0_ahcklx.mcasp0_ahclkx */
			AM33XX_IOPAD(0x99c, PIN_OUTPUT_PULLDOWN | MUX_MODE2) /* mcasp0_ahclkr.mcasp0_axr2*/
			AM33XX_IOPAD(0x994, PIN_OUTPUT_PULLUP | MUX_MODE0) /* mcasp0_fsx.mcasp0_fsx */
			AM33XX_IOPAD(0x990, PIN_OUTPUT_PULLDOWN | MUX_MODE0) /* mcasp0_aclkx.mcasp0_aclkx */
			AM33XX_IOPAD(0x86c, PIN_OUTPUT_PULLDOWN | MUX_MODE7) /* gpmc_a11.GPIO1_27 */
>>>>>>> db0b54cd
		>;
	};
};

&lcdc {
	status = "okay";
	port {
		lcdc_0: endpoint@0 {
			remote-endpoint = <&hdmi_0>;
		};
	};
};

<<<<<<< HEAD
&mcasp0	{
	pinctrl-names = "default", "sleep";
	pinctrl-0 = <&mcasp0_pins>;
	pinctrl-1 = <&mcasp0_pins_sleep>;
	status = "okay";
	op-mode = <0>;	/* MCASP_IIS_MODE */
	tdm-slots = <2>;
	serial-dir = <	/* 0: INACTIVE, 1: TX, 2: RX */
			0 0 1 0
		>;
	tx-num-evt = <1>;
	rx-num-evt = <1>;
};

/ {
	hdmi {
		compatible = "ti,tilcdc,slave";
		i2c = <&i2c0>;
=======
&i2c0 {
	tda19988: tda19988 {
		compatible = "nxp,tda998x";
		reg = <0x70>;

>>>>>>> db0b54cd
		pinctrl-names = "default", "off";
		pinctrl-0 = <&nxp_hdmi_bonelt_pins>;
		pinctrl-1 = <&nxp_hdmi_bonelt_off_pins>;

		#sound-dai-cells = <0>;
		audio-ports = <	AFMT_I2S	0x03>;

		ports {
			port@0 {
				hdmi_0: endpoint@0 {
					remote-endpoint = <&lcdc_0>;
				};
			};
		};
	};

<<<<<<< HEAD
	clk_mcasp0_fixed: clk_mcasp0_fixed {
	      #clock-cells = <0>;
	      compatible = "fixed-clock";
	      clock-frequency = <24576000>;
	};

	clk_mcasp0: clk_mcasp0 {
	      #clock-cells = <0>;
	      compatible = "gpio-gate-clock";
	      clocks = <&clk_mcasp0_fixed>;
	      enable-gpios = <&gpio1 27 0>; /* BeagleBone Black Clk enable on GPIO1_27 */
	};

	hdmi_audio: hdmi_audio@0 {
	       compatible = "linux,hdmi-audio";
	       status = "okay";
	};

	sound {
		compatible = "ti,beaglebone-black-audio";
		ti,model = "TI BeagleBone Black";
		ti,audio-codec = <&hdmi_audio>;
		ti,mcasp-controller = <&mcasp0>;
		ti,audio-routing =
			"HDMI Out",	"TX";
		clocks = <&clk_mcasp0>;
		clock-names = "mclk";
=======
&rtc {
	system-power-controller;
};

&mcasp0	{
	#sound-dai-cells = <0>;
	pinctrl-names = "default";
	pinctrl-0 = <&mcasp0_pins>;
	status = "okay";
	op-mode = <0>;	/* MCASP_IIS_MODE */
	tdm-slots = <2>;
	serial-dir = <	/* 0: INACTIVE, 1: TX, 2: RX */
			0 0 1 0
		>;
	tx-num-evt = <32>;
	rx-num-evt = <32>;
};

&sgx {
	status = "okay";
};

/ {
	clk_mcasp0_fixed: clk_mcasp0_fixed {
		#clock-cells = <0>;
		compatible = "fixed-clock";
		clock-frequency = <24576000>;
	};

	clk_mcasp0: clk_mcasp0 {
		#clock-cells = <0>;
		compatible = "gpio-gate-clock";
		clocks = <&clk_mcasp0_fixed>;
		enable-gpios = <&gpio1 27 0>; /* BeagleBone Black Clk enable on GPIO1_27 */
	};

	sound {
		compatible = "simple-audio-card";
		simple-audio-card,name = "TI BeagleBone Black";
		simple-audio-card,format = "i2s";
		simple-audio-card,bitclock-master = <&dailink0_master>;
		simple-audio-card,frame-master = <&dailink0_master>;

		dailink0_master: simple-audio-card,cpu {
			sound-dai = <&mcasp0>;
			clocks = <&clk_mcasp0>;
		};

		simple-audio-card,codec {
			sound-dai = <&tda19988>;
		};
>>>>>>> db0b54cd
	};
};<|MERGE_RESOLUTION|>--- conflicted
+++ resolved
@@ -34,10 +34,6 @@
 	status = "okay";
 };
 
-<<<<<<< HEAD
-&sgx {
-	status = "okay";
-=======
 &cpu0_opp_table {
 	/*
 	 * All PG 2.0 silicon may not support 1GHz but some of the early
@@ -47,7 +43,6 @@
 	oppnitro@1000000000 {
 		opp-supported-hw = <0x06 0x0100>;
 	};
->>>>>>> db0b54cd
 };
 
 &am33xx_pinmux {
@@ -84,29 +79,11 @@
 
 	mcasp0_pins: mcasp0_pins {
 		pinctrl-single,pins = <
-<<<<<<< HEAD
-			0x1ac (PIN_INPUT_PULLUP | MUX_MODE0)	/* mcasp0_ahclkx.mcasp0_ahclkx */
-			0x19c (PIN_OUTPUT_PULLDOWN | MUX_MODE2) /* mcasp0_ahclkr.mcasp0_axr2 */
-			0x194 (PIN_OUTPUT_PULLUP | MUX_MODE0)	/* mcasp0_fsx.mcasp0_fsx */
-			0x190 (PIN_OUTPUT_PULLDOWN | MUX_MODE0)	/* mcasp0_aclkx.mcasp0_aclkx */
-			0x06c (PIN_OUTPUT_PULLDOWN | MUX_MODE7)	/* gpmc_a11.GPIO1_27 */
-		>;
-	};
-
-	mcasp0_pins_sleep: mcasp0_pins_sleep {
-		pinctrl-single,pins = <
-			0x1ac (PIN_INPUT_PULLDOWN | MUX_MODE7)	/* mcasp0_ahclkx.mcasp0_ahclkx */
-			0x19c (PIN_INPUT_PULLDOWN | MUX_MODE7) /* mcasp0_ahclkr.mcasp0_axr2 */
-			0x194 (PIN_INPUT_PULLDOWN | MUX_MODE7)	/* mcasp0_fsx.mcasp0_fsx */
-			0x190 (PIN_INPUT_PULLDOWN | MUX_MODE7)	/* mcasp0_aclkx.mcasp0_aclkx */
-			0x06c (PIN_INPUT_PULLDOWN | MUX_MODE7)	/* gpmc_a11.GPIO1_27 */
-=======
 			AM33XX_IOPAD(0x9ac, PIN_INPUT_PULLUP | MUX_MODE0) /* mcasp0_ahcklx.mcasp0_ahclkx */
 			AM33XX_IOPAD(0x99c, PIN_OUTPUT_PULLDOWN | MUX_MODE2) /* mcasp0_ahclkr.mcasp0_axr2*/
 			AM33XX_IOPAD(0x994, PIN_OUTPUT_PULLUP | MUX_MODE0) /* mcasp0_fsx.mcasp0_fsx */
 			AM33XX_IOPAD(0x990, PIN_OUTPUT_PULLDOWN | MUX_MODE0) /* mcasp0_aclkx.mcasp0_aclkx */
 			AM33XX_IOPAD(0x86c, PIN_OUTPUT_PULLDOWN | MUX_MODE7) /* gpmc_a11.GPIO1_27 */
->>>>>>> db0b54cd
 		>;
 	};
 };
@@ -120,32 +97,11 @@
 	};
 };
 
-<<<<<<< HEAD
-&mcasp0	{
-	pinctrl-names = "default", "sleep";
-	pinctrl-0 = <&mcasp0_pins>;
-	pinctrl-1 = <&mcasp0_pins_sleep>;
-	status = "okay";
-	op-mode = <0>;	/* MCASP_IIS_MODE */
-	tdm-slots = <2>;
-	serial-dir = <	/* 0: INACTIVE, 1: TX, 2: RX */
-			0 0 1 0
-		>;
-	tx-num-evt = <1>;
-	rx-num-evt = <1>;
-};
-
-/ {
-	hdmi {
-		compatible = "ti,tilcdc,slave";
-		i2c = <&i2c0>;
-=======
 &i2c0 {
 	tda19988: tda19988 {
 		compatible = "nxp,tda998x";
 		reg = <0x70>;
 
->>>>>>> db0b54cd
 		pinctrl-names = "default", "off";
 		pinctrl-0 = <&nxp_hdmi_bonelt_pins>;
 		pinctrl-1 = <&nxp_hdmi_bonelt_off_pins>;
@@ -161,36 +117,8 @@
 			};
 		};
 	};
+};
 
-<<<<<<< HEAD
-	clk_mcasp0_fixed: clk_mcasp0_fixed {
-	      #clock-cells = <0>;
-	      compatible = "fixed-clock";
-	      clock-frequency = <24576000>;
-	};
-
-	clk_mcasp0: clk_mcasp0 {
-	      #clock-cells = <0>;
-	      compatible = "gpio-gate-clock";
-	      clocks = <&clk_mcasp0_fixed>;
-	      enable-gpios = <&gpio1 27 0>; /* BeagleBone Black Clk enable on GPIO1_27 */
-	};
-
-	hdmi_audio: hdmi_audio@0 {
-	       compatible = "linux,hdmi-audio";
-	       status = "okay";
-	};
-
-	sound {
-		compatible = "ti,beaglebone-black-audio";
-		ti,model = "TI BeagleBone Black";
-		ti,audio-codec = <&hdmi_audio>;
-		ti,mcasp-controller = <&mcasp0>;
-		ti,audio-routing =
-			"HDMI Out",	"TX";
-		clocks = <&clk_mcasp0>;
-		clock-names = "mclk";
-=======
 &rtc {
 	system-power-controller;
 };
@@ -242,6 +170,5 @@
 		simple-audio-card,codec {
 			sound-dai = <&tda19988>;
 		};
->>>>>>> db0b54cd
 	};
 };