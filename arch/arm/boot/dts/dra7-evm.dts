/*
 * Copyright (C) 2013 Texas Instruments Incorporated - http://www.ti.com/
 *
 * This program is free software; you can redistribute it and/or modify
 * it under the terms of the GNU General Public License version 2 as
 * published by the Free Software Foundation.
 */
/dts-v1/;

#include "dra74x.dtsi"
#include <dt-bindings/gpio/gpio.h>
#include <dt-bindings/clk/ti-dra7-atl.h>
#include <dt-bindings/input/input.h>

/ {
	model = "TI DRA742";
	compatible = "ti,dra7-evm", "ti,dra742", "ti,dra74", "ti,dra7";

	memory {
		device_type = "memory";
		reg = <0x0 0x80000000 0x0 0x60000000>; /* 1536 MB */
	};

	reserved-memory {
		#address-cells = <2>;
		#size-cells = <2>;
		ranges;

		ipu2_cma_pool: ipu2_cma@95800000 {
			compatible = "shared-dma-pool";
			reg = <0x0 0x95800000 0x0 0x3800000>;
			reusable;
			status = "okay";
		};

		dsp1_cma_pool: dsp1_cma@99000000 {
			compatible = "shared-dma-pool";
			reg = <0x0 0x99000000 0x0 0x4000000>;
			reusable;
			status = "okay";
		};

		ipu1_cma_pool: ipu1_cma@9d000000 {
			compatible = "shared-dma-pool";
			reg = <0x0 0x9d000000 0x0 0x2000000>;
			reusable;
			status = "okay";
		};

		dsp2_cma_pool: dsp2_cma@9f000000 {
			compatible = "shared-dma-pool";
			reg = <0x0 0x9f000000 0x0 0x800000>;
			reusable;
			status = "okay";
		};
	};

<<<<<<< HEAD
=======
	aliases {
		display0 = &hdmi0;

		sound0 = &sound0;
		sound1 = &hdmi;
	};

>>>>>>> db0b54cd
	evm_3v3_sd: fixedregulator-sd {
		compatible = "regulator-fixed";
		regulator-name = "evm_3v3_sd";
		regulator-min-microvolt = <3300000>;
		regulator-max-microvolt = <3300000>;
		enable-active-high;
		gpio = <&pcf_gpio_21 5 GPIO_ACTIVE_HIGH>;
	};

	evm_3v3_sw: fixedregulator-evm_3v3_sw {
		compatible = "regulator-fixed";
		regulator-name = "evm_3v3_sw";
		vin-supply = <&sysen1>;
		regulator-min-microvolt = <3300000>;
		regulator-max-microvolt = <3300000>;
	};

	aic_dvdd: fixedregulator-aic_dvdd {
		/* TPS77018DBVT */
		compatible = "regulator-fixed";
		regulator-name = "aic_dvdd";
		vin-supply = <&evm_3v3_sw>;
		regulator-min-microvolt = <1800000>;
		regulator-max-microvolt = <1800000>;
	};

	vmmcwl_fixed: fixedregulator-mmcwl {
		compatible = "regulator-fixed";
		regulator-name = "vmmcwl_fixed";
		regulator-min-microvolt = <1800000>;
		regulator-max-microvolt = <1800000>;
		gpio = <&gpio5 8 0>;	/* gpio5_8 */
		startup-delay-us = <70000>;
		enable-active-high;
	};

<<<<<<< HEAD
	kim {
		compatible = "kim";
		nshutdown_gpio = <132>;
		dev_name = "/dev/ttyS2";
		flow_cntrl = <1>;
		baud_rate = <3686400>;
	};

	btwilink {
		compatible = "btwilink";
	};

=======
>>>>>>> db0b54cd
	extcon_usb1: extcon_usb1 {
		compatible = "linux,extcon-usb-gpio";
		id-gpio = <&pcf_gpio_21 1 GPIO_ACTIVE_HIGH>;
	};

	extcon_usb2: extcon_usb2 {
		compatible = "linux,extcon-usb-gpio";
		id-gpio = <&pcf_gpio_21 2 GPIO_ACTIVE_HIGH>;
	};

	vtt_fixed: fixedregulator-vtt {
		compatible = "regulator-fixed";
		regulator-name = "vtt_fixed";
		regulator-min-microvolt = <1350000>;
		regulator-max-microvolt = <1350000>;
		regulator-always-on;
		regulator-boot-on;
		enable-active-high;
		vin-supply = <&sysen2>;
		gpio = <&gpio7 11 GPIO_ACTIVE_HIGH>;
	};

	sound0: sound@0 {
		compatible = "simple-audio-card";
		simple-audio-card,name = "DRA7xx-EVM";
		simple-audio-card,widgets =
			"Headphone", "Headphone Jack",
			"Line", "Line Out",
			"Microphone", "Mic Jack",
			"Line", "Line In";
		simple-audio-card,routing =
<<<<<<< HEAD
			"Headphone Jack",       "HPLOUT",
			"Headphone Jack",       "HPROUT",
=======
			"Headphone Jack",	"HPLOUT",
			"Headphone Jack",	"HPROUT",
>>>>>>> db0b54cd
			"Line Out",		"LLOUT",
			"Line Out",		"RLOUT",
			"MIC3L",		"Mic Jack",
			"MIC3R",		"Mic Jack",
			"Mic Jack",		"Mic Bias",
<<<<<<< HEAD
			"LINE1L",               "Line In",
			"LINE1R",               "Line In";
=======
			"LINE1L",		"Line In",
			"LINE1R",		"Line In";
>>>>>>> db0b54cd
		simple-audio-card,format = "dsp_b";
		simple-audio-card,bitclock-master = <&sound0_master>;
		simple-audio-card,frame-master = <&sound0_master>;
		simple-audio-card,bitclock-inversion;

		sound0_master: simple-audio-card,cpu {
			sound-dai = <&mcasp3>;
			system-clock-frequency = <5644800>;
		};

		simple-audio-card,codec {
			sound-dai = <&tlv320aic3106>;
			clocks = <&atl_clkin2_ck>;
		};
	};

<<<<<<< HEAD
	aliases {
		display0 = &hdmi0;

		sound0 = &sound0;
		sound1 = &hdmi;
=======
	leds {
		compatible = "gpio-leds";
		led@0 {
			label = "dra7:usr1";
			gpios = <&pcf_lcd 4 GPIO_ACTIVE_LOW>;
			default-state = "off";
		};

		led@1 {
			label = "dra7:usr2";
			gpios = <&pcf_lcd 5 GPIO_ACTIVE_LOW>;
			default-state = "off";
		};

		led@2 {
			label = "dra7:usr3";
			gpios = <&pcf_lcd 6 GPIO_ACTIVE_LOW>;
			default-state = "off";
		};

		led@3 {
			label = "dra7:usr4";
			gpios = <&pcf_lcd 7 GPIO_ACTIVE_LOW>;
			default-state = "off";
		};
	};

	gpio_keys {
		compatible = "gpio-keys";
		#address-cells = <1>;
		#size-cells = <0>;
		autorepeat;

		USER1 {
			label = "btnUser1";
			linux,code = <BTN_0>;
			gpios = <&pcf_lcd 2 GPIO_ACTIVE_LOW>;
		};

		USER2 {
			label = "btnUser2";
			linux,code = <BTN_1>;
			gpios = <&pcf_lcd 3 GPIO_ACTIVE_LOW>;
		};
>>>>>>> db0b54cd
	};

	hdmi0: connector@1 {
		compatible = "hdmi-connector";
		label = "hdmi";

		type = "a";

		port {
			hdmi_connector_in: endpoint {
				remote-endpoint = <&tpd12s015_out>;
			};
		};
	};

	tpd12s015: encoder@1 {
		compatible = "ti,dra7evm-tpd12s015";

		pinctrl-names = "i2c", "ddc";
		pinctrl-0 = <&hdmi_i2c_sel_pin &hdmi_i2c_pins_i2c>;
		pinctrl-1 = <&hdmi_i2c_sel_pin &hdmi_i2c_pins_ddc>;

		ddc-i2c-bus = <&i2c2>;
		mcasp-gpio = <&mcasp8>;

		gpios = <&pcf_hdmi 4 0>,	/* P4, CT CP HPD */
			<&pcf_hdmi 5 0>,	/* P5, LS OE */
			<&gpio7 12 0>;	/* gpio7_12/sp1_cs2, HPD */

		ports {
			#address-cells = <1>;
			#size-cells = <0>;

			port@0 {
				reg = <0>;

				tpd12s015_in: endpoint@0 {
					remote-endpoint = <&hdmi_out>;
				};
			};

			port@1 {
				reg = <1>;

				tpd12s015_out: endpoint@0 {
					remote-endpoint = <&hdmi_connector_in>;
				};
			};
		};
	};
<<<<<<< HEAD

	leds {
		compatible = "gpio-leds";
		led@0 {
			label = "dra7:usr1";
			gpios = <&pcf_lcd 4 GPIO_ACTIVE_LOW>;
			default-state = "off";
		};

		led@1 {
			label = "dra7:usr2";
			gpios = <&pcf_lcd 5 GPIO_ACTIVE_LOW>;
			default-state = "off";
		};

		led@2 {
			label = "dra7:usr3";
			gpios = <&pcf_lcd 6 GPIO_ACTIVE_LOW>;
			default-state = "off";
		};

		led@3 {
			label = "dra7:usr4";
			gpios = <&pcf_lcd 7 GPIO_ACTIVE_LOW>;
			default-state = "off";
		};
	};

	gpio_keys {
		compatible = "gpio-keys";
		#address-cells = <1>;
		#size-cells = <0>;
		autorepeat;

		USER1 {
			label = "btnUser1";
			linux,code = <BTN_0>;
			gpios = <&pcf_lcd 2 GPIO_ACTIVE_LOW>;
		};

		USER2 {
			label = "btnUser2";
			linux,code = <BTN_1>;
			gpios = <&pcf_lcd 3 GPIO_ACTIVE_LOW>;
		};
	};
};

&dpll_dsp_ck {
	assigned-clock-rates = <750000000>;
};

&dpll_dsp_m2_ck {
	assigned-clock-rates = <750000000>;
};

&dpll_dsp_m3x2_ck {
	assigned-clock-rates = <500000000>;
};

&dpll_iva_ck {
	assigned-clock-rates = <1064000000>;
};

&dpll_iva_m2_ck {
	assigned-clock-rates = <532000000>;
};

&dra7_pmx_core {
	hdmi_i2c_sel_pin: pinmux_hdmi_i2c_sel_pin {
		pinctrl-single,pins = <
			/* this pin is used as a GPIO via mcasp */
			0x2fc   (PIN_OUTPUT | MUX_MODE1) /* mcasp8_axr2 */
		>;
	};

	hdmi_i2c_pins_i2c: pinmux_hdmi_i2c_pins_default {
		pinctrl-single,pins = <
			0x408   (PIN_INPUT | MUX_MODE0) /* i2c2_sda.i2c2_sda */
			0x40c   (PIN_INPUT | MUX_MODE0) /* i2c2_scl.i2c2_scl */
		>;
	};

	hdmi_i2c_pins_ddc: pinmux_hdmi_i2c_pins_ddc {
		pinctrl-single,pins = <
			0x408   (PIN_INPUT | MUX_MODE1) /* i2c2_sda.hdmi1_ddc_scl */
			0x40c   (PIN_INPUT | MUX_MODE1) /* i2c2_scl.hdmi1_ddc_sda */
		>;
	};

	dcan1_pins_default: dcan1_pins_default {
		pinctrl-single,pins = <
			0x3d0   (PIN_OUTPUT_PULLUP | MUX_MODE0) /* dcan1_tx */
			0x418   (PULL_UP | MUX_MODE1) /* wakeup0.dcan1_rx */
		>;
	};

	dcan1_pins_sleep: dcan1_pins_sleep {
		pinctrl-single,pins = <
			0x3d0   (MUX_MODE15 | PULL_UP)  /* dcan1_tx.off */
			0x418   (MUX_MODE15 | PULL_UP)  /* wakeup0.off */
=======
};

&dra7_pmx_core {
	dcan1_pins_default: dcan1_pins_default {
		pinctrl-single,pins = <
			0x3d0   (PIN_OUTPUT_PULLUP | MUX_MODE0) /* dcan1_tx */
			0x418   (PULL_UP | MUX_MODE1) /* wakeup0.dcan1_rx */
		>;
	};

	dcan1_pins_sleep: dcan1_pins_sleep {
		pinctrl-single,pins = <
			0x3d0   (MUX_MODE15 | PULL_UP)	/* dcan1_tx.off */
			0x418   (MUX_MODE15 | PULL_UP)	/* wakeup0.off */
		>;
	};

	hdmi_i2c_sel_pin: pinmux_hdmi_i2c_sel_pin {
		pinctrl-single,pins = <
			/* this pin is used as a GPIO via mcasp */
			0x2fc   (PIN_OUTPUT | MUX_MODE1) /* mcasp8_axr2 */
		>;
	};

	hdmi_i2c_pins_i2c: pinmux_hdmi_i2c_pins_default {
		pinctrl-single,pins = <
			0x408   (PIN_INPUT | MUX_MODE0) /* i2c2_sda.i2c2_sda */
			0x40c   (PIN_INPUT | MUX_MODE0) /* i2c2_scl.i2c2_scl */
		>;
	};

	hdmi_i2c_pins_ddc: pinmux_hdmi_i2c_pins_ddc {
		pinctrl-single,pins = <
			0x408   (PIN_INPUT | MUX_MODE1) /* i2c2_sda.hdmi1_ddc_scl */
			0x40c   (PIN_INPUT | MUX_MODE1) /* i2c2_scl.hdmi1_ddc_sda */
>>>>>>> db0b54cd
		>;
	};

	mmc1_pins_default: pinmux_mmc1_default_pins {
		pinctrl-single,pins = <
			0x354 (PIN_INPUT_PULLUP | MUX_MODE0)	/* mmc1_clk.clk */
			0x358 (PIN_INPUT_PULLUP | MUX_MODE0)	/* mmc1_cmd.cmd */
			0x35c (PIN_INPUT_PULLUP | MUX_MODE0)	/* mmc1_dat0.dat0 */
			0x360 (PIN_INPUT_PULLUP | MUX_MODE0)	/* mmc1_dat1.dat1 */
			0x364 (PIN_INPUT_PULLUP | MUX_MODE0)	/* mmc1_dat2.dat2 */
			0x368 (PIN_INPUT_PULLUP | MUX_MODE0)	/* mmc1_dat3.dat3 */
<<<<<<< HEAD
			0x36c (PIN_INPUT | MUX_MODE14)		/* mmc1sdcd.gpio187 */
=======
>>>>>>> db0b54cd
		>;
	};

	mmc1_pins_sdr12: pinmux_mmc1_sdr12_pins {
		pinctrl-single,pins = <
			0x354 (PIN_INPUT_PULLUP | MUX_MODE0)	/* mmc1_clk.clk */
			0x358 (PIN_INPUT_PULLUP | MUX_MODE0)	/* mmc1_cmd.cmd */
			0x35c (PIN_INPUT_PULLUP | MUX_MODE0)	/* mmc1_dat0.dat0 */
			0x360 (PIN_INPUT_PULLUP | MUX_MODE0)	/* mmc1_dat1.dat1 */
			0x364 (PIN_INPUT_PULLUP | MUX_MODE0)	/* mmc1_dat2.dat2 */
			0x368 (PIN_INPUT_PULLUP | MUX_MODE0)	/* mmc1_dat3.dat3 */
		>;
	};

	mmc1_pins_hs: pinmux_mmc1_hs_pins {
		pinctrl-single,pins = <
			0x354 (PIN_INPUT_PULLUP | MUX_VIRTUAL_MODE11 | MUX_MODE0)	/* mmc1_clk.clk */
			0x358 (PIN_INPUT_PULLUP | MUX_VIRTUAL_MODE11 | MUX_MODE0)	/* mmc1_cmd.cmd */
			0x35c (PIN_INPUT_PULLUP | MUX_VIRTUAL_MODE11 | MUX_MODE0)	/* mmc1_dat0.dat0 */
			0x360 (PIN_INPUT_PULLUP | MUX_VIRTUAL_MODE11 | MUX_MODE0)	/* mmc1_dat1.dat1 */
			0x364 (PIN_INPUT_PULLUP | MUX_VIRTUAL_MODE11 | MUX_MODE0)	/* mmc1_dat2.dat2 */
			0x368 (PIN_INPUT_PULLUP | MUX_VIRTUAL_MODE11 | MUX_MODE0)	/* mmc1_dat3.dat3 */
		>;
	};

	mmc1_pins_sdr25: pinmux_mmc1_sdr25_pins {
		pinctrl-single,pins = <
			0x354 (PIN_INPUT_PULLUP | MUX_VIRTUAL_MODE11 | MUX_MODE0)	/* mmc1_clk.clk */
			0x358 (PIN_INPUT_PULLUP | MUX_VIRTUAL_MODE11 | MUX_MODE0)	/* mmc1_cmd.cmd */
			0x35c (PIN_INPUT_PULLUP | MUX_VIRTUAL_MODE11 | MUX_MODE0)	/* mmc1_dat0.dat0 */
			0x360 (PIN_INPUT_PULLUP | MUX_VIRTUAL_MODE11 | MUX_MODE0)	/* mmc1_dat1.dat1 */
			0x364 (PIN_INPUT_PULLUP | MUX_VIRTUAL_MODE11 | MUX_MODE0)	/* mmc1_dat2.dat2 */
			0x368 (PIN_INPUT_PULLUP | MUX_VIRTUAL_MODE11 | MUX_MODE0)	/* mmc1_dat3.dat3 */
		>;
	};

	mmc1_pins_sdr50: pinmux_mmc1_sdr50_pins {
		pinctrl-single,pins = <
			0x354 (PIN_INPUT_PULLUP | MUX_VIRTUAL_MODE10 | MUX_MODE0)	/* mmc1_clk.clk */
			0x358 (PIN_INPUT_PULLUP | MUX_VIRTUAL_MODE10 | MUX_MODE0)	/* mmc1_cmd.cmd */
			0x35c (PIN_INPUT_PULLUP | MUX_VIRTUAL_MODE10 | MUX_MODE0)	/* mmc1_dat0.dat0 */
			0x360 (PIN_INPUT_PULLUP | MUX_VIRTUAL_MODE10 | MUX_MODE0)	/* mmc1_dat1.dat1 */
			0x364 (PIN_INPUT_PULLUP | MUX_VIRTUAL_MODE10 | MUX_MODE0)	/* mmc1_dat2.dat2 */
			0x368 (PIN_INPUT_PULLUP | MUX_VIRTUAL_MODE10 | MUX_MODE0)	/* mmc1_dat3.dat3 */
		>;
	};

	mmc1_pins_ddr50: pinmux_mmc1_ddr50_pins {
		pinctrl-single,pins = <
			0x354 (PIN_INPUT_PULLUP | MANUAL_MODE | MUX_MODE0)	/* mmc1_clk.clk */
			0x358 (PIN_INPUT_PULLUP | MANUAL_MODE | MUX_MODE0)	/* mmc1_cmd.cmd */
			0x35c (PIN_INPUT_PULLUP | MANUAL_MODE | MUX_MODE0)	/* mmc1_dat0.dat0 */
			0x360 (PIN_INPUT_PULLUP | MANUAL_MODE | MUX_MODE0)	/* mmc1_dat1.dat1 */
			0x364 (PIN_INPUT_PULLUP | MANUAL_MODE | MUX_MODE0)	/* mmc1_dat2.dat2 */
			0x368 (PIN_INPUT_PULLUP | MANUAL_MODE | MUX_MODE0)	/* mmc1_dat3.dat3 */
		>;
	};

<<<<<<< HEAD
	mmc1_pins_ddr50: pinmux_mmc1_ddr50_pins {
		pinctrl-single,pins = <
			0x354 (PIN_INPUT_PULLUP | MANUAL_MODE | MUX_MODE0)	/* mmc1_clk.clk */
			0x358 (PIN_INPUT_PULLUP | MANUAL_MODE | MUX_MODE0)	/* mmc1_cmd.cmd */
			0x35c (PIN_INPUT_PULLUP | MANUAL_MODE | MUX_MODE0)	/* mmc1_dat0.dat0 */
			0x360 (PIN_INPUT_PULLUP | MANUAL_MODE | MUX_MODE0)	/* mmc1_dat1.dat1 */
			0x364 (PIN_INPUT_PULLUP | MANUAL_MODE | MUX_MODE0)	/* mmc1_dat2.dat2 */
			0x368 (PIN_INPUT_PULLUP | MANUAL_MODE | MUX_MODE0)	/* mmc1_dat3.dat3 */
		>;
	};

=======
>>>>>>> db0b54cd
	mmc1_pins_sdr104: pinmux_mmc1_sdr104_pins {
		pinctrl-single,pins = <
			0x354 (PIN_INPUT_PULLUP | MANUAL_MODE | MUX_MODE0)	/* mmc1_clk.clk */
			0x358 (PIN_INPUT_PULLUP | MANUAL_MODE | MUX_MODE0)	/* mmc1_cmd.cmd */
			0x35c (PIN_INPUT_PULLUP | MANUAL_MODE | MUX_MODE0)	/* mmc1_dat0.dat0 */
			0x360 (PIN_INPUT_PULLUP | MANUAL_MODE | MUX_MODE0)	/* mmc1_dat1.dat1 */
			0x364 (PIN_INPUT_PULLUP | MANUAL_MODE | MUX_MODE0)	/* mmc1_dat2.dat2 */
			0x368 (PIN_INPUT_PULLUP | MANUAL_MODE | MUX_MODE0)	/* mmc1_dat3.dat3 */
<<<<<<< HEAD
		>;
	};

	mmc2_pins_default: mmc2_pins_default {
		pinctrl-single,pins = <
			0x9c (PIN_INPUT_PULLUP | MUX_MODE1)	/* gpmc_a23.mmc2_clk */
			0xb0 (PIN_INPUT_PULLUP | MUX_MODE1)	/* gpmc_cs1.mmc2_cmd */
			0xa0 (PIN_INPUT_PULLUP | MUX_MODE1)	/* gpmc_a24.mmc2_dat0 */
			0xa4 (PIN_INPUT_PULLUP | MUX_MODE1)	/* gpmc_a25.mmc2_dat1 */
			0xa8 (PIN_INPUT_PULLUP | MUX_MODE1)	/* gpmc_a26.mmc2_dat2 */
			0xac (PIN_INPUT_PULLUP | MUX_MODE1)	/* gpmc_a27.mmc2_dat3 */
			0x8c (PIN_INPUT_PULLUP | MUX_MODE1)	/* gpmc_a19.mmc2_dat4 */
			0x90 (PIN_INPUT_PULLUP | MUX_MODE1)	/* gpmc_a20.mmc2_dat5 */
			0x94 (PIN_INPUT_PULLUP | MUX_MODE1)	/* gpmc_a21.mmc2_dat6 */
			0x98 (PIN_INPUT_PULLUP | MUX_MODE1)	/* gpmc_a22.mmc2_dat7 */
		>;
	};

	mmc2_pins_hs: mmc2_pins_hs {
=======
		>;
	};

	mmc2_pins_default: mmc2_pins_default {
>>>>>>> db0b54cd
		pinctrl-single,pins = <
			0x9c (PIN_INPUT_PULLUP | MUX_MODE1)	/* gpmc_a23.mmc2_clk */
			0xb0 (PIN_INPUT_PULLUP | MUX_MODE1)	/* gpmc_cs1.mmc2_cmd */
			0xa0 (PIN_INPUT_PULLUP | MUX_MODE1)	/* gpmc_a24.mmc2_dat0 */
			0xa4 (PIN_INPUT_PULLUP | MUX_MODE1)	/* gpmc_a25.mmc2_dat1 */
			0xa8 (PIN_INPUT_PULLUP | MUX_MODE1)	/* gpmc_a26.mmc2_dat2 */
			0xac (PIN_INPUT_PULLUP | MUX_MODE1)	/* gpmc_a27.mmc2_dat3 */
			0x8c (PIN_INPUT_PULLUP | MUX_MODE1)	/* gpmc_a19.mmc2_dat4 */
			0x90 (PIN_INPUT_PULLUP | MUX_MODE1)	/* gpmc_a20.mmc2_dat5 */
			0x94 (PIN_INPUT_PULLUP | MUX_MODE1)	/* gpmc_a21.mmc2_dat6 */
			0x98 (PIN_INPUT_PULLUP | MUX_MODE1)	/* gpmc_a22.mmc2_dat7 */
		>;
	};

<<<<<<< HEAD
	mmc2_pins_ddr_1_8v: pinmux_mmc2_ddr_1_8v_pins {
		pinctrl-single,pins = <
			0x9c (PIN_INPUT_PULLUP | MANUAL_MODE | MUX_MODE1) /* gpmc_a23.mmc2_clk */
			0xb0 (PIN_INPUT_PULLUP | MANUAL_MODE | MUX_MODE1) /* gpmc_cs1.mmc2_cmd */
			0xa0 (PIN_INPUT_PULLUP | MANUAL_MODE | MUX_MODE1) /* gpmc_a24.mmc2_dat0 */
			0xa4 (PIN_INPUT_PULLUP | MANUAL_MODE | MUX_MODE1) /* gpmc_a25.mmc2_dat1 */
			0xa8 (PIN_INPUT_PULLUP | MANUAL_MODE | MUX_MODE1) /* gpmc_a26.mmc2_dat2 */
			0xac (PIN_INPUT_PULLUP | MANUAL_MODE | MUX_MODE1) /* gpmc_a27.mmc2_dat3 */
			0x8c (PIN_INPUT_PULLUP | MANUAL_MODE | MUX_MODE1) /* gpmc_a19.mmc2_dat4 */
			0x90 (PIN_INPUT_PULLUP | MANUAL_MODE | MUX_MODE1) /* gpmc_a20.mmc2_dat5 */
			0x94 (PIN_INPUT_PULLUP | MANUAL_MODE | MUX_MODE1) /* gpmc_a21.mmc2_dat6 */
			0x98 (PIN_INPUT_PULLUP | MANUAL_MODE | MUX_MODE1) /* gpmc_a22.mmc2_dat7 */
		>;
	};

	mmc4_pins_default: mmc4_pins_default {
		pinctrl-single,pins = <
			0x3e8 (PIN_INPUT_PULLUP | MANUAL_MODE | MUX_MODE3) /* uart1_ctsn.mmc4_clk */
			0x3ec (PIN_INPUT_PULLUP | MANUAL_MODE | MUX_MODE3) /* uart1_rtsn.mmc4_cmd */
			0x3f0 (PIN_INPUT_PULLUP | MANUAL_MODE | MUX_MODE3) /* uart2_rxd.mmc4_dat0 */
			0x3f4 (PIN_INPUT_PULLUP | MANUAL_MODE | MUX_MODE3) /* uart2_txd.mmc4_dat1 */
			0x3f8 (PIN_INPUT_PULLUP | MANUAL_MODE | MUX_MODE3) /* uart2_ctsn.mmc4_dat2 */
			0x3fc (PIN_INPUT_PULLUP | MANUAL_MODE | MUX_MODE3) /* uart2_rtsn.mmc4_dat3 */
		>;
	};

	mmc4_pins_hs: pinmux_mmc4_hs_pins {
		pinctrl-single,pins = <
			0x3e8 (PIN_INPUT_PULLUP | MANUAL_MODE | MUX_MODE3) /* uart1_ctsn.mmc4_clk */
			0x3ec (PIN_INPUT_PULLUP | MANUAL_MODE | MUX_MODE3) /* uart1_rtsn.mmc4_cmd */
			0x3f0 (PIN_INPUT_PULLUP | MANUAL_MODE | MUX_MODE3) /* uart2_rxd.mmc4_dat0 */
			0x3f4 (PIN_INPUT_PULLUP | MANUAL_MODE | MUX_MODE3) /* uart2_txd.mmc4_dat1 */
			0x3f8 (PIN_INPUT_PULLUP | MANUAL_MODE | MUX_MODE3) /* uart2_ctsn.mmc4_dat2 */
			0x3fc (PIN_INPUT_PULLUP | MANUAL_MODE | MUX_MODE3) /* uart2_rtsn.mmc4_dat3 */
		>;
	};

	mmc4_pins_sdr12: pinmux_mmc4_sdr12_pins {
		pinctrl-single,pins = <
			0x3e8 (PIN_INPUT_PULLUP | MANUAL_MODE | MUX_MODE3) /* uart1_ctsn.mmc4_clk */
			0x3eC (PIN_INPUT_PULLUP | MANUAL_MODE | MUX_MODE3) /* uart1_rtsn.mmc4_cmd */
			0x3f0 (PIN_INPUT_PULLUP | MANUAL_MODE | MUX_MODE3) /* uart2_rxd.mmc4_dat0 */
			0x3f4 (PIN_INPUT_PULLUP | MANUAL_MODE | MUX_MODE3) /* uart2_txd.mmc4_dat1 */
			0x3f8 (PIN_INPUT_PULLUP | MANUAL_MODE | MUX_MODE3) /* uart2_ctsn.mmc4_dat2 */
			0x3fc (PIN_INPUT_PULLUP | MANUAL_MODE | MUX_MODE3) /* uart2_rtsn.mmc4_dat3 */
		>;
	};

	mmc4_pins_sdr25: pinmux_mmc4_sdr25_pins {
=======
	mmc2_pins_hs: mmc2_pins_hs {
		pinctrl-single,pins = <
			0x9c (PIN_INPUT_PULLUP | MUX_MODE1)	/* gpmc_a23.mmc2_clk */
			0xb0 (PIN_INPUT_PULLUP | MUX_MODE1)	/* gpmc_cs1.mmc2_cmd */
			0xa0 (PIN_INPUT_PULLUP | MUX_MODE1)	/* gpmc_a24.mmc2_dat0 */
			0xa4 (PIN_INPUT_PULLUP | MUX_MODE1)	/* gpmc_a25.mmc2_dat1 */
			0xa8 (PIN_INPUT_PULLUP | MUX_MODE1)	/* gpmc_a26.mmc2_dat2 */
			0xac (PIN_INPUT_PULLUP | MUX_MODE1)	/* gpmc_a27.mmc2_dat3 */
			0x8c (PIN_INPUT_PULLUP | MUX_MODE1)	/* gpmc_a19.mmc2_dat4 */
			0x90 (PIN_INPUT_PULLUP | MUX_MODE1)	/* gpmc_a20.mmc2_dat5 */
			0x94 (PIN_INPUT_PULLUP | MUX_MODE1)	/* gpmc_a21.mmc2_dat6 */
			0x98 (PIN_INPUT_PULLUP | MUX_MODE1)	/* gpmc_a22.mmc2_dat7 */
		>;
	};

	mmc2_pins_ddr_1_8v: pinmux_mmc2_ddr_1_8v_pins {
		pinctrl-single,pins = <
			0x9c (PIN_INPUT_PULLUP | MANUAL_MODE | MUX_MODE1) /* gpmc_a23.mmc2_clk */
			0xb0 (PIN_INPUT_PULLUP | MANUAL_MODE | MUX_MODE1) /* gpmc_cs1.mmc2_cmd */
			0xa0 (PIN_INPUT_PULLUP | MANUAL_MODE | MUX_MODE1) /* gpmc_a24.mmc2_dat0 */
			0xa4 (PIN_INPUT_PULLUP | MANUAL_MODE | MUX_MODE1) /* gpmc_a25.mmc2_dat1 */
			0xa8 (PIN_INPUT_PULLUP | MANUAL_MODE | MUX_MODE1) /* gpmc_a26.mmc2_dat2 */
			0xac (PIN_INPUT_PULLUP | MANUAL_MODE | MUX_MODE1) /* gpmc_a27.mmc2_dat3 */
			0x8c (PIN_INPUT_PULLUP | MANUAL_MODE | MUX_MODE1) /* gpmc_a19.mmc2_dat4 */
			0x90 (PIN_INPUT_PULLUP | MANUAL_MODE | MUX_MODE1) /* gpmc_a20.mmc2_dat5 */
			0x94 (PIN_INPUT_PULLUP | MANUAL_MODE | MUX_MODE1) /* gpmc_a21.mmc2_dat6 */
			0x98 (PIN_INPUT_PULLUP | MANUAL_MODE | MUX_MODE1) /* gpmc_a22.mmc2_dat7 */
		>;
	};

	mmc2_pins_hs200_1_8v: mmc2_pins_hs200_1_8v {
		pinctrl-single,pins = <
			0x9c (PIN_INPUT_PULLUP | MANUAL_MODE | MUX_MODE1) /* gpmc_a23.mmc2_clk */
			0xb0 (PIN_INPUT_PULLUP | MANUAL_MODE | MUX_MODE1) /* gpmc_cs1.mmc2_cmd */
			0xa0 (PIN_INPUT_PULLUP | MANUAL_MODE | MUX_MODE1) /* gpmc_a24.mmc2_dat0 */
			0xa4 (PIN_INPUT_PULLUP | MANUAL_MODE | MUX_MODE1) /* gpmc_a25.mmc2_dat1 */
			0xa8 (PIN_INPUT_PULLUP | MANUAL_MODE | MUX_MODE1) /* gpmc_a26.mmc2_dat2 */
			0xac (PIN_INPUT_PULLUP | MANUAL_MODE | MUX_MODE1) /* gpmc_a27.mmc2_dat3 */
			0x8c (PIN_INPUT_PULLUP | MANUAL_MODE | MUX_MODE1) /* gpmc_a19.mmc2_dat4 */
			0x90 (PIN_INPUT_PULLUP | MANUAL_MODE | MUX_MODE1) /* gpmc_a20.mmc2_dat5 */
			0x94 (PIN_INPUT_PULLUP | MANUAL_MODE | MUX_MODE1) /* gpmc_a21.mmc2_dat6 */
			0x98 (PIN_INPUT_PULLUP | MANUAL_MODE | MUX_MODE1) /* gpmc_a22.mmc2_dat7 */
		>;
	};

	mmc4_pins_default: mmc4_pins_default {
		pinctrl-single,pins = <
			0x3e8 (PIN_INPUT_PULLUP | MANUAL_MODE | MUX_MODE3) /* uart1_ctsn.mmc4_clk */
			0x3ec (PIN_INPUT_PULLUP | MANUAL_MODE | MUX_MODE3) /* uart1_rtsn.mmc4_cmd */
			0x3f0 (PIN_INPUT_PULLUP | MANUAL_MODE | MUX_MODE3) /* uart2_rxd.mmc4_dat0 */
			0x3f4 (PIN_INPUT_PULLUP | MANUAL_MODE | MUX_MODE3) /* uart2_txd.mmc4_dat1 */
			0x3f8 (PIN_INPUT_PULLUP | MANUAL_MODE | MUX_MODE3) /* uart2_ctsn.mmc4_dat2 */
			0x3fC (PIN_INPUT_PULLUP | MANUAL_MODE | MUX_MODE3) /* uart2_rtsn.mmc4_dat3 */
		>;
	};

	mmc4_pins_hs: mmc4_pins_hs {
>>>>>>> db0b54cd
		pinctrl-single,pins = <
			0x3e8 (PIN_INPUT_PULLUP | MANUAL_MODE | MUX_MODE3) /* uart1_ctsn.mmc4_clk */
			0x3ec (PIN_INPUT_PULLUP | MANUAL_MODE | MUX_MODE3) /* uart1_rtsn.mmc4_cmd */
			0x3f0 (PIN_INPUT_PULLUP | MANUAL_MODE | MUX_MODE3) /* uart2_rxd.mmc4_dat0 */
			0x3f4 (PIN_INPUT_PULLUP | MANUAL_MODE | MUX_MODE3) /* uart2_txd.mmc4_dat1 */
			0x3f8 (PIN_INPUT_PULLUP | MANUAL_MODE | MUX_MODE3) /* uart2_ctsn.mmc4_dat2 */
<<<<<<< HEAD
			0x3fc (PIN_INPUT_PULLUP | MANUAL_MODE | MUX_MODE3) /* uart2_rtsn.mmc4_dat3 */
=======
			0x3fC (PIN_INPUT_PULLUP | MANUAL_MODE | MUX_MODE3) /* uart2_rtsn.mmc4_dat3 */
>>>>>>> db0b54cd
		>;
	};
};

<<<<<<< HEAD
&dra7_iodelay_core {
	mmc1_iodelay_ddr50_conf: mmc1_iodelay_ddr50_conf {
		pinctrl-single,pins = <
			0x618 (A_DELAY(572) | G_DELAY(540))	/* CFG_MMC1_CLK_IN */
			0x624 (A_DELAY(0) | G_DELAY(600))	/* CFG_MMC1_CMD_IN */
			0x630 (A_DELAY(403) | G_DELAY(120))	/* CFG_MMC1_DAT0_IN */
			0x63c (A_DELAY(23) | G_DELAY(60))	/* CFG_MMC1_DAT1_IN */
			0x648 (A_DELAY(25) | G_DELAY(60))	/* CFG_MMC1_DAT2_IN */
			0x654 (A_DELAY(0) | G_DELAY(0))		/* CFG_MMC1_DAT3_IN */
			0x620 (A_DELAY(1525) | G_DELAY(0))	/* CFG_MMC1_CLK_OUT */
			0x628 (A_DELAY(0) | G_DELAY(0))		/* CFG_MMC1_CMD_OEN */
			0x62c (A_DELAY(55) | G_DELAY(0))	/* CFG_MMC1_CMD_OUT */
			0x634 (A_DELAY(0) | G_DELAY(0))		/* CFG_MMC1_DAT0_OEN */
			0x638 (A_DELAY(0) | G_DELAY(0))		/* CFG_MMC1_DAT0_OUT */
			0x640 (A_DELAY(0) | G_DELAY(0))		/* CFG_MMC1_DAT1_OEN */
			0x644 (A_DELAY(0) | G_DELAY(0))		/* CFG_MMC1_DAT1_OUT */
			0x64c (A_DELAY(0) | G_DELAY(0))		/* CFG_MMC1_DAT2_OEN */
			0x650 (A_DELAY(0) | G_DELAY(0))		/* CFG_MMC1_DAT2_OUT */
			0x658 (A_DELAY(0) | G_DELAY(0))		/* CFG_MMC1_DAT3_OEN */
			0x65c (A_DELAY(0) | G_DELAY(0))		/* CFG_MMC1_DAT3_OUT */
		>;
	};

	mmc1_iodelay_sdr104_conf: mmc1_iodelay_sdr104_conf {
		pinctrl-single,pins = <
=======
	mmc4_pins_sdr12: mmc4_pins_sdr12 {
		pinctrl-single,pins = <
			0x3e8 (PIN_INPUT_PULLUP | MANUAL_MODE | MUX_MODE3) /* uart1_ctsn.mmc4_clk */
			0x3eC (PIN_INPUT_PULLUP | MANUAL_MODE | MUX_MODE3) /* uart1_rtsn.mmc4_cmd */
			0x3f0 (PIN_INPUT_PULLUP | MANUAL_MODE | MUX_MODE3) /* uart2_rxd.mmc4_dat0 */
			0x3f4 (PIN_INPUT_PULLUP | MANUAL_MODE | MUX_MODE3) /* uart2_txd.mmc4_dat1 */
			0x3f8 (PIN_INPUT_PULLUP | MANUAL_MODE | MUX_MODE3) /* uart2_ctsn.mmc4_dat2 */
			0x3fc (PIN_INPUT_PULLUP | MANUAL_MODE | MUX_MODE3) /* uart2_rtsn.mmc4_dat3 */
		>;
	};

	mmc4_pins_sdr25: mmc4_pins_sdr25 {
		pinctrl-single,pins = <
			0x3e8 (PIN_INPUT_PULLUP | MANUAL_MODE | MUX_MODE3) /* uart1_ctsn.mmc4_clk */
			0x3eC (PIN_INPUT_PULLUP | MANUAL_MODE | MUX_MODE3) /* uart1_rtsn.mmc4_cmd */
			0x3f0 (PIN_INPUT_PULLUP | MANUAL_MODE | MUX_MODE3) /* uart2_rxd.mmc4_dat0 */
			0x3f4 (PIN_INPUT_PULLUP | MANUAL_MODE | MUX_MODE3) /* uart2_txd.mmc4_dat1 */
			0x3f8 (PIN_INPUT_PULLUP | MANUAL_MODE | MUX_MODE3) /* uart2_ctsn.mmc4_dat2 */
			0x3fc (PIN_INPUT_PULLUP | MANUAL_MODE | MUX_MODE3) /* uart2_rtsn.mmc4_dat3 */
		>;
	};
};

&dra7_iodelay_core {
	mmc1_iodelay_ddr50_rev11_conf: mmc1_iodelay_ddr50_rev11_conf {
		pinctrl-single,pins = <
			0x618 (A_DELAY(572) | G_DELAY(540))	/* CFG_MMC1_CLK_IN */
			0x624 (A_DELAY(0) | G_DELAY(600))	/* CFG_MMC1_CMD_IN */
			0x630 (A_DELAY(403) | G_DELAY(120))	/* CFG_MMC1_DAT0_IN */
			0x63c (A_DELAY(23) | G_DELAY(60))	/* CFG_MMC1_DAT1_IN */
			0x648 (A_DELAY(25) | G_DELAY(60))	/* CFG_MMC1_DAT2_IN */
			0x654 (A_DELAY(0) | G_DELAY(0))		/* CFG_MMC1_DAT3_IN */
			0x620 (A_DELAY(1525) | G_DELAY(0))	/* CFG_MMC1_CLK_OUT */
			0x628 (A_DELAY(0) | G_DELAY(0))		/* CFG_MMC1_CMD_OEN */
			0x62c (A_DELAY(55) | G_DELAY(0))	/* CFG_MMC1_CMD_OUT */
			0x634 (A_DELAY(0) | G_DELAY(0))		/* CFG_MMC1_DAT0_OEN */
			0x638 (A_DELAY(0) | G_DELAY(0))		/* CFG_MMC1_DAT0_OUT */
			0x640 (A_DELAY(0) | G_DELAY(0))		/* CFG_MMC1_DAT1_OEN */
			0x644 (A_DELAY(0) | G_DELAY(0))		/* CFG_MMC1_DAT1_OUT */
			0x64c (A_DELAY(0) | G_DELAY(0))		/* CFG_MMC1_DAT2_OEN */
			0x650 (A_DELAY(0) | G_DELAY(0))		/* CFG_MMC1_DAT2_OUT */
			0x658 (A_DELAY(0) | G_DELAY(0))		/* CFG_MMC1_DAT3_OEN */
			0x65c (A_DELAY(0) | G_DELAY(0))		/* CFG_MMC1_DAT3_OUT */
		>;
	};

	mmc1_iodelay_ddr50_rev20_conf: mmc1_iodelay_ddr50_rev20_conf {
		pinctrl-single,pins = <
			0x618 (A_DELAY(0) | G_DELAY(0))		/* CFG_MMC1_CLK_IN */
			0x620 (A_DELAY(1271) | G_DELAY(0))	/* CFG_MMC1_CLK_OUT */
			0x624 (A_DELAY(229) | G_DELAY(0))	/* CFG_MMC1_CMD_IN */
			0x628 (A_DELAY(0) | G_DELAY(0))		/* CFG_MMC1_CMD_OEN */
			0x62C (A_DELAY(0) | G_DELAY(0))		/* CFG_MMC1_CMD_OUT */
			0x630 (A_DELAY(850) | G_DELAY(0))	/* CFG_MMC1_DAT0_IN */
			0x634 (A_DELAY(0) | G_DELAY(0))		/* CFG_MMC1_DAT0_OEN */
			0x638 (A_DELAY(20) | G_DELAY(0))	/* CFG_MMC1_DAT0_OUT */
			0x63C (A_DELAY(468) | G_DELAY(0))	/* CFG_MMC1_DAT1_IN */
			0x640 (A_DELAY(0) | G_DELAY(0))		/* CFG_MMC1_DAT1_OEN */
			0x644 (A_DELAY(0) | G_DELAY(0))		/* CFG_MMC1_DAT1_OUT */
			0x648 (A_DELAY(466) | G_DELAY(0))	/* CFG_MMC1_DAT2_IN */
			0x64C (A_DELAY(0) | G_DELAY(0))		/* CFG_MMC1_DAT2_OEN */
			0x650 (A_DELAY(0) | G_DELAY(0))		/* CFG_MMC1_DAT2_OUT */
			0x654 (A_DELAY(399) | G_DELAY(0))	/* CFG_MMC1_DAT3_IN */
			0x658 (A_DELAY(0) | G_DELAY(0))		/* CFG_MMC1_DAT3_OEN */
			0x65C (A_DELAY(0) | G_DELAY(0))		/* CFG_MMC1_DAT3_OUT */
		>;
	};

	mmc1_iodelay_sdr104_rev11_conf: mmc1_iodelay_sdr104_rev11_conf {
		pinctrl-single,pins = <
>>>>>>> db0b54cd
			0x620 (A_DELAY(1063) | G_DELAY(17))	/* CFG_MMC1_CLK_OUT */
			0x628 (A_DELAY(0) | G_DELAY(0))		/* CFG_MMC1_CMD_OEN */
			0x62c (A_DELAY(23) | G_DELAY(0))	/* CFG_MMC1_CMD_OUT */
			0x634 (A_DELAY(0) | G_DELAY(0))		/* CFG_MMC1_DAT0_OEN */
			0x638 (A_DELAY(0) | G_DELAY(0))		/* CFG_MMC1_DAT0_OUT */
			0x640 (A_DELAY(0) | G_DELAY(0))		/* CFG_MMC1_DAT1_OEN */
			0x644 (A_DELAY(2) | G_DELAY(0))		/* CFG_MMC1_DAT1_OUT */
			0x64c (A_DELAY(0) | G_DELAY(0))		/* CFG_MMC1_DAT2_OEN */
			0x650 (A_DELAY(0) | G_DELAY(0))		/* CFG_MMC1_DAT2_OUT */
			0x658 (A_DELAY(0) | G_DELAY(0))		/* CFG_MMC1_DAT3_OEN */
			0x65c (A_DELAY(0) | G_DELAY(0))		/* CFG_MMC1_DAT3_OUT */
		>;
	};

<<<<<<< HEAD
	mmc2_iodelay_ddr_1_8v_conf: mmc2_iodelay_ddr_1_8v_conf {
=======
	mmc1_iodelay_sdr104_rev20_conf: mmc1_iodelay_sdr104_rev20_conf {
		pinctrl-single,pins = <
			0x620 (A_DELAY(600) | G_DELAY(400))	/* CFG_MMC1_CLK_OUT */
			0x628 (A_DELAY(0) | G_DELAY(0))		/* CFG_MMC1_CMD_OEN */
			0x62c (A_DELAY(0) | G_DELAY(0))		/* CFG_MMC1_CMD_OUT */
			0x634 (A_DELAY(0) | G_DELAY(0))		/* CFG_MMC1_DAT0_OEN */
			0x638 (A_DELAY(30) | G_DELAY(0))	/* CFG_MMC1_DAT0_OUT */
			0x640 (A_DELAY(0) | G_DELAY(0))		/* CFG_MMC1_DAT1_OEN */
			0x644 (A_DELAY(0) | G_DELAY(0))		/* CFG_MMC1_DAT1_OUT */
			0x64c (A_DELAY(0) | G_DELAY(0))		/* CFG_MMC1_DAT2_OEN */
			0x650 (A_DELAY(0) | G_DELAY(0))		/* CFG_MMC1_DAT2_OUT */
			0x658 (A_DELAY(0) | G_DELAY(0))		/* CFG_MMC1_DAT3_OEN */
			0x65c (A_DELAY(0) | G_DELAY(0))		/* CFG_MMC1_DAT3_OUT */
		>;
	};

	mmc2_iodelay_hs200_1_8v_rev11_conf: mmc2_iodelay_hs200_1_8v_rev11_conf {
		pinctrl-single,pins = <
			0x190 (A_DELAY(621) | G_DELAY(600))	/* CFG_GPMC_A19_OEN */
			0x194 (A_DELAY(300) | G_DELAY(0))	/* CFG_GPMC_A19_OUT */
			0x1a8 (A_DELAY(739) | G_DELAY(600))	/* CFG_GPMC_A20_OEN */
			0x1ac (A_DELAY(240) | G_DELAY(0))	/* CFG_GPMC_A20_OUT */
			0x1b4 (A_DELAY(812) | G_DELAY(600))	/* CFG_GPMC_A21_OEN */
			0x1b8 (A_DELAY(240) | G_DELAY(0))	/* CFG_GPMC_A21_OUT */
			0x1c0 (A_DELAY(954) | G_DELAY(600))	/* CFG_GPMC_A22_OEN */
			0x1c4 (A_DELAY(60)  | G_DELAY(0))	/* CFG_GPMC_A22_OUT */
			0x1d0 (A_DELAY(1340)| G_DELAY(420))	/* CFG_GPMC_A23_OUT */
			0x1d8 (A_DELAY(935) | G_DELAY(600))	/* CFG_GPMC_A24_OEN */
			0x1dc (A_DELAY(0) | G_DELAY(0))		/* CFG_GPMC_A24_OUT */
			0x1e4 (A_DELAY(525) | G_DELAY(600))	/* CFG_GPMC_A25_OEN */
			0x1e8 (A_DELAY(120) | G_DELAY(0))	/* CFG_GPMC_A25_OUT */
			0x1f0 (A_DELAY(767) | G_DELAY(600))	/* CFG_GPMC_A26_OEN */
			0x1f4 (A_DELAY(225) | G_DELAY(0))	/* CFG_GPMC_A26_OUT */
			0x1fc (A_DELAY(565) | G_DELAY(600))	/* CFG_GPMC_A27_OEN */
			0x200 (A_DELAY(60) | G_DELAY(0))	/* CFG_GPMC_A27_OUT */
			0x364 (A_DELAY(969) | G_DELAY(600))	/* CFG_GPMC_CS1_OEN */
			0x368 (A_DELAY(180) | G_DELAY(0))	/* CFG_GPMC_CS1_OUT */
	      >;
	};

	mmc2_iodelay_hs200_1_8v_rev20_conf: mmc2_iodelay_hs200_1_8v_rev20_conf {
		pinctrl-single,pins = <
			0x190 (A_DELAY(274) | G_DELAY(0))       /* CFG_GPMC_A19_OEN */
			0x194 (A_DELAY(162) | G_DELAY(0))       /* CFG_GPMC_A19_OUT */
			0x1a8 (A_DELAY(401) | G_DELAY(0))       /* CFG_GPMC_A20_OEN */
			0x1ac (A_DELAY(73) | G_DELAY(0))        /* CFG_GPMC_A20_OUT */
			0x1b4 (A_DELAY(465) | G_DELAY(0))       /* CFG_GPMC_A21_OEN */
			0x1b8 (A_DELAY(115) | G_DELAY(0))       /* CFG_GPMC_A21_OUT */
			0x1c0 (A_DELAY(633) | G_DELAY(0))       /* CFG_GPMC_A22_OEN */
			0x1c4 (A_DELAY(47) | G_DELAY(0))        /* CFG_GPMC_A22_OUT */
			0x1d0 (A_DELAY(935) | G_DELAY(280))     /* CFG_GPMC_A23_OUT */
			0x1d8 (A_DELAY(621) | G_DELAY(0))       /* CFG_GPMC_A24_OEN */
			0x1dc (A_DELAY(0) | G_DELAY(0))         /* CFG_GPMC_A24_OUT */
			0x1e4 (A_DELAY(183) | G_DELAY(0))       /* CFG_GPMC_A25_OEN */
			0x1e8 (A_DELAY(0) | G_DELAY(0))         /* CFG_GPMC_A25_OUT */
			0x1f0 (A_DELAY(467) | G_DELAY(0))       /* CFG_GPMC_A26_OEN */
			0x1f4 (A_DELAY(0) | G_DELAY(0))         /* CFG_GPMC_A26_OUT */
			0x1fc (A_DELAY(262) | G_DELAY(0))       /* CFG_GPMC_A27_OEN */
			0x200 (A_DELAY(46) | G_DELAY(0))        /* CFG_GPMC_A27_OUT */
			0x364 (A_DELAY(684) | G_DELAY(0))       /* CFG_GPMC_CS1_OEN */
			0x368 (A_DELAY(76) | G_DELAY(0))        /* CFG_GPMC_CS1_OUT */
	      >;
	};

	mmc2_iodelay_ddr_1_8v_rev11_conf: mmc2_iodelay_ddr_1_8v_rev11_conf {
>>>>>>> db0b54cd
		pinctrl-single,pins = <
			0x18c (A_DELAY(0) | G_DELAY(0))		/* CFG_GPMC_A19_IN */
			0x1a4 (A_DELAY(274) | G_DELAY(240))	/* CFG_GPMC_A20_IN */
			0x1b0 (A_DELAY(0) | G_DELAY(60))	/* CFG_GPMC_A21_IN */
			0x1bc (A_DELAY(0) | G_DELAY(60))	/* CFG_GPMC_A22_IN */
			0x1c8 (A_DELAY(514) | G_DELAY(360))	/* CFG_GPMC_A23_IN */
			0x1d4 (A_DELAY(187) | G_DELAY(120))	/* CFG_GPMC_A24_IN */
			0x1e0 (A_DELAY(0) | G_DELAY(0))		/* CFG_GPMC_A25_IN */
			0x1ec (A_DELAY(0) | G_DELAY(60))	/* CFG_GPMC_A26_IN */
			0x1f8 (A_DELAY(121) | G_DELAY(60))	/* CFG_GPMC_A27_IN */
			0x360 (A_DELAY(0) | G_DELAY(0))		/* CFG_GPMC_CS1_IN */
			0x190 (A_DELAY(0) | G_DELAY(0))		/* CFG_GPMC_A19_OEN */
			0x194 (A_DELAY(174) | G_DELAY(0))	/* CFG_GPMC_A19_OUT */
			0x1a8 (A_DELAY(0) | G_DELAY(0))		/* CFG_GPMC_A20_OEN */
			0x1ac (A_DELAY(168) | G_DELAY(0))	/* CFG_GPMC_A20_OUT */
			0x1b4 (A_DELAY(0) | G_DELAY(0))		/* CFG_GPMC_A21_OEN */
			0x1b8 (A_DELAY(136) | G_DELAY(0))	/* CFG_GPMC_A21_OUT */
			0x1c0 (A_DELAY(0) | G_DELAY(0))		/* CFG_GPMC_A22_OEN */
			0x1c4 (A_DELAY(0) | G_DELAY(0))		/* CFG_GPMC_A22_OUT */
			0x1d0 (A_DELAY(879) | G_DELAY(0))	/* CFG_GPMC_A23_OUT */
			0x1d8 (A_DELAY(0) | G_DELAY(0))		/* CFG_GPMC_A24_OEN */
			0x1dc (A_DELAY(0) | G_DELAY(0))		/* CFG_GPMC_A24_OUT */
			0x1e4 (A_DELAY(0) | G_DELAY(0))		/* CFG_GPMC_A25_OEN */
			0x1e8 (A_DELAY(34) | G_DELAY(0))	/* CFG_GPMC_A25_OUT */
			0x1f0 (A_DELAY(0) | G_DELAY(0))		/* CFG_GPMC_A26_OEN */
			0x1f4 (A_DELAY(120) | G_DELAY(0))	/* CFG_GPMC_A26_OUT */
			0x1fc (A_DELAY(0) | G_DELAY(0))		/* CFG_GPMC_A27_OEN */
			0x200 (A_DELAY(0) | G_DELAY(0))		/* CFG_GPMC_A27_OUT */
			0x364 (A_DELAY(0) | G_DELAY(0))		/* CFG_GPMC_CS1_OEN */
			0x368 (A_DELAY(11) | G_DELAY(0))	/* CFG_GPMC_CS1_OUT */
		>;
	};

<<<<<<< HEAD
	mmc4_iodelay_ds_manual1_conf: mmc4_iodelay_ds_manual1_conf {
=======
	mmc2_iodelay_ddr_1_8v_rev20_conf: mmc2_iodelay_ddr_1_8v_rev20_conf {
		pinctrl-single,pins = <
			0x18c (A_DELAY(270) | G_DELAY(0))	/* CFG_GPMC_A19_IN */
			0x1a4 (A_DELAY(0) | G_DELAY(0))		/* CFG_GPMC_A20_IN */
			0x1b0 (A_DELAY(170) | G_DELAY(0))	/* CFG_GPMC_A21_IN */
			0x1bc (A_DELAY(758) | G_DELAY(0))	/* CFG_GPMC_A22_IN */
			0x1c8 (A_DELAY(0) | G_DELAY(0))		/* CFG_GPMC_A23_IN */
			0x1d4 (A_DELAY(81) | G_DELAY(0))	/* CFG_GPMC_A24_IN */
			0x1e0 (A_DELAY(286) | G_DELAY(0))	/* CFG_GPMC_A25_IN */
			0x1ec (A_DELAY(0) | G_DELAY(0))		/* CFG_GPMC_A26_IN */
			0x1f8 (A_DELAY(123) | G_DELAY(0))	/* CFG_GPMC_A27_IN */
			0x360 (A_DELAY(346) | G_DELAY(0))	/* CFG_GPMC_CS1_IN */
			0x190 (A_DELAY(0) | G_DELAY(0))		/* CFG_GPMC_A19_OEN */
			0x194 (A_DELAY(55) | G_DELAY(0))	/* CFG_GPMC_A19_OUT */
			0x1a8 (A_DELAY(0) | G_DELAY(0))		/* CFG_GPMC_A20_OEN */
			0x1ac (A_DELAY(422) | G_DELAY(0))	/* CFG_GPMC_A20_OUT */
			0x1b4 (A_DELAY(642) | G_DELAY(0))	/* CFG_GPMC_A21_OEN */
			0x1b8 (A_DELAY(0) | G_DELAY(0))		/* CFG_GPMC_A21_OUT */
			0x1c0 (A_DELAY(0) | G_DELAY(0))		/* CFG_GPMC_A22_OEN */
			0x1c4 (A_DELAY(128) | G_DELAY(0))	/* CFG_GPMC_A22_OUT */
			0x1d0 (A_DELAY(0) | G_DELAY(0))		/* CFG_GPMC_A23_OUT */
			0x1d8 (A_DELAY(0) | G_DELAY(0))		/* CFG_GPMC_A24_OEN */
			0x1dc (A_DELAY(395) | G_DELAY(0))	/* CFG_GPMC_A24_OUT */
			0x1e4 (A_DELAY(0) | G_DELAY(0))		/* CFG_GPMC_A25_OEN */
			0x1e8 (A_DELAY(0) | G_DELAY(0))		/* CFG_GPMC_A25_OUT */
			0x1f0 (A_DELAY(623) | G_DELAY(0))	/* CFG_GPMC_A26_OEN */
			0x1f4 (A_DELAY(0) | G_DELAY(0))		/* CFG_GPMC_A26_OUT */
			0x1fc (A_DELAY(54) | G_DELAY(0))	/* CFG_GPMC_A27_OEN */
			0x200 (A_DELAY(0) | G_DELAY(0))		/* CFG_GPMC_A27_OUT */
			0x364 (A_DELAY(0) | G_DELAY(0))		/* CFG_GPMC_CS1_OEN */
			0x368 (A_DELAY(0) | G_DELAY(0))		/* CFG_GPMC_CS1_OUT */
		>;
	};

	mmc4_iodelay_ds_rev11_conf: mmc4_iodelay_ds_rev11_conf {
>>>>>>> db0b54cd
		pinctrl-single,pins = <
			0x840 (A_DELAY(0) | G_DELAY(0))		/* CFG_UART1_CTSN_IN */
			0x848 (A_DELAY(0) | G_DELAY(0))		/* CFG_UART1_CTSN_OUT */
			0x84c (A_DELAY(96) | G_DELAY(0))	/* CFG_UART1_RTSN_IN */
			0x850 (A_DELAY(0) | G_DELAY(0))		/* CFG_UART1_RTSN_OEN */
			0x854 (A_DELAY(0) | G_DELAY(0))		/* CFG_UART1_RTSN_OUT */
			0x870 (A_DELAY(582) | G_DELAY(0))	/* CFG_UART2_CTSN_IN */
			0x874 (A_DELAY(0) | G_DELAY(0))		/* CFG_UART2_CTSN_OEN */
			0x878 (A_DELAY(0) | G_DELAY(0))		/* CFG_UART2_CTSN_OUT */
<<<<<<< HEAD
			0x87c (A_DELAY(391) | G_DELAY(0))	/* RCFG_UART2_RTSN_IN */
			0x880 (A_DELAY(0) | G_DELAY(0))		/* CFG_UART2_RTSN_OEN */
			0x884 (A_DELAY(0) | G_DELAY(0))		/* CFG_UART2_RTSN_OUT */
			0x888 (A_DELAY(561) | G_DELAY(0))	/* RCFG_UART2_RXD_IN */
=======
			0x87c (A_DELAY(391) | G_DELAY(0))	/* CFG_UART2_RTSN_IN */
			0x880 (A_DELAY(0) | G_DELAY(0))		/* CFG_UART2_RTSN_OEN */
			0x884 (A_DELAY(0) | G_DELAY(0))		/* CFG_UART2_RTSN_OUT */
			0x888 (A_DELAY(561) | G_DELAY(0))	/* CFG_UART2_RXD_IN */
>>>>>>> db0b54cd
			0x88c (A_DELAY(0) | G_DELAY(0))		/* CFG_UART2_RXD_OEN */
			0x890 (A_DELAY(0) | G_DELAY(0))		/* CFG_UART2_RXD_OUT */
			0x894 (A_DELAY(588) | G_DELAY(0))	/* CFG_UART2_TXD_IN */
			0x898 (A_DELAY(0) | G_DELAY(0))		/* CFG_UART2_TXD_OEN */
			0x89c (A_DELAY(0) | G_DELAY(0))		/* CFG_UART2_TXD_OUT */
		>;
	};

<<<<<<< HEAD
	mmc4_iodelay_manual1_conf: mmc4_iodelay_manual1_conf {
=======
	mmc4_iodelay_ds_rev20_conf: mmc4_iodelay_ds_rev20_conf {
		pinctrl-single,pins = <
			0x840 (A_DELAY(0) | G_DELAY(0))		/* CFG_UART1_CTSN_IN */
			0x848 (A_DELAY(0) | G_DELAY(0))		/* CFG_UART1_CTSN_OUT */
			0x84c (A_DELAY(307) | G_DELAY(0))	/* CFG_UART1_RTSN_IN */
			0x850 (A_DELAY(0) | G_DELAY(0))		/* CFG_UART1_RTSN_OEN */
			0x854 (A_DELAY(0) | G_DELAY(0))		/* CFG_UART1_RTSN_OUT */
			0x870 (A_DELAY(785) | G_DELAY(0))	/* CFG_UART2_CTSN_IN */
			0x874 (A_DELAY(0) | G_DELAY(0))		/* CFG_UART2_CTSN_OEN */
			0x878 (A_DELAY(0) | G_DELAY(0))		/* CFG_UART2_CTSN_OUT */
			0x87c (A_DELAY(613) | G_DELAY(0))	/* CFG_UART2_RTSN_IN */
			0x880 (A_DELAY(0) | G_DELAY(0))		/* CFG_UART2_RTSN_OEN */
			0x884 (A_DELAY(0) | G_DELAY(0))		/* CFG_UART2_RTSN_OUT */
			0x888 (A_DELAY(683) | G_DELAY(0))	/* CFG_UART2_RXD_IN */
			0x88c (A_DELAY(0) | G_DELAY(0))		/* CFG_UART2_RXD_OEN */
			0x890 (A_DELAY(0) | G_DELAY(0))		/* CFG_UART2_RXD_OUT */
			0x894 (A_DELAY(835) | G_DELAY(0))	/* CFG_UART2_TXD_IN */
			0x898 (A_DELAY(0) | G_DELAY(0))		/* CFG_UART2_TXD_OEN */
			0x89c (A_DELAY(0) | G_DELAY(0))		/* CFG_UART2_TXD_OUT */
		>;
	};

	mmc4_iodelay_sdr12_hs_sdr25_rev11_conf: mmc4_iodelay_sdr12_hs_sdr25_rev11_conf {
>>>>>>> db0b54cd
		pinctrl-single,pins = <
			0x840 (A_DELAY(0) | G_DELAY(0))		/* CFG_UART1_CTSN_IN */
			0x848 (A_DELAY(2651) | G_DELAY(0))	/* CFG_UART1_CTSN_OUT */
			0x84c (A_DELAY(1572) | G_DELAY(0))	/* CFG_UART1_RTSN_IN */
			0x850 (A_DELAY(0) | G_DELAY(0))		/* CFG_UART1_RTSN_OEN */
			0x854 (A_DELAY(0) | G_DELAY(0))		/* CFG_UART1_RTSN_OUT */
			0x870 (A_DELAY(1913) | G_DELAY(0))	/* CFG_UART2_CTSN_IN */
			0x874 (A_DELAY(0) | G_DELAY(0))		/* CFG_UART2_CTSN_OEN */
			0x878 (A_DELAY(0) | G_DELAY(0))		/* CFG_UART2_CTSN_OUT */
<<<<<<< HEAD
			0x87c (A_DELAY(1721) | G_DELAY(0))	/* RCFG_UART2_RTSN_IN */
			0x880 (A_DELAY(0) | G_DELAY(0))		/* CFG_UART2_RTSN_OEN */
			0x884 (A_DELAY(0) | G_DELAY(0))		/* CFG_UART2_RTSN_OUT */
			0x888 (A_DELAY(1891) | G_DELAY(0))	/* RCFG_UART2_RXD_IN */
=======
			0x87c (A_DELAY(1721) | G_DELAY(0))	/* CFG_UART2_RTSN_IN */
			0x880 (A_DELAY(0) | G_DELAY(0))		/* CFG_UART2_RTSN_OEN */
			0x884 (A_DELAY(0) | G_DELAY(0))		/* CFG_UART2_RTSN_OUT */
			0x888 (A_DELAY(1891) | G_DELAY(0))	/* CFG_UART2_RXD_IN */
>>>>>>> db0b54cd
			0x88c (A_DELAY(0) | G_DELAY(0))		/* CFG_UART2_RXD_OEN */
			0x890 (A_DELAY(0) | G_DELAY(0))		/* CFG_UART2_RXD_OUT */
			0x894 (A_DELAY(1919) | G_DELAY(0))	/* CFG_UART2_TXD_IN */
			0x898 (A_DELAY(0) | G_DELAY(0))		/* CFG_UART2_TXD_OEN */
			0x89c (A_DELAY(0) | G_DELAY(0))		/* CFG_UART2_TXD_OUT */
<<<<<<< HEAD
=======
		>;
	};

	mmc4_iodelay_sdr12_hs_sdr25_rev20_conf: mmc4_iodelay_sdr12_hs_sdr25_rev20_conf {
		pinctrl-single,pins = <
			0x840 (A_DELAY(0) | G_DELAY(0))		/* CFG_UART1_CTSN_IN */
			0x848 (A_DELAY(1147) | G_DELAY(0))	/* CFG_UART1_CTSN_OUT */
			0x84c (A_DELAY(1834) | G_DELAY(0))	/* CFG_UART1_RTSN_IN */
			0x850 (A_DELAY(0) | G_DELAY(0))		/* CFG_UART1_RTSN_OEN */
			0x854 (A_DELAY(0) | G_DELAY(0))		/* CFG_UART1_RTSN_OUT */
			0x870 (A_DELAY(2165) | G_DELAY(0))	/* CFG_UART2_CTSN_IN */
			0x874 (A_DELAY(0) | G_DELAY(0))		/* CFG_UART2_CTSN_OEN */
			0x878 (A_DELAY(0) | G_DELAY(0))		/* CFG_UART2_CTSN_OUT */
			0x87c (A_DELAY(1929) | G_DELAY(64))	/* CFG_UART2_RTSN_IN */
			0x880 (A_DELAY(0) | G_DELAY(0))		/* CFG_UART2_RTSN_OEN */
			0x884 (A_DELAY(0) | G_DELAY(0))		/* CFG_UART2_RTSN_OUT */
			0x888 (A_DELAY(1935) | G_DELAY(128))	/* CFG_UART2_RXD_IN */
			0x88c (A_DELAY(0) | G_DELAY(0))		/* CFG_UART2_RXD_OEN */
			0x890 (A_DELAY(0) | G_DELAY(0))		/* CFG_UART2_RXD_OUT */
			0x894 (A_DELAY(2172) | G_DELAY(44))	/* CFG_UART2_TXD_IN */
			0x898 (A_DELAY(0) | G_DELAY(0))		/* CFG_UART2_TXD_OEN */
			0x89c (A_DELAY(0) | G_DELAY(0))		/* CFG_UART2_TXD_OUT */
>>>>>>> db0b54cd
		>;
	};
};

&i2c1 {
	status = "okay";
	clock-frequency = <400000>;

	tps659038: tps659038@58 {
		compatible = "ti,tps659038";
		reg = <0x58>;

		tps659038_pmic {
			compatible = "ti,tps659038-pmic";

			regulators {
				smps123_reg: smps123 {
					/* VDD_MPU */
					regulator-name = "smps123";
					regulator-min-microvolt = < 850000>;
					regulator-max-microvolt = <1250000>;
					regulator-always-on;
					regulator-boot-on;
				};

				smps45_reg: smps45 {
					/* VDD_DSPEVE */
					regulator-name = "smps45";
					regulator-min-microvolt = < 850000>;
					regulator-max-microvolt = <1250000>;
					regulator-always-on;
					regulator-boot-on;
				};

				smps6_reg: smps6 {
					/* VDD_GPU - over VDD_SMPS6 */
					regulator-name = "smps6";
					regulator-min-microvolt = <850000>;
					regulator-max-microvolt = <1250000>;
					regulator-always-on;
					regulator-boot-on;
				};

				smps7_reg: smps7 {
					/* CORE_VDD */
					regulator-name = "smps7";
					regulator-min-microvolt = <850000>;
					regulator-max-microvolt = <1150000>;
					regulator-always-on;
					regulator-boot-on;
				};

				smps8_reg: smps8 {
					/* VDD_IVAHD */
					regulator-name = "smps8";
					regulator-min-microvolt = < 850000>;
					regulator-max-microvolt = <1250000>;
					regulator-always-on;
					regulator-boot-on;
				};

				smps9_reg: smps9 {
					/* VDDS1V8 */
					regulator-name = "smps9";
					regulator-min-microvolt = <1800000>;
					regulator-max-microvolt = <1800000>;
					regulator-always-on;
					regulator-boot-on;
				};

				ldo1_reg: ldo1 {
					/* LDO1_OUT --> SDIO  */
					regulator-name = "ldo1";
					regulator-min-microvolt = <1800000>;
					regulator-max-microvolt = <3300000>;
					regulator-always-on;
					regulator-boot-on;
				};

				ldo2_reg: ldo2 {
					/* VDD_RTCIO */
					/* LDO2 -> VDDSHV5, LDO2 also goes to CAN_PHY_3V3 */
					regulator-name = "ldo2";
					regulator-min-microvolt = <3300000>;
					regulator-max-microvolt = <3300000>;
					regulator-always-on;
					regulator-boot-on;
				};

				ldo3_reg: ldo3 {
					/* VDDA_1V8_PHY */
					regulator-name = "ldo3";
					regulator-min-microvolt = <1800000>;
					regulator-max-microvolt = <1800000>;
					regulator-always-on;
					regulator-boot-on;
				};

				ldo9_reg: ldo9 {
					/* VDD_RTC */
					regulator-name = "ldo9";
					regulator-min-microvolt = <1050000>;
					regulator-max-microvolt = <1050000>;
					regulator-always-on;
					regulator-boot-on;
					regulator-allow-bypass;
				};

				ldoln_reg: ldoln {
					/* VDDA_1V8_PLL */
					regulator-name = "ldoln";
					regulator-min-microvolt = <1800000>;
					regulator-max-microvolt = <1800000>;
					regulator-always-on;
					regulator-boot-on;
				};

				ldousb_reg: ldousb {
					/* VDDA_3V_USB: VDDA_USBHS33 */
					regulator-name = "ldousb";
					regulator-min-microvolt = <3300000>;
					regulator-max-microvolt = <3300000>;
					regulator-boot-on;
				};

				/* REGEN1 is unused */

				regen2: regen2 {
					/* Needed for PMIC internal resources */
					regulator-name = "regen2";
					regulator-boot-on;
					regulator-always-on;
				};

				/* REGEN3 is unused */

				sysen1: sysen1 {
					/* PMIC_REGEN_3V3 */
					regulator-name = "sysen1";
					regulator-boot-on;
					regulator-always-on;
				};

				sysen2: sysen2 {
					/* PMIC_REGEN_DDR */
					regulator-name = "sysen2";
					regulator-boot-on;
					regulator-always-on;
				};
			};
		};
	};

	pcf_lcd: gpio@20 {
		compatible = "nxp,pcf8575";
		reg = <0x20>;
		gpio-controller;
		#gpio-cells = <2>;
		interrupt-parent = <&gpio6>;
		interrupts = <11 IRQ_TYPE_EDGE_FALLING>;
		interrupt-controller;
		#interrupt-cells = <2>;
	};

	pcf_gpio_21: gpio@21 {
		compatible = "ti,pcf8575";
		reg = <0x21>;
		lines-initial-states = <0x1408>;
		gpio-controller;
		#gpio-cells = <2>;
		interrupt-parent = <&gpio6>;
		interrupts = <11 IRQ_TYPE_EDGE_FALLING>;
		interrupt-controller;
		#interrupt-cells = <2>;
	};

	tlv320aic3106: tlv320aic3106@19 {
		#sound-dai-cells = <0>;
		compatible = "ti,tlv320aic3106";
		reg = <0x19>;
		adc-settle-ms = <40>;
		ai3x-micbias-vg = <1>;		/* 2.0V */
		status = "okay";

		/* Regulators */
		AVDD-supply = <&evm_3v3_sw>;
		IOVDD-supply = <&evm_3v3_sw>;
		DRVDD-supply = <&evm_3v3_sw>;
		DVDD-supply = <&aic_dvdd>;
	};
};

&i2c2 {
	status = "okay";
	clock-frequency = <400000>;

	pcf_hdmi: gpio@26 {
		compatible = "nxp,pcf8575";
		reg = <0x26>;
		gpio-controller;
		#gpio-cells = <2>;
<<<<<<< HEAD
		lines-initial-states = <0xffeb>;
=======
>>>>>>> db0b54cd
		p1 {
			/* vin6_sel_s0: high: VIN6, low: audio */
			gpio-hog;
			gpios = <1 GPIO_ACTIVE_HIGH>;
			output-low;
			line-name = "vin6_sel_s0";
		};
	};

	ov10633@37 {
		compatible = "ovti,ov10633";
		reg = <0x37>;

		mux-gpios = <&pcf_hdmi 3 GPIO_ACTIVE_LOW>; /* CAM_FPD_MUX_S0 */
		port {
			onboardLI: endpoint {
				remote-endpoint = <&vin1a>;
				hsync-active = <1>;
				vsync-active = <1>;
				pclk-sample = <0>;
			};
		};
	};
};

&i2c3 {
	status = "okay";
	clock-frequency = <400000>;
};

&mcspi1 {
	status = "okay";
};

&mcspi2 {
	status = "okay";
};

&uart1 {
	status = "okay";
	interrupts-extended = <&crossbar_mpu GIC_SPI 67 IRQ_TYPE_LEVEL_HIGH>,
			      <&dra7_pmx_core 0x3e0>;
};

&uart2 {
	status = "okay";
};

&uart3 {
	status = "okay";
<<<<<<< HEAD
	enable-gpio = <&pcf_gpio_21 14 GPIO_ACTIVE_LOW>;
=======
>>>>>>> db0b54cd
};

&mmc1 {
	status = "okay";
	vmmc-supply = <&evm_3v3_sd>;
	vmmc_aux-supply = <&ldo1_reg>;
	bus-width = <4>;
	/*
	 * SDCD signal is not being used here - using the fact that GPIO mode
	 * is always hardwired.
	 */
<<<<<<< HEAD
	cd-gpios = <&gpio6 27 0>;
	max-frequency = <96000000>;
	pinctrl-names = "default", "hs", "sdr12", "sdr25", "sdr50", "ddr50", "sdr104";
=======
	cd-gpios = <&gpio6 27 GPIO_ACTIVE_LOW>;
	max-frequency = <192000000>;
	pinctrl-names = "default", "hs", "sdr12", "sdr25", "sdr50", "ddr50-rev11", "sdr104-rev11", "ddr50", "sdr104";
>>>>>>> db0b54cd
	pinctrl-0 = <&mmc1_pins_default>;
	pinctrl-1 = <&mmc1_pins_hs>;
	pinctrl-2 = <&mmc1_pins_sdr12>;
	pinctrl-3 = <&mmc1_pins_sdr25>;
	pinctrl-4 = <&mmc1_pins_sdr50>;
<<<<<<< HEAD
	pinctrl-5 = <&mmc1_pins_ddr50 &mmc1_iodelay_ddr50_conf>;
	pinctrl-6 = <&mmc1_pins_sdr104 &mmc1_iodelay_sdr104_conf>;
=======
	pinctrl-5 = <&mmc1_pins_ddr50 &mmc1_iodelay_ddr50_rev11_conf>;
	pinctrl-6 = <&mmc1_pins_sdr104 &mmc1_iodelay_sdr104_rev11_conf>;
	pinctrl-7 = <&mmc1_pins_ddr50 &mmc1_iodelay_ddr50_rev20_conf>;
	pinctrl-8 = <&mmc1_pins_sdr104 &mmc1_iodelay_sdr104_rev20_conf>;
>>>>>>> db0b54cd
};

&mmc2 {
	status = "okay";
	vmmc-supply = <&evm_3v3_sw>;
	bus-width = <8>;
<<<<<<< HEAD
	max-frequency = <96000000>;
	/delete-property/ mmc-hs200-1_8v;
	pinctrl-names = "default", "hs", "ddr_1_8v";
	pinctrl-0 = <&mmc2_pins_default>;
	pinctrl-1 = <&mmc2_pins_hs>;
	pinctrl-2 = <&mmc2_pins_ddr_1_8v &mmc2_iodelay_ddr_1_8v_conf>;
};

&mmc4 {
	status = "okay";
	vmmc-supply = <&vmmcwl_fixed>;
	bus-width = <4>;
	cap-power-off-card;
	keep-power-in-suspend;
	ti,non-removable;
	pinctrl-names = "default", "hs", "sdr12", "sdr25";
	pinctrl-0 = <&mmc4_pins_default &mmc4_iodelay_ds_manual1_conf>;
	pinctrl-1 = <&mmc4_pins_hs &mmc4_iodelay_manual1_conf>;
	pinctrl-2 = <&mmc4_pins_sdr12 &mmc4_iodelay_manual1_conf>;
	pinctrl-3 = <&mmc4_pins_sdr25 &mmc4_iodelay_manual1_conf>;

	#address-cells = <1>;
	#size-cells = <0>;
	wlcore: wlcore@0 {
		compatible = "ti,wl1835";
		reg = <2>;
		interrupt-parent = <&gpio5>;
		interrupts = <7 IRQ_TYPE_LEVEL_HIGH>;
	};
};

&cpu0 {
	cpu0-voltdm = <&voltdm_mpu>;
	voltage-tolerance = <1>;
};

&voltdm_mpu {
	vdd-supply = <&smps123_reg>;
};

&voltdm_dspeve {
	vdd-supply = <&smps45_reg>;
};

&voltdm_gpu {
	vdd-supply = <&smps6_reg>;
};

&voltdm_ivahd {
	vdd-supply = <&smps8_reg>;
};

&voltdm_core {
=======
	max-frequency = <192000000>;
	pinctrl-names = "default", "hs", "ddr_1_8v-rev11", "ddr_1_8v", "hs200_1_8v-rev11", "hs200_1_8v";
	pinctrl-0 = <&mmc2_pins_default>;
	pinctrl-1 = <&mmc2_pins_hs>;
	pinctrl-2 = <&mmc2_pins_ddr_1_8v &mmc2_iodelay_ddr_1_8v_rev11_conf>;
	pinctrl-3 = <&mmc2_pins_ddr_1_8v &mmc2_iodelay_ddr_1_8v_rev20_conf>;
	pinctrl-4 = <&mmc2_pins_hs200_1_8v &mmc2_iodelay_hs200_1_8v_rev11_conf>;
	pinctrl-5 = <&mmc2_pins_hs200_1_8v &mmc2_iodelay_hs200_1_8v_rev20_conf>;
};

&mmc4 {
	status = "okay";
	vmmc-supply = <&vmmcwl_fixed>;
	bus-width = <4>;
	cap-power-off-card;
	keep-power-in-suspend;
	ti,non-removable;

	pinctrl-names = "default-rev11", "default", "hs-rev11", "hs", "sdr12-rev11", "sdr12", "sdr25-rev11", "sdr25";
	pinctrl-0 = <&mmc4_pins_default &mmc4_iodelay_ds_rev11_conf>;
	pinctrl-1 = <&mmc4_pins_default &mmc4_iodelay_ds_rev20_conf>;
	pinctrl-2 = <&mmc4_pins_hs &mmc4_iodelay_sdr12_hs_sdr25_rev11_conf>;
	pinctrl-3 = <&mmc4_pins_hs &mmc4_iodelay_sdr12_hs_sdr25_rev20_conf>;
	pinctrl-4 = <&mmc4_pins_sdr12 &mmc4_iodelay_sdr12_hs_sdr25_rev11_conf>;
	pinctrl-5 = <&mmc4_pins_sdr12 &mmc4_iodelay_sdr12_hs_sdr25_rev20_conf>;
	pinctrl-6 = <&mmc4_pins_sdr25 &mmc4_iodelay_sdr12_hs_sdr25_rev11_conf>;
	pinctrl-7 = <&mmc4_pins_sdr25 &mmc4_iodelay_sdr12_hs_sdr25_rev20_conf>;

	#address-cells = <1>;
	#size-cells = <0>;
	wlcore: wlcore@0 {
		compatible = "ti,wl1835";
		reg = <2>;
		interrupt-parent = <&gpio5>;
		interrupts = <7 IRQ_TYPE_LEVEL_HIGH>;
	};
};

&oppdm_mpu {
	vdd-supply = <&smps123_reg>;
};

&oppdm_dspeve {
	vdd-supply = <&smps45_reg>;
};

&oppdm_gpu {
	vdd-supply = <&smps6_reg>;
};

&oppdm_ivahd {
	vdd-supply = <&smps8_reg>;
};

&oppdm_core {
>>>>>>> db0b54cd
	vdd-supply = <&smps7_reg>;
};

&qspi {
	status = "okay";

	spi-max-frequency = <76800000>;
	m25p80@0 {
		compatible = "s25fl256s1";
		spi-max-frequency = <76800000>;
		reg = <0>;
		spi-tx-bus-width = <1>;
		spi-rx-bus-width = <4>;
		#address-cells = <1>;
		#size-cells = <1>;

		/* MTD partition table.
		 * The ROM checks the first four physical blocks
		 * for a valid file to boot and the flash here is
		 * 64KiB block size.
		 */
		partition@0 {
			label = "QSPI.SPL";
			reg = <0x00000000 0x000040000>;
		};
		partition@1 {
			label = "QSPI.u-boot";
			reg = <0x00040000 0x00100000>;
		};
		partition@2 {
			label = "QSPI.u-boot-spl-os";
			reg = <0x00140000 0x00080000>;
		};
		partition@3 {
			label = "QSPI.u-boot-env";
			reg = <0x001c0000 0x00010000>;
		};
		partition@4 {
			label = "QSPI.u-boot-env.backup1";
			reg = <0x001d0000 0x0010000>;
		};
		partition@5 {
			label = "QSPI.kernel";
			reg = <0x001e0000 0x0800000>;
		};
		partition@6 {
			label = "QSPI.file-system";
			reg = <0x009e0000 0x01620000>;
		};
	};
};

&omap_dwc3_1 {
	extcon = <&extcon_usb1>;
};

&omap_dwc3_2 {
	extcon = <&extcon_usb2>;
};

&usb1 {
	dr_mode = "otg";
};

&usb2 {
	dr_mode = "host";
};

&elm {
	status = "okay";
};

&gpmc {
<<<<<<< HEAD
	status = "disabled";
=======
	status = "okay";
>>>>>>> db0b54cd
	ranges = <0 0 0x08000000 0x01000000>;	/* minimum GPMC partition = 16MB */
	nand@0,0 {
		compatible = "ti,omap2-nand";
		reg = <0 0 4>;		/* device IO registers */
<<<<<<< HEAD
		interrupt-parent = <&crossbar_mpu>;
		interrupts = <GIC_SPI 15 IRQ_TYPE_LEVEL_HIGH>;
		ready-gpio = <&gpmc 0 GPIO_ACTIVE_HIGH>; /* gpmc_wait0 pin */
=======
		interrupt-parent = <&gpmc>;
		interrupts = <0 IRQ_TYPE_NONE>, /* fifoevent */
			     <1 IRQ_TYPE_NONE>; /* termcount */
		rb-gpios = <&gpmc 0 GPIO_ACTIVE_HIGH>; /* gpmc_wait0 pin */
>>>>>>> db0b54cd
		ti,nand-ecc-opt = "bch8";
		ti,elm-id = <&elm>;
		nand-bus-width = <16>;
		gpmc,device-width = <2>;
		gpmc,sync-clk-ps = <0>;
		gpmc,cs-on-ns = <0>;
		gpmc,cs-rd-off-ns = <80>;
		gpmc,cs-wr-off-ns = <80>;
		gpmc,adv-on-ns = <0>;
		gpmc,adv-rd-off-ns = <60>;
		gpmc,adv-wr-off-ns = <60>;
		gpmc,we-on-ns = <10>;
		gpmc,we-off-ns = <50>;
		gpmc,oe-on-ns = <4>;
		gpmc,oe-off-ns = <40>;
		gpmc,access-ns = <40>;
		gpmc,wr-access-ns = <80>;
		gpmc,rd-cycle-ns = <80>;
		gpmc,wr-cycle-ns = <80>;
		gpmc,bus-turnaround-ns = <0>;
		gpmc,cycle2cycle-delay-ns = <0>;
		gpmc,clk-activation-ns = <0>;
		gpmc,wr-data-mux-bus-ns = <0>;
		/* MTD partition table */
		/* All SPL-* partitions are sized to minimal length
		 * which can be independently programmable. For
		 * NAND flash this is equal to size of erase-block */
		#address-cells = <1>;
		#size-cells = <1>;
		partition@0 {
			label = "NAND.SPL";
			reg = <0x00000000 0x000020000>;
		};
		partition@1 {
			label = "NAND.SPL.backup1";
			reg = <0x00020000 0x00020000>;
		};
		partition@2 {
			label = "NAND.SPL.backup2";
			reg = <0x00040000 0x00020000>;
		};
		partition@3 {
			label = "NAND.SPL.backup3";
			reg = <0x00060000 0x00020000>;
		};
		partition@4 {
			label = "NAND.u-boot-spl-os";
			reg = <0x00080000 0x00040000>;
		};
		partition@5 {
			label = "NAND.u-boot";
			reg = <0x000c0000 0x00100000>;
		};
		partition@6 {
			label = "NAND.u-boot-env";
			reg = <0x001c0000 0x00020000>;
		};
		partition@7 {
			label = "NAND.u-boot-env.backup1";
			reg = <0x001e0000 0x00020000>;
		};
		partition@8 {
			label = "NAND.kernel";
			reg = <0x00200000 0x00800000>;
		};
		partition@9 {
			label = "NAND.file-system";
			reg = <0x00a00000 0x0f600000>;
		};
	};
};

&usb2_phy1 {
	phy-supply = <&ldousb_reg>;
};

&usb2_phy2 {
	phy-supply = <&ldousb_reg>;
};

&gpio7 {
	ti,no-reset-on-init;
	ti,no-idle-on-init;
};

&mac {
	status = "okay";
	dual_emac;
};

&cpsw_emac0 {
	phy_id = <&davinci_mdio>, <2>;
	phy-mode = "rgmii";
	dual_emac_res_vlan = <1>;
};

&cpsw_emac1 {
	phy_id = <&davinci_mdio>, <3>;
	phy-mode = "rgmii";
	dual_emac_res_vlan = <2>;
};

&dcan1 {
	status = "ok";
	pinctrl-names = "default", "sleep", "active";
	pinctrl-0 = <&dcan1_pins_sleep>;
	pinctrl-1 = <&dcan1_pins_sleep>;
	pinctrl-2 = <&dcan1_pins_default>;
};

&atl {
<<<<<<< HEAD
	status = "okay";

=======
>>>>>>> db0b54cd
	assigned-clocks = <&abe_dpll_sys_clk_mux>,
			  <&atl_gfclk_mux>,
			  <&dpll_abe_ck>,
			  <&dpll_abe_m2x2_ck>,
			  <&atl_clkin2_ck>;
	assigned-clock-parents = <&sys_clkin2>, <&dpll_abe_m2_ck>;
	assigned-clock-rates = <0>, <0>, <180633600>, <361267200>, <5644800>;

<<<<<<< HEAD
=======
	status = "okay";

>>>>>>> db0b54cd
	atl2 {
		bws = <DRA7_ATL_WS_MCASP2_FSX>;
		aws = <DRA7_ATL_WS_MCASP3_FSX>;
	};
};

&mcasp3 {
	#sound-dai-cells = <0>;

<<<<<<< HEAD
	fck_parent = "atl_clkin2_ck";
=======
	assigned-clocks = <&mcasp3_ahclkx_mux>;
	assigned-clock-parents = <&atl_clkin2_ck>;
>>>>>>> db0b54cd

	status = "okay";

	op-mode = <0>;          /* MCASP_IIS_MODE */
	tdm-slots = <2>;
	/* 4 serializer */
	serial-dir = <  /* 0: INACTIVE, 1: TX, 2: RX */
		1 2 0 0
	>;
<<<<<<< HEAD
	tx-num-evt = <8>;
	rx-num-evt = <8>;
=======
	tx-num-evt = <32>;
	rx-num-evt = <32>;
>>>>>>> db0b54cd
};

&mcasp8 {
	/* not used for audio. only the AXR2 pin is used as GPIO */
	status = "okay";
};

<<<<<<< HEAD
&dss {
	status = "ok";

	vdda_video-supply = <&ldoln_reg>;
};

&hdmi {
	status = "ok";
	vdda-supply = <&ldo3_reg>;

	port {
		hdmi_out: endpoint {
			remote-endpoint = <&tpd12s015_in>;
		};
	};
};

&vip1 {
	status = "okay";
};

&vin1a {
	status = "okay";
	endpoint@0 {
		slave-mode;
		remote-endpoint = <&onboardLI>;
	};
};

&rtc {
	status = "okay";
	ext-clk-src;
};

=======
>>>>>>> db0b54cd
&mailbox5 {
	status = "okay";
	mbox_ipu1_ipc3x: mbox_ipu1_ipc3x {
		status = "okay";
	};
	mbox_dsp1_ipc3x: mbox_dsp1_ipc3x {
		status = "okay";
	};
};

&mailbox6 {
	status = "okay";
	mbox_ipu2_ipc3x: mbox_ipu2_ipc3x {
		status = "okay";
	};
	mbox_dsp2_ipc3x: mbox_dsp2_ipc3x {
		status = "okay";
	};
};

&mmu0_dsp1 {
	status = "okay";
};

&mmu1_dsp1 {
	status = "okay";
};

&mmu0_dsp2 {
	status = "okay";
};

&mmu1_dsp2 {
	status = "okay";
};

&mmu_ipu1 {
	status = "okay";
};

&mmu_ipu2 {
	status = "okay";
};

&ipu2 {
	status = "okay";
	memory-region = <&ipu2_cma_pool>;
	mboxes = <&mailbox6 &mbox_ipu2_ipc3x>;
	timers = <&timer3>;
	watchdog-timers = <&timer4>, <&timer9>;
};

&ipu1 {
	status = "okay";
	memory-region = <&ipu1_cma_pool>;
	mboxes = <&mailbox5 &mbox_ipu1_ipc3x>;
	timers = <&timer11>;
<<<<<<< HEAD
=======
	watchdog-timers = <&timer7>, <&timer8>;
>>>>>>> db0b54cd
};

&dsp1 {
	status = "okay";
	memory-region = <&dsp1_cma_pool>;
	mboxes = <&mailbox5 &mbox_dsp1_ipc3x>;
	timers = <&timer5>;
<<<<<<< HEAD
=======
	watchdog-timers = <&timer10>;
>>>>>>> db0b54cd
};

&dsp2 {
	status = "okay";
	memory-region = <&dsp2_cma_pool>;
	mboxes = <&mailbox6 &mbox_dsp2_ipc3x>;
	timers = <&timer6>;
<<<<<<< HEAD
=======
};

&dss {
	status = "ok";

	vdda_video-supply = <&ldoln_reg>;
};

&bb2d {
	status = "okay";
};

&hdmi {
	status = "ok";
	vdda-supply = <&ldo3_reg>;

	port {
		hdmi_out: endpoint {
			remote-endpoint = <&tpd12s015_in>;
		};
	};
};

&vip1 {
	status = "okay";
};

&vin1a {
	status = "okay";
	endpoint@0 {
		slave-mode;
		remote-endpoint = <&onboardLI>;
	};
>>>>>>> db0b54cd
};<|MERGE_RESOLUTION|>--- conflicted
+++ resolved
@@ -55,8 +55,6 @@
 		};
 	};
 
-<<<<<<< HEAD
-=======
 	aliases {
 		display0 = &hdmi0;
 
@@ -64,7 +62,6 @@
 		sound1 = &hdmi;
 	};
 
->>>>>>> db0b54cd
 	evm_3v3_sd: fixedregulator-sd {
 		compatible = "regulator-fixed";
 		regulator-name = "evm_3v3_sd";
@@ -101,21 +98,6 @@
 		enable-active-high;
 	};
 
-<<<<<<< HEAD
-	kim {
-		compatible = "kim";
-		nshutdown_gpio = <132>;
-		dev_name = "/dev/ttyS2";
-		flow_cntrl = <1>;
-		baud_rate = <3686400>;
-	};
-
-	btwilink {
-		compatible = "btwilink";
-	};
-
-=======
->>>>>>> db0b54cd
 	extcon_usb1: extcon_usb1 {
 		compatible = "linux,extcon-usb-gpio";
 		id-gpio = <&pcf_gpio_21 1 GPIO_ACTIVE_HIGH>;
@@ -147,25 +129,15 @@
 			"Microphone", "Mic Jack",
 			"Line", "Line In";
 		simple-audio-card,routing =
-<<<<<<< HEAD
-			"Headphone Jack",       "HPLOUT",
-			"Headphone Jack",       "HPROUT",
-=======
 			"Headphone Jack",	"HPLOUT",
 			"Headphone Jack",	"HPROUT",
->>>>>>> db0b54cd
 			"Line Out",		"LLOUT",
 			"Line Out",		"RLOUT",
 			"MIC3L",		"Mic Jack",
 			"MIC3R",		"Mic Jack",
 			"Mic Jack",		"Mic Bias",
-<<<<<<< HEAD
-			"LINE1L",               "Line In",
-			"LINE1R",               "Line In";
-=======
 			"LINE1L",		"Line In",
 			"LINE1R",		"Line In";
->>>>>>> db0b54cd
 		simple-audio-card,format = "dsp_b";
 		simple-audio-card,bitclock-master = <&sound0_master>;
 		simple-audio-card,frame-master = <&sound0_master>;
@@ -182,13 +154,6 @@
 		};
 	};
 
-<<<<<<< HEAD
-	aliases {
-		display0 = &hdmi0;
-
-		sound0 = &sound0;
-		sound1 = &hdmi;
-=======
 	leds {
 		compatible = "gpio-leds";
 		led@0 {
@@ -233,7 +198,6 @@
 			linux,code = <BTN_1>;
 			gpios = <&pcf_lcd 3 GPIO_ACTIVE_LOW>;
 		};
->>>>>>> db0b54cd
 	};
 
 	hdmi0: connector@1 {
@@ -284,76 +248,23 @@
 			};
 		};
 	};
-<<<<<<< HEAD
-
-	leds {
-		compatible = "gpio-leds";
-		led@0 {
-			label = "dra7:usr1";
-			gpios = <&pcf_lcd 4 GPIO_ACTIVE_LOW>;
-			default-state = "off";
-		};
-
-		led@1 {
-			label = "dra7:usr2";
-			gpios = <&pcf_lcd 5 GPIO_ACTIVE_LOW>;
-			default-state = "off";
-		};
-
-		led@2 {
-			label = "dra7:usr3";
-			gpios = <&pcf_lcd 6 GPIO_ACTIVE_LOW>;
-			default-state = "off";
-		};
-
-		led@3 {
-			label = "dra7:usr4";
-			gpios = <&pcf_lcd 7 GPIO_ACTIVE_LOW>;
-			default-state = "off";
-		};
-	};
-
-	gpio_keys {
-		compatible = "gpio-keys";
-		#address-cells = <1>;
-		#size-cells = <0>;
-		autorepeat;
-
-		USER1 {
-			label = "btnUser1";
-			linux,code = <BTN_0>;
-			gpios = <&pcf_lcd 2 GPIO_ACTIVE_LOW>;
-		};
-
-		USER2 {
-			label = "btnUser2";
-			linux,code = <BTN_1>;
-			gpios = <&pcf_lcd 3 GPIO_ACTIVE_LOW>;
-		};
-	};
-};
-
-&dpll_dsp_ck {
-	assigned-clock-rates = <750000000>;
-};
-
-&dpll_dsp_m2_ck {
-	assigned-clock-rates = <750000000>;
-};
-
-&dpll_dsp_m3x2_ck {
-	assigned-clock-rates = <500000000>;
-};
-
-&dpll_iva_ck {
-	assigned-clock-rates = <1064000000>;
-};
-
-&dpll_iva_m2_ck {
-	assigned-clock-rates = <532000000>;
 };
 
 &dra7_pmx_core {
+	dcan1_pins_default: dcan1_pins_default {
+		pinctrl-single,pins = <
+			0x3d0   (PIN_OUTPUT_PULLUP | MUX_MODE0) /* dcan1_tx */
+			0x418   (PULL_UP | MUX_MODE1) /* wakeup0.dcan1_rx */
+		>;
+	};
+
+	dcan1_pins_sleep: dcan1_pins_sleep {
+		pinctrl-single,pins = <
+			0x3d0   (MUX_MODE15 | PULL_UP)	/* dcan1_tx.off */
+			0x418   (MUX_MODE15 | PULL_UP)	/* wakeup0.off */
+		>;
+	};
+
 	hdmi_i2c_sel_pin: pinmux_hdmi_i2c_sel_pin {
 		pinctrl-single,pins = <
 			/* this pin is used as a GPIO via mcasp */
@@ -372,57 +283,6 @@
 		pinctrl-single,pins = <
 			0x408   (PIN_INPUT | MUX_MODE1) /* i2c2_sda.hdmi1_ddc_scl */
 			0x40c   (PIN_INPUT | MUX_MODE1) /* i2c2_scl.hdmi1_ddc_sda */
-		>;
-	};
-
-	dcan1_pins_default: dcan1_pins_default {
-		pinctrl-single,pins = <
-			0x3d0   (PIN_OUTPUT_PULLUP | MUX_MODE0) /* dcan1_tx */
-			0x418   (PULL_UP | MUX_MODE1) /* wakeup0.dcan1_rx */
-		>;
-	};
-
-	dcan1_pins_sleep: dcan1_pins_sleep {
-		pinctrl-single,pins = <
-			0x3d0   (MUX_MODE15 | PULL_UP)  /* dcan1_tx.off */
-			0x418   (MUX_MODE15 | PULL_UP)  /* wakeup0.off */
-=======
-};
-
-&dra7_pmx_core {
-	dcan1_pins_default: dcan1_pins_default {
-		pinctrl-single,pins = <
-			0x3d0   (PIN_OUTPUT_PULLUP | MUX_MODE0) /* dcan1_tx */
-			0x418   (PULL_UP | MUX_MODE1) /* wakeup0.dcan1_rx */
-		>;
-	};
-
-	dcan1_pins_sleep: dcan1_pins_sleep {
-		pinctrl-single,pins = <
-			0x3d0   (MUX_MODE15 | PULL_UP)	/* dcan1_tx.off */
-			0x418   (MUX_MODE15 | PULL_UP)	/* wakeup0.off */
-		>;
-	};
-
-	hdmi_i2c_sel_pin: pinmux_hdmi_i2c_sel_pin {
-		pinctrl-single,pins = <
-			/* this pin is used as a GPIO via mcasp */
-			0x2fc   (PIN_OUTPUT | MUX_MODE1) /* mcasp8_axr2 */
-		>;
-	};
-
-	hdmi_i2c_pins_i2c: pinmux_hdmi_i2c_pins_default {
-		pinctrl-single,pins = <
-			0x408   (PIN_INPUT | MUX_MODE0) /* i2c2_sda.i2c2_sda */
-			0x40c   (PIN_INPUT | MUX_MODE0) /* i2c2_scl.i2c2_scl */
-		>;
-	};
-
-	hdmi_i2c_pins_ddc: pinmux_hdmi_i2c_pins_ddc {
-		pinctrl-single,pins = <
-			0x408   (PIN_INPUT | MUX_MODE1) /* i2c2_sda.hdmi1_ddc_scl */
-			0x40c   (PIN_INPUT | MUX_MODE1) /* i2c2_scl.hdmi1_ddc_sda */
->>>>>>> db0b54cd
 		>;
 	};
 
@@ -434,10 +294,6 @@
 			0x360 (PIN_INPUT_PULLUP | MUX_MODE0)	/* mmc1_dat1.dat1 */
 			0x364 (PIN_INPUT_PULLUP | MUX_MODE0)	/* mmc1_dat2.dat2 */
 			0x368 (PIN_INPUT_PULLUP | MUX_MODE0)	/* mmc1_dat3.dat3 */
-<<<<<<< HEAD
-			0x36c (PIN_INPUT | MUX_MODE14)		/* mmc1sdcd.gpio187 */
-=======
->>>>>>> db0b54cd
 		>;
 	};
 
@@ -496,8 +352,7 @@
 		>;
 	};
 
-<<<<<<< HEAD
-	mmc1_pins_ddr50: pinmux_mmc1_ddr50_pins {
+	mmc1_pins_sdr104: pinmux_mmc1_sdr104_pins {
 		pinctrl-single,pins = <
 			0x354 (PIN_INPUT_PULLUP | MANUAL_MODE | MUX_MODE0)	/* mmc1_clk.clk */
 			0x358 (PIN_INPUT_PULLUP | MANUAL_MODE | MUX_MODE0)	/* mmc1_cmd.cmd */
@@ -505,20 +360,6 @@
 			0x360 (PIN_INPUT_PULLUP | MANUAL_MODE | MUX_MODE0)	/* mmc1_dat1.dat1 */
 			0x364 (PIN_INPUT_PULLUP | MANUAL_MODE | MUX_MODE0)	/* mmc1_dat2.dat2 */
 			0x368 (PIN_INPUT_PULLUP | MANUAL_MODE | MUX_MODE0)	/* mmc1_dat3.dat3 */
-		>;
-	};
-
-=======
->>>>>>> db0b54cd
-	mmc1_pins_sdr104: pinmux_mmc1_sdr104_pins {
-		pinctrl-single,pins = <
-			0x354 (PIN_INPUT_PULLUP | MANUAL_MODE | MUX_MODE0)	/* mmc1_clk.clk */
-			0x358 (PIN_INPUT_PULLUP | MANUAL_MODE | MUX_MODE0)	/* mmc1_cmd.cmd */
-			0x35c (PIN_INPUT_PULLUP | MANUAL_MODE | MUX_MODE0)	/* mmc1_dat0.dat0 */
-			0x360 (PIN_INPUT_PULLUP | MANUAL_MODE | MUX_MODE0)	/* mmc1_dat1.dat1 */
-			0x364 (PIN_INPUT_PULLUP | MANUAL_MODE | MUX_MODE0)	/* mmc1_dat2.dat2 */
-			0x368 (PIN_INPUT_PULLUP | MANUAL_MODE | MUX_MODE0)	/* mmc1_dat3.dat3 */
-<<<<<<< HEAD
 		>;
 	};
 
@@ -538,12 +379,6 @@
 	};
 
 	mmc2_pins_hs: mmc2_pins_hs {
-=======
-		>;
-	};
-
-	mmc2_pins_default: mmc2_pins_default {
->>>>>>> db0b54cd
 		pinctrl-single,pins = <
 			0x9c (PIN_INPUT_PULLUP | MUX_MODE1)	/* gpmc_a23.mmc2_clk */
 			0xb0 (PIN_INPUT_PULLUP | MUX_MODE1)	/* gpmc_cs1.mmc2_cmd */
@@ -558,7 +393,6 @@
 		>;
 	};
 
-<<<<<<< HEAD
 	mmc2_pins_ddr_1_8v: pinmux_mmc2_ddr_1_8v_pins {
 		pinctrl-single,pins = <
 			0x9c (PIN_INPUT_PULLUP | MANUAL_MODE | MUX_MODE1) /* gpmc_a23.mmc2_clk */
@@ -574,57 +408,7 @@
 		>;
 	};
 
-	mmc4_pins_default: mmc4_pins_default {
-		pinctrl-single,pins = <
-			0x3e8 (PIN_INPUT_PULLUP | MANUAL_MODE | MUX_MODE3) /* uart1_ctsn.mmc4_clk */
-			0x3ec (PIN_INPUT_PULLUP | MANUAL_MODE | MUX_MODE3) /* uart1_rtsn.mmc4_cmd */
-			0x3f0 (PIN_INPUT_PULLUP | MANUAL_MODE | MUX_MODE3) /* uart2_rxd.mmc4_dat0 */
-			0x3f4 (PIN_INPUT_PULLUP | MANUAL_MODE | MUX_MODE3) /* uart2_txd.mmc4_dat1 */
-			0x3f8 (PIN_INPUT_PULLUP | MANUAL_MODE | MUX_MODE3) /* uart2_ctsn.mmc4_dat2 */
-			0x3fc (PIN_INPUT_PULLUP | MANUAL_MODE | MUX_MODE3) /* uart2_rtsn.mmc4_dat3 */
-		>;
-	};
-
-	mmc4_pins_hs: pinmux_mmc4_hs_pins {
-		pinctrl-single,pins = <
-			0x3e8 (PIN_INPUT_PULLUP | MANUAL_MODE | MUX_MODE3) /* uart1_ctsn.mmc4_clk */
-			0x3ec (PIN_INPUT_PULLUP | MANUAL_MODE | MUX_MODE3) /* uart1_rtsn.mmc4_cmd */
-			0x3f0 (PIN_INPUT_PULLUP | MANUAL_MODE | MUX_MODE3) /* uart2_rxd.mmc4_dat0 */
-			0x3f4 (PIN_INPUT_PULLUP | MANUAL_MODE | MUX_MODE3) /* uart2_txd.mmc4_dat1 */
-			0x3f8 (PIN_INPUT_PULLUP | MANUAL_MODE | MUX_MODE3) /* uart2_ctsn.mmc4_dat2 */
-			0x3fc (PIN_INPUT_PULLUP | MANUAL_MODE | MUX_MODE3) /* uart2_rtsn.mmc4_dat3 */
-		>;
-	};
-
-	mmc4_pins_sdr12: pinmux_mmc4_sdr12_pins {
-		pinctrl-single,pins = <
-			0x3e8 (PIN_INPUT_PULLUP | MANUAL_MODE | MUX_MODE3) /* uart1_ctsn.mmc4_clk */
-			0x3eC (PIN_INPUT_PULLUP | MANUAL_MODE | MUX_MODE3) /* uart1_rtsn.mmc4_cmd */
-			0x3f0 (PIN_INPUT_PULLUP | MANUAL_MODE | MUX_MODE3) /* uart2_rxd.mmc4_dat0 */
-			0x3f4 (PIN_INPUT_PULLUP | MANUAL_MODE | MUX_MODE3) /* uart2_txd.mmc4_dat1 */
-			0x3f8 (PIN_INPUT_PULLUP | MANUAL_MODE | MUX_MODE3) /* uart2_ctsn.mmc4_dat2 */
-			0x3fc (PIN_INPUT_PULLUP | MANUAL_MODE | MUX_MODE3) /* uart2_rtsn.mmc4_dat3 */
-		>;
-	};
-
-	mmc4_pins_sdr25: pinmux_mmc4_sdr25_pins {
-=======
-	mmc2_pins_hs: mmc2_pins_hs {
-		pinctrl-single,pins = <
-			0x9c (PIN_INPUT_PULLUP | MUX_MODE1)	/* gpmc_a23.mmc2_clk */
-			0xb0 (PIN_INPUT_PULLUP | MUX_MODE1)	/* gpmc_cs1.mmc2_cmd */
-			0xa0 (PIN_INPUT_PULLUP | MUX_MODE1)	/* gpmc_a24.mmc2_dat0 */
-			0xa4 (PIN_INPUT_PULLUP | MUX_MODE1)	/* gpmc_a25.mmc2_dat1 */
-			0xa8 (PIN_INPUT_PULLUP | MUX_MODE1)	/* gpmc_a26.mmc2_dat2 */
-			0xac (PIN_INPUT_PULLUP | MUX_MODE1)	/* gpmc_a27.mmc2_dat3 */
-			0x8c (PIN_INPUT_PULLUP | MUX_MODE1)	/* gpmc_a19.mmc2_dat4 */
-			0x90 (PIN_INPUT_PULLUP | MUX_MODE1)	/* gpmc_a20.mmc2_dat5 */
-			0x94 (PIN_INPUT_PULLUP | MUX_MODE1)	/* gpmc_a21.mmc2_dat6 */
-			0x98 (PIN_INPUT_PULLUP | MUX_MODE1)	/* gpmc_a22.mmc2_dat7 */
-		>;
-	};
-
-	mmc2_pins_ddr_1_8v: pinmux_mmc2_ddr_1_8v_pins {
+	mmc2_pins_hs200_1_8v: mmc2_pins_hs200_1_8v {
 		pinctrl-single,pins = <
 			0x9c (PIN_INPUT_PULLUP | MANUAL_MODE | MUX_MODE1) /* gpmc_a23.mmc2_clk */
 			0xb0 (PIN_INPUT_PULLUP | MANUAL_MODE | MUX_MODE1) /* gpmc_cs1.mmc2_cmd */
@@ -639,21 +423,6 @@
 		>;
 	};
 
-	mmc2_pins_hs200_1_8v: mmc2_pins_hs200_1_8v {
-		pinctrl-single,pins = <
-			0x9c (PIN_INPUT_PULLUP | MANUAL_MODE | MUX_MODE1) /* gpmc_a23.mmc2_clk */
-			0xb0 (PIN_INPUT_PULLUP | MANUAL_MODE | MUX_MODE1) /* gpmc_cs1.mmc2_cmd */
-			0xa0 (PIN_INPUT_PULLUP | MANUAL_MODE | MUX_MODE1) /* gpmc_a24.mmc2_dat0 */
-			0xa4 (PIN_INPUT_PULLUP | MANUAL_MODE | MUX_MODE1) /* gpmc_a25.mmc2_dat1 */
-			0xa8 (PIN_INPUT_PULLUP | MANUAL_MODE | MUX_MODE1) /* gpmc_a26.mmc2_dat2 */
-			0xac (PIN_INPUT_PULLUP | MANUAL_MODE | MUX_MODE1) /* gpmc_a27.mmc2_dat3 */
-			0x8c (PIN_INPUT_PULLUP | MANUAL_MODE | MUX_MODE1) /* gpmc_a19.mmc2_dat4 */
-			0x90 (PIN_INPUT_PULLUP | MANUAL_MODE | MUX_MODE1) /* gpmc_a20.mmc2_dat5 */
-			0x94 (PIN_INPUT_PULLUP | MANUAL_MODE | MUX_MODE1) /* gpmc_a21.mmc2_dat6 */
-			0x98 (PIN_INPUT_PULLUP | MANUAL_MODE | MUX_MODE1) /* gpmc_a22.mmc2_dat7 */
-		>;
-	};
-
 	mmc4_pins_default: mmc4_pins_default {
 		pinctrl-single,pins = <
 			0x3e8 (PIN_INPUT_PULLUP | MANUAL_MODE | MUX_MODE3) /* uart1_ctsn.mmc4_clk */
@@ -666,25 +435,41 @@
 	};
 
 	mmc4_pins_hs: mmc4_pins_hs {
->>>>>>> db0b54cd
 		pinctrl-single,pins = <
 			0x3e8 (PIN_INPUT_PULLUP | MANUAL_MODE | MUX_MODE3) /* uart1_ctsn.mmc4_clk */
 			0x3ec (PIN_INPUT_PULLUP | MANUAL_MODE | MUX_MODE3) /* uart1_rtsn.mmc4_cmd */
 			0x3f0 (PIN_INPUT_PULLUP | MANUAL_MODE | MUX_MODE3) /* uart2_rxd.mmc4_dat0 */
 			0x3f4 (PIN_INPUT_PULLUP | MANUAL_MODE | MUX_MODE3) /* uart2_txd.mmc4_dat1 */
 			0x3f8 (PIN_INPUT_PULLUP | MANUAL_MODE | MUX_MODE3) /* uart2_ctsn.mmc4_dat2 */
-<<<<<<< HEAD
+			0x3fC (PIN_INPUT_PULLUP | MANUAL_MODE | MUX_MODE3) /* uart2_rtsn.mmc4_dat3 */
+		>;
+	};
+
+	mmc4_pins_sdr12: mmc4_pins_sdr12 {
+		pinctrl-single,pins = <
+			0x3e8 (PIN_INPUT_PULLUP | MANUAL_MODE | MUX_MODE3) /* uart1_ctsn.mmc4_clk */
+			0x3eC (PIN_INPUT_PULLUP | MANUAL_MODE | MUX_MODE3) /* uart1_rtsn.mmc4_cmd */
+			0x3f0 (PIN_INPUT_PULLUP | MANUAL_MODE | MUX_MODE3) /* uart2_rxd.mmc4_dat0 */
+			0x3f4 (PIN_INPUT_PULLUP | MANUAL_MODE | MUX_MODE3) /* uart2_txd.mmc4_dat1 */
+			0x3f8 (PIN_INPUT_PULLUP | MANUAL_MODE | MUX_MODE3) /* uart2_ctsn.mmc4_dat2 */
 			0x3fc (PIN_INPUT_PULLUP | MANUAL_MODE | MUX_MODE3) /* uart2_rtsn.mmc4_dat3 */
-=======
-			0x3fC (PIN_INPUT_PULLUP | MANUAL_MODE | MUX_MODE3) /* uart2_rtsn.mmc4_dat3 */
->>>>>>> db0b54cd
-		>;
-	};
-};
-
-<<<<<<< HEAD
+		>;
+	};
+
+	mmc4_pins_sdr25: mmc4_pins_sdr25 {
+		pinctrl-single,pins = <
+			0x3e8 (PIN_INPUT_PULLUP | MANUAL_MODE | MUX_MODE3) /* uart1_ctsn.mmc4_clk */
+			0x3eC (PIN_INPUT_PULLUP | MANUAL_MODE | MUX_MODE3) /* uart1_rtsn.mmc4_cmd */
+			0x3f0 (PIN_INPUT_PULLUP | MANUAL_MODE | MUX_MODE3) /* uart2_rxd.mmc4_dat0 */
+			0x3f4 (PIN_INPUT_PULLUP | MANUAL_MODE | MUX_MODE3) /* uart2_txd.mmc4_dat1 */
+			0x3f8 (PIN_INPUT_PULLUP | MANUAL_MODE | MUX_MODE3) /* uart2_ctsn.mmc4_dat2 */
+			0x3fc (PIN_INPUT_PULLUP | MANUAL_MODE | MUX_MODE3) /* uart2_rtsn.mmc4_dat3 */
+		>;
+	};
+};
+
 &dra7_iodelay_core {
-	mmc1_iodelay_ddr50_conf: mmc1_iodelay_ddr50_conf {
+	mmc1_iodelay_ddr50_rev11_conf: mmc1_iodelay_ddr50_rev11_conf {
 		pinctrl-single,pins = <
 			0x618 (A_DELAY(572) | G_DELAY(540))	/* CFG_MMC1_CLK_IN */
 			0x624 (A_DELAY(0) | G_DELAY(600))	/* CFG_MMC1_CMD_IN */
@@ -706,55 +491,6 @@
 		>;
 	};
 
-	mmc1_iodelay_sdr104_conf: mmc1_iodelay_sdr104_conf {
-		pinctrl-single,pins = <
-=======
-	mmc4_pins_sdr12: mmc4_pins_sdr12 {
-		pinctrl-single,pins = <
-			0x3e8 (PIN_INPUT_PULLUP | MANUAL_MODE | MUX_MODE3) /* uart1_ctsn.mmc4_clk */
-			0x3eC (PIN_INPUT_PULLUP | MANUAL_MODE | MUX_MODE3) /* uart1_rtsn.mmc4_cmd */
-			0x3f0 (PIN_INPUT_PULLUP | MANUAL_MODE | MUX_MODE3) /* uart2_rxd.mmc4_dat0 */
-			0x3f4 (PIN_INPUT_PULLUP | MANUAL_MODE | MUX_MODE3) /* uart2_txd.mmc4_dat1 */
-			0x3f8 (PIN_INPUT_PULLUP | MANUAL_MODE | MUX_MODE3) /* uart2_ctsn.mmc4_dat2 */
-			0x3fc (PIN_INPUT_PULLUP | MANUAL_MODE | MUX_MODE3) /* uart2_rtsn.mmc4_dat3 */
-		>;
-	};
-
-	mmc4_pins_sdr25: mmc4_pins_sdr25 {
-		pinctrl-single,pins = <
-			0x3e8 (PIN_INPUT_PULLUP | MANUAL_MODE | MUX_MODE3) /* uart1_ctsn.mmc4_clk */
-			0x3eC (PIN_INPUT_PULLUP | MANUAL_MODE | MUX_MODE3) /* uart1_rtsn.mmc4_cmd */
-			0x3f0 (PIN_INPUT_PULLUP | MANUAL_MODE | MUX_MODE3) /* uart2_rxd.mmc4_dat0 */
-			0x3f4 (PIN_INPUT_PULLUP | MANUAL_MODE | MUX_MODE3) /* uart2_txd.mmc4_dat1 */
-			0x3f8 (PIN_INPUT_PULLUP | MANUAL_MODE | MUX_MODE3) /* uart2_ctsn.mmc4_dat2 */
-			0x3fc (PIN_INPUT_PULLUP | MANUAL_MODE | MUX_MODE3) /* uart2_rtsn.mmc4_dat3 */
-		>;
-	};
-};
-
-&dra7_iodelay_core {
-	mmc1_iodelay_ddr50_rev11_conf: mmc1_iodelay_ddr50_rev11_conf {
-		pinctrl-single,pins = <
-			0x618 (A_DELAY(572) | G_DELAY(540))	/* CFG_MMC1_CLK_IN */
-			0x624 (A_DELAY(0) | G_DELAY(600))	/* CFG_MMC1_CMD_IN */
-			0x630 (A_DELAY(403) | G_DELAY(120))	/* CFG_MMC1_DAT0_IN */
-			0x63c (A_DELAY(23) | G_DELAY(60))	/* CFG_MMC1_DAT1_IN */
-			0x648 (A_DELAY(25) | G_DELAY(60))	/* CFG_MMC1_DAT2_IN */
-			0x654 (A_DELAY(0) | G_DELAY(0))		/* CFG_MMC1_DAT3_IN */
-			0x620 (A_DELAY(1525) | G_DELAY(0))	/* CFG_MMC1_CLK_OUT */
-			0x628 (A_DELAY(0) | G_DELAY(0))		/* CFG_MMC1_CMD_OEN */
-			0x62c (A_DELAY(55) | G_DELAY(0))	/* CFG_MMC1_CMD_OUT */
-			0x634 (A_DELAY(0) | G_DELAY(0))		/* CFG_MMC1_DAT0_OEN */
-			0x638 (A_DELAY(0) | G_DELAY(0))		/* CFG_MMC1_DAT0_OUT */
-			0x640 (A_DELAY(0) | G_DELAY(0))		/* CFG_MMC1_DAT1_OEN */
-			0x644 (A_DELAY(0) | G_DELAY(0))		/* CFG_MMC1_DAT1_OUT */
-			0x64c (A_DELAY(0) | G_DELAY(0))		/* CFG_MMC1_DAT2_OEN */
-			0x650 (A_DELAY(0) | G_DELAY(0))		/* CFG_MMC1_DAT2_OUT */
-			0x658 (A_DELAY(0) | G_DELAY(0))		/* CFG_MMC1_DAT3_OEN */
-			0x65c (A_DELAY(0) | G_DELAY(0))		/* CFG_MMC1_DAT3_OUT */
-		>;
-	};
-
 	mmc1_iodelay_ddr50_rev20_conf: mmc1_iodelay_ddr50_rev20_conf {
 		pinctrl-single,pins = <
 			0x618 (A_DELAY(0) | G_DELAY(0))		/* CFG_MMC1_CLK_IN */
@@ -779,7 +515,6 @@
 
 	mmc1_iodelay_sdr104_rev11_conf: mmc1_iodelay_sdr104_rev11_conf {
 		pinctrl-single,pins = <
->>>>>>> db0b54cd
 			0x620 (A_DELAY(1063) | G_DELAY(17))	/* CFG_MMC1_CLK_OUT */
 			0x628 (A_DELAY(0) | G_DELAY(0))		/* CFG_MMC1_CMD_OEN */
 			0x62c (A_DELAY(23) | G_DELAY(0))	/* CFG_MMC1_CMD_OUT */
@@ -794,9 +529,6 @@
 		>;
 	};
 
-<<<<<<< HEAD
-	mmc2_iodelay_ddr_1_8v_conf: mmc2_iodelay_ddr_1_8v_conf {
-=======
 	mmc1_iodelay_sdr104_rev20_conf: mmc1_iodelay_sdr104_rev20_conf {
 		pinctrl-single,pins = <
 			0x620 (A_DELAY(600) | G_DELAY(400))	/* CFG_MMC1_CLK_OUT */
@@ -862,7 +594,6 @@
 	};
 
 	mmc2_iodelay_ddr_1_8v_rev11_conf: mmc2_iodelay_ddr_1_8v_rev11_conf {
->>>>>>> db0b54cd
 		pinctrl-single,pins = <
 			0x18c (A_DELAY(0) | G_DELAY(0))		/* CFG_GPMC_A19_IN */
 			0x1a4 (A_DELAY(274) | G_DELAY(240))	/* CFG_GPMC_A20_IN */
@@ -896,9 +627,6 @@
 		>;
 	};
 
-<<<<<<< HEAD
-	mmc4_iodelay_ds_manual1_conf: mmc4_iodelay_ds_manual1_conf {
-=======
 	mmc2_iodelay_ddr_1_8v_rev20_conf: mmc2_iodelay_ddr_1_8v_rev20_conf {
 		pinctrl-single,pins = <
 			0x18c (A_DELAY(270) | G_DELAY(0))	/* CFG_GPMC_A19_IN */
@@ -934,7 +662,6 @@
 	};
 
 	mmc4_iodelay_ds_rev11_conf: mmc4_iodelay_ds_rev11_conf {
->>>>>>> db0b54cd
 		pinctrl-single,pins = <
 			0x840 (A_DELAY(0) | G_DELAY(0))		/* CFG_UART1_CTSN_IN */
 			0x848 (A_DELAY(0) | G_DELAY(0))		/* CFG_UART1_CTSN_OUT */
@@ -944,17 +671,10 @@
 			0x870 (A_DELAY(582) | G_DELAY(0))	/* CFG_UART2_CTSN_IN */
 			0x874 (A_DELAY(0) | G_DELAY(0))		/* CFG_UART2_CTSN_OEN */
 			0x878 (A_DELAY(0) | G_DELAY(0))		/* CFG_UART2_CTSN_OUT */
-<<<<<<< HEAD
-			0x87c (A_DELAY(391) | G_DELAY(0))	/* RCFG_UART2_RTSN_IN */
-			0x880 (A_DELAY(0) | G_DELAY(0))		/* CFG_UART2_RTSN_OEN */
-			0x884 (A_DELAY(0) | G_DELAY(0))		/* CFG_UART2_RTSN_OUT */
-			0x888 (A_DELAY(561) | G_DELAY(0))	/* RCFG_UART2_RXD_IN */
-=======
 			0x87c (A_DELAY(391) | G_DELAY(0))	/* CFG_UART2_RTSN_IN */
 			0x880 (A_DELAY(0) | G_DELAY(0))		/* CFG_UART2_RTSN_OEN */
 			0x884 (A_DELAY(0) | G_DELAY(0))		/* CFG_UART2_RTSN_OUT */
 			0x888 (A_DELAY(561) | G_DELAY(0))	/* CFG_UART2_RXD_IN */
->>>>>>> db0b54cd
 			0x88c (A_DELAY(0) | G_DELAY(0))		/* CFG_UART2_RXD_OEN */
 			0x890 (A_DELAY(0) | G_DELAY(0))		/* CFG_UART2_RXD_OUT */
 			0x894 (A_DELAY(588) | G_DELAY(0))	/* CFG_UART2_TXD_IN */
@@ -963,9 +683,6 @@
 		>;
 	};
 
-<<<<<<< HEAD
-	mmc4_iodelay_manual1_conf: mmc4_iodelay_manual1_conf {
-=======
 	mmc4_iodelay_ds_rev20_conf: mmc4_iodelay_ds_rev20_conf {
 		pinctrl-single,pins = <
 			0x840 (A_DELAY(0) | G_DELAY(0))		/* CFG_UART1_CTSN_IN */
@@ -989,7 +706,6 @@
 	};
 
 	mmc4_iodelay_sdr12_hs_sdr25_rev11_conf: mmc4_iodelay_sdr12_hs_sdr25_rev11_conf {
->>>>>>> db0b54cd
 		pinctrl-single,pins = <
 			0x840 (A_DELAY(0) | G_DELAY(0))		/* CFG_UART1_CTSN_IN */
 			0x848 (A_DELAY(2651) | G_DELAY(0))	/* CFG_UART1_CTSN_OUT */
@@ -999,24 +715,15 @@
 			0x870 (A_DELAY(1913) | G_DELAY(0))	/* CFG_UART2_CTSN_IN */
 			0x874 (A_DELAY(0) | G_DELAY(0))		/* CFG_UART2_CTSN_OEN */
 			0x878 (A_DELAY(0) | G_DELAY(0))		/* CFG_UART2_CTSN_OUT */
-<<<<<<< HEAD
-			0x87c (A_DELAY(1721) | G_DELAY(0))	/* RCFG_UART2_RTSN_IN */
-			0x880 (A_DELAY(0) | G_DELAY(0))		/* CFG_UART2_RTSN_OEN */
-			0x884 (A_DELAY(0) | G_DELAY(0))		/* CFG_UART2_RTSN_OUT */
-			0x888 (A_DELAY(1891) | G_DELAY(0))	/* RCFG_UART2_RXD_IN */
-=======
 			0x87c (A_DELAY(1721) | G_DELAY(0))	/* CFG_UART2_RTSN_IN */
 			0x880 (A_DELAY(0) | G_DELAY(0))		/* CFG_UART2_RTSN_OEN */
 			0x884 (A_DELAY(0) | G_DELAY(0))		/* CFG_UART2_RTSN_OUT */
 			0x888 (A_DELAY(1891) | G_DELAY(0))	/* CFG_UART2_RXD_IN */
->>>>>>> db0b54cd
 			0x88c (A_DELAY(0) | G_DELAY(0))		/* CFG_UART2_RXD_OEN */
 			0x890 (A_DELAY(0) | G_DELAY(0))		/* CFG_UART2_RXD_OUT */
 			0x894 (A_DELAY(1919) | G_DELAY(0))	/* CFG_UART2_TXD_IN */
 			0x898 (A_DELAY(0) | G_DELAY(0))		/* CFG_UART2_TXD_OEN */
 			0x89c (A_DELAY(0) | G_DELAY(0))		/* CFG_UART2_TXD_OUT */
-<<<<<<< HEAD
-=======
 		>;
 	};
 
@@ -1039,7 +746,6 @@
 			0x894 (A_DELAY(2172) | G_DELAY(44))	/* CFG_UART2_TXD_IN */
 			0x898 (A_DELAY(0) | G_DELAY(0))		/* CFG_UART2_TXD_OEN */
 			0x89c (A_DELAY(0) | G_DELAY(0))		/* CFG_UART2_TXD_OUT */
->>>>>>> db0b54cd
 		>;
 	};
 };
@@ -1241,10 +947,6 @@
 		reg = <0x26>;
 		gpio-controller;
 		#gpio-cells = <2>;
-<<<<<<< HEAD
-		lines-initial-states = <0xffeb>;
-=======
->>>>>>> db0b54cd
 		p1 {
 			/* vin6_sel_s0: high: VIN6, low: audio */
 			gpio-hog;
@@ -1295,10 +997,6 @@
 
 &uart3 {
 	status = "okay";
-<<<<<<< HEAD
-	enable-gpio = <&pcf_gpio_21 14 GPIO_ACTIVE_LOW>;
-=======
->>>>>>> db0b54cd
 };
 
 &mmc1 {
@@ -1310,90 +1008,24 @@
 	 * SDCD signal is not being used here - using the fact that GPIO mode
 	 * is always hardwired.
 	 */
-<<<<<<< HEAD
-	cd-gpios = <&gpio6 27 0>;
-	max-frequency = <96000000>;
-	pinctrl-names = "default", "hs", "sdr12", "sdr25", "sdr50", "ddr50", "sdr104";
-=======
 	cd-gpios = <&gpio6 27 GPIO_ACTIVE_LOW>;
 	max-frequency = <192000000>;
 	pinctrl-names = "default", "hs", "sdr12", "sdr25", "sdr50", "ddr50-rev11", "sdr104-rev11", "ddr50", "sdr104";
->>>>>>> db0b54cd
 	pinctrl-0 = <&mmc1_pins_default>;
 	pinctrl-1 = <&mmc1_pins_hs>;
 	pinctrl-2 = <&mmc1_pins_sdr12>;
 	pinctrl-3 = <&mmc1_pins_sdr25>;
 	pinctrl-4 = <&mmc1_pins_sdr50>;
-<<<<<<< HEAD
-	pinctrl-5 = <&mmc1_pins_ddr50 &mmc1_iodelay_ddr50_conf>;
-	pinctrl-6 = <&mmc1_pins_sdr104 &mmc1_iodelay_sdr104_conf>;
-=======
 	pinctrl-5 = <&mmc1_pins_ddr50 &mmc1_iodelay_ddr50_rev11_conf>;
 	pinctrl-6 = <&mmc1_pins_sdr104 &mmc1_iodelay_sdr104_rev11_conf>;
 	pinctrl-7 = <&mmc1_pins_ddr50 &mmc1_iodelay_ddr50_rev20_conf>;
 	pinctrl-8 = <&mmc1_pins_sdr104 &mmc1_iodelay_sdr104_rev20_conf>;
->>>>>>> db0b54cd
 };
 
 &mmc2 {
 	status = "okay";
 	vmmc-supply = <&evm_3v3_sw>;
 	bus-width = <8>;
-<<<<<<< HEAD
-	max-frequency = <96000000>;
-	/delete-property/ mmc-hs200-1_8v;
-	pinctrl-names = "default", "hs", "ddr_1_8v";
-	pinctrl-0 = <&mmc2_pins_default>;
-	pinctrl-1 = <&mmc2_pins_hs>;
-	pinctrl-2 = <&mmc2_pins_ddr_1_8v &mmc2_iodelay_ddr_1_8v_conf>;
-};
-
-&mmc4 {
-	status = "okay";
-	vmmc-supply = <&vmmcwl_fixed>;
-	bus-width = <4>;
-	cap-power-off-card;
-	keep-power-in-suspend;
-	ti,non-removable;
-	pinctrl-names = "default", "hs", "sdr12", "sdr25";
-	pinctrl-0 = <&mmc4_pins_default &mmc4_iodelay_ds_manual1_conf>;
-	pinctrl-1 = <&mmc4_pins_hs &mmc4_iodelay_manual1_conf>;
-	pinctrl-2 = <&mmc4_pins_sdr12 &mmc4_iodelay_manual1_conf>;
-	pinctrl-3 = <&mmc4_pins_sdr25 &mmc4_iodelay_manual1_conf>;
-
-	#address-cells = <1>;
-	#size-cells = <0>;
-	wlcore: wlcore@0 {
-		compatible = "ti,wl1835";
-		reg = <2>;
-		interrupt-parent = <&gpio5>;
-		interrupts = <7 IRQ_TYPE_LEVEL_HIGH>;
-	};
-};
-
-&cpu0 {
-	cpu0-voltdm = <&voltdm_mpu>;
-	voltage-tolerance = <1>;
-};
-
-&voltdm_mpu {
-	vdd-supply = <&smps123_reg>;
-};
-
-&voltdm_dspeve {
-	vdd-supply = <&smps45_reg>;
-};
-
-&voltdm_gpu {
-	vdd-supply = <&smps6_reg>;
-};
-
-&voltdm_ivahd {
-	vdd-supply = <&smps8_reg>;
-};
-
-&voltdm_core {
-=======
 	max-frequency = <192000000>;
 	pinctrl-names = "default", "hs", "ddr_1_8v-rev11", "ddr_1_8v", "hs200_1_8v-rev11", "hs200_1_8v";
 	pinctrl-0 = <&mmc2_pins_default>;
@@ -1449,7 +1081,6 @@
 };
 
 &oppdm_core {
->>>>>>> db0b54cd
 	vdd-supply = <&smps7_reg>;
 };
 
@@ -1523,25 +1154,15 @@
 };
 
 &gpmc {
-<<<<<<< HEAD
-	status = "disabled";
-=======
-	status = "okay";
->>>>>>> db0b54cd
+	status = "okay";
 	ranges = <0 0 0x08000000 0x01000000>;	/* minimum GPMC partition = 16MB */
 	nand@0,0 {
 		compatible = "ti,omap2-nand";
 		reg = <0 0 4>;		/* device IO registers */
-<<<<<<< HEAD
-		interrupt-parent = <&crossbar_mpu>;
-		interrupts = <GIC_SPI 15 IRQ_TYPE_LEVEL_HIGH>;
-		ready-gpio = <&gpmc 0 GPIO_ACTIVE_HIGH>; /* gpmc_wait0 pin */
-=======
 		interrupt-parent = <&gpmc>;
 		interrupts = <0 IRQ_TYPE_NONE>, /* fifoevent */
 			     <1 IRQ_TYPE_NONE>; /* termcount */
 		rb-gpios = <&gpmc 0 GPIO_ACTIVE_HIGH>; /* gpmc_wait0 pin */
->>>>>>> db0b54cd
 		ti,nand-ecc-opt = "bch8";
 		ti,elm-id = <&elm>;
 		nand-bus-width = <16>;
@@ -1653,11 +1274,6 @@
 };
 
 &atl {
-<<<<<<< HEAD
-	status = "okay";
-
-=======
->>>>>>> db0b54cd
 	assigned-clocks = <&abe_dpll_sys_clk_mux>,
 			  <&atl_gfclk_mux>,
 			  <&dpll_abe_ck>,
@@ -1666,11 +1282,8 @@
 	assigned-clock-parents = <&sys_clkin2>, <&dpll_abe_m2_ck>;
 	assigned-clock-rates = <0>, <0>, <180633600>, <361267200>, <5644800>;
 
-<<<<<<< HEAD
-=======
-	status = "okay";
-
->>>>>>> db0b54cd
+	status = "okay";
+
 	atl2 {
 		bws = <DRA7_ATL_WS_MCASP2_FSX>;
 		aws = <DRA7_ATL_WS_MCASP3_FSX>;
@@ -1680,12 +1293,8 @@
 &mcasp3 {
 	#sound-dai-cells = <0>;
 
-<<<<<<< HEAD
-	fck_parent = "atl_clkin2_ck";
-=======
 	assigned-clocks = <&mcasp3_ahclkx_mux>;
 	assigned-clock-parents = <&atl_clkin2_ck>;
->>>>>>> db0b54cd
 
 	status = "okay";
 
@@ -1695,13 +1304,8 @@
 	serial-dir = <  /* 0: INACTIVE, 1: TX, 2: RX */
 		1 2 0 0
 	>;
-<<<<<<< HEAD
-	tx-num-evt = <8>;
-	rx-num-evt = <8>;
-=======
 	tx-num-evt = <32>;
 	rx-num-evt = <32>;
->>>>>>> db0b54cd
 };
 
 &mcasp8 {
@@ -1709,43 +1313,6 @@
 	status = "okay";
 };
 
-<<<<<<< HEAD
-&dss {
-	status = "ok";
-
-	vdda_video-supply = <&ldoln_reg>;
-};
-
-&hdmi {
-	status = "ok";
-	vdda-supply = <&ldo3_reg>;
-
-	port {
-		hdmi_out: endpoint {
-			remote-endpoint = <&tpd12s015_in>;
-		};
-	};
-};
-
-&vip1 {
-	status = "okay";
-};
-
-&vin1a {
-	status = "okay";
-	endpoint@0 {
-		slave-mode;
-		remote-endpoint = <&onboardLI>;
-	};
-};
-
-&rtc {
-	status = "okay";
-	ext-clk-src;
-};
-
-=======
->>>>>>> db0b54cd
 &mailbox5 {
 	status = "okay";
 	mbox_ipu1_ipc3x: mbox_ipu1_ipc3x {
@@ -1803,10 +1370,7 @@
 	memory-region = <&ipu1_cma_pool>;
 	mboxes = <&mailbox5 &mbox_ipu1_ipc3x>;
 	timers = <&timer11>;
-<<<<<<< HEAD
-=======
 	watchdog-timers = <&timer7>, <&timer8>;
->>>>>>> db0b54cd
 };
 
 &dsp1 {
@@ -1814,10 +1378,7 @@
 	memory-region = <&dsp1_cma_pool>;
 	mboxes = <&mailbox5 &mbox_dsp1_ipc3x>;
 	timers = <&timer5>;
-<<<<<<< HEAD
-=======
 	watchdog-timers = <&timer10>;
->>>>>>> db0b54cd
 };
 
 &dsp2 {
@@ -1825,8 +1386,6 @@
 	memory-region = <&dsp2_cma_pool>;
 	mboxes = <&mailbox6 &mbox_dsp2_ipc3x>;
 	timers = <&timer6>;
-<<<<<<< HEAD
-=======
 };
 
 &dss {
@@ -1860,5 +1419,4 @@
 		slave-mode;
 		remote-endpoint = <&onboardLI>;
 	};
->>>>>>> db0b54cd
 };