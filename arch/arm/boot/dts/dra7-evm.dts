/*
 * Copyright (C) 2013 Texas Instruments Incorporated - http://www.ti.com/
 *
 * This program is free software; you can redistribute it and/or modify
 * it under the terms of the GNU General Public License version 2 as
 * published by the Free Software Foundation.
 */
/dts-v1/;

#include "dra74x.dtsi"
#include <dt-bindings/gpio/gpio.h>

/ {
	model = "TI DRA742";
	compatible = "ti,dra7-evm", "ti,dra742", "ti,dra74", "ti,dra7";

	memory {
		device_type = "memory";
		reg = <0x0 0x80000000 0x0 0x60000000>; /* 1536 MB */
	};

	reserved-memory {
		#address-cells = <2>;
		#size-cells = <2>;
		ranges;

		ipu2_cma_pool: ipu2_cma@95800000 {
			compatible = "shared-dma-pool";
			reg = <0x0 0x95800000 0x0 0x3800000>;
			reusable;
			status = "okay";
		};

		dsp1_cma_pool: dsp1_cma@99000000 {
			compatible = "shared-dma-pool";
			reg = <0x0 0x99000000 0x0 0x4000000>;
			reusable;
			status = "okay";
		};

		ipu1_cma_pool: ipu1_cma@9d000000 {
			compatible = "shared-dma-pool";
			reg = <0x0 0x9d000000 0x0 0x2000000>;
			reusable;
			status = "okay";
		};

		dsp2_cma_pool: dsp2_cma@9f000000 {
			compatible = "shared-dma-pool";
			reg = <0x0 0x9f000000 0x0 0x800000>;
			reusable;
			status = "okay";
		};
	};

	mmc2_3v3: fixedregulator-mmc2 {
		compatible = "regulator-fixed";
		regulator-name = "mmc2_3v3";
		vin-supply = <&sysen1>;
		regulator-min-microvolt = <3300000>;
		regulator-max-microvolt = <3300000>;
	};

	extcon_usb1: extcon_usb1 {
		compatible = "linux,extcon-usb-gpio";
		id-gpio = <&pcf_gpio_21 1 GPIO_ACTIVE_HIGH>;
	};

	extcon_usb2: extcon_usb2 {
		compatible = "linux,extcon-usb-gpio";
		id-gpio = <&pcf_gpio_21 2 GPIO_ACTIVE_HIGH>;
	};

	vtt_fixed: fixedregulator-vtt {
		compatible = "regulator-fixed";
		regulator-name = "vtt_fixed";
		regulator-min-microvolt = <1350000>;
		regulator-max-microvolt = <1350000>;
		regulator-always-on;
		regulator-boot-on;
		enable-active-high;
		vin-supply = <&sysen2>;
		gpio = <&gpio7 11 GPIO_ACTIVE_HIGH>;
	};
};

&dpll_dsp_ck {
	assigned-clock-rates = <750000000>;
};

&dpll_dsp_m2_ck {
	assigned-clock-rates = <750000000>;
};

&dpll_dsp_m3x2_ck {
	assigned-clock-rates = <500000000>;
};

&dpll_iva_ck {
	assigned-clock-rates = <1064000000>;
};

&dpll_iva_m2_ck {
	assigned-clock-rates = <532000000>;
};

&dra7_pmx_core {
};

&i2c1 {
	status = "okay";
	clock-frequency = <400000>;

	tps659038: tps659038@58 {
		compatible = "ti,tps659038";
		reg = <0x58>;

		tps659038_pmic {
			compatible = "ti,tps659038-pmic";

			regulators {
				smps123_reg: smps123 {
					/* VDD_MPU */
					regulator-name = "smps123";
					regulator-min-microvolt = < 850000>;
					regulator-max-microvolt = <1250000>;
					regulator-always-on;
					regulator-boot-on;
				};

				smps45_reg: smps45 {
					/* VDD_DSPEVE */
					regulator-name = "smps45";
					regulator-min-microvolt = < 850000>;
					regulator-max-microvolt = <1150000>;
					regulator-always-on;
					regulator-boot-on;
				};

				smps6_reg: smps6 {
					/* VDD_GPU - over VDD_SMPS6 */
					regulator-name = "smps6";
					regulator-min-microvolt = <850000>;
					regulator-max-microvolt = <1250000>;
					regulator-always-on;
					regulator-boot-on;
				};

				smps7_reg: smps7 {
					/* CORE_VDD */
					regulator-name = "smps7";
					regulator-min-microvolt = <850000>;
					regulator-max-microvolt = <1060000>;
					regulator-always-on;
					regulator-boot-on;
				};

				smps8_reg: smps8 {
					/* VDD_IVAHD */
					regulator-name = "smps8";
					regulator-min-microvolt = < 850000>;
					regulator-max-microvolt = <1250000>;
					regulator-always-on;
					regulator-boot-on;
				};

				smps9_reg: smps9 {
					/* VDDS1V8 */
					regulator-name = "smps9";
					regulator-min-microvolt = <1800000>;
					regulator-max-microvolt = <1800000>;
					regulator-always-on;
					regulator-boot-on;
				};

				ldo1_reg: ldo1 {
					/* LDO1_OUT --> SDIO  */
					regulator-name = "ldo1";
					regulator-min-microvolt = <1800000>;
					regulator-max-microvolt = <3300000>;
					regulator-boot-on;
				};

				ldo2_reg: ldo2 {
					/* VDD_RTCIO */
					/* LDO2 -> VDDSHV5, LDO2 also goes to CAN_PHY_3V3 */
					regulator-name = "ldo2";
					regulator-min-microvolt = <3300000>;
					regulator-max-microvolt = <3300000>;
					regulator-always-on;
					regulator-boot-on;
				};

				ldo3_reg: ldo3 {
					/* VDDA_1V8_PHY */
					regulator-name = "ldo3";
					regulator-min-microvolt = <1800000>;
					regulator-max-microvolt = <1800000>;
					regulator-always-on;
					regulator-boot-on;
				};

				ldo9_reg: ldo9 {
					/* VDD_RTC */
					regulator-name = "ldo9";
					regulator-min-microvolt = <1050000>;
					regulator-max-microvolt = <1050000>;
					regulator-always-on;
					regulator-boot-on;
				};

				ldoln_reg: ldoln {
					/* VDDA_1V8_PLL */
					regulator-name = "ldoln";
					regulator-min-microvolt = <1800000>;
					regulator-max-microvolt = <1800000>;
					regulator-always-on;
					regulator-boot-on;
				};

				ldousb_reg: ldousb {
					/* VDDA_3V_USB: VDDA_USBHS33 */
					regulator-name = "ldousb";
					regulator-min-microvolt = <3300000>;
					regulator-max-microvolt = <3300000>;
					regulator-boot-on;
				};

				/* REGEN1 is unused */

				regen2: regen2 {
					/* Needed for PMIC internal resources */
					regulator-name = "regen2";
					regulator-boot-on;
					regulator-always-on;
				};

				/* REGEN3 is unused */

				sysen1: sysen1 {
					/* PMIC_REGEN_3V3 */
					regulator-name = "sysen1";
					regulator-boot-on;
					regulator-always-on;
				};

				sysen2: sysen2 {
					/* PMIC_REGEN_DDR */
					regulator-name = "sysen2";
					regulator-boot-on;
					regulator-always-on;
				};
			};
		};
	};

	pcf_gpio_21: gpio@21 {
		compatible = "ti,pcf8575";
		reg = <0x21>;
		lines-initial-states = <0x1408>;
		gpio-controller;
		#gpio-cells = <2>;
		interrupt-parent = <&gpio6>;
		interrupts = <11 IRQ_TYPE_EDGE_FALLING>;
		interrupt-controller;
		#interrupt-cells = <2>;
	};

};

&i2c2 {
	status = "okay";
	clock-frequency = <400000>;
};

&i2c3 {
	status = "okay";
	clock-frequency = <400000>;
};

&mcspi1 {
	status = "okay";
};

&mcspi2 {
	status = "okay";
};

&uart1 {
	status = "okay";
	interrupts-extended = <&crossbar_mpu GIC_SPI 67 IRQ_TYPE_LEVEL_HIGH>,
			      <&dra7_pmx_core 0x3e0>;
};

&uart2 {
	status = "okay";
};

&uart3 {
	status = "okay";
};

&mmc1 {
	status = "okay";
	vmmc-supply = <&ldo1_reg>;
	bus-width = <4>;
};

&mmc2 {
	status = "okay";
	vmmc-supply = <&mmc2_3v3>;
	bus-width = <8>;
};

&cpu0 {
	cpu0-voltdm = <&voltdm_mpu>;
	voltage-tolerance = <1>;
};

&voltdm_mpu {
	vdd-supply = <&smps123_reg>;
};

&voltdm_dspeve {
	vdd-supply = <&smps45_reg>;
};

&voltdm_gpu {
	vdd-supply = <&smps6_reg>;
};

&voltdm_ivahd {
	vdd-supply = <&smps8_reg>;
};

&voltdm_core {
	vdd-supply = <&smps7_reg>;
};

&qspi {
	status = "okay";

	spi-max-frequency = <48000000>;
	m25p80@0 {
		compatible = "s25fl256s1";
		spi-max-frequency = <48000000>;
		reg = <0>;
		spi-tx-bus-width = <1>;
		spi-rx-bus-width = <4>;
		spi-cpol;
		spi-cpha;
		#address-cells = <1>;
		#size-cells = <1>;

		/* MTD partition table.
		 * The ROM checks the first four physical blocks
		 * for a valid file to boot and the flash here is
		 * 64KiB block size.
		 */
		partition@0 {
			label = "QSPI.SPL";
			reg = <0x00000000 0x000010000>;
		};
		partition@1 {
			label = "QSPI.SPL.backup1";
			reg = <0x00010000 0x00010000>;
		};
		partition@2 {
			label = "QSPI.SPL.backup2";
			reg = <0x00020000 0x00010000>;
		};
		partition@3 {
			label = "QSPI.SPL.backup3";
			reg = <0x00030000 0x00010000>;
		};
		partition@4 {
			label = "QSPI.u-boot";
			reg = <0x00040000 0x00100000>;
		};
		partition@5 {
			label = "QSPI.u-boot-spl-os";
			reg = <0x00140000 0x00080000>;
		};
		partition@6 {
			label = "QSPI.u-boot-env";
			reg = <0x001c0000 0x00010000>;
		};
		partition@7 {
			label = "QSPI.u-boot-env.backup1";
			reg = <0x001d0000 0x0010000>;
		};
		partition@8 {
			label = "QSPI.kernel";
			reg = <0x001e0000 0x0800000>;
		};
		partition@9 {
			label = "QSPI.file-system";
			reg = <0x009e0000 0x01620000>;
		};
	};
};

&omap_dwc3_1 {
	extcon = <&extcon_usb1>;
};

&omap_dwc3_2 {
	extcon = <&extcon_usb2>;
};

&usb1 {
	dr_mode = "peripheral";
};

&usb2 {
	dr_mode = "host";
};

&elm {
	status = "okay";
};

&gpmc {
	status = "okay";
	ranges = <0 0 0 0x01000000>;	/* minimum GPMC partition = 16MB */
	nand@0,0 {
		reg = <0 0 4>;		/* device IO registers */
		ti,nand-ecc-opt = "bch8";
		ti,elm-id = <&elm>;
		nand-bus-width = <16>;
		gpmc,device-width = <2>;
		gpmc,sync-clk-ps = <0>;
		gpmc,cs-on-ns = <0>;
		gpmc,cs-rd-off-ns = <80>;
		gpmc,cs-wr-off-ns = <80>;
		gpmc,adv-on-ns = <0>;
		gpmc,adv-rd-off-ns = <60>;
		gpmc,adv-wr-off-ns = <60>;
		gpmc,we-on-ns = <10>;
		gpmc,we-off-ns = <50>;
		gpmc,oe-on-ns = <4>;
		gpmc,oe-off-ns = <40>;
		gpmc,access-ns = <40>;
		gpmc,wr-access-ns = <80>;
		gpmc,rd-cycle-ns = <80>;
		gpmc,wr-cycle-ns = <80>;
		gpmc,bus-turnaround-ns = <0>;
		gpmc,cycle2cycle-delay-ns = <0>;
		gpmc,clk-activation-ns = <0>;
		gpmc,wait-monitoring-ns = <0>;
		gpmc,wr-data-mux-bus-ns = <0>;
		/* MTD partition table */
		/* All SPL-* partitions are sized to minimal length
		 * which can be independently programmable. For
		 * NAND flash this is equal to size of erase-block */
		#address-cells = <1>;
		#size-cells = <1>;
		partition@0 {
			label = "NAND.SPL";
			reg = <0x00000000 0x000020000>;
		};
		partition@1 {
			label = "NAND.SPL.backup1";
			reg = <0x00020000 0x00020000>;
		};
		partition@2 {
			label = "NAND.SPL.backup2";
			reg = <0x00040000 0x00020000>;
		};
		partition@3 {
			label = "NAND.SPL.backup3";
			reg = <0x00060000 0x00020000>;
		};
		partition@4 {
			label = "NAND.u-boot-spl-os";
			reg = <0x00080000 0x00040000>;
		};
		partition@5 {
			label = "NAND.u-boot";
			reg = <0x000c0000 0x00100000>;
		};
		partition@6 {
			label = "NAND.u-boot-env";
			reg = <0x001c0000 0x00020000>;
		};
		partition@7 {
			label = "NAND.u-boot-env.backup1";
			reg = <0x001e0000 0x00020000>;
		};
		partition@8 {
			label = "NAND.kernel";
			reg = <0x00200000 0x00800000>;
		};
		partition@9 {
			label = "NAND.file-system";
			reg = <0x00a00000 0x0f600000>;
		};
	};
};

&usb2_phy1 {
	phy-supply = <&ldousb_reg>;
};

&usb2_phy2 {
	phy-supply = <&ldousb_reg>;
};

&gpio7 {
	ti,no-reset-on-init;
	ti,no-idle-on-init;
};

&mac {
	status = "okay";
	dual_emac;
};

&cpsw_emac0 {
	phy_id = <&davinci_mdio>, <2>;
	phy-mode = "rgmii";
	dual_emac_res_vlan = <1>;
};

&cpsw_emac1 {
	phy_id = <&davinci_mdio>, <3>;
	phy-mode = "rgmii";
	dual_emac_res_vlan = <2>;
};

&dcan1 {
	status = "ok";
};

&rtc {
	status = "okay";
	ext-clk-src;
};

&mailbox5 {
	status = "okay";
	mbox_ipu1_ipc3x: mbox_ipu1_ipc3x {
		status = "okay";
	};
	mbox_dsp1_ipc3x: mbox_dsp1_ipc3x {
		status = "okay";
	};
};

&mailbox6 {
	status = "okay";
	mbox_ipu2_ipc3x: mbox_ipu2_ipc3x {
		status = "okay";
	};
	mbox_dsp2_ipc3x: mbox_dsp2_ipc3x {
		status = "okay";
	};
<<<<<<< HEAD
};

&mmu0_dsp1 {
	status = "okay";
};

&mmu1_dsp1 {
	status = "okay";
};

&mmu0_dsp2 {
	status = "okay";
};

&mmu1_dsp2 {
	status = "okay";
};

&mmu_ipu1 {
	status = "okay";
};

&mmu_ipu2 {
	status = "okay";
};

&ipu2 {
	status = "okay";
	memory-region = <&ipu2_cma_pool>;
	mboxes = <&mailbox6 &mbox_ipu2_ipc3x>;
	timers = <&timer3>;
	watchdog-timers = <&timer4>, <&timer9>;
};

&ipu1 {
	status = "okay";
	memory-region = <&ipu1_cma_pool>;
	mboxes = <&mailbox5 &mbox_ipu1_ipc3x>;
	timers = <&timer11>;
};

&dsp1 {
	status = "okay";
	memory-region = <&dsp1_cma_pool>;
	mboxes = <&mailbox5 &mbox_dsp1_ipc3x>;
	timers = <&timer5>;
};

&dsp2 {
	status = "okay";
	memory-region = <&dsp2_cma_pool>;
	mboxes = <&mailbox6 &mbox_dsp2_ipc3x>;
	timers = <&timer6>;
=======
>>>>>>> 4847cb4c
};<|MERGE_RESOLUTION|>--- conflicted
+++ resolved
@@ -555,7 +555,6 @@
 	mbox_dsp2_ipc3x: mbox_dsp2_ipc3x {
 		status = "okay";
 	};
-<<<<<<< HEAD
 };
 
 &mmu0_dsp1 {
@@ -609,6 +608,4 @@
 	memory-region = <&dsp2_cma_pool>;
 	mboxes = <&mailbox6 &mbox_dsp2_ipc3x>;
 	timers = <&timer6>;
-=======
->>>>>>> 4847cb4c
 };