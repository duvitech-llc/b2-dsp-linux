--- conflicted
+++ resolved
@@ -27,11 +27,7 @@
 
 static struct pm_clk_notifier_block platform_domain_notifier = {
 	.pm_domain = &keystone_pm_domain,
-<<<<<<< HEAD
-	.con_ids = { "fck", "ethss_clk", "osr_clk", "clk_xge", NULL },
-=======
 	.con_ids = { "fck", "ethss_clk", "osr_clk", "xge_clk", NULL },
->>>>>>> db0b54cd
 };
 
 static const struct of_device_id of_keystone_table[] = {
