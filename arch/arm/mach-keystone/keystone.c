/*
 * Keystone2 based boards and SOC related code.
 *
 * Copyright 2013 Texas Instruments, Inc.
 *	Cyril Chemparathy <cyril@ti.com>
 *	Santosh Shilimkar <santosh.shillimkar@ti.com>
 *
 * This program is free software; you can redistribute it and/or modify it
 * under the terms and conditions of the GNU General Public License,
 * version 2, as published by the Free Software Foundation.
 */
#include <linux/io.h>
#include <linux/of.h>
#include <linux/init.h>
#include <linux/of_platform.h>
#include <linux/of_address.h>
#include <linux/memblock.h>

#include <asm/setup.h>
#include <asm/mach/map.h>
#include <asm/mach/arch.h>
#include <asm/mach/time.h>
#include <asm/smp_plat.h>
#include <asm/memory.h>

#include "memory.h"

#include "keystone.h"

static unsigned long keystone_dma_pfn_offset __read_mostly;

static int keystone_platform_notifier(struct notifier_block *nb,
				      unsigned long event, void *data)
{
	struct device *dev = data;

	if (event != BUS_NOTIFY_ADD_DEVICE)
		return NOTIFY_DONE;

	if (!dev)
		return NOTIFY_BAD;

	if (!dev->of_node) {
		dev->dma_pfn_offset = keystone_dma_pfn_offset;
		dev_err(dev, "set dma_pfn_offset%08lx\n",
			dev->dma_pfn_offset);
	}
	return NOTIFY_OK;
}

static struct notifier_block platform_nb = {
	.notifier_call = keystone_platform_notifier,
};

static void __init keystone_init(void)
{
	if (PHYS_OFFSET >= KEYSTONE_HIGH_PHYS_START) {
		keystone_dma_pfn_offset = PFN_DOWN(KEYSTONE_HIGH_PHYS_START -
						   KEYSTONE_LOW_PHYS_START);
		bus_register_notifier(&platform_bus_type, &platform_nb);
	}
	keystone_pm_runtime_init();
	of_platform_populate(NULL, of_default_bus_match_table, NULL, NULL);
}

static long long __init keystone_pv_fixup(void)
{
<<<<<<< HEAD
	return (phys_addr_t)(x) - CONFIG_PAGE_OFFSET + KEYSTONE_LOW_PHYS_START;
}

static long long __init keystone_pv_fixup(void)
{
=======
>>>>>>> db0b54cd
	long long offset;
	phys_addr_t mem_start, mem_end;

	mem_start = memblock_start_of_DRAM();
	mem_end = memblock_end_of_DRAM();

	/* nothing to do if we are running out of the <32-bit space */
	if (mem_start >= KEYSTONE_LOW_PHYS_START &&
	    mem_end   <= KEYSTONE_LOW_PHYS_END)
		return 0;

	if (mem_start < KEYSTONE_HIGH_PHYS_START ||
	    mem_end   > KEYSTONE_HIGH_PHYS_END) {
		pr_crit("Invalid address space for memory (%08llx-%08llx)\n",
<<<<<<< HEAD
			(u64)mem_start, (u64)mem_end);
=======
		        (u64)mem_start, (u64)mem_end);
>>>>>>> db0b54cd
		return 0;
	}

	offset = KEYSTONE_HIGH_PHYS_START - KEYSTONE_LOW_PHYS_START;

	/* Populate the arch idmap hook */
<<<<<<< HEAD
	arch_virt_to_idmap = keystone_virt_to_idmap;
=======
	arch_phys_to_idmap_offset = -offset;
>>>>>>> db0b54cd

	return offset;
}

static const char *const keystone_match[] __initconst = {
	"ti,k2hk",
	"ti,k2e",
	"ti,k2l",
	"ti,k2g",
	"ti,keystone",
	NULL,
};

DT_MACHINE_START(KEYSTONE, "Keystone")
#if defined(CONFIG_ZONE_DMA) && defined(CONFIG_ARM_LPAE)
	.dma_zone_size	= SZ_2G,
#endif
	.smp		= smp_ops(keystone_smp_ops),
	.init_machine	= keystone_init,
	.dt_compat	= keystone_match,
	.pv_fixup	= keystone_pv_fixup,
MACHINE_END<|MERGE_RESOLUTION|>--- conflicted
+++ resolved
@@ -65,14 +65,6 @@
 
 static long long __init keystone_pv_fixup(void)
 {
-<<<<<<< HEAD
-	return (phys_addr_t)(x) - CONFIG_PAGE_OFFSET + KEYSTONE_LOW_PHYS_START;
-}
-
-static long long __init keystone_pv_fixup(void)
-{
-=======
->>>>>>> db0b54cd
 	long long offset;
 	phys_addr_t mem_start, mem_end;
 
@@ -87,22 +79,14 @@
 	if (mem_start < KEYSTONE_HIGH_PHYS_START ||
 	    mem_end   > KEYSTONE_HIGH_PHYS_END) {
 		pr_crit("Invalid address space for memory (%08llx-%08llx)\n",
-<<<<<<< HEAD
-			(u64)mem_start, (u64)mem_end);
-=======
 		        (u64)mem_start, (u64)mem_end);
->>>>>>> db0b54cd
 		return 0;
 	}
 
 	offset = KEYSTONE_HIGH_PHYS_START - KEYSTONE_LOW_PHYS_START;
 
 	/* Populate the arch idmap hook */
-<<<<<<< HEAD
-	arch_virt_to_idmap = keystone_virt_to_idmap;
-=======
 	arch_phys_to_idmap_offset = -offset;
->>>>>>> db0b54cd
 
 	return offset;
 }
