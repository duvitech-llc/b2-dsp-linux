/*
 * Copyright (C) 2004, 2007-2010, 2011-2012 Synopsys, Inc. (www.synopsys.com)
 *
 * This program is free software; you can redistribute it and/or modify
 * it under the terms of the GNU General Public License version 2 as
 * published by the Free Software Foundation.
 */

#ifndef _ASM_BITOPS_H
#define _ASM_BITOPS_H

#ifndef _LINUX_BITOPS_H
#error only <linux/bitops.h> can be included directly
#endif

#ifndef __ASSEMBLY__

#include <linux/types.h>
#include <linux/compiler.h>
#include <asm/barrier.h>
#ifndef CONFIG_ARC_HAS_LLSC
#include <asm/smp.h>
#endif

#if defined(CONFIG_ARC_HAS_LLSC)

/*
 * Hardware assisted Atomic-R-M-W
 */

#define BIT_OP(op, c_op, asm_op)					\
static inline void op##_bit(unsigned long nr, volatile unsigned long *m)\
{									\
	unsigned int temp;						\
									\
	m += nr >> 5;							\
									\
<<<<<<< HEAD
	/*								\
	 * ARC ISA micro-optimization:					\
	 *								\
	 * Instructions dealing with bitpos only consider lower 5 bits	\
	 * e.g (x << 33) is handled like (x << 1) by ASL instruction	\
	 *  (mem pointer still needs adjustment to point to next word)	\
	 *								\
	 * Hence the masking to clamp @nr arg can be elided in general.	\
	 *								\
	 * However if @nr is a constant (above assumed in a register),	\
	 * and greater than 31, gcc can optimize away (x << 33) to 0,	\
	 * as overflow, given the 32-bit ISA. Thus masking needs to be	\
	 * done for const @nr, but no code is generated due to gcc	\
	 * const prop.							\
	 */								\
=======
>>>>>>> db0b54cd
	nr &= 0x1f;							\
									\
	__asm__ __volatile__(						\
	"1:	llock       %0, [%1]		\n"			\
	"	" #asm_op " %0, %0, %2	\n"				\
	"	scond       %0, [%1]		\n"			\
	"	bnz         1b			\n"			\
	: "=&r"(temp)	/* Early clobber, to prevent reg reuse */	\
	: "r"(m),	/* Not "m": llock only supports reg direct addr mode */	\
	  "ir"(nr)							\
	: "cc");							\
}

/*
 * Semantically:
 *    Test the bit
 *    if clear
 *        set it and return 0 (old value)
 *    else
 *        return 1 (old value).
 *
 * Since ARC lacks a equivalent h/w primitive, the bit is set unconditionally
 * and the old value of bit is returned
 */
#define TEST_N_BIT_OP(op, c_op, asm_op)					\
static inline int test_and_##op##_bit(unsigned long nr, volatile unsigned long *m)\
{									\
	unsigned long old, temp;					\
									\
	m += nr >> 5;							\
									\
	nr &= 0x1f;							\
									\
	/*								\
	 * Explicit full memory barrier needed before/after as		\
	 * LLOCK/SCOND themselves don't provide any such smenatic	\
	 */								\
	smp_mb();							\
									\
	__asm__ __volatile__(						\
	"1:	llock       %0, [%2]	\n"				\
	"	" #asm_op " %1, %0, %3	\n"				\
	"	scond       %1, [%2]	\n"				\
	"	bnz         1b		\n"				\
	: "=&r"(old), "=&r"(temp)					\
	: "r"(m), "ir"(nr)						\
	: "cc");							\
									\
	smp_mb();							\
									\
	return (old & (1 << nr)) != 0;					\
}

#else	/* !CONFIG_ARC_HAS_LLSC */

/*
 * Non hardware assisted Atomic-R-M-W
 * Locking would change to irq-disabling only (UP) and spinlocks (SMP)
 *
 * There's "significant" micro-optimization in writing our own variants of
 * bitops (over generic variants)
 *
 * (1) The generic APIs have "signed" @nr while we have it "unsigned"
 *     This avoids extra code to be generated for pointer arithmatic, since
 *     is "not sure" that index is NOT -ve
 * (2) Utilize the fact that ARCompact bit fidding insn (BSET/BCLR/ASL) etc
 *     only consider bottom 5 bits of @nr, so NO need to mask them off.
 *     (GCC Quirk: however for constant @nr we still need to do the masking
 *             at compile time)
 */

#define BIT_OP(op, c_op, asm_op)					\
static inline void op##_bit(unsigned long nr, volatile unsigned long *m)\
{									\
	unsigned long temp, flags;					\
	m += nr >> 5;							\
									\
	/*								\
	 * spin lock/unlock provide the needed smp_mb() before/after	\
	 */								\
	bitops_lock(flags);						\
									\
	temp = *m;							\
	*m = temp c_op (1UL << (nr & 0x1f));					\
									\
	bitops_unlock(flags);						\
}

#define TEST_N_BIT_OP(op, c_op, asm_op)					\
static inline int test_and_##op##_bit(unsigned long nr, volatile unsigned long *m)\
{									\
	unsigned long old, flags;					\
	m += nr >> 5;							\
									\
	bitops_lock(flags);						\
									\
	old = *m;							\
	*m = old c_op (1UL << (nr & 0x1f));				\
									\
	bitops_unlock(flags);						\
									\
	return (old & (1UL << (nr & 0x1f))) != 0;			\
}

#endif /* CONFIG_ARC_HAS_LLSC */

/***************************************
 * Non atomic variants
 **************************************/

#define __BIT_OP(op, c_op, asm_op)					\
static inline void __##op##_bit(unsigned long nr, volatile unsigned long *m)	\
{									\
	unsigned long temp;						\
	m += nr >> 5;							\
									\
	temp = *m;							\
	*m = temp c_op (1UL << (nr & 0x1f));				\
}

#define __TEST_N_BIT_OP(op, c_op, asm_op)				\
static inline int __test_and_##op##_bit(unsigned long nr, volatile unsigned long *m)\
{									\
	unsigned long old;						\
	m += nr >> 5;							\
									\
	old = *m;							\
	*m = old c_op (1UL << (nr & 0x1f));				\
									\
	return (old & (1UL << (nr & 0x1f))) != 0;			\
}

#define BIT_OPS(op, c_op, asm_op)					\
									\
	/* set_bit(), clear_bit(), change_bit() */			\
	BIT_OP(op, c_op, asm_op)					\
									\
	/* test_and_set_bit(), test_and_clear_bit(), test_and_change_bit() */\
	TEST_N_BIT_OP(op, c_op, asm_op)					\
									\
	/* __set_bit(), __clear_bit(), __change_bit() */		\
	__BIT_OP(op, c_op, asm_op)					\
									\
	/* __test_and_set_bit(), __test_and_clear_bit(), __test_and_change_bit() */\
	__TEST_N_BIT_OP(op, c_op, asm_op)

BIT_OPS(set, |, bset)
BIT_OPS(clear, & ~, bclr)
BIT_OPS(change, ^, bxor)

/*
 * This routine doesn't need to be atomic.
 */
static inline int
test_bit(unsigned int nr, const volatile unsigned long *addr)
{
	unsigned long mask;

	addr += nr >> 5;

	mask = 1UL << (nr & 0x1f);

	return ((mask & *addr) != 0);
}

#ifdef CONFIG_ISA_ARCOMPACT

/*
 * Count the number of zeros, starting from MSB
 * Helper for fls( ) friends
 * This is a pure count, so (1-32) or (0-31) doesn't apply
 * It could be 0 to 32, based on num of 0's in there
 * clz(0x8000_0000) = 0, clz(0xFFFF_FFFF)=0, clz(0) = 32, clz(1) = 31
 */
static inline __attribute__ ((const)) int clz(unsigned int x)
{
	unsigned int res;

	__asm__ __volatile__(
	"	norm.f  %0, %1		\n"
	"	mov.n   %0, 0		\n"
	"	add.p   %0, %0, 1	\n"
	: "=r"(res)
	: "r"(x)
	: "cc");

	return res;
}

static inline int constant_fls(int x)
{
	int r = 32;

	if (!x)
		return 0;
	if (!(x & 0xffff0000u)) {
		x <<= 16;
		r -= 16;
	}
	if (!(x & 0xff000000u)) {
		x <<= 8;
		r -= 8;
	}
	if (!(x & 0xf0000000u)) {
		x <<= 4;
		r -= 4;
	}
	if (!(x & 0xc0000000u)) {
		x <<= 2;
		r -= 2;
	}
	if (!(x & 0x80000000u)) {
		x <<= 1;
		r -= 1;
	}
	return r;
}

/*
 * fls = Find Last Set in word
 * @result: [1-32]
 * fls(1) = 1, fls(0x80000000) = 32, fls(0) = 0
 */
static inline __attribute__ ((const)) int fls(unsigned long x)
{
	if (__builtin_constant_p(x))
	       return constant_fls(x);

	return 32 - clz(x);
}

/*
 * __fls: Similar to fls, but zero based (0-31)
 */
static inline __attribute__ ((const)) int __fls(unsigned long x)
{
	if (!x)
		return 0;
	else
		return fls(x) - 1;
}

/*
 * ffs = Find First Set in word (LSB to MSB)
 * @result: [1-32], 0 if all 0's
 */
#define ffs(x)	({ unsigned long __t = (x); fls(__t & -__t); })

/*
 * __ffs: Similar to ffs, but zero based (0-31)
 */
static inline __attribute__ ((const)) int __ffs(unsigned long word)
{
	if (!word)
		return word;

	return ffs(word) - 1;
}

#else	/* CONFIG_ISA_ARCV2 */

/*
 * fls = Find Last Set in word
 * @result: [1-32]
 * fls(1) = 1, fls(0x80000000) = 32, fls(0) = 0
 */
static inline __attribute__ ((const)) int fls(unsigned long x)
{
	int n;

	asm volatile(
	"	fls.f	%0, %1		\n"  /* 0:31; 0(Z) if src 0 */
	"	add.nz	%0, %0, 1	\n"  /* 0:31 -> 1:32 */
	: "=r"(n)	/* Early clobber not needed */
	: "r"(x)
	: "cc");

	return n;
}

/*
 * __fls: Similar to fls, but zero based (0-31). Also 0 if no bit set
 */
static inline __attribute__ ((const)) int __fls(unsigned long x)
{
	/* FLS insn has exactly same semantics as the API */
	return	__builtin_arc_fls(x);
}

/*
 * ffs = Find First Set in word (LSB to MSB)
 * @result: [1-32], 0 if all 0's
 */
static inline __attribute__ ((const)) int ffs(unsigned long x)
{
	int n;

	asm volatile(
	"	ffs.f	%0, %1		\n"  /* 0:31; 31(Z) if src 0 */
	"	add.nz	%0, %0, 1	\n"  /* 0:31 -> 1:32 */
	"	mov.z	%0, 0		\n"  /* 31(Z)-> 0 */
	: "=r"(n)	/* Early clobber not needed */
	: "r"(x)
	: "cc");

	return n;
}

/*
 * __ffs: Similar to ffs, but zero based (0-31)
 */
static inline __attribute__ ((const)) int __ffs(unsigned long x)
{
	int n;

	asm volatile(
	"	ffs.f	%0, %1		\n"  /* 0:31; 31(Z) if src 0 */
	"	mov.z	%0, 0		\n"  /* 31(Z)-> 0 */
	: "=r"(n)
	: "r"(x)
	: "cc");

	return n;

}

#endif	/* CONFIG_ISA_ARCOMPACT */

/*
 * ffz = Find First Zero in word.
 * @return:[0-31], 32 if all 1's
 */
#define ffz(x)	__ffs(~(x))

#include <asm-generic/bitops/hweight.h>
#include <asm-generic/bitops/fls64.h>
#include <asm-generic/bitops/sched.h>
#include <asm-generic/bitops/lock.h>

#include <asm-generic/bitops/find.h>
#include <asm-generic/bitops/le.h>
#include <asm-generic/bitops/ext2-atomic-setbit.h>

#endif /* !__ASSEMBLY__ */

#endif<|MERGE_RESOLUTION|>--- conflicted
+++ resolved
@@ -35,7 +35,6 @@
 									\
 	m += nr >> 5;							\
 									\
-<<<<<<< HEAD
 	/*								\
 	 * ARC ISA micro-optimization:					\
 	 *								\
@@ -51,8 +50,6 @@
 	 * done for const @nr, but no code is generated due to gcc	\
 	 * const prop.							\
 	 */								\
-=======
->>>>>>> db0b54cd
 	nr &= 0x1f;							\
 									\
 	__asm__ __volatile__(						\
