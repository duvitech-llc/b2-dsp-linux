--- conflicted
+++ resolved
@@ -17,10 +17,7 @@
 #include <linux/module.h>
 #include <linux/moduleparam.h>
 #include <linux/mutex.h>
-<<<<<<< HEAD
-=======
 #include <linux/cpufeature.h>
->>>>>>> db0b54cd
 #include <linux/random.h>
 #include <linux/slab.h>
 #include <asm/debug.h>
@@ -579,8 +576,6 @@
 	/* unlock prng_data struct */
 	mutex_unlock(&prng_data->mutex);
 
-<<<<<<< HEAD
-=======
 	return ret;
 }
 
@@ -650,83 +645,10 @@
 	/* unlock prng_data struct */
 	mutex_unlock(&prng_data->mutex);
 
->>>>>>> db0b54cd
 	return ret;
 }
 
 
-<<<<<<< HEAD
-static ssize_t prng_sha512_read(struct file *file, char __user *ubuf,
-				size_t nbytes, loff_t *ppos)
-{
-	int n, ret = 0;
-	u8 *p;
-
-	/* if errorflag is set do nothing and return 'broken pipe' */
-	if (prng_errorflag)
-		return -EPIPE;
-
-	/* lock prng_data struct */
-	if (mutex_lock_interruptible(&prng_data->mutex))
-		return -ERESTARTSYS;
-
-	while (nbytes) {
-		if (need_resched()) {
-			if (signal_pending(current)) {
-				if (ret == 0)
-					ret = -ERESTARTSYS;
-				break;
-			}
-			/* give mutex free before calling schedule() */
-			mutex_unlock(&prng_data->mutex);
-			schedule();
-			/* occopy mutex again */
-			if (mutex_lock_interruptible(&prng_data->mutex)) {
-				if (ret == 0)
-					ret = -ERESTARTSYS;
-				return ret;
-			}
-		}
-		if (prng_data->rest) {
-			/* push left over random bytes from the previous read */
-			p = prng_data->buf + prng_chunk_size - prng_data->rest;
-			n = (nbytes < prng_data->rest) ?
-				nbytes : prng_data->rest;
-			prng_data->rest -= n;
-		} else {
-			/* generate one chunk of random bytes into read buf */
-			p = prng_data->buf;
-			n = prng_sha512_generate(p, prng_chunk_size);
-			if (n < 0) {
-				ret = n;
-				break;
-			}
-			if (nbytes < prng_chunk_size) {
-				n = nbytes;
-				prng_data->rest = prng_chunk_size - n;
-			} else {
-				n = prng_chunk_size;
-				prng_data->rest = 0;
-			}
-		}
-		if (copy_to_user(ubuf, p, n)) {
-			ret = -EFAULT;
-			break;
-		}
-		ubuf += n;
-		nbytes -= n;
-		ret += n;
-	}
-
-	/* unlock prng_data struct */
-	mutex_unlock(&prng_data->mutex);
-
-	return ret;
-}
-
-
-=======
->>>>>>> db0b54cd
 /*** sysfs stuff ***/
 
 static const struct file_operations prng_sha512_fops = {
@@ -745,7 +667,6 @@
 };
 
 static struct miscdevice prng_sha512_dev = {
-<<<<<<< HEAD
 	.name	= "prandom",
 	.minor	= MISC_DYNAMIC_MINOR,
 	.fops	= &prng_sha512_fops,
@@ -754,148 +675,7 @@
 	.name	= "prandom",
 	.minor	= MISC_DYNAMIC_MINOR,
 	.fops	= &prng_tdes_fops,
-=======
-	.name	= "prandom",
-	.minor	= MISC_DYNAMIC_MINOR,
-	.fops	= &prng_sha512_fops,
-};
-static struct miscdevice prng_tdes_dev = {
-	.name	= "prandom",
-	.minor	= MISC_DYNAMIC_MINOR,
-	.fops	= &prng_tdes_fops,
-};
-
-
-/* chunksize attribute (ro) */
-static ssize_t prng_chunksize_show(struct device *dev,
-				   struct device_attribute *attr,
-				   char *buf)
-{
-	return snprintf(buf, PAGE_SIZE, "%u\n", prng_chunk_size);
-}
-static DEVICE_ATTR(chunksize, 0444, prng_chunksize_show, NULL);
-
-/* counter attribute (ro) */
-static ssize_t prng_counter_show(struct device *dev,
-				 struct device_attribute *attr,
-				 char *buf)
-{
-	u64 counter;
-
-	if (mutex_lock_interruptible(&prng_data->mutex))
-		return -ERESTARTSYS;
-	if (prng_mode == PRNG_MODE_SHA512)
-		counter = prng_data->ppnows.stream_bytes;
-	else
-		counter = prng_data->prngws.byte_counter;
-	mutex_unlock(&prng_data->mutex);
-
-	return snprintf(buf, PAGE_SIZE, "%llu\n", counter);
-}
-static DEVICE_ATTR(byte_counter, 0444, prng_counter_show, NULL);
-
-/* errorflag attribute (ro) */
-static ssize_t prng_errorflag_show(struct device *dev,
-				   struct device_attribute *attr,
-				   char *buf)
-{
-	return snprintf(buf, PAGE_SIZE, "%d\n", prng_errorflag);
-}
-static DEVICE_ATTR(errorflag, 0444, prng_errorflag_show, NULL);
-
-/* mode attribute (ro) */
-static ssize_t prng_mode_show(struct device *dev,
-			      struct device_attribute *attr,
-			      char *buf)
-{
-	if (prng_mode == PRNG_MODE_TDES)
-		return snprintf(buf, PAGE_SIZE, "TDES\n");
-	else
-		return snprintf(buf, PAGE_SIZE, "SHA512\n");
-}
-static DEVICE_ATTR(mode, 0444, prng_mode_show, NULL);
-
-/* reseed attribute (w) */
-static ssize_t prng_reseed_store(struct device *dev,
-				 struct device_attribute *attr,
-				 const char *buf, size_t count)
-{
-	if (mutex_lock_interruptible(&prng_data->mutex))
-		return -ERESTARTSYS;
-	prng_sha512_reseed();
-	mutex_unlock(&prng_data->mutex);
-
-	return count;
-}
-static DEVICE_ATTR(reseed, 0200, NULL, prng_reseed_store);
-
-/* reseed limit attribute (rw) */
-static ssize_t prng_reseed_limit_show(struct device *dev,
-				      struct device_attribute *attr,
-				      char *buf)
-{
-	return snprintf(buf, PAGE_SIZE, "%u\n", prng_reseed_limit);
-}
-static ssize_t prng_reseed_limit_store(struct device *dev,
-				       struct device_attribute *attr,
-				       const char *buf, size_t count)
-{
-	unsigned limit;
-
-	if (sscanf(buf, "%u\n", &limit) != 1)
-		return -EINVAL;
-
-	if (prng_mode == PRNG_MODE_SHA512) {
-		if (limit < PRNG_RESEED_LIMIT_SHA512_LOWER)
-			return -EINVAL;
-	} else {
-		if (limit < PRNG_RESEED_LIMIT_TDES_LOWER)
-			return -EINVAL;
-	}
-
-	prng_reseed_limit = limit;
-
-	return count;
-}
-static DEVICE_ATTR(reseed_limit, 0644,
-		   prng_reseed_limit_show, prng_reseed_limit_store);
-
-/* strength attribute (ro) */
-static ssize_t prng_strength_show(struct device *dev,
-				  struct device_attribute *attr,
-				  char *buf)
-{
-	return snprintf(buf, PAGE_SIZE, "256\n");
-}
-static DEVICE_ATTR(strength, 0444, prng_strength_show, NULL);
-
-static struct attribute *prng_sha512_dev_attrs[] = {
-	&dev_attr_errorflag.attr,
-	&dev_attr_chunksize.attr,
-	&dev_attr_byte_counter.attr,
-	&dev_attr_mode.attr,
-	&dev_attr_reseed.attr,
-	&dev_attr_reseed_limit.attr,
-	&dev_attr_strength.attr,
-	NULL
-};
-static struct attribute *prng_tdes_dev_attrs[] = {
-	&dev_attr_chunksize.attr,
-	&dev_attr_byte_counter.attr,
-	&dev_attr_mode.attr,
-	NULL
-};
-
-static struct attribute_group prng_sha512_dev_attr_group = {
-	.attrs = prng_sha512_dev_attrs
->>>>>>> db0b54cd
-};
-static struct attribute_group prng_tdes_dev_attr_group = {
-	.attrs = prng_tdes_dev_attrs
-};
-
-
-/*** module init and exit ***/
+};
 
 
 /* chunksize attribute (ro) */
@@ -1081,7 +861,6 @@
 			prng_sha512_deinstantiate();
 			goto out;
 		}
-<<<<<<< HEAD
 
 	} else {
 
@@ -1116,42 +895,6 @@
 
 	}
 
-=======
-
-	} else {
-
-		/* TDES mode */
-
-		if (prng_chunk_size < PRNG_CHUNKSIZE_TDES_MIN
-		    || prng_chunk_size > PRNG_CHUNKSIZE_TDES_MAX)
-			return -EINVAL;
-		prng_chunk_size = (prng_chunk_size + 0x07) & ~0x07;
-
-		if (prng_reseed_limit == 0)
-			prng_reseed_limit = PRNG_RESEED_LIMIT_TDES;
-		else if (prng_reseed_limit < PRNG_RESEED_LIMIT_TDES_LOWER)
-			return -EINVAL;
-
-		ret = prng_tdes_instantiate();
-		if (ret)
-			goto out;
-
-		ret = misc_register(&prng_tdes_dev);
-		if (ret) {
-			prng_tdes_deinstantiate();
-			goto out;
-		}
-		ret = sysfs_create_group(&prng_tdes_dev.this_device->kobj,
-					 &prng_tdes_dev_attr_group);
-		if (ret) {
-			misc_deregister(&prng_tdes_dev);
-			prng_tdes_deinstantiate();
-			goto out;
-		}
-
-	}
-
->>>>>>> db0b54cd
 out:
 	return ret;
 }
@@ -1172,10 +915,5 @@
 	}
 }
 
-<<<<<<< HEAD
-
-module_init(prng_init);
-=======
 module_cpu_feature_match(MSA, prng_init);
->>>>>>> db0b54cd
 module_exit(prng_exit);