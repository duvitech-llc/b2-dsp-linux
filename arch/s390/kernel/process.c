/*
 * This file handles the architecture dependent parts of process handling.
 *
 *    Copyright IBM Corp. 1999, 2009
 *    Author(s): Martin Schwidefsky <schwidefsky@de.ibm.com>,
 *		 Hartmut Penner <hp@de.ibm.com>,
 *		 Denis Joseph Barrow,
 */

#include <linux/compiler.h>
#include <linux/cpu.h>
#include <linux/sched.h>
#include <linux/kernel.h>
#include <linux/mm.h>
#include <linux/elfcore.h>
#include <linux/smp.h>
#include <linux/slab.h>
#include <linux/interrupt.h>
#include <linux/tick.h>
#include <linux/personality.h>
#include <linux/syscalls.h>
#include <linux/compat.h>
#include <linux/kprobes.h>
#include <linux/random.h>
#include <linux/module.h>
#include <linux/init_task.h>
#include <asm/io.h>
#include <asm/processor.h>
#include <asm/vtimer.h>
#include <asm/exec.h>
#include <asm/irq.h>
#include <asm/nmi.h>
#include <asm/smp.h>
#include <asm/switch_to.h>
#include <asm/runtime_instr.h>
#include "entry.h"

asmlinkage void ret_from_fork(void) asm ("ret_from_fork");

/* FPU save area for the init task */
__vector128 init_task_fpu_regs[__NUM_VXRS] __init_task_data;

/*
 * Return saved PC of a blocked thread. used in kernel/sched.
 * resume in entry.S does not create a new stack frame, it
 * just stores the registers %r6-%r15 to the frame given by
 * schedule. We want to return the address of the caller of
 * schedule, so we have to walk the backchain one time to
 * find the frame schedule() store its return address.
 */
unsigned long thread_saved_pc(struct task_struct *tsk)
{
	struct stack_frame *sf, *low, *high;

	if (!tsk || !task_stack_page(tsk))
		return 0;
	low = task_stack_page(tsk);
	high = (struct stack_frame *) task_pt_regs(tsk);
	sf = (struct stack_frame *) (tsk->thread.ksp & PSW_ADDR_INSN);
	if (sf <= low || sf > high)
		return 0;
	sf = (struct stack_frame *) (sf->back_chain & PSW_ADDR_INSN);
	if (sf <= low || sf > high)
		return 0;
	return sf->gprs[8];
}

extern void kernel_thread_starter(void);

/*
 * Free current thread data structures etc..
 */
void exit_thread(void)
{
	exit_thread_runtime_instr();
}

void flush_thread(void)
{
}

void release_thread(struct task_struct *dead_task)
{
}

void arch_release_task_struct(struct task_struct *tsk)
{
	/* Free either the floating-point or the vector register save area */
	kfree(tsk->thread.fpu.regs);
}

int arch_dup_task_struct(struct task_struct *dst, struct task_struct *src)
{
	size_t fpu_regs_size;

	*dst = *src;

	/*
	 * If the vector extension is available, it is enabled for all tasks,
	 * and, thus, the FPU register save area must be allocated accordingly.
	 */
	fpu_regs_size = MACHINE_HAS_VX ? sizeof(__vector128) * __NUM_VXRS
				       : sizeof(freg_t) * __NUM_FPRS;
	dst->thread.fpu.regs = kzalloc(fpu_regs_size, GFP_KERNEL|__GFP_REPEAT);
	if (!dst->thread.fpu.regs)
		return -ENOMEM;

	/*
	 * Save the floating-point or vector register state of the current
	 * task and set the CIF_FPU flag to lazy restore the FPU register
	 * state when returning to user space.
	 */
	save_fpu_regs();
	dst->thread.fpu.fpc = current->thread.fpu.fpc;
	memcpy(dst->thread.fpu.regs, current->thread.fpu.regs, fpu_regs_size);

	return 0;
}

int copy_thread(unsigned long clone_flags, unsigned long new_stackp,
		unsigned long arg, struct task_struct *p)
{
	struct thread_info *ti;
	struct fake_frame
	{
		struct stack_frame sf;
		struct pt_regs childregs;
	} *frame;

	frame = container_of(task_pt_regs(p), struct fake_frame, childregs);
	p->thread.ksp = (unsigned long) frame;
	/* Save access registers to new thread structure. */
	save_access_regs(&p->thread.acrs[0]);
	/* start new process with ar4 pointing to the correct address space */
	p->thread.mm_segment = get_fs();
	/* Don't copy debug registers */
	memset(&p->thread.per_user, 0, sizeof(p->thread.per_user));
	memset(&p->thread.per_event, 0, sizeof(p->thread.per_event));
	clear_tsk_thread_flag(p, TIF_SINGLE_STEP);
	/* Initialize per thread user and system timer values */
	ti = task_thread_info(p);
	ti->user_timer = 0;
	ti->system_timer = 0;

	frame->sf.back_chain = 0;
	/* new return point is ret_from_fork */
	frame->sf.gprs[8] = (unsigned long) ret_from_fork;
	/* fake return stack for resume(), don't go back to schedule */
	frame->sf.gprs[9] = (unsigned long) frame;

	/* Store access registers to kernel stack of new process. */
	if (unlikely(p->flags & PF_KTHREAD)) {
		/* kernel thread */
		memset(&frame->childregs, 0, sizeof(struct pt_regs));
		frame->childregs.psw.mask = PSW_KERNEL_BITS | PSW_MASK_DAT |
				PSW_MASK_IO | PSW_MASK_EXT | PSW_MASK_MCHECK;
		frame->childregs.psw.addr = PSW_ADDR_AMODE |
				(unsigned long) kernel_thread_starter;
		frame->childregs.gprs[9] = new_stackp; /* function */
		frame->childregs.gprs[10] = arg;
		frame->childregs.gprs[11] = (unsigned long) do_exit;
		frame->childregs.orig_gpr2 = -1;

		return 0;
	}
	frame->childregs = *current_pt_regs();
	frame->childregs.gprs[2] = 0;	/* child returns 0 on fork. */
	frame->childregs.flags = 0;
	if (new_stackp)
		frame->childregs.gprs[15] = new_stackp;

	/* Don't copy runtime instrumentation info */
	p->thread.ri_cb = NULL;
	frame->childregs.psw.mask &= ~PSW_MASK_RI;

	/* Set a new TLS ?  */
	if (clone_flags & CLONE_SETTLS) {
		unsigned long tls = frame->childregs.gprs[6];
		if (is_compat_task()) {
			p->thread.acrs[0] = (unsigned int)tls;
		} else {
			p->thread.acrs[0] = (unsigned int)(tls >> 32);
			p->thread.acrs[1] = (unsigned int)tls;
		}
	}
	return 0;
}

asmlinkage void execve_tail(void)
{
<<<<<<< HEAD
	current->thread.fp_regs.fpc = 0;
=======
	current->thread.fpu.fpc = 0;
>>>>>>> db0b54cd
	asm volatile("sfpc %0" : : "d" (0));
}

/*
 * fill in the FPU structure for a core dump.
 */
int dump_fpu (struct pt_regs * regs, s390_fp_regs *fpregs)
{
	save_fpu_regs();
	fpregs->fpc = current->thread.fpu.fpc;
	fpregs->pad = 0;
	if (MACHINE_HAS_VX)
		convert_vx_to_fp((freg_t *)&fpregs->fprs,
				 current->thread.fpu.vxrs);
	else
		memcpy(&fpregs->fprs, current->thread.fpu.fprs,
		       sizeof(fpregs->fprs));
	return 1;
}
EXPORT_SYMBOL(dump_fpu);

unsigned long get_wchan(struct task_struct *p)
{
	struct stack_frame *sf, *low, *high;
	unsigned long return_address;
	int count;

	if (!p || p == current || p->state == TASK_RUNNING || !task_stack_page(p))
		return 0;
	low = task_stack_page(p);
	high = (struct stack_frame *) task_pt_regs(p);
	sf = (struct stack_frame *) (p->thread.ksp & PSW_ADDR_INSN);
	if (sf <= low || sf > high)
		return 0;
	for (count = 0; count < 16; count++) {
		sf = (struct stack_frame *) (sf->back_chain & PSW_ADDR_INSN);
		if (sf <= low || sf > high)
			return 0;
		return_address = sf->gprs[8] & PSW_ADDR_INSN;
		if (!in_sched_functions(return_address))
			return return_address;
	}
	return 0;
}

unsigned long arch_align_stack(unsigned long sp)
{
	if (!(current->personality & ADDR_NO_RANDOMIZE) && randomize_va_space)
		sp -= get_random_int() & ~PAGE_MASK;
	return sp & ~0xf;
}

static inline unsigned long brk_rnd(void)
{
	return (get_random_int() & BRK_RND_MASK) << PAGE_SHIFT;
}

unsigned long arch_randomize_brk(struct mm_struct *mm)
{
	unsigned long ret;

	ret = PAGE_ALIGN(mm->brk + brk_rnd());
	return (ret > mm->brk) ? ret : mm->brk;
}<|MERGE_RESOLUTION|>--- conflicted
+++ resolved
@@ -188,11 +188,7 @@
 
 asmlinkage void execve_tail(void)
 {
-<<<<<<< HEAD
-	current->thread.fp_regs.fpc = 0;
-=======
 	current->thread.fpu.fpc = 0;
->>>>>>> db0b54cd
 	asm volatile("sfpc %0" : : "d" (0));
 }
 
