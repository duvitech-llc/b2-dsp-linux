--- conflicted
+++ resolved
@@ -882,10 +882,7 @@
 	setup_lowcore();
 	smp_fill_possible_mask();
         cpu_init();
-<<<<<<< HEAD
-=======
 	numa_setup();
->>>>>>> db0b54cd
 
 	/*
 	 * Create kernel page tables and switch to virtual addressing.
