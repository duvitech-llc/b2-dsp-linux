/*
 *   Machine check handler
 *
 *    Copyright IBM Corp. 2000, 2009
 *    Author(s): Ingo Adlung <adlung@de.ibm.com>,
 *		 Martin Schwidefsky <schwidefsky@de.ibm.com>,
 *		 Cornelia Huck <cornelia.huck@de.ibm.com>,
 *		 Heiko Carstens <heiko.carstens@de.ibm.com>,
 */

#include <linux/kernel_stat.h>
#include <linux/init.h>
#include <linux/errno.h>
#include <linux/hardirq.h>
#include <linux/time.h>
#include <linux/module.h>
#include <asm/lowcore.h>
#include <asm/smp.h>
#include <asm/etr.h>
#include <asm/cputime.h>
#include <asm/nmi.h>
#include <asm/crw.h>
#include <asm/switch_to.h>
#include <asm/ctl_reg.h>

struct mcck_struct {
	unsigned int kill_task : 1;
	unsigned int channel_report : 1;
	unsigned int warning : 1;
	unsigned int etr_queue : 1;
	unsigned int stp_queue : 1;
	unsigned long mcck_code;
};

static DEFINE_PER_CPU(struct mcck_struct, cpu_mcck);

static void s390_handle_damage(void)
{
	smp_send_stop();
	disabled_wait((unsigned long) __builtin_return_address(0));
	while (1);
}

/*
 * Main machine check handler function. Will be called with interrupts enabled
 * or disabled and machine checks enabled or disabled.
 */
void s390_handle_mcck(void)
{
	unsigned long flags;
	struct mcck_struct mcck;

	/*
	 * Disable machine checks and get the current state of accumulated
	 * machine checks. Afterwards delete the old state and enable machine
	 * checks again.
	 */
	local_irq_save(flags);
	local_mcck_disable();
	mcck = *this_cpu_ptr(&cpu_mcck);
	memset(this_cpu_ptr(&cpu_mcck), 0, sizeof(mcck));
	clear_cpu_flag(CIF_MCCK_PENDING);
	local_mcck_enable();
	local_irq_restore(flags);

	if (mcck.channel_report)
		crw_handle_channel_report();
	/*
	 * A warning may remain for a prolonged period on the bare iron.
	 * (actually until the machine is powered off, or the problem is gone)
	 * So we just stop listening for the WARNING MCH and avoid continuously
	 * being interrupted.  One caveat is however, that we must do this per
	 * processor and cannot use the smp version of ctl_clear_bit().
	 * On VM we only get one interrupt per virtally presented machinecheck.
	 * Though one suffices, we may get one interrupt per (virtual) cpu.
	 */
	if (mcck.warning) {	/* WARNING pending ? */
		static int mchchk_wng_posted = 0;

		/* Use single cpu clear, as we cannot handle smp here. */
		__ctl_clear_bit(14, 24);	/* Disable WARNING MCH */
		if (xchg(&mchchk_wng_posted, 1) == 0)
			kill_cad_pid(SIGPWR, 1);
	}
	if (mcck.etr_queue)
		etr_queue_work();
	if (mcck.stp_queue)
		stp_queue_work();
	if (mcck.kill_task) {
		local_irq_enable();
		printk(KERN_EMERG "mcck: Terminating task because of machine "
		       "malfunction (code 0x%016lx).\n", mcck.mcck_code);
		printk(KERN_EMERG "mcck: task: %s, pid: %d.\n",
		       current->comm, current->pid);
		do_exit(SIGSEGV);
	}
}
EXPORT_SYMBOL_GPL(s390_handle_mcck);

/*
 * returns 0 if all registers could be validated
 * returns 1 otherwise
 */
static int notrace s390_validate_registers(union mci mci)
{
	int kill_task;
	u64 zero;
	void *fpt_save_area, *fpt_creg_save_area;

	kill_task = 0;
	zero = 0;

	if (!mci.gr) {
		/*
		 * General purpose registers couldn't be restored and have
		 * unknown contents. Process needs to be terminated.
		 */
		kill_task = 1;
	}
	if (!mci.fp) {
		/*
		 * Floating point registers can't be restored and
		 * therefore the process needs to be terminated.
		 */
		kill_task = 1;
	}
	fpt_save_area = &S390_lowcore.floating_pt_save_area;
	fpt_creg_save_area = &S390_lowcore.fpt_creg_save_area;
	if (!mci.fc) {
		/*
		 * Floating point control register can't be restored.
		 * Task will be terminated.
		 */
		asm volatile("lfpc 0(%0)" : : "a" (&zero), "m" (zero));
		kill_task = 1;
	} else
		asm volatile("lfpc 0(%0)" : : "a" (fpt_creg_save_area));

	if (!MACHINE_HAS_VX) {
<<<<<<< HEAD
		/* Revalidate floating point registers */
=======
		/* Validate floating point registers */
>>>>>>> db0b54cd
		asm volatile(
			"	ld	0,0(%0)\n"
			"	ld	1,8(%0)\n"
			"	ld	2,16(%0)\n"
			"	ld	3,24(%0)\n"
			"	ld	4,32(%0)\n"
			"	ld	5,40(%0)\n"
			"	ld	6,48(%0)\n"
			"	ld	7,56(%0)\n"
			"	ld	8,64(%0)\n"
			"	ld	9,72(%0)\n"
			"	ld	10,80(%0)\n"
			"	ld	11,88(%0)\n"
			"	ld	12,96(%0)\n"
			"	ld	13,104(%0)\n"
			"	ld	14,112(%0)\n"
			"	ld	15,120(%0)\n"
			: : "a" (fpt_save_area));
	} else {
<<<<<<< HEAD
		/* Revalidate vector registers */
		union ctlreg0 cr0;

		if (!mci->vr) {
=======
		/* Validate vector registers */
		union ctlreg0 cr0;

		if (!mci.vr) {
>>>>>>> db0b54cd
			/*
			 * Vector registers can't be restored and therefore
			 * the process needs to be terminated.
			 */
			kill_task = 1;
		}
		cr0.val = S390_lowcore.cregs_save_area[0];
		cr0.afp = cr0.vx = 1;
		__ctl_load(cr0.val, 0, 0);
<<<<<<< HEAD
		restore_vx_regs((__vector128 *)
				&S390_lowcore.vector_save_area);
=======
		asm volatile(
			"	la	1,%0\n"
			"	.word	0xe70f,0x1000,0x0036\n"	/* vlm 0,15,0(1) */
			"	.word	0xe70f,0x1100,0x0c36\n"	/* vlm 16,31,256(1) */
			: : "Q" (*(struct vx_array *)
				 &S390_lowcore.vector_save_area) : "1");
>>>>>>> db0b54cd
		__ctl_load(S390_lowcore.cregs_save_area[0], 0, 0);
	}
	/* Validate access registers */
	asm volatile(
		"	lam	0,15,0(%0)"
		: : "a" (&S390_lowcore.access_regs_save_area));
	if (!mci.ar) {
		/*
		 * Access registers have unknown contents.
		 * Terminating task.
		 */
		kill_task = 1;
	}
	/* Validate control registers */
	if (!mci.cr) {
		/*
		 * Control registers have unknown contents.
		 * Can't recover and therefore stopping machine.
		 */
		s390_handle_damage();
	} else {
		asm volatile(
			"	lctlg	0,15,0(%0)"
			: : "a" (&S390_lowcore.cregs_save_area));
	}
	/*
	 * We don't even try to validate the TOD register, since we simply
	 * can't write something sensible into that register.
	 */
	/*
	 * See if we can validate the TOD programmable register with its
	 * old contents (should be zero) otherwise set it to zero.
	 */
	if (!mci.pr)
		asm volatile(
			"	sr	0,0\n"
			"	sckpf"
			: : : "0", "cc");
	else
		asm volatile(
			"	l	0,0(%0)\n"
			"	sckpf"
			: : "a" (&S390_lowcore.tod_progreg_save_area)
			: "0", "cc");
	/* Validate clock comparator register */
	set_clock_comparator(S390_lowcore.clock_comparator);
	/* Check if old PSW is valid */
	if (!mci.wp)
		/*
		 * Can't tell if we come from user or kernel mode
		 * -> stopping machine.
		 */
		s390_handle_damage();

	if (!mci.ms || !mci.pm || !mci.ia)
		kill_task = 1;

	return kill_task;
}

#define MAX_IPD_COUNT	29
#define MAX_IPD_TIME	(5 * 60 * USEC_PER_SEC) /* 5 minutes */

#define ED_STP_ISLAND	6	/* External damage STP island check */
#define ED_STP_SYNC	7	/* External damage STP sync check */
#define ED_ETR_SYNC	12	/* External damage ETR sync check */
#define ED_ETR_SWITCH	13	/* External damage ETR switch to local */

/*
 * machine check handler.
 */
void notrace s390_do_machine_check(struct pt_regs *regs)
{
	static int ipd_count;
	static DEFINE_SPINLOCK(ipd_lock);
	static unsigned long long last_ipd;
	struct mcck_struct *mcck;
	unsigned long long tmp;
	union mci mci;
	int umode;

	nmi_enter();
	inc_irq_stat(NMI_NMI);
	mci.val = S390_lowcore.mcck_interruption_code;
	mcck = this_cpu_ptr(&cpu_mcck);
	umode = user_mode(regs);

	if (mci.sd) {
		/* System damage -> stopping machine */
		s390_handle_damage();
	}
	if (mci.pd) {
		if (mci.b) {
			/* Processing backup -> verify if we can survive this */
			u64 z_mcic, o_mcic, t_mcic;
			z_mcic = (1ULL<<63 | 1ULL<<59 | 1ULL<<29);
			o_mcic = (1ULL<<43 | 1ULL<<42 | 1ULL<<41 | 1ULL<<40 |
				  1ULL<<36 | 1ULL<<35 | 1ULL<<34 | 1ULL<<32 |
				  1ULL<<30 | 1ULL<<21 | 1ULL<<20 | 1ULL<<17 |
				  1ULL<<16);
			t_mcic = mci.val;

			if (((t_mcic & z_mcic) != 0) ||
			    ((t_mcic & o_mcic) != o_mcic)) {
				s390_handle_damage();
			}

			/*
			 * Nullifying exigent condition, therefore we might
			 * retry this instruction.
			 */
			spin_lock(&ipd_lock);
			tmp = get_tod_clock();
			if (((tmp - last_ipd) >> 12) < MAX_IPD_TIME)
				ipd_count++;
			else
				ipd_count = 1;
			last_ipd = tmp;
			if (ipd_count == MAX_IPD_COUNT)
				s390_handle_damage();
			spin_unlock(&ipd_lock);
		} else {
			/* Processing damage -> stopping machine */
			s390_handle_damage();
		}
	}
	if (s390_validate_registers(mci)) {
		if (umode) {
			/*
			 * Couldn't restore all register contents while in
			 * user mode -> mark task for termination.
			 */
			mcck->kill_task = 1;
			mcck->mcck_code = mci.val;
			set_cpu_flag(CIF_MCCK_PENDING);
		} else {
			/*
			 * Couldn't restore all register contents while in
			 * kernel mode -> stopping machine.
			 */
			s390_handle_damage();
		}
	}
	if (mci.cd) {
		/* Timing facility damage */
		s390_handle_damage();
	}
	if (mci.ed && mci.ec) {
		/* External damage */
		if (S390_lowcore.external_damage_code & (1U << ED_ETR_SYNC))
			mcck->etr_queue |= etr_sync_check();
		if (S390_lowcore.external_damage_code & (1U << ED_ETR_SWITCH))
			mcck->etr_queue |= etr_switch_to_local();
		if (S390_lowcore.external_damage_code & (1U << ED_STP_SYNC))
			mcck->stp_queue |= stp_sync_check();
		if (S390_lowcore.external_damage_code & (1U << ED_STP_ISLAND))
			mcck->stp_queue |= stp_island_check();
		if (mcck->etr_queue || mcck->stp_queue)
			set_cpu_flag(CIF_MCCK_PENDING);
	}
	if (mci.se)
		/* Storage error uncorrected */
		s390_handle_damage();
	if (mci.ke)
		/* Storage key-error uncorrected */
		s390_handle_damage();
	if (mci.ds && mci.fa)
		/* Storage degradation */
		s390_handle_damage();
	if (mci.cp) {
		/* Channel report word pending */
		mcck->channel_report = 1;
		set_cpu_flag(CIF_MCCK_PENDING);
	}
	if (mci.w) {
		/* Warning pending */
		mcck->warning = 1;
		set_cpu_flag(CIF_MCCK_PENDING);
	}
	nmi_exit();
}

static int __init machine_check_init(void)
{
	ctl_set_bit(14, 25);	/* enable external damage MCH */
	ctl_set_bit(14, 27);	/* enable system recovery MCH */
	ctl_set_bit(14, 24);	/* enable warning MCH */
	return 0;
}
early_initcall(machine_check_init);<|MERGE_RESOLUTION|>--- conflicted
+++ resolved
@@ -137,11 +137,7 @@
 		asm volatile("lfpc 0(%0)" : : "a" (fpt_creg_save_area));
 
 	if (!MACHINE_HAS_VX) {
-<<<<<<< HEAD
-		/* Revalidate floating point registers */
-=======
 		/* Validate floating point registers */
->>>>>>> db0b54cd
 		asm volatile(
 			"	ld	0,0(%0)\n"
 			"	ld	1,8(%0)\n"
@@ -161,17 +157,10 @@
 			"	ld	15,120(%0)\n"
 			: : "a" (fpt_save_area));
 	} else {
-<<<<<<< HEAD
-		/* Revalidate vector registers */
-		union ctlreg0 cr0;
-
-		if (!mci->vr) {
-=======
 		/* Validate vector registers */
 		union ctlreg0 cr0;
 
 		if (!mci.vr) {
->>>>>>> db0b54cd
 			/*
 			 * Vector registers can't be restored and therefore
 			 * the process needs to be terminated.
@@ -181,17 +170,12 @@
 		cr0.val = S390_lowcore.cregs_save_area[0];
 		cr0.afp = cr0.vx = 1;
 		__ctl_load(cr0.val, 0, 0);
-<<<<<<< HEAD
-		restore_vx_regs((__vector128 *)
-				&S390_lowcore.vector_save_area);
-=======
 		asm volatile(
 			"	la	1,%0\n"
 			"	.word	0xe70f,0x1000,0x0036\n"	/* vlm 0,15,0(1) */
 			"	.word	0xe70f,0x1100,0x0c36\n"	/* vlm 16,31,256(1) */
 			: : "Q" (*(struct vx_array *)
 				 &S390_lowcore.vector_save_area) : "1");
->>>>>>> db0b54cd
 		__ctl_load(S390_lowcore.cregs_save_area[0], 0, 0);
 	}
 	/* Validate access registers */
