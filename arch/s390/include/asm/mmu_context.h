/*
 *  S390 version
 *
 *  Derived from "include/asm-i386/mmu_context.h"
 */

#ifndef __S390_MMU_CONTEXT_H
#define __S390_MMU_CONTEXT_H

#include <asm/pgalloc.h>
#include <asm/uaccess.h>
#include <asm/tlbflush.h>
#include <asm/ctl_reg.h>

static inline int init_new_context(struct task_struct *tsk,
				   struct mm_struct *mm)
{
	spin_lock_init(&mm->context.list_lock);
	INIT_LIST_HEAD(&mm->context.pgtable_list);
	INIT_LIST_HEAD(&mm->context.gmap_list);
	cpumask_clear(&mm->context.cpu_attach_mask);
	atomic_set(&mm->context.attach_count, 0);
	mm->context.flush_mm = 0;
<<<<<<< HEAD
	mm->context.asce_bits = _ASCE_TABLE_LENGTH | _ASCE_USER_BITS;
	mm->context.asce_bits |= _ASCE_TYPE_REGION3;
=======
>>>>>>> db0b54cd
#ifdef CONFIG_PGSTE
	mm->context.alloc_pgste = page_table_allocate_pgste;
	mm->context.has_pgste = 0;
	mm->context.use_skey = 0;
#endif
<<<<<<< HEAD
	mm->context.asce_limit = STACK_TOP_MAX;
=======
	switch (mm->context.asce_limit) {
	case 1UL << 42:
		/*
		 * forked 3-level task, fall through to set new asce with new
		 * mm->pgd
		 */
	case 0:
		/* context created by exec, set asce limit to 4TB */
		mm->context.asce_limit = STACK_TOP_MAX;
		mm->context.asce = __pa(mm->pgd) | _ASCE_TABLE_LENGTH |
				   _ASCE_USER_BITS | _ASCE_TYPE_REGION3;
		break;
	case 1UL << 53:
		/* forked 4-level task, set new asce with new mm->pgd */
		mm->context.asce = __pa(mm->pgd) | _ASCE_TABLE_LENGTH |
				   _ASCE_USER_BITS | _ASCE_TYPE_REGION2;
		break;
	case 1UL << 31:
		/* forked 2-level compat task, set new asce with new mm->pgd */
		mm->context.asce = __pa(mm->pgd) | _ASCE_TABLE_LENGTH |
				   _ASCE_USER_BITS | _ASCE_TYPE_SEGMENT;
		/* pgd_alloc() did not increase mm->nr_pmds */
		mm_inc_nr_pmds(mm);
	}
>>>>>>> db0b54cd
	crst_table_init((unsigned long *) mm->pgd, pgd_entry_type(mm));
	return 0;
}

#define destroy_context(mm)             do { } while (0)

static inline void set_user_asce(struct mm_struct *mm)
{
	S390_lowcore.user_asce = mm->context.asce;
	if (current->thread.mm_segment.ar4)
		__ctl_load(S390_lowcore.user_asce, 7, 7);
	set_cpu_flag(CIF_ASCE);
}

static inline void clear_user_asce(void)
{
	S390_lowcore.user_asce = S390_lowcore.kernel_asce;

	__ctl_load(S390_lowcore.user_asce, 1, 1);
	__ctl_load(S390_lowcore.user_asce, 7, 7);
}

static inline void load_kernel_asce(void)
{
	unsigned long asce;

	__ctl_store(asce, 1, 1);
	if (asce != S390_lowcore.kernel_asce)
		__ctl_load(S390_lowcore.kernel_asce, 1, 1);
	set_cpu_flag(CIF_ASCE);
}

static inline void switch_mm(struct mm_struct *prev, struct mm_struct *next,
			     struct task_struct *tsk)
{
	int cpu = smp_processor_id();

	S390_lowcore.user_asce = next->context.asce;
	if (prev == next)
		return;
	if (MACHINE_HAS_TLB_LC)
		cpumask_set_cpu(cpu, &next->context.cpu_attach_mask);
	/* Clear old ASCE by loading the kernel ASCE. */
	__ctl_load(S390_lowcore.kernel_asce, 1, 1);
	__ctl_load(S390_lowcore.kernel_asce, 7, 7);
	atomic_inc(&next->context.attach_count);
	atomic_dec(&prev->context.attach_count);
	if (MACHINE_HAS_TLB_LC)
		cpumask_clear_cpu(cpu, &prev->context.cpu_attach_mask);
}

#define finish_arch_post_lock_switch finish_arch_post_lock_switch
static inline void finish_arch_post_lock_switch(void)
{
	struct task_struct *tsk = current;
	struct mm_struct *mm = tsk->mm;

	load_kernel_asce();
	if (mm) {
		preempt_disable();
		while (atomic_read(&mm->context.attach_count) >> 16)
			cpu_relax();

		cpumask_set_cpu(smp_processor_id(), mm_cpumask(mm));
		if (mm->context.flush_mm)
			__tlb_flush_mm(mm);
		preempt_enable();
	}
	set_fs(current->thread.mm_segment);
}

#define enter_lazy_tlb(mm,tsk)	do { } while (0)
#define deactivate_mm(tsk,mm)	do { } while (0)

static inline void activate_mm(struct mm_struct *prev,
                               struct mm_struct *next)
{
	switch_mm(prev, next, current);
	cpumask_set_cpu(smp_processor_id(), mm_cpumask(next));
	set_user_asce(next);
}

static inline void arch_dup_mmap(struct mm_struct *oldmm,
				 struct mm_struct *mm)
{
}

static inline void arch_exit_mmap(struct mm_struct *mm)
{
}

static inline void arch_unmap(struct mm_struct *mm,
			struct vm_area_struct *vma,
			unsigned long start, unsigned long end)
{
}

static inline void arch_bprm_mm_init(struct mm_struct *mm,
				     struct vm_area_struct *vma)
{
}

#endif /* __S390_MMU_CONTEXT_H */<|MERGE_RESOLUTION|>--- conflicted
+++ resolved
@@ -21,19 +21,11 @@
 	cpumask_clear(&mm->context.cpu_attach_mask);
 	atomic_set(&mm->context.attach_count, 0);
 	mm->context.flush_mm = 0;
-<<<<<<< HEAD
-	mm->context.asce_bits = _ASCE_TABLE_LENGTH | _ASCE_USER_BITS;
-	mm->context.asce_bits |= _ASCE_TYPE_REGION3;
-=======
->>>>>>> db0b54cd
 #ifdef CONFIG_PGSTE
 	mm->context.alloc_pgste = page_table_allocate_pgste;
 	mm->context.has_pgste = 0;
 	mm->context.use_skey = 0;
 #endif
-<<<<<<< HEAD
-	mm->context.asce_limit = STACK_TOP_MAX;
-=======
 	switch (mm->context.asce_limit) {
 	case 1UL << 42:
 		/*
@@ -58,7 +50,6 @@
 		/* pgd_alloc() did not increase mm->nr_pmds */
 		mm_inc_nr_pmds(mm);
 	}
->>>>>>> db0b54cd
 	crst_table_init((unsigned long *) mm->pgd, pgd_entry_type(mm));
 	return 0;
 }
