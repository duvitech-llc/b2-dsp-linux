/*
 * BPF Jit compiler defines
 *
 * Copyright IBM Corp. 2012,2015
 *
 * Author(s): Martin Schwidefsky <schwidefsky@de.ibm.com>
 *	      Michael Holzheu <holzheu@linux.vnet.ibm.com>
 */

#ifndef __ARCH_S390_NET_BPF_JIT_H
#define __ARCH_S390_NET_BPF_JIT_H

#ifndef __ASSEMBLY__

#include <linux/filter.h>
#include <linux/types.h>

extern u8 sk_load_word_pos[], sk_load_half_pos[], sk_load_byte_pos[];
extern u8 sk_load_word[], sk_load_half[], sk_load_byte[];

#endif /* __ASSEMBLY__ */

/*
 * Stackframe layout (packed stack):
 *
 *				    ^ high
 *	      +---------------+     |
 *	      | old backchain |     |
 *	      +---------------+     |
 *	      |   r15 - r6    |     |
 *	      +---------------+     |
 *	      | 4 byte align  |     |
 *	      | tail_call_cnt |     |
 * BFP	   -> +===============+     |
 *	      |		      |     |
 *	      |   BPF stack   |     |
 *	      |		      |     |
 *	      +---------------+     |
 *	      | 8 byte skbp   |     |
 * R15+176 -> +---------------+     |
 *	      | 8 byte hlen   |     |
 * R15+168 -> +---------------+     |
 *	      | 4 byte align  |     |
 *	      +---------------+     |
 *	      | 4 byte temp   |     |
 *	      | for bpf_jit.S |     |
 * R15+160 -> +---------------+     |
 *	      | new backchain |     |
 * R15+152 -> +---------------+     |
 *	      | + 152 byte SA |     |
 * R15	   -> +---------------+     + low
 *
 * We get 160 bytes stack space from calling function, but only use
 * 12 * 8 byte for old backchain, r15..r6, and tail_call_cnt.
 */
<<<<<<< HEAD
#define STK_SPACE	(MAX_BPF_STACK + 8 + 4 + 4 + 160)
#define STK_160_UNUSED	(160 - 11 * 8)
=======
#define STK_SPACE	(MAX_BPF_STACK + 8 + 8 + 4 + 4 + 160)
#define STK_160_UNUSED	(160 - 12 * 8)
>>>>>>> db0b54cd
#define STK_OFF		(STK_SPACE - STK_160_UNUSED)
#define STK_OFF_TMP	160	/* Offset of tmp buffer on stack */
#define STK_OFF_HLEN	168	/* Offset of SKB header length on stack */
#define STK_OFF_SKBP	176	/* Offset of SKB pointer on stack */

#define STK_OFF_R6	(160 - 11 * 8)	/* Offset of r6 on stack */
#define STK_OFF_TCCNT	(160 - 12 * 8)	/* Offset of tail_call_cnt on stack */

/* Offset to skip condition code check */
#define OFF_OK		4

#endif /* __ARCH_S390_NET_BPF_JIT_H */<|MERGE_RESOLUTION|>--- conflicted
+++ resolved
@@ -53,13 +53,8 @@
  * We get 160 bytes stack space from calling function, but only use
  * 12 * 8 byte for old backchain, r15..r6, and tail_call_cnt.
  */
-<<<<<<< HEAD
-#define STK_SPACE	(MAX_BPF_STACK + 8 + 4 + 4 + 160)
-#define STK_160_UNUSED	(160 - 11 * 8)
-=======
 #define STK_SPACE	(MAX_BPF_STACK + 8 + 8 + 4 + 4 + 160)
 #define STK_160_UNUSED	(160 - 12 * 8)
->>>>>>> db0b54cd
 #define STK_OFF		(STK_SPACE - STK_160_UNUSED)
 #define STK_OFF_TMP	160	/* Offset of tmp buffer on stack */
 #define STK_OFF_HLEN	168	/* Offset of SKB header length on stack */
