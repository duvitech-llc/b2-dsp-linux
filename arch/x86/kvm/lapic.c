
/*
 * Local APIC virtualization
 *
 * Copyright (C) 2006 Qumranet, Inc.
 * Copyright (C) 2007 Novell
 * Copyright (C) 2007 Intel
 * Copyright 2009 Red Hat, Inc. and/or its affiliates.
 *
 * Authors:
 *   Dor Laor <dor.laor@qumranet.com>
 *   Gregory Haskins <ghaskins@novell.com>
 *   Yaozu (Eddie) Dong <eddie.dong@intel.com>
 *
 * Based on Xen 3.1 code, Copyright (c) 2004, Intel Corporation.
 *
 * This work is licensed under the terms of the GNU GPL, version 2.  See
 * the COPYING file in the top-level directory.
 */

#include <linux/kvm_host.h>
#include <linux/kvm.h>
#include <linux/mm.h>
#include <linux/highmem.h>
#include <linux/smp.h>
#include <linux/hrtimer.h>
#include <linux/io.h>
#include <linux/module.h>
#include <linux/math64.h>
#include <linux/slab.h>
#include <asm/processor.h>
#include <asm/msr.h>
#include <asm/page.h>
#include <asm/current.h>
#include <asm/apicdef.h>
#include <asm/delay.h>
#include <linux/atomic.h>
#include <linux/jump_label.h>
#include "kvm_cache_regs.h"
#include "irq.h"
#include "trace.h"
#include "x86.h"
#include "cpuid.h"

#ifndef CONFIG_X86_64
#define mod_64(x, y) ((x) - (y) * div64_u64(x, y))
#else
#define mod_64(x, y) ((x) % (y))
#endif

#define PRId64 "d"
#define PRIx64 "llx"
#define PRIu64 "u"
#define PRIo64 "o"

#define APIC_BUS_CYCLE_NS 1

/* #define apic_debug(fmt,arg...) printk(KERN_WARNING fmt,##arg) */
#define apic_debug(fmt, arg...)

#define APIC_LVT_NUM			6
/* 14 is the version for Xeon and Pentium 8.4.8*/
#define APIC_VERSION			(0x14UL | ((APIC_LVT_NUM - 1) << 16))
#define LAPIC_MMIO_LENGTH		(1 << 12)
/* followed define is not in apicdef.h */
#define APIC_SHORT_MASK			0xc0000
#define APIC_DEST_NOSHORT		0x0
#define APIC_DEST_MASK			0x800
#define MAX_APIC_VECTOR			256
#define APIC_VECTORS_PER_REG		32

#define APIC_BROADCAST			0xFF
#define X2APIC_BROADCAST		0xFFFFFFFFul

#define VEC_POS(v) ((v) & (32 - 1))
#define REG_POS(v) (((v) >> 5) << 4)

static inline void apic_set_reg(struct kvm_lapic *apic, int reg_off, u32 val)
{
	*((u32 *) (apic->regs + reg_off)) = val;
}

static inline int apic_test_vector(int vec, void *bitmap)
{
	return test_bit(VEC_POS(vec), (bitmap) + REG_POS(vec));
}

bool kvm_apic_pending_eoi(struct kvm_vcpu *vcpu, int vector)
{
	struct kvm_lapic *apic = vcpu->arch.apic;

	return apic_test_vector(vector, apic->regs + APIC_ISR) ||
		apic_test_vector(vector, apic->regs + APIC_IRR);
}

static inline void apic_set_vector(int vec, void *bitmap)
{
	set_bit(VEC_POS(vec), (bitmap) + REG_POS(vec));
}

static inline void apic_clear_vector(int vec, void *bitmap)
{
	clear_bit(VEC_POS(vec), (bitmap) + REG_POS(vec));
}

static inline int __apic_test_and_set_vector(int vec, void *bitmap)
{
	return __test_and_set_bit(VEC_POS(vec), (bitmap) + REG_POS(vec));
}

static inline int __apic_test_and_clear_vector(int vec, void *bitmap)
{
	return __test_and_clear_bit(VEC_POS(vec), (bitmap) + REG_POS(vec));
}

struct static_key_deferred apic_hw_disabled __read_mostly;
struct static_key_deferred apic_sw_disabled __read_mostly;

static inline int apic_enabled(struct kvm_lapic *apic)
{
	return kvm_apic_sw_enabled(apic) &&	kvm_apic_hw_enabled(apic);
}

#define LVT_MASK	\
	(APIC_LVT_MASKED | APIC_SEND_PENDING | APIC_VECTOR_MASK)

#define LINT_MASK	\
	(LVT_MASK | APIC_MODE_MASK | APIC_INPUT_POLARITY | \
	 APIC_LVT_REMOTE_IRR | APIC_LVT_LEVEL_TRIGGER)

static inline int kvm_apic_id(struct kvm_lapic *apic)
{
	return (kvm_apic_get_reg(apic, APIC_ID) >> 24) & 0xff;
}

/* The logical map is definitely wrong if we have multiple
 * modes at the same time.  (Physical map is always right.)
 */
static inline bool kvm_apic_logical_map_valid(struct kvm_apic_map *map)
{
	return !(map->mode & (map->mode - 1));
}

static inline void
apic_logical_id(struct kvm_apic_map *map, u32 dest_id, u16 *cid, u16 *lid)
{
	unsigned lid_bits;

	BUILD_BUG_ON(KVM_APIC_MODE_XAPIC_CLUSTER !=  4);
	BUILD_BUG_ON(KVM_APIC_MODE_XAPIC_FLAT    !=  8);
	BUILD_BUG_ON(KVM_APIC_MODE_X2APIC        != 16);
	lid_bits = map->mode;

	*cid = dest_id >> lid_bits;
	*lid = dest_id & ((1 << lid_bits) - 1);
}

static void recalculate_apic_map(struct kvm *kvm)
{
	struct kvm_apic_map *new, *old = NULL;
	struct kvm_vcpu *vcpu;
	int i;

	new = kzalloc(sizeof(struct kvm_apic_map), GFP_KERNEL);

	mutex_lock(&kvm->arch.apic_map_lock);

	if (!new)
		goto out;

	kvm_for_each_vcpu(i, vcpu, kvm) {
		struct kvm_lapic *apic = vcpu->arch.apic;
		u16 cid, lid;
		u32 ldr, aid;

		if (!kvm_apic_present(vcpu))
			continue;

		aid = kvm_apic_id(apic);
		ldr = kvm_apic_get_reg(apic, APIC_LDR);

		if (aid < ARRAY_SIZE(new->phys_map))
			new->phys_map[aid] = apic;

		if (apic_x2apic_mode(apic)) {
			new->mode |= KVM_APIC_MODE_X2APIC;
		} else if (ldr) {
			ldr = GET_APIC_LOGICAL_ID(ldr);
			if (kvm_apic_get_reg(apic, APIC_DFR) == APIC_DFR_FLAT)
				new->mode |= KVM_APIC_MODE_XAPIC_FLAT;
			else
				new->mode |= KVM_APIC_MODE_XAPIC_CLUSTER;
		}

		if (!kvm_apic_logical_map_valid(new))
			continue;

		apic_logical_id(new, ldr, &cid, &lid);

		if (lid && cid < ARRAY_SIZE(new->logical_map))
			new->logical_map[cid][ffs(lid) - 1] = apic;
	}
out:
	old = rcu_dereference_protected(kvm->arch.apic_map,
			lockdep_is_held(&kvm->arch.apic_map_lock));
	rcu_assign_pointer(kvm->arch.apic_map, new);
	mutex_unlock(&kvm->arch.apic_map_lock);

	if (old)
		kfree_rcu(old, rcu);

	kvm_make_scan_ioapic_request(kvm);
}

static inline void apic_set_spiv(struct kvm_lapic *apic, u32 val)
{
	bool enabled = val & APIC_SPIV_APIC_ENABLED;

	apic_set_reg(apic, APIC_SPIV, val);

	if (enabled != apic->sw_enabled) {
		apic->sw_enabled = enabled;
		if (enabled) {
			static_key_slow_dec_deferred(&apic_sw_disabled);
			recalculate_apic_map(apic->vcpu->kvm);
		} else
			static_key_slow_inc(&apic_sw_disabled.key);
	}
}

static inline void kvm_apic_set_id(struct kvm_lapic *apic, u8 id)
{
	apic_set_reg(apic, APIC_ID, id << 24);
	recalculate_apic_map(apic->vcpu->kvm);
}

static inline void kvm_apic_set_ldr(struct kvm_lapic *apic, u32 id)
{
	apic_set_reg(apic, APIC_LDR, id);
	recalculate_apic_map(apic->vcpu->kvm);
}

static inline void kvm_apic_set_x2apic_id(struct kvm_lapic *apic, u8 id)
{
	u32 ldr = ((id >> 4) << 16) | (1 << (id & 0xf));

	apic_set_reg(apic, APIC_ID, id << 24);
	apic_set_reg(apic, APIC_LDR, ldr);
	recalculate_apic_map(apic->vcpu->kvm);
}

static inline int apic_lvt_enabled(struct kvm_lapic *apic, int lvt_type)
{
	return !(kvm_apic_get_reg(apic, lvt_type) & APIC_LVT_MASKED);
}

static inline int apic_lvt_vector(struct kvm_lapic *apic, int lvt_type)
{
	return kvm_apic_get_reg(apic, lvt_type) & APIC_VECTOR_MASK;
}

static inline int apic_lvtt_oneshot(struct kvm_lapic *apic)
{
	return apic->lapic_timer.timer_mode == APIC_LVT_TIMER_ONESHOT;
}

static inline int apic_lvtt_period(struct kvm_lapic *apic)
{
	return apic->lapic_timer.timer_mode == APIC_LVT_TIMER_PERIODIC;
}

static inline int apic_lvtt_tscdeadline(struct kvm_lapic *apic)
{
	return apic->lapic_timer.timer_mode == APIC_LVT_TIMER_TSCDEADLINE;
}

static inline int apic_lvt_nmi_mode(u32 lvt_val)
{
	return (lvt_val & (APIC_MODE_MASK | APIC_LVT_MASKED)) == APIC_DM_NMI;
}

void kvm_apic_set_version(struct kvm_vcpu *vcpu)
{
	struct kvm_lapic *apic = vcpu->arch.apic;
	struct kvm_cpuid_entry2 *feat;
	u32 v = APIC_VERSION;

	if (!kvm_vcpu_has_lapic(vcpu))
		return;

	feat = kvm_find_cpuid_entry(apic->vcpu, 0x1, 0);
	if (feat && (feat->ecx & (1 << (X86_FEATURE_X2APIC & 31))))
		v |= APIC_LVR_DIRECTED_EOI;
	apic_set_reg(apic, APIC_LVR, v);
}

static const unsigned int apic_lvt_mask[APIC_LVT_NUM] = {
	LVT_MASK ,      /* part LVTT mask, timer mode mask added at runtime */
	LVT_MASK | APIC_MODE_MASK,	/* LVTTHMR */
	LVT_MASK | APIC_MODE_MASK,	/* LVTPC */
	LINT_MASK, LINT_MASK,	/* LVT0-1 */
	LVT_MASK		/* LVTERR */
};

static int find_highest_vector(void *bitmap)
{
	int vec;
	u32 *reg;

	for (vec = MAX_APIC_VECTOR - APIC_VECTORS_PER_REG;
	     vec >= 0; vec -= APIC_VECTORS_PER_REG) {
		reg = bitmap + REG_POS(vec);
		if (*reg)
			return fls(*reg) - 1 + vec;
	}

	return -1;
}

static u8 count_vectors(void *bitmap)
{
	int vec;
	u32 *reg;
	u8 count = 0;

	for (vec = 0; vec < MAX_APIC_VECTOR; vec += APIC_VECTORS_PER_REG) {
		reg = bitmap + REG_POS(vec);
		count += hweight32(*reg);
	}

	return count;
}

void __kvm_apic_update_irr(u32 *pir, void *regs)
{
	u32 i, pir_val;

	for (i = 0; i <= 7; i++) {
		pir_val = xchg(&pir[i], 0);
		if (pir_val)
			*((u32 *)(regs + APIC_IRR + i * 0x10)) |= pir_val;
	}
}
EXPORT_SYMBOL_GPL(__kvm_apic_update_irr);

void kvm_apic_update_irr(struct kvm_vcpu *vcpu, u32 *pir)
{
	struct kvm_lapic *apic = vcpu->arch.apic;

	__kvm_apic_update_irr(pir, apic->regs);

	kvm_make_request(KVM_REQ_EVENT, vcpu);
}
EXPORT_SYMBOL_GPL(kvm_apic_update_irr);

static inline void apic_set_irr(int vec, struct kvm_lapic *apic)
{
	apic_set_vector(vec, apic->regs + APIC_IRR);
	/*
	 * irr_pending must be true if any interrupt is pending; set it after
	 * APIC_IRR to avoid race with apic_clear_irr
	 */
	apic->irr_pending = true;
}

static inline int apic_search_irr(struct kvm_lapic *apic)
{
	return find_highest_vector(apic->regs + APIC_IRR);
}

static inline int apic_find_highest_irr(struct kvm_lapic *apic)
{
	int result;

	/*
	 * Note that irr_pending is just a hint. It will be always
	 * true with virtual interrupt delivery enabled.
	 */
	if (!apic->irr_pending)
		return -1;

	kvm_x86_ops->sync_pir_to_irr(apic->vcpu);
	result = apic_search_irr(apic);
	ASSERT(result == -1 || result >= 16);

	return result;
}

static inline void apic_clear_irr(int vec, struct kvm_lapic *apic)
{
	struct kvm_vcpu *vcpu;

	vcpu = apic->vcpu;

	if (unlikely(kvm_vcpu_apic_vid_enabled(vcpu))) {
		/* try to update RVI */
		apic_clear_vector(vec, apic->regs + APIC_IRR);
		kvm_make_request(KVM_REQ_EVENT, vcpu);
	} else {
		apic->irr_pending = false;
		apic_clear_vector(vec, apic->regs + APIC_IRR);
		if (apic_search_irr(apic) != -1)
			apic->irr_pending = true;
	}
}

static inline void apic_set_isr(int vec, struct kvm_lapic *apic)
{
	struct kvm_vcpu *vcpu;

	if (__apic_test_and_set_vector(vec, apic->regs + APIC_ISR))
		return;

	vcpu = apic->vcpu;

	/*
	 * With APIC virtualization enabled, all caching is disabled
	 * because the processor can modify ISR under the hood.  Instead
	 * just set SVI.
	 */
	if (unlikely(kvm_x86_ops->hwapic_isr_update))
		kvm_x86_ops->hwapic_isr_update(vcpu->kvm, vec);
	else {
		++apic->isr_count;
		BUG_ON(apic->isr_count > MAX_APIC_VECTOR);
		/*
		 * ISR (in service register) bit is set when injecting an interrupt.
		 * The highest vector is injected. Thus the latest bit set matches
		 * the highest bit in ISR.
		 */
		apic->highest_isr_cache = vec;
	}
}

static inline int apic_find_highest_isr(struct kvm_lapic *apic)
{
	int result;

	/*
	 * Note that isr_count is always 1, and highest_isr_cache
	 * is always -1, with APIC virtualization enabled.
	 */
	if (!apic->isr_count)
		return -1;
	if (likely(apic->highest_isr_cache != -1))
		return apic->highest_isr_cache;

	result = find_highest_vector(apic->regs + APIC_ISR);
	ASSERT(result == -1 || result >= 16);

	return result;
}

static inline void apic_clear_isr(int vec, struct kvm_lapic *apic)
{
	struct kvm_vcpu *vcpu;
	if (!__apic_test_and_clear_vector(vec, apic->regs + APIC_ISR))
		return;

	vcpu = apic->vcpu;

	/*
	 * We do get here for APIC virtualization enabled if the guest
	 * uses the Hyper-V APIC enlightenment.  In this case we may need
	 * to trigger a new interrupt delivery by writing the SVI field;
	 * on the other hand isr_count and highest_isr_cache are unused
	 * and must be left alone.
	 */
	if (unlikely(kvm_x86_ops->hwapic_isr_update))
		kvm_x86_ops->hwapic_isr_update(vcpu->kvm,
					       apic_find_highest_isr(apic));
	else {
		--apic->isr_count;
		BUG_ON(apic->isr_count < 0);
		apic->highest_isr_cache = -1;
	}
}

int kvm_lapic_find_highest_irr(struct kvm_vcpu *vcpu)
{
	int highest_irr;

	/* This may race with setting of irr in __apic_accept_irq() and
	 * value returned may be wrong, but kvm_vcpu_kick() in __apic_accept_irq
	 * will cause vmexit immediately and the value will be recalculated
	 * on the next vmentry.
	 */
	if (!kvm_vcpu_has_lapic(vcpu))
		return 0;
	highest_irr = apic_find_highest_irr(vcpu->arch.apic);

	return highest_irr;
}

static int __apic_accept_irq(struct kvm_lapic *apic, int delivery_mode,
			     int vector, int level, int trig_mode,
			     unsigned long *dest_map);

int kvm_apic_set_irq(struct kvm_vcpu *vcpu, struct kvm_lapic_irq *irq,
		unsigned long *dest_map)
{
	struct kvm_lapic *apic = vcpu->arch.apic;

	return __apic_accept_irq(apic, irq->delivery_mode, irq->vector,
			irq->level, irq->trig_mode, dest_map);
}

static int pv_eoi_put_user(struct kvm_vcpu *vcpu, u8 val)
{

	return kvm_write_guest_cached(vcpu->kvm, &vcpu->arch.pv_eoi.data, &val,
				      sizeof(val));
}

static int pv_eoi_get_user(struct kvm_vcpu *vcpu, u8 *val)
{

	return kvm_read_guest_cached(vcpu->kvm, &vcpu->arch.pv_eoi.data, val,
				      sizeof(*val));
}

static inline bool pv_eoi_enabled(struct kvm_vcpu *vcpu)
{
	return vcpu->arch.pv_eoi.msr_val & KVM_MSR_ENABLED;
}

static bool pv_eoi_get_pending(struct kvm_vcpu *vcpu)
{
	u8 val;
	if (pv_eoi_get_user(vcpu, &val) < 0)
		apic_debug("Can't read EOI MSR value: 0x%llx\n",
			   (unsigned long long)vcpu->arch.pv_eoi.msr_val);
	return val & 0x1;
}

static void pv_eoi_set_pending(struct kvm_vcpu *vcpu)
{
	if (pv_eoi_put_user(vcpu, KVM_PV_EOI_ENABLED) < 0) {
		apic_debug("Can't set EOI MSR value: 0x%llx\n",
			   (unsigned long long)vcpu->arch.pv_eoi.msr_val);
		return;
	}
	__set_bit(KVM_APIC_PV_EOI_PENDING, &vcpu->arch.apic_attention);
}

static void pv_eoi_clr_pending(struct kvm_vcpu *vcpu)
{
	if (pv_eoi_put_user(vcpu, KVM_PV_EOI_DISABLED) < 0) {
		apic_debug("Can't clear EOI MSR value: 0x%llx\n",
			   (unsigned long long)vcpu->arch.pv_eoi.msr_val);
		return;
	}
	__clear_bit(KVM_APIC_PV_EOI_PENDING, &vcpu->arch.apic_attention);
}

static void apic_update_ppr(struct kvm_lapic *apic)
{
	u32 tpr, isrv, ppr, old_ppr;
	int isr;

	old_ppr = kvm_apic_get_reg(apic, APIC_PROCPRI);
	tpr = kvm_apic_get_reg(apic, APIC_TASKPRI);
	isr = apic_find_highest_isr(apic);
	isrv = (isr != -1) ? isr : 0;

	if ((tpr & 0xf0) >= (isrv & 0xf0))
		ppr = tpr & 0xff;
	else
		ppr = isrv & 0xf0;

	apic_debug("vlapic %p, ppr 0x%x, isr 0x%x, isrv 0x%x",
		   apic, ppr, isr, isrv);

	if (old_ppr != ppr) {
		apic_set_reg(apic, APIC_PROCPRI, ppr);
		if (ppr < old_ppr)
			kvm_make_request(KVM_REQ_EVENT, apic->vcpu);
	}
}

static void apic_set_tpr(struct kvm_lapic *apic, u32 tpr)
{
	apic_set_reg(apic, APIC_TASKPRI, tpr);
	apic_update_ppr(apic);
}

static bool kvm_apic_broadcast(struct kvm_lapic *apic, u32 mda)
{
	if (apic_x2apic_mode(apic))
		return mda == X2APIC_BROADCAST;

	return GET_APIC_DEST_FIELD(mda) == APIC_BROADCAST;
}

static bool kvm_apic_match_physical_addr(struct kvm_lapic *apic, u32 mda)
{
	if (kvm_apic_broadcast(apic, mda))
		return true;

	if (apic_x2apic_mode(apic))
		return mda == kvm_apic_id(apic);

	return mda == SET_APIC_DEST_FIELD(kvm_apic_id(apic));
}

static bool kvm_apic_match_logical_addr(struct kvm_lapic *apic, u32 mda)
{
	u32 logical_id;

	if (kvm_apic_broadcast(apic, mda))
		return true;

	logical_id = kvm_apic_get_reg(apic, APIC_LDR);

	if (apic_x2apic_mode(apic))
		return ((logical_id >> 16) == (mda >> 16))
		       && (logical_id & mda & 0xffff) != 0;

	logical_id = GET_APIC_LOGICAL_ID(logical_id);
	mda = GET_APIC_DEST_FIELD(mda);

	switch (kvm_apic_get_reg(apic, APIC_DFR)) {
	case APIC_DFR_FLAT:
		return (logical_id & mda) != 0;
	case APIC_DFR_CLUSTER:
		return ((logical_id >> 4) == (mda >> 4))
		       && (logical_id & mda & 0xf) != 0;
	default:
		apic_debug("Bad DFR vcpu %d: %08x\n",
			   apic->vcpu->vcpu_id, kvm_apic_get_reg(apic, APIC_DFR));
		return false;
	}
}

/* KVM APIC implementation has two quirks
 *  - dest always begins at 0 while xAPIC MDA has offset 24,
 *  - IOxAPIC messages have to be delivered (directly) to x2APIC.
 */
static u32 kvm_apic_mda(unsigned int dest_id, struct kvm_lapic *source,
                                              struct kvm_lapic *target)
{
	bool ipi = source != NULL;
	bool x2apic_mda = apic_x2apic_mode(ipi ? source : target);

	if (!ipi && dest_id == APIC_BROADCAST && x2apic_mda)
		return X2APIC_BROADCAST;

	return x2apic_mda ? dest_id : SET_APIC_DEST_FIELD(dest_id);
}

bool kvm_apic_match_dest(struct kvm_vcpu *vcpu, struct kvm_lapic *source,
			   int short_hand, unsigned int dest, int dest_mode)
{
	struct kvm_lapic *target = vcpu->arch.apic;
	u32 mda = kvm_apic_mda(dest, source, target);

	apic_debug("target %p, source %p, dest 0x%x, "
		   "dest_mode 0x%x, short_hand 0x%x\n",
		   target, source, dest, dest_mode, short_hand);

	ASSERT(target);
	switch (short_hand) {
	case APIC_DEST_NOSHORT:
		if (dest_mode == APIC_DEST_PHYSICAL)
			return kvm_apic_match_physical_addr(target, mda);
		else
			return kvm_apic_match_logical_addr(target, mda);
	case APIC_DEST_SELF:
		return target == source;
	case APIC_DEST_ALLINC:
		return true;
	case APIC_DEST_ALLBUT:
		return target != source;
	default:
		apic_debug("kvm: apic: Bad dest shorthand value %x\n",
			   short_hand);
		return false;
	}
}

bool kvm_irq_delivery_to_apic_fast(struct kvm *kvm, struct kvm_lapic *src,
		struct kvm_lapic_irq *irq, int *r, unsigned long *dest_map)
{
	struct kvm_apic_map *map;
	unsigned long bitmap = 1;
	struct kvm_lapic **dst;
	int i;
	bool ret, x2apic_ipi;

	*r = -1;

	if (irq->shorthand == APIC_DEST_SELF) {
		*r = kvm_apic_set_irq(src->vcpu, irq, dest_map);
		return true;
	}

	if (irq->shorthand)
		return false;

	x2apic_ipi = src && apic_x2apic_mode(src);
	if (irq->dest_id == (x2apic_ipi ? X2APIC_BROADCAST : APIC_BROADCAST))
		return false;

	ret = true;
	rcu_read_lock();
	map = rcu_dereference(kvm->arch.apic_map);

	if (!map) {
		ret = false;
		goto out;
	}

	if (irq->dest_mode == APIC_DEST_PHYSICAL) {
		if (irq->dest_id >= ARRAY_SIZE(map->phys_map))
			goto out;

		dst = &map->phys_map[irq->dest_id];
	} else {
		u16 cid;

		if (!kvm_apic_logical_map_valid(map)) {
			ret = false;
			goto out;
		}

		apic_logical_id(map, irq->dest_id, &cid, (u16 *)&bitmap);

		if (cid >= ARRAY_SIZE(map->logical_map))
			goto out;

		dst = map->logical_map[cid];

		if (kvm_lowest_prio_delivery(irq)) {
			int l = -1;
			for_each_set_bit(i, &bitmap, 16) {
				if (!dst[i])
					continue;
				if (l < 0)
					l = i;
				else if (kvm_apic_compare_prio(dst[i]->vcpu, dst[l]->vcpu) < 0)
					l = i;
			}

			bitmap = (l >= 0) ? 1 << l : 0;
		}
	}

	for_each_set_bit(i, &bitmap, 16) {
		if (!dst[i])
			continue;
		if (*r < 0)
			*r = 0;
		*r += kvm_apic_set_irq(dst[i]->vcpu, irq, dest_map);
	}
out:
	rcu_read_unlock();
	return ret;
}

bool kvm_intr_is_single_vcpu_fast(struct kvm *kvm, struct kvm_lapic_irq *irq,
			struct kvm_vcpu **dest_vcpu)
{
	struct kvm_apic_map *map;
	bool ret = false;
	struct kvm_lapic *dst = NULL;

	if (irq->shorthand)
		return false;

	rcu_read_lock();
	map = rcu_dereference(kvm->arch.apic_map);

	if (!map)
		goto out;

	if (irq->dest_mode == APIC_DEST_PHYSICAL) {
		if (irq->dest_id == 0xFF)
			goto out;

		if (irq->dest_id >= ARRAY_SIZE(map->phys_map))
			goto out;

		dst = map->phys_map[irq->dest_id];
		if (dst && kvm_apic_present(dst->vcpu))
			*dest_vcpu = dst->vcpu;
		else
			goto out;
	} else {
		u16 cid;
		unsigned long bitmap = 1;
		int i, r = 0;

		if (!kvm_apic_logical_map_valid(map))
			goto out;

		apic_logical_id(map, irq->dest_id, &cid, (u16 *)&bitmap);

		if (cid >= ARRAY_SIZE(map->logical_map))
			goto out;

		for_each_set_bit(i, &bitmap, 16) {
			dst = map->logical_map[cid][i];
			if (++r == 2)
				goto out;
		}

		if (dst && kvm_apic_present(dst->vcpu))
			*dest_vcpu = dst->vcpu;
		else
			goto out;
	}

	ret = true;
out:
	rcu_read_unlock();
	return ret;
}

/*
 * Add a pending IRQ into lapic.
 * Return 1 if successfully added and 0 if discarded.
 */
static int __apic_accept_irq(struct kvm_lapic *apic, int delivery_mode,
			     int vector, int level, int trig_mode,
			     unsigned long *dest_map)
{
	int result = 0;
	struct kvm_vcpu *vcpu = apic->vcpu;

	trace_kvm_apic_accept_irq(vcpu->vcpu_id, delivery_mode,
				  trig_mode, vector);
	switch (delivery_mode) {
	case APIC_DM_LOWEST:
		vcpu->arch.apic_arb_prio++;
	case APIC_DM_FIXED:
		if (unlikely(trig_mode && !level))
			break;

		/* FIXME add logic for vcpu on reset */
		if (unlikely(!apic_enabled(apic)))
			break;

		result = 1;

		if (dest_map)
			__set_bit(vcpu->vcpu_id, dest_map);

		if (apic_test_vector(vector, apic->regs + APIC_TMR) != !!trig_mode) {
			if (trig_mode)
				apic_set_vector(vector, apic->regs + APIC_TMR);
			else
				apic_clear_vector(vector, apic->regs + APIC_TMR);
		}

		if (kvm_x86_ops->deliver_posted_interrupt)
			kvm_x86_ops->deliver_posted_interrupt(vcpu, vector);
		else {
			apic_set_irr(vector, apic);

			kvm_make_request(KVM_REQ_EVENT, vcpu);
			kvm_vcpu_kick(vcpu);
		}
		break;

	case APIC_DM_REMRD:
		result = 1;
		vcpu->arch.pv.pv_unhalted = 1;
		kvm_make_request(KVM_REQ_EVENT, vcpu);
		kvm_vcpu_kick(vcpu);
		break;

	case APIC_DM_SMI:
		result = 1;
		kvm_make_request(KVM_REQ_SMI, vcpu);
		kvm_vcpu_kick(vcpu);
		break;

	case APIC_DM_NMI:
		result = 1;
		kvm_inject_nmi(vcpu);
		kvm_vcpu_kick(vcpu);
		break;

	case APIC_DM_INIT:
		if (!trig_mode || level) {
			result = 1;
			/* assumes that there are only KVM_APIC_INIT/SIPI */
			apic->pending_events = (1UL << KVM_APIC_INIT);
			/* make sure pending_events is visible before sending
			 * the request */
			smp_wmb();
			kvm_make_request(KVM_REQ_EVENT, vcpu);
			kvm_vcpu_kick(vcpu);
		} else {
			apic_debug("Ignoring de-assert INIT to vcpu %d\n",
				   vcpu->vcpu_id);
		}
		break;

	case APIC_DM_STARTUP:
		apic_debug("SIPI to vcpu %d vector 0x%02x\n",
			   vcpu->vcpu_id, vector);
		result = 1;
		apic->sipi_vector = vector;
		/* make sure sipi_vector is visible for the receiver */
		smp_wmb();
		set_bit(KVM_APIC_SIPI, &apic->pending_events);
		kvm_make_request(KVM_REQ_EVENT, vcpu);
		kvm_vcpu_kick(vcpu);
		break;

	case APIC_DM_EXTINT:
		/*
		 * Should only be called by kvm_apic_local_deliver() with LVT0,
		 * before NMI watchdog was enabled. Already handled by
		 * kvm_apic_accept_pic_intr().
		 */
		break;

	default:
		printk(KERN_ERR "TODO: unsupported delivery mode %x\n",
		       delivery_mode);
		break;
	}
	return result;
}

int kvm_apic_compare_prio(struct kvm_vcpu *vcpu1, struct kvm_vcpu *vcpu2)
{
	return vcpu1->arch.apic_arb_prio - vcpu2->arch.apic_arb_prio;
}

static bool kvm_ioapic_handles_vector(struct kvm_lapic *apic, int vector)
{
	return test_bit(vector, (ulong *)apic->vcpu->arch.eoi_exit_bitmap);
}

static void kvm_ioapic_send_eoi(struct kvm_lapic *apic, int vector)
{
	int trigger_mode;

	/* Eoi the ioapic only if the ioapic doesn't own the vector. */
	if (!kvm_ioapic_handles_vector(apic, vector))
		return;

	/* Request a KVM exit to inform the userspace IOAPIC. */
	if (irqchip_split(apic->vcpu->kvm)) {
		apic->vcpu->arch.pending_ioapic_eoi = vector;
		kvm_make_request(KVM_REQ_IOAPIC_EOI_EXIT, apic->vcpu);
		return;
	}

	if (apic_test_vector(vector, apic->regs + APIC_TMR))
		trigger_mode = IOAPIC_LEVEL_TRIG;
	else
		trigger_mode = IOAPIC_EDGE_TRIG;

	kvm_ioapic_update_eoi(apic->vcpu, vector, trigger_mode);
}

static int apic_set_eoi(struct kvm_lapic *apic)
{
	int vector = apic_find_highest_isr(apic);

	trace_kvm_eoi(apic, vector);

	/*
	 * Not every write EOI will has corresponding ISR,
	 * one example is when Kernel check timer on setup_IO_APIC
	 */
	if (vector == -1)
		return vector;

	apic_clear_isr(vector, apic);
	apic_update_ppr(apic);

	kvm_ioapic_send_eoi(apic, vector);
	kvm_make_request(KVM_REQ_EVENT, apic->vcpu);
	return vector;
}

/*
 * this interface assumes a trap-like exit, which has already finished
 * desired side effect including vISR and vPPR update.
 */
void kvm_apic_set_eoi_accelerated(struct kvm_vcpu *vcpu, int vector)
{
	struct kvm_lapic *apic = vcpu->arch.apic;

	trace_kvm_eoi(apic, vector);

	kvm_ioapic_send_eoi(apic, vector);
	kvm_make_request(KVM_REQ_EVENT, apic->vcpu);
}
EXPORT_SYMBOL_GPL(kvm_apic_set_eoi_accelerated);

static void apic_send_ipi(struct kvm_lapic *apic)
{
	u32 icr_low = kvm_apic_get_reg(apic, APIC_ICR);
	u32 icr_high = kvm_apic_get_reg(apic, APIC_ICR2);
	struct kvm_lapic_irq irq;

	irq.vector = icr_low & APIC_VECTOR_MASK;
	irq.delivery_mode = icr_low & APIC_MODE_MASK;
	irq.dest_mode = icr_low & APIC_DEST_MASK;
	irq.level = (icr_low & APIC_INT_ASSERT) != 0;
	irq.trig_mode = icr_low & APIC_INT_LEVELTRIG;
	irq.shorthand = icr_low & APIC_SHORT_MASK;
	irq.msi_redir_hint = false;
	if (apic_x2apic_mode(apic))
		irq.dest_id = icr_high;
	else
		irq.dest_id = GET_APIC_DEST_FIELD(icr_high);

	trace_kvm_apic_ipi(icr_low, irq.dest_id);

	apic_debug("icr_high 0x%x, icr_low 0x%x, "
		   "short_hand 0x%x, dest 0x%x, trig_mode 0x%x, level 0x%x, "
		   "dest_mode 0x%x, delivery_mode 0x%x, vector 0x%x, "
		   "msi_redir_hint 0x%x\n",
		   icr_high, icr_low, irq.shorthand, irq.dest_id,
		   irq.trig_mode, irq.level, irq.dest_mode, irq.delivery_mode,
		   irq.vector, irq.msi_redir_hint);

	kvm_irq_delivery_to_apic(apic->vcpu->kvm, apic, &irq, NULL);
}

static u32 apic_get_tmcct(struct kvm_lapic *apic)
{
	ktime_t remaining;
	s64 ns;
	u32 tmcct;

	ASSERT(apic != NULL);

	/* if initial count is 0, current count should also be 0 */
	if (kvm_apic_get_reg(apic, APIC_TMICT) == 0 ||
		apic->lapic_timer.period == 0)
		return 0;

	remaining = hrtimer_get_remaining(&apic->lapic_timer.timer);
	if (ktime_to_ns(remaining) < 0)
		remaining = ktime_set(0, 0);

	ns = mod_64(ktime_to_ns(remaining), apic->lapic_timer.period);
	tmcct = div64_u64(ns,
			 (APIC_BUS_CYCLE_NS * apic->divide_count));

	return tmcct;
}

static void __report_tpr_access(struct kvm_lapic *apic, bool write)
{
	struct kvm_vcpu *vcpu = apic->vcpu;
	struct kvm_run *run = vcpu->run;

	kvm_make_request(KVM_REQ_REPORT_TPR_ACCESS, vcpu);
	run->tpr_access.rip = kvm_rip_read(vcpu);
	run->tpr_access.is_write = write;
}

static inline void report_tpr_access(struct kvm_lapic *apic, bool write)
{
	if (apic->vcpu->arch.tpr_access_reporting)
		__report_tpr_access(apic, write);
}

static u32 __apic_read(struct kvm_lapic *apic, unsigned int offset)
{
	u32 val = 0;

	if (offset >= LAPIC_MMIO_LENGTH)
		return 0;

	switch (offset) {
	case APIC_ID:
		if (apic_x2apic_mode(apic))
			val = kvm_apic_id(apic);
		else
			val = kvm_apic_id(apic) << 24;
		break;
	case APIC_ARBPRI:
		apic_debug("Access APIC ARBPRI register which is for P6\n");
		break;

	case APIC_TMCCT:	/* Timer CCR */
		if (apic_lvtt_tscdeadline(apic))
			return 0;

		val = apic_get_tmcct(apic);
		break;
	case APIC_PROCPRI:
		apic_update_ppr(apic);
		val = kvm_apic_get_reg(apic, offset);
		break;
	case APIC_TASKPRI:
		report_tpr_access(apic, false);
		/* fall thru */
	default:
		val = kvm_apic_get_reg(apic, offset);
		break;
	}

	return val;
}

static inline struct kvm_lapic *to_lapic(struct kvm_io_device *dev)
{
	return container_of(dev, struct kvm_lapic, dev);
}

static int apic_reg_read(struct kvm_lapic *apic, u32 offset, int len,
		void *data)
{
	unsigned char alignment = offset & 0xf;
	u32 result;
	/* this bitmask has a bit cleared for each reserved register */
	static const u64 rmask = 0x43ff01ffffffe70cULL;

	if ((alignment + len) > 4) {
		apic_debug("KVM_APIC_READ: alignment error %x %d\n",
			   offset, len);
		return 1;
	}

	if (offset > 0x3f0 || !(rmask & (1ULL << (offset >> 4)))) {
		apic_debug("KVM_APIC_READ: read reserved register %x\n",
			   offset);
		return 1;
	}

	result = __apic_read(apic, offset & ~0xf);

	trace_kvm_apic_read(offset, result);

	switch (len) {
	case 1:
	case 2:
	case 4:
		memcpy(data, (char *)&result + alignment, len);
		break;
	default:
		printk(KERN_ERR "Local APIC read with len = %x, "
		       "should be 1,2, or 4 instead\n", len);
		break;
	}
	return 0;
}

static int apic_mmio_in_range(struct kvm_lapic *apic, gpa_t addr)
{
	return kvm_apic_hw_enabled(apic) &&
	    addr >= apic->base_address &&
	    addr < apic->base_address + LAPIC_MMIO_LENGTH;
}

static int apic_mmio_read(struct kvm_vcpu *vcpu, struct kvm_io_device *this,
			   gpa_t address, int len, void *data)
{
	struct kvm_lapic *apic = to_lapic(this);
	u32 offset = address - apic->base_address;

	if (!apic_mmio_in_range(apic, address))
		return -EOPNOTSUPP;

	apic_reg_read(apic, offset, len, data);

	return 0;
}

static void update_divide_count(struct kvm_lapic *apic)
{
	u32 tmp1, tmp2, tdcr;

	tdcr = kvm_apic_get_reg(apic, APIC_TDCR);
	tmp1 = tdcr & 0xf;
	tmp2 = ((tmp1 & 0x3) | ((tmp1 & 0x8) >> 1)) + 1;
	apic->divide_count = 0x1 << (tmp2 & 0x7);

	apic_debug("timer divide count is 0x%x\n",
				   apic->divide_count);
}

static void apic_update_lvtt(struct kvm_lapic *apic)
{
	u32 timer_mode = kvm_apic_get_reg(apic, APIC_LVTT) &
			apic->lapic_timer.timer_mode_mask;

	if (apic->lapic_timer.timer_mode != timer_mode) {
		apic->lapic_timer.timer_mode = timer_mode;
		hrtimer_cancel(&apic->lapic_timer.timer);
	}
}

static void apic_timer_expired(struct kvm_lapic *apic)
{
	struct kvm_vcpu *vcpu = apic->vcpu;
	wait_queue_head_t *q = &vcpu->wq;
	struct kvm_timer *ktimer = &apic->lapic_timer;

	if (atomic_read(&apic->lapic_timer.pending))
		return;

	atomic_inc(&apic->lapic_timer.pending);
	kvm_set_pending_timer(vcpu);

	if (waitqueue_active(q))
		wake_up_interruptible(q);

	if (apic_lvtt_tscdeadline(apic))
		ktimer->expired_tscdeadline = ktimer->tscdeadline;
}

/*
 * On APICv, this test will cause a busy wait
 * during a higher-priority task.
 */

static bool lapic_timer_int_injected(struct kvm_vcpu *vcpu)
{
	struct kvm_lapic *apic = vcpu->arch.apic;
	u32 reg = kvm_apic_get_reg(apic, APIC_LVTT);

	if (kvm_apic_hw_enabled(apic)) {
		int vec = reg & APIC_VECTOR_MASK;
		void *bitmap = apic->regs + APIC_ISR;

		if (kvm_x86_ops->deliver_posted_interrupt)
			bitmap = apic->regs + APIC_IRR;

		if (apic_test_vector(vec, bitmap))
			return true;
	}
	return false;
}

void wait_lapic_expire(struct kvm_vcpu *vcpu)
{
	struct kvm_lapic *apic = vcpu->arch.apic;
	u64 guest_tsc, tsc_deadline;

	if (!kvm_vcpu_has_lapic(vcpu))
		return;

	if (apic->lapic_timer.expired_tscdeadline == 0)
		return;

	if (!lapic_timer_int_injected(vcpu))
		return;

	tsc_deadline = apic->lapic_timer.expired_tscdeadline;
	apic->lapic_timer.expired_tscdeadline = 0;
	guest_tsc = kvm_read_l1_tsc(vcpu, rdtsc());
	trace_kvm_wait_lapic_expire(vcpu->vcpu_id, guest_tsc - tsc_deadline);

	/* __delay is delay_tsc whenever the hardware has TSC, thus always.  */
	if (guest_tsc < tsc_deadline)
		__delay(tsc_deadline - guest_tsc);
}

static void start_apic_timer(struct kvm_lapic *apic)
{
	ktime_t now;

	atomic_set(&apic->lapic_timer.pending, 0);

	if (apic_lvtt_period(apic) || apic_lvtt_oneshot(apic)) {
		/* lapic timer in oneshot or periodic mode */
		now = apic->lapic_timer.timer.base->get_time();
		apic->lapic_timer.period = (u64)kvm_apic_get_reg(apic, APIC_TMICT)
			    * APIC_BUS_CYCLE_NS * apic->divide_count;

		if (!apic->lapic_timer.period)
			return;
		/*
		 * Do not allow the guest to program periodic timers with small
		 * interval, since the hrtimers are not throttled by the host
		 * scheduler.
		 */
		if (apic_lvtt_period(apic)) {
			s64 min_period = min_timer_period_us * 1000LL;

			if (apic->lapic_timer.period < min_period) {
				pr_info_ratelimited(
				    "kvm: vcpu %i: requested %lld ns "
				    "lapic timer period limited to %lld ns\n",
				    apic->vcpu->vcpu_id,
				    apic->lapic_timer.period, min_period);
				apic->lapic_timer.period = min_period;
			}
		}

		hrtimer_start(&apic->lapic_timer.timer,
			      ktime_add_ns(now, apic->lapic_timer.period),
			      HRTIMER_MODE_ABS);

		apic_debug("%s: bus cycle is %" PRId64 "ns, now 0x%016"
			   PRIx64 ", "
			   "timer initial count 0x%x, period %lldns, "
			   "expire @ 0x%016" PRIx64 ".\n", __func__,
			   APIC_BUS_CYCLE_NS, ktime_to_ns(now),
			   kvm_apic_get_reg(apic, APIC_TMICT),
			   apic->lapic_timer.period,
			   ktime_to_ns(ktime_add_ns(now,
					apic->lapic_timer.period)));
	} else if (apic_lvtt_tscdeadline(apic)) {
		/* lapic timer in tsc deadline mode */
		u64 guest_tsc, tscdeadline = apic->lapic_timer.tscdeadline;
		u64 ns = 0;
		ktime_t expire;
		struct kvm_vcpu *vcpu = apic->vcpu;
		unsigned long this_tsc_khz = vcpu->arch.virtual_tsc_khz;
		unsigned long flags;

		if (unlikely(!tscdeadline || !this_tsc_khz))
			return;

		local_irq_save(flags);

		now = apic->lapic_timer.timer.base->get_time();
		guest_tsc = kvm_read_l1_tsc(vcpu, rdtsc());
		if (likely(tscdeadline > guest_tsc)) {
			ns = (tscdeadline - guest_tsc) * 1000000ULL;
			do_div(ns, this_tsc_khz);
			expire = ktime_add_ns(now, ns);
			expire = ktime_sub_ns(expire, lapic_timer_advance_ns);
			hrtimer_start(&apic->lapic_timer.timer,
				      expire, HRTIMER_MODE_ABS);
		} else
			apic_timer_expired(apic);

		local_irq_restore(flags);
	}
}

static void apic_manage_nmi_watchdog(struct kvm_lapic *apic, u32 lvt0_val)
{
	bool lvt0_in_nmi_mode = apic_lvt_nmi_mode(lvt0_val);

	if (apic->lvt0_in_nmi_mode != lvt0_in_nmi_mode) {
		apic->lvt0_in_nmi_mode = lvt0_in_nmi_mode;
		if (lvt0_in_nmi_mode) {
			apic_debug("Receive NMI setting on APIC_LVT0 "
				   "for cpu %d\n", apic->vcpu->vcpu_id);
			atomic_inc(&apic->vcpu->kvm->arch.vapics_in_nmi_mode);
<<<<<<< HEAD
		}
	} else if (nmi_wd_enabled)
		atomic_dec(&apic->vcpu->kvm->arch.vapics_in_nmi_mode);
=======
		} else
			atomic_dec(&apic->vcpu->kvm->arch.vapics_in_nmi_mode);
	}
>>>>>>> db0b54cd
}

static int apic_reg_write(struct kvm_lapic *apic, u32 reg, u32 val)
{
	int ret = 0;

	trace_kvm_apic_write(reg, val);

	switch (reg) {
	case APIC_ID:		/* Local APIC ID */
		if (!apic_x2apic_mode(apic))
			kvm_apic_set_id(apic, val >> 24);
		else
			ret = 1;
		break;

	case APIC_TASKPRI:
		report_tpr_access(apic, true);
		apic_set_tpr(apic, val & 0xff);
		break;

	case APIC_EOI:
		apic_set_eoi(apic);
		break;

	case APIC_LDR:
		if (!apic_x2apic_mode(apic))
			kvm_apic_set_ldr(apic, val & APIC_LDR_MASK);
		else
			ret = 1;
		break;

	case APIC_DFR:
		if (!apic_x2apic_mode(apic)) {
			apic_set_reg(apic, APIC_DFR, val | 0x0FFFFFFF);
			recalculate_apic_map(apic->vcpu->kvm);
		} else
			ret = 1;
		break;

	case APIC_SPIV: {
		u32 mask = 0x3ff;
		if (kvm_apic_get_reg(apic, APIC_LVR) & APIC_LVR_DIRECTED_EOI)
			mask |= APIC_SPIV_DIRECTED_EOI;
		apic_set_spiv(apic, val & mask);
		if (!(val & APIC_SPIV_APIC_ENABLED)) {
			int i;
			u32 lvt_val;

			for (i = 0; i < APIC_LVT_NUM; i++) {
				lvt_val = kvm_apic_get_reg(apic,
						       APIC_LVTT + 0x10 * i);
				apic_set_reg(apic, APIC_LVTT + 0x10 * i,
					     lvt_val | APIC_LVT_MASKED);
			}
			apic_update_lvtt(apic);
			atomic_set(&apic->lapic_timer.pending, 0);

		}
		break;
	}
	case APIC_ICR:
		/* No delay here, so we always clear the pending bit */
		apic_set_reg(apic, APIC_ICR, val & ~(1 << 12));
		apic_send_ipi(apic);
		break;

	case APIC_ICR2:
		if (!apic_x2apic_mode(apic))
			val &= 0xff000000;
		apic_set_reg(apic, APIC_ICR2, val);
		break;

	case APIC_LVT0:
		apic_manage_nmi_watchdog(apic, val);
	case APIC_LVTTHMR:
	case APIC_LVTPC:
	case APIC_LVT1:
	case APIC_LVTERR:
		/* TODO: Check vector */
		if (!kvm_apic_sw_enabled(apic))
			val |= APIC_LVT_MASKED;

		val &= apic_lvt_mask[(reg - APIC_LVTT) >> 4];
		apic_set_reg(apic, reg, val);

		break;

	case APIC_LVTT:
		if (!kvm_apic_sw_enabled(apic))
			val |= APIC_LVT_MASKED;
		val &= (apic_lvt_mask[0] | apic->lapic_timer.timer_mode_mask);
		apic_set_reg(apic, APIC_LVTT, val);
		apic_update_lvtt(apic);
		break;

	case APIC_TMICT:
		if (apic_lvtt_tscdeadline(apic))
			break;

		hrtimer_cancel(&apic->lapic_timer.timer);
		apic_set_reg(apic, APIC_TMICT, val);
		start_apic_timer(apic);
		break;

	case APIC_TDCR:
		if (val & 4)
			apic_debug("KVM_WRITE:TDCR %x\n", val);
		apic_set_reg(apic, APIC_TDCR, val);
		update_divide_count(apic);
		break;

	case APIC_ESR:
		if (apic_x2apic_mode(apic) && val != 0) {
			apic_debug("KVM_WRITE:ESR not zero %x\n", val);
			ret = 1;
		}
		break;

	case APIC_SELF_IPI:
		if (apic_x2apic_mode(apic)) {
			apic_reg_write(apic, APIC_ICR, 0x40000 | (val & 0xff));
		} else
			ret = 1;
		break;
	default:
		ret = 1;
		break;
	}
	if (ret)
		apic_debug("Local APIC Write to read-only register %x\n", reg);
	return ret;
}

static int apic_mmio_write(struct kvm_vcpu *vcpu, struct kvm_io_device *this,
			    gpa_t address, int len, const void *data)
{
	struct kvm_lapic *apic = to_lapic(this);
	unsigned int offset = address - apic->base_address;
	u32 val;

	if (!apic_mmio_in_range(apic, address))
		return -EOPNOTSUPP;

	/*
	 * APIC register must be aligned on 128-bits boundary.
	 * 32/64/128 bits registers must be accessed thru 32 bits.
	 * Refer SDM 8.4.1
	 */
	if (len != 4 || (offset & 0xf)) {
		/* Don't shout loud, $infamous_os would cause only noise. */
		apic_debug("apic write: bad size=%d %lx\n", len, (long)address);
		return 0;
	}

	val = *(u32*)data;

	/* too common printing */
	if (offset != APIC_EOI)
		apic_debug("%s: offset 0x%x with length 0x%x, and value is "
			   "0x%x\n", __func__, offset, len, val);

	apic_reg_write(apic, offset & 0xff0, val);

	return 0;
}

void kvm_lapic_set_eoi(struct kvm_vcpu *vcpu)
{
	if (kvm_vcpu_has_lapic(vcpu))
		apic_reg_write(vcpu->arch.apic, APIC_EOI, 0);
}
EXPORT_SYMBOL_GPL(kvm_lapic_set_eoi);

/* emulate APIC access in a trap manner */
void kvm_apic_write_nodecode(struct kvm_vcpu *vcpu, u32 offset)
{
	u32 val = 0;

	/* hw has done the conditional check and inst decode */
	offset &= 0xff0;

	apic_reg_read(vcpu->arch.apic, offset, 4, &val);

	/* TODO: optimize to just emulate side effect w/o one more write */
	apic_reg_write(vcpu->arch.apic, offset, val);
}
EXPORT_SYMBOL_GPL(kvm_apic_write_nodecode);

void kvm_free_lapic(struct kvm_vcpu *vcpu)
{
	struct kvm_lapic *apic = vcpu->arch.apic;

	if (!vcpu->arch.apic)
		return;

	hrtimer_cancel(&apic->lapic_timer.timer);

	if (!(vcpu->arch.apic_base & MSR_IA32_APICBASE_ENABLE))
		static_key_slow_dec_deferred(&apic_hw_disabled);

	if (!apic->sw_enabled)
		static_key_slow_dec_deferred(&apic_sw_disabled);

	if (apic->regs)
		free_page((unsigned long)apic->regs);

	kfree(apic);
}

/*
 *----------------------------------------------------------------------
 * LAPIC interface
 *----------------------------------------------------------------------
 */

u64 kvm_get_lapic_tscdeadline_msr(struct kvm_vcpu *vcpu)
{
	struct kvm_lapic *apic = vcpu->arch.apic;

	if (!kvm_vcpu_has_lapic(vcpu) || apic_lvtt_oneshot(apic) ||
			apic_lvtt_period(apic))
		return 0;

	return apic->lapic_timer.tscdeadline;
}

void kvm_set_lapic_tscdeadline_msr(struct kvm_vcpu *vcpu, u64 data)
{
	struct kvm_lapic *apic = vcpu->arch.apic;

	if (!kvm_vcpu_has_lapic(vcpu) || apic_lvtt_oneshot(apic) ||
			apic_lvtt_period(apic))
		return;

	hrtimer_cancel(&apic->lapic_timer.timer);
	apic->lapic_timer.tscdeadline = data;
	start_apic_timer(apic);
}

void kvm_lapic_set_tpr(struct kvm_vcpu *vcpu, unsigned long cr8)
{
	struct kvm_lapic *apic = vcpu->arch.apic;

	if (!kvm_vcpu_has_lapic(vcpu))
		return;

	apic_set_tpr(apic, ((cr8 & 0x0f) << 4)
		     | (kvm_apic_get_reg(apic, APIC_TASKPRI) & 4));
}

u64 kvm_lapic_get_cr8(struct kvm_vcpu *vcpu)
{
	u64 tpr;

	if (!kvm_vcpu_has_lapic(vcpu))
		return 0;

	tpr = (u64) kvm_apic_get_reg(vcpu->arch.apic, APIC_TASKPRI);

	return (tpr & 0xf0) >> 4;
}

void kvm_lapic_set_base(struct kvm_vcpu *vcpu, u64 value)
{
	u64 old_value = vcpu->arch.apic_base;
	struct kvm_lapic *apic = vcpu->arch.apic;

	if (!apic) {
		value |= MSR_IA32_APICBASE_BSP;
		vcpu->arch.apic_base = value;
		return;
	}

	vcpu->arch.apic_base = value;

	/* update jump label if enable bit changes */
	if ((old_value ^ value) & MSR_IA32_APICBASE_ENABLE) {
		if (value & MSR_IA32_APICBASE_ENABLE)
			static_key_slow_dec_deferred(&apic_hw_disabled);
		else
			static_key_slow_inc(&apic_hw_disabled.key);
		recalculate_apic_map(vcpu->kvm);
	}

	if ((old_value ^ value) & X2APIC_ENABLE) {
		if (value & X2APIC_ENABLE) {
			kvm_apic_set_x2apic_id(apic, vcpu->vcpu_id);
			kvm_x86_ops->set_virtual_x2apic_mode(vcpu, true);
		} else
			kvm_x86_ops->set_virtual_x2apic_mode(vcpu, false);
	}

	apic->base_address = apic->vcpu->arch.apic_base &
			     MSR_IA32_APICBASE_BASE;

	if ((value & MSR_IA32_APICBASE_ENABLE) &&
	     apic->base_address != APIC_DEFAULT_PHYS_BASE)
		pr_warn_once("APIC base relocation is unsupported by KVM");

	/* with FSB delivery interrupt, we can restart APIC functionality */
	apic_debug("apic base msr is 0x%016" PRIx64 ", and base address is "
		   "0x%lx.\n", apic->vcpu->arch.apic_base, apic->base_address);

}

void kvm_lapic_reset(struct kvm_vcpu *vcpu, bool init_event)
{
	struct kvm_lapic *apic;
	int i;

	apic_debug("%s\n", __func__);

	ASSERT(vcpu);
	apic = vcpu->arch.apic;
	ASSERT(apic != NULL);

	/* Stop the timer in case it's a reset to an active apic */
	hrtimer_cancel(&apic->lapic_timer.timer);

	if (!init_event)
		kvm_apic_set_id(apic, vcpu->vcpu_id);
	kvm_apic_set_version(apic->vcpu);

	for (i = 0; i < APIC_LVT_NUM; i++)
		apic_set_reg(apic, APIC_LVTT + 0x10 * i, APIC_LVT_MASKED);
	apic_update_lvtt(apic);
<<<<<<< HEAD
	apic_set_reg(apic, APIC_LVT0,
		     SET_APIC_DELIVERY_MODE(0, APIC_MODE_EXTINT));
=======
	if (kvm_check_has_quirk(vcpu->kvm, KVM_X86_QUIRK_LINT0_REENABLED))
		apic_set_reg(apic, APIC_LVT0,
			     SET_APIC_DELIVERY_MODE(0, APIC_MODE_EXTINT));
	apic_manage_nmi_watchdog(apic, kvm_apic_get_reg(apic, APIC_LVT0));
>>>>>>> db0b54cd

	apic_set_reg(apic, APIC_DFR, 0xffffffffU);
	apic_set_spiv(apic, 0xff);
	apic_set_reg(apic, APIC_TASKPRI, 0);
	if (!apic_x2apic_mode(apic))
		kvm_apic_set_ldr(apic, 0);
	apic_set_reg(apic, APIC_ESR, 0);
	apic_set_reg(apic, APIC_ICR, 0);
	apic_set_reg(apic, APIC_ICR2, 0);
	apic_set_reg(apic, APIC_TDCR, 0);
	apic_set_reg(apic, APIC_TMICT, 0);
	for (i = 0; i < 8; i++) {
		apic_set_reg(apic, APIC_IRR + 0x10 * i, 0);
		apic_set_reg(apic, APIC_ISR + 0x10 * i, 0);
		apic_set_reg(apic, APIC_TMR + 0x10 * i, 0);
	}
	apic->irr_pending = kvm_vcpu_apic_vid_enabled(vcpu);
	apic->isr_count = kvm_x86_ops->hwapic_isr_update ? 1 : 0;
	apic->highest_isr_cache = -1;
	update_divide_count(apic);
	atomic_set(&apic->lapic_timer.pending, 0);
	if (kvm_vcpu_is_bsp(vcpu))
		kvm_lapic_set_base(vcpu,
				vcpu->arch.apic_base | MSR_IA32_APICBASE_BSP);
	vcpu->arch.pv_eoi.msr_val = 0;
	apic_update_ppr(apic);

	vcpu->arch.apic_arb_prio = 0;
	vcpu->arch.apic_attention = 0;

	apic_debug("%s: vcpu=%p, id=%d, base_msr="
		   "0x%016" PRIx64 ", base_address=0x%0lx.\n", __func__,
		   vcpu, kvm_apic_id(apic),
		   vcpu->arch.apic_base, apic->base_address);
}

/*
 *----------------------------------------------------------------------
 * timer interface
 *----------------------------------------------------------------------
 */

static bool lapic_is_periodic(struct kvm_lapic *apic)
{
	return apic_lvtt_period(apic);
}

int apic_has_pending_timer(struct kvm_vcpu *vcpu)
{
	struct kvm_lapic *apic = vcpu->arch.apic;

	if (kvm_vcpu_has_lapic(vcpu) && apic_enabled(apic) &&
			apic_lvt_enabled(apic, APIC_LVTT))
		return atomic_read(&apic->lapic_timer.pending);

	return 0;
}

int kvm_apic_local_deliver(struct kvm_lapic *apic, int lvt_type)
{
	u32 reg = kvm_apic_get_reg(apic, lvt_type);
	int vector, mode, trig_mode;

	if (kvm_apic_hw_enabled(apic) && !(reg & APIC_LVT_MASKED)) {
		vector = reg & APIC_VECTOR_MASK;
		mode = reg & APIC_MODE_MASK;
		trig_mode = reg & APIC_LVT_LEVEL_TRIGGER;
		return __apic_accept_irq(apic, mode, vector, 1, trig_mode,
					NULL);
	}
	return 0;
}

void kvm_apic_nmi_wd_deliver(struct kvm_vcpu *vcpu)
{
	struct kvm_lapic *apic = vcpu->arch.apic;

	if (apic)
		kvm_apic_local_deliver(apic, APIC_LVT0);
}

static const struct kvm_io_device_ops apic_mmio_ops = {
	.read     = apic_mmio_read,
	.write    = apic_mmio_write,
};

static enum hrtimer_restart apic_timer_fn(struct hrtimer *data)
{
	struct kvm_timer *ktimer = container_of(data, struct kvm_timer, timer);
	struct kvm_lapic *apic = container_of(ktimer, struct kvm_lapic, lapic_timer);

	apic_timer_expired(apic);

	if (lapic_is_periodic(apic)) {
		hrtimer_add_expires_ns(&ktimer->timer, ktimer->period);
		return HRTIMER_RESTART;
	} else
		return HRTIMER_NORESTART;
}

int kvm_create_lapic(struct kvm_vcpu *vcpu)
{
	struct kvm_lapic *apic;

	ASSERT(vcpu != NULL);
	apic_debug("apic_init %d\n", vcpu->vcpu_id);

	apic = kzalloc(sizeof(*apic), GFP_KERNEL);
	if (!apic)
		goto nomem;

	vcpu->arch.apic = apic;

	apic->regs = (void *)get_zeroed_page(GFP_KERNEL);
	if (!apic->regs) {
		printk(KERN_ERR "malloc apic regs error for vcpu %x\n",
		       vcpu->vcpu_id);
		goto nomem_free_apic;
	}
	apic->vcpu = vcpu;

	hrtimer_init(&apic->lapic_timer.timer, CLOCK_MONOTONIC,
		     HRTIMER_MODE_ABS);
	apic->lapic_timer.timer.function = apic_timer_fn;

	/*
	 * APIC is created enabled. This will prevent kvm_lapic_set_base from
	 * thinking that APIC satet has changed.
	 */
	vcpu->arch.apic_base = MSR_IA32_APICBASE_ENABLE;
	kvm_lapic_set_base(vcpu,
			APIC_DEFAULT_PHYS_BASE | MSR_IA32_APICBASE_ENABLE);

	static_key_slow_inc(&apic_sw_disabled.key); /* sw disabled at reset */
	kvm_lapic_reset(vcpu, false);
	kvm_iodevice_init(&apic->dev, &apic_mmio_ops);

	return 0;
nomem_free_apic:
	kfree(apic);
nomem:
	return -ENOMEM;
}

int kvm_apic_has_interrupt(struct kvm_vcpu *vcpu)
{
	struct kvm_lapic *apic = vcpu->arch.apic;
	int highest_irr;

	if (!kvm_vcpu_has_lapic(vcpu) || !apic_enabled(apic))
		return -1;

	apic_update_ppr(apic);
	highest_irr = apic_find_highest_irr(apic);
	if ((highest_irr == -1) ||
	    ((highest_irr & 0xF0) <= kvm_apic_get_reg(apic, APIC_PROCPRI)))
		return -1;
	return highest_irr;
}

int kvm_apic_accept_pic_intr(struct kvm_vcpu *vcpu)
{
	u32 lvt0 = kvm_apic_get_reg(vcpu->arch.apic, APIC_LVT0);
	int r = 0;

	if (!kvm_apic_hw_enabled(vcpu->arch.apic))
		r = 1;
	if ((lvt0 & APIC_LVT_MASKED) == 0 &&
	    GET_APIC_DELIVERY_MODE(lvt0) == APIC_MODE_EXTINT)
		r = 1;
	return r;
}

void kvm_inject_apic_timer_irqs(struct kvm_vcpu *vcpu)
{
	struct kvm_lapic *apic = vcpu->arch.apic;

	if (!kvm_vcpu_has_lapic(vcpu))
		return;

	if (atomic_read(&apic->lapic_timer.pending) > 0) {
		kvm_apic_local_deliver(apic, APIC_LVTT);
		if (apic_lvtt_tscdeadline(apic))
			apic->lapic_timer.tscdeadline = 0;
		atomic_set(&apic->lapic_timer.pending, 0);
	}
}

int kvm_get_apic_interrupt(struct kvm_vcpu *vcpu)
{
	int vector = kvm_apic_has_interrupt(vcpu);
	struct kvm_lapic *apic = vcpu->arch.apic;

	if (vector == -1)
		return -1;

	/*
	 * We get here even with APIC virtualization enabled, if doing
	 * nested virtualization and L1 runs with the "acknowledge interrupt
	 * on exit" mode.  Then we cannot inject the interrupt via RVI,
	 * because the process would deliver it through the IDT.
	 */

	apic_set_isr(vector, apic);
	apic_update_ppr(apic);
	apic_clear_irr(vector, apic);
	return vector;
}

void kvm_apic_post_state_restore(struct kvm_vcpu *vcpu,
		struct kvm_lapic_state *s)
{
	struct kvm_lapic *apic = vcpu->arch.apic;

	kvm_lapic_set_base(vcpu, vcpu->arch.apic_base);
	/* set SPIV separately to get count of SW disabled APICs right */
	apic_set_spiv(apic, *((u32 *)(s->regs + APIC_SPIV)));
	memcpy(vcpu->arch.apic->regs, s->regs, sizeof *s);
	/* call kvm_apic_set_id() to put apic into apic_map */
	kvm_apic_set_id(apic, kvm_apic_id(apic));
	kvm_apic_set_version(vcpu);

	apic_update_ppr(apic);
	hrtimer_cancel(&apic->lapic_timer.timer);
	apic_update_lvtt(apic);
	apic_manage_nmi_watchdog(apic, kvm_apic_get_reg(apic, APIC_LVT0));
	update_divide_count(apic);
	start_apic_timer(apic);
	apic->irr_pending = true;
	apic->isr_count = kvm_x86_ops->hwapic_isr_update ?
				1 : count_vectors(apic->regs + APIC_ISR);
	apic->highest_isr_cache = -1;
	if (kvm_x86_ops->hwapic_irr_update)
		kvm_x86_ops->hwapic_irr_update(vcpu,
				apic_find_highest_irr(apic));
	if (unlikely(kvm_x86_ops->hwapic_isr_update))
		kvm_x86_ops->hwapic_isr_update(vcpu->kvm,
				apic_find_highest_isr(apic));
	kvm_make_request(KVM_REQ_EVENT, vcpu);
	if (ioapic_in_kernel(vcpu->kvm))
		kvm_rtc_eoi_tracking_restore_one(vcpu);

	vcpu->arch.apic_arb_prio = 0;
}

void __kvm_migrate_apic_timer(struct kvm_vcpu *vcpu)
{
	struct hrtimer *timer;

	if (!kvm_vcpu_has_lapic(vcpu))
		return;

	timer = &vcpu->arch.apic->lapic_timer.timer;
	if (hrtimer_cancel(timer))
		hrtimer_start_expires(timer, HRTIMER_MODE_ABS);
}

/*
 * apic_sync_pv_eoi_from_guest - called on vmexit or cancel interrupt
 *
 * Detect whether guest triggered PV EOI since the
 * last entry. If yes, set EOI on guests's behalf.
 * Clear PV EOI in guest memory in any case.
 */
static void apic_sync_pv_eoi_from_guest(struct kvm_vcpu *vcpu,
					struct kvm_lapic *apic)
{
	bool pending;
	int vector;
	/*
	 * PV EOI state is derived from KVM_APIC_PV_EOI_PENDING in host
	 * and KVM_PV_EOI_ENABLED in guest memory as follows:
	 *
	 * KVM_APIC_PV_EOI_PENDING is unset:
	 * 	-> host disabled PV EOI.
	 * KVM_APIC_PV_EOI_PENDING is set, KVM_PV_EOI_ENABLED is set:
	 * 	-> host enabled PV EOI, guest did not execute EOI yet.
	 * KVM_APIC_PV_EOI_PENDING is set, KVM_PV_EOI_ENABLED is unset:
	 * 	-> host enabled PV EOI, guest executed EOI.
	 */
	BUG_ON(!pv_eoi_enabled(vcpu));
	pending = pv_eoi_get_pending(vcpu);
	/*
	 * Clear pending bit in any case: it will be set again on vmentry.
	 * While this might not be ideal from performance point of view,
	 * this makes sure pv eoi is only enabled when we know it's safe.
	 */
	pv_eoi_clr_pending(vcpu);
	if (pending)
		return;
	vector = apic_set_eoi(apic);
	trace_kvm_pv_eoi(apic, vector);
}

void kvm_lapic_sync_from_vapic(struct kvm_vcpu *vcpu)
{
	u32 data;

	if (test_bit(KVM_APIC_PV_EOI_PENDING, &vcpu->arch.apic_attention))
		apic_sync_pv_eoi_from_guest(vcpu, vcpu->arch.apic);

	if (!test_bit(KVM_APIC_CHECK_VAPIC, &vcpu->arch.apic_attention))
		return;

	if (kvm_read_guest_cached(vcpu->kvm, &vcpu->arch.apic->vapic_cache, &data,
				  sizeof(u32)))
		return;

	apic_set_tpr(vcpu->arch.apic, data & 0xff);
}

/*
 * apic_sync_pv_eoi_to_guest - called before vmentry
 *
 * Detect whether it's safe to enable PV EOI and
 * if yes do so.
 */
static void apic_sync_pv_eoi_to_guest(struct kvm_vcpu *vcpu,
					struct kvm_lapic *apic)
{
	if (!pv_eoi_enabled(vcpu) ||
	    /* IRR set or many bits in ISR: could be nested. */
	    apic->irr_pending ||
	    /* Cache not set: could be safe but we don't bother. */
	    apic->highest_isr_cache == -1 ||
	    /* Need EOI to update ioapic. */
	    kvm_ioapic_handles_vector(apic, apic->highest_isr_cache)) {
		/*
		 * PV EOI was disabled by apic_sync_pv_eoi_from_guest
		 * so we need not do anything here.
		 */
		return;
	}

	pv_eoi_set_pending(apic->vcpu);
}

void kvm_lapic_sync_to_vapic(struct kvm_vcpu *vcpu)
{
	u32 data, tpr;
	int max_irr, max_isr;
	struct kvm_lapic *apic = vcpu->arch.apic;

	apic_sync_pv_eoi_to_guest(vcpu, apic);

	if (!test_bit(KVM_APIC_CHECK_VAPIC, &vcpu->arch.apic_attention))
		return;

	tpr = kvm_apic_get_reg(apic, APIC_TASKPRI) & 0xff;
	max_irr = apic_find_highest_irr(apic);
	if (max_irr < 0)
		max_irr = 0;
	max_isr = apic_find_highest_isr(apic);
	if (max_isr < 0)
		max_isr = 0;
	data = (tpr & 0xff) | ((max_isr & 0xf0) << 8) | (max_irr << 24);

	kvm_write_guest_cached(vcpu->kvm, &vcpu->arch.apic->vapic_cache, &data,
				sizeof(u32));
}

int kvm_lapic_set_vapic_addr(struct kvm_vcpu *vcpu, gpa_t vapic_addr)
{
	if (vapic_addr) {
		if (kvm_gfn_to_hva_cache_init(vcpu->kvm,
					&vcpu->arch.apic->vapic_cache,
					vapic_addr, sizeof(u32)))
			return -EINVAL;
		__set_bit(KVM_APIC_CHECK_VAPIC, &vcpu->arch.apic_attention);
	} else {
		__clear_bit(KVM_APIC_CHECK_VAPIC, &vcpu->arch.apic_attention);
	}

	vcpu->arch.apic->vapic_addr = vapic_addr;
	return 0;
}

int kvm_x2apic_msr_write(struct kvm_vcpu *vcpu, u32 msr, u64 data)
{
	struct kvm_lapic *apic = vcpu->arch.apic;
	u32 reg = (msr - APIC_BASE_MSR) << 4;

	if (!lapic_in_kernel(vcpu) || !apic_x2apic_mode(apic))
		return 1;

	if (reg == APIC_ICR2)
		return 1;

	/* if this is ICR write vector before command */
	if (reg == APIC_ICR)
		apic_reg_write(apic, APIC_ICR2, (u32)(data >> 32));
	return apic_reg_write(apic, reg, (u32)data);
}

int kvm_x2apic_msr_read(struct kvm_vcpu *vcpu, u32 msr, u64 *data)
{
	struct kvm_lapic *apic = vcpu->arch.apic;
	u32 reg = (msr - APIC_BASE_MSR) << 4, low, high = 0;

	if (!lapic_in_kernel(vcpu) || !apic_x2apic_mode(apic))
		return 1;

	if (reg == APIC_DFR || reg == APIC_ICR2) {
		apic_debug("KVM_APIC_READ: read x2apic reserved register %x\n",
			   reg);
		return 1;
	}

	if (apic_reg_read(apic, reg, 4, &low))
		return 1;
	if (reg == APIC_ICR)
		apic_reg_read(apic, APIC_ICR2, 4, &high);

	*data = (((u64)high) << 32) | low;

	return 0;
}

int kvm_hv_vapic_msr_write(struct kvm_vcpu *vcpu, u32 reg, u64 data)
{
	struct kvm_lapic *apic = vcpu->arch.apic;

	if (!kvm_vcpu_has_lapic(vcpu))
		return 1;

	/* if this is ICR write vector before command */
	if (reg == APIC_ICR)
		apic_reg_write(apic, APIC_ICR2, (u32)(data >> 32));
	return apic_reg_write(apic, reg, (u32)data);
}

int kvm_hv_vapic_msr_read(struct kvm_vcpu *vcpu, u32 reg, u64 *data)
{
	struct kvm_lapic *apic = vcpu->arch.apic;
	u32 low, high = 0;

	if (!kvm_vcpu_has_lapic(vcpu))
		return 1;

	if (apic_reg_read(apic, reg, 4, &low))
		return 1;
	if (reg == APIC_ICR)
		apic_reg_read(apic, APIC_ICR2, 4, &high);

	*data = (((u64)high) << 32) | low;

	return 0;
}

int kvm_lapic_enable_pv_eoi(struct kvm_vcpu *vcpu, u64 data)
{
	u64 addr = data & ~KVM_MSR_ENABLED;
	if (!IS_ALIGNED(addr, 4))
		return 1;

	vcpu->arch.pv_eoi.msr_val = data;
	if (!pv_eoi_enabled(vcpu))
		return 0;
	return kvm_gfn_to_hva_cache_init(vcpu->kvm, &vcpu->arch.pv_eoi.data,
					 addr, sizeof(u8));
}

void kvm_apic_accept_events(struct kvm_vcpu *vcpu)
{
	struct kvm_lapic *apic = vcpu->arch.apic;
	u8 sipi_vector;
	unsigned long pe;

	if (!kvm_vcpu_has_lapic(vcpu) || !apic->pending_events)
		return;

	/*
	 * INITs are latched while in SMM.  Because an SMM CPU cannot
	 * be in KVM_MP_STATE_INIT_RECEIVED state, just eat SIPIs
	 * and delay processing of INIT until the next RSM.
	 */
	if (is_smm(vcpu)) {
		WARN_ON_ONCE(vcpu->arch.mp_state == KVM_MP_STATE_INIT_RECEIVED);
		if (test_bit(KVM_APIC_SIPI, &apic->pending_events))
			clear_bit(KVM_APIC_SIPI, &apic->pending_events);
		return;
	}

	pe = xchg(&apic->pending_events, 0);
	if (test_bit(KVM_APIC_INIT, &pe)) {
		kvm_lapic_reset(vcpu, true);
		kvm_vcpu_reset(vcpu, true);
		if (kvm_vcpu_is_bsp(apic->vcpu))
			vcpu->arch.mp_state = KVM_MP_STATE_RUNNABLE;
		else
			vcpu->arch.mp_state = KVM_MP_STATE_INIT_RECEIVED;
	}
	if (test_bit(KVM_APIC_SIPI, &pe) &&
	    vcpu->arch.mp_state == KVM_MP_STATE_INIT_RECEIVED) {
		/* evaluate pending_events before reading the vector */
		smp_rmb();
		sipi_vector = apic->sipi_vector;
		apic_debug("vcpu %d received sipi with vector # %x\n",
			 vcpu->vcpu_id, sipi_vector);
		kvm_vcpu_deliver_sipi_vector(vcpu, sipi_vector);
		vcpu->arch.mp_state = KVM_MP_STATE_RUNNABLE;
	}
}

void kvm_lapic_init(void)
{
	/* do not patch jump label more than once per second */
	jump_label_rate_limit(&apic_hw_disabled, HZ);
	jump_label_rate_limit(&apic_sw_disabled, HZ);
}<|MERGE_RESOLUTION|>--- conflicted
+++ resolved
@@ -1343,15 +1343,9 @@
 			apic_debug("Receive NMI setting on APIC_LVT0 "
 				   "for cpu %d\n", apic->vcpu->vcpu_id);
 			atomic_inc(&apic->vcpu->kvm->arch.vapics_in_nmi_mode);
-<<<<<<< HEAD
-		}
-	} else if (nmi_wd_enabled)
-		atomic_dec(&apic->vcpu->kvm->arch.vapics_in_nmi_mode);
-=======
 		} else
 			atomic_dec(&apic->vcpu->kvm->arch.vapics_in_nmi_mode);
 	}
->>>>>>> db0b54cd
 }
 
 static int apic_reg_write(struct kvm_lapic *apic, u32 reg, u32 val)
@@ -1679,15 +1673,10 @@
 	for (i = 0; i < APIC_LVT_NUM; i++)
 		apic_set_reg(apic, APIC_LVTT + 0x10 * i, APIC_LVT_MASKED);
 	apic_update_lvtt(apic);
-<<<<<<< HEAD
-	apic_set_reg(apic, APIC_LVT0,
-		     SET_APIC_DELIVERY_MODE(0, APIC_MODE_EXTINT));
-=======
 	if (kvm_check_has_quirk(vcpu->kvm, KVM_X86_QUIRK_LINT0_REENABLED))
 		apic_set_reg(apic, APIC_LVT0,
 			     SET_APIC_DELIVERY_MODE(0, APIC_MODE_EXTINT));
 	apic_manage_nmi_watchdog(apic, kvm_apic_get_reg(apic, APIC_LVT0));
->>>>>>> db0b54cd
 
 	apic_set_reg(apic, APIC_DFR, 0xffffffffU);
 	apic_set_spiv(apic, 0xff);
