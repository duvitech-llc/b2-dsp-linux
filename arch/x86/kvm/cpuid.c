--- conflicted
+++ resolved
@@ -16,12 +16,7 @@
 #include <linux/module.h>
 #include <linux/vmalloc.h>
 #include <linux/uaccess.h>
-<<<<<<< HEAD
-#include <asm/i387.h> /* For use_eager_fpu.  Ugh! */
-#include <asm/fpu-internal.h> /* For use_eager_fpu.  Ugh! */
-=======
 #include <asm/fpu/internal.h> /* For use_eager_fpu.  Ugh! */
->>>>>>> db0b54cd
 #include <asm/user.h>
 #include <asm/fpu/xstate.h>
 #include "cpuid.h"
@@ -102,13 +97,9 @@
 	if (best && (best->eax & (F(XSAVES) | F(XSAVEC))))
 		best->ebx = xstate_required_size(vcpu->arch.xcr0, true);
 
-<<<<<<< HEAD
-	vcpu->arch.eager_fpu = guest_cpuid_has_mpx(vcpu);
-=======
 	vcpu->arch.eager_fpu = use_eager_fpu() || guest_cpuid_has_mpx(vcpu);
 	if (vcpu->arch.eager_fpu)
 		kvm_x86_ops->fpu_activate(vcpu);
->>>>>>> db0b54cd
 
 	/*
 	 * The existing code assumes virtual address is 48-bit in the canonical
