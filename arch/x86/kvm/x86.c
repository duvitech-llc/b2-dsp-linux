/*
 * Kernel-based Virtual Machine driver for Linux
 *
 * derived from drivers/kvm/kvm_main.c
 *
 * Copyright (C) 2006 Qumranet, Inc.
 * Copyright (C) 2008 Qumranet, Inc.
 * Copyright IBM Corporation, 2008
 * Copyright 2010 Red Hat, Inc. and/or its affiliates.
 *
 * Authors:
 *   Avi Kivity   <avi@qumranet.com>
 *   Yaniv Kamay  <yaniv@qumranet.com>
 *   Amit Shah    <amit.shah@qumranet.com>
 *   Ben-Ami Yassour <benami@il.ibm.com>
 *
 * This work is licensed under the terms of the GNU GPL, version 2.  See
 * the COPYING file in the top-level directory.
 *
 */

#include <linux/kvm_host.h>
#include "irq.h"
#include "mmu.h"
#include "i8254.h"
#include "tss.h"
#include "kvm_cache_regs.h"
#include "x86.h"
#include "cpuid.h"
#include "assigned-dev.h"
#include "pmu.h"
#include "hyperv.h"

#include <linux/clocksource.h>
#include <linux/interrupt.h>
#include <linux/kvm.h>
#include <linux/fs.h>
#include <linux/vmalloc.h>
#include <linux/module.h>
#include <linux/mman.h>
#include <linux/highmem.h>
#include <linux/iommu.h>
#include <linux/intel-iommu.h>
#include <linux/cpufreq.h>
#include <linux/user-return-notifier.h>
#include <linux/srcu.h>
#include <linux/slab.h>
#include <linux/perf_event.h>
#include <linux/uaccess.h>
#include <linux/hash.h>
#include <linux/pci.h>
#include <linux/timekeeper_internal.h>
#include <linux/pvclock_gtod.h>
#include <linux/kvm_irqfd.h>
#include <linux/irqbypass.h>
#include <trace/events/kvm.h>

#define CREATE_TRACE_POINTS
#include "trace.h"

#include <asm/debugreg.h>
#include <asm/msr.h>
#include <asm/desc.h>
#include <asm/mce.h>
#include <linux/kernel_stat.h>
#include <asm/fpu/internal.h> /* Ugh! */
#include <asm/pvclock.h>
#include <asm/div64.h>
#include <asm/irq_remapping.h>

#define MAX_IO_MSRS 256
#define KVM_MAX_MCE_BANKS 32
#define KVM_MCE_CAP_SUPPORTED (MCG_CTL_P | MCG_SER_P)

#define emul_to_vcpu(ctxt) \
	container_of(ctxt, struct kvm_vcpu, arch.emulate_ctxt)

/* EFER defaults:
 * - enable syscall per default because its emulated by KVM
 * - enable LME and LMA per default on 64 bit KVM
 */
#ifdef CONFIG_X86_64
static
u64 __read_mostly efer_reserved_bits = ~((u64)(EFER_SCE | EFER_LME | EFER_LMA));
#else
static u64 __read_mostly efer_reserved_bits = ~((u64)EFER_SCE);
#endif

#define VM_STAT(x) offsetof(struct kvm, stat.x), KVM_STAT_VM
#define VCPU_STAT(x) offsetof(struct kvm_vcpu, stat.x), KVM_STAT_VCPU

static void update_cr8_intercept(struct kvm_vcpu *vcpu);
static void process_nmi(struct kvm_vcpu *vcpu);
static void __kvm_set_rflags(struct kvm_vcpu *vcpu, unsigned long rflags);

struct kvm_x86_ops *kvm_x86_ops __read_mostly;
EXPORT_SYMBOL_GPL(kvm_x86_ops);

static bool __read_mostly ignore_msrs = 0;
module_param(ignore_msrs, bool, S_IRUGO | S_IWUSR);

unsigned int min_timer_period_us = 500;
module_param(min_timer_period_us, uint, S_IRUGO | S_IWUSR);

static bool __read_mostly kvmclock_periodic_sync = true;
module_param(kvmclock_periodic_sync, bool, S_IRUGO);

bool __read_mostly kvm_has_tsc_control;
EXPORT_SYMBOL_GPL(kvm_has_tsc_control);
u32  __read_mostly kvm_max_guest_tsc_khz;
EXPORT_SYMBOL_GPL(kvm_max_guest_tsc_khz);
u8   __read_mostly kvm_tsc_scaling_ratio_frac_bits;
EXPORT_SYMBOL_GPL(kvm_tsc_scaling_ratio_frac_bits);
u64  __read_mostly kvm_max_tsc_scaling_ratio;
EXPORT_SYMBOL_GPL(kvm_max_tsc_scaling_ratio);
static u64 __read_mostly kvm_default_tsc_scaling_ratio;

/* tsc tolerance in parts per million - default to 1/2 of the NTP threshold */
static u32 __read_mostly tsc_tolerance_ppm = 250;
module_param(tsc_tolerance_ppm, uint, S_IRUGO | S_IWUSR);

/* lapic timer advance (tscdeadline mode only) in nanoseconds */
unsigned int __read_mostly lapic_timer_advance_ns = 0;
module_param(lapic_timer_advance_ns, uint, S_IRUGO | S_IWUSR);

static bool __read_mostly backwards_tsc_observed = false;

#define KVM_NR_SHARED_MSRS 16

struct kvm_shared_msrs_global {
	int nr;
	u32 msrs[KVM_NR_SHARED_MSRS];
};

struct kvm_shared_msrs {
	struct user_return_notifier urn;
	bool registered;
	struct kvm_shared_msr_values {
		u64 host;
		u64 curr;
	} values[KVM_NR_SHARED_MSRS];
};

static struct kvm_shared_msrs_global __read_mostly shared_msrs_global;
static struct kvm_shared_msrs __percpu *shared_msrs;

struct kvm_stats_debugfs_item debugfs_entries[] = {
	{ "pf_fixed", VCPU_STAT(pf_fixed) },
	{ "pf_guest", VCPU_STAT(pf_guest) },
	{ "tlb_flush", VCPU_STAT(tlb_flush) },
	{ "invlpg", VCPU_STAT(invlpg) },
	{ "exits", VCPU_STAT(exits) },
	{ "io_exits", VCPU_STAT(io_exits) },
	{ "mmio_exits", VCPU_STAT(mmio_exits) },
	{ "signal_exits", VCPU_STAT(signal_exits) },
	{ "irq_window", VCPU_STAT(irq_window_exits) },
	{ "nmi_window", VCPU_STAT(nmi_window_exits) },
	{ "halt_exits", VCPU_STAT(halt_exits) },
	{ "halt_successful_poll", VCPU_STAT(halt_successful_poll) },
	{ "halt_attempted_poll", VCPU_STAT(halt_attempted_poll) },
	{ "halt_wakeup", VCPU_STAT(halt_wakeup) },
	{ "hypercalls", VCPU_STAT(hypercalls) },
	{ "request_irq", VCPU_STAT(request_irq_exits) },
	{ "irq_exits", VCPU_STAT(irq_exits) },
	{ "host_state_reload", VCPU_STAT(host_state_reload) },
	{ "efer_reload", VCPU_STAT(efer_reload) },
	{ "fpu_reload", VCPU_STAT(fpu_reload) },
	{ "insn_emulation", VCPU_STAT(insn_emulation) },
	{ "insn_emulation_fail", VCPU_STAT(insn_emulation_fail) },
	{ "irq_injections", VCPU_STAT(irq_injections) },
	{ "nmi_injections", VCPU_STAT(nmi_injections) },
	{ "mmu_shadow_zapped", VM_STAT(mmu_shadow_zapped) },
	{ "mmu_pte_write", VM_STAT(mmu_pte_write) },
	{ "mmu_pte_updated", VM_STAT(mmu_pte_updated) },
	{ "mmu_pde_zapped", VM_STAT(mmu_pde_zapped) },
	{ "mmu_flooded", VM_STAT(mmu_flooded) },
	{ "mmu_recycled", VM_STAT(mmu_recycled) },
	{ "mmu_cache_miss", VM_STAT(mmu_cache_miss) },
	{ "mmu_unsync", VM_STAT(mmu_unsync) },
	{ "remote_tlb_flush", VM_STAT(remote_tlb_flush) },
	{ "largepages", VM_STAT(lpages) },
	{ NULL }
};

u64 __read_mostly host_xcr0;

static int emulator_fix_hypercall(struct x86_emulate_ctxt *ctxt);

static inline void kvm_async_pf_hash_reset(struct kvm_vcpu *vcpu)
{
	int i;
	for (i = 0; i < roundup_pow_of_two(ASYNC_PF_PER_VCPU); i++)
		vcpu->arch.apf.gfns[i] = ~0;
}

static void kvm_on_user_return(struct user_return_notifier *urn)
{
	unsigned slot;
	struct kvm_shared_msrs *locals
		= container_of(urn, struct kvm_shared_msrs, urn);
	struct kvm_shared_msr_values *values;

	for (slot = 0; slot < shared_msrs_global.nr; ++slot) {
		values = &locals->values[slot];
		if (values->host != values->curr) {
			wrmsrl(shared_msrs_global.msrs[slot], values->host);
			values->curr = values->host;
		}
	}
	locals->registered = false;
	user_return_notifier_unregister(urn);
}

static void shared_msr_update(unsigned slot, u32 msr)
{
	u64 value;
	unsigned int cpu = smp_processor_id();
	struct kvm_shared_msrs *smsr = per_cpu_ptr(shared_msrs, cpu);

	/* only read, and nobody should modify it at this time,
	 * so don't need lock */
	if (slot >= shared_msrs_global.nr) {
		printk(KERN_ERR "kvm: invalid MSR slot!");
		return;
	}
	rdmsrl_safe(msr, &value);
	smsr->values[slot].host = value;
	smsr->values[slot].curr = value;
}

void kvm_define_shared_msr(unsigned slot, u32 msr)
{
	BUG_ON(slot >= KVM_NR_SHARED_MSRS);
	shared_msrs_global.msrs[slot] = msr;
	if (slot >= shared_msrs_global.nr)
		shared_msrs_global.nr = slot + 1;
}
EXPORT_SYMBOL_GPL(kvm_define_shared_msr);

static void kvm_shared_msr_cpu_online(void)
{
	unsigned i;

	for (i = 0; i < shared_msrs_global.nr; ++i)
		shared_msr_update(i, shared_msrs_global.msrs[i]);
}

int kvm_set_shared_msr(unsigned slot, u64 value, u64 mask)
{
	unsigned int cpu = smp_processor_id();
	struct kvm_shared_msrs *smsr = per_cpu_ptr(shared_msrs, cpu);
	int err;

	if (((value ^ smsr->values[slot].curr) & mask) == 0)
		return 0;
	smsr->values[slot].curr = value;
	err = wrmsrl_safe(shared_msrs_global.msrs[slot], value);
	if (err)
		return 1;

	if (!smsr->registered) {
		smsr->urn.on_user_return = kvm_on_user_return;
		user_return_notifier_register(&smsr->urn);
		smsr->registered = true;
	}
	return 0;
}
EXPORT_SYMBOL_GPL(kvm_set_shared_msr);

static void drop_user_return_notifiers(void)
{
	unsigned int cpu = smp_processor_id();
	struct kvm_shared_msrs *smsr = per_cpu_ptr(shared_msrs, cpu);

	if (smsr->registered)
		kvm_on_user_return(&smsr->urn);
}

u64 kvm_get_apic_base(struct kvm_vcpu *vcpu)
{
	return vcpu->arch.apic_base;
}
EXPORT_SYMBOL_GPL(kvm_get_apic_base);

int kvm_set_apic_base(struct kvm_vcpu *vcpu, struct msr_data *msr_info)
{
	u64 old_state = vcpu->arch.apic_base &
		(MSR_IA32_APICBASE_ENABLE | X2APIC_ENABLE);
	u64 new_state = msr_info->data &
		(MSR_IA32_APICBASE_ENABLE | X2APIC_ENABLE);
	u64 reserved_bits = ((~0ULL) << cpuid_maxphyaddr(vcpu)) |
		0x2ff | (guest_cpuid_has_x2apic(vcpu) ? 0 : X2APIC_ENABLE);

	if (!msr_info->host_initiated &&
	    ((msr_info->data & reserved_bits) != 0 ||
	     new_state == X2APIC_ENABLE ||
	     (new_state == MSR_IA32_APICBASE_ENABLE &&
	      old_state == (MSR_IA32_APICBASE_ENABLE | X2APIC_ENABLE)) ||
	     (new_state == (MSR_IA32_APICBASE_ENABLE | X2APIC_ENABLE) &&
	      old_state == 0)))
		return 1;

	kvm_lapic_set_base(vcpu, msr_info->data);
	return 0;
}
EXPORT_SYMBOL_GPL(kvm_set_apic_base);

asmlinkage __visible void kvm_spurious_fault(void)
{
	/* Fault while not rebooting.  We want the trace. */
	BUG();
}
EXPORT_SYMBOL_GPL(kvm_spurious_fault);

#define EXCPT_BENIGN		0
#define EXCPT_CONTRIBUTORY	1
#define EXCPT_PF		2

static int exception_class(int vector)
{
	switch (vector) {
	case PF_VECTOR:
		return EXCPT_PF;
	case DE_VECTOR:
	case TS_VECTOR:
	case NP_VECTOR:
	case SS_VECTOR:
	case GP_VECTOR:
		return EXCPT_CONTRIBUTORY;
	default:
		break;
	}
	return EXCPT_BENIGN;
}

#define EXCPT_FAULT		0
#define EXCPT_TRAP		1
#define EXCPT_ABORT		2
#define EXCPT_INTERRUPT		3

static int exception_type(int vector)
{
	unsigned int mask;

	if (WARN_ON(vector > 31 || vector == NMI_VECTOR))
		return EXCPT_INTERRUPT;

	mask = 1 << vector;

	/* #DB is trap, as instruction watchpoints are handled elsewhere */
	if (mask & ((1 << DB_VECTOR) | (1 << BP_VECTOR) | (1 << OF_VECTOR)))
		return EXCPT_TRAP;

	if (mask & ((1 << DF_VECTOR) | (1 << MC_VECTOR)))
		return EXCPT_ABORT;

	/* Reserved exceptions will result in fault */
	return EXCPT_FAULT;
}

static void kvm_multiple_exception(struct kvm_vcpu *vcpu,
		unsigned nr, bool has_error, u32 error_code,
		bool reinject)
{
	u32 prev_nr;
	int class1, class2;

	kvm_make_request(KVM_REQ_EVENT, vcpu);

	if (!vcpu->arch.exception.pending) {
	queue:
		if (has_error && !is_protmode(vcpu))
			has_error = false;
		vcpu->arch.exception.pending = true;
		vcpu->arch.exception.has_error_code = has_error;
		vcpu->arch.exception.nr = nr;
		vcpu->arch.exception.error_code = error_code;
		vcpu->arch.exception.reinject = reinject;
		return;
	}

	/* to check exception */
	prev_nr = vcpu->arch.exception.nr;
	if (prev_nr == DF_VECTOR) {
		/* triple fault -> shutdown */
		kvm_make_request(KVM_REQ_TRIPLE_FAULT, vcpu);
		return;
	}
	class1 = exception_class(prev_nr);
	class2 = exception_class(nr);
	if ((class1 == EXCPT_CONTRIBUTORY && class2 == EXCPT_CONTRIBUTORY)
		|| (class1 == EXCPT_PF && class2 != EXCPT_BENIGN)) {
		/* generate double fault per SDM Table 5-5 */
		vcpu->arch.exception.pending = true;
		vcpu->arch.exception.has_error_code = true;
		vcpu->arch.exception.nr = DF_VECTOR;
		vcpu->arch.exception.error_code = 0;
	} else
		/* replace previous exception with a new one in a hope
		   that instruction re-execution will regenerate lost
		   exception */
		goto queue;
}

void kvm_queue_exception(struct kvm_vcpu *vcpu, unsigned nr)
{
	kvm_multiple_exception(vcpu, nr, false, 0, false);
}
EXPORT_SYMBOL_GPL(kvm_queue_exception);

void kvm_requeue_exception(struct kvm_vcpu *vcpu, unsigned nr)
{
	kvm_multiple_exception(vcpu, nr, false, 0, true);
}
EXPORT_SYMBOL_GPL(kvm_requeue_exception);

void kvm_complete_insn_gp(struct kvm_vcpu *vcpu, int err)
{
	if (err)
		kvm_inject_gp(vcpu, 0);
	else
		kvm_x86_ops->skip_emulated_instruction(vcpu);
}
EXPORT_SYMBOL_GPL(kvm_complete_insn_gp);

void kvm_inject_page_fault(struct kvm_vcpu *vcpu, struct x86_exception *fault)
{
	++vcpu->stat.pf_guest;
	vcpu->arch.cr2 = fault->address;
	kvm_queue_exception_e(vcpu, PF_VECTOR, fault->error_code);
}
EXPORT_SYMBOL_GPL(kvm_inject_page_fault);

static bool kvm_propagate_fault(struct kvm_vcpu *vcpu, struct x86_exception *fault)
{
	if (mmu_is_nested(vcpu) && !fault->nested_page_fault)
		vcpu->arch.nested_mmu.inject_page_fault(vcpu, fault);
	else
		vcpu->arch.mmu.inject_page_fault(vcpu, fault);

	return fault->nested_page_fault;
}

void kvm_inject_nmi(struct kvm_vcpu *vcpu)
{
	atomic_inc(&vcpu->arch.nmi_queued);
	kvm_make_request(KVM_REQ_NMI, vcpu);
}
EXPORT_SYMBOL_GPL(kvm_inject_nmi);

void kvm_queue_exception_e(struct kvm_vcpu *vcpu, unsigned nr, u32 error_code)
{
	kvm_multiple_exception(vcpu, nr, true, error_code, false);
}
EXPORT_SYMBOL_GPL(kvm_queue_exception_e);

void kvm_requeue_exception_e(struct kvm_vcpu *vcpu, unsigned nr, u32 error_code)
{
	kvm_multiple_exception(vcpu, nr, true, error_code, true);
}
EXPORT_SYMBOL_GPL(kvm_requeue_exception_e);

/*
 * Checks if cpl <= required_cpl; if true, return true.  Otherwise queue
 * a #GP and return false.
 */
bool kvm_require_cpl(struct kvm_vcpu *vcpu, int required_cpl)
{
	if (kvm_x86_ops->get_cpl(vcpu) <= required_cpl)
		return true;
	kvm_queue_exception_e(vcpu, GP_VECTOR, 0);
	return false;
}
EXPORT_SYMBOL_GPL(kvm_require_cpl);

bool kvm_require_dr(struct kvm_vcpu *vcpu, int dr)
{
	if ((dr != 4 && dr != 5) || !kvm_read_cr4_bits(vcpu, X86_CR4_DE))
		return true;

	kvm_queue_exception(vcpu, UD_VECTOR);
	return false;
}
EXPORT_SYMBOL_GPL(kvm_require_dr);

/*
 * This function will be used to read from the physical memory of the currently
 * running guest. The difference to kvm_vcpu_read_guest_page is that this function
 * can read from guest physical or from the guest's guest physical memory.
 */
int kvm_read_guest_page_mmu(struct kvm_vcpu *vcpu, struct kvm_mmu *mmu,
			    gfn_t ngfn, void *data, int offset, int len,
			    u32 access)
{
	struct x86_exception exception;
	gfn_t real_gfn;
	gpa_t ngpa;

	ngpa     = gfn_to_gpa(ngfn);
	real_gfn = mmu->translate_gpa(vcpu, ngpa, access, &exception);
	if (real_gfn == UNMAPPED_GVA)
		return -EFAULT;

	real_gfn = gpa_to_gfn(real_gfn);

	return kvm_vcpu_read_guest_page(vcpu, real_gfn, data, offset, len);
}
EXPORT_SYMBOL_GPL(kvm_read_guest_page_mmu);

static int kvm_read_nested_guest_page(struct kvm_vcpu *vcpu, gfn_t gfn,
			       void *data, int offset, int len, u32 access)
{
	return kvm_read_guest_page_mmu(vcpu, vcpu->arch.walk_mmu, gfn,
				       data, offset, len, access);
}

/*
 * Load the pae pdptrs.  Return true is they are all valid.
 */
int load_pdptrs(struct kvm_vcpu *vcpu, struct kvm_mmu *mmu, unsigned long cr3)
{
	gfn_t pdpt_gfn = cr3 >> PAGE_SHIFT;
	unsigned offset = ((cr3 & (PAGE_SIZE-1)) >> 5) << 2;
	int i;
	int ret;
	u64 pdpte[ARRAY_SIZE(mmu->pdptrs)];

	ret = kvm_read_guest_page_mmu(vcpu, mmu, pdpt_gfn, pdpte,
				      offset * sizeof(u64), sizeof(pdpte),
				      PFERR_USER_MASK|PFERR_WRITE_MASK);
	if (ret < 0) {
		ret = 0;
		goto out;
	}
	for (i = 0; i < ARRAY_SIZE(pdpte); ++i) {
		if (is_present_gpte(pdpte[i]) &&
		    (pdpte[i] &
		     vcpu->arch.mmu.guest_rsvd_check.rsvd_bits_mask[0][2])) {
			ret = 0;
			goto out;
		}
	}
	ret = 1;

	memcpy(mmu->pdptrs, pdpte, sizeof(mmu->pdptrs));
	__set_bit(VCPU_EXREG_PDPTR,
		  (unsigned long *)&vcpu->arch.regs_avail);
	__set_bit(VCPU_EXREG_PDPTR,
		  (unsigned long *)&vcpu->arch.regs_dirty);
out:

	return ret;
}
EXPORT_SYMBOL_GPL(load_pdptrs);

static bool pdptrs_changed(struct kvm_vcpu *vcpu)
{
	u64 pdpte[ARRAY_SIZE(vcpu->arch.walk_mmu->pdptrs)];
	bool changed = true;
	int offset;
	gfn_t gfn;
	int r;

	if (is_long_mode(vcpu) || !is_pae(vcpu))
		return false;

	if (!test_bit(VCPU_EXREG_PDPTR,
		      (unsigned long *)&vcpu->arch.regs_avail))
		return true;

	gfn = (kvm_read_cr3(vcpu) & ~31u) >> PAGE_SHIFT;
	offset = (kvm_read_cr3(vcpu) & ~31u) & (PAGE_SIZE - 1);
	r = kvm_read_nested_guest_page(vcpu, gfn, pdpte, offset, sizeof(pdpte),
				       PFERR_USER_MASK | PFERR_WRITE_MASK);
	if (r < 0)
		goto out;
	changed = memcmp(pdpte, vcpu->arch.walk_mmu->pdptrs, sizeof(pdpte)) != 0;
out:

	return changed;
}

int kvm_set_cr0(struct kvm_vcpu *vcpu, unsigned long cr0)
{
	unsigned long old_cr0 = kvm_read_cr0(vcpu);
	unsigned long update_bits = X86_CR0_PG | X86_CR0_WP;

	cr0 |= X86_CR0_ET;

#ifdef CONFIG_X86_64
	if (cr0 & 0xffffffff00000000UL)
		return 1;
#endif

	cr0 &= ~CR0_RESERVED_BITS;

	if ((cr0 & X86_CR0_NW) && !(cr0 & X86_CR0_CD))
		return 1;

	if ((cr0 & X86_CR0_PG) && !(cr0 & X86_CR0_PE))
		return 1;

	if (!is_paging(vcpu) && (cr0 & X86_CR0_PG)) {
#ifdef CONFIG_X86_64
		if ((vcpu->arch.efer & EFER_LME)) {
			int cs_db, cs_l;

			if (!is_pae(vcpu))
				return 1;
			kvm_x86_ops->get_cs_db_l_bits(vcpu, &cs_db, &cs_l);
			if (cs_l)
				return 1;
		} else
#endif
		if (is_pae(vcpu) && !load_pdptrs(vcpu, vcpu->arch.walk_mmu,
						 kvm_read_cr3(vcpu)))
			return 1;
	}

	if (!(cr0 & X86_CR0_PG) && kvm_read_cr4_bits(vcpu, X86_CR4_PCIDE))
		return 1;

	kvm_x86_ops->set_cr0(vcpu, cr0);

	if ((cr0 ^ old_cr0) & X86_CR0_PG) {
		kvm_clear_async_pf_completion_queue(vcpu);
		kvm_async_pf_hash_reset(vcpu);
	}

	if ((cr0 ^ old_cr0) & update_bits)
		kvm_mmu_reset_context(vcpu);

	if (((cr0 ^ old_cr0) & X86_CR0_CD) &&
	    kvm_arch_has_noncoherent_dma(vcpu->kvm) &&
	    !kvm_check_has_quirk(vcpu->kvm, KVM_X86_QUIRK_CD_NW_CLEARED))
		kvm_zap_gfn_range(vcpu->kvm, 0, ~0ULL);

	return 0;
}
EXPORT_SYMBOL_GPL(kvm_set_cr0);

void kvm_lmsw(struct kvm_vcpu *vcpu, unsigned long msw)
{
	(void)kvm_set_cr0(vcpu, kvm_read_cr0_bits(vcpu, ~0x0eul) | (msw & 0x0f));
}
EXPORT_SYMBOL_GPL(kvm_lmsw);

static void kvm_load_guest_xcr0(struct kvm_vcpu *vcpu)
{
	if (kvm_read_cr4_bits(vcpu, X86_CR4_OSXSAVE) &&
			!vcpu->guest_xcr0_loaded) {
		/* kvm_set_xcr() also depends on this */
		xsetbv(XCR_XFEATURE_ENABLED_MASK, vcpu->arch.xcr0);
		vcpu->guest_xcr0_loaded = 1;
	}
}

static void kvm_put_guest_xcr0(struct kvm_vcpu *vcpu)
{
	if (vcpu->guest_xcr0_loaded) {
		if (vcpu->arch.xcr0 != host_xcr0)
			xsetbv(XCR_XFEATURE_ENABLED_MASK, host_xcr0);
		vcpu->guest_xcr0_loaded = 0;
	}
}

static int __kvm_set_xcr(struct kvm_vcpu *vcpu, u32 index, u64 xcr)
{
	u64 xcr0 = xcr;
	u64 old_xcr0 = vcpu->arch.xcr0;
	u64 valid_bits;

	/* Only support XCR_XFEATURE_ENABLED_MASK(xcr0) now  */
	if (index != XCR_XFEATURE_ENABLED_MASK)
		return 1;
	if (!(xcr0 & XFEATURE_MASK_FP))
		return 1;
	if ((xcr0 & XFEATURE_MASK_YMM) && !(xcr0 & XFEATURE_MASK_SSE))
		return 1;

	/*
	 * Do not allow the guest to set bits that we do not support
	 * saving.  However, xcr0 bit 0 is always set, even if the
	 * emulated CPU does not support XSAVE (see fx_init).
	 */
	valid_bits = vcpu->arch.guest_supported_xcr0 | XFEATURE_MASK_FP;
	if (xcr0 & ~valid_bits)
		return 1;

	if ((!(xcr0 & XFEATURE_MASK_BNDREGS)) !=
	    (!(xcr0 & XFEATURE_MASK_BNDCSR)))
		return 1;

	if (xcr0 & XFEATURE_MASK_AVX512) {
		if (!(xcr0 & XFEATURE_MASK_YMM))
			return 1;
		if ((xcr0 & XFEATURE_MASK_AVX512) != XFEATURE_MASK_AVX512)
			return 1;
	}
	vcpu->arch.xcr0 = xcr0;

	if ((xcr0 ^ old_xcr0) & XFEATURE_MASK_EXTEND)
		kvm_update_cpuid(vcpu);
	return 0;
}

int kvm_set_xcr(struct kvm_vcpu *vcpu, u32 index, u64 xcr)
{
	if (kvm_x86_ops->get_cpl(vcpu) != 0 ||
	    __kvm_set_xcr(vcpu, index, xcr)) {
		kvm_inject_gp(vcpu, 0);
		return 1;
	}
	return 0;
}
EXPORT_SYMBOL_GPL(kvm_set_xcr);

int kvm_set_cr4(struct kvm_vcpu *vcpu, unsigned long cr4)
{
	unsigned long old_cr4 = kvm_read_cr4(vcpu);
	unsigned long pdptr_bits = X86_CR4_PGE | X86_CR4_PSE | X86_CR4_PAE |
				   X86_CR4_SMEP | X86_CR4_SMAP;

	if (cr4 & CR4_RESERVED_BITS)
		return 1;

	if (!guest_cpuid_has_xsave(vcpu) && (cr4 & X86_CR4_OSXSAVE))
		return 1;

	if (!guest_cpuid_has_smep(vcpu) && (cr4 & X86_CR4_SMEP))
		return 1;

	if (!guest_cpuid_has_smap(vcpu) && (cr4 & X86_CR4_SMAP))
		return 1;

	if (!guest_cpuid_has_fsgsbase(vcpu) && (cr4 & X86_CR4_FSGSBASE))
		return 1;

	if (is_long_mode(vcpu)) {
		if (!(cr4 & X86_CR4_PAE))
			return 1;
	} else if (is_paging(vcpu) && (cr4 & X86_CR4_PAE)
		   && ((cr4 ^ old_cr4) & pdptr_bits)
		   && !load_pdptrs(vcpu, vcpu->arch.walk_mmu,
				   kvm_read_cr3(vcpu)))
		return 1;

	if ((cr4 & X86_CR4_PCIDE) && !(old_cr4 & X86_CR4_PCIDE)) {
		if (!guest_cpuid_has_pcid(vcpu))
			return 1;

		/* PCID can not be enabled when cr3[11:0]!=000H or EFER.LMA=0 */
		if ((kvm_read_cr3(vcpu) & X86_CR3_PCID_MASK) || !is_long_mode(vcpu))
			return 1;
	}

	if (kvm_x86_ops->set_cr4(vcpu, cr4))
		return 1;

	if (((cr4 ^ old_cr4) & pdptr_bits) ||
	    (!(cr4 & X86_CR4_PCIDE) && (old_cr4 & X86_CR4_PCIDE)))
		kvm_mmu_reset_context(vcpu);

	if ((cr4 ^ old_cr4) & X86_CR4_OSXSAVE)
		kvm_update_cpuid(vcpu);

	return 0;
}
EXPORT_SYMBOL_GPL(kvm_set_cr4);

int kvm_set_cr3(struct kvm_vcpu *vcpu, unsigned long cr3)
{
#ifdef CONFIG_X86_64
	cr3 &= ~CR3_PCID_INVD;
#endif

	if (cr3 == kvm_read_cr3(vcpu) && !pdptrs_changed(vcpu)) {
		kvm_mmu_sync_roots(vcpu);
		kvm_make_request(KVM_REQ_TLB_FLUSH, vcpu);
		return 0;
	}

	if (is_long_mode(vcpu)) {
		if (cr3 & CR3_L_MODE_RESERVED_BITS)
			return 1;
	} else if (is_pae(vcpu) && is_paging(vcpu) &&
		   !load_pdptrs(vcpu, vcpu->arch.walk_mmu, cr3))
		return 1;

	vcpu->arch.cr3 = cr3;
	__set_bit(VCPU_EXREG_CR3, (ulong *)&vcpu->arch.regs_avail);
	kvm_mmu_new_cr3(vcpu);
	return 0;
}
EXPORT_SYMBOL_GPL(kvm_set_cr3);

int kvm_set_cr8(struct kvm_vcpu *vcpu, unsigned long cr8)
{
	if (cr8 & CR8_RESERVED_BITS)
		return 1;
	if (lapic_in_kernel(vcpu))
		kvm_lapic_set_tpr(vcpu, cr8);
	else
		vcpu->arch.cr8 = cr8;
	return 0;
}
EXPORT_SYMBOL_GPL(kvm_set_cr8);

unsigned long kvm_get_cr8(struct kvm_vcpu *vcpu)
{
	if (lapic_in_kernel(vcpu))
		return kvm_lapic_get_cr8(vcpu);
	else
		return vcpu->arch.cr8;
}
EXPORT_SYMBOL_GPL(kvm_get_cr8);

static void kvm_update_dr0123(struct kvm_vcpu *vcpu)
{
	int i;

	if (!(vcpu->guest_debug & KVM_GUESTDBG_USE_HW_BP)) {
		for (i = 0; i < KVM_NR_DB_REGS; i++)
			vcpu->arch.eff_db[i] = vcpu->arch.db[i];
		vcpu->arch.switch_db_regs |= KVM_DEBUGREG_RELOAD;
	}
}

static void kvm_update_dr6(struct kvm_vcpu *vcpu)
{
	if (!(vcpu->guest_debug & KVM_GUESTDBG_USE_HW_BP))
		kvm_x86_ops->set_dr6(vcpu, vcpu->arch.dr6);
}

static void kvm_update_dr7(struct kvm_vcpu *vcpu)
{
	unsigned long dr7;

	if (vcpu->guest_debug & KVM_GUESTDBG_USE_HW_BP)
		dr7 = vcpu->arch.guest_debug_dr7;
	else
		dr7 = vcpu->arch.dr7;
	kvm_x86_ops->set_dr7(vcpu, dr7);
	vcpu->arch.switch_db_regs &= ~KVM_DEBUGREG_BP_ENABLED;
	if (dr7 & DR7_BP_EN_MASK)
		vcpu->arch.switch_db_regs |= KVM_DEBUGREG_BP_ENABLED;
}

static u64 kvm_dr6_fixed(struct kvm_vcpu *vcpu)
{
	u64 fixed = DR6_FIXED_1;

	if (!guest_cpuid_has_rtm(vcpu))
		fixed |= DR6_RTM;
	return fixed;
}

static int __kvm_set_dr(struct kvm_vcpu *vcpu, int dr, unsigned long val)
{
	switch (dr) {
	case 0 ... 3:
		vcpu->arch.db[dr] = val;
		if (!(vcpu->guest_debug & KVM_GUESTDBG_USE_HW_BP))
			vcpu->arch.eff_db[dr] = val;
		break;
	case 4:
		/* fall through */
	case 6:
		if (val & 0xffffffff00000000ULL)
			return -1; /* #GP */
		vcpu->arch.dr6 = (val & DR6_VOLATILE) | kvm_dr6_fixed(vcpu);
		kvm_update_dr6(vcpu);
		break;
	case 5:
		/* fall through */
	default: /* 7 */
		if (val & 0xffffffff00000000ULL)
			return -1; /* #GP */
		vcpu->arch.dr7 = (val & DR7_VOLATILE) | DR7_FIXED_1;
		kvm_update_dr7(vcpu);
		break;
	}

	return 0;
}

int kvm_set_dr(struct kvm_vcpu *vcpu, int dr, unsigned long val)
{
	if (__kvm_set_dr(vcpu, dr, val)) {
		kvm_inject_gp(vcpu, 0);
		return 1;
	}
	return 0;
}
EXPORT_SYMBOL_GPL(kvm_set_dr);

int kvm_get_dr(struct kvm_vcpu *vcpu, int dr, unsigned long *val)
{
	switch (dr) {
	case 0 ... 3:
		*val = vcpu->arch.db[dr];
		break;
	case 4:
		/* fall through */
	case 6:
		if (vcpu->guest_debug & KVM_GUESTDBG_USE_HW_BP)
			*val = vcpu->arch.dr6;
		else
			*val = kvm_x86_ops->get_dr6(vcpu);
		break;
	case 5:
		/* fall through */
	default: /* 7 */
		*val = vcpu->arch.dr7;
		break;
	}
	return 0;
}
EXPORT_SYMBOL_GPL(kvm_get_dr);

bool kvm_rdpmc(struct kvm_vcpu *vcpu)
{
	u32 ecx = kvm_register_read(vcpu, VCPU_REGS_RCX);
	u64 data;
	int err;

	err = kvm_pmu_rdpmc(vcpu, ecx, &data);
	if (err)
		return err;
	kvm_register_write(vcpu, VCPU_REGS_RAX, (u32)data);
	kvm_register_write(vcpu, VCPU_REGS_RDX, data >> 32);
	return err;
}
EXPORT_SYMBOL_GPL(kvm_rdpmc);

/*
 * List of msr numbers which we expose to userspace through KVM_GET_MSRS
 * and KVM_SET_MSRS, and KVM_GET_MSR_INDEX_LIST.
 *
 * This list is modified at module load time to reflect the
 * capabilities of the host cpu. This capabilities test skips MSRs that are
 * kvm-specific. Those are put in emulated_msrs; filtering of emulated_msrs
 * may depend on host virtualization features rather than host cpu features.
 */

static u32 msrs_to_save[] = {
	MSR_IA32_SYSENTER_CS, MSR_IA32_SYSENTER_ESP, MSR_IA32_SYSENTER_EIP,
	MSR_STAR,
#ifdef CONFIG_X86_64
	MSR_CSTAR, MSR_KERNEL_GS_BASE, MSR_SYSCALL_MASK, MSR_LSTAR,
#endif
	MSR_IA32_TSC, MSR_IA32_CR_PAT, MSR_VM_HSAVE_PA,
	MSR_IA32_FEATURE_CONTROL, MSR_IA32_BNDCFGS, MSR_TSC_AUX,
};

static unsigned num_msrs_to_save;

static u32 emulated_msrs[] = {
	MSR_KVM_SYSTEM_TIME, MSR_KVM_WALL_CLOCK,
	MSR_KVM_SYSTEM_TIME_NEW, MSR_KVM_WALL_CLOCK_NEW,
	HV_X64_MSR_GUEST_OS_ID, HV_X64_MSR_HYPERCALL,
	HV_X64_MSR_TIME_REF_COUNT, HV_X64_MSR_REFERENCE_TSC,
	HV_X64_MSR_CRASH_P0, HV_X64_MSR_CRASH_P1, HV_X64_MSR_CRASH_P2,
	HV_X64_MSR_CRASH_P3, HV_X64_MSR_CRASH_P4, HV_X64_MSR_CRASH_CTL,
	HV_X64_MSR_RESET,
	HV_X64_MSR_VP_INDEX,
	HV_X64_MSR_VP_RUNTIME,
	HV_X64_MSR_APIC_ASSIST_PAGE, MSR_KVM_ASYNC_PF_EN, MSR_KVM_STEAL_TIME,
	MSR_KVM_PV_EOI_EN,

	MSR_IA32_TSC_ADJUST,
	MSR_IA32_TSCDEADLINE,
	MSR_IA32_MISC_ENABLE,
	MSR_IA32_MCG_STATUS,
	MSR_IA32_MCG_CTL,
	MSR_IA32_SMBASE,
};

static unsigned num_emulated_msrs;

bool kvm_valid_efer(struct kvm_vcpu *vcpu, u64 efer)
{
	if (efer & efer_reserved_bits)
		return false;

	if (efer & EFER_FFXSR) {
		struct kvm_cpuid_entry2 *feat;

		feat = kvm_find_cpuid_entry(vcpu, 0x80000001, 0);
		if (!feat || !(feat->edx & bit(X86_FEATURE_FXSR_OPT)))
			return false;
	}

	if (efer & EFER_SVME) {
		struct kvm_cpuid_entry2 *feat;

		feat = kvm_find_cpuid_entry(vcpu, 0x80000001, 0);
		if (!feat || !(feat->ecx & bit(X86_FEATURE_SVM)))
			return false;
	}

	return true;
}
EXPORT_SYMBOL_GPL(kvm_valid_efer);

static int set_efer(struct kvm_vcpu *vcpu, u64 efer)
{
	u64 old_efer = vcpu->arch.efer;

	if (!kvm_valid_efer(vcpu, efer))
		return 1;

	if (is_paging(vcpu)
	    && (vcpu->arch.efer & EFER_LME) != (efer & EFER_LME))
		return 1;

	efer &= ~EFER_LMA;
	efer |= vcpu->arch.efer & EFER_LMA;

	kvm_x86_ops->set_efer(vcpu, efer);

	/* Update reserved bits */
	if ((efer ^ old_efer) & EFER_NX)
		kvm_mmu_reset_context(vcpu);

	return 0;
}

void kvm_enable_efer_bits(u64 mask)
{
       efer_reserved_bits &= ~mask;
}
EXPORT_SYMBOL_GPL(kvm_enable_efer_bits);

/*
 * Writes msr value into into the appropriate "register".
 * Returns 0 on success, non-0 otherwise.
 * Assumes vcpu_load() was already called.
 */
int kvm_set_msr(struct kvm_vcpu *vcpu, struct msr_data *msr)
{
	switch (msr->index) {
	case MSR_FS_BASE:
	case MSR_GS_BASE:
	case MSR_KERNEL_GS_BASE:
	case MSR_CSTAR:
	case MSR_LSTAR:
		if (is_noncanonical_address(msr->data))
			return 1;
		break;
	case MSR_IA32_SYSENTER_EIP:
	case MSR_IA32_SYSENTER_ESP:
		/*
		 * IA32_SYSENTER_ESP and IA32_SYSENTER_EIP cause #GP if
		 * non-canonical address is written on Intel but not on
		 * AMD (which ignores the top 32-bits, because it does
		 * not implement 64-bit SYSENTER).
		 *
		 * 64-bit code should hence be able to write a non-canonical
		 * value on AMD.  Making the address canonical ensures that
		 * vmentry does not fail on Intel after writing a non-canonical
		 * value, and that something deterministic happens if the guest
		 * invokes 64-bit SYSENTER.
		 */
		msr->data = get_canonical(msr->data);
	}
	return kvm_x86_ops->set_msr(vcpu, msr);
}
EXPORT_SYMBOL_GPL(kvm_set_msr);

/*
 * Adapt set_msr() to msr_io()'s calling convention
 */
static int do_get_msr(struct kvm_vcpu *vcpu, unsigned index, u64 *data)
{
	struct msr_data msr;
	int r;

	msr.index = index;
	msr.host_initiated = true;
	r = kvm_get_msr(vcpu, &msr);
	if (r)
		return r;

	*data = msr.data;
	return 0;
}

static int do_set_msr(struct kvm_vcpu *vcpu, unsigned index, u64 *data)
{
	struct msr_data msr;

	msr.data = *data;
	msr.index = index;
	msr.host_initiated = true;
	return kvm_set_msr(vcpu, &msr);
}

#ifdef CONFIG_X86_64
struct pvclock_gtod_data {
	seqcount_t	seq;

	struct { /* extract of a clocksource struct */
		int vclock_mode;
		cycle_t	cycle_last;
		cycle_t	mask;
		u32	mult;
		u32	shift;
	} clock;

	u64		boot_ns;
	u64		nsec_base;
};

static struct pvclock_gtod_data pvclock_gtod_data;

static void update_pvclock_gtod(struct timekeeper *tk)
{
	struct pvclock_gtod_data *vdata = &pvclock_gtod_data;
	u64 boot_ns;

	boot_ns = ktime_to_ns(ktime_add(tk->tkr_mono.base, tk->offs_boot));

	write_seqcount_begin(&vdata->seq);

	/* copy pvclock gtod data */
	vdata->clock.vclock_mode	= tk->tkr_mono.clock->archdata.vclock_mode;
	vdata->clock.cycle_last		= tk->tkr_mono.cycle_last;
	vdata->clock.mask		= tk->tkr_mono.mask;
	vdata->clock.mult		= tk->tkr_mono.mult;
	vdata->clock.shift		= tk->tkr_mono.shift;

	vdata->boot_ns			= boot_ns;
	vdata->nsec_base		= tk->tkr_mono.xtime_nsec;

	write_seqcount_end(&vdata->seq);
}
#endif

void kvm_set_pending_timer(struct kvm_vcpu *vcpu)
{
	/*
	 * Note: KVM_REQ_PENDING_TIMER is implicitly checked in
	 * vcpu_enter_guest.  This function is only called from
	 * the physical CPU that is running vcpu.
	 */
	kvm_make_request(KVM_REQ_PENDING_TIMER, vcpu);
}

static void kvm_write_wall_clock(struct kvm *kvm, gpa_t wall_clock)
{
	int version;
	int r;
	struct pvclock_wall_clock wc;
	struct timespec boot;

	if (!wall_clock)
		return;

	r = kvm_read_guest(kvm, wall_clock, &version, sizeof(version));
	if (r)
		return;

	if (version & 1)
		++version;  /* first time write, random junk */

	++version;

	kvm_write_guest(kvm, wall_clock, &version, sizeof(version));

	/*
	 * The guest calculates current wall clock time by adding
	 * system time (updated by kvm_guest_time_update below) to the
	 * wall clock specified here.  guest system time equals host
	 * system time for us, thus we must fill in host boot time here.
	 */
	getboottime(&boot);

	if (kvm->arch.kvmclock_offset) {
		struct timespec ts = ns_to_timespec(kvm->arch.kvmclock_offset);
		boot = timespec_sub(boot, ts);
	}
	wc.sec = boot.tv_sec;
	wc.nsec = boot.tv_nsec;
	wc.version = version;

	kvm_write_guest(kvm, wall_clock, &wc, sizeof(wc));

	version++;
	kvm_write_guest(kvm, wall_clock, &version, sizeof(version));
}

static uint32_t div_frac(uint32_t dividend, uint32_t divisor)
{
	uint32_t quotient, remainder;

	/* Don't try to replace with do_div(), this one calculates
	 * "(dividend << 32) / divisor" */
	__asm__ ( "divl %4"
		  : "=a" (quotient), "=d" (remainder)
		  : "0" (0), "1" (dividend), "r" (divisor) );
	return quotient;
}

static void kvm_get_time_scale(uint32_t scaled_khz, uint32_t base_khz,
			       s8 *pshift, u32 *pmultiplier)
{
	uint64_t scaled64;
	int32_t  shift = 0;
	uint64_t tps64;
	uint32_t tps32;

	tps64 = base_khz * 1000LL;
	scaled64 = scaled_khz * 1000LL;
	while (tps64 > scaled64*2 || tps64 & 0xffffffff00000000ULL) {
		tps64 >>= 1;
		shift--;
	}

	tps32 = (uint32_t)tps64;
	while (tps32 <= scaled64 || scaled64 & 0xffffffff00000000ULL) {
		if (scaled64 & 0xffffffff00000000ULL || tps32 & 0x80000000)
			scaled64 >>= 1;
		else
			tps32 <<= 1;
		shift++;
	}

	*pshift = shift;
	*pmultiplier = div_frac(scaled64, tps32);

	pr_debug("%s: base_khz %u => %u, shift %d, mul %u\n",
		 __func__, base_khz, scaled_khz, shift, *pmultiplier);
}

#ifdef CONFIG_X86_64
static atomic_t kvm_guest_has_master_clock = ATOMIC_INIT(0);
#endif

static DEFINE_PER_CPU(unsigned long, cpu_tsc_khz);
static unsigned long max_tsc_khz;

static inline u64 nsec_to_cycles(struct kvm_vcpu *vcpu, u64 nsec)
{
	return pvclock_scale_delta(nsec, vcpu->arch.virtual_tsc_mult,
				   vcpu->arch.virtual_tsc_shift);
}

static u32 adjust_tsc_khz(u32 khz, s32 ppm)
{
	u64 v = (u64)khz * (1000000 + ppm);
	do_div(v, 1000000);
	return v;
}

static int set_tsc_khz(struct kvm_vcpu *vcpu, u32 user_tsc_khz, bool scale)
{
	u64 ratio;

	/* Guest TSC same frequency as host TSC? */
	if (!scale) {
		vcpu->arch.tsc_scaling_ratio = kvm_default_tsc_scaling_ratio;
		return 0;
	}

	/* TSC scaling supported? */
	if (!kvm_has_tsc_control) {
		if (user_tsc_khz > tsc_khz) {
			vcpu->arch.tsc_catchup = 1;
			vcpu->arch.tsc_always_catchup = 1;
			return 0;
		} else {
			WARN(1, "user requested TSC rate below hardware speed\n");
			return -1;
		}
	}

	/* TSC scaling required  - calculate ratio */
	ratio = mul_u64_u32_div(1ULL << kvm_tsc_scaling_ratio_frac_bits,
				user_tsc_khz, tsc_khz);

	if (ratio == 0 || ratio >= kvm_max_tsc_scaling_ratio) {
		WARN_ONCE(1, "Invalid TSC scaling ratio - virtual-tsc-khz=%u\n",
			  user_tsc_khz);
		return -1;
	}

	vcpu->arch.tsc_scaling_ratio = ratio;
	return 0;
}

static int kvm_set_tsc_khz(struct kvm_vcpu *vcpu, u32 this_tsc_khz)
{
	u32 thresh_lo, thresh_hi;
	int use_scaling = 0;

	/* tsc_khz can be zero if TSC calibration fails */
	if (this_tsc_khz == 0) {
		/* set tsc_scaling_ratio to a safe value */
		vcpu->arch.tsc_scaling_ratio = kvm_default_tsc_scaling_ratio;
		return -1;
	}

	/* Compute a scale to convert nanoseconds in TSC cycles */
	kvm_get_time_scale(this_tsc_khz, NSEC_PER_SEC / 1000,
			   &vcpu->arch.virtual_tsc_shift,
			   &vcpu->arch.virtual_tsc_mult);
	vcpu->arch.virtual_tsc_khz = this_tsc_khz;

	/*
	 * Compute the variation in TSC rate which is acceptable
	 * within the range of tolerance and decide if the
	 * rate being applied is within that bounds of the hardware
	 * rate.  If so, no scaling or compensation need be done.
	 */
	thresh_lo = adjust_tsc_khz(tsc_khz, -tsc_tolerance_ppm);
	thresh_hi = adjust_tsc_khz(tsc_khz, tsc_tolerance_ppm);
	if (this_tsc_khz < thresh_lo || this_tsc_khz > thresh_hi) {
		pr_debug("kvm: requested TSC rate %u falls outside tolerance [%u,%u]\n", this_tsc_khz, thresh_lo, thresh_hi);
		use_scaling = 1;
	}
	return set_tsc_khz(vcpu, this_tsc_khz, use_scaling);
}

static u64 compute_guest_tsc(struct kvm_vcpu *vcpu, s64 kernel_ns)
{
	u64 tsc = pvclock_scale_delta(kernel_ns-vcpu->arch.this_tsc_nsec,
				      vcpu->arch.virtual_tsc_mult,
				      vcpu->arch.virtual_tsc_shift);
	tsc += vcpu->arch.this_tsc_write;
	return tsc;
}

static void kvm_track_tsc_matching(struct kvm_vcpu *vcpu)
{
#ifdef CONFIG_X86_64
	bool vcpus_matched;
	struct kvm_arch *ka = &vcpu->kvm->arch;
	struct pvclock_gtod_data *gtod = &pvclock_gtod_data;

	vcpus_matched = (ka->nr_vcpus_matched_tsc + 1 ==
			 atomic_read(&vcpu->kvm->online_vcpus));

	/*
	 * Once the masterclock is enabled, always perform request in
	 * order to update it.
	 *
	 * In order to enable masterclock, the host clocksource must be TSC
	 * and the vcpus need to have matched TSCs.  When that happens,
	 * perform request to enable masterclock.
	 */
	if (ka->use_master_clock ||
	    (gtod->clock.vclock_mode == VCLOCK_TSC && vcpus_matched))
		kvm_make_request(KVM_REQ_MASTERCLOCK_UPDATE, vcpu);

	trace_kvm_track_tsc(vcpu->vcpu_id, ka->nr_vcpus_matched_tsc,
			    atomic_read(&vcpu->kvm->online_vcpus),
		            ka->use_master_clock, gtod->clock.vclock_mode);
#endif
}

static void update_ia32_tsc_adjust_msr(struct kvm_vcpu *vcpu, s64 offset)
{
	u64 curr_offset = kvm_x86_ops->read_tsc_offset(vcpu);
	vcpu->arch.ia32_tsc_adjust_msr += offset - curr_offset;
}

/*
 * Multiply tsc by a fixed point number represented by ratio.
 *
 * The most significant 64-N bits (mult) of ratio represent the
 * integral part of the fixed point number; the remaining N bits
 * (frac) represent the fractional part, ie. ratio represents a fixed
 * point number (mult + frac * 2^(-N)).
 *
 * N equals to kvm_tsc_scaling_ratio_frac_bits.
 */
static inline u64 __scale_tsc(u64 ratio, u64 tsc)
{
	return mul_u64_u64_shr(tsc, ratio, kvm_tsc_scaling_ratio_frac_bits);
}

u64 kvm_scale_tsc(struct kvm_vcpu *vcpu, u64 tsc)
{
	u64 _tsc = tsc;
	u64 ratio = vcpu->arch.tsc_scaling_ratio;

	if (ratio != kvm_default_tsc_scaling_ratio)
		_tsc = __scale_tsc(ratio, tsc);

	return _tsc;
}
EXPORT_SYMBOL_GPL(kvm_scale_tsc);

static u64 kvm_compute_tsc_offset(struct kvm_vcpu *vcpu, u64 target_tsc)
{
	u64 tsc;

	tsc = kvm_scale_tsc(vcpu, rdtsc());

	return target_tsc - tsc;
}

u64 kvm_read_l1_tsc(struct kvm_vcpu *vcpu, u64 host_tsc)
{
	return kvm_x86_ops->read_l1_tsc(vcpu, kvm_scale_tsc(vcpu, host_tsc));
}
EXPORT_SYMBOL_GPL(kvm_read_l1_tsc);

void kvm_write_tsc(struct kvm_vcpu *vcpu, struct msr_data *msr)
{
	struct kvm *kvm = vcpu->kvm;
	u64 offset, ns, elapsed;
	unsigned long flags;
	s64 usdiff;
	bool matched;
	bool already_matched;
	u64 data = msr->data;

	raw_spin_lock_irqsave(&kvm->arch.tsc_write_lock, flags);
	offset = kvm_compute_tsc_offset(vcpu, data);
	ns = get_kernel_ns();
	elapsed = ns - kvm->arch.last_tsc_nsec;

	if (vcpu->arch.virtual_tsc_khz) {
		int faulted = 0;

		/* n.b - signed multiplication and division required */
		usdiff = data - kvm->arch.last_tsc_write;
#ifdef CONFIG_X86_64
		usdiff = (usdiff * 1000) / vcpu->arch.virtual_tsc_khz;
#else
		/* do_div() only does unsigned */
		asm("1: idivl %[divisor]\n"
		    "2: xor %%edx, %%edx\n"
		    "   movl $0, %[faulted]\n"
		    "3:\n"
		    ".section .fixup,\"ax\"\n"
		    "4: movl $1, %[faulted]\n"
		    "   jmp  3b\n"
		    ".previous\n"

		_ASM_EXTABLE(1b, 4b)

		: "=A"(usdiff), [faulted] "=r" (faulted)
		: "A"(usdiff * 1000), [divisor] "rm"(vcpu->arch.virtual_tsc_khz));

#endif
		do_div(elapsed, 1000);
		usdiff -= elapsed;
		if (usdiff < 0)
			usdiff = -usdiff;

		/* idivl overflow => difference is larger than USEC_PER_SEC */
		if (faulted)
			usdiff = USEC_PER_SEC;
	} else
		usdiff = USEC_PER_SEC; /* disable TSC match window below */

	/*
	 * Special case: TSC write with a small delta (1 second) of virtual
	 * cycle time against real time is interpreted as an attempt to
	 * synchronize the CPU.
         *
	 * For a reliable TSC, we can match TSC offsets, and for an unstable
	 * TSC, we add elapsed time in this computation.  We could let the
	 * compensation code attempt to catch up if we fall behind, but
	 * it's better to try to match offsets from the beginning.
         */
	if (usdiff < USEC_PER_SEC &&
	    vcpu->arch.virtual_tsc_khz == kvm->arch.last_tsc_khz) {
		if (!check_tsc_unstable()) {
			offset = kvm->arch.cur_tsc_offset;
			pr_debug("kvm: matched tsc offset for %llu\n", data);
		} else {
			u64 delta = nsec_to_cycles(vcpu, elapsed);
			data += delta;
			offset = kvm_compute_tsc_offset(vcpu, data);
			pr_debug("kvm: adjusted tsc offset by %llu\n", delta);
		}
		matched = true;
		already_matched = (vcpu->arch.this_tsc_generation == kvm->arch.cur_tsc_generation);
	} else {
		/*
		 * We split periods of matched TSC writes into generations.
		 * For each generation, we track the original measured
		 * nanosecond time, offset, and write, so if TSCs are in
		 * sync, we can match exact offset, and if not, we can match
		 * exact software computation in compute_guest_tsc()
		 *
		 * These values are tracked in kvm->arch.cur_xxx variables.
		 */
		kvm->arch.cur_tsc_generation++;
		kvm->arch.cur_tsc_nsec = ns;
		kvm->arch.cur_tsc_write = data;
		kvm->arch.cur_tsc_offset = offset;
		matched = false;
		pr_debug("kvm: new tsc generation %llu, clock %llu\n",
			 kvm->arch.cur_tsc_generation, data);
	}

	/*
	 * We also track th most recent recorded KHZ, write and time to
	 * allow the matching interval to be extended at each write.
	 */
	kvm->arch.last_tsc_nsec = ns;
	kvm->arch.last_tsc_write = data;
	kvm->arch.last_tsc_khz = vcpu->arch.virtual_tsc_khz;

	vcpu->arch.last_guest_tsc = data;

	/* Keep track of which generation this VCPU has synchronized to */
	vcpu->arch.this_tsc_generation = kvm->arch.cur_tsc_generation;
	vcpu->arch.this_tsc_nsec = kvm->arch.cur_tsc_nsec;
	vcpu->arch.this_tsc_write = kvm->arch.cur_tsc_write;

	if (guest_cpuid_has_tsc_adjust(vcpu) && !msr->host_initiated)
		update_ia32_tsc_adjust_msr(vcpu, offset);
	kvm_x86_ops->write_tsc_offset(vcpu, offset);
	raw_spin_unlock_irqrestore(&kvm->arch.tsc_write_lock, flags);

	spin_lock(&kvm->arch.pvclock_gtod_sync_lock);
	if (!matched) {
		kvm->arch.nr_vcpus_matched_tsc = 0;
	} else if (!already_matched) {
		kvm->arch.nr_vcpus_matched_tsc++;
	}

	kvm_track_tsc_matching(vcpu);
	spin_unlock(&kvm->arch.pvclock_gtod_sync_lock);
}

EXPORT_SYMBOL_GPL(kvm_write_tsc);

static inline void adjust_tsc_offset_guest(struct kvm_vcpu *vcpu,
					   s64 adjustment)
{
	kvm_x86_ops->adjust_tsc_offset_guest(vcpu, adjustment);
}

static inline void adjust_tsc_offset_host(struct kvm_vcpu *vcpu, s64 adjustment)
{
	if (vcpu->arch.tsc_scaling_ratio != kvm_default_tsc_scaling_ratio)
		WARN_ON(adjustment < 0);
	adjustment = kvm_scale_tsc(vcpu, (u64) adjustment);
	kvm_x86_ops->adjust_tsc_offset_guest(vcpu, adjustment);
}

#ifdef CONFIG_X86_64

static cycle_t read_tsc(void)
{
	cycle_t ret = (cycle_t)rdtsc_ordered();
	u64 last = pvclock_gtod_data.clock.cycle_last;

	if (likely(ret >= last))
		return ret;

	/*
	 * GCC likes to generate cmov here, but this branch is extremely
	 * predictable (it's just a funciton of time and the likely is
	 * very likely) and there's a data dependence, so force GCC
	 * to generate a branch instead.  I don't barrier() because
	 * we don't actually need a barrier, and if this function
	 * ever gets inlined it will generate worse code.
	 */
	asm volatile ("");
	return last;
}

static inline u64 vgettsc(cycle_t *cycle_now)
{
	long v;
	struct pvclock_gtod_data *gtod = &pvclock_gtod_data;

	*cycle_now = read_tsc();

	v = (*cycle_now - gtod->clock.cycle_last) & gtod->clock.mask;
	return v * gtod->clock.mult;
}

static int do_monotonic_boot(s64 *t, cycle_t *cycle_now)
{
	struct pvclock_gtod_data *gtod = &pvclock_gtod_data;
	unsigned long seq;
	int mode;
	u64 ns;

	do {
		seq = read_seqcount_begin(&gtod->seq);
		mode = gtod->clock.vclock_mode;
		ns = gtod->nsec_base;
		ns += vgettsc(cycle_now);
		ns >>= gtod->clock.shift;
		ns += gtod->boot_ns;
	} while (unlikely(read_seqcount_retry(&gtod->seq, seq)));
	*t = ns;

	return mode;
}

/* returns true if host is using tsc clocksource */
static bool kvm_get_time_and_clockread(s64 *kernel_ns, cycle_t *cycle_now)
{
	/* checked again under seqlock below */
	if (pvclock_gtod_data.clock.vclock_mode != VCLOCK_TSC)
		return false;

	return do_monotonic_boot(kernel_ns, cycle_now) == VCLOCK_TSC;
}
#endif

/*
 *
 * Assuming a stable TSC across physical CPUS, and a stable TSC
 * across virtual CPUs, the following condition is possible.
 * Each numbered line represents an event visible to both
 * CPUs at the next numbered event.
 *
 * "timespecX" represents host monotonic time. "tscX" represents
 * RDTSC value.
 *
 * 		VCPU0 on CPU0		|	VCPU1 on CPU1
 *
 * 1.  read timespec0,tsc0
 * 2.					| timespec1 = timespec0 + N
 * 					| tsc1 = tsc0 + M
 * 3. transition to guest		| transition to guest
 * 4. ret0 = timespec0 + (rdtsc - tsc0) |
 * 5.				        | ret1 = timespec1 + (rdtsc - tsc1)
 * 				        | ret1 = timespec0 + N + (rdtsc - (tsc0 + M))
 *
 * Since ret0 update is visible to VCPU1 at time 5, to obey monotonicity:
 *
 * 	- ret0 < ret1
 *	- timespec0 + (rdtsc - tsc0) < timespec0 + N + (rdtsc - (tsc0 + M))
 *		...
 *	- 0 < N - M => M < N
 *
 * That is, when timespec0 != timespec1, M < N. Unfortunately that is not
 * always the case (the difference between two distinct xtime instances
 * might be smaller then the difference between corresponding TSC reads,
 * when updating guest vcpus pvclock areas).
 *
 * To avoid that problem, do not allow visibility of distinct
 * system_timestamp/tsc_timestamp values simultaneously: use a master
 * copy of host monotonic time values. Update that master copy
 * in lockstep.
 *
 * Rely on synchronization of host TSCs and guest TSCs for monotonicity.
 *
 */

static void pvclock_update_vm_gtod_copy(struct kvm *kvm)
{
#ifdef CONFIG_X86_64
	struct kvm_arch *ka = &kvm->arch;
	int vclock_mode;
	bool host_tsc_clocksource, vcpus_matched;

	vcpus_matched = (ka->nr_vcpus_matched_tsc + 1 ==
			atomic_read(&kvm->online_vcpus));

	/*
	 * If the host uses TSC clock, then passthrough TSC as stable
	 * to the guest.
	 */
	host_tsc_clocksource = kvm_get_time_and_clockread(
					&ka->master_kernel_ns,
					&ka->master_cycle_now);

	ka->use_master_clock = host_tsc_clocksource && vcpus_matched
				&& !backwards_tsc_observed
				&& !ka->boot_vcpu_runs_old_kvmclock;

	if (ka->use_master_clock)
		atomic_set(&kvm_guest_has_master_clock, 1);

	vclock_mode = pvclock_gtod_data.clock.vclock_mode;
	trace_kvm_update_master_clock(ka->use_master_clock, vclock_mode,
					vcpus_matched);
#endif
}

static void kvm_gen_update_masterclock(struct kvm *kvm)
{
#ifdef CONFIG_X86_64
	int i;
	struct kvm_vcpu *vcpu;
	struct kvm_arch *ka = &kvm->arch;

	spin_lock(&ka->pvclock_gtod_sync_lock);
	kvm_make_mclock_inprogress_request(kvm);
	/* no guest entries from this point */
	pvclock_update_vm_gtod_copy(kvm);

	kvm_for_each_vcpu(i, vcpu, kvm)
		kvm_make_request(KVM_REQ_CLOCK_UPDATE, vcpu);

	/* guest entries allowed */
	kvm_for_each_vcpu(i, vcpu, kvm)
		clear_bit(KVM_REQ_MCLOCK_INPROGRESS, &vcpu->requests);

	spin_unlock(&ka->pvclock_gtod_sync_lock);
#endif
}

static int kvm_guest_time_update(struct kvm_vcpu *v)
{
	unsigned long flags, this_tsc_khz, tgt_tsc_khz;
	struct kvm_vcpu_arch *vcpu = &v->arch;
	struct kvm_arch *ka = &v->kvm->arch;
	s64 kernel_ns;
	u64 tsc_timestamp, host_tsc;
	struct pvclock_vcpu_time_info guest_hv_clock;
	u8 pvclock_flags;
	bool use_master_clock;

	kernel_ns = 0;
	host_tsc = 0;

	/*
	 * If the host uses TSC clock, then passthrough TSC as stable
	 * to the guest.
	 */
	spin_lock(&ka->pvclock_gtod_sync_lock);
	use_master_clock = ka->use_master_clock;
	if (use_master_clock) {
		host_tsc = ka->master_cycle_now;
		kernel_ns = ka->master_kernel_ns;
	}
	spin_unlock(&ka->pvclock_gtod_sync_lock);

	/* Keep irq disabled to prevent changes to the clock */
	local_irq_save(flags);
	this_tsc_khz = __this_cpu_read(cpu_tsc_khz);
	if (unlikely(this_tsc_khz == 0)) {
		local_irq_restore(flags);
		kvm_make_request(KVM_REQ_CLOCK_UPDATE, v);
		return 1;
	}
	if (!use_master_clock) {
		host_tsc = rdtsc();
		kernel_ns = get_kernel_ns();
	}

	tsc_timestamp = kvm_read_l1_tsc(v, host_tsc);

	/*
	 * We may have to catch up the TSC to match elapsed wall clock
	 * time for two reasons, even if kvmclock is used.
	 *   1) CPU could have been running below the maximum TSC rate
	 *   2) Broken TSC compensation resets the base at each VCPU
	 *      entry to avoid unknown leaps of TSC even when running
	 *      again on the same CPU.  This may cause apparent elapsed
	 *      time to disappear, and the guest to stand still or run
	 *	very slowly.
	 */
	if (vcpu->tsc_catchup) {
		u64 tsc = compute_guest_tsc(v, kernel_ns);
		if (tsc > tsc_timestamp) {
			adjust_tsc_offset_guest(v, tsc - tsc_timestamp);
			tsc_timestamp = tsc;
		}
	}

	local_irq_restore(flags);

	if (!vcpu->pv_time_enabled)
		return 0;

	if (unlikely(vcpu->hw_tsc_khz != this_tsc_khz)) {
		tgt_tsc_khz = kvm_has_tsc_control ?
			vcpu->virtual_tsc_khz : this_tsc_khz;
		kvm_get_time_scale(NSEC_PER_SEC / 1000, tgt_tsc_khz,
				   &vcpu->hv_clock.tsc_shift,
				   &vcpu->hv_clock.tsc_to_system_mul);
		vcpu->hw_tsc_khz = this_tsc_khz;
	}

	/* With all the info we got, fill in the values */
	vcpu->hv_clock.tsc_timestamp = tsc_timestamp;
	vcpu->hv_clock.system_time = kernel_ns + v->kvm->arch.kvmclock_offset;
	vcpu->last_guest_tsc = tsc_timestamp;

	if (unlikely(kvm_read_guest_cached(v->kvm, &vcpu->pv_time,
		&guest_hv_clock, sizeof(guest_hv_clock))))
		return 0;

	/* This VCPU is paused, but it's legal for a guest to read another
	 * VCPU's kvmclock, so we really have to follow the specification where
	 * it says that version is odd if data is being modified, and even after
	 * it is consistent.
	 *
	 * Version field updates must be kept separate.  This is because
	 * kvm_write_guest_cached might use a "rep movs" instruction, and
	 * writes within a string instruction are weakly ordered.  So there
	 * are three writes overall.
	 *
	 * As a small optimization, only write the version field in the first
	 * and third write.  The vcpu->pv_time cache is still valid, because the
	 * version field is the first in the struct.
	 */
	BUILD_BUG_ON(offsetof(struct pvclock_vcpu_time_info, version) != 0);

	vcpu->hv_clock.version = guest_hv_clock.version + 1;
	kvm_write_guest_cached(v->kvm, &vcpu->pv_time,
				&vcpu->hv_clock,
				sizeof(vcpu->hv_clock.version));

	smp_wmb();

	/* retain PVCLOCK_GUEST_STOPPED if set in guest copy */
	pvclock_flags = (guest_hv_clock.flags & PVCLOCK_GUEST_STOPPED);

	if (vcpu->pvclock_set_guest_stopped_request) {
		pvclock_flags |= PVCLOCK_GUEST_STOPPED;
		vcpu->pvclock_set_guest_stopped_request = false;
	}

	/* If the host uses TSC clocksource, then it is stable */
	if (use_master_clock)
		pvclock_flags |= PVCLOCK_TSC_STABLE_BIT;

	vcpu->hv_clock.flags = pvclock_flags;

	trace_kvm_pvclock_update(v->vcpu_id, &vcpu->hv_clock);

	kvm_write_guest_cached(v->kvm, &vcpu->pv_time,
				&vcpu->hv_clock,
				sizeof(vcpu->hv_clock));

	smp_wmb();

	vcpu->hv_clock.version++;
	kvm_write_guest_cached(v->kvm, &vcpu->pv_time,
				&vcpu->hv_clock,
				sizeof(vcpu->hv_clock.version));
	return 0;
}

/*
 * kvmclock updates which are isolated to a given vcpu, such as
 * vcpu->cpu migration, should not allow system_timestamp from
 * the rest of the vcpus to remain static. Otherwise ntp frequency
 * correction applies to one vcpu's system_timestamp but not
 * the others.
 *
 * So in those cases, request a kvmclock update for all vcpus.
 * We need to rate-limit these requests though, as they can
 * considerably slow guests that have a large number of vcpus.
 * The time for a remote vcpu to update its kvmclock is bound
 * by the delay we use to rate-limit the updates.
 */

#define KVMCLOCK_UPDATE_DELAY msecs_to_jiffies(100)

static void kvmclock_update_fn(struct work_struct *work)
{
	int i;
	struct delayed_work *dwork = to_delayed_work(work);
	struct kvm_arch *ka = container_of(dwork, struct kvm_arch,
					   kvmclock_update_work);
	struct kvm *kvm = container_of(ka, struct kvm, arch);
	struct kvm_vcpu *vcpu;

	kvm_for_each_vcpu(i, vcpu, kvm) {
		kvm_make_request(KVM_REQ_CLOCK_UPDATE, vcpu);
		kvm_vcpu_kick(vcpu);
	}
}

static void kvm_gen_kvmclock_update(struct kvm_vcpu *v)
{
	struct kvm *kvm = v->kvm;

	kvm_make_request(KVM_REQ_CLOCK_UPDATE, v);
	schedule_delayed_work(&kvm->arch.kvmclock_update_work,
					KVMCLOCK_UPDATE_DELAY);
}

#define KVMCLOCK_SYNC_PERIOD (300 * HZ)

static void kvmclock_sync_fn(struct work_struct *work)
{
	struct delayed_work *dwork = to_delayed_work(work);
	struct kvm_arch *ka = container_of(dwork, struct kvm_arch,
					   kvmclock_sync_work);
	struct kvm *kvm = container_of(ka, struct kvm, arch);

	if (!kvmclock_periodic_sync)
		return;

	schedule_delayed_work(&kvm->arch.kvmclock_update_work, 0);
	schedule_delayed_work(&kvm->arch.kvmclock_sync_work,
					KVMCLOCK_SYNC_PERIOD);
}

static int set_msr_mce(struct kvm_vcpu *vcpu, u32 msr, u64 data)
{
	u64 mcg_cap = vcpu->arch.mcg_cap;
	unsigned bank_num = mcg_cap & 0xff;

	switch (msr) {
	case MSR_IA32_MCG_STATUS:
		vcpu->arch.mcg_status = data;
		break;
	case MSR_IA32_MCG_CTL:
		if (!(mcg_cap & MCG_CTL_P))
			return 1;
		if (data != 0 && data != ~(u64)0)
			return -1;
		vcpu->arch.mcg_ctl = data;
		break;
	default:
		if (msr >= MSR_IA32_MC0_CTL &&
		    msr < MSR_IA32_MCx_CTL(bank_num)) {
			u32 offset = msr - MSR_IA32_MC0_CTL;
			/* only 0 or all 1s can be written to IA32_MCi_CTL
			 * some Linux kernels though clear bit 10 in bank 4 to
			 * workaround a BIOS/GART TBL issue on AMD K8s, ignore
			 * this to avoid an uncatched #GP in the guest
			 */
			if ((offset & 0x3) == 0 &&
			    data != 0 && (data | (1 << 10)) != ~(u64)0)
				return -1;
			vcpu->arch.mce_banks[offset] = data;
			break;
		}
		return 1;
	}
	return 0;
}

static int xen_hvm_config(struct kvm_vcpu *vcpu, u64 data)
{
	struct kvm *kvm = vcpu->kvm;
	int lm = is_long_mode(vcpu);
	u8 *blob_addr = lm ? (u8 *)(long)kvm->arch.xen_hvm_config.blob_addr_64
		: (u8 *)(long)kvm->arch.xen_hvm_config.blob_addr_32;
	u8 blob_size = lm ? kvm->arch.xen_hvm_config.blob_size_64
		: kvm->arch.xen_hvm_config.blob_size_32;
	u32 page_num = data & ~PAGE_MASK;
	u64 page_addr = data & PAGE_MASK;
	u8 *page;
	int r;

	r = -E2BIG;
	if (page_num >= blob_size)
		goto out;
	r = -ENOMEM;
	page = memdup_user(blob_addr + (page_num * PAGE_SIZE), PAGE_SIZE);
	if (IS_ERR(page)) {
		r = PTR_ERR(page);
		goto out;
	}
	if (kvm_vcpu_write_guest(vcpu, page_addr, page, PAGE_SIZE))
		goto out_free;
	r = 0;
out_free:
	kfree(page);
out:
	return r;
}

static int kvm_pv_enable_async_pf(struct kvm_vcpu *vcpu, u64 data)
{
	gpa_t gpa = data & ~0x3f;

	/* Bits 2:5 are reserved, Should be zero */
	if (data & 0x3c)
		return 1;

	vcpu->arch.apf.msr_val = data;

	if (!(data & KVM_ASYNC_PF_ENABLED)) {
		kvm_clear_async_pf_completion_queue(vcpu);
		kvm_async_pf_hash_reset(vcpu);
		return 0;
	}

	if (kvm_gfn_to_hva_cache_init(vcpu->kvm, &vcpu->arch.apf.data, gpa,
					sizeof(u32)))
		return 1;

	vcpu->arch.apf.send_user_only = !(data & KVM_ASYNC_PF_SEND_ALWAYS);
	kvm_async_pf_wakeup_all(vcpu);
	return 0;
}

static void kvmclock_reset(struct kvm_vcpu *vcpu)
{
	vcpu->arch.pv_time_enabled = false;
}

static void accumulate_steal_time(struct kvm_vcpu *vcpu)
{
	u64 delta;

	if (!(vcpu->arch.st.msr_val & KVM_MSR_ENABLED))
		return;

	delta = current->sched_info.run_delay - vcpu->arch.st.last_steal;
	vcpu->arch.st.last_steal = current->sched_info.run_delay;
	vcpu->arch.st.accum_steal = delta;
}

static void record_steal_time(struct kvm_vcpu *vcpu)
{
	accumulate_steal_time(vcpu);

	if (!(vcpu->arch.st.msr_val & KVM_MSR_ENABLED))
		return;

	if (unlikely(kvm_read_guest_cached(vcpu->kvm, &vcpu->arch.st.stime,
		&vcpu->arch.st.steal, sizeof(struct kvm_steal_time))))
		return;

	vcpu->arch.st.steal.steal += vcpu->arch.st.accum_steal;
	vcpu->arch.st.steal.version += 2;
	vcpu->arch.st.accum_steal = 0;

	kvm_write_guest_cached(vcpu->kvm, &vcpu->arch.st.stime,
		&vcpu->arch.st.steal, sizeof(struct kvm_steal_time));
}

int kvm_set_msr_common(struct kvm_vcpu *vcpu, struct msr_data *msr_info)
{
	bool pr = false;
	u32 msr = msr_info->index;
	u64 data = msr_info->data;

	switch (msr) {
	case MSR_AMD64_NB_CFG:
	case MSR_IA32_UCODE_REV:
	case MSR_IA32_UCODE_WRITE:
	case MSR_VM_HSAVE_PA:
	case MSR_AMD64_PATCH_LOADER:
	case MSR_AMD64_BU_CFG2:
		break;

	case MSR_EFER:
		return set_efer(vcpu, data);
	case MSR_K7_HWCR:
		data &= ~(u64)0x40;	/* ignore flush filter disable */
		data &= ~(u64)0x100;	/* ignore ignne emulation enable */
		data &= ~(u64)0x8;	/* ignore TLB cache disable */
		data &= ~(u64)0x40000;  /* ignore Mc status write enable */
		if (data != 0) {
			vcpu_unimpl(vcpu, "unimplemented HWCR wrmsr: 0x%llx\n",
				    data);
			return 1;
		}
		break;
	case MSR_FAM10H_MMIO_CONF_BASE:
		if (data != 0) {
			vcpu_unimpl(vcpu, "unimplemented MMIO_CONF_BASE wrmsr: "
				    "0x%llx\n", data);
			return 1;
		}
		break;
	case MSR_IA32_DEBUGCTLMSR:
		if (!data) {
			/* We support the non-activated case already */
			break;
		} else if (data & ~(DEBUGCTLMSR_LBR | DEBUGCTLMSR_BTF)) {
			/* Values other than LBR and BTF are vendor-specific,
			   thus reserved and should throw a #GP */
			return 1;
		}
		vcpu_unimpl(vcpu, "%s: MSR_IA32_DEBUGCTLMSR 0x%llx, nop\n",
			    __func__, data);
		break;
	case 0x200 ... 0x2ff:
		return kvm_mtrr_set_msr(vcpu, msr, data);
	case MSR_IA32_APICBASE:
		return kvm_set_apic_base(vcpu, msr_info);
	case APIC_BASE_MSR ... APIC_BASE_MSR + 0x3ff:
		return kvm_x2apic_msr_write(vcpu, msr, data);
	case MSR_IA32_TSCDEADLINE:
		kvm_set_lapic_tscdeadline_msr(vcpu, data);
		break;
	case MSR_IA32_TSC_ADJUST:
		if (guest_cpuid_has_tsc_adjust(vcpu)) {
			if (!msr_info->host_initiated) {
				s64 adj = data - vcpu->arch.ia32_tsc_adjust_msr;
				adjust_tsc_offset_guest(vcpu, adj);
			}
			vcpu->arch.ia32_tsc_adjust_msr = data;
		}
		break;
	case MSR_IA32_MISC_ENABLE:
		vcpu->arch.ia32_misc_enable_msr = data;
		break;
	case MSR_IA32_SMBASE:
		if (!msr_info->host_initiated)
			return 1;
		vcpu->arch.smbase = data;
		break;
	case MSR_KVM_WALL_CLOCK_NEW:
	case MSR_KVM_WALL_CLOCK:
		vcpu->kvm->arch.wall_clock = data;
		kvm_write_wall_clock(vcpu->kvm, data);
		break;
	case MSR_KVM_SYSTEM_TIME_NEW:
	case MSR_KVM_SYSTEM_TIME: {
		u64 gpa_offset;
		struct kvm_arch *ka = &vcpu->kvm->arch;

		kvmclock_reset(vcpu);

		if (vcpu->vcpu_id == 0 && !msr_info->host_initiated) {
			bool tmp = (msr == MSR_KVM_SYSTEM_TIME);

			if (ka->boot_vcpu_runs_old_kvmclock != tmp)
				set_bit(KVM_REQ_MASTERCLOCK_UPDATE,
					&vcpu->requests);

			ka->boot_vcpu_runs_old_kvmclock = tmp;
		}

		vcpu->arch.time = data;
		kvm_make_request(KVM_REQ_GLOBAL_CLOCK_UPDATE, vcpu);

		/* we verify if the enable bit is set... */
		if (!(data & 1))
			break;

		gpa_offset = data & ~(PAGE_MASK | 1);

		if (kvm_gfn_to_hva_cache_init(vcpu->kvm,
		     &vcpu->arch.pv_time, data & ~1ULL,
		     sizeof(struct pvclock_vcpu_time_info)))
			vcpu->arch.pv_time_enabled = false;
		else
			vcpu->arch.pv_time_enabled = true;

		break;
	}
	case MSR_KVM_ASYNC_PF_EN:
		if (kvm_pv_enable_async_pf(vcpu, data))
			return 1;
		break;
	case MSR_KVM_STEAL_TIME:

		if (unlikely(!sched_info_on()))
			return 1;

		if (data & KVM_STEAL_RESERVED_MASK)
			return 1;

		if (kvm_gfn_to_hva_cache_init(vcpu->kvm, &vcpu->arch.st.stime,
						data & KVM_STEAL_VALID_BITS,
						sizeof(struct kvm_steal_time)))
			return 1;

		vcpu->arch.st.msr_val = data;

		if (!(data & KVM_MSR_ENABLED))
			break;

		kvm_make_request(KVM_REQ_STEAL_UPDATE, vcpu);

		break;
	case MSR_KVM_PV_EOI_EN:
		if (kvm_lapic_enable_pv_eoi(vcpu, data))
			return 1;
		break;

	case MSR_IA32_MCG_CTL:
	case MSR_IA32_MCG_STATUS:
	case MSR_IA32_MC0_CTL ... MSR_IA32_MCx_CTL(KVM_MAX_MCE_BANKS) - 1:
		return set_msr_mce(vcpu, msr, data);

	case MSR_K7_PERFCTR0 ... MSR_K7_PERFCTR3:
	case MSR_P6_PERFCTR0 ... MSR_P6_PERFCTR1:
		pr = true; /* fall through */
	case MSR_K7_EVNTSEL0 ... MSR_K7_EVNTSEL3:
	case MSR_P6_EVNTSEL0 ... MSR_P6_EVNTSEL1:
		if (kvm_pmu_is_valid_msr(vcpu, msr))
			return kvm_pmu_set_msr(vcpu, msr_info);

		if (pr || data != 0)
			vcpu_unimpl(vcpu, "disabled perfctr wrmsr: "
				    "0x%x data 0x%llx\n", msr, data);
		break;
	case MSR_K7_CLK_CTL:
		/*
		 * Ignore all writes to this no longer documented MSR.
		 * Writes are only relevant for old K7 processors,
		 * all pre-dating SVM, but a recommended workaround from
		 * AMD for these chips. It is possible to specify the
		 * affected processor models on the command line, hence
		 * the need to ignore the workaround.
		 */
		break;
	case HV_X64_MSR_GUEST_OS_ID ... HV_X64_MSR_SINT15:
	case HV_X64_MSR_CRASH_P0 ... HV_X64_MSR_CRASH_P4:
	case HV_X64_MSR_CRASH_CTL:
		return kvm_hv_set_msr_common(vcpu, msr, data,
					     msr_info->host_initiated);
	case MSR_IA32_BBL_CR_CTL3:
		/* Drop writes to this legacy MSR -- see rdmsr
		 * counterpart for further detail.
		 */
		vcpu_unimpl(vcpu, "ignored wrmsr: 0x%x data %llx\n", msr, data);
		break;
	case MSR_AMD64_OSVW_ID_LENGTH:
		if (!guest_cpuid_has_osvw(vcpu))
			return 1;
		vcpu->arch.osvw.length = data;
		break;
	case MSR_AMD64_OSVW_STATUS:
		if (!guest_cpuid_has_osvw(vcpu))
			return 1;
		vcpu->arch.osvw.status = data;
		break;
	default:
		if (msr && (msr == vcpu->kvm->arch.xen_hvm_config.msr))
			return xen_hvm_config(vcpu, data);
		if (kvm_pmu_is_valid_msr(vcpu, msr))
			return kvm_pmu_set_msr(vcpu, msr_info);
		if (!ignore_msrs) {
			vcpu_unimpl(vcpu, "unhandled wrmsr: 0x%x data %llx\n",
				    msr, data);
			return 1;
		} else {
			vcpu_unimpl(vcpu, "ignored wrmsr: 0x%x data %llx\n",
				    msr, data);
			break;
		}
	}
	return 0;
}
EXPORT_SYMBOL_GPL(kvm_set_msr_common);


/*
 * Reads an msr value (of 'msr_index') into 'pdata'.
 * Returns 0 on success, non-0 otherwise.
 * Assumes vcpu_load() was already called.
 */
int kvm_get_msr(struct kvm_vcpu *vcpu, struct msr_data *msr)
{
	return kvm_x86_ops->get_msr(vcpu, msr);
}
EXPORT_SYMBOL_GPL(kvm_get_msr);

static int get_msr_mce(struct kvm_vcpu *vcpu, u32 msr, u64 *pdata)
{
	u64 data;
	u64 mcg_cap = vcpu->arch.mcg_cap;
	unsigned bank_num = mcg_cap & 0xff;

	switch (msr) {
	case MSR_IA32_P5_MC_ADDR:
	case MSR_IA32_P5_MC_TYPE:
		data = 0;
		break;
	case MSR_IA32_MCG_CAP:
		data = vcpu->arch.mcg_cap;
		break;
	case MSR_IA32_MCG_CTL:
		if (!(mcg_cap & MCG_CTL_P))
			return 1;
		data = vcpu->arch.mcg_ctl;
		break;
	case MSR_IA32_MCG_STATUS:
		data = vcpu->arch.mcg_status;
		break;
	default:
		if (msr >= MSR_IA32_MC0_CTL &&
		    msr < MSR_IA32_MCx_CTL(bank_num)) {
			u32 offset = msr - MSR_IA32_MC0_CTL;
			data = vcpu->arch.mce_banks[offset];
			break;
		}
		return 1;
	}
	*pdata = data;
	return 0;
}

int kvm_get_msr_common(struct kvm_vcpu *vcpu, struct msr_data *msr_info)
{
	switch (msr_info->index) {
	case MSR_IA32_PLATFORM_ID:
	case MSR_IA32_EBL_CR_POWERON:
	case MSR_IA32_DEBUGCTLMSR:
	case MSR_IA32_LASTBRANCHFROMIP:
	case MSR_IA32_LASTBRANCHTOIP:
	case MSR_IA32_LASTINTFROMIP:
	case MSR_IA32_LASTINTTOIP:
	case MSR_K8_SYSCFG:
	case MSR_K8_TSEG_ADDR:
	case MSR_K8_TSEG_MASK:
	case MSR_K7_HWCR:
	case MSR_VM_HSAVE_PA:
	case MSR_K8_INT_PENDING_MSG:
	case MSR_AMD64_NB_CFG:
	case MSR_FAM10H_MMIO_CONF_BASE:
	case MSR_AMD64_BU_CFG2:
		msr_info->data = 0;
		break;
	case MSR_K7_EVNTSEL0 ... MSR_K7_EVNTSEL3:
	case MSR_K7_PERFCTR0 ... MSR_K7_PERFCTR3:
	case MSR_P6_PERFCTR0 ... MSR_P6_PERFCTR1:
	case MSR_P6_EVNTSEL0 ... MSR_P6_EVNTSEL1:
		if (kvm_pmu_is_valid_msr(vcpu, msr_info->index))
			return kvm_pmu_get_msr(vcpu, msr_info->index, &msr_info->data);
		msr_info->data = 0;
		break;
	case MSR_IA32_UCODE_REV:
		msr_info->data = 0x100000000ULL;
		break;
	case MSR_MTRRcap:
	case 0x200 ... 0x2ff:
		return kvm_mtrr_get_msr(vcpu, msr_info->index, &msr_info->data);
	case 0xcd: /* fsb frequency */
		msr_info->data = 3;
		break;
		/*
		 * MSR_EBC_FREQUENCY_ID
		 * Conservative value valid for even the basic CPU models.
		 * Models 0,1: 000 in bits 23:21 indicating a bus speed of
		 * 100MHz, model 2 000 in bits 18:16 indicating 100MHz,
		 * and 266MHz for model 3, or 4. Set Core Clock
		 * Frequency to System Bus Frequency Ratio to 1 (bits
		 * 31:24) even though these are only valid for CPU
		 * models > 2, however guests may end up dividing or
		 * multiplying by zero otherwise.
		 */
	case MSR_EBC_FREQUENCY_ID:
		msr_info->data = 1 << 24;
		break;
	case MSR_IA32_APICBASE:
		msr_info->data = kvm_get_apic_base(vcpu);
		break;
	case APIC_BASE_MSR ... APIC_BASE_MSR + 0x3ff:
		return kvm_x2apic_msr_read(vcpu, msr_info->index, &msr_info->data);
		break;
	case MSR_IA32_TSCDEADLINE:
		msr_info->data = kvm_get_lapic_tscdeadline_msr(vcpu);
		break;
	case MSR_IA32_TSC_ADJUST:
		msr_info->data = (u64)vcpu->arch.ia32_tsc_adjust_msr;
		break;
	case MSR_IA32_MISC_ENABLE:
		msr_info->data = vcpu->arch.ia32_misc_enable_msr;
		break;
	case MSR_IA32_SMBASE:
		if (!msr_info->host_initiated)
			return 1;
		msr_info->data = vcpu->arch.smbase;
		break;
	case MSR_IA32_PERF_STATUS:
		/* TSC increment by tick */
		msr_info->data = 1000ULL;
		/* CPU multiplier */
		msr_info->data |= (((uint64_t)4ULL) << 40);
		break;
	case MSR_EFER:
		msr_info->data = vcpu->arch.efer;
		break;
	case MSR_KVM_WALL_CLOCK:
	case MSR_KVM_WALL_CLOCK_NEW:
		msr_info->data = vcpu->kvm->arch.wall_clock;
		break;
	case MSR_KVM_SYSTEM_TIME:
	case MSR_KVM_SYSTEM_TIME_NEW:
		msr_info->data = vcpu->arch.time;
		break;
	case MSR_KVM_ASYNC_PF_EN:
		msr_info->data = vcpu->arch.apf.msr_val;
		break;
	case MSR_KVM_STEAL_TIME:
		msr_info->data = vcpu->arch.st.msr_val;
		break;
	case MSR_KVM_PV_EOI_EN:
		msr_info->data = vcpu->arch.pv_eoi.msr_val;
		break;
	case MSR_IA32_P5_MC_ADDR:
	case MSR_IA32_P5_MC_TYPE:
	case MSR_IA32_MCG_CAP:
	case MSR_IA32_MCG_CTL:
	case MSR_IA32_MCG_STATUS:
	case MSR_IA32_MC0_CTL ... MSR_IA32_MCx_CTL(KVM_MAX_MCE_BANKS) - 1:
		return get_msr_mce(vcpu, msr_info->index, &msr_info->data);
	case MSR_K7_CLK_CTL:
		/*
		 * Provide expected ramp-up count for K7. All other
		 * are set to zero, indicating minimum divisors for
		 * every field.
		 *
		 * This prevents guest kernels on AMD host with CPU
		 * type 6, model 8 and higher from exploding due to
		 * the rdmsr failing.
		 */
		msr_info->data = 0x20000000;
		break;
	case HV_X64_MSR_GUEST_OS_ID ... HV_X64_MSR_SINT15:
	case HV_X64_MSR_CRASH_P0 ... HV_X64_MSR_CRASH_P4:
	case HV_X64_MSR_CRASH_CTL:
		return kvm_hv_get_msr_common(vcpu,
					     msr_info->index, &msr_info->data);
		break;
	case MSR_IA32_BBL_CR_CTL3:
		/* This legacy MSR exists but isn't fully documented in current
		 * silicon.  It is however accessed by winxp in very narrow
		 * scenarios where it sets bit #19, itself documented as
		 * a "reserved" bit.  Best effort attempt to source coherent
		 * read data here should the balance of the register be
		 * interpreted by the guest:
		 *
		 * L2 cache control register 3: 64GB range, 256KB size,
		 * enabled, latency 0x1, configured
		 */
		msr_info->data = 0xbe702111;
		break;
	case MSR_AMD64_OSVW_ID_LENGTH:
		if (!guest_cpuid_has_osvw(vcpu))
			return 1;
		msr_info->data = vcpu->arch.osvw.length;
		break;
	case MSR_AMD64_OSVW_STATUS:
		if (!guest_cpuid_has_osvw(vcpu))
			return 1;
		msr_info->data = vcpu->arch.osvw.status;
		break;
	default:
		if (kvm_pmu_is_valid_msr(vcpu, msr_info->index))
			return kvm_pmu_get_msr(vcpu, msr_info->index, &msr_info->data);
		if (!ignore_msrs) {
			vcpu_unimpl(vcpu, "unhandled rdmsr: 0x%x\n", msr_info->index);
			return 1;
		} else {
			vcpu_unimpl(vcpu, "ignored rdmsr: 0x%x\n", msr_info->index);
			msr_info->data = 0;
		}
		break;
	}
	return 0;
}
EXPORT_SYMBOL_GPL(kvm_get_msr_common);

/*
 * Read or write a bunch of msrs. All parameters are kernel addresses.
 *
 * @return number of msrs set successfully.
 */
static int __msr_io(struct kvm_vcpu *vcpu, struct kvm_msrs *msrs,
		    struct kvm_msr_entry *entries,
		    int (*do_msr)(struct kvm_vcpu *vcpu,
				  unsigned index, u64 *data))
{
	int i, idx;

	idx = srcu_read_lock(&vcpu->kvm->srcu);
	for (i = 0; i < msrs->nmsrs; ++i)
		if (do_msr(vcpu, entries[i].index, &entries[i].data))
			break;
	srcu_read_unlock(&vcpu->kvm->srcu, idx);

	return i;
}

/*
 * Read or write a bunch of msrs. Parameters are user addresses.
 *
 * @return number of msrs set successfully.
 */
static int msr_io(struct kvm_vcpu *vcpu, struct kvm_msrs __user *user_msrs,
		  int (*do_msr)(struct kvm_vcpu *vcpu,
				unsigned index, u64 *data),
		  int writeback)
{
	struct kvm_msrs msrs;
	struct kvm_msr_entry *entries;
	int r, n;
	unsigned size;

	r = -EFAULT;
	if (copy_from_user(&msrs, user_msrs, sizeof msrs))
		goto out;

	r = -E2BIG;
	if (msrs.nmsrs >= MAX_IO_MSRS)
		goto out;

	size = sizeof(struct kvm_msr_entry) * msrs.nmsrs;
	entries = memdup_user(user_msrs->entries, size);
	if (IS_ERR(entries)) {
		r = PTR_ERR(entries);
		goto out;
	}

	r = n = __msr_io(vcpu, &msrs, entries, do_msr);
	if (r < 0)
		goto out_free;

	r = -EFAULT;
	if (writeback && copy_to_user(user_msrs->entries, entries, size))
		goto out_free;

	r = n;

out_free:
	kfree(entries);
out:
	return r;
}

int kvm_vm_ioctl_check_extension(struct kvm *kvm, long ext)
{
	int r;

	switch (ext) {
	case KVM_CAP_IRQCHIP:
	case KVM_CAP_HLT:
	case KVM_CAP_MMU_SHADOW_CACHE_CONTROL:
	case KVM_CAP_SET_TSS_ADDR:
	case KVM_CAP_EXT_CPUID:
	case KVM_CAP_EXT_EMUL_CPUID:
	case KVM_CAP_CLOCKSOURCE:
	case KVM_CAP_PIT:
	case KVM_CAP_NOP_IO_DELAY:
	case KVM_CAP_MP_STATE:
	case KVM_CAP_SYNC_MMU:
	case KVM_CAP_USER_NMI:
	case KVM_CAP_REINJECT_CONTROL:
	case KVM_CAP_IRQ_INJECT_STATUS:
	case KVM_CAP_IOEVENTFD:
	case KVM_CAP_IOEVENTFD_NO_LENGTH:
	case KVM_CAP_PIT2:
	case KVM_CAP_PIT_STATE2:
	case KVM_CAP_SET_IDENTITY_MAP_ADDR:
	case KVM_CAP_XEN_HVM:
	case KVM_CAP_ADJUST_CLOCK:
	case KVM_CAP_VCPU_EVENTS:
	case KVM_CAP_HYPERV:
	case KVM_CAP_HYPERV_VAPIC:
	case KVM_CAP_HYPERV_SPIN:
	case KVM_CAP_PCI_SEGMENT:
	case KVM_CAP_DEBUGREGS:
	case KVM_CAP_X86_ROBUST_SINGLESTEP:
	case KVM_CAP_XSAVE:
	case KVM_CAP_ASYNC_PF:
	case KVM_CAP_GET_TSC_KHZ:
	case KVM_CAP_KVMCLOCK_CTRL:
	case KVM_CAP_READONLY_MEM:
	case KVM_CAP_HYPERV_TIME:
	case KVM_CAP_IOAPIC_POLARITY_IGNORED:
	case KVM_CAP_TSC_DEADLINE_TIMER:
	case KVM_CAP_ENABLE_CAP_VM:
	case KVM_CAP_DISABLE_QUIRKS:
	case KVM_CAP_SET_BOOT_CPU_ID:
 	case KVM_CAP_SPLIT_IRQCHIP:
#ifdef CONFIG_KVM_DEVICE_ASSIGNMENT
	case KVM_CAP_ASSIGN_DEV_IRQ:
	case KVM_CAP_PCI_2_3:
#endif
		r = 1;
		break;
	case KVM_CAP_X86_SMM:
		/* SMBASE is usually relocated above 1M on modern chipsets,
		 * and SMM handlers might indeed rely on 4G segment limits,
		 * so do not report SMM to be available if real mode is
		 * emulated via vm86 mode.  Still, do not go to great lengths
		 * to avoid userspace's usage of the feature, because it is a
		 * fringe case that is not enabled except via specific settings
		 * of the module parameters.
		 */
		r = kvm_x86_ops->cpu_has_high_real_mode_segbase();
		break;
	case KVM_CAP_COALESCED_MMIO:
		r = KVM_COALESCED_MMIO_PAGE_OFFSET;
		break;
	case KVM_CAP_VAPIC:
		r = !kvm_x86_ops->cpu_has_accelerated_tpr();
		break;
	case KVM_CAP_NR_VCPUS:
		r = KVM_SOFT_MAX_VCPUS;
		break;
	case KVM_CAP_MAX_VCPUS:
		r = KVM_MAX_VCPUS;
		break;
	case KVM_CAP_NR_MEMSLOTS:
		r = KVM_USER_MEM_SLOTS;
		break;
	case KVM_CAP_PV_MMU:	/* obsolete */
		r = 0;
		break;
#ifdef CONFIG_KVM_DEVICE_ASSIGNMENT
	case KVM_CAP_IOMMU:
		r = iommu_present(&pci_bus_type);
		break;
#endif
	case KVM_CAP_MCE:
		r = KVM_MAX_MCE_BANKS;
		break;
	case KVM_CAP_XCRS:
		r = cpu_has_xsave;
		break;
	case KVM_CAP_TSC_CONTROL:
		r = kvm_has_tsc_control;
		break;
	default:
		r = 0;
		break;
	}
	return r;

}

long kvm_arch_dev_ioctl(struct file *filp,
			unsigned int ioctl, unsigned long arg)
{
	void __user *argp = (void __user *)arg;
	long r;

	switch (ioctl) {
	case KVM_GET_MSR_INDEX_LIST: {
		struct kvm_msr_list __user *user_msr_list = argp;
		struct kvm_msr_list msr_list;
		unsigned n;

		r = -EFAULT;
		if (copy_from_user(&msr_list, user_msr_list, sizeof msr_list))
			goto out;
		n = msr_list.nmsrs;
		msr_list.nmsrs = num_msrs_to_save + num_emulated_msrs;
		if (copy_to_user(user_msr_list, &msr_list, sizeof msr_list))
			goto out;
		r = -E2BIG;
		if (n < msr_list.nmsrs)
			goto out;
		r = -EFAULT;
		if (copy_to_user(user_msr_list->indices, &msrs_to_save,
				 num_msrs_to_save * sizeof(u32)))
			goto out;
		if (copy_to_user(user_msr_list->indices + num_msrs_to_save,
				 &emulated_msrs,
				 num_emulated_msrs * sizeof(u32)))
			goto out;
		r = 0;
		break;
	}
	case KVM_GET_SUPPORTED_CPUID:
	case KVM_GET_EMULATED_CPUID: {
		struct kvm_cpuid2 __user *cpuid_arg = argp;
		struct kvm_cpuid2 cpuid;

		r = -EFAULT;
		if (copy_from_user(&cpuid, cpuid_arg, sizeof cpuid))
			goto out;

		r = kvm_dev_ioctl_get_cpuid(&cpuid, cpuid_arg->entries,
					    ioctl);
		if (r)
			goto out;

		r = -EFAULT;
		if (copy_to_user(cpuid_arg, &cpuid, sizeof cpuid))
			goto out;
		r = 0;
		break;
	}
	case KVM_X86_GET_MCE_CAP_SUPPORTED: {
		u64 mce_cap;

		mce_cap = KVM_MCE_CAP_SUPPORTED;
		r = -EFAULT;
		if (copy_to_user(argp, &mce_cap, sizeof mce_cap))
			goto out;
		r = 0;
		break;
	}
	default:
		r = -EINVAL;
	}
out:
	return r;
}

static void wbinvd_ipi(void *garbage)
{
	wbinvd();
}

static bool need_emulate_wbinvd(struct kvm_vcpu *vcpu)
{
	return kvm_arch_has_noncoherent_dma(vcpu->kvm);
}

void kvm_arch_vcpu_load(struct kvm_vcpu *vcpu, int cpu)
{
	/* Address WBINVD may be executed by guest */
	if (need_emulate_wbinvd(vcpu)) {
		if (kvm_x86_ops->has_wbinvd_exit())
			cpumask_set_cpu(cpu, vcpu->arch.wbinvd_dirty_mask);
		else if (vcpu->cpu != -1 && vcpu->cpu != cpu)
			smp_call_function_single(vcpu->cpu,
					wbinvd_ipi, NULL, 1);
	}

	kvm_x86_ops->vcpu_load(vcpu, cpu);

	/* Apply any externally detected TSC adjustments (due to suspend) */
	if (unlikely(vcpu->arch.tsc_offset_adjustment)) {
		adjust_tsc_offset_host(vcpu, vcpu->arch.tsc_offset_adjustment);
		vcpu->arch.tsc_offset_adjustment = 0;
		kvm_make_request(KVM_REQ_CLOCK_UPDATE, vcpu);
	}

	if (unlikely(vcpu->cpu != cpu) || check_tsc_unstable()) {
		s64 tsc_delta = !vcpu->arch.last_host_tsc ? 0 :
				rdtsc() - vcpu->arch.last_host_tsc;
		if (tsc_delta < 0)
			mark_tsc_unstable("KVM discovered backwards TSC");
		if (check_tsc_unstable()) {
			u64 offset = kvm_compute_tsc_offset(vcpu,
						vcpu->arch.last_guest_tsc);
			kvm_x86_ops->write_tsc_offset(vcpu, offset);
			vcpu->arch.tsc_catchup = 1;
		}
		/*
		 * On a host with synchronized TSC, there is no need to update
		 * kvmclock on vcpu->cpu migration
		 */
		if (!vcpu->kvm->arch.use_master_clock || vcpu->cpu == -1)
			kvm_make_request(KVM_REQ_GLOBAL_CLOCK_UPDATE, vcpu);
		if (vcpu->cpu != cpu)
			kvm_migrate_timers(vcpu);
		vcpu->cpu = cpu;
	}

	kvm_make_request(KVM_REQ_STEAL_UPDATE, vcpu);
	vcpu->arch.switch_db_regs |= KVM_DEBUGREG_RELOAD;
}

void kvm_arch_vcpu_put(struct kvm_vcpu *vcpu)
{
	kvm_x86_ops->vcpu_put(vcpu);
	kvm_put_guest_fpu(vcpu);
	vcpu->arch.last_host_tsc = rdtsc();
}

static int kvm_vcpu_ioctl_get_lapic(struct kvm_vcpu *vcpu,
				    struct kvm_lapic_state *s)
{
	kvm_x86_ops->sync_pir_to_irr(vcpu);
	memcpy(s->regs, vcpu->arch.apic->regs, sizeof *s);

	return 0;
}

static int kvm_vcpu_ioctl_set_lapic(struct kvm_vcpu *vcpu,
				    struct kvm_lapic_state *s)
{
	kvm_apic_post_state_restore(vcpu, s);
	update_cr8_intercept(vcpu);

	return 0;
}

static int kvm_cpu_accept_dm_intr(struct kvm_vcpu *vcpu)
{
	return (!lapic_in_kernel(vcpu) ||
		kvm_apic_accept_pic_intr(vcpu));
}

/*
 * if userspace requested an interrupt window, check that the
 * interrupt window is open.
 *
 * No need to exit to userspace if we already have an interrupt queued.
 */
static int kvm_vcpu_ready_for_interrupt_injection(struct kvm_vcpu *vcpu)
{
	return kvm_arch_interrupt_allowed(vcpu) &&
		!kvm_cpu_has_interrupt(vcpu) &&
		!kvm_event_needs_reinjection(vcpu) &&
		kvm_cpu_accept_dm_intr(vcpu);
}

static int kvm_vcpu_ioctl_interrupt(struct kvm_vcpu *vcpu,
				    struct kvm_interrupt *irq)
{
	if (irq->irq >= KVM_NR_INTERRUPTS)
		return -EINVAL;

	if (!irqchip_in_kernel(vcpu->kvm)) {
		kvm_queue_interrupt(vcpu, irq->irq, false);
		kvm_make_request(KVM_REQ_EVENT, vcpu);
		return 0;
	}

	/*
	 * With in-kernel LAPIC, we only use this to inject EXTINT, so
	 * fail for in-kernel 8259.
	 */
	if (pic_in_kernel(vcpu->kvm))
		return -ENXIO;

	if (vcpu->arch.pending_external_vector != -1)
		return -EEXIST;

	vcpu->arch.pending_external_vector = irq->irq;
	kvm_make_request(KVM_REQ_EVENT, vcpu);
	return 0;
}

static int kvm_vcpu_ioctl_nmi(struct kvm_vcpu *vcpu)
{
	kvm_inject_nmi(vcpu);

	return 0;
}

static int kvm_vcpu_ioctl_smi(struct kvm_vcpu *vcpu)
{
	kvm_make_request(KVM_REQ_SMI, vcpu);

	return 0;
}

static int vcpu_ioctl_tpr_access_reporting(struct kvm_vcpu *vcpu,
					   struct kvm_tpr_access_ctl *tac)
{
	if (tac->flags)
		return -EINVAL;
	vcpu->arch.tpr_access_reporting = !!tac->enabled;
	return 0;
}

static int kvm_vcpu_ioctl_x86_setup_mce(struct kvm_vcpu *vcpu,
					u64 mcg_cap)
{
	int r;
	unsigned bank_num = mcg_cap & 0xff, bank;

	r = -EINVAL;
	if (!bank_num || bank_num >= KVM_MAX_MCE_BANKS)
		goto out;
	if (mcg_cap & ~(KVM_MCE_CAP_SUPPORTED | 0xff | 0xff0000))
		goto out;
	r = 0;
	vcpu->arch.mcg_cap = mcg_cap;
	/* Init IA32_MCG_CTL to all 1s */
	if (mcg_cap & MCG_CTL_P)
		vcpu->arch.mcg_ctl = ~(u64)0;
	/* Init IA32_MCi_CTL to all 1s */
	for (bank = 0; bank < bank_num; bank++)
		vcpu->arch.mce_banks[bank*4] = ~(u64)0;
out:
	return r;
}

static int kvm_vcpu_ioctl_x86_set_mce(struct kvm_vcpu *vcpu,
				      struct kvm_x86_mce *mce)
{
	u64 mcg_cap = vcpu->arch.mcg_cap;
	unsigned bank_num = mcg_cap & 0xff;
	u64 *banks = vcpu->arch.mce_banks;

	if (mce->bank >= bank_num || !(mce->status & MCI_STATUS_VAL))
		return -EINVAL;
	/*
	 * if IA32_MCG_CTL is not all 1s, the uncorrected error
	 * reporting is disabled
	 */
	if ((mce->status & MCI_STATUS_UC) && (mcg_cap & MCG_CTL_P) &&
	    vcpu->arch.mcg_ctl != ~(u64)0)
		return 0;
	banks += 4 * mce->bank;
	/*
	 * if IA32_MCi_CTL is not all 1s, the uncorrected error
	 * reporting is disabled for the bank
	 */
	if ((mce->status & MCI_STATUS_UC) && banks[0] != ~(u64)0)
		return 0;
	if (mce->status & MCI_STATUS_UC) {
		if ((vcpu->arch.mcg_status & MCG_STATUS_MCIP) ||
		    !kvm_read_cr4_bits(vcpu, X86_CR4_MCE)) {
			kvm_make_request(KVM_REQ_TRIPLE_FAULT, vcpu);
			return 0;
		}
		if (banks[1] & MCI_STATUS_VAL)
			mce->status |= MCI_STATUS_OVER;
		banks[2] = mce->addr;
		banks[3] = mce->misc;
		vcpu->arch.mcg_status = mce->mcg_status;
		banks[1] = mce->status;
		kvm_queue_exception(vcpu, MC_VECTOR);
	} else if (!(banks[1] & MCI_STATUS_VAL)
		   || !(banks[1] & MCI_STATUS_UC)) {
		if (banks[1] & MCI_STATUS_VAL)
			mce->status |= MCI_STATUS_OVER;
		banks[2] = mce->addr;
		banks[3] = mce->misc;
		banks[1] = mce->status;
	} else
		banks[1] |= MCI_STATUS_OVER;
	return 0;
}

static void kvm_vcpu_ioctl_x86_get_vcpu_events(struct kvm_vcpu *vcpu,
					       struct kvm_vcpu_events *events)
{
	process_nmi(vcpu);
	events->exception.injected =
		vcpu->arch.exception.pending &&
		!kvm_exception_is_soft(vcpu->arch.exception.nr);
	events->exception.nr = vcpu->arch.exception.nr;
	events->exception.has_error_code = vcpu->arch.exception.has_error_code;
	events->exception.pad = 0;
	events->exception.error_code = vcpu->arch.exception.error_code;

	events->interrupt.injected =
		vcpu->arch.interrupt.pending && !vcpu->arch.interrupt.soft;
	events->interrupt.nr = vcpu->arch.interrupt.nr;
	events->interrupt.soft = 0;
	events->interrupt.shadow = kvm_x86_ops->get_interrupt_shadow(vcpu);

	events->nmi.injected = vcpu->arch.nmi_injected;
	events->nmi.pending = vcpu->arch.nmi_pending != 0;
	events->nmi.masked = kvm_x86_ops->get_nmi_mask(vcpu);
	events->nmi.pad = 0;

	events->sipi_vector = 0; /* never valid when reporting to user space */

	events->smi.smm = is_smm(vcpu);
	events->smi.pending = vcpu->arch.smi_pending;
	events->smi.smm_inside_nmi =
		!!(vcpu->arch.hflags & HF_SMM_INSIDE_NMI_MASK);
	events->smi.latched_init = kvm_lapic_latched_init(vcpu);

	events->flags = (KVM_VCPUEVENT_VALID_NMI_PENDING
			 | KVM_VCPUEVENT_VALID_SHADOW
			 | KVM_VCPUEVENT_VALID_SMM);
	memset(&events->reserved, 0, sizeof(events->reserved));
}

static int kvm_vcpu_ioctl_x86_set_vcpu_events(struct kvm_vcpu *vcpu,
					      struct kvm_vcpu_events *events)
{
	if (events->flags & ~(KVM_VCPUEVENT_VALID_NMI_PENDING
			      | KVM_VCPUEVENT_VALID_SIPI_VECTOR
			      | KVM_VCPUEVENT_VALID_SHADOW
			      | KVM_VCPUEVENT_VALID_SMM))
		return -EINVAL;

	process_nmi(vcpu);
	vcpu->arch.exception.pending = events->exception.injected;
	vcpu->arch.exception.nr = events->exception.nr;
	vcpu->arch.exception.has_error_code = events->exception.has_error_code;
	vcpu->arch.exception.error_code = events->exception.error_code;

	vcpu->arch.interrupt.pending = events->interrupt.injected;
	vcpu->arch.interrupt.nr = events->interrupt.nr;
	vcpu->arch.interrupt.soft = events->interrupt.soft;
	if (events->flags & KVM_VCPUEVENT_VALID_SHADOW)
		kvm_x86_ops->set_interrupt_shadow(vcpu,
						  events->interrupt.shadow);

	vcpu->arch.nmi_injected = events->nmi.injected;
	if (events->flags & KVM_VCPUEVENT_VALID_NMI_PENDING)
		vcpu->arch.nmi_pending = events->nmi.pending;
	kvm_x86_ops->set_nmi_mask(vcpu, events->nmi.masked);

	if (events->flags & KVM_VCPUEVENT_VALID_SIPI_VECTOR &&
	    kvm_vcpu_has_lapic(vcpu))
		vcpu->arch.apic->sipi_vector = events->sipi_vector;

	if (events->flags & KVM_VCPUEVENT_VALID_SMM) {
		if (events->smi.smm)
			vcpu->arch.hflags |= HF_SMM_MASK;
		else
			vcpu->arch.hflags &= ~HF_SMM_MASK;
		vcpu->arch.smi_pending = events->smi.pending;
		if (events->smi.smm_inside_nmi)
			vcpu->arch.hflags |= HF_SMM_INSIDE_NMI_MASK;
		else
			vcpu->arch.hflags &= ~HF_SMM_INSIDE_NMI_MASK;
		if (kvm_vcpu_has_lapic(vcpu)) {
			if (events->smi.latched_init)
				set_bit(KVM_APIC_INIT, &vcpu->arch.apic->pending_events);
			else
				clear_bit(KVM_APIC_INIT, &vcpu->arch.apic->pending_events);
		}
	}

	kvm_make_request(KVM_REQ_EVENT, vcpu);

	return 0;
}

static void kvm_vcpu_ioctl_x86_get_debugregs(struct kvm_vcpu *vcpu,
					     struct kvm_debugregs *dbgregs)
{
	unsigned long val;

	memcpy(dbgregs->db, vcpu->arch.db, sizeof(vcpu->arch.db));
	kvm_get_dr(vcpu, 6, &val);
	dbgregs->dr6 = val;
	dbgregs->dr7 = vcpu->arch.dr7;
	dbgregs->flags = 0;
	memset(&dbgregs->reserved, 0, sizeof(dbgregs->reserved));
}

static int kvm_vcpu_ioctl_x86_set_debugregs(struct kvm_vcpu *vcpu,
					    struct kvm_debugregs *dbgregs)
{
	if (dbgregs->flags)
		return -EINVAL;

	if (dbgregs->dr6 & ~0xffffffffull)
		return -EINVAL;
	if (dbgregs->dr7 & ~0xffffffffull)
		return -EINVAL;

	memcpy(vcpu->arch.db, dbgregs->db, sizeof(vcpu->arch.db));
	kvm_update_dr0123(vcpu);
	vcpu->arch.dr6 = dbgregs->dr6;
	kvm_update_dr6(vcpu);
	vcpu->arch.dr7 = dbgregs->dr7;
	kvm_update_dr7(vcpu);

	return 0;
}

#define XSTATE_COMPACTION_ENABLED (1ULL << 63)

static void fill_xsave(u8 *dest, struct kvm_vcpu *vcpu)
{
	struct xregs_state *xsave = &vcpu->arch.guest_fpu.state.xsave;
	u64 xstate_bv = xsave->header.xfeatures;
	u64 valid;

	/*
	 * Copy legacy XSAVE area, to avoid complications with CPUID
	 * leaves 0 and 1 in the loop below.
	 */
	memcpy(dest, xsave, XSAVE_HDR_OFFSET);

	/* Set XSTATE_BV */
	*(u64 *)(dest + XSAVE_HDR_OFFSET) = xstate_bv;

	/*
	 * Copy each region from the possibly compacted offset to the
	 * non-compacted offset.
	 */
	valid = xstate_bv & ~XFEATURE_MASK_FPSSE;
	while (valid) {
		u64 feature = valid & -valid;
		int index = fls64(feature) - 1;
		void *src = get_xsave_addr(xsave, feature);

		if (src) {
			u32 size, offset, ecx, edx;
			cpuid_count(XSTATE_CPUID, index,
				    &size, &offset, &ecx, &edx);
			memcpy(dest + offset, src, size);
		}

		valid -= feature;
	}
}

static void load_xsave(struct kvm_vcpu *vcpu, u8 *src)
{
	struct xregs_state *xsave = &vcpu->arch.guest_fpu.state.xsave;
	u64 xstate_bv = *(u64 *)(src + XSAVE_HDR_OFFSET);
	u64 valid;

	/*
	 * Copy legacy XSAVE area, to avoid complications with CPUID
	 * leaves 0 and 1 in the loop below.
	 */
	memcpy(xsave, src, XSAVE_HDR_OFFSET);

	/* Set XSTATE_BV and possibly XCOMP_BV.  */
	xsave->header.xfeatures = xstate_bv;
	if (cpu_has_xsaves)
		xsave->header.xcomp_bv = host_xcr0 | XSTATE_COMPACTION_ENABLED;

	/*
	 * Copy each region from the non-compacted offset to the
	 * possibly compacted offset.
	 */
	valid = xstate_bv & ~XFEATURE_MASK_FPSSE;
	while (valid) {
		u64 feature = valid & -valid;
		int index = fls64(feature) - 1;
		void *dest = get_xsave_addr(xsave, feature);

		if (dest) {
			u32 size, offset, ecx, edx;
			cpuid_count(XSTATE_CPUID, index,
				    &size, &offset, &ecx, &edx);
			memcpy(dest, src + offset, size);
		}

		valid -= feature;
	}
}

static void kvm_vcpu_ioctl_x86_get_xsave(struct kvm_vcpu *vcpu,
					 struct kvm_xsave *guest_xsave)
{
	if (cpu_has_xsave) {
		memset(guest_xsave, 0, sizeof(struct kvm_xsave));
		fill_xsave((u8 *) guest_xsave->region, vcpu);
	} else {
		memcpy(guest_xsave->region,
			&vcpu->arch.guest_fpu.state.fxsave,
			sizeof(struct fxregs_state));
		*(u64 *)&guest_xsave->region[XSAVE_HDR_OFFSET / sizeof(u32)] =
			XFEATURE_MASK_FPSSE;
	}
}

static int kvm_vcpu_ioctl_x86_set_xsave(struct kvm_vcpu *vcpu,
					struct kvm_xsave *guest_xsave)
{
	u64 xstate_bv =
		*(u64 *)&guest_xsave->region[XSAVE_HDR_OFFSET / sizeof(u32)];

	if (cpu_has_xsave) {
		/*
		 * Here we allow setting states that are not present in
		 * CPUID leaf 0xD, index 0, EDX:EAX.  This is for compatibility
		 * with old userspace.
		 */
		if (xstate_bv & ~kvm_supported_xcr0())
			return -EINVAL;
		load_xsave(vcpu, (u8 *)guest_xsave->region);
	} else {
		if (xstate_bv & ~XFEATURE_MASK_FPSSE)
			return -EINVAL;
		memcpy(&vcpu->arch.guest_fpu.state.fxsave,
			guest_xsave->region, sizeof(struct fxregs_state));
	}
	return 0;
}

static void kvm_vcpu_ioctl_x86_get_xcrs(struct kvm_vcpu *vcpu,
					struct kvm_xcrs *guest_xcrs)
{
	if (!cpu_has_xsave) {
		guest_xcrs->nr_xcrs = 0;
		return;
	}

	guest_xcrs->nr_xcrs = 1;
	guest_xcrs->flags = 0;
	guest_xcrs->xcrs[0].xcr = XCR_XFEATURE_ENABLED_MASK;
	guest_xcrs->xcrs[0].value = vcpu->arch.xcr0;
}

static int kvm_vcpu_ioctl_x86_set_xcrs(struct kvm_vcpu *vcpu,
				       struct kvm_xcrs *guest_xcrs)
{
	int i, r = 0;

	if (!cpu_has_xsave)
		return -EINVAL;

	if (guest_xcrs->nr_xcrs > KVM_MAX_XCRS || guest_xcrs->flags)
		return -EINVAL;

	for (i = 0; i < guest_xcrs->nr_xcrs; i++)
		/* Only support XCR0 currently */
		if (guest_xcrs->xcrs[i].xcr == XCR_XFEATURE_ENABLED_MASK) {
			r = __kvm_set_xcr(vcpu, XCR_XFEATURE_ENABLED_MASK,
				guest_xcrs->xcrs[i].value);
			break;
		}
	if (r)
		r = -EINVAL;
	return r;
}

/*
 * kvm_set_guest_paused() indicates to the guest kernel that it has been
 * stopped by the hypervisor.  This function will be called from the host only.
 * EINVAL is returned when the host attempts to set the flag for a guest that
 * does not support pv clocks.
 */
static int kvm_set_guest_paused(struct kvm_vcpu *vcpu)
{
	if (!vcpu->arch.pv_time_enabled)
		return -EINVAL;
	vcpu->arch.pvclock_set_guest_stopped_request = true;
	kvm_make_request(KVM_REQ_CLOCK_UPDATE, vcpu);
	return 0;
}

long kvm_arch_vcpu_ioctl(struct file *filp,
			 unsigned int ioctl, unsigned long arg)
{
	struct kvm_vcpu *vcpu = filp->private_data;
	void __user *argp = (void __user *)arg;
	int r;
	union {
		struct kvm_lapic_state *lapic;
		struct kvm_xsave *xsave;
		struct kvm_xcrs *xcrs;
		void *buffer;
	} u;

	u.buffer = NULL;
	switch (ioctl) {
	case KVM_GET_LAPIC: {
		r = -EINVAL;
		if (!vcpu->arch.apic)
			goto out;
		u.lapic = kzalloc(sizeof(struct kvm_lapic_state), GFP_KERNEL);

		r = -ENOMEM;
		if (!u.lapic)
			goto out;
		r = kvm_vcpu_ioctl_get_lapic(vcpu, u.lapic);
		if (r)
			goto out;
		r = -EFAULT;
		if (copy_to_user(argp, u.lapic, sizeof(struct kvm_lapic_state)))
			goto out;
		r = 0;
		break;
	}
	case KVM_SET_LAPIC: {
		r = -EINVAL;
		if (!vcpu->arch.apic)
			goto out;
		u.lapic = memdup_user(argp, sizeof(*u.lapic));
		if (IS_ERR(u.lapic))
			return PTR_ERR(u.lapic);

		r = kvm_vcpu_ioctl_set_lapic(vcpu, u.lapic);
		break;
	}
	case KVM_INTERRUPT: {
		struct kvm_interrupt irq;

		r = -EFAULT;
		if (copy_from_user(&irq, argp, sizeof irq))
			goto out;
		r = kvm_vcpu_ioctl_interrupt(vcpu, &irq);
		break;
	}
	case KVM_NMI: {
		r = kvm_vcpu_ioctl_nmi(vcpu);
		break;
	}
	case KVM_SMI: {
		r = kvm_vcpu_ioctl_smi(vcpu);
		break;
	}
	case KVM_SET_CPUID: {
		struct kvm_cpuid __user *cpuid_arg = argp;
		struct kvm_cpuid cpuid;

		r = -EFAULT;
		if (copy_from_user(&cpuid, cpuid_arg, sizeof cpuid))
			goto out;
		r = kvm_vcpu_ioctl_set_cpuid(vcpu, &cpuid, cpuid_arg->entries);
		break;
	}
	case KVM_SET_CPUID2: {
		struct kvm_cpuid2 __user *cpuid_arg = argp;
		struct kvm_cpuid2 cpuid;

		r = -EFAULT;
		if (copy_from_user(&cpuid, cpuid_arg, sizeof cpuid))
			goto out;
		r = kvm_vcpu_ioctl_set_cpuid2(vcpu, &cpuid,
					      cpuid_arg->entries);
		break;
	}
	case KVM_GET_CPUID2: {
		struct kvm_cpuid2 __user *cpuid_arg = argp;
		struct kvm_cpuid2 cpuid;

		r = -EFAULT;
		if (copy_from_user(&cpuid, cpuid_arg, sizeof cpuid))
			goto out;
		r = kvm_vcpu_ioctl_get_cpuid2(vcpu, &cpuid,
					      cpuid_arg->entries);
		if (r)
			goto out;
		r = -EFAULT;
		if (copy_to_user(cpuid_arg, &cpuid, sizeof cpuid))
			goto out;
		r = 0;
		break;
	}
	case KVM_GET_MSRS:
		r = msr_io(vcpu, argp, do_get_msr, 1);
		break;
	case KVM_SET_MSRS:
		r = msr_io(vcpu, argp, do_set_msr, 0);
		break;
	case KVM_TPR_ACCESS_REPORTING: {
		struct kvm_tpr_access_ctl tac;

		r = -EFAULT;
		if (copy_from_user(&tac, argp, sizeof tac))
			goto out;
		r = vcpu_ioctl_tpr_access_reporting(vcpu, &tac);
		if (r)
			goto out;
		r = -EFAULT;
		if (copy_to_user(argp, &tac, sizeof tac))
			goto out;
		r = 0;
		break;
	};
	case KVM_SET_VAPIC_ADDR: {
		struct kvm_vapic_addr va;

		r = -EINVAL;
		if (!lapic_in_kernel(vcpu))
			goto out;
		r = -EFAULT;
		if (copy_from_user(&va, argp, sizeof va))
			goto out;
		r = kvm_lapic_set_vapic_addr(vcpu, va.vapic_addr);
		break;
	}
	case KVM_X86_SETUP_MCE: {
		u64 mcg_cap;

		r = -EFAULT;
		if (copy_from_user(&mcg_cap, argp, sizeof mcg_cap))
			goto out;
		r = kvm_vcpu_ioctl_x86_setup_mce(vcpu, mcg_cap);
		break;
	}
	case KVM_X86_SET_MCE: {
		struct kvm_x86_mce mce;

		r = -EFAULT;
		if (copy_from_user(&mce, argp, sizeof mce))
			goto out;
		r = kvm_vcpu_ioctl_x86_set_mce(vcpu, &mce);
		break;
	}
	case KVM_GET_VCPU_EVENTS: {
		struct kvm_vcpu_events events;

		kvm_vcpu_ioctl_x86_get_vcpu_events(vcpu, &events);

		r = -EFAULT;
		if (copy_to_user(argp, &events, sizeof(struct kvm_vcpu_events)))
			break;
		r = 0;
		break;
	}
	case KVM_SET_VCPU_EVENTS: {
		struct kvm_vcpu_events events;

		r = -EFAULT;
		if (copy_from_user(&events, argp, sizeof(struct kvm_vcpu_events)))
			break;

		r = kvm_vcpu_ioctl_x86_set_vcpu_events(vcpu, &events);
		break;
	}
	case KVM_GET_DEBUGREGS: {
		struct kvm_debugregs dbgregs;

		kvm_vcpu_ioctl_x86_get_debugregs(vcpu, &dbgregs);

		r = -EFAULT;
		if (copy_to_user(argp, &dbgregs,
				 sizeof(struct kvm_debugregs)))
			break;
		r = 0;
		break;
	}
	case KVM_SET_DEBUGREGS: {
		struct kvm_debugregs dbgregs;

		r = -EFAULT;
		if (copy_from_user(&dbgregs, argp,
				   sizeof(struct kvm_debugregs)))
			break;

		r = kvm_vcpu_ioctl_x86_set_debugregs(vcpu, &dbgregs);
		break;
	}
	case KVM_GET_XSAVE: {
		u.xsave = kzalloc(sizeof(struct kvm_xsave), GFP_KERNEL);
		r = -ENOMEM;
		if (!u.xsave)
			break;

		kvm_vcpu_ioctl_x86_get_xsave(vcpu, u.xsave);

		r = -EFAULT;
		if (copy_to_user(argp, u.xsave, sizeof(struct kvm_xsave)))
			break;
		r = 0;
		break;
	}
	case KVM_SET_XSAVE: {
		u.xsave = memdup_user(argp, sizeof(*u.xsave));
		if (IS_ERR(u.xsave))
			return PTR_ERR(u.xsave);

		r = kvm_vcpu_ioctl_x86_set_xsave(vcpu, u.xsave);
		break;
	}
	case KVM_GET_XCRS: {
		u.xcrs = kzalloc(sizeof(struct kvm_xcrs), GFP_KERNEL);
		r = -ENOMEM;
		if (!u.xcrs)
			break;

		kvm_vcpu_ioctl_x86_get_xcrs(vcpu, u.xcrs);

		r = -EFAULT;
		if (copy_to_user(argp, u.xcrs,
				 sizeof(struct kvm_xcrs)))
			break;
		r = 0;
		break;
	}
	case KVM_SET_XCRS: {
		u.xcrs = memdup_user(argp, sizeof(*u.xcrs));
		if (IS_ERR(u.xcrs))
			return PTR_ERR(u.xcrs);

		r = kvm_vcpu_ioctl_x86_set_xcrs(vcpu, u.xcrs);
		break;
	}
	case KVM_SET_TSC_KHZ: {
		u32 user_tsc_khz;

		r = -EINVAL;
		user_tsc_khz = (u32)arg;

		if (user_tsc_khz >= kvm_max_guest_tsc_khz)
			goto out;

		if (user_tsc_khz == 0)
			user_tsc_khz = tsc_khz;

		if (!kvm_set_tsc_khz(vcpu, user_tsc_khz))
			r = 0;

		goto out;
	}
	case KVM_GET_TSC_KHZ: {
		r = vcpu->arch.virtual_tsc_khz;
		goto out;
	}
	case KVM_KVMCLOCK_CTRL: {
		r = kvm_set_guest_paused(vcpu);
		goto out;
	}
	default:
		r = -EINVAL;
	}
out:
	kfree(u.buffer);
	return r;
}

int kvm_arch_vcpu_fault(struct kvm_vcpu *vcpu, struct vm_fault *vmf)
{
	return VM_FAULT_SIGBUS;
}

static int kvm_vm_ioctl_set_tss_addr(struct kvm *kvm, unsigned long addr)
{
	int ret;

	if (addr > (unsigned int)(-3 * PAGE_SIZE))
		return -EINVAL;
	ret = kvm_x86_ops->set_tss_addr(kvm, addr);
	return ret;
}

static int kvm_vm_ioctl_set_identity_map_addr(struct kvm *kvm,
					      u64 ident_addr)
{
	kvm->arch.ept_identity_map_addr = ident_addr;
	return 0;
}

static int kvm_vm_ioctl_set_nr_mmu_pages(struct kvm *kvm,
					  u32 kvm_nr_mmu_pages)
{
	if (kvm_nr_mmu_pages < KVM_MIN_ALLOC_MMU_PAGES)
		return -EINVAL;

	mutex_lock(&kvm->slots_lock);

	kvm_mmu_change_mmu_pages(kvm, kvm_nr_mmu_pages);
	kvm->arch.n_requested_mmu_pages = kvm_nr_mmu_pages;

	mutex_unlock(&kvm->slots_lock);
	return 0;
}

static int kvm_vm_ioctl_get_nr_mmu_pages(struct kvm *kvm)
{
	return kvm->arch.n_max_mmu_pages;
}

static int kvm_vm_ioctl_get_irqchip(struct kvm *kvm, struct kvm_irqchip *chip)
{
	int r;

	r = 0;
	switch (chip->chip_id) {
	case KVM_IRQCHIP_PIC_MASTER:
		memcpy(&chip->chip.pic,
			&pic_irqchip(kvm)->pics[0],
			sizeof(struct kvm_pic_state));
		break;
	case KVM_IRQCHIP_PIC_SLAVE:
		memcpy(&chip->chip.pic,
			&pic_irqchip(kvm)->pics[1],
			sizeof(struct kvm_pic_state));
		break;
	case KVM_IRQCHIP_IOAPIC:
		r = kvm_get_ioapic(kvm, &chip->chip.ioapic);
		break;
	default:
		r = -EINVAL;
		break;
	}
	return r;
}

static int kvm_vm_ioctl_set_irqchip(struct kvm *kvm, struct kvm_irqchip *chip)
{
	int r;

	r = 0;
	switch (chip->chip_id) {
	case KVM_IRQCHIP_PIC_MASTER:
		spin_lock(&pic_irqchip(kvm)->lock);
		memcpy(&pic_irqchip(kvm)->pics[0],
			&chip->chip.pic,
			sizeof(struct kvm_pic_state));
		spin_unlock(&pic_irqchip(kvm)->lock);
		break;
	case KVM_IRQCHIP_PIC_SLAVE:
		spin_lock(&pic_irqchip(kvm)->lock);
		memcpy(&pic_irqchip(kvm)->pics[1],
			&chip->chip.pic,
			sizeof(struct kvm_pic_state));
		spin_unlock(&pic_irqchip(kvm)->lock);
		break;
	case KVM_IRQCHIP_IOAPIC:
		r = kvm_set_ioapic(kvm, &chip->chip.ioapic);
		break;
	default:
		r = -EINVAL;
		break;
	}
	kvm_pic_update_irq(pic_irqchip(kvm));
	return r;
}

static int kvm_vm_ioctl_get_pit(struct kvm *kvm, struct kvm_pit_state *ps)
{
	mutex_lock(&kvm->arch.vpit->pit_state.lock);
	memcpy(ps, &kvm->arch.vpit->pit_state, sizeof(struct kvm_pit_state));
	mutex_unlock(&kvm->arch.vpit->pit_state.lock);
	return 0;
}

static int kvm_vm_ioctl_set_pit(struct kvm *kvm, struct kvm_pit_state *ps)
{
	int i;
	mutex_lock(&kvm->arch.vpit->pit_state.lock);
	memcpy(&kvm->arch.vpit->pit_state, ps, sizeof(struct kvm_pit_state));
	for (i = 0; i < 3; i++)
		kvm_pit_load_count(kvm, i, ps->channels[i].count, 0);
	mutex_unlock(&kvm->arch.vpit->pit_state.lock);
	return 0;
}

static int kvm_vm_ioctl_get_pit2(struct kvm *kvm, struct kvm_pit_state2 *ps)
{
	mutex_lock(&kvm->arch.vpit->pit_state.lock);
	memcpy(ps->channels, &kvm->arch.vpit->pit_state.channels,
		sizeof(ps->channels));
	ps->flags = kvm->arch.vpit->pit_state.flags;
	mutex_unlock(&kvm->arch.vpit->pit_state.lock);
	memset(&ps->reserved, 0, sizeof(ps->reserved));
	return 0;
}

static int kvm_vm_ioctl_set_pit2(struct kvm *kvm, struct kvm_pit_state2 *ps)
{
	int start = 0;
	int i;
	u32 prev_legacy, cur_legacy;
	mutex_lock(&kvm->arch.vpit->pit_state.lock);
	prev_legacy = kvm->arch.vpit->pit_state.flags & KVM_PIT_FLAGS_HPET_LEGACY;
	cur_legacy = ps->flags & KVM_PIT_FLAGS_HPET_LEGACY;
	if (!prev_legacy && cur_legacy)
		start = 1;
	memcpy(&kvm->arch.vpit->pit_state.channels, &ps->channels,
	       sizeof(kvm->arch.vpit->pit_state.channels));
	kvm->arch.vpit->pit_state.flags = ps->flags;
	for (i = 0; i < 3; i++)
		kvm_pit_load_count(kvm, i, kvm->arch.vpit->pit_state.channels[i].count,
				   start && i == 0);
	mutex_unlock(&kvm->arch.vpit->pit_state.lock);
	return 0;
}

static int kvm_vm_ioctl_reinject(struct kvm *kvm,
				 struct kvm_reinject_control *control)
{
	if (!kvm->arch.vpit)
		return -ENXIO;
	mutex_lock(&kvm->arch.vpit->pit_state.lock);
	kvm->arch.vpit->pit_state.reinject = control->pit_reinject;
	mutex_unlock(&kvm->arch.vpit->pit_state.lock);
	return 0;
}

/**
 * kvm_vm_ioctl_get_dirty_log - get and clear the log of dirty pages in a slot
 * @kvm: kvm instance
 * @log: slot id and address to which we copy the log
 *
 * Steps 1-4 below provide general overview of dirty page logging. See
 * kvm_get_dirty_log_protect() function description for additional details.
 *
 * We call kvm_get_dirty_log_protect() to handle steps 1-3, upon return we
 * always flush the TLB (step 4) even if previous step failed  and the dirty
 * bitmap may be corrupt. Regardless of previous outcome the KVM logging API
 * does not preclude user space subsequent dirty log read. Flushing TLB ensures
 * writes will be marked dirty for next log read.
 *
 *   1. Take a snapshot of the bit and clear it if needed.
 *   2. Write protect the corresponding page.
 *   3. Copy the snapshot to the userspace.
 *   4. Flush TLB's if needed.
 */
int kvm_vm_ioctl_get_dirty_log(struct kvm *kvm, struct kvm_dirty_log *log)
{
	bool is_dirty = false;
	int r;

	mutex_lock(&kvm->slots_lock);

	/*
	 * Flush potentially hardware-cached dirty pages to dirty_bitmap.
	 */
	if (kvm_x86_ops->flush_log_dirty)
		kvm_x86_ops->flush_log_dirty(kvm);

	r = kvm_get_dirty_log_protect(kvm, log, &is_dirty);

	/*
	 * All the TLBs can be flushed out of mmu lock, see the comments in
	 * kvm_mmu_slot_remove_write_access().
	 */
	lockdep_assert_held(&kvm->slots_lock);
	if (is_dirty)
		kvm_flush_remote_tlbs(kvm);

	mutex_unlock(&kvm->slots_lock);
	return r;
}

int kvm_vm_ioctl_irq_line(struct kvm *kvm, struct kvm_irq_level *irq_event,
			bool line_status)
{
	if (!irqchip_in_kernel(kvm))
		return -ENXIO;

	irq_event->status = kvm_set_irq(kvm, KVM_USERSPACE_IRQ_SOURCE_ID,
					irq_event->irq, irq_event->level,
					line_status);
	return 0;
}

static int kvm_vm_ioctl_enable_cap(struct kvm *kvm,
				   struct kvm_enable_cap *cap)
{
	int r;

	if (cap->flags)
		return -EINVAL;

	switch (cap->cap) {
	case KVM_CAP_DISABLE_QUIRKS:
		kvm->arch.disabled_quirks = cap->args[0];
		r = 0;
		break;
	case KVM_CAP_SPLIT_IRQCHIP: {
		mutex_lock(&kvm->lock);
		r = -EINVAL;
		if (cap->args[0] > MAX_NR_RESERVED_IOAPIC_PINS)
			goto split_irqchip_unlock;
		r = -EEXIST;
		if (irqchip_in_kernel(kvm))
			goto split_irqchip_unlock;
		if (atomic_read(&kvm->online_vcpus))
			goto split_irqchip_unlock;
		r = kvm_setup_empty_irq_routing(kvm);
		if (r)
			goto split_irqchip_unlock;
		/* Pairs with irqchip_in_kernel. */
		smp_wmb();
		kvm->arch.irqchip_split = true;
		kvm->arch.nr_reserved_ioapic_pins = cap->args[0];
		r = 0;
split_irqchip_unlock:
		mutex_unlock(&kvm->lock);
		break;
	}
	default:
		r = -EINVAL;
		break;
	}
	return r;
}

long kvm_arch_vm_ioctl(struct file *filp,
		       unsigned int ioctl, unsigned long arg)
{
	struct kvm *kvm = filp->private_data;
	void __user *argp = (void __user *)arg;
	int r = -ENOTTY;
	/*
	 * This union makes it completely explicit to gcc-3.x
	 * that these two variables' stack usage should be
	 * combined, not added together.
	 */
	union {
		struct kvm_pit_state ps;
		struct kvm_pit_state2 ps2;
		struct kvm_pit_config pit_config;
	} u;

	switch (ioctl) {
	case KVM_SET_TSS_ADDR:
		r = kvm_vm_ioctl_set_tss_addr(kvm, arg);
		break;
	case KVM_SET_IDENTITY_MAP_ADDR: {
		u64 ident_addr;

		r = -EFAULT;
		if (copy_from_user(&ident_addr, argp, sizeof ident_addr))
			goto out;
		r = kvm_vm_ioctl_set_identity_map_addr(kvm, ident_addr);
		break;
	}
	case KVM_SET_NR_MMU_PAGES:
		r = kvm_vm_ioctl_set_nr_mmu_pages(kvm, arg);
		break;
	case KVM_GET_NR_MMU_PAGES:
		r = kvm_vm_ioctl_get_nr_mmu_pages(kvm);
		break;
	case KVM_CREATE_IRQCHIP: {
		struct kvm_pic *vpic;

		mutex_lock(&kvm->lock);
		r = -EEXIST;
		if (kvm->arch.vpic)
			goto create_irqchip_unlock;
		r = -EINVAL;
		if (atomic_read(&kvm->online_vcpus))
			goto create_irqchip_unlock;
		r = -ENOMEM;
		vpic = kvm_create_pic(kvm);
		if (vpic) {
			r = kvm_ioapic_init(kvm);
			if (r) {
				mutex_lock(&kvm->slots_lock);
				kvm_destroy_pic(vpic);
				mutex_unlock(&kvm->slots_lock);
				goto create_irqchip_unlock;
			}
		} else
			goto create_irqchip_unlock;
		r = kvm_setup_default_irq_routing(kvm);
		if (r) {
			mutex_lock(&kvm->slots_lock);
			mutex_lock(&kvm->irq_lock);
			kvm_ioapic_destroy(kvm);
			kvm_destroy_pic(vpic);
			mutex_unlock(&kvm->irq_lock);
			mutex_unlock(&kvm->slots_lock);
			goto create_irqchip_unlock;
		}
		/* Write kvm->irq_routing before kvm->arch.vpic.  */
		smp_wmb();
		kvm->arch.vpic = vpic;
	create_irqchip_unlock:
		mutex_unlock(&kvm->lock);
		break;
	}
	case KVM_CREATE_PIT:
		u.pit_config.flags = KVM_PIT_SPEAKER_DUMMY;
		goto create_pit;
	case KVM_CREATE_PIT2:
		r = -EFAULT;
		if (copy_from_user(&u.pit_config, argp,
				   sizeof(struct kvm_pit_config)))
			goto out;
	create_pit:
		mutex_lock(&kvm->slots_lock);
		r = -EEXIST;
		if (kvm->arch.vpit)
			goto create_pit_unlock;
		r = -ENOMEM;
		kvm->arch.vpit = kvm_create_pit(kvm, u.pit_config.flags);
		if (kvm->arch.vpit)
			r = 0;
	create_pit_unlock:
		mutex_unlock(&kvm->slots_lock);
		break;
	case KVM_GET_IRQCHIP: {
		/* 0: PIC master, 1: PIC slave, 2: IOAPIC */
		struct kvm_irqchip *chip;

		chip = memdup_user(argp, sizeof(*chip));
		if (IS_ERR(chip)) {
			r = PTR_ERR(chip);
			goto out;
		}

		r = -ENXIO;
		if (!irqchip_in_kernel(kvm) || irqchip_split(kvm))
			goto get_irqchip_out;
		r = kvm_vm_ioctl_get_irqchip(kvm, chip);
		if (r)
			goto get_irqchip_out;
		r = -EFAULT;
		if (copy_to_user(argp, chip, sizeof *chip))
			goto get_irqchip_out;
		r = 0;
	get_irqchip_out:
		kfree(chip);
		break;
	}
	case KVM_SET_IRQCHIP: {
		/* 0: PIC master, 1: PIC slave, 2: IOAPIC */
		struct kvm_irqchip *chip;

		chip = memdup_user(argp, sizeof(*chip));
		if (IS_ERR(chip)) {
			r = PTR_ERR(chip);
			goto out;
		}

		r = -ENXIO;
		if (!irqchip_in_kernel(kvm) || irqchip_split(kvm))
			goto set_irqchip_out;
		r = kvm_vm_ioctl_set_irqchip(kvm, chip);
		if (r)
			goto set_irqchip_out;
		r = 0;
	set_irqchip_out:
		kfree(chip);
		break;
	}
	case KVM_GET_PIT: {
		r = -EFAULT;
		if (copy_from_user(&u.ps, argp, sizeof(struct kvm_pit_state)))
			goto out;
		r = -ENXIO;
		if (!kvm->arch.vpit)
			goto out;
		r = kvm_vm_ioctl_get_pit(kvm, &u.ps);
		if (r)
			goto out;
		r = -EFAULT;
		if (copy_to_user(argp, &u.ps, sizeof(struct kvm_pit_state)))
			goto out;
		r = 0;
		break;
	}
	case KVM_SET_PIT: {
		r = -EFAULT;
		if (copy_from_user(&u.ps, argp, sizeof u.ps))
			goto out;
		r = -ENXIO;
		if (!kvm->arch.vpit)
			goto out;
		r = kvm_vm_ioctl_set_pit(kvm, &u.ps);
		break;
	}
	case KVM_GET_PIT2: {
		r = -ENXIO;
		if (!kvm->arch.vpit)
			goto out;
		r = kvm_vm_ioctl_get_pit2(kvm, &u.ps2);
		if (r)
			goto out;
		r = -EFAULT;
		if (copy_to_user(argp, &u.ps2, sizeof(u.ps2)))
			goto out;
		r = 0;
		break;
	}
	case KVM_SET_PIT2: {
		r = -EFAULT;
		if (copy_from_user(&u.ps2, argp, sizeof(u.ps2)))
			goto out;
		r = -ENXIO;
		if (!kvm->arch.vpit)
			goto out;
		r = kvm_vm_ioctl_set_pit2(kvm, &u.ps2);
		break;
	}
	case KVM_REINJECT_CONTROL: {
		struct kvm_reinject_control control;
		r =  -EFAULT;
		if (copy_from_user(&control, argp, sizeof(control)))
			goto out;
		r = kvm_vm_ioctl_reinject(kvm, &control);
		break;
	}
	case KVM_SET_BOOT_CPU_ID:
		r = 0;
		mutex_lock(&kvm->lock);
		if (atomic_read(&kvm->online_vcpus) != 0)
			r = -EBUSY;
		else
			kvm->arch.bsp_vcpu_id = arg;
		mutex_unlock(&kvm->lock);
		break;
	case KVM_XEN_HVM_CONFIG: {
		r = -EFAULT;
		if (copy_from_user(&kvm->arch.xen_hvm_config, argp,
				   sizeof(struct kvm_xen_hvm_config)))
			goto out;
		r = -EINVAL;
		if (kvm->arch.xen_hvm_config.flags)
			goto out;
		r = 0;
		break;
	}
	case KVM_SET_CLOCK: {
		struct kvm_clock_data user_ns;
		u64 now_ns;
		s64 delta;

		r = -EFAULT;
		if (copy_from_user(&user_ns, argp, sizeof(user_ns)))
			goto out;

		r = -EINVAL;
		if (user_ns.flags)
			goto out;

		r = 0;
		local_irq_disable();
		now_ns = get_kernel_ns();
		delta = user_ns.clock - now_ns;
		local_irq_enable();
		kvm->arch.kvmclock_offset = delta;
		kvm_gen_update_masterclock(kvm);
		break;
	}
	case KVM_GET_CLOCK: {
		struct kvm_clock_data user_ns;
		u64 now_ns;

		local_irq_disable();
		now_ns = get_kernel_ns();
		user_ns.clock = kvm->arch.kvmclock_offset + now_ns;
		local_irq_enable();
		user_ns.flags = 0;
		memset(&user_ns.pad, 0, sizeof(user_ns.pad));

		r = -EFAULT;
		if (copy_to_user(argp, &user_ns, sizeof(user_ns)))
			goto out;
		r = 0;
		break;
	}
	case KVM_ENABLE_CAP: {
		struct kvm_enable_cap cap;

		r = -EFAULT;
		if (copy_from_user(&cap, argp, sizeof(cap)))
			goto out;
		r = kvm_vm_ioctl_enable_cap(kvm, &cap);
		break;
	}
	default:
		r = kvm_vm_ioctl_assigned_device(kvm, ioctl, arg);
	}
out:
	return r;
}

static void kvm_init_msr_list(void)
{
	u32 dummy[2];
	unsigned i, j;

	for (i = j = 0; i < ARRAY_SIZE(msrs_to_save); i++) {
		if (rdmsr_safe(msrs_to_save[i], &dummy[0], &dummy[1]) < 0)
			continue;

		/*
		 * Even MSRs that are valid in the host may not be exposed
		 * to the guests in some cases.
		 */
		switch (msrs_to_save[i]) {
		case MSR_IA32_BNDCFGS:
			if (!kvm_x86_ops->mpx_supported())
				continue;
			break;
		case MSR_TSC_AUX:
			if (!kvm_x86_ops->rdtscp_supported())
				continue;
			break;
		default:
			break;
		}

		if (j < i)
			msrs_to_save[j] = msrs_to_save[i];
		j++;
	}
	num_msrs_to_save = j;

	for (i = j = 0; i < ARRAY_SIZE(emulated_msrs); i++) {
		switch (emulated_msrs[i]) {
		case MSR_IA32_SMBASE:
			if (!kvm_x86_ops->cpu_has_high_real_mode_segbase())
				continue;
			break;
		default:
			break;
		}

		if (j < i)
			emulated_msrs[j] = emulated_msrs[i];
		j++;
	}
	num_emulated_msrs = j;
}

static int vcpu_mmio_write(struct kvm_vcpu *vcpu, gpa_t addr, int len,
			   const void *v)
{
	int handled = 0;
	int n;

	do {
		n = min(len, 8);
		if (!(vcpu->arch.apic &&
		      !kvm_iodevice_write(vcpu, &vcpu->arch.apic->dev, addr, n, v))
		    && kvm_io_bus_write(vcpu, KVM_MMIO_BUS, addr, n, v))
			break;
		handled += n;
		addr += n;
		len -= n;
		v += n;
	} while (len);

	return handled;
}

static int vcpu_mmio_read(struct kvm_vcpu *vcpu, gpa_t addr, int len, void *v)
{
	int handled = 0;
	int n;

	do {
		n = min(len, 8);
		if (!(vcpu->arch.apic &&
		      !kvm_iodevice_read(vcpu, &vcpu->arch.apic->dev,
					 addr, n, v))
		    && kvm_io_bus_read(vcpu, KVM_MMIO_BUS, addr, n, v))
			break;
		trace_kvm_mmio(KVM_TRACE_MMIO_READ, n, addr, *(u64 *)v);
		handled += n;
		addr += n;
		len -= n;
		v += n;
	} while (len);

	return handled;
}

static void kvm_set_segment(struct kvm_vcpu *vcpu,
			struct kvm_segment *var, int seg)
{
	kvm_x86_ops->set_segment(vcpu, var, seg);
}

void kvm_get_segment(struct kvm_vcpu *vcpu,
		     struct kvm_segment *var, int seg)
{
	kvm_x86_ops->get_segment(vcpu, var, seg);
}

gpa_t translate_nested_gpa(struct kvm_vcpu *vcpu, gpa_t gpa, u32 access,
			   struct x86_exception *exception)
{
	gpa_t t_gpa;

	BUG_ON(!mmu_is_nested(vcpu));

	/* NPT walks are always user-walks */
	access |= PFERR_USER_MASK;
	t_gpa  = vcpu->arch.mmu.gva_to_gpa(vcpu, gpa, access, exception);

	return t_gpa;
}

gpa_t kvm_mmu_gva_to_gpa_read(struct kvm_vcpu *vcpu, gva_t gva,
			      struct x86_exception *exception)
{
	u32 access = (kvm_x86_ops->get_cpl(vcpu) == 3) ? PFERR_USER_MASK : 0;
	return vcpu->arch.walk_mmu->gva_to_gpa(vcpu, gva, access, exception);
}

 gpa_t kvm_mmu_gva_to_gpa_fetch(struct kvm_vcpu *vcpu, gva_t gva,
				struct x86_exception *exception)
{
	u32 access = (kvm_x86_ops->get_cpl(vcpu) == 3) ? PFERR_USER_MASK : 0;
	access |= PFERR_FETCH_MASK;
	return vcpu->arch.walk_mmu->gva_to_gpa(vcpu, gva, access, exception);
}

gpa_t kvm_mmu_gva_to_gpa_write(struct kvm_vcpu *vcpu, gva_t gva,
			       struct x86_exception *exception)
{
	u32 access = (kvm_x86_ops->get_cpl(vcpu) == 3) ? PFERR_USER_MASK : 0;
	access |= PFERR_WRITE_MASK;
	return vcpu->arch.walk_mmu->gva_to_gpa(vcpu, gva, access, exception);
}

/* uses this to access any guest's mapped memory without checking CPL */
gpa_t kvm_mmu_gva_to_gpa_system(struct kvm_vcpu *vcpu, gva_t gva,
				struct x86_exception *exception)
{
	return vcpu->arch.walk_mmu->gva_to_gpa(vcpu, gva, 0, exception);
}

static int kvm_read_guest_virt_helper(gva_t addr, void *val, unsigned int bytes,
				      struct kvm_vcpu *vcpu, u32 access,
				      struct x86_exception *exception)
{
	void *data = val;
	int r = X86EMUL_CONTINUE;

	while (bytes) {
		gpa_t gpa = vcpu->arch.walk_mmu->gva_to_gpa(vcpu, addr, access,
							    exception);
		unsigned offset = addr & (PAGE_SIZE-1);
		unsigned toread = min(bytes, (unsigned)PAGE_SIZE - offset);
		int ret;

		if (gpa == UNMAPPED_GVA)
			return X86EMUL_PROPAGATE_FAULT;
		ret = kvm_vcpu_read_guest_page(vcpu, gpa >> PAGE_SHIFT, data,
					       offset, toread);
		if (ret < 0) {
			r = X86EMUL_IO_NEEDED;
			goto out;
		}

		bytes -= toread;
		data += toread;
		addr += toread;
	}
out:
	return r;
}

/* used for instruction fetching */
static int kvm_fetch_guest_virt(struct x86_emulate_ctxt *ctxt,
				gva_t addr, void *val, unsigned int bytes,
				struct x86_exception *exception)
{
	struct kvm_vcpu *vcpu = emul_to_vcpu(ctxt);
	u32 access = (kvm_x86_ops->get_cpl(vcpu) == 3) ? PFERR_USER_MASK : 0;
	unsigned offset;
	int ret;

	/* Inline kvm_read_guest_virt_helper for speed.  */
	gpa_t gpa = vcpu->arch.walk_mmu->gva_to_gpa(vcpu, addr, access|PFERR_FETCH_MASK,
						    exception);
	if (unlikely(gpa == UNMAPPED_GVA))
		return X86EMUL_PROPAGATE_FAULT;

	offset = addr & (PAGE_SIZE-1);
	if (WARN_ON(offset + bytes > PAGE_SIZE))
		bytes = (unsigned)PAGE_SIZE - offset;
	ret = kvm_vcpu_read_guest_page(vcpu, gpa >> PAGE_SHIFT, val,
				       offset, bytes);
	if (unlikely(ret < 0))
		return X86EMUL_IO_NEEDED;

	return X86EMUL_CONTINUE;
}

int kvm_read_guest_virt(struct x86_emulate_ctxt *ctxt,
			       gva_t addr, void *val, unsigned int bytes,
			       struct x86_exception *exception)
{
	struct kvm_vcpu *vcpu = emul_to_vcpu(ctxt);
	u32 access = (kvm_x86_ops->get_cpl(vcpu) == 3) ? PFERR_USER_MASK : 0;

	return kvm_read_guest_virt_helper(addr, val, bytes, vcpu, access,
					  exception);
}
EXPORT_SYMBOL_GPL(kvm_read_guest_virt);

static int kvm_read_guest_virt_system(struct x86_emulate_ctxt *ctxt,
				      gva_t addr, void *val, unsigned int bytes,
				      struct x86_exception *exception)
{
	struct kvm_vcpu *vcpu = emul_to_vcpu(ctxt);
	return kvm_read_guest_virt_helper(addr, val, bytes, vcpu, 0, exception);
}

static int kvm_read_guest_phys_system(struct x86_emulate_ctxt *ctxt,
		unsigned long addr, void *val, unsigned int bytes)
{
	struct kvm_vcpu *vcpu = emul_to_vcpu(ctxt);
	int r = kvm_vcpu_read_guest(vcpu, addr, val, bytes);

	return r < 0 ? X86EMUL_IO_NEEDED : X86EMUL_CONTINUE;
}

int kvm_write_guest_virt_system(struct x86_emulate_ctxt *ctxt,
				       gva_t addr, void *val,
				       unsigned int bytes,
				       struct x86_exception *exception)
{
	struct kvm_vcpu *vcpu = emul_to_vcpu(ctxt);
	void *data = val;
	int r = X86EMUL_CONTINUE;

	while (bytes) {
		gpa_t gpa =  vcpu->arch.walk_mmu->gva_to_gpa(vcpu, addr,
							     PFERR_WRITE_MASK,
							     exception);
		unsigned offset = addr & (PAGE_SIZE-1);
		unsigned towrite = min(bytes, (unsigned)PAGE_SIZE - offset);
		int ret;

		if (gpa == UNMAPPED_GVA)
			return X86EMUL_PROPAGATE_FAULT;
		ret = kvm_vcpu_write_guest(vcpu, gpa, data, towrite);
		if (ret < 0) {
			r = X86EMUL_IO_NEEDED;
			goto out;
		}

		bytes -= towrite;
		data += towrite;
		addr += towrite;
	}
out:
	return r;
}
EXPORT_SYMBOL_GPL(kvm_write_guest_virt_system);

static int vcpu_mmio_gva_to_gpa(struct kvm_vcpu *vcpu, unsigned long gva,
				gpa_t *gpa, struct x86_exception *exception,
				bool write)
{
	u32 access = ((kvm_x86_ops->get_cpl(vcpu) == 3) ? PFERR_USER_MASK : 0)
		| (write ? PFERR_WRITE_MASK : 0);

	if (vcpu_match_mmio_gva(vcpu, gva)
	    && !permission_fault(vcpu, vcpu->arch.walk_mmu,
				 vcpu->arch.access, access)) {
		*gpa = vcpu->arch.mmio_gfn << PAGE_SHIFT |
					(gva & (PAGE_SIZE - 1));
		trace_vcpu_match_mmio(gva, *gpa, write, false);
		return 1;
	}

	*gpa = vcpu->arch.walk_mmu->gva_to_gpa(vcpu, gva, access, exception);

	if (*gpa == UNMAPPED_GVA)
		return -1;

	/* For APIC access vmexit */
	if ((*gpa & PAGE_MASK) == APIC_DEFAULT_PHYS_BASE)
		return 1;

	if (vcpu_match_mmio_gpa(vcpu, *gpa)) {
		trace_vcpu_match_mmio(gva, *gpa, write, true);
		return 1;
	}

	return 0;
}

int emulator_write_phys(struct kvm_vcpu *vcpu, gpa_t gpa,
			const void *val, int bytes)
{
	int ret;

	ret = kvm_vcpu_write_guest(vcpu, gpa, val, bytes);
	if (ret < 0)
		return 0;
	kvm_mmu_pte_write(vcpu, gpa, val, bytes);
	return 1;
}

struct read_write_emulator_ops {
	int (*read_write_prepare)(struct kvm_vcpu *vcpu, void *val,
				  int bytes);
	int (*read_write_emulate)(struct kvm_vcpu *vcpu, gpa_t gpa,
				  void *val, int bytes);
	int (*read_write_mmio)(struct kvm_vcpu *vcpu, gpa_t gpa,
			       int bytes, void *val);
	int (*read_write_exit_mmio)(struct kvm_vcpu *vcpu, gpa_t gpa,
				    void *val, int bytes);
	bool write;
};

static int read_prepare(struct kvm_vcpu *vcpu, void *val, int bytes)
{
	if (vcpu->mmio_read_completed) {
		trace_kvm_mmio(KVM_TRACE_MMIO_READ, bytes,
			       vcpu->mmio_fragments[0].gpa, *(u64 *)val);
		vcpu->mmio_read_completed = 0;
		return 1;
	}

	return 0;
}

static int read_emulate(struct kvm_vcpu *vcpu, gpa_t gpa,
			void *val, int bytes)
{
	return !kvm_vcpu_read_guest(vcpu, gpa, val, bytes);
}

static int write_emulate(struct kvm_vcpu *vcpu, gpa_t gpa,
			 void *val, int bytes)
{
	return emulator_write_phys(vcpu, gpa, val, bytes);
}

static int write_mmio(struct kvm_vcpu *vcpu, gpa_t gpa, int bytes, void *val)
{
	trace_kvm_mmio(KVM_TRACE_MMIO_WRITE, bytes, gpa, *(u64 *)val);
	return vcpu_mmio_write(vcpu, gpa, bytes, val);
}

static int read_exit_mmio(struct kvm_vcpu *vcpu, gpa_t gpa,
			  void *val, int bytes)
{
	trace_kvm_mmio(KVM_TRACE_MMIO_READ_UNSATISFIED, bytes, gpa, 0);
	return X86EMUL_IO_NEEDED;
}

static int write_exit_mmio(struct kvm_vcpu *vcpu, gpa_t gpa,
			   void *val, int bytes)
{
	struct kvm_mmio_fragment *frag = &vcpu->mmio_fragments[0];

	memcpy(vcpu->run->mmio.data, frag->data, min(8u, frag->len));
	return X86EMUL_CONTINUE;
}

static const struct read_write_emulator_ops read_emultor = {
	.read_write_prepare = read_prepare,
	.read_write_emulate = read_emulate,
	.read_write_mmio = vcpu_mmio_read,
	.read_write_exit_mmio = read_exit_mmio,
};

static const struct read_write_emulator_ops write_emultor = {
	.read_write_emulate = write_emulate,
	.read_write_mmio = write_mmio,
	.read_write_exit_mmio = write_exit_mmio,
	.write = true,
};

static int emulator_read_write_onepage(unsigned long addr, void *val,
				       unsigned int bytes,
				       struct x86_exception *exception,
				       struct kvm_vcpu *vcpu,
				       const struct read_write_emulator_ops *ops)
{
	gpa_t gpa;
	int handled, ret;
	bool write = ops->write;
	struct kvm_mmio_fragment *frag;

	ret = vcpu_mmio_gva_to_gpa(vcpu, addr, &gpa, exception, write);

	if (ret < 0)
		return X86EMUL_PROPAGATE_FAULT;

	/* For APIC access vmexit */
	if (ret)
		goto mmio;

	if (ops->read_write_emulate(vcpu, gpa, val, bytes))
		return X86EMUL_CONTINUE;

mmio:
	/*
	 * Is this MMIO handled locally?
	 */
	handled = ops->read_write_mmio(vcpu, gpa, bytes, val);
	if (handled == bytes)
		return X86EMUL_CONTINUE;

	gpa += handled;
	bytes -= handled;
	val += handled;

	WARN_ON(vcpu->mmio_nr_fragments >= KVM_MAX_MMIO_FRAGMENTS);
	frag = &vcpu->mmio_fragments[vcpu->mmio_nr_fragments++];
	frag->gpa = gpa;
	frag->data = val;
	frag->len = bytes;
	return X86EMUL_CONTINUE;
}

static int emulator_read_write(struct x86_emulate_ctxt *ctxt,
			unsigned long addr,
			void *val, unsigned int bytes,
			struct x86_exception *exception,
			const struct read_write_emulator_ops *ops)
{
	struct kvm_vcpu *vcpu = emul_to_vcpu(ctxt);
	gpa_t gpa;
	int rc;

	if (ops->read_write_prepare &&
		  ops->read_write_prepare(vcpu, val, bytes))
		return X86EMUL_CONTINUE;

	vcpu->mmio_nr_fragments = 0;

	/* Crossing a page boundary? */
	if (((addr + bytes - 1) ^ addr) & PAGE_MASK) {
		int now;

		now = -addr & ~PAGE_MASK;
		rc = emulator_read_write_onepage(addr, val, now, exception,
						 vcpu, ops);

		if (rc != X86EMUL_CONTINUE)
			return rc;
		addr += now;
		if (ctxt->mode != X86EMUL_MODE_PROT64)
			addr = (u32)addr;
		val += now;
		bytes -= now;
	}

	rc = emulator_read_write_onepage(addr, val, bytes, exception,
					 vcpu, ops);
	if (rc != X86EMUL_CONTINUE)
		return rc;

	if (!vcpu->mmio_nr_fragments)
		return rc;

	gpa = vcpu->mmio_fragments[0].gpa;

	vcpu->mmio_needed = 1;
	vcpu->mmio_cur_fragment = 0;

	vcpu->run->mmio.len = min(8u, vcpu->mmio_fragments[0].len);
	vcpu->run->mmio.is_write = vcpu->mmio_is_write = ops->write;
	vcpu->run->exit_reason = KVM_EXIT_MMIO;
	vcpu->run->mmio.phys_addr = gpa;

	return ops->read_write_exit_mmio(vcpu, gpa, val, bytes);
}

static int emulator_read_emulated(struct x86_emulate_ctxt *ctxt,
				  unsigned long addr,
				  void *val,
				  unsigned int bytes,
				  struct x86_exception *exception)
{
	return emulator_read_write(ctxt, addr, val, bytes,
				   exception, &read_emultor);
}

static int emulator_write_emulated(struct x86_emulate_ctxt *ctxt,
			    unsigned long addr,
			    const void *val,
			    unsigned int bytes,
			    struct x86_exception *exception)
{
	return emulator_read_write(ctxt, addr, (void *)val, bytes,
				   exception, &write_emultor);
}

#define CMPXCHG_TYPE(t, ptr, old, new) \
	(cmpxchg((t *)(ptr), *(t *)(old), *(t *)(new)) == *(t *)(old))

#ifdef CONFIG_X86_64
#  define CMPXCHG64(ptr, old, new) CMPXCHG_TYPE(u64, ptr, old, new)
#else
#  define CMPXCHG64(ptr, old, new) \
	(cmpxchg64((u64 *)(ptr), *(u64 *)(old), *(u64 *)(new)) == *(u64 *)(old))
#endif

static int emulator_cmpxchg_emulated(struct x86_emulate_ctxt *ctxt,
				     unsigned long addr,
				     const void *old,
				     const void *new,
				     unsigned int bytes,
				     struct x86_exception *exception)
{
	struct kvm_vcpu *vcpu = emul_to_vcpu(ctxt);
	gpa_t gpa;
	struct page *page;
	char *kaddr;
	bool exchanged;

	/* guests cmpxchg8b have to be emulated atomically */
	if (bytes > 8 || (bytes & (bytes - 1)))
		goto emul_write;

	gpa = kvm_mmu_gva_to_gpa_write(vcpu, addr, NULL);

	if (gpa == UNMAPPED_GVA ||
	    (gpa & PAGE_MASK) == APIC_DEFAULT_PHYS_BASE)
		goto emul_write;

	if (((gpa + bytes - 1) & PAGE_MASK) != (gpa & PAGE_MASK))
		goto emul_write;

	page = kvm_vcpu_gfn_to_page(vcpu, gpa >> PAGE_SHIFT);
	if (is_error_page(page))
		goto emul_write;

	kaddr = kmap_atomic(page);
	kaddr += offset_in_page(gpa);
	switch (bytes) {
	case 1:
		exchanged = CMPXCHG_TYPE(u8, kaddr, old, new);
		break;
	case 2:
		exchanged = CMPXCHG_TYPE(u16, kaddr, old, new);
		break;
	case 4:
		exchanged = CMPXCHG_TYPE(u32, kaddr, old, new);
		break;
	case 8:
		exchanged = CMPXCHG64(kaddr, old, new);
		break;
	default:
		BUG();
	}
	kunmap_atomic(kaddr);
	kvm_release_page_dirty(page);

	if (!exchanged)
		return X86EMUL_CMPXCHG_FAILED;

	kvm_vcpu_mark_page_dirty(vcpu, gpa >> PAGE_SHIFT);
	kvm_mmu_pte_write(vcpu, gpa, new, bytes);

	return X86EMUL_CONTINUE;

emul_write:
	printk_once(KERN_WARNING "kvm: emulating exchange as write\n");

	return emulator_write_emulated(ctxt, addr, new, bytes, exception);
}

static int kernel_pio(struct kvm_vcpu *vcpu, void *pd)
{
	/* TODO: String I/O for in kernel device */
	int r;

	if (vcpu->arch.pio.in)
		r = kvm_io_bus_read(vcpu, KVM_PIO_BUS, vcpu->arch.pio.port,
				    vcpu->arch.pio.size, pd);
	else
		r = kvm_io_bus_write(vcpu, KVM_PIO_BUS,
				     vcpu->arch.pio.port, vcpu->arch.pio.size,
				     pd);
	return r;
}

static int emulator_pio_in_out(struct kvm_vcpu *vcpu, int size,
			       unsigned short port, void *val,
			       unsigned int count, bool in)
{
	vcpu->arch.pio.port = port;
	vcpu->arch.pio.in = in;
	vcpu->arch.pio.count  = count;
	vcpu->arch.pio.size = size;

	if (!kernel_pio(vcpu, vcpu->arch.pio_data)) {
		vcpu->arch.pio.count = 0;
		return 1;
	}

	vcpu->run->exit_reason = KVM_EXIT_IO;
	vcpu->run->io.direction = in ? KVM_EXIT_IO_IN : KVM_EXIT_IO_OUT;
	vcpu->run->io.size = size;
	vcpu->run->io.data_offset = KVM_PIO_PAGE_OFFSET * PAGE_SIZE;
	vcpu->run->io.count = count;
	vcpu->run->io.port = port;

	return 0;
}

static int emulator_pio_in_emulated(struct x86_emulate_ctxt *ctxt,
				    int size, unsigned short port, void *val,
				    unsigned int count)
{
	struct kvm_vcpu *vcpu = emul_to_vcpu(ctxt);
	int ret;

	if (vcpu->arch.pio.count)
		goto data_avail;

	ret = emulator_pio_in_out(vcpu, size, port, val, count, true);
	if (ret) {
data_avail:
		memcpy(val, vcpu->arch.pio_data, size * count);
		trace_kvm_pio(KVM_PIO_IN, port, size, count, vcpu->arch.pio_data);
		vcpu->arch.pio.count = 0;
		return 1;
	}

	return 0;
}

static int emulator_pio_out_emulated(struct x86_emulate_ctxt *ctxt,
				     int size, unsigned short port,
				     const void *val, unsigned int count)
{
	struct kvm_vcpu *vcpu = emul_to_vcpu(ctxt);

	memcpy(vcpu->arch.pio_data, val, size * count);
	trace_kvm_pio(KVM_PIO_OUT, port, size, count, vcpu->arch.pio_data);
	return emulator_pio_in_out(vcpu, size, port, (void *)val, count, false);
}

static unsigned long get_segment_base(struct kvm_vcpu *vcpu, int seg)
{
	return kvm_x86_ops->get_segment_base(vcpu, seg);
}

static void emulator_invlpg(struct x86_emulate_ctxt *ctxt, ulong address)
{
	kvm_mmu_invlpg(emul_to_vcpu(ctxt), address);
}

int kvm_emulate_wbinvd_noskip(struct kvm_vcpu *vcpu)
{
	if (!need_emulate_wbinvd(vcpu))
		return X86EMUL_CONTINUE;

	if (kvm_x86_ops->has_wbinvd_exit()) {
		int cpu = get_cpu();

		cpumask_set_cpu(cpu, vcpu->arch.wbinvd_dirty_mask);
		smp_call_function_many(vcpu->arch.wbinvd_dirty_mask,
				wbinvd_ipi, NULL, 1);
		put_cpu();
		cpumask_clear(vcpu->arch.wbinvd_dirty_mask);
	} else
		wbinvd();
	return X86EMUL_CONTINUE;
}

int kvm_emulate_wbinvd(struct kvm_vcpu *vcpu)
{
	kvm_x86_ops->skip_emulated_instruction(vcpu);
	return kvm_emulate_wbinvd_noskip(vcpu);
}
EXPORT_SYMBOL_GPL(kvm_emulate_wbinvd);



static void emulator_wbinvd(struct x86_emulate_ctxt *ctxt)
{
	kvm_emulate_wbinvd_noskip(emul_to_vcpu(ctxt));
}

static int emulator_get_dr(struct x86_emulate_ctxt *ctxt, int dr,
			   unsigned long *dest)
{
	return kvm_get_dr(emul_to_vcpu(ctxt), dr, dest);
}

static int emulator_set_dr(struct x86_emulate_ctxt *ctxt, int dr,
			   unsigned long value)
{

	return __kvm_set_dr(emul_to_vcpu(ctxt), dr, value);
}

static u64 mk_cr_64(u64 curr_cr, u32 new_val)
{
	return (curr_cr & ~((1ULL << 32) - 1)) | new_val;
}

static unsigned long emulator_get_cr(struct x86_emulate_ctxt *ctxt, int cr)
{
	struct kvm_vcpu *vcpu = emul_to_vcpu(ctxt);
	unsigned long value;

	switch (cr) {
	case 0:
		value = kvm_read_cr0(vcpu);
		break;
	case 2:
		value = vcpu->arch.cr2;
		break;
	case 3:
		value = kvm_read_cr3(vcpu);
		break;
	case 4:
		value = kvm_read_cr4(vcpu);
		break;
	case 8:
		value = kvm_get_cr8(vcpu);
		break;
	default:
		kvm_err("%s: unexpected cr %u\n", __func__, cr);
		return 0;
	}

	return value;
}

static int emulator_set_cr(struct x86_emulate_ctxt *ctxt, int cr, ulong val)
{
	struct kvm_vcpu *vcpu = emul_to_vcpu(ctxt);
	int res = 0;

	switch (cr) {
	case 0:
		res = kvm_set_cr0(vcpu, mk_cr_64(kvm_read_cr0(vcpu), val));
		break;
	case 2:
		vcpu->arch.cr2 = val;
		break;
	case 3:
		res = kvm_set_cr3(vcpu, val);
		break;
	case 4:
		res = kvm_set_cr4(vcpu, mk_cr_64(kvm_read_cr4(vcpu), val));
		break;
	case 8:
		res = kvm_set_cr8(vcpu, val);
		break;
	default:
		kvm_err("%s: unexpected cr %u\n", __func__, cr);
		res = -1;
	}

	return res;
}

static int emulator_get_cpl(struct x86_emulate_ctxt *ctxt)
{
	return kvm_x86_ops->get_cpl(emul_to_vcpu(ctxt));
}

static void emulator_get_gdt(struct x86_emulate_ctxt *ctxt, struct desc_ptr *dt)
{
	kvm_x86_ops->get_gdt(emul_to_vcpu(ctxt), dt);
}

static void emulator_get_idt(struct x86_emulate_ctxt *ctxt, struct desc_ptr *dt)
{
	kvm_x86_ops->get_idt(emul_to_vcpu(ctxt), dt);
}

static void emulator_set_gdt(struct x86_emulate_ctxt *ctxt, struct desc_ptr *dt)
{
	kvm_x86_ops->set_gdt(emul_to_vcpu(ctxt), dt);
}

static void emulator_set_idt(struct x86_emulate_ctxt *ctxt, struct desc_ptr *dt)
{
	kvm_x86_ops->set_idt(emul_to_vcpu(ctxt), dt);
}

static unsigned long emulator_get_cached_segment_base(
	struct x86_emulate_ctxt *ctxt, int seg)
{
	return get_segment_base(emul_to_vcpu(ctxt), seg);
}

static bool emulator_get_segment(struct x86_emulate_ctxt *ctxt, u16 *selector,
				 struct desc_struct *desc, u32 *base3,
				 int seg)
{
	struct kvm_segment var;

	kvm_get_segment(emul_to_vcpu(ctxt), &var, seg);
	*selector = var.selector;

	if (var.unusable) {
		memset(desc, 0, sizeof(*desc));
		return false;
	}

	if (var.g)
		var.limit >>= 12;
	set_desc_limit(desc, var.limit);
	set_desc_base(desc, (unsigned long)var.base);
#ifdef CONFIG_X86_64
	if (base3)
		*base3 = var.base >> 32;
#endif
	desc->type = var.type;
	desc->s = var.s;
	desc->dpl = var.dpl;
	desc->p = var.present;
	desc->avl = var.avl;
	desc->l = var.l;
	desc->d = var.db;
	desc->g = var.g;

	return true;
}

static void emulator_set_segment(struct x86_emulate_ctxt *ctxt, u16 selector,
				 struct desc_struct *desc, u32 base3,
				 int seg)
{
	struct kvm_vcpu *vcpu = emul_to_vcpu(ctxt);
	struct kvm_segment var;

	var.selector = selector;
	var.base = get_desc_base(desc);
#ifdef CONFIG_X86_64
	var.base |= ((u64)base3) << 32;
#endif
	var.limit = get_desc_limit(desc);
	if (desc->g)
		var.limit = (var.limit << 12) | 0xfff;
	var.type = desc->type;
	var.dpl = desc->dpl;
	var.db = desc->d;
	var.s = desc->s;
	var.l = desc->l;
	var.g = desc->g;
	var.avl = desc->avl;
	var.present = desc->p;
	var.unusable = !var.present;
	var.padding = 0;

	kvm_set_segment(vcpu, &var, seg);
	return;
}

static int emulator_get_msr(struct x86_emulate_ctxt *ctxt,
			    u32 msr_index, u64 *pdata)
{
	struct msr_data msr;
	int r;

	msr.index = msr_index;
	msr.host_initiated = false;
	r = kvm_get_msr(emul_to_vcpu(ctxt), &msr);
	if (r)
		return r;

	*pdata = msr.data;
	return 0;
}

static int emulator_set_msr(struct x86_emulate_ctxt *ctxt,
			    u32 msr_index, u64 data)
{
	struct msr_data msr;

	msr.data = data;
	msr.index = msr_index;
	msr.host_initiated = false;
	return kvm_set_msr(emul_to_vcpu(ctxt), &msr);
}

static u64 emulator_get_smbase(struct x86_emulate_ctxt *ctxt)
{
	struct kvm_vcpu *vcpu = emul_to_vcpu(ctxt);

	return vcpu->arch.smbase;
}

static void emulator_set_smbase(struct x86_emulate_ctxt *ctxt, u64 smbase)
{
	struct kvm_vcpu *vcpu = emul_to_vcpu(ctxt);

	vcpu->arch.smbase = smbase;
}

static int emulator_check_pmc(struct x86_emulate_ctxt *ctxt,
			      u32 pmc)
{
	return kvm_pmu_is_valid_msr_idx(emul_to_vcpu(ctxt), pmc);
}

static int emulator_read_pmc(struct x86_emulate_ctxt *ctxt,
			     u32 pmc, u64 *pdata)
{
	return kvm_pmu_rdpmc(emul_to_vcpu(ctxt), pmc, pdata);
}

static void emulator_halt(struct x86_emulate_ctxt *ctxt)
{
	emul_to_vcpu(ctxt)->arch.halt_request = 1;
}

static void emulator_get_fpu(struct x86_emulate_ctxt *ctxt)
{
	preempt_disable();
	kvm_load_guest_fpu(emul_to_vcpu(ctxt));
	/*
	 * CR0.TS may reference the host fpu state, not the guest fpu state,
	 * so it may be clear at this point.
	 */
	clts();
}

static void emulator_put_fpu(struct x86_emulate_ctxt *ctxt)
{
	preempt_enable();
}

static int emulator_intercept(struct x86_emulate_ctxt *ctxt,
			      struct x86_instruction_info *info,
			      enum x86_intercept_stage stage)
{
	return kvm_x86_ops->check_intercept(emul_to_vcpu(ctxt), info, stage);
}

static void emulator_get_cpuid(struct x86_emulate_ctxt *ctxt,
			       u32 *eax, u32 *ebx, u32 *ecx, u32 *edx)
{
	kvm_cpuid(emul_to_vcpu(ctxt), eax, ebx, ecx, edx);
}

static ulong emulator_read_gpr(struct x86_emulate_ctxt *ctxt, unsigned reg)
{
	return kvm_register_read(emul_to_vcpu(ctxt), reg);
}

static void emulator_write_gpr(struct x86_emulate_ctxt *ctxt, unsigned reg, ulong val)
{
	kvm_register_write(emul_to_vcpu(ctxt), reg, val);
}

static void emulator_set_nmi_mask(struct x86_emulate_ctxt *ctxt, bool masked)
{
	kvm_x86_ops->set_nmi_mask(emul_to_vcpu(ctxt), masked);
}

static const struct x86_emulate_ops emulate_ops = {
	.read_gpr            = emulator_read_gpr,
	.write_gpr           = emulator_write_gpr,
	.read_std            = kvm_read_guest_virt_system,
	.write_std           = kvm_write_guest_virt_system,
	.read_phys           = kvm_read_guest_phys_system,
	.fetch               = kvm_fetch_guest_virt,
	.read_emulated       = emulator_read_emulated,
	.write_emulated      = emulator_write_emulated,
	.cmpxchg_emulated    = emulator_cmpxchg_emulated,
	.invlpg              = emulator_invlpg,
	.pio_in_emulated     = emulator_pio_in_emulated,
	.pio_out_emulated    = emulator_pio_out_emulated,
	.get_segment         = emulator_get_segment,
	.set_segment         = emulator_set_segment,
	.get_cached_segment_base = emulator_get_cached_segment_base,
	.get_gdt             = emulator_get_gdt,
	.get_idt	     = emulator_get_idt,
	.set_gdt             = emulator_set_gdt,
	.set_idt	     = emulator_set_idt,
	.get_cr              = emulator_get_cr,
	.set_cr              = emulator_set_cr,
	.cpl                 = emulator_get_cpl,
	.get_dr              = emulator_get_dr,
	.set_dr              = emulator_set_dr,
	.get_smbase          = emulator_get_smbase,
	.set_smbase          = emulator_set_smbase,
	.set_msr             = emulator_set_msr,
	.get_msr             = emulator_get_msr,
	.check_pmc	     = emulator_check_pmc,
	.read_pmc            = emulator_read_pmc,
	.halt                = emulator_halt,
	.wbinvd              = emulator_wbinvd,
	.fix_hypercall       = emulator_fix_hypercall,
	.get_fpu             = emulator_get_fpu,
	.put_fpu             = emulator_put_fpu,
	.intercept           = emulator_intercept,
	.get_cpuid           = emulator_get_cpuid,
	.set_nmi_mask        = emulator_set_nmi_mask,
};

static void toggle_interruptibility(struct kvm_vcpu *vcpu, u32 mask)
{
	u32 int_shadow = kvm_x86_ops->get_interrupt_shadow(vcpu);
	/*
	 * an sti; sti; sequence only disable interrupts for the first
	 * instruction. So, if the last instruction, be it emulated or
	 * not, left the system with the INT_STI flag enabled, it
	 * means that the last instruction is an sti. We should not
	 * leave the flag on in this case. The same goes for mov ss
	 */
	if (int_shadow & mask)
		mask = 0;
	if (unlikely(int_shadow || mask)) {
		kvm_x86_ops->set_interrupt_shadow(vcpu, mask);
		if (!mask)
			kvm_make_request(KVM_REQ_EVENT, vcpu);
	}
}

static bool inject_emulated_exception(struct kvm_vcpu *vcpu)
{
	struct x86_emulate_ctxt *ctxt = &vcpu->arch.emulate_ctxt;
	if (ctxt->exception.vector == PF_VECTOR)
		return kvm_propagate_fault(vcpu, &ctxt->exception);

	if (ctxt->exception.error_code_valid)
		kvm_queue_exception_e(vcpu, ctxt->exception.vector,
				      ctxt->exception.error_code);
	else
		kvm_queue_exception(vcpu, ctxt->exception.vector);
	return false;
}

static void init_emulate_ctxt(struct kvm_vcpu *vcpu)
{
	struct x86_emulate_ctxt *ctxt = &vcpu->arch.emulate_ctxt;
	int cs_db, cs_l;

	kvm_x86_ops->get_cs_db_l_bits(vcpu, &cs_db, &cs_l);

	ctxt->eflags = kvm_get_rflags(vcpu);
	ctxt->eip = kvm_rip_read(vcpu);
	ctxt->mode = (!is_protmode(vcpu))		? X86EMUL_MODE_REAL :
		     (ctxt->eflags & X86_EFLAGS_VM)	? X86EMUL_MODE_VM86 :
		     (cs_l && is_long_mode(vcpu))	? X86EMUL_MODE_PROT64 :
		     cs_db				? X86EMUL_MODE_PROT32 :
							  X86EMUL_MODE_PROT16;
	BUILD_BUG_ON(HF_GUEST_MASK != X86EMUL_GUEST_MASK);
	BUILD_BUG_ON(HF_SMM_MASK != X86EMUL_SMM_MASK);
	BUILD_BUG_ON(HF_SMM_INSIDE_NMI_MASK != X86EMUL_SMM_INSIDE_NMI_MASK);
	ctxt->emul_flags = vcpu->arch.hflags;

	init_decode_cache(ctxt);
	vcpu->arch.emulate_regs_need_sync_from_vcpu = false;
}

int kvm_inject_realmode_interrupt(struct kvm_vcpu *vcpu, int irq, int inc_eip)
{
	struct x86_emulate_ctxt *ctxt = &vcpu->arch.emulate_ctxt;
	int ret;

	init_emulate_ctxt(vcpu);

	ctxt->op_bytes = 2;
	ctxt->ad_bytes = 2;
	ctxt->_eip = ctxt->eip + inc_eip;
	ret = emulate_int_real(ctxt, irq);

	if (ret != X86EMUL_CONTINUE)
		return EMULATE_FAIL;

	ctxt->eip = ctxt->_eip;
	kvm_rip_write(vcpu, ctxt->eip);
	kvm_set_rflags(vcpu, ctxt->eflags);

	if (irq == NMI_VECTOR)
		vcpu->arch.nmi_pending = 0;
	else
		vcpu->arch.interrupt.pending = false;

	return EMULATE_DONE;
}
EXPORT_SYMBOL_GPL(kvm_inject_realmode_interrupt);

static int handle_emulation_failure(struct kvm_vcpu *vcpu)
{
	int r = EMULATE_DONE;

	++vcpu->stat.insn_emulation_fail;
	trace_kvm_emulate_insn_failed(vcpu);
	if (!is_guest_mode(vcpu) && kvm_x86_ops->get_cpl(vcpu) == 0) {
		vcpu->run->exit_reason = KVM_EXIT_INTERNAL_ERROR;
		vcpu->run->internal.suberror = KVM_INTERNAL_ERROR_EMULATION;
		vcpu->run->internal.ndata = 0;
		r = EMULATE_FAIL;
	}
	kvm_queue_exception(vcpu, UD_VECTOR);

	return r;
}

static bool reexecute_instruction(struct kvm_vcpu *vcpu, gva_t cr2,
				  bool write_fault_to_shadow_pgtable,
				  int emulation_type)
{
	gpa_t gpa = cr2;
	pfn_t pfn;

	if (emulation_type & EMULTYPE_NO_REEXECUTE)
		return false;

	if (!vcpu->arch.mmu.direct_map) {
		/*
		 * Write permission should be allowed since only
		 * write access need to be emulated.
		 */
		gpa = kvm_mmu_gva_to_gpa_write(vcpu, cr2, NULL);

		/*
		 * If the mapping is invalid in guest, let cpu retry
		 * it to generate fault.
		 */
		if (gpa == UNMAPPED_GVA)
			return true;
	}

	/*
	 * Do not retry the unhandleable instruction if it faults on the
	 * readonly host memory, otherwise it will goto a infinite loop:
	 * retry instruction -> write #PF -> emulation fail -> retry
	 * instruction -> ...
	 */
	pfn = gfn_to_pfn(vcpu->kvm, gpa_to_gfn(gpa));

	/*
	 * If the instruction failed on the error pfn, it can not be fixed,
	 * report the error to userspace.
	 */
	if (is_error_noslot_pfn(pfn))
		return false;

	kvm_release_pfn_clean(pfn);

	/* The instructions are well-emulated on direct mmu. */
	if (vcpu->arch.mmu.direct_map) {
		unsigned int indirect_shadow_pages;

		spin_lock(&vcpu->kvm->mmu_lock);
		indirect_shadow_pages = vcpu->kvm->arch.indirect_shadow_pages;
		spin_unlock(&vcpu->kvm->mmu_lock);

		if (indirect_shadow_pages)
			kvm_mmu_unprotect_page(vcpu->kvm, gpa_to_gfn(gpa));

		return true;
	}

	/*
	 * if emulation was due to access to shadowed page table
	 * and it failed try to unshadow page and re-enter the
	 * guest to let CPU execute the instruction.
	 */
	kvm_mmu_unprotect_page(vcpu->kvm, gpa_to_gfn(gpa));

	/*
	 * If the access faults on its page table, it can not
	 * be fixed by unprotecting shadow page and it should
	 * be reported to userspace.
	 */
	return !write_fault_to_shadow_pgtable;
}

static bool retry_instruction(struct x86_emulate_ctxt *ctxt,
			      unsigned long cr2,  int emulation_type)
{
	struct kvm_vcpu *vcpu = emul_to_vcpu(ctxt);
	unsigned long last_retry_eip, last_retry_addr, gpa = cr2;

	last_retry_eip = vcpu->arch.last_retry_eip;
	last_retry_addr = vcpu->arch.last_retry_addr;

	/*
	 * If the emulation is caused by #PF and it is non-page_table
	 * writing instruction, it means the VM-EXIT is caused by shadow
	 * page protected, we can zap the shadow page and retry this
	 * instruction directly.
	 *
	 * Note: if the guest uses a non-page-table modifying instruction
	 * on the PDE that points to the instruction, then we will unmap
	 * the instruction and go to an infinite loop. So, we cache the
	 * last retried eip and the last fault address, if we meet the eip
	 * and the address again, we can break out of the potential infinite
	 * loop.
	 */
	vcpu->arch.last_retry_eip = vcpu->arch.last_retry_addr = 0;

	if (!(emulation_type & EMULTYPE_RETRY))
		return false;

	if (x86_page_table_writing_insn(ctxt))
		return false;

	if (ctxt->eip == last_retry_eip && last_retry_addr == cr2)
		return false;

	vcpu->arch.last_retry_eip = ctxt->eip;
	vcpu->arch.last_retry_addr = cr2;

	if (!vcpu->arch.mmu.direct_map)
		gpa = kvm_mmu_gva_to_gpa_write(vcpu, cr2, NULL);

	kvm_mmu_unprotect_page(vcpu->kvm, gpa_to_gfn(gpa));

	return true;
}

static int complete_emulated_mmio(struct kvm_vcpu *vcpu);
static int complete_emulated_pio(struct kvm_vcpu *vcpu);

static void kvm_smm_changed(struct kvm_vcpu *vcpu)
{
	if (!(vcpu->arch.hflags & HF_SMM_MASK)) {
		/* This is a good place to trace that we are exiting SMM.  */
		trace_kvm_enter_smm(vcpu->vcpu_id, vcpu->arch.smbase, false);

		if (unlikely(vcpu->arch.smi_pending)) {
			kvm_make_request(KVM_REQ_SMI, vcpu);
			vcpu->arch.smi_pending = 0;
		} else {
			/* Process a latched INIT, if any.  */
			kvm_make_request(KVM_REQ_EVENT, vcpu);
		}
	}

	kvm_mmu_reset_context(vcpu);
}

static void kvm_set_hflags(struct kvm_vcpu *vcpu, unsigned emul_flags)
{
	unsigned changed = vcpu->arch.hflags ^ emul_flags;

	vcpu->arch.hflags = emul_flags;

	if (changed & HF_SMM_MASK)
		kvm_smm_changed(vcpu);
}

static int kvm_vcpu_check_hw_bp(unsigned long addr, u32 type, u32 dr7,
				unsigned long *db)
{
	u32 dr6 = 0;
	int i;
	u32 enable, rwlen;

	enable = dr7;
	rwlen = dr7 >> 16;
	for (i = 0; i < 4; i++, enable >>= 2, rwlen >>= 4)
		if ((enable & 3) && (rwlen & 15) == type && db[i] == addr)
			dr6 |= (1 << i);
	return dr6;
}

static void kvm_vcpu_check_singlestep(struct kvm_vcpu *vcpu, unsigned long rflags, int *r)
{
	struct kvm_run *kvm_run = vcpu->run;

	/*
	 * rflags is the old, "raw" value of the flags.  The new value has
	 * not been saved yet.
	 *
	 * This is correct even for TF set by the guest, because "the
	 * processor will not generate this exception after the instruction
	 * that sets the TF flag".
	 */
	if (unlikely(rflags & X86_EFLAGS_TF)) {
		if (vcpu->guest_debug & KVM_GUESTDBG_SINGLESTEP) {
			kvm_run->debug.arch.dr6 = DR6_BS | DR6_FIXED_1 |
						  DR6_RTM;
			kvm_run->debug.arch.pc = vcpu->arch.singlestep_rip;
			kvm_run->debug.arch.exception = DB_VECTOR;
			kvm_run->exit_reason = KVM_EXIT_DEBUG;
			*r = EMULATE_USER_EXIT;
		} else {
			vcpu->arch.emulate_ctxt.eflags &= ~X86_EFLAGS_TF;
			/*
			 * "Certain debug exceptions may clear bit 0-3.  The
			 * remaining contents of the DR6 register are never
			 * cleared by the processor".
			 */
			vcpu->arch.dr6 &= ~15;
			vcpu->arch.dr6 |= DR6_BS | DR6_RTM;
			kvm_queue_exception(vcpu, DB_VECTOR);
		}
	}
}

static bool kvm_vcpu_check_breakpoint(struct kvm_vcpu *vcpu, int *r)
{
	if (unlikely(vcpu->guest_debug & KVM_GUESTDBG_USE_HW_BP) &&
	    (vcpu->arch.guest_debug_dr7 & DR7_BP_EN_MASK)) {
		struct kvm_run *kvm_run = vcpu->run;
		unsigned long eip = kvm_get_linear_rip(vcpu);
		u32 dr6 = kvm_vcpu_check_hw_bp(eip, 0,
					   vcpu->arch.guest_debug_dr7,
					   vcpu->arch.eff_db);

		if (dr6 != 0) {
			kvm_run->debug.arch.dr6 = dr6 | DR6_FIXED_1 | DR6_RTM;
			kvm_run->debug.arch.pc = eip;
			kvm_run->debug.arch.exception = DB_VECTOR;
			kvm_run->exit_reason = KVM_EXIT_DEBUG;
			*r = EMULATE_USER_EXIT;
			return true;
		}
	}

	if (unlikely(vcpu->arch.dr7 & DR7_BP_EN_MASK) &&
	    !(kvm_get_rflags(vcpu) & X86_EFLAGS_RF)) {
		unsigned long eip = kvm_get_linear_rip(vcpu);
		u32 dr6 = kvm_vcpu_check_hw_bp(eip, 0,
					   vcpu->arch.dr7,
					   vcpu->arch.db);

		if (dr6 != 0) {
			vcpu->arch.dr6 &= ~15;
			vcpu->arch.dr6 |= dr6 | DR6_RTM;
			kvm_queue_exception(vcpu, DB_VECTOR);
			*r = EMULATE_DONE;
			return true;
		}
	}

	return false;
}

int x86_emulate_instruction(struct kvm_vcpu *vcpu,
			    unsigned long cr2,
			    int emulation_type,
			    void *insn,
			    int insn_len)
{
	int r;
	struct x86_emulate_ctxt *ctxt = &vcpu->arch.emulate_ctxt;
	bool writeback = true;
	bool write_fault_to_spt = vcpu->arch.write_fault_to_shadow_pgtable;

	/*
	 * Clear write_fault_to_shadow_pgtable here to ensure it is
	 * never reused.
	 */
	vcpu->arch.write_fault_to_shadow_pgtable = false;
	kvm_clear_exception_queue(vcpu);

	if (!(emulation_type & EMULTYPE_NO_DECODE)) {
		init_emulate_ctxt(vcpu);

		/*
		 * We will reenter on the same instruction since
		 * we do not set complete_userspace_io.  This does not
		 * handle watchpoints yet, those would be handled in
		 * the emulate_ops.
		 */
		if (kvm_vcpu_check_breakpoint(vcpu, &r))
			return r;

		ctxt->interruptibility = 0;
		ctxt->have_exception = false;
		ctxt->exception.vector = -1;
		ctxt->perm_ok = false;

		ctxt->ud = emulation_type & EMULTYPE_TRAP_UD;

		r = x86_decode_insn(ctxt, insn, insn_len);

		trace_kvm_emulate_insn_start(vcpu);
		++vcpu->stat.insn_emulation;
		if (r != EMULATION_OK)  {
			if (emulation_type & EMULTYPE_TRAP_UD)
				return EMULATE_FAIL;
			if (reexecute_instruction(vcpu, cr2, write_fault_to_spt,
						emulation_type))
				return EMULATE_DONE;
			if (emulation_type & EMULTYPE_SKIP)
				return EMULATE_FAIL;
			return handle_emulation_failure(vcpu);
		}
	}

	if (emulation_type & EMULTYPE_SKIP) {
		kvm_rip_write(vcpu, ctxt->_eip);
		if (ctxt->eflags & X86_EFLAGS_RF)
			kvm_set_rflags(vcpu, ctxt->eflags & ~X86_EFLAGS_RF);
		return EMULATE_DONE;
	}

	if (retry_instruction(ctxt, cr2, emulation_type))
		return EMULATE_DONE;

	/* this is needed for vmware backdoor interface to work since it
	   changes registers values  during IO operation */
	if (vcpu->arch.emulate_regs_need_sync_from_vcpu) {
		vcpu->arch.emulate_regs_need_sync_from_vcpu = false;
		emulator_invalidate_register_cache(ctxt);
	}

restart:
	r = x86_emulate_insn(ctxt);

	if (r == EMULATION_INTERCEPTED)
		return EMULATE_DONE;

	if (r == EMULATION_FAILED) {
		if (reexecute_instruction(vcpu, cr2, write_fault_to_spt,
					emulation_type))
			return EMULATE_DONE;

		return handle_emulation_failure(vcpu);
	}

	if (ctxt->have_exception) {
		r = EMULATE_DONE;
		if (inject_emulated_exception(vcpu))
			return r;
	} else if (vcpu->arch.pio.count) {
		if (!vcpu->arch.pio.in) {
			/* FIXME: return into emulator if single-stepping.  */
			vcpu->arch.pio.count = 0;
		} else {
			writeback = false;
			vcpu->arch.complete_userspace_io = complete_emulated_pio;
		}
		r = EMULATE_USER_EXIT;
	} else if (vcpu->mmio_needed) {
		if (!vcpu->mmio_is_write)
			writeback = false;
		r = EMULATE_USER_EXIT;
		vcpu->arch.complete_userspace_io = complete_emulated_mmio;
	} else if (r == EMULATION_RESTART)
		goto restart;
	else
		r = EMULATE_DONE;

	if (writeback) {
		unsigned long rflags = kvm_x86_ops->get_rflags(vcpu);
		toggle_interruptibility(vcpu, ctxt->interruptibility);
		vcpu->arch.emulate_regs_need_sync_to_vcpu = false;
		if (vcpu->arch.hflags != ctxt->emul_flags)
			kvm_set_hflags(vcpu, ctxt->emul_flags);
		kvm_rip_write(vcpu, ctxt->eip);
		if (r == EMULATE_DONE)
			kvm_vcpu_check_singlestep(vcpu, rflags, &r);
		if (!ctxt->have_exception ||
		    exception_type(ctxt->exception.vector) == EXCPT_TRAP)
			__kvm_set_rflags(vcpu, ctxt->eflags);

		/*
		 * For STI, interrupts are shadowed; so KVM_REQ_EVENT will
		 * do nothing, and it will be requested again as soon as
		 * the shadow expires.  But we still need to check here,
		 * because POPF has no interrupt shadow.
		 */
		if (unlikely((ctxt->eflags & ~rflags) & X86_EFLAGS_IF))
			kvm_make_request(KVM_REQ_EVENT, vcpu);
	} else
		vcpu->arch.emulate_regs_need_sync_to_vcpu = true;

	return r;
}
EXPORT_SYMBOL_GPL(x86_emulate_instruction);

int kvm_fast_pio_out(struct kvm_vcpu *vcpu, int size, unsigned short port)
{
	unsigned long val = kvm_register_read(vcpu, VCPU_REGS_RAX);
	int ret = emulator_pio_out_emulated(&vcpu->arch.emulate_ctxt,
					    size, port, &val, 1);
	/* do not return to emulator after return from userspace */
	vcpu->arch.pio.count = 0;
	return ret;
}
EXPORT_SYMBOL_GPL(kvm_fast_pio_out);

static void tsc_bad(void *info)
{
	__this_cpu_write(cpu_tsc_khz, 0);
}

static void tsc_khz_changed(void *data)
{
	struct cpufreq_freqs *freq = data;
	unsigned long khz = 0;

	if (data)
		khz = freq->new;
	else if (!boot_cpu_has(X86_FEATURE_CONSTANT_TSC))
		khz = cpufreq_quick_get(raw_smp_processor_id());
	if (!khz)
		khz = tsc_khz;
	__this_cpu_write(cpu_tsc_khz, khz);
}

static int kvmclock_cpufreq_notifier(struct notifier_block *nb, unsigned long val,
				     void *data)
{
	struct cpufreq_freqs *freq = data;
	struct kvm *kvm;
	struct kvm_vcpu *vcpu;
	int i, send_ipi = 0;

	/*
	 * We allow guests to temporarily run on slowing clocks,
	 * provided we notify them after, or to run on accelerating
	 * clocks, provided we notify them before.  Thus time never
	 * goes backwards.
	 *
	 * However, we have a problem.  We can't atomically update
	 * the frequency of a given CPU from this function; it is
	 * merely a notifier, which can be called from any CPU.
	 * Changing the TSC frequency at arbitrary points in time
	 * requires a recomputation of local variables related to
	 * the TSC for each VCPU.  We must flag these local variables
	 * to be updated and be sure the update takes place with the
	 * new frequency before any guests proceed.
	 *
	 * Unfortunately, the combination of hotplug CPU and frequency
	 * change creates an intractable locking scenario; the order
	 * of when these callouts happen is undefined with respect to
	 * CPU hotplug, and they can race with each other.  As such,
	 * merely setting per_cpu(cpu_tsc_khz) = X during a hotadd is
	 * undefined; you can actually have a CPU frequency change take
	 * place in between the computation of X and the setting of the
	 * variable.  To protect against this problem, all updates of
	 * the per_cpu tsc_khz variable are done in an interrupt
	 * protected IPI, and all callers wishing to update the value
	 * must wait for a synchronous IPI to complete (which is trivial
	 * if the caller is on the CPU already).  This establishes the
	 * necessary total order on variable updates.
	 *
	 * Note that because a guest time update may take place
	 * anytime after the setting of the VCPU's request bit, the
	 * correct TSC value must be set before the request.  However,
	 * to ensure the update actually makes it to any guest which
	 * starts running in hardware virtualization between the set
	 * and the acquisition of the spinlock, we must also ping the
	 * CPU after setting the request bit.
	 *
	 */

	if (val == CPUFREQ_PRECHANGE && freq->old > freq->new)
		return 0;
	if (val == CPUFREQ_POSTCHANGE && freq->old < freq->new)
		return 0;

	smp_call_function_single(freq->cpu, tsc_khz_changed, freq, 1);

	spin_lock(&kvm_lock);
	list_for_each_entry(kvm, &vm_list, vm_list) {
		kvm_for_each_vcpu(i, vcpu, kvm) {
			if (vcpu->cpu != freq->cpu)
				continue;
			kvm_make_request(KVM_REQ_CLOCK_UPDATE, vcpu);
			if (vcpu->cpu != smp_processor_id())
				send_ipi = 1;
		}
	}
	spin_unlock(&kvm_lock);

	if (freq->old < freq->new && send_ipi) {
		/*
		 * We upscale the frequency.  Must make the guest
		 * doesn't see old kvmclock values while running with
		 * the new frequency, otherwise we risk the guest sees
		 * time go backwards.
		 *
		 * In case we update the frequency for another cpu
		 * (which might be in guest context) send an interrupt
		 * to kick the cpu out of guest context.  Next time
		 * guest context is entered kvmclock will be updated,
		 * so the guest will not see stale values.
		 */
		smp_call_function_single(freq->cpu, tsc_khz_changed, freq, 1);
	}
	return 0;
}

static struct notifier_block kvmclock_cpufreq_notifier_block = {
	.notifier_call  = kvmclock_cpufreq_notifier
};

static int kvmclock_cpu_notifier(struct notifier_block *nfb,
					unsigned long action, void *hcpu)
{
	unsigned int cpu = (unsigned long)hcpu;

	switch (action) {
		case CPU_ONLINE:
		case CPU_DOWN_FAILED:
			smp_call_function_single(cpu, tsc_khz_changed, NULL, 1);
			break;
		case CPU_DOWN_PREPARE:
			smp_call_function_single(cpu, tsc_bad, NULL, 1);
			break;
	}
	return NOTIFY_OK;
}

static struct notifier_block kvmclock_cpu_notifier_block = {
	.notifier_call  = kvmclock_cpu_notifier,
	.priority = -INT_MAX
};

static void kvm_timer_init(void)
{
	int cpu;

	max_tsc_khz = tsc_khz;

	cpu_notifier_register_begin();
	if (!boot_cpu_has(X86_FEATURE_CONSTANT_TSC)) {
#ifdef CONFIG_CPU_FREQ
		struct cpufreq_policy policy;
		memset(&policy, 0, sizeof(policy));
		cpu = get_cpu();
		cpufreq_get_policy(&policy, cpu);
		if (policy.cpuinfo.max_freq)
			max_tsc_khz = policy.cpuinfo.max_freq;
		put_cpu();
#endif
		cpufreq_register_notifier(&kvmclock_cpufreq_notifier_block,
					  CPUFREQ_TRANSITION_NOTIFIER);
	}
	pr_debug("kvm: max_tsc_khz = %ld\n", max_tsc_khz);
	for_each_online_cpu(cpu)
		smp_call_function_single(cpu, tsc_khz_changed, NULL, 1);

	__register_hotcpu_notifier(&kvmclock_cpu_notifier_block);
	cpu_notifier_register_done();

}

static DEFINE_PER_CPU(struct kvm_vcpu *, current_vcpu);

int kvm_is_in_guest(void)
{
	return __this_cpu_read(current_vcpu) != NULL;
}

static int kvm_is_user_mode(void)
{
	int user_mode = 3;

	if (__this_cpu_read(current_vcpu))
		user_mode = kvm_x86_ops->get_cpl(__this_cpu_read(current_vcpu));

	return user_mode != 0;
}

static unsigned long kvm_get_guest_ip(void)
{
	unsigned long ip = 0;

	if (__this_cpu_read(current_vcpu))
		ip = kvm_rip_read(__this_cpu_read(current_vcpu));

	return ip;
}

static struct perf_guest_info_callbacks kvm_guest_cbs = {
	.is_in_guest		= kvm_is_in_guest,
	.is_user_mode		= kvm_is_user_mode,
	.get_guest_ip		= kvm_get_guest_ip,
};

void kvm_before_handle_nmi(struct kvm_vcpu *vcpu)
{
	__this_cpu_write(current_vcpu, vcpu);
}
EXPORT_SYMBOL_GPL(kvm_before_handle_nmi);

void kvm_after_handle_nmi(struct kvm_vcpu *vcpu)
{
	__this_cpu_write(current_vcpu, NULL);
}
EXPORT_SYMBOL_GPL(kvm_after_handle_nmi);

static void kvm_set_mmio_spte_mask(void)
{
	u64 mask;
	int maxphyaddr = boot_cpu_data.x86_phys_bits;

	/*
	 * Set the reserved bits and the present bit of an paging-structure
	 * entry to generate page fault with PFER.RSV = 1.
	 */
	 /* Mask the reserved physical address bits. */
	mask = rsvd_bits(maxphyaddr, 51);

	/* Bit 62 is always reserved for 32bit host. */
	mask |= 0x3ull << 62;

	/* Set the present bit. */
	mask |= 1ull;

#ifdef CONFIG_X86_64
	/*
	 * If reserved bit is not supported, clear the present bit to disable
	 * mmio page fault.
	 */
	if (maxphyaddr == 52)
		mask &= ~1ull;
#endif

	kvm_mmu_set_mmio_spte_mask(mask);
}

#ifdef CONFIG_X86_64
static void pvclock_gtod_update_fn(struct work_struct *work)
{
	struct kvm *kvm;

	struct kvm_vcpu *vcpu;
	int i;

	spin_lock(&kvm_lock);
	list_for_each_entry(kvm, &vm_list, vm_list)
		kvm_for_each_vcpu(i, vcpu, kvm)
			kvm_make_request(KVM_REQ_MASTERCLOCK_UPDATE, vcpu);
	atomic_set(&kvm_guest_has_master_clock, 0);
	spin_unlock(&kvm_lock);
}

static DECLARE_WORK(pvclock_gtod_work, pvclock_gtod_update_fn);

/*
 * Notification about pvclock gtod data update.
 */
static int pvclock_gtod_notify(struct notifier_block *nb, unsigned long unused,
			       void *priv)
{
	struct pvclock_gtod_data *gtod = &pvclock_gtod_data;
	struct timekeeper *tk = priv;

	update_pvclock_gtod(tk);

	/* disable master clock if host does not trust, or does not
	 * use, TSC clocksource
	 */
	if (gtod->clock.vclock_mode != VCLOCK_TSC &&
	    atomic_read(&kvm_guest_has_master_clock) != 0)
		queue_work(system_long_wq, &pvclock_gtod_work);

	return 0;
}

static struct notifier_block pvclock_gtod_notifier = {
	.notifier_call = pvclock_gtod_notify,
};
#endif

int kvm_arch_init(void *opaque)
{
	int r;
	struct kvm_x86_ops *ops = opaque;

	if (kvm_x86_ops) {
		printk(KERN_ERR "kvm: already loaded the other module\n");
		r = -EEXIST;
		goto out;
	}

	if (!ops->cpu_has_kvm_support()) {
		printk(KERN_ERR "kvm: no hardware support\n");
		r = -EOPNOTSUPP;
		goto out;
	}
	if (ops->disabled_by_bios()) {
		printk(KERN_ERR "kvm: disabled by bios\n");
		r = -EOPNOTSUPP;
		goto out;
	}

	r = -ENOMEM;
	shared_msrs = alloc_percpu(struct kvm_shared_msrs);
	if (!shared_msrs) {
		printk(KERN_ERR "kvm: failed to allocate percpu kvm_shared_msrs\n");
		goto out;
	}

	r = kvm_mmu_module_init();
	if (r)
		goto out_free_percpu;

	kvm_set_mmio_spte_mask();

	kvm_x86_ops = ops;

	kvm_mmu_set_mask_ptes(PT_USER_MASK, PT_ACCESSED_MASK,
			PT_DIRTY_MASK, PT64_NX_MASK, 0);

	kvm_timer_init();

	perf_register_guest_info_callbacks(&kvm_guest_cbs);

	if (cpu_has_xsave)
		host_xcr0 = xgetbv(XCR_XFEATURE_ENABLED_MASK);

	kvm_lapic_init();
#ifdef CONFIG_X86_64
	pvclock_gtod_register_notifier(&pvclock_gtod_notifier);
#endif

	return 0;

out_free_percpu:
	free_percpu(shared_msrs);
out:
	return r;
}

void kvm_arch_exit(void)
{
	perf_unregister_guest_info_callbacks(&kvm_guest_cbs);

	if (!boot_cpu_has(X86_FEATURE_CONSTANT_TSC))
		cpufreq_unregister_notifier(&kvmclock_cpufreq_notifier_block,
					    CPUFREQ_TRANSITION_NOTIFIER);
	unregister_hotcpu_notifier(&kvmclock_cpu_notifier_block);
#ifdef CONFIG_X86_64
	pvclock_gtod_unregister_notifier(&pvclock_gtod_notifier);
#endif
	kvm_x86_ops = NULL;
	kvm_mmu_module_exit();
	free_percpu(shared_msrs);
}

int kvm_vcpu_halt(struct kvm_vcpu *vcpu)
{
	++vcpu->stat.halt_exits;
	if (lapic_in_kernel(vcpu)) {
		vcpu->arch.mp_state = KVM_MP_STATE_HALTED;
		return 1;
	} else {
		vcpu->run->exit_reason = KVM_EXIT_HLT;
		return 0;
	}
}
EXPORT_SYMBOL_GPL(kvm_vcpu_halt);

int kvm_emulate_halt(struct kvm_vcpu *vcpu)
{
	kvm_x86_ops->skip_emulated_instruction(vcpu);
	return kvm_vcpu_halt(vcpu);
}
EXPORT_SYMBOL_GPL(kvm_emulate_halt);

/*
 * kvm_pv_kick_cpu_op:  Kick a vcpu.
 *
 * @apicid - apicid of vcpu to be kicked.
 */
static void kvm_pv_kick_cpu_op(struct kvm *kvm, unsigned long flags, int apicid)
{
	struct kvm_lapic_irq lapic_irq;

	lapic_irq.shorthand = 0;
	lapic_irq.dest_mode = 0;
	lapic_irq.dest_id = apicid;
	lapic_irq.msi_redir_hint = false;

	lapic_irq.delivery_mode = APIC_DM_REMRD;
	kvm_irq_delivery_to_apic(kvm, NULL, &lapic_irq, NULL);
}

int kvm_emulate_hypercall(struct kvm_vcpu *vcpu)
{
	unsigned long nr, a0, a1, a2, a3, ret;
	int op_64_bit, r = 1;

	kvm_x86_ops->skip_emulated_instruction(vcpu);

	if (kvm_hv_hypercall_enabled(vcpu->kvm))
		return kvm_hv_hypercall(vcpu);

	nr = kvm_register_read(vcpu, VCPU_REGS_RAX);
	a0 = kvm_register_read(vcpu, VCPU_REGS_RBX);
	a1 = kvm_register_read(vcpu, VCPU_REGS_RCX);
	a2 = kvm_register_read(vcpu, VCPU_REGS_RDX);
	a3 = kvm_register_read(vcpu, VCPU_REGS_RSI);

	trace_kvm_hypercall(nr, a0, a1, a2, a3);

	op_64_bit = is_64_bit_mode(vcpu);
	if (!op_64_bit) {
		nr &= 0xFFFFFFFF;
		a0 &= 0xFFFFFFFF;
		a1 &= 0xFFFFFFFF;
		a2 &= 0xFFFFFFFF;
		a3 &= 0xFFFFFFFF;
	}

	if (kvm_x86_ops->get_cpl(vcpu) != 0) {
		ret = -KVM_EPERM;
		goto out;
	}

	switch (nr) {
	case KVM_HC_VAPIC_POLL_IRQ:
		ret = 0;
		break;
	case KVM_HC_KICK_CPU:
		kvm_pv_kick_cpu_op(vcpu->kvm, a0, a1);
		ret = 0;
		break;
	default:
		ret = -KVM_ENOSYS;
		break;
	}
out:
	if (!op_64_bit)
		ret = (u32)ret;
	kvm_register_write(vcpu, VCPU_REGS_RAX, ret);
	++vcpu->stat.hypercalls;
	return r;
}
EXPORT_SYMBOL_GPL(kvm_emulate_hypercall);

static int emulator_fix_hypercall(struct x86_emulate_ctxt *ctxt)
{
	struct kvm_vcpu *vcpu = emul_to_vcpu(ctxt);
	char instruction[3];
	unsigned long rip = kvm_rip_read(vcpu);

	kvm_x86_ops->patch_hypercall(vcpu, instruction);

	return emulator_write_emulated(ctxt, rip, instruction, 3, NULL);
}

static int dm_request_for_irq_injection(struct kvm_vcpu *vcpu)
{
	return vcpu->run->request_interrupt_window &&
		likely(!pic_in_kernel(vcpu->kvm));
}

static void post_kvm_run_save(struct kvm_vcpu *vcpu)
{
	struct kvm_run *kvm_run = vcpu->run;

	kvm_run->if_flag = (kvm_get_rflags(vcpu) & X86_EFLAGS_IF) != 0;
	kvm_run->flags = is_smm(vcpu) ? KVM_RUN_X86_SMM : 0;
	kvm_run->cr8 = kvm_get_cr8(vcpu);
	kvm_run->apic_base = kvm_get_apic_base(vcpu);
	kvm_run->ready_for_interrupt_injection =
		pic_in_kernel(vcpu->kvm) ||
		kvm_vcpu_ready_for_interrupt_injection(vcpu);
}

static void update_cr8_intercept(struct kvm_vcpu *vcpu)
{
	int max_irr, tpr;

	if (!kvm_x86_ops->update_cr8_intercept)
		return;

	if (!vcpu->arch.apic)
		return;

	if (!vcpu->arch.apic->vapic_addr)
		max_irr = kvm_lapic_find_highest_irr(vcpu);
	else
		max_irr = -1;

	if (max_irr != -1)
		max_irr >>= 4;

	tpr = kvm_lapic_get_cr8(vcpu);

	kvm_x86_ops->update_cr8_intercept(vcpu, tpr, max_irr);
}

static int inject_pending_event(struct kvm_vcpu *vcpu, bool req_int_win)
{
	int r;

	/* try to reinject previous events if any */
	if (vcpu->arch.exception.pending) {
		trace_kvm_inj_exception(vcpu->arch.exception.nr,
					vcpu->arch.exception.has_error_code,
					vcpu->arch.exception.error_code);

		if (exception_type(vcpu->arch.exception.nr) == EXCPT_FAULT)
			__kvm_set_rflags(vcpu, kvm_get_rflags(vcpu) |
					     X86_EFLAGS_RF);

		if (vcpu->arch.exception.nr == DB_VECTOR &&
		    (vcpu->arch.dr7 & DR7_GD)) {
			vcpu->arch.dr7 &= ~DR7_GD;
			kvm_update_dr7(vcpu);
		}

		kvm_x86_ops->queue_exception(vcpu, vcpu->arch.exception.nr,
					  vcpu->arch.exception.has_error_code,
					  vcpu->arch.exception.error_code,
					  vcpu->arch.exception.reinject);
		return 0;
	}

	if (vcpu->arch.nmi_injected) {
		kvm_x86_ops->set_nmi(vcpu);
		return 0;
	}

	if (vcpu->arch.interrupt.pending) {
		kvm_x86_ops->set_irq(vcpu);
		return 0;
	}

	if (is_guest_mode(vcpu) && kvm_x86_ops->check_nested_events) {
		r = kvm_x86_ops->check_nested_events(vcpu, req_int_win);
		if (r != 0)
			return r;
	}

	/* try to inject new event if pending */
	if (vcpu->arch.nmi_pending && kvm_x86_ops->nmi_allowed(vcpu)) {
		--vcpu->arch.nmi_pending;
		vcpu->arch.nmi_injected = true;
		kvm_x86_ops->set_nmi(vcpu);
	} else if (kvm_cpu_has_injectable_intr(vcpu)) {
		/*
		 * Because interrupts can be injected asynchronously, we are
		 * calling check_nested_events again here to avoid a race condition.
		 * See https://lkml.org/lkml/2014/7/2/60 for discussion about this
		 * proposal and current concerns.  Perhaps we should be setting
		 * KVM_REQ_EVENT only on certain events and not unconditionally?
		 */
		if (is_guest_mode(vcpu) && kvm_x86_ops->check_nested_events) {
			r = kvm_x86_ops->check_nested_events(vcpu, req_int_win);
			if (r != 0)
				return r;
		}
		if (kvm_x86_ops->interrupt_allowed(vcpu)) {
			kvm_queue_interrupt(vcpu, kvm_cpu_get_interrupt(vcpu),
					    false);
			kvm_x86_ops->set_irq(vcpu);
		}
	}
	return 0;
}

static void process_nmi(struct kvm_vcpu *vcpu)
{
	unsigned limit = 2;

	/*
	 * x86 is limited to one NMI running, and one NMI pending after it.
	 * If an NMI is already in progress, limit further NMIs to just one.
	 * Otherwise, allow two (and we'll inject the first one immediately).
	 */
	if (kvm_x86_ops->get_nmi_mask(vcpu) || vcpu->arch.nmi_injected)
		limit = 1;

	vcpu->arch.nmi_pending += atomic_xchg(&vcpu->arch.nmi_queued, 0);
	vcpu->arch.nmi_pending = min(vcpu->arch.nmi_pending, limit);
	kvm_make_request(KVM_REQ_EVENT, vcpu);
}

#define put_smstate(type, buf, offset, val)			  \
	*(type *)((buf) + (offset) - 0x7e00) = val

static u32 process_smi_get_segment_flags(struct kvm_segment *seg)
{
	u32 flags = 0;
	flags |= seg->g       << 23;
	flags |= seg->db      << 22;
	flags |= seg->l       << 21;
	flags |= seg->avl     << 20;
	flags |= seg->present << 15;
	flags |= seg->dpl     << 13;
	flags |= seg->s       << 12;
	flags |= seg->type    << 8;
	return flags;
}

static void process_smi_save_seg_32(struct kvm_vcpu *vcpu, char *buf, int n)
{
	struct kvm_segment seg;
	int offset;

	kvm_get_segment(vcpu, &seg, n);
	put_smstate(u32, buf, 0x7fa8 + n * 4, seg.selector);

	if (n < 3)
		offset = 0x7f84 + n * 12;
	else
		offset = 0x7f2c + (n - 3) * 12;

	put_smstate(u32, buf, offset + 8, seg.base);
	put_smstate(u32, buf, offset + 4, seg.limit);
	put_smstate(u32, buf, offset, process_smi_get_segment_flags(&seg));
}

#ifdef CONFIG_X86_64
static void process_smi_save_seg_64(struct kvm_vcpu *vcpu, char *buf, int n)
{
	struct kvm_segment seg;
	int offset;
	u16 flags;

	kvm_get_segment(vcpu, &seg, n);
	offset = 0x7e00 + n * 16;

	flags = process_smi_get_segment_flags(&seg) >> 8;
	put_smstate(u16, buf, offset, seg.selector);
	put_smstate(u16, buf, offset + 2, flags);
	put_smstate(u32, buf, offset + 4, seg.limit);
	put_smstate(u64, buf, offset + 8, seg.base);
}
#endif

static void process_smi_save_state_32(struct kvm_vcpu *vcpu, char *buf)
{
	struct desc_ptr dt;
	struct kvm_segment seg;
	unsigned long val;
	int i;

	put_smstate(u32, buf, 0x7ffc, kvm_read_cr0(vcpu));
	put_smstate(u32, buf, 0x7ff8, kvm_read_cr3(vcpu));
	put_smstate(u32, buf, 0x7ff4, kvm_get_rflags(vcpu));
	put_smstate(u32, buf, 0x7ff0, kvm_rip_read(vcpu));

	for (i = 0; i < 8; i++)
		put_smstate(u32, buf, 0x7fd0 + i * 4, kvm_register_read(vcpu, i));

<<<<<<< HEAD
=======
	kvm_get_dr(vcpu, 6, &val);
	put_smstate(u32, buf, 0x7fcc, (u32)val);
	kvm_get_dr(vcpu, 7, &val);
	put_smstate(u32, buf, 0x7fc8, (u32)val);

	kvm_get_segment(vcpu, &seg, VCPU_SREG_TR);
	put_smstate(u32, buf, 0x7fc4, seg.selector);
	put_smstate(u32, buf, 0x7f64, seg.base);
	put_smstate(u32, buf, 0x7f60, seg.limit);
	put_smstate(u32, buf, 0x7f5c, process_smi_get_segment_flags(&seg));

	kvm_get_segment(vcpu, &seg, VCPU_SREG_LDTR);
	put_smstate(u32, buf, 0x7fc0, seg.selector);
	put_smstate(u32, buf, 0x7f80, seg.base);
	put_smstate(u32, buf, 0x7f7c, seg.limit);
	put_smstate(u32, buf, 0x7f78, process_smi_get_segment_flags(&seg));

	kvm_x86_ops->get_gdt(vcpu, &dt);
	put_smstate(u32, buf, 0x7f74, dt.address);
	put_smstate(u32, buf, 0x7f70, dt.size);

	kvm_x86_ops->get_idt(vcpu, &dt);
	put_smstate(u32, buf, 0x7f58, dt.address);
	put_smstate(u32, buf, 0x7f54, dt.size);

	for (i = 0; i < 6; i++)
		process_smi_save_seg_32(vcpu, buf, i);

	put_smstate(u32, buf, 0x7f14, kvm_read_cr4(vcpu));

	/* revision id */
	put_smstate(u32, buf, 0x7efc, 0x00020000);
	put_smstate(u32, buf, 0x7ef8, vcpu->arch.smbase);
}

static void process_smi_save_state_64(struct kvm_vcpu *vcpu, char *buf)
{
#ifdef CONFIG_X86_64
	struct desc_ptr dt;
	struct kvm_segment seg;
	unsigned long val;
	int i;

	for (i = 0; i < 16; i++)
		put_smstate(u64, buf, 0x7ff8 - i * 8, kvm_register_read(vcpu, i));

	put_smstate(u64, buf, 0x7f78, kvm_rip_read(vcpu));
	put_smstate(u32, buf, 0x7f70, kvm_get_rflags(vcpu));

	kvm_get_dr(vcpu, 6, &val);
	put_smstate(u64, buf, 0x7f68, val);
	kvm_get_dr(vcpu, 7, &val);
	put_smstate(u64, buf, 0x7f60, val);

	put_smstate(u64, buf, 0x7f58, kvm_read_cr0(vcpu));
	put_smstate(u64, buf, 0x7f50, kvm_read_cr3(vcpu));
	put_smstate(u64, buf, 0x7f48, kvm_read_cr4(vcpu));

	put_smstate(u32, buf, 0x7f00, vcpu->arch.smbase);

	/* revision id */
	put_smstate(u32, buf, 0x7efc, 0x00020064);

	put_smstate(u64, buf, 0x7ed0, vcpu->arch.efer);

	kvm_get_segment(vcpu, &seg, VCPU_SREG_TR);
	put_smstate(u16, buf, 0x7e90, seg.selector);
	put_smstate(u16, buf, 0x7e92, process_smi_get_segment_flags(&seg) >> 8);
	put_smstate(u32, buf, 0x7e94, seg.limit);
	put_smstate(u64, buf, 0x7e98, seg.base);

	kvm_x86_ops->get_idt(vcpu, &dt);
	put_smstate(u32, buf, 0x7e84, dt.size);
	put_smstate(u64, buf, 0x7e88, dt.address);

	kvm_get_segment(vcpu, &seg, VCPU_SREG_LDTR);
	put_smstate(u16, buf, 0x7e70, seg.selector);
	put_smstate(u16, buf, 0x7e72, process_smi_get_segment_flags(&seg) >> 8);
	put_smstate(u32, buf, 0x7e74, seg.limit);
	put_smstate(u64, buf, 0x7e78, seg.base);

	kvm_x86_ops->get_gdt(vcpu, &dt);
	put_smstate(u32, buf, 0x7e64, dt.size);
	put_smstate(u64, buf, 0x7e68, dt.address);

	for (i = 0; i < 6; i++)
		process_smi_save_seg_64(vcpu, buf, i);
#else
	WARN_ON_ONCE(1);
#endif
}

static void process_smi(struct kvm_vcpu *vcpu)
{
	struct kvm_segment cs, ds;
	struct desc_ptr dt;
	char buf[512];
	u32 cr0;

	if (is_smm(vcpu)) {
		vcpu->arch.smi_pending = true;
		return;
	}

	trace_kvm_enter_smm(vcpu->vcpu_id, vcpu->arch.smbase, true);
	vcpu->arch.hflags |= HF_SMM_MASK;
	memset(buf, 0, 512);
	if (guest_cpuid_has_longmode(vcpu))
		process_smi_save_state_64(vcpu, buf);
	else
		process_smi_save_state_32(vcpu, buf);

	kvm_vcpu_write_guest(vcpu, vcpu->arch.smbase + 0xfe00, buf, sizeof(buf));

	if (kvm_x86_ops->get_nmi_mask(vcpu))
		vcpu->arch.hflags |= HF_SMM_INSIDE_NMI_MASK;
	else
		kvm_x86_ops->set_nmi_mask(vcpu, true);

	kvm_set_rflags(vcpu, X86_EFLAGS_FIXED);
	kvm_rip_write(vcpu, 0x8000);

	cr0 = vcpu->arch.cr0 & ~(X86_CR0_PE | X86_CR0_EM | X86_CR0_TS | X86_CR0_PG);
	kvm_x86_ops->set_cr0(vcpu, cr0);
	vcpu->arch.cr0 = cr0;

	kvm_x86_ops->set_cr4(vcpu, 0);

	/* Undocumented: IDT limit is set to zero on entry to SMM.  */
	dt.address = dt.size = 0;
	kvm_x86_ops->set_idt(vcpu, &dt);

	__kvm_set_dr(vcpu, 7, DR7_FIXED_1);

	cs.selector = (vcpu->arch.smbase >> 4) & 0xffff;
	cs.base = vcpu->arch.smbase;

	ds.selector = 0;
	ds.base = 0;

	cs.limit    = ds.limit = 0xffffffff;
	cs.type     = ds.type = 0x3;
	cs.dpl      = ds.dpl = 0;
	cs.db       = ds.db = 0;
	cs.s        = ds.s = 1;
	cs.l        = ds.l = 0;
	cs.g        = ds.g = 1;
	cs.avl      = ds.avl = 0;
	cs.present  = ds.present = 1;
	cs.unusable = ds.unusable = 0;
	cs.padding  = ds.padding = 0;

	kvm_set_segment(vcpu, &cs, VCPU_SREG_CS);
	kvm_set_segment(vcpu, &ds, VCPU_SREG_DS);
	kvm_set_segment(vcpu, &ds, VCPU_SREG_ES);
	kvm_set_segment(vcpu, &ds, VCPU_SREG_FS);
	kvm_set_segment(vcpu, &ds, VCPU_SREG_GS);
	kvm_set_segment(vcpu, &ds, VCPU_SREG_SS);

	if (guest_cpuid_has_longmode(vcpu))
		kvm_x86_ops->set_efer(vcpu, 0);

	kvm_update_cpuid(vcpu);
	kvm_mmu_reset_context(vcpu);
}

static void vcpu_scan_ioapic(struct kvm_vcpu *vcpu)
{
	if (!kvm_apic_hw_enabled(vcpu->arch.apic))
		return;

	memset(vcpu->arch.eoi_exit_bitmap, 0, 256 / 8);

	if (irqchip_split(vcpu->kvm))
		kvm_scan_ioapic_routes(vcpu, vcpu->arch.eoi_exit_bitmap);
	else {
		kvm_x86_ops->sync_pir_to_irr(vcpu);
		kvm_ioapic_scan_entry(vcpu, vcpu->arch.eoi_exit_bitmap);
	}
	kvm_x86_ops->load_eoi_exitmap(vcpu);
}

static void kvm_vcpu_flush_tlb(struct kvm_vcpu *vcpu)
{
	++vcpu->stat.tlb_flush;
	kvm_x86_ops->tlb_flush(vcpu);
}

void kvm_vcpu_reload_apic_access_page(struct kvm_vcpu *vcpu)
{
	struct page *page = NULL;

	if (!lapic_in_kernel(vcpu))
		return;

	if (!kvm_x86_ops->set_apic_access_page_addr)
		return;

>>>>>>> db0b54cd
	page = gfn_to_page(vcpu->kvm, APIC_DEFAULT_PHYS_BASE >> PAGE_SHIFT);
	if (is_error_page(page))
		return;
	kvm_x86_ops->set_apic_access_page_addr(vcpu, page_to_phys(page));

	/*
	 * Do not pin apic access page in memory, the MMU notifier
	 * will call us again if it is migrated or swapped out.
	 */
	put_page(page);
}
EXPORT_SYMBOL_GPL(kvm_vcpu_reload_apic_access_page);

void kvm_arch_mmu_notifier_invalidate_page(struct kvm *kvm,
					   unsigned long address)
{
	/*
	 * The physical address of apic access page is stored in the VMCS.
	 * Update it when it becomes invalid.
	 */
	if (address == gfn_to_hva(kvm, APIC_DEFAULT_PHYS_BASE >> PAGE_SHIFT))
		kvm_make_all_cpus_request(kvm, KVM_REQ_APIC_PAGE_RELOAD);
}

/*
 * Returns 1 to let vcpu_run() continue the guest execution loop without
 * exiting to the userspace.  Otherwise, the value will be returned to the
 * userspace.
 */
static int vcpu_enter_guest(struct kvm_vcpu *vcpu)
{
	int r;
	bool req_int_win =
		dm_request_for_irq_injection(vcpu) &&
		kvm_cpu_accept_dm_intr(vcpu);

	bool req_immediate_exit = false;

	if (vcpu->requests) {
		if (kvm_check_request(KVM_REQ_MMU_RELOAD, vcpu))
			kvm_mmu_unload(vcpu);
		if (kvm_check_request(KVM_REQ_MIGRATE_TIMER, vcpu))
			__kvm_migrate_timers(vcpu);
		if (kvm_check_request(KVM_REQ_MASTERCLOCK_UPDATE, vcpu))
			kvm_gen_update_masterclock(vcpu->kvm);
		if (kvm_check_request(KVM_REQ_GLOBAL_CLOCK_UPDATE, vcpu))
			kvm_gen_kvmclock_update(vcpu);
		if (kvm_check_request(KVM_REQ_CLOCK_UPDATE, vcpu)) {
			r = kvm_guest_time_update(vcpu);
			if (unlikely(r))
				goto out;
		}
		if (kvm_check_request(KVM_REQ_MMU_SYNC, vcpu))
			kvm_mmu_sync_roots(vcpu);
		if (kvm_check_request(KVM_REQ_TLB_FLUSH, vcpu))
			kvm_vcpu_flush_tlb(vcpu);
		if (kvm_check_request(KVM_REQ_REPORT_TPR_ACCESS, vcpu)) {
			vcpu->run->exit_reason = KVM_EXIT_TPR_ACCESS;
			r = 0;
			goto out;
		}
		if (kvm_check_request(KVM_REQ_TRIPLE_FAULT, vcpu)) {
			vcpu->run->exit_reason = KVM_EXIT_SHUTDOWN;
			r = 0;
			goto out;
		}
		if (kvm_check_request(KVM_REQ_DEACTIVATE_FPU, vcpu)) {
			vcpu->fpu_active = 0;
			kvm_x86_ops->fpu_deactivate(vcpu);
		}
		if (kvm_check_request(KVM_REQ_APF_HALT, vcpu)) {
			/* Page is swapped out. Do synthetic halt */
			vcpu->arch.apf.halted = true;
			r = 1;
			goto out;
		}
		if (kvm_check_request(KVM_REQ_STEAL_UPDATE, vcpu))
			record_steal_time(vcpu);
		if (kvm_check_request(KVM_REQ_SMI, vcpu))
			process_smi(vcpu);
		if (kvm_check_request(KVM_REQ_NMI, vcpu))
			process_nmi(vcpu);
		if (kvm_check_request(KVM_REQ_PMU, vcpu))
			kvm_pmu_handle_event(vcpu);
		if (kvm_check_request(KVM_REQ_PMI, vcpu))
			kvm_pmu_deliver_pmi(vcpu);
		if (kvm_check_request(KVM_REQ_IOAPIC_EOI_EXIT, vcpu)) {
			BUG_ON(vcpu->arch.pending_ioapic_eoi > 255);
			if (test_bit(vcpu->arch.pending_ioapic_eoi,
				     (void *) vcpu->arch.eoi_exit_bitmap)) {
				vcpu->run->exit_reason = KVM_EXIT_IOAPIC_EOI;
				vcpu->run->eoi.vector =
						vcpu->arch.pending_ioapic_eoi;
				r = 0;
				goto out;
			}
		}
		if (kvm_check_request(KVM_REQ_SCAN_IOAPIC, vcpu))
			vcpu_scan_ioapic(vcpu);
		if (kvm_check_request(KVM_REQ_APIC_PAGE_RELOAD, vcpu))
			kvm_vcpu_reload_apic_access_page(vcpu);
		if (kvm_check_request(KVM_REQ_HV_CRASH, vcpu)) {
			vcpu->run->exit_reason = KVM_EXIT_SYSTEM_EVENT;
			vcpu->run->system_event.type = KVM_SYSTEM_EVENT_CRASH;
			r = 0;
			goto out;
		}
		if (kvm_check_request(KVM_REQ_HV_RESET, vcpu)) {
			vcpu->run->exit_reason = KVM_EXIT_SYSTEM_EVENT;
			vcpu->run->system_event.type = KVM_SYSTEM_EVENT_RESET;
			r = 0;
			goto out;
		}
	}

	/*
	 * KVM_REQ_EVENT is not set when posted interrupts are set by
	 * VT-d hardware, so we have to update RVI unconditionally.
	 */
	if (kvm_lapic_enabled(vcpu)) {
		/*
		 * Update architecture specific hints for APIC
		 * virtual interrupt delivery.
		 */
		if (kvm_x86_ops->hwapic_irr_update)
			kvm_x86_ops->hwapic_irr_update(vcpu,
				kvm_lapic_find_highest_irr(vcpu));
	}

	if (kvm_check_request(KVM_REQ_EVENT, vcpu) || req_int_win) {
		kvm_apic_accept_events(vcpu);
		if (vcpu->arch.mp_state == KVM_MP_STATE_INIT_RECEIVED) {
			r = 1;
			goto out;
		}

		if (inject_pending_event(vcpu, req_int_win) != 0)
			req_immediate_exit = true;
		/* enable NMI/IRQ window open exits if needed */
		else {
			if (vcpu->arch.nmi_pending)
				kvm_x86_ops->enable_nmi_window(vcpu);
			if (kvm_cpu_has_injectable_intr(vcpu) || req_int_win)
				kvm_x86_ops->enable_irq_window(vcpu);
		}

		if (kvm_lapic_enabled(vcpu)) {
			update_cr8_intercept(vcpu);
			kvm_lapic_sync_to_vapic(vcpu);
		}
	}

	r = kvm_mmu_reload(vcpu);
	if (unlikely(r)) {
		goto cancel_injection;
	}

	preempt_disable();

	kvm_x86_ops->prepare_guest_switch(vcpu);
	if (vcpu->fpu_active)
		kvm_load_guest_fpu(vcpu);
	vcpu->mode = IN_GUEST_MODE;

	srcu_read_unlock(&vcpu->kvm->srcu, vcpu->srcu_idx);

	/* We should set ->mode before check ->requests,
	 * see the comment in make_all_cpus_request.
	 */
	smp_mb__after_srcu_read_unlock();

	local_irq_disable();

	if (vcpu->mode == EXITING_GUEST_MODE || vcpu->requests
	    || need_resched() || signal_pending(current)) {
		vcpu->mode = OUTSIDE_GUEST_MODE;
		smp_wmb();
		local_irq_enable();
		preempt_enable();
		vcpu->srcu_idx = srcu_read_lock(&vcpu->kvm->srcu);
		r = 1;
		goto cancel_injection;
	}

	kvm_load_guest_xcr0(vcpu);

	if (req_immediate_exit)
		smp_send_reschedule(vcpu->cpu);

	trace_kvm_entry(vcpu->vcpu_id);
	wait_lapic_expire(vcpu);
	__kvm_guest_enter();

	if (unlikely(vcpu->arch.switch_db_regs)) {
		set_debugreg(0, 7);
		set_debugreg(vcpu->arch.eff_db[0], 0);
		set_debugreg(vcpu->arch.eff_db[1], 1);
		set_debugreg(vcpu->arch.eff_db[2], 2);
		set_debugreg(vcpu->arch.eff_db[3], 3);
		set_debugreg(vcpu->arch.dr6, 6);
		vcpu->arch.switch_db_regs &= ~KVM_DEBUGREG_RELOAD;
	}

	kvm_x86_ops->run(vcpu);

	/*
	 * Do this here before restoring debug registers on the host.  And
	 * since we do this before handling the vmexit, a DR access vmexit
	 * can (a) read the correct value of the debug registers, (b) set
	 * KVM_DEBUGREG_WONT_EXIT again.
	 */
	if (unlikely(vcpu->arch.switch_db_regs & KVM_DEBUGREG_WONT_EXIT)) {
		WARN_ON(vcpu->guest_debug & KVM_GUESTDBG_USE_HW_BP);
		kvm_x86_ops->sync_dirty_debug_regs(vcpu);
		kvm_update_dr0123(vcpu);
		kvm_update_dr6(vcpu);
		kvm_update_dr7(vcpu);
		vcpu->arch.switch_db_regs &= ~KVM_DEBUGREG_RELOAD;
	}

	/*
	 * If the guest has used debug registers, at least dr7
	 * will be disabled while returning to the host.
	 * If we don't have active breakpoints in the host, we don't
	 * care about the messed up debug address registers. But if
	 * we have some of them active, restore the old state.
	 */
	if (hw_breakpoint_active())
		hw_breakpoint_restore();

	vcpu->arch.last_guest_tsc = kvm_read_l1_tsc(vcpu, rdtsc());

	vcpu->mode = OUTSIDE_GUEST_MODE;
	smp_wmb();

	kvm_put_guest_xcr0(vcpu);

	/* Interrupt is enabled by handle_external_intr() */
	kvm_x86_ops->handle_external_intr(vcpu);

	++vcpu->stat.exits;

	/*
	 * We must have an instruction between local_irq_enable() and
	 * kvm_guest_exit(), so the timer interrupt isn't delayed by
	 * the interrupt shadow.  The stat.exits increment will do nicely.
	 * But we need to prevent reordering, hence this barrier():
	 */
	barrier();

	kvm_guest_exit();

	preempt_enable();

	vcpu->srcu_idx = srcu_read_lock(&vcpu->kvm->srcu);

	/*
	 * Profile KVM exit RIPs:
	 */
	if (unlikely(prof_on == KVM_PROFILING)) {
		unsigned long rip = kvm_rip_read(vcpu);
		profile_hit(KVM_PROFILING, (void *)rip);
	}

	if (unlikely(vcpu->arch.tsc_always_catchup))
		kvm_make_request(KVM_REQ_CLOCK_UPDATE, vcpu);

	if (vcpu->arch.apic_attention)
		kvm_lapic_sync_from_vapic(vcpu);

	r = kvm_x86_ops->handle_exit(vcpu);
	return r;

cancel_injection:
	kvm_x86_ops->cancel_injection(vcpu);
	if (unlikely(vcpu->arch.apic_attention))
		kvm_lapic_sync_from_vapic(vcpu);
out:
	return r;
}

static inline int vcpu_block(struct kvm *kvm, struct kvm_vcpu *vcpu)
{
	if (!kvm_arch_vcpu_runnable(vcpu) &&
	    (!kvm_x86_ops->pre_block || kvm_x86_ops->pre_block(vcpu) == 0)) {
		srcu_read_unlock(&kvm->srcu, vcpu->srcu_idx);
		kvm_vcpu_block(vcpu);
		vcpu->srcu_idx = srcu_read_lock(&kvm->srcu);

		if (kvm_x86_ops->post_block)
			kvm_x86_ops->post_block(vcpu);

		if (!kvm_check_request(KVM_REQ_UNHALT, vcpu))
			return 1;
	}

	kvm_apic_accept_events(vcpu);
	switch(vcpu->arch.mp_state) {
	case KVM_MP_STATE_HALTED:
		vcpu->arch.pv.pv_unhalted = false;
		vcpu->arch.mp_state =
			KVM_MP_STATE_RUNNABLE;
	case KVM_MP_STATE_RUNNABLE:
		vcpu->arch.apf.halted = false;
		break;
	case KVM_MP_STATE_INIT_RECEIVED:
		break;
	default:
		return -EINTR;
		break;
	}
	return 1;
}

static inline bool kvm_vcpu_running(struct kvm_vcpu *vcpu)
{
	return (vcpu->arch.mp_state == KVM_MP_STATE_RUNNABLE &&
		!vcpu->arch.apf.halted);
}

static int vcpu_run(struct kvm_vcpu *vcpu)
{
	int r;
	struct kvm *kvm = vcpu->kvm;

	vcpu->srcu_idx = srcu_read_lock(&kvm->srcu);

	for (;;) {
		if (kvm_vcpu_running(vcpu)) {
			r = vcpu_enter_guest(vcpu);
		} else {
			r = vcpu_block(kvm, vcpu);
		}

		if (r <= 0)
			break;

		clear_bit(KVM_REQ_PENDING_TIMER, &vcpu->requests);
		if (kvm_cpu_has_pending_timer(vcpu))
			kvm_inject_pending_timer_irqs(vcpu);

		if (dm_request_for_irq_injection(vcpu) &&
			kvm_vcpu_ready_for_interrupt_injection(vcpu)) {
			r = 0;
			vcpu->run->exit_reason = KVM_EXIT_IRQ_WINDOW_OPEN;
			++vcpu->stat.request_irq_exits;
			break;
		}

		kvm_check_async_pf_completion(vcpu);

		if (signal_pending(current)) {
			r = -EINTR;
			vcpu->run->exit_reason = KVM_EXIT_INTR;
			++vcpu->stat.signal_exits;
			break;
		}
		if (need_resched()) {
			srcu_read_unlock(&kvm->srcu, vcpu->srcu_idx);
			cond_resched();
			vcpu->srcu_idx = srcu_read_lock(&kvm->srcu);
		}
	}

	srcu_read_unlock(&kvm->srcu, vcpu->srcu_idx);

	return r;
}

static inline int complete_emulated_io(struct kvm_vcpu *vcpu)
{
	int r;
	vcpu->srcu_idx = srcu_read_lock(&vcpu->kvm->srcu);
	r = emulate_instruction(vcpu, EMULTYPE_NO_DECODE);
	srcu_read_unlock(&vcpu->kvm->srcu, vcpu->srcu_idx);
	if (r != EMULATE_DONE)
		return 0;
	return 1;
}

static int complete_emulated_pio(struct kvm_vcpu *vcpu)
{
	BUG_ON(!vcpu->arch.pio.count);

	return complete_emulated_io(vcpu);
}

/*
 * Implements the following, as a state machine:
 *
 * read:
 *   for each fragment
 *     for each mmio piece in the fragment
 *       write gpa, len
 *       exit
 *       copy data
 *   execute insn
 *
 * write:
 *   for each fragment
 *     for each mmio piece in the fragment
 *       write gpa, len
 *       copy data
 *       exit
 */
static int complete_emulated_mmio(struct kvm_vcpu *vcpu)
{
	struct kvm_run *run = vcpu->run;
	struct kvm_mmio_fragment *frag;
	unsigned len;

	BUG_ON(!vcpu->mmio_needed);

	/* Complete previous fragment */
	frag = &vcpu->mmio_fragments[vcpu->mmio_cur_fragment];
	len = min(8u, frag->len);
	if (!vcpu->mmio_is_write)
		memcpy(frag->data, run->mmio.data, len);

	if (frag->len <= 8) {
		/* Switch to the next fragment. */
		frag++;
		vcpu->mmio_cur_fragment++;
	} else {
		/* Go forward to the next mmio piece. */
		frag->data += len;
		frag->gpa += len;
		frag->len -= len;
	}

	if (vcpu->mmio_cur_fragment >= vcpu->mmio_nr_fragments) {
		vcpu->mmio_needed = 0;

		/* FIXME: return into emulator if single-stepping.  */
		if (vcpu->mmio_is_write)
			return 1;
		vcpu->mmio_read_completed = 1;
		return complete_emulated_io(vcpu);
	}

	run->exit_reason = KVM_EXIT_MMIO;
	run->mmio.phys_addr = frag->gpa;
	if (vcpu->mmio_is_write)
		memcpy(run->mmio.data, frag->data, min(8u, frag->len));
	run->mmio.len = min(8u, frag->len);
	run->mmio.is_write = vcpu->mmio_is_write;
	vcpu->arch.complete_userspace_io = complete_emulated_mmio;
	return 0;
}


int kvm_arch_vcpu_ioctl_run(struct kvm_vcpu *vcpu, struct kvm_run *kvm_run)
{
	struct fpu *fpu = &current->thread.fpu;
	int r;
	sigset_t sigsaved;

	fpu__activate_curr(fpu);

	if (vcpu->sigset_active)
		sigprocmask(SIG_SETMASK, &vcpu->sigset, &sigsaved);

	if (unlikely(vcpu->arch.mp_state == KVM_MP_STATE_UNINITIALIZED)) {
		kvm_vcpu_block(vcpu);
		kvm_apic_accept_events(vcpu);
		clear_bit(KVM_REQ_UNHALT, &vcpu->requests);
		r = -EAGAIN;
		goto out;
	}

	/* re-sync apic's tpr */
	if (!lapic_in_kernel(vcpu)) {
		if (kvm_set_cr8(vcpu, kvm_run->cr8) != 0) {
			r = -EINVAL;
			goto out;
		}
	}

	if (unlikely(vcpu->arch.complete_userspace_io)) {
		int (*cui)(struct kvm_vcpu *) = vcpu->arch.complete_userspace_io;
		vcpu->arch.complete_userspace_io = NULL;
		r = cui(vcpu);
		if (r <= 0)
			goto out;
	} else
		WARN_ON(vcpu->arch.pio.count || vcpu->mmio_needed);

	r = vcpu_run(vcpu);

out:
	post_kvm_run_save(vcpu);
	if (vcpu->sigset_active)
		sigprocmask(SIG_SETMASK, &sigsaved, NULL);

	return r;
}

int kvm_arch_vcpu_ioctl_get_regs(struct kvm_vcpu *vcpu, struct kvm_regs *regs)
{
	if (vcpu->arch.emulate_regs_need_sync_to_vcpu) {
		/*
		 * We are here if userspace calls get_regs() in the middle of
		 * instruction emulation. Registers state needs to be copied
		 * back from emulation context to vcpu. Userspace shouldn't do
		 * that usually, but some bad designed PV devices (vmware
		 * backdoor interface) need this to work
		 */
		emulator_writeback_register_cache(&vcpu->arch.emulate_ctxt);
		vcpu->arch.emulate_regs_need_sync_to_vcpu = false;
	}
	regs->rax = kvm_register_read(vcpu, VCPU_REGS_RAX);
	regs->rbx = kvm_register_read(vcpu, VCPU_REGS_RBX);
	regs->rcx = kvm_register_read(vcpu, VCPU_REGS_RCX);
	regs->rdx = kvm_register_read(vcpu, VCPU_REGS_RDX);
	regs->rsi = kvm_register_read(vcpu, VCPU_REGS_RSI);
	regs->rdi = kvm_register_read(vcpu, VCPU_REGS_RDI);
	regs->rsp = kvm_register_read(vcpu, VCPU_REGS_RSP);
	regs->rbp = kvm_register_read(vcpu, VCPU_REGS_RBP);
#ifdef CONFIG_X86_64
	regs->r8 = kvm_register_read(vcpu, VCPU_REGS_R8);
	regs->r9 = kvm_register_read(vcpu, VCPU_REGS_R9);
	regs->r10 = kvm_register_read(vcpu, VCPU_REGS_R10);
	regs->r11 = kvm_register_read(vcpu, VCPU_REGS_R11);
	regs->r12 = kvm_register_read(vcpu, VCPU_REGS_R12);
	regs->r13 = kvm_register_read(vcpu, VCPU_REGS_R13);
	regs->r14 = kvm_register_read(vcpu, VCPU_REGS_R14);
	regs->r15 = kvm_register_read(vcpu, VCPU_REGS_R15);
#endif

	regs->rip = kvm_rip_read(vcpu);
	regs->rflags = kvm_get_rflags(vcpu);

	return 0;
}

int kvm_arch_vcpu_ioctl_set_regs(struct kvm_vcpu *vcpu, struct kvm_regs *regs)
{
	vcpu->arch.emulate_regs_need_sync_from_vcpu = true;
	vcpu->arch.emulate_regs_need_sync_to_vcpu = false;

	kvm_register_write(vcpu, VCPU_REGS_RAX, regs->rax);
	kvm_register_write(vcpu, VCPU_REGS_RBX, regs->rbx);
	kvm_register_write(vcpu, VCPU_REGS_RCX, regs->rcx);
	kvm_register_write(vcpu, VCPU_REGS_RDX, regs->rdx);
	kvm_register_write(vcpu, VCPU_REGS_RSI, regs->rsi);
	kvm_register_write(vcpu, VCPU_REGS_RDI, regs->rdi);
	kvm_register_write(vcpu, VCPU_REGS_RSP, regs->rsp);
	kvm_register_write(vcpu, VCPU_REGS_RBP, regs->rbp);
#ifdef CONFIG_X86_64
	kvm_register_write(vcpu, VCPU_REGS_R8, regs->r8);
	kvm_register_write(vcpu, VCPU_REGS_R9, regs->r9);
	kvm_register_write(vcpu, VCPU_REGS_R10, regs->r10);
	kvm_register_write(vcpu, VCPU_REGS_R11, regs->r11);
	kvm_register_write(vcpu, VCPU_REGS_R12, regs->r12);
	kvm_register_write(vcpu, VCPU_REGS_R13, regs->r13);
	kvm_register_write(vcpu, VCPU_REGS_R14, regs->r14);
	kvm_register_write(vcpu, VCPU_REGS_R15, regs->r15);
#endif

	kvm_rip_write(vcpu, regs->rip);
	kvm_set_rflags(vcpu, regs->rflags);

	vcpu->arch.exception.pending = false;

	kvm_make_request(KVM_REQ_EVENT, vcpu);

	return 0;
}

void kvm_get_cs_db_l_bits(struct kvm_vcpu *vcpu, int *db, int *l)
{
	struct kvm_segment cs;

	kvm_get_segment(vcpu, &cs, VCPU_SREG_CS);
	*db = cs.db;
	*l = cs.l;
}
EXPORT_SYMBOL_GPL(kvm_get_cs_db_l_bits);

int kvm_arch_vcpu_ioctl_get_sregs(struct kvm_vcpu *vcpu,
				  struct kvm_sregs *sregs)
{
	struct desc_ptr dt;

	kvm_get_segment(vcpu, &sregs->cs, VCPU_SREG_CS);
	kvm_get_segment(vcpu, &sregs->ds, VCPU_SREG_DS);
	kvm_get_segment(vcpu, &sregs->es, VCPU_SREG_ES);
	kvm_get_segment(vcpu, &sregs->fs, VCPU_SREG_FS);
	kvm_get_segment(vcpu, &sregs->gs, VCPU_SREG_GS);
	kvm_get_segment(vcpu, &sregs->ss, VCPU_SREG_SS);

	kvm_get_segment(vcpu, &sregs->tr, VCPU_SREG_TR);
	kvm_get_segment(vcpu, &sregs->ldt, VCPU_SREG_LDTR);

	kvm_x86_ops->get_idt(vcpu, &dt);
	sregs->idt.limit = dt.size;
	sregs->idt.base = dt.address;
	kvm_x86_ops->get_gdt(vcpu, &dt);
	sregs->gdt.limit = dt.size;
	sregs->gdt.base = dt.address;

	sregs->cr0 = kvm_read_cr0(vcpu);
	sregs->cr2 = vcpu->arch.cr2;
	sregs->cr3 = kvm_read_cr3(vcpu);
	sregs->cr4 = kvm_read_cr4(vcpu);
	sregs->cr8 = kvm_get_cr8(vcpu);
	sregs->efer = vcpu->arch.efer;
	sregs->apic_base = kvm_get_apic_base(vcpu);

	memset(sregs->interrupt_bitmap, 0, sizeof sregs->interrupt_bitmap);

	if (vcpu->arch.interrupt.pending && !vcpu->arch.interrupt.soft)
		set_bit(vcpu->arch.interrupt.nr,
			(unsigned long *)sregs->interrupt_bitmap);

	return 0;
}

int kvm_arch_vcpu_ioctl_get_mpstate(struct kvm_vcpu *vcpu,
				    struct kvm_mp_state *mp_state)
{
	kvm_apic_accept_events(vcpu);
	if (vcpu->arch.mp_state == KVM_MP_STATE_HALTED &&
					vcpu->arch.pv.pv_unhalted)
		mp_state->mp_state = KVM_MP_STATE_RUNNABLE;
	else
		mp_state->mp_state = vcpu->arch.mp_state;

	return 0;
}

int kvm_arch_vcpu_ioctl_set_mpstate(struct kvm_vcpu *vcpu,
				    struct kvm_mp_state *mp_state)
{
	if (!kvm_vcpu_has_lapic(vcpu) &&
	    mp_state->mp_state != KVM_MP_STATE_RUNNABLE)
		return -EINVAL;

	if (mp_state->mp_state == KVM_MP_STATE_SIPI_RECEIVED) {
		vcpu->arch.mp_state = KVM_MP_STATE_INIT_RECEIVED;
		set_bit(KVM_APIC_SIPI, &vcpu->arch.apic->pending_events);
	} else
		vcpu->arch.mp_state = mp_state->mp_state;
	kvm_make_request(KVM_REQ_EVENT, vcpu);
	return 0;
}

int kvm_task_switch(struct kvm_vcpu *vcpu, u16 tss_selector, int idt_index,
		    int reason, bool has_error_code, u32 error_code)
{
	struct x86_emulate_ctxt *ctxt = &vcpu->arch.emulate_ctxt;
	int ret;

	init_emulate_ctxt(vcpu);

	ret = emulator_task_switch(ctxt, tss_selector, idt_index, reason,
				   has_error_code, error_code);

	if (ret)
		return EMULATE_FAIL;

	kvm_rip_write(vcpu, ctxt->eip);
	kvm_set_rflags(vcpu, ctxt->eflags);
	kvm_make_request(KVM_REQ_EVENT, vcpu);
	return EMULATE_DONE;
}
EXPORT_SYMBOL_GPL(kvm_task_switch);

int kvm_arch_vcpu_ioctl_set_sregs(struct kvm_vcpu *vcpu,
				  struct kvm_sregs *sregs)
{
	struct msr_data apic_base_msr;
	int mmu_reset_needed = 0;
	int pending_vec, max_bits, idx;
	struct desc_ptr dt;

	if (!guest_cpuid_has_xsave(vcpu) && (sregs->cr4 & X86_CR4_OSXSAVE))
		return -EINVAL;

	dt.size = sregs->idt.limit;
	dt.address = sregs->idt.base;
	kvm_x86_ops->set_idt(vcpu, &dt);
	dt.size = sregs->gdt.limit;
	dt.address = sregs->gdt.base;
	kvm_x86_ops->set_gdt(vcpu, &dt);

	vcpu->arch.cr2 = sregs->cr2;
	mmu_reset_needed |= kvm_read_cr3(vcpu) != sregs->cr3;
	vcpu->arch.cr3 = sregs->cr3;
	__set_bit(VCPU_EXREG_CR3, (ulong *)&vcpu->arch.regs_avail);

	kvm_set_cr8(vcpu, sregs->cr8);

	mmu_reset_needed |= vcpu->arch.efer != sregs->efer;
	kvm_x86_ops->set_efer(vcpu, sregs->efer);
	apic_base_msr.data = sregs->apic_base;
	apic_base_msr.host_initiated = true;
	kvm_set_apic_base(vcpu, &apic_base_msr);

	mmu_reset_needed |= kvm_read_cr0(vcpu) != sregs->cr0;
	kvm_x86_ops->set_cr0(vcpu, sregs->cr0);
	vcpu->arch.cr0 = sregs->cr0;

	mmu_reset_needed |= kvm_read_cr4(vcpu) != sregs->cr4;
	kvm_x86_ops->set_cr4(vcpu, sregs->cr4);
	if (sregs->cr4 & X86_CR4_OSXSAVE)
		kvm_update_cpuid(vcpu);

	idx = srcu_read_lock(&vcpu->kvm->srcu);
	if (!is_long_mode(vcpu) && is_pae(vcpu)) {
		load_pdptrs(vcpu, vcpu->arch.walk_mmu, kvm_read_cr3(vcpu));
		mmu_reset_needed = 1;
	}
	srcu_read_unlock(&vcpu->kvm->srcu, idx);

	if (mmu_reset_needed)
		kvm_mmu_reset_context(vcpu);

	max_bits = KVM_NR_INTERRUPTS;
	pending_vec = find_first_bit(
		(const unsigned long *)sregs->interrupt_bitmap, max_bits);
	if (pending_vec < max_bits) {
		kvm_queue_interrupt(vcpu, pending_vec, false);
		pr_debug("Set back pending irq %d\n", pending_vec);
	}

	kvm_set_segment(vcpu, &sregs->cs, VCPU_SREG_CS);
	kvm_set_segment(vcpu, &sregs->ds, VCPU_SREG_DS);
	kvm_set_segment(vcpu, &sregs->es, VCPU_SREG_ES);
	kvm_set_segment(vcpu, &sregs->fs, VCPU_SREG_FS);
	kvm_set_segment(vcpu, &sregs->gs, VCPU_SREG_GS);
	kvm_set_segment(vcpu, &sregs->ss, VCPU_SREG_SS);

	kvm_set_segment(vcpu, &sregs->tr, VCPU_SREG_TR);
	kvm_set_segment(vcpu, &sregs->ldt, VCPU_SREG_LDTR);

	update_cr8_intercept(vcpu);

	/* Older userspace won't unhalt the vcpu on reset. */
	if (kvm_vcpu_is_bsp(vcpu) && kvm_rip_read(vcpu) == 0xfff0 &&
	    sregs->cs.selector == 0xf000 && sregs->cs.base == 0xffff0000 &&
	    !is_protmode(vcpu))
		vcpu->arch.mp_state = KVM_MP_STATE_RUNNABLE;

	kvm_make_request(KVM_REQ_EVENT, vcpu);

	return 0;
}

int kvm_arch_vcpu_ioctl_set_guest_debug(struct kvm_vcpu *vcpu,
					struct kvm_guest_debug *dbg)
{
	unsigned long rflags;
	int i, r;

	if (dbg->control & (KVM_GUESTDBG_INJECT_DB | KVM_GUESTDBG_INJECT_BP)) {
		r = -EBUSY;
		if (vcpu->arch.exception.pending)
			goto out;
		if (dbg->control & KVM_GUESTDBG_INJECT_DB)
			kvm_queue_exception(vcpu, DB_VECTOR);
		else
			kvm_queue_exception(vcpu, BP_VECTOR);
	}

	/*
	 * Read rflags as long as potentially injected trace flags are still
	 * filtered out.
	 */
	rflags = kvm_get_rflags(vcpu);

	vcpu->guest_debug = dbg->control;
	if (!(vcpu->guest_debug & KVM_GUESTDBG_ENABLE))
		vcpu->guest_debug = 0;

	if (vcpu->guest_debug & KVM_GUESTDBG_USE_HW_BP) {
		for (i = 0; i < KVM_NR_DB_REGS; ++i)
			vcpu->arch.eff_db[i] = dbg->arch.debugreg[i];
		vcpu->arch.guest_debug_dr7 = dbg->arch.debugreg[7];
	} else {
		for (i = 0; i < KVM_NR_DB_REGS; i++)
			vcpu->arch.eff_db[i] = vcpu->arch.db[i];
	}
	kvm_update_dr7(vcpu);

	if (vcpu->guest_debug & KVM_GUESTDBG_SINGLESTEP)
		vcpu->arch.singlestep_rip = kvm_rip_read(vcpu) +
			get_segment_base(vcpu, VCPU_SREG_CS);

	/*
	 * Trigger an rflags update that will inject or remove the trace
	 * flags.
	 */
	kvm_set_rflags(vcpu, rflags);

	kvm_x86_ops->update_bp_intercept(vcpu);

	r = 0;

out:

	return r;
}

/*
 * Translate a guest virtual address to a guest physical address.
 */
int kvm_arch_vcpu_ioctl_translate(struct kvm_vcpu *vcpu,
				    struct kvm_translation *tr)
{
	unsigned long vaddr = tr->linear_address;
	gpa_t gpa;
	int idx;

	idx = srcu_read_lock(&vcpu->kvm->srcu);
	gpa = kvm_mmu_gva_to_gpa_system(vcpu, vaddr, NULL);
	srcu_read_unlock(&vcpu->kvm->srcu, idx);
	tr->physical_address = gpa;
	tr->valid = gpa != UNMAPPED_GVA;
	tr->writeable = 1;
	tr->usermode = 0;

	return 0;
}

int kvm_arch_vcpu_ioctl_get_fpu(struct kvm_vcpu *vcpu, struct kvm_fpu *fpu)
{
	struct fxregs_state *fxsave =
			&vcpu->arch.guest_fpu.state.fxsave;

	memcpy(fpu->fpr, fxsave->st_space, 128);
	fpu->fcw = fxsave->cwd;
	fpu->fsw = fxsave->swd;
	fpu->ftwx = fxsave->twd;
	fpu->last_opcode = fxsave->fop;
	fpu->last_ip = fxsave->rip;
	fpu->last_dp = fxsave->rdp;
	memcpy(fpu->xmm, fxsave->xmm_space, sizeof fxsave->xmm_space);

	return 0;
}

int kvm_arch_vcpu_ioctl_set_fpu(struct kvm_vcpu *vcpu, struct kvm_fpu *fpu)
{
	struct fxregs_state *fxsave =
			&vcpu->arch.guest_fpu.state.fxsave;

	memcpy(fxsave->st_space, fpu->fpr, 128);
	fxsave->cwd = fpu->fcw;
	fxsave->swd = fpu->fsw;
	fxsave->twd = fpu->ftwx;
	fxsave->fop = fpu->last_opcode;
	fxsave->rip = fpu->last_ip;
	fxsave->rdp = fpu->last_dp;
	memcpy(fxsave->xmm_space, fpu->xmm, sizeof fxsave->xmm_space);

	return 0;
}

static void fx_init(struct kvm_vcpu *vcpu)
{
	fpstate_init(&vcpu->arch.guest_fpu.state);
	if (cpu_has_xsaves)
		vcpu->arch.guest_fpu.state.xsave.header.xcomp_bv =
			host_xcr0 | XSTATE_COMPACTION_ENABLED;

	/*
	 * Ensure guest xcr0 is valid for loading
	 */
	vcpu->arch.xcr0 = XFEATURE_MASK_FP;

	vcpu->arch.cr0 |= X86_CR0_ET;
}

void kvm_load_guest_fpu(struct kvm_vcpu *vcpu)
{
	if (vcpu->guest_fpu_loaded)
		return;

	/*
	 * Restore all possible states in the guest,
	 * and assume host would use all available bits.
	 * Guest xcr0 would be loaded later.
	 */
	vcpu->guest_fpu_loaded = 1;
	__kernel_fpu_begin();
	__copy_kernel_to_fpregs(&vcpu->arch.guest_fpu.state);
	trace_kvm_fpu(1);
}

void kvm_put_guest_fpu(struct kvm_vcpu *vcpu)
{
	if (!vcpu->guest_fpu_loaded) {
		vcpu->fpu_counter = 0;
		return;
	}

	vcpu->guest_fpu_loaded = 0;
	copy_fpregs_to_fpstate(&vcpu->arch.guest_fpu);
	__kernel_fpu_end();
	++vcpu->stat.fpu_reload;
<<<<<<< HEAD
	if (!vcpu->arch.eager_fpu)
		kvm_make_request(KVM_REQ_DEACTIVATE_FPU, vcpu);

=======
	/*
	 * If using eager FPU mode, or if the guest is a frequent user
	 * of the FPU, just leave the FPU active for next time.
	 * Every 255 times fpu_counter rolls over to 0; a guest that uses
	 * the FPU in bursts will revert to loading it on demand.
	 */
	if (!vcpu->arch.eager_fpu) {
		if (++vcpu->fpu_counter < 5)
			kvm_make_request(KVM_REQ_DEACTIVATE_FPU, vcpu);
	}
>>>>>>> db0b54cd
	trace_kvm_fpu(0);
}

void kvm_arch_vcpu_free(struct kvm_vcpu *vcpu)
{
	kvmclock_reset(vcpu);

	free_cpumask_var(vcpu->arch.wbinvd_dirty_mask);
	kvm_x86_ops->vcpu_free(vcpu);
}

struct kvm_vcpu *kvm_arch_vcpu_create(struct kvm *kvm,
						unsigned int id)
{
	struct kvm_vcpu *vcpu;

	if (check_tsc_unstable() && atomic_read(&kvm->online_vcpus) != 0)
		printk_once(KERN_WARNING
		"kvm: SMP vm created on host with unstable TSC; "
		"guest TSC will not be reliable\n");

	vcpu = kvm_x86_ops->vcpu_create(kvm, id);

<<<<<<< HEAD
	/*
	 * Activate fpu unconditionally in case the guest needs eager FPU.  It will be
	 * deactivated soon if it doesn't.
	 */
	kvm_x86_ops->fpu_activate(vcpu);
=======
>>>>>>> db0b54cd
	return vcpu;
}

int kvm_arch_vcpu_setup(struct kvm_vcpu *vcpu)
{
	int r;

	kvm_vcpu_mtrr_init(vcpu);
	r = vcpu_load(vcpu);
	if (r)
		return r;
	kvm_vcpu_reset(vcpu, false);
	kvm_mmu_setup(vcpu);
	vcpu_put(vcpu);
	return r;
}

void kvm_arch_vcpu_postcreate(struct kvm_vcpu *vcpu)
{
	struct msr_data msr;
	struct kvm *kvm = vcpu->kvm;

	if (vcpu_load(vcpu))
		return;
	msr.data = 0x0;
	msr.index = MSR_IA32_TSC;
	msr.host_initiated = true;
	kvm_write_tsc(vcpu, &msr);
	vcpu_put(vcpu);

	if (!kvmclock_periodic_sync)
		return;

	schedule_delayed_work(&kvm->arch.kvmclock_sync_work,
					KVMCLOCK_SYNC_PERIOD);
}

void kvm_arch_vcpu_destroy(struct kvm_vcpu *vcpu)
{
	int r;
	vcpu->arch.apf.msr_val = 0;

	r = vcpu_load(vcpu);
	BUG_ON(r);
	kvm_mmu_unload(vcpu);
	vcpu_put(vcpu);

	kvm_x86_ops->vcpu_free(vcpu);
}

void kvm_vcpu_reset(struct kvm_vcpu *vcpu, bool init_event)
{
	vcpu->arch.hflags = 0;

	atomic_set(&vcpu->arch.nmi_queued, 0);
	vcpu->arch.nmi_pending = 0;
	vcpu->arch.nmi_injected = false;
	kvm_clear_interrupt_queue(vcpu);
	kvm_clear_exception_queue(vcpu);

	memset(vcpu->arch.db, 0, sizeof(vcpu->arch.db));
	kvm_update_dr0123(vcpu);
	vcpu->arch.dr6 = DR6_INIT;
	kvm_update_dr6(vcpu);
	vcpu->arch.dr7 = DR7_FIXED_1;
	kvm_update_dr7(vcpu);

	vcpu->arch.cr2 = 0;

	kvm_make_request(KVM_REQ_EVENT, vcpu);
	vcpu->arch.apf.msr_val = 0;
	vcpu->arch.st.msr_val = 0;

	kvmclock_reset(vcpu);

	kvm_clear_async_pf_completion_queue(vcpu);
	kvm_async_pf_hash_reset(vcpu);
	vcpu->arch.apf.halted = false;

	if (!init_event) {
		kvm_pmu_reset(vcpu);
		vcpu->arch.smbase = 0x30000;
	}

	memset(vcpu->arch.regs, 0, sizeof(vcpu->arch.regs));
	vcpu->arch.regs_avail = ~0;
	vcpu->arch.regs_dirty = ~0;

	kvm_x86_ops->vcpu_reset(vcpu, init_event);
}

void kvm_vcpu_deliver_sipi_vector(struct kvm_vcpu *vcpu, u8 vector)
{
	struct kvm_segment cs;

	kvm_get_segment(vcpu, &cs, VCPU_SREG_CS);
	cs.selector = vector << 8;
	cs.base = vector << 12;
	kvm_set_segment(vcpu, &cs, VCPU_SREG_CS);
	kvm_rip_write(vcpu, 0);
}

int kvm_arch_hardware_enable(void)
{
	struct kvm *kvm;
	struct kvm_vcpu *vcpu;
	int i;
	int ret;
	u64 local_tsc;
	u64 max_tsc = 0;
	bool stable, backwards_tsc = false;

	kvm_shared_msr_cpu_online();
	ret = kvm_x86_ops->hardware_enable();
	if (ret != 0)
		return ret;

	local_tsc = rdtsc();
	stable = !check_tsc_unstable();
	list_for_each_entry(kvm, &vm_list, vm_list) {
		kvm_for_each_vcpu(i, vcpu, kvm) {
			if (!stable && vcpu->cpu == smp_processor_id())
				kvm_make_request(KVM_REQ_CLOCK_UPDATE, vcpu);
			if (stable && vcpu->arch.last_host_tsc > local_tsc) {
				backwards_tsc = true;
				if (vcpu->arch.last_host_tsc > max_tsc)
					max_tsc = vcpu->arch.last_host_tsc;
			}
		}
	}

	/*
	 * Sometimes, even reliable TSCs go backwards.  This happens on
	 * platforms that reset TSC during suspend or hibernate actions, but
	 * maintain synchronization.  We must compensate.  Fortunately, we can
	 * detect that condition here, which happens early in CPU bringup,
	 * before any KVM threads can be running.  Unfortunately, we can't
	 * bring the TSCs fully up to date with real time, as we aren't yet far
	 * enough into CPU bringup that we know how much real time has actually
	 * elapsed; our helper function, get_kernel_ns() will be using boot
	 * variables that haven't been updated yet.
	 *
	 * So we simply find the maximum observed TSC above, then record the
	 * adjustment to TSC in each VCPU.  When the VCPU later gets loaded,
	 * the adjustment will be applied.  Note that we accumulate
	 * adjustments, in case multiple suspend cycles happen before some VCPU
	 * gets a chance to run again.  In the event that no KVM threads get a
	 * chance to run, we will miss the entire elapsed period, as we'll have
	 * reset last_host_tsc, so VCPUs will not have the TSC adjusted and may
	 * loose cycle time.  This isn't too big a deal, since the loss will be
	 * uniform across all VCPUs (not to mention the scenario is extremely
	 * unlikely). It is possible that a second hibernate recovery happens
	 * much faster than a first, causing the observed TSC here to be
	 * smaller; this would require additional padding adjustment, which is
	 * why we set last_host_tsc to the local tsc observed here.
	 *
	 * N.B. - this code below runs only on platforms with reliable TSC,
	 * as that is the only way backwards_tsc is set above.  Also note
	 * that this runs for ALL vcpus, which is not a bug; all VCPUs should
	 * have the same delta_cyc adjustment applied if backwards_tsc
	 * is detected.  Note further, this adjustment is only done once,
	 * as we reset last_host_tsc on all VCPUs to stop this from being
	 * called multiple times (one for each physical CPU bringup).
	 *
	 * Platforms with unreliable TSCs don't have to deal with this, they
	 * will be compensated by the logic in vcpu_load, which sets the TSC to
	 * catchup mode.  This will catchup all VCPUs to real time, but cannot
	 * guarantee that they stay in perfect synchronization.
	 */
	if (backwards_tsc) {
		u64 delta_cyc = max_tsc - local_tsc;
		backwards_tsc_observed = true;
		list_for_each_entry(kvm, &vm_list, vm_list) {
			kvm_for_each_vcpu(i, vcpu, kvm) {
				vcpu->arch.tsc_offset_adjustment += delta_cyc;
				vcpu->arch.last_host_tsc = local_tsc;
				kvm_make_request(KVM_REQ_MASTERCLOCK_UPDATE, vcpu);
			}

			/*
			 * We have to disable TSC offset matching.. if you were
			 * booting a VM while issuing an S4 host suspend....
			 * you may have some problem.  Solving this issue is
			 * left as an exercise to the reader.
			 */
			kvm->arch.last_tsc_nsec = 0;
			kvm->arch.last_tsc_write = 0;
		}

	}
	return 0;
}

void kvm_arch_hardware_disable(void)
{
	kvm_x86_ops->hardware_disable();
	drop_user_return_notifiers();
}

int kvm_arch_hardware_setup(void)
{
	int r;

	r = kvm_x86_ops->hardware_setup();
	if (r != 0)
		return r;

	if (kvm_has_tsc_control) {
		/*
		 * Make sure the user can only configure tsc_khz values that
		 * fit into a signed integer.
		 * A min value is not calculated needed because it will always
		 * be 1 on all machines.
		 */
		u64 max = min(0x7fffffffULL,
			      __scale_tsc(kvm_max_tsc_scaling_ratio, tsc_khz));
		kvm_max_guest_tsc_khz = max;

		kvm_default_tsc_scaling_ratio = 1ULL << kvm_tsc_scaling_ratio_frac_bits;
	}

	kvm_init_msr_list();
	return 0;
}

void kvm_arch_hardware_unsetup(void)
{
	kvm_x86_ops->hardware_unsetup();
}

void kvm_arch_check_processor_compat(void *rtn)
{
	kvm_x86_ops->check_processor_compatibility(rtn);
}

bool kvm_vcpu_is_reset_bsp(struct kvm_vcpu *vcpu)
{
	return vcpu->kvm->arch.bsp_vcpu_id == vcpu->vcpu_id;
}
EXPORT_SYMBOL_GPL(kvm_vcpu_is_reset_bsp);

bool kvm_vcpu_is_bsp(struct kvm_vcpu *vcpu)
{
	return (vcpu->arch.apic_base & MSR_IA32_APICBASE_BSP) != 0;
}

bool kvm_vcpu_compatible(struct kvm_vcpu *vcpu)
{
	return irqchip_in_kernel(vcpu->kvm) == lapic_in_kernel(vcpu);
}

struct static_key kvm_no_apic_vcpu __read_mostly;

int kvm_arch_vcpu_init(struct kvm_vcpu *vcpu)
{
	struct page *page;
	struct kvm *kvm;
	int r;

	BUG_ON(vcpu->kvm == NULL);
	kvm = vcpu->kvm;

	vcpu->arch.pv.pv_unhalted = false;
	vcpu->arch.emulate_ctxt.ops = &emulate_ops;
	if (!irqchip_in_kernel(kvm) || kvm_vcpu_is_reset_bsp(vcpu))
		vcpu->arch.mp_state = KVM_MP_STATE_RUNNABLE;
	else
		vcpu->arch.mp_state = KVM_MP_STATE_UNINITIALIZED;

	page = alloc_page(GFP_KERNEL | __GFP_ZERO);
	if (!page) {
		r = -ENOMEM;
		goto fail;
	}
	vcpu->arch.pio_data = page_address(page);

	kvm_set_tsc_khz(vcpu, max_tsc_khz);

	r = kvm_mmu_create(vcpu);
	if (r < 0)
		goto fail_free_pio_data;

	if (irqchip_in_kernel(kvm)) {
		r = kvm_create_lapic(vcpu);
		if (r < 0)
			goto fail_mmu_destroy;
	} else
		static_key_slow_inc(&kvm_no_apic_vcpu);

	vcpu->arch.mce_banks = kzalloc(KVM_MAX_MCE_BANKS * sizeof(u64) * 4,
				       GFP_KERNEL);
	if (!vcpu->arch.mce_banks) {
		r = -ENOMEM;
		goto fail_free_lapic;
	}
	vcpu->arch.mcg_cap = KVM_MAX_MCE_BANKS;

	if (!zalloc_cpumask_var(&vcpu->arch.wbinvd_dirty_mask, GFP_KERNEL)) {
		r = -ENOMEM;
		goto fail_free_mce_banks;
	}

	fx_init(vcpu);

	vcpu->arch.ia32_tsc_adjust_msr = 0x0;
	vcpu->arch.pv_time_enabled = false;

	vcpu->arch.guest_supported_xcr0 = 0;
	vcpu->arch.guest_xstate_size = XSAVE_HDR_SIZE + XSAVE_HDR_OFFSET;

	vcpu->arch.maxphyaddr = cpuid_query_maxphyaddr(vcpu);

	vcpu->arch.pat = MSR_IA32_CR_PAT_DEFAULT;

	kvm_async_pf_hash_reset(vcpu);
	kvm_pmu_init(vcpu);

	vcpu->arch.pending_external_vector = -1;

	return 0;

fail_free_mce_banks:
	kfree(vcpu->arch.mce_banks);
fail_free_lapic:
	kvm_free_lapic(vcpu);
fail_mmu_destroy:
	kvm_mmu_destroy(vcpu);
fail_free_pio_data:
	free_page((unsigned long)vcpu->arch.pio_data);
fail:
	return r;
}

void kvm_arch_vcpu_uninit(struct kvm_vcpu *vcpu)
{
	int idx;

	kvm_pmu_destroy(vcpu);
	kfree(vcpu->arch.mce_banks);
	kvm_free_lapic(vcpu);
	idx = srcu_read_lock(&vcpu->kvm->srcu);
	kvm_mmu_destroy(vcpu);
	srcu_read_unlock(&vcpu->kvm->srcu, idx);
	free_page((unsigned long)vcpu->arch.pio_data);
	if (!lapic_in_kernel(vcpu))
		static_key_slow_dec(&kvm_no_apic_vcpu);
}

void kvm_arch_sched_in(struct kvm_vcpu *vcpu, int cpu)
{
	kvm_x86_ops->sched_in(vcpu, cpu);
}

int kvm_arch_init_vm(struct kvm *kvm, unsigned long type)
{
	if (type)
		return -EINVAL;

	INIT_HLIST_HEAD(&kvm->arch.mask_notifier_list);
	INIT_LIST_HEAD(&kvm->arch.active_mmu_pages);
	INIT_LIST_HEAD(&kvm->arch.zapped_obsolete_pages);
	INIT_LIST_HEAD(&kvm->arch.assigned_dev_head);
	atomic_set(&kvm->arch.noncoherent_dma_count, 0);

	/* Reserve bit 0 of irq_sources_bitmap for userspace irq source */
	set_bit(KVM_USERSPACE_IRQ_SOURCE_ID, &kvm->arch.irq_sources_bitmap);
	/* Reserve bit 1 of irq_sources_bitmap for irqfd-resampler */
	set_bit(KVM_IRQFD_RESAMPLE_IRQ_SOURCE_ID,
		&kvm->arch.irq_sources_bitmap);

	raw_spin_lock_init(&kvm->arch.tsc_write_lock);
	mutex_init(&kvm->arch.apic_map_lock);
	spin_lock_init(&kvm->arch.pvclock_gtod_sync_lock);

	pvclock_update_vm_gtod_copy(kvm);

	INIT_DELAYED_WORK(&kvm->arch.kvmclock_update_work, kvmclock_update_fn);
	INIT_DELAYED_WORK(&kvm->arch.kvmclock_sync_work, kvmclock_sync_fn);

	return 0;
}

static void kvm_unload_vcpu_mmu(struct kvm_vcpu *vcpu)
{
	int r;
	r = vcpu_load(vcpu);
	BUG_ON(r);
	kvm_mmu_unload(vcpu);
	vcpu_put(vcpu);
}

static void kvm_free_vcpus(struct kvm *kvm)
{
	unsigned int i;
	struct kvm_vcpu *vcpu;

	/*
	 * Unpin any mmu pages first.
	 */
	kvm_for_each_vcpu(i, vcpu, kvm) {
		kvm_clear_async_pf_completion_queue(vcpu);
		kvm_unload_vcpu_mmu(vcpu);
	}
	kvm_for_each_vcpu(i, vcpu, kvm)
		kvm_arch_vcpu_free(vcpu);

	mutex_lock(&kvm->lock);
	for (i = 0; i < atomic_read(&kvm->online_vcpus); i++)
		kvm->vcpus[i] = NULL;

	atomic_set(&kvm->online_vcpus, 0);
	mutex_unlock(&kvm->lock);
}

void kvm_arch_sync_events(struct kvm *kvm)
{
	cancel_delayed_work_sync(&kvm->arch.kvmclock_sync_work);
	cancel_delayed_work_sync(&kvm->arch.kvmclock_update_work);
	kvm_free_all_assigned_devices(kvm);
	kvm_free_pit(kvm);
}

int __x86_set_memory_region(struct kvm *kvm, int id, gpa_t gpa, u32 size)
{
	int i, r;
	unsigned long hva;
	struct kvm_memslots *slots = kvm_memslots(kvm);
	struct kvm_memory_slot *slot, old;

	/* Called with kvm->slots_lock held.  */
	if (WARN_ON(id >= KVM_MEM_SLOTS_NUM))
		return -EINVAL;

	slot = id_to_memslot(slots, id);
	if (size) {
		if (WARN_ON(slot->npages))
			return -EEXIST;

		/*
		 * MAP_SHARED to prevent internal slot pages from being moved
		 * by fork()/COW.
		 */
		hva = vm_mmap(NULL, 0, size, PROT_READ | PROT_WRITE,
			      MAP_SHARED | MAP_ANONYMOUS, 0);
		if (IS_ERR((void *)hva))
			return PTR_ERR((void *)hva);
	} else {
		if (!slot->npages)
			return 0;

		hva = 0;
	}

	old = *slot;
	for (i = 0; i < KVM_ADDRESS_SPACE_NUM; i++) {
		struct kvm_userspace_memory_region m;

		m.slot = id | (i << 16);
		m.flags = 0;
		m.guest_phys_addr = gpa;
		m.userspace_addr = hva;
		m.memory_size = size;
		r = __kvm_set_memory_region(kvm, &m);
		if (r < 0)
			return r;
	}

	if (!size) {
		r = vm_munmap(old.userspace_addr, old.npages * PAGE_SIZE);
		WARN_ON(r < 0);
	}

	return 0;
}
EXPORT_SYMBOL_GPL(__x86_set_memory_region);

int x86_set_memory_region(struct kvm *kvm, int id, gpa_t gpa, u32 size)
{
	int r;

	mutex_lock(&kvm->slots_lock);
	r = __x86_set_memory_region(kvm, id, gpa, size);
	mutex_unlock(&kvm->slots_lock);

	return r;
}
EXPORT_SYMBOL_GPL(x86_set_memory_region);

void kvm_arch_destroy_vm(struct kvm *kvm)
{
	if (current->mm == kvm->mm) {
		/*
		 * Free memory regions allocated on behalf of userspace,
		 * unless the the memory map has changed due to process exit
		 * or fd copying.
		 */
		x86_set_memory_region(kvm, APIC_ACCESS_PAGE_PRIVATE_MEMSLOT, 0, 0);
		x86_set_memory_region(kvm, IDENTITY_PAGETABLE_PRIVATE_MEMSLOT, 0, 0);
		x86_set_memory_region(kvm, TSS_PRIVATE_MEMSLOT, 0, 0);
	}
	kvm_iommu_unmap_guest(kvm);
	kfree(kvm->arch.vpic);
	kfree(kvm->arch.vioapic);
	kvm_free_vcpus(kvm);
	kfree(rcu_dereference_check(kvm->arch.apic_map, 1));
}

void kvm_arch_free_memslot(struct kvm *kvm, struct kvm_memory_slot *free,
			   struct kvm_memory_slot *dont)
{
	int i;

	for (i = 0; i < KVM_NR_PAGE_SIZES; ++i) {
		if (!dont || free->arch.rmap[i] != dont->arch.rmap[i]) {
			kvfree(free->arch.rmap[i]);
			free->arch.rmap[i] = NULL;
		}
		if (i == 0)
			continue;

		if (!dont || free->arch.lpage_info[i - 1] !=
			     dont->arch.lpage_info[i - 1]) {
			kvfree(free->arch.lpage_info[i - 1]);
			free->arch.lpage_info[i - 1] = NULL;
		}
	}
}

int kvm_arch_create_memslot(struct kvm *kvm, struct kvm_memory_slot *slot,
			    unsigned long npages)
{
	int i;

	for (i = 0; i < KVM_NR_PAGE_SIZES; ++i) {
		unsigned long ugfn;
		int lpages;
		int level = i + 1;

		lpages = gfn_to_index(slot->base_gfn + npages - 1,
				      slot->base_gfn, level) + 1;

		slot->arch.rmap[i] =
			kvm_kvzalloc(lpages * sizeof(*slot->arch.rmap[i]));
		if (!slot->arch.rmap[i])
			goto out_free;
		if (i == 0)
			continue;

		slot->arch.lpage_info[i - 1] = kvm_kvzalloc(lpages *
					sizeof(*slot->arch.lpage_info[i - 1]));
		if (!slot->arch.lpage_info[i - 1])
			goto out_free;

		if (slot->base_gfn & (KVM_PAGES_PER_HPAGE(level) - 1))
			slot->arch.lpage_info[i - 1][0].write_count = 1;
		if ((slot->base_gfn + npages) & (KVM_PAGES_PER_HPAGE(level) - 1))
			slot->arch.lpage_info[i - 1][lpages - 1].write_count = 1;
		ugfn = slot->userspace_addr >> PAGE_SHIFT;
		/*
		 * If the gfn and userspace address are not aligned wrt each
		 * other, or if explicitly asked to, disable large page
		 * support for this slot
		 */
		if ((slot->base_gfn ^ ugfn) & (KVM_PAGES_PER_HPAGE(level) - 1) ||
		    !kvm_largepages_enabled()) {
			unsigned long j;

			for (j = 0; j < lpages; ++j)
				slot->arch.lpage_info[i - 1][j].write_count = 1;
		}
	}

	return 0;

out_free:
	for (i = 0; i < KVM_NR_PAGE_SIZES; ++i) {
		kvfree(slot->arch.rmap[i]);
		slot->arch.rmap[i] = NULL;
		if (i == 0)
			continue;

		kvfree(slot->arch.lpage_info[i - 1]);
		slot->arch.lpage_info[i - 1] = NULL;
	}
	return -ENOMEM;
}

void kvm_arch_memslots_updated(struct kvm *kvm, struct kvm_memslots *slots)
{
	/*
	 * memslots->generation has been incremented.
	 * mmio generation may have reached its maximum value.
	 */
	kvm_mmu_invalidate_mmio_sptes(kvm, slots);
}

int kvm_arch_prepare_memory_region(struct kvm *kvm,
				struct kvm_memory_slot *memslot,
				const struct kvm_userspace_memory_region *mem,
				enum kvm_mr_change change)
{
	return 0;
}

static void kvm_mmu_slot_apply_flags(struct kvm *kvm,
				     struct kvm_memory_slot *new)
{
	/* Still write protect RO slot */
	if (new->flags & KVM_MEM_READONLY) {
		kvm_mmu_slot_remove_write_access(kvm, new);
		return;
	}

	/*
	 * Call kvm_x86_ops dirty logging hooks when they are valid.
	 *
	 * kvm_x86_ops->slot_disable_log_dirty is called when:
	 *
	 *  - KVM_MR_CREATE with dirty logging is disabled
	 *  - KVM_MR_FLAGS_ONLY with dirty logging is disabled in new flag
	 *
	 * The reason is, in case of PML, we need to set D-bit for any slots
	 * with dirty logging disabled in order to eliminate unnecessary GPA
	 * logging in PML buffer (and potential PML buffer full VMEXT). This
	 * guarantees leaving PML enabled during guest's lifetime won't have
	 * any additonal overhead from PML when guest is running with dirty
	 * logging disabled for memory slots.
	 *
	 * kvm_x86_ops->slot_enable_log_dirty is called when switching new slot
	 * to dirty logging mode.
	 *
	 * If kvm_x86_ops dirty logging hooks are invalid, use write protect.
	 *
	 * In case of write protect:
	 *
	 * Write protect all pages for dirty logging.
	 *
	 * All the sptes including the large sptes which point to this
	 * slot are set to readonly. We can not create any new large
	 * spte on this slot until the end of the logging.
	 *
	 * See the comments in fast_page_fault().
	 */
	if (new->flags & KVM_MEM_LOG_DIRTY_PAGES) {
		if (kvm_x86_ops->slot_enable_log_dirty)
			kvm_x86_ops->slot_enable_log_dirty(kvm, new);
		else
			kvm_mmu_slot_remove_write_access(kvm, new);
	} else {
		if (kvm_x86_ops->slot_disable_log_dirty)
			kvm_x86_ops->slot_disable_log_dirty(kvm, new);
	}
}

void kvm_arch_commit_memory_region(struct kvm *kvm,
				const struct kvm_userspace_memory_region *mem,
				const struct kvm_memory_slot *old,
				const struct kvm_memory_slot *new,
				enum kvm_mr_change change)
{
	int nr_mmu_pages = 0;

	if (!kvm->arch.n_requested_mmu_pages)
		nr_mmu_pages = kvm_mmu_calculate_mmu_pages(kvm);

	if (nr_mmu_pages)
		kvm_mmu_change_mmu_pages(kvm, nr_mmu_pages);

	/*
	 * Dirty logging tracks sptes in 4k granularity, meaning that large
	 * sptes have to be split.  If live migration is successful, the guest
	 * in the source machine will be destroyed and large sptes will be
	 * created in the destination. However, if the guest continues to run
	 * in the source machine (for example if live migration fails), small
	 * sptes will remain around and cause bad performance.
	 *
	 * Scan sptes if dirty logging has been stopped, dropping those
	 * which can be collapsed into a single large-page spte.  Later
	 * page faults will create the large-page sptes.
	 */
	if ((change != KVM_MR_DELETE) &&
		(old->flags & KVM_MEM_LOG_DIRTY_PAGES) &&
		!(new->flags & KVM_MEM_LOG_DIRTY_PAGES))
		kvm_mmu_zap_collapsible_sptes(kvm, new);

	/*
	 * Set up write protection and/or dirty logging for the new slot.
	 *
	 * For KVM_MR_DELETE and KVM_MR_MOVE, the shadow pages of old slot have
	 * been zapped so no dirty logging staff is needed for old slot. For
	 * KVM_MR_FLAGS_ONLY, the old slot is essentially the same one as the
	 * new and it's also covered when dealing with the new slot.
	 *
	 * FIXME: const-ify all uses of struct kvm_memory_slot.
	 */
	if (change != KVM_MR_DELETE)
		kvm_mmu_slot_apply_flags(kvm, (struct kvm_memory_slot *) new);
}

void kvm_arch_flush_shadow_all(struct kvm *kvm)
{
	kvm_mmu_invalidate_zap_all_pages(kvm);
}

void kvm_arch_flush_shadow_memslot(struct kvm *kvm,
				   struct kvm_memory_slot *slot)
{
	kvm_mmu_invalidate_zap_all_pages(kvm);
}

static inline bool kvm_vcpu_has_events(struct kvm_vcpu *vcpu)
{
	if (!list_empty_careful(&vcpu->async_pf.done))
		return true;

	if (kvm_apic_has_events(vcpu))
		return true;

	if (vcpu->arch.pv.pv_unhalted)
		return true;

	if (atomic_read(&vcpu->arch.nmi_queued))
		return true;

	if (test_bit(KVM_REQ_SMI, &vcpu->requests))
		return true;

	if (kvm_arch_interrupt_allowed(vcpu) &&
	    kvm_cpu_has_interrupt(vcpu))
		return true;

	return false;
}

int kvm_arch_vcpu_runnable(struct kvm_vcpu *vcpu)
{
	if (is_guest_mode(vcpu) && kvm_x86_ops->check_nested_events)
		kvm_x86_ops->check_nested_events(vcpu, false);

	return kvm_vcpu_running(vcpu) || kvm_vcpu_has_events(vcpu);
}

int kvm_arch_vcpu_should_kick(struct kvm_vcpu *vcpu)
{
	return kvm_vcpu_exiting_guest_mode(vcpu) == IN_GUEST_MODE;
}

int kvm_arch_interrupt_allowed(struct kvm_vcpu *vcpu)
{
	return kvm_x86_ops->interrupt_allowed(vcpu);
}

unsigned long kvm_get_linear_rip(struct kvm_vcpu *vcpu)
{
	if (is_64_bit_mode(vcpu))
		return kvm_rip_read(vcpu);
	return (u32)(get_segment_base(vcpu, VCPU_SREG_CS) +
		     kvm_rip_read(vcpu));
}
EXPORT_SYMBOL_GPL(kvm_get_linear_rip);

bool kvm_is_linear_rip(struct kvm_vcpu *vcpu, unsigned long linear_rip)
{
	return kvm_get_linear_rip(vcpu) == linear_rip;
}
EXPORT_SYMBOL_GPL(kvm_is_linear_rip);

unsigned long kvm_get_rflags(struct kvm_vcpu *vcpu)
{
	unsigned long rflags;

	rflags = kvm_x86_ops->get_rflags(vcpu);
	if (vcpu->guest_debug & KVM_GUESTDBG_SINGLESTEP)
		rflags &= ~X86_EFLAGS_TF;
	return rflags;
}
EXPORT_SYMBOL_GPL(kvm_get_rflags);

static void __kvm_set_rflags(struct kvm_vcpu *vcpu, unsigned long rflags)
{
	if (vcpu->guest_debug & KVM_GUESTDBG_SINGLESTEP &&
	    kvm_is_linear_rip(vcpu, vcpu->arch.singlestep_rip))
		rflags |= X86_EFLAGS_TF;
	kvm_x86_ops->set_rflags(vcpu, rflags);
}

void kvm_set_rflags(struct kvm_vcpu *vcpu, unsigned long rflags)
{
	__kvm_set_rflags(vcpu, rflags);
	kvm_make_request(KVM_REQ_EVENT, vcpu);
}
EXPORT_SYMBOL_GPL(kvm_set_rflags);

void kvm_arch_async_page_ready(struct kvm_vcpu *vcpu, struct kvm_async_pf *work)
{
	int r;

	if ((vcpu->arch.mmu.direct_map != work->arch.direct_map) ||
	      work->wakeup_all)
		return;

	r = kvm_mmu_reload(vcpu);
	if (unlikely(r))
		return;

	if (!vcpu->arch.mmu.direct_map &&
	      work->arch.cr3 != vcpu->arch.mmu.get_cr3(vcpu))
		return;

	vcpu->arch.mmu.page_fault(vcpu, work->gva, 0, true);
}

static inline u32 kvm_async_pf_hash_fn(gfn_t gfn)
{
	return hash_32(gfn & 0xffffffff, order_base_2(ASYNC_PF_PER_VCPU));
}

static inline u32 kvm_async_pf_next_probe(u32 key)
{
	return (key + 1) & (roundup_pow_of_two(ASYNC_PF_PER_VCPU) - 1);
}

static void kvm_add_async_pf_gfn(struct kvm_vcpu *vcpu, gfn_t gfn)
{
	u32 key = kvm_async_pf_hash_fn(gfn);

	while (vcpu->arch.apf.gfns[key] != ~0)
		key = kvm_async_pf_next_probe(key);

	vcpu->arch.apf.gfns[key] = gfn;
}

static u32 kvm_async_pf_gfn_slot(struct kvm_vcpu *vcpu, gfn_t gfn)
{
	int i;
	u32 key = kvm_async_pf_hash_fn(gfn);

	for (i = 0; i < roundup_pow_of_two(ASYNC_PF_PER_VCPU) &&
		     (vcpu->arch.apf.gfns[key] != gfn &&
		      vcpu->arch.apf.gfns[key] != ~0); i++)
		key = kvm_async_pf_next_probe(key);

	return key;
}

bool kvm_find_async_pf_gfn(struct kvm_vcpu *vcpu, gfn_t gfn)
{
	return vcpu->arch.apf.gfns[kvm_async_pf_gfn_slot(vcpu, gfn)] == gfn;
}

static void kvm_del_async_pf_gfn(struct kvm_vcpu *vcpu, gfn_t gfn)
{
	u32 i, j, k;

	i = j = kvm_async_pf_gfn_slot(vcpu, gfn);
	while (true) {
		vcpu->arch.apf.gfns[i] = ~0;
		do {
			j = kvm_async_pf_next_probe(j);
			if (vcpu->arch.apf.gfns[j] == ~0)
				return;
			k = kvm_async_pf_hash_fn(vcpu->arch.apf.gfns[j]);
			/*
			 * k lies cyclically in ]i,j]
			 * |    i.k.j |
			 * |....j i.k.| or  |.k..j i...|
			 */
		} while ((i <= j) ? (i < k && k <= j) : (i < k || k <= j));
		vcpu->arch.apf.gfns[i] = vcpu->arch.apf.gfns[j];
		i = j;
	}
}

static int apf_put_user(struct kvm_vcpu *vcpu, u32 val)
{

	return kvm_write_guest_cached(vcpu->kvm, &vcpu->arch.apf.data, &val,
				      sizeof(val));
}

void kvm_arch_async_page_not_present(struct kvm_vcpu *vcpu,
				     struct kvm_async_pf *work)
{
	struct x86_exception fault;

	trace_kvm_async_pf_not_present(work->arch.token, work->gva);
	kvm_add_async_pf_gfn(vcpu, work->arch.gfn);

	if (!(vcpu->arch.apf.msr_val & KVM_ASYNC_PF_ENABLED) ||
	    (vcpu->arch.apf.send_user_only &&
	     kvm_x86_ops->get_cpl(vcpu) == 0))
		kvm_make_request(KVM_REQ_APF_HALT, vcpu);
	else if (!apf_put_user(vcpu, KVM_PV_REASON_PAGE_NOT_PRESENT)) {
		fault.vector = PF_VECTOR;
		fault.error_code_valid = true;
		fault.error_code = 0;
		fault.nested_page_fault = false;
		fault.address = work->arch.token;
		kvm_inject_page_fault(vcpu, &fault);
	}
}

void kvm_arch_async_page_present(struct kvm_vcpu *vcpu,
				 struct kvm_async_pf *work)
{
	struct x86_exception fault;

	trace_kvm_async_pf_ready(work->arch.token, work->gva);
	if (work->wakeup_all)
		work->arch.token = ~0; /* broadcast wakeup */
	else
		kvm_del_async_pf_gfn(vcpu, work->arch.gfn);

	if ((vcpu->arch.apf.msr_val & KVM_ASYNC_PF_ENABLED) &&
	    !apf_put_user(vcpu, KVM_PV_REASON_PAGE_READY)) {
		fault.vector = PF_VECTOR;
		fault.error_code_valid = true;
		fault.error_code = 0;
		fault.nested_page_fault = false;
		fault.address = work->arch.token;
		kvm_inject_page_fault(vcpu, &fault);
	}
	vcpu->arch.apf.halted = false;
	vcpu->arch.mp_state = KVM_MP_STATE_RUNNABLE;
}

bool kvm_arch_can_inject_async_page_present(struct kvm_vcpu *vcpu)
{
	if (!(vcpu->arch.apf.msr_val & KVM_ASYNC_PF_ENABLED))
		return true;
	else
		return !kvm_event_needs_reinjection(vcpu) &&
			kvm_x86_ops->interrupt_allowed(vcpu);
}

void kvm_arch_start_assignment(struct kvm *kvm)
{
	atomic_inc(&kvm->arch.assigned_device_count);
}
EXPORT_SYMBOL_GPL(kvm_arch_start_assignment);

void kvm_arch_end_assignment(struct kvm *kvm)
{
	atomic_dec(&kvm->arch.assigned_device_count);
}
EXPORT_SYMBOL_GPL(kvm_arch_end_assignment);

bool kvm_arch_has_assigned_device(struct kvm *kvm)
{
	return atomic_read(&kvm->arch.assigned_device_count);
}
EXPORT_SYMBOL_GPL(kvm_arch_has_assigned_device);

void kvm_arch_register_noncoherent_dma(struct kvm *kvm)
{
	atomic_inc(&kvm->arch.noncoherent_dma_count);
}
EXPORT_SYMBOL_GPL(kvm_arch_register_noncoherent_dma);

void kvm_arch_unregister_noncoherent_dma(struct kvm *kvm)
{
	atomic_dec(&kvm->arch.noncoherent_dma_count);
}
EXPORT_SYMBOL_GPL(kvm_arch_unregister_noncoherent_dma);

bool kvm_arch_has_noncoherent_dma(struct kvm *kvm)
{
	return atomic_read(&kvm->arch.noncoherent_dma_count);
}
EXPORT_SYMBOL_GPL(kvm_arch_has_noncoherent_dma);

int kvm_arch_irq_bypass_add_producer(struct irq_bypass_consumer *cons,
				      struct irq_bypass_producer *prod)
{
	struct kvm_kernel_irqfd *irqfd =
		container_of(cons, struct kvm_kernel_irqfd, consumer);

	if (kvm_x86_ops->update_pi_irte) {
		irqfd->producer = prod;
		return kvm_x86_ops->update_pi_irte(irqfd->kvm,
				prod->irq, irqfd->gsi, 1);
	}

	return -EINVAL;
}

void kvm_arch_irq_bypass_del_producer(struct irq_bypass_consumer *cons,
				      struct irq_bypass_producer *prod)
{
	int ret;
	struct kvm_kernel_irqfd *irqfd =
		container_of(cons, struct kvm_kernel_irqfd, consumer);

	if (!kvm_x86_ops->update_pi_irte) {
		WARN_ON(irqfd->producer != NULL);
		return;
	}

	WARN_ON(irqfd->producer != prod);
	irqfd->producer = NULL;

	/*
	 * When producer of consumer is unregistered, we change back to
	 * remapped mode, so we can re-use the current implementation
	 * when the irq is masked/disabed or the consumer side (KVM
	 * int this case doesn't want to receive the interrupts.
	*/
	ret = kvm_x86_ops->update_pi_irte(irqfd->kvm, prod->irq, irqfd->gsi, 0);
	if (ret)
		printk(KERN_INFO "irq bypass consumer (token %p) unregistration"
		       " fails: %d\n", irqfd->consumer.token, ret);
}

int kvm_arch_update_irqfd_routing(struct kvm *kvm, unsigned int host_irq,
				   uint32_t guest_irq, bool set)
{
	if (!kvm_x86_ops->update_pi_irte)
		return -EINVAL;

	return kvm_x86_ops->update_pi_irte(kvm, host_irq, guest_irq, set);
}

EXPORT_TRACEPOINT_SYMBOL_GPL(kvm_exit);
EXPORT_TRACEPOINT_SYMBOL_GPL(kvm_fast_mmio);
EXPORT_TRACEPOINT_SYMBOL_GPL(kvm_inj_virq);
EXPORT_TRACEPOINT_SYMBOL_GPL(kvm_page_fault);
EXPORT_TRACEPOINT_SYMBOL_GPL(kvm_msr);
EXPORT_TRACEPOINT_SYMBOL_GPL(kvm_cr);
EXPORT_TRACEPOINT_SYMBOL_GPL(kvm_nested_vmrun);
EXPORT_TRACEPOINT_SYMBOL_GPL(kvm_nested_vmexit);
EXPORT_TRACEPOINT_SYMBOL_GPL(kvm_nested_vmexit_inject);
EXPORT_TRACEPOINT_SYMBOL_GPL(kvm_nested_intr_vmexit);
EXPORT_TRACEPOINT_SYMBOL_GPL(kvm_invlpga);
EXPORT_TRACEPOINT_SYMBOL_GPL(kvm_skinit);
EXPORT_TRACEPOINT_SYMBOL_GPL(kvm_nested_intercepts);
EXPORT_TRACEPOINT_SYMBOL_GPL(kvm_write_tsc_offset);
EXPORT_TRACEPOINT_SYMBOL_GPL(kvm_ple_window);
EXPORT_TRACEPOINT_SYMBOL_GPL(kvm_pml_full);
EXPORT_TRACEPOINT_SYMBOL_GPL(kvm_pi_irte_update);<|MERGE_RESOLUTION|>--- conflicted
+++ resolved
@@ -6139,8 +6139,6 @@
 	for (i = 0; i < 8; i++)
 		put_smstate(u32, buf, 0x7fd0 + i * 4, kvm_register_read(vcpu, i));
 
-<<<<<<< HEAD
-=======
 	kvm_get_dr(vcpu, 6, &val);
 	put_smstate(u32, buf, 0x7fcc, (u32)val);
 	kvm_get_dr(vcpu, 7, &val);
@@ -6339,7 +6337,6 @@
 	if (!kvm_x86_ops->set_apic_access_page_addr)
 		return;
 
->>>>>>> db0b54cd
 	page = gfn_to_page(vcpu->kvm, APIC_DEFAULT_PHYS_BASE >> PAGE_SHIFT);
 	if (is_error_page(page))
 		return;
@@ -7241,11 +7238,6 @@
 	copy_fpregs_to_fpstate(&vcpu->arch.guest_fpu);
 	__kernel_fpu_end();
 	++vcpu->stat.fpu_reload;
-<<<<<<< HEAD
-	if (!vcpu->arch.eager_fpu)
-		kvm_make_request(KVM_REQ_DEACTIVATE_FPU, vcpu);
-
-=======
 	/*
 	 * If using eager FPU mode, or if the guest is a frequent user
 	 * of the FPU, just leave the FPU active for next time.
@@ -7256,7 +7248,6 @@
 		if (++vcpu->fpu_counter < 5)
 			kvm_make_request(KVM_REQ_DEACTIVATE_FPU, vcpu);
 	}
->>>>>>> db0b54cd
 	trace_kvm_fpu(0);
 }
 
@@ -7280,14 +7271,6 @@
 
 	vcpu = kvm_x86_ops->vcpu_create(kvm, id);
 
-<<<<<<< HEAD
-	/*
-	 * Activate fpu unconditionally in case the guest needs eager FPU.  It will be
-	 * deactivated soon if it doesn't.
-	 */
-	kvm_x86_ops->fpu_activate(vcpu);
-=======
->>>>>>> db0b54cd
 	return vcpu;
 }
 
