/*
 * Common EFI (Extensible Firmware Interface) support functions
 * Based on Extensible Firmware Interface Specification version 1.0
 *
 * Copyright (C) 1999 VA Linux Systems
 * Copyright (C) 1999 Walt Drummond <drummond@valinux.com>
 * Copyright (C) 1999-2002 Hewlett-Packard Co.
 *	David Mosberger-Tang <davidm@hpl.hp.com>
 *	Stephane Eranian <eranian@hpl.hp.com>
 * Copyright (C) 2005-2008 Intel Co.
 *	Fenghua Yu <fenghua.yu@intel.com>
 *	Bibo Mao <bibo.mao@intel.com>
 *	Chandramouli Narayanan <mouli@linux.intel.com>
 *	Huang Ying <ying.huang@intel.com>
 * Copyright (C) 2013 SuSE Labs
 *	Borislav Petkov <bp@suse.de> - runtime services VA mapping
 *
 * Copied from efi_32.c to eliminate the duplicated code between EFI
 * 32/64 support code. --ying 2007-10-26
 *
 * All EFI Runtime Services are not implemented yet as EFI only
 * supports physical mode addressing on SoftSDV. This is to be fixed
 * in a future version.  --drummond 1999-07-20
 *
 * Implemented EFI runtime services and virtual mode calls.  --davidm
 *
 * Goutham Rao: <goutham.rao@intel.com>
 *	Skip non-WB memory and ignore empty memory ranges.
 */

#define pr_fmt(fmt) KBUILD_MODNAME ": " fmt

#include <linux/kernel.h>
#include <linux/init.h>
#include <linux/efi.h>
#include <linux/efi-bgrt.h>
#include <linux/export.h>
#include <linux/bootmem.h>
#include <linux/slab.h>
#include <linux/memblock.h>
#include <linux/spinlock.h>
#include <linux/uaccess.h>
#include <linux/time.h>
#include <linux/io.h>
#include <linux/reboot.h>
#include <linux/bcd.h>

#include <asm/setup.h>
#include <asm/efi.h>
#include <asm/time.h>
#include <asm/cacheflush.h>
#include <asm/tlbflush.h>
#include <asm/x86_init.h>
#include <asm/rtc.h>
#include <asm/uv/uv.h>

#define EFI_DEBUG

struct efi_memory_map memmap;

static struct efi efi_phys __initdata;
static efi_system_table_t efi_systab __initdata;

static efi_config_table_type_t arch_tables[] __initdata = {
#ifdef CONFIG_X86_UV
	{UV_SYSTEM_TABLE_GUID, "UVsystab", &efi.uv_systab},
#endif
	{NULL_GUID, NULL, NULL},
};

u64 efi_setup;		/* efi setup_data physical address */

static int add_efi_memmap __initdata;
static int __init setup_add_efi_memmap(char *arg)
{
	add_efi_memmap = 1;
	return 0;
}
early_param("add_efi_memmap", setup_add_efi_memmap);

static efi_status_t __init phys_efi_set_virtual_address_map(
	unsigned long memory_map_size,
	unsigned long descriptor_size,
	u32 descriptor_version,
	efi_memory_desc_t *virtual_map)
{
	efi_status_t status;
	unsigned long flags;
	pgd_t *save_pgd;

	save_pgd = efi_call_phys_prolog();

	/* Disable interrupts around EFI calls: */
	local_irq_save(flags);
	status = efi_call_phys(efi_phys.set_virtual_address_map,
			       memory_map_size, descriptor_size,
			       descriptor_version, virtual_map);
	local_irq_restore(flags);

	efi_call_phys_epilog(save_pgd);

	return status;
}

void efi_get_time(struct timespec *now)
{
	efi_status_t status;
	efi_time_t eft;
	efi_time_cap_t cap;

	status = efi.get_time(&eft, &cap);
	if (status != EFI_SUCCESS)
		pr_err("Oops: efitime: can't read time!\n");

	now->tv_sec = mktime(eft.year, eft.month, eft.day, eft.hour,
			     eft.minute, eft.second);
	now->tv_nsec = 0;
}

void __init efi_find_mirror(void)
{
	void *p;
	u64 mirror_size = 0, total_size = 0;

	for (p = memmap.map; p < memmap.map_end; p += memmap.desc_size) {
		efi_memory_desc_t *md = p;
		unsigned long long start = md->phys_addr;
		unsigned long long size = md->num_pages << EFI_PAGE_SHIFT;

		total_size += size;
		if (md->attribute & EFI_MEMORY_MORE_RELIABLE) {
			memblock_mark_mirror(start, size);
			mirror_size += size;
		}
	}
	if (mirror_size)
		pr_info("Memory: %lldM/%lldM mirrored memory\n",
			mirror_size>>20, total_size>>20);
}

/*
 * Tell the kernel about the EFI memory map.  This might include
 * more than the max 128 entries that can fit in the e820 legacy
 * (zeropage) memory map.
 */

static void __init do_add_efi_memmap(void)
{
	void *p;

	for (p = memmap.map; p < memmap.map_end; p += memmap.desc_size) {
		efi_memory_desc_t *md = p;
		unsigned long long start = md->phys_addr;
		unsigned long long size = md->num_pages << EFI_PAGE_SHIFT;
		int e820_type;

		switch (md->type) {
		case EFI_LOADER_CODE:
		case EFI_LOADER_DATA:
		case EFI_BOOT_SERVICES_CODE:
		case EFI_BOOT_SERVICES_DATA:
		case EFI_CONVENTIONAL_MEMORY:
			if (md->attribute & EFI_MEMORY_WB)
				e820_type = E820_RAM;
			else
				e820_type = E820_RESERVED;
			break;
		case EFI_ACPI_RECLAIM_MEMORY:
			e820_type = E820_ACPI;
			break;
		case EFI_ACPI_MEMORY_NVS:
			e820_type = E820_NVS;
			break;
		case EFI_UNUSABLE_MEMORY:
			e820_type = E820_UNUSABLE;
			break;
		case EFI_PERSISTENT_MEMORY:
			e820_type = E820_PMEM;
			break;
		default:
			/*
			 * EFI_RESERVED_TYPE EFI_RUNTIME_SERVICES_CODE
			 * EFI_RUNTIME_SERVICES_DATA EFI_MEMORY_MAPPED_IO
			 * EFI_MEMORY_MAPPED_IO_PORT_SPACE EFI_PAL_CODE
			 */
			e820_type = E820_RESERVED;
			break;
		}
		e820_add_region(start, size, e820_type);
	}
	sanitize_e820_map(e820.map, ARRAY_SIZE(e820.map), &e820.nr_map);
}

int __init efi_memblock_x86_reserve_range(void)
{
	struct efi_info *e = &boot_params.efi_info;
	phys_addr_t pmap;

	if (efi_enabled(EFI_PARAVIRT))
		return 0;

#ifdef CONFIG_X86_32
	/* Can't handle data above 4GB at this time */
	if (e->efi_memmap_hi) {
		pr_err("Memory map is above 4GB, disabling EFI.\n");
		return -EINVAL;
	}
	pmap =  e->efi_memmap;
#else
	pmap = (e->efi_memmap |	((__u64)e->efi_memmap_hi << 32));
#endif
	memmap.phys_map		= pmap;
	memmap.nr_map		= e->efi_memmap_size /
				  e->efi_memdesc_size;
	memmap.desc_size	= e->efi_memdesc_size;
	memmap.desc_version	= e->efi_memdesc_version;

	memblock_reserve(pmap, memmap.nr_map * memmap.desc_size);

	efi.memmap = &memmap;

	return 0;
}

void __init efi_print_memmap(void)
{
#ifdef EFI_DEBUG
	efi_memory_desc_t *md;
	void *p;
	int i;

	for (p = memmap.map, i = 0;
	     p < memmap.map_end;
	     p += memmap.desc_size, i++) {
		char buf[64];

		md = p;
		pr_info("mem%02u: %s range=[0x%016llx-0x%016llx) (%lluMB)\n",
			i, efi_md_typeattr_format(buf, sizeof(buf), md),
			md->phys_addr,
			md->phys_addr + (md->num_pages << EFI_PAGE_SHIFT),
			(md->num_pages >> (20 - EFI_PAGE_SHIFT)));
	}
#endif  /*  EFI_DEBUG  */
}

void __init efi_unmap_memmap(void)
{
	clear_bit(EFI_MEMMAP, &efi.flags);
	if (memmap.map) {
		early_memunmap(memmap.map, memmap.nr_map * memmap.desc_size);
		memmap.map = NULL;
	}
}

static int __init efi_systab_init(void *phys)
{
	if (efi_enabled(EFI_64BIT)) {
		efi_system_table_64_t *systab64;
		struct efi_setup_data *data = NULL;
		u64 tmp = 0;

		if (efi_setup) {
			data = early_memremap(efi_setup, sizeof(*data));
			if (!data)
				return -ENOMEM;
		}
		systab64 = early_memremap((unsigned long)phys,
					 sizeof(*systab64));
		if (systab64 == NULL) {
			pr_err("Couldn't map the system table!\n");
			if (data)
				early_memunmap(data, sizeof(*data));
			return -ENOMEM;
		}

		efi_systab.hdr = systab64->hdr;
		efi_systab.fw_vendor = data ? (unsigned long)data->fw_vendor :
					      systab64->fw_vendor;
		tmp |= data ? data->fw_vendor : systab64->fw_vendor;
		efi_systab.fw_revision = systab64->fw_revision;
		efi_systab.con_in_handle = systab64->con_in_handle;
		tmp |= systab64->con_in_handle;
		efi_systab.con_in = systab64->con_in;
		tmp |= systab64->con_in;
		efi_systab.con_out_handle = systab64->con_out_handle;
		tmp |= systab64->con_out_handle;
		efi_systab.con_out = systab64->con_out;
		tmp |= systab64->con_out;
		efi_systab.stderr_handle = systab64->stderr_handle;
		tmp |= systab64->stderr_handle;
		efi_systab.stderr = systab64->stderr;
		tmp |= systab64->stderr;
		efi_systab.runtime = data ?
				     (void *)(unsigned long)data->runtime :
				     (void *)(unsigned long)systab64->runtime;
		tmp |= data ? data->runtime : systab64->runtime;
		efi_systab.boottime = (void *)(unsigned long)systab64->boottime;
		tmp |= systab64->boottime;
		efi_systab.nr_tables = systab64->nr_tables;
		efi_systab.tables = data ? (unsigned long)data->tables :
					   systab64->tables;
		tmp |= data ? data->tables : systab64->tables;

		early_memunmap(systab64, sizeof(*systab64));
		if (data)
			early_memunmap(data, sizeof(*data));
#ifdef CONFIG_X86_32
		if (tmp >> 32) {
			pr_err("EFI data located above 4GB, disabling EFI.\n");
			return -EINVAL;
		}
#endif
	} else {
		efi_system_table_32_t *systab32;

		systab32 = early_memremap((unsigned long)phys,
					 sizeof(*systab32));
		if (systab32 == NULL) {
			pr_err("Couldn't map the system table!\n");
			return -ENOMEM;
		}

		efi_systab.hdr = systab32->hdr;
		efi_systab.fw_vendor = systab32->fw_vendor;
		efi_systab.fw_revision = systab32->fw_revision;
		efi_systab.con_in_handle = systab32->con_in_handle;
		efi_systab.con_in = systab32->con_in;
		efi_systab.con_out_handle = systab32->con_out_handle;
		efi_systab.con_out = systab32->con_out;
		efi_systab.stderr_handle = systab32->stderr_handle;
		efi_systab.stderr = systab32->stderr;
		efi_systab.runtime = (void *)(unsigned long)systab32->runtime;
		efi_systab.boottime = (void *)(unsigned long)systab32->boottime;
		efi_systab.nr_tables = systab32->nr_tables;
		efi_systab.tables = systab32->tables;

		early_memunmap(systab32, sizeof(*systab32));
	}

	efi.systab = &efi_systab;

	/*
	 * Verify the EFI Table
	 */
	if (efi.systab->hdr.signature != EFI_SYSTEM_TABLE_SIGNATURE) {
		pr_err("System table signature incorrect!\n");
		return -EINVAL;
	}
	if ((efi.systab->hdr.revision >> 16) == 0)
		pr_err("Warning: System table version %d.%02d, expected 1.00 or greater!\n",
		       efi.systab->hdr.revision >> 16,
		       efi.systab->hdr.revision & 0xffff);

	set_bit(EFI_SYSTEM_TABLES, &efi.flags);

	return 0;
}

static int __init efi_runtime_init32(void)
{
	efi_runtime_services_32_t *runtime;

	runtime = early_memremap((unsigned long)efi.systab->runtime,
			sizeof(efi_runtime_services_32_t));
	if (!runtime) {
		pr_err("Could not map the runtime service table!\n");
		return -ENOMEM;
	}

	/*
	 * We will only need *early* access to the SetVirtualAddressMap
	 * EFI runtime service. All other runtime services will be called
	 * via the virtual mapping.
	 */
	efi_phys.set_virtual_address_map =
			(efi_set_virtual_address_map_t *)
			(unsigned long)runtime->set_virtual_address_map;
	early_memunmap(runtime, sizeof(efi_runtime_services_32_t));

	return 0;
}

static int __init efi_runtime_init64(void)
{
	efi_runtime_services_64_t *runtime;

	runtime = early_memremap((unsigned long)efi.systab->runtime,
			sizeof(efi_runtime_services_64_t));
	if (!runtime) {
		pr_err("Could not map the runtime service table!\n");
		return -ENOMEM;
	}

	/*
	 * We will only need *early* access to the SetVirtualAddressMap
	 * EFI runtime service. All other runtime services will be called
	 * via the virtual mapping.
	 */
	efi_phys.set_virtual_address_map =
			(efi_set_virtual_address_map_t *)
			(unsigned long)runtime->set_virtual_address_map;
	early_memunmap(runtime, sizeof(efi_runtime_services_64_t));

	return 0;
}

static int __init efi_runtime_init(void)
{
	int rv;

	/*
	 * Check out the runtime services table. We need to map
	 * the runtime services table so that we can grab the physical
	 * address of several of the EFI runtime functions, needed to
	 * set the firmware into virtual mode.
	 *
	 * When EFI_PARAVIRT is in force then we could not map runtime
	 * service memory region because we do not have direct access to it.
	 * However, runtime services are available through proxy functions
	 * (e.g. in case of Xen dom0 EFI implementation they call special
	 * hypercall which executes relevant EFI functions) and that is why
	 * they are always enabled.
	 */

	if (!efi_enabled(EFI_PARAVIRT)) {
		if (efi_enabled(EFI_64BIT))
			rv = efi_runtime_init64();
		else
			rv = efi_runtime_init32();

		if (rv)
			return rv;
	}

	set_bit(EFI_RUNTIME_SERVICES, &efi.flags);

	return 0;
}

static int __init efi_memmap_init(void)
{
	if (efi_enabled(EFI_PARAVIRT))
		return 0;

	/* Map the EFI memory map */
	memmap.map = early_memremap((unsigned long)memmap.phys_map,
				   memmap.nr_map * memmap.desc_size);
	if (memmap.map == NULL) {
		pr_err("Could not map the memory map!\n");
		return -ENOMEM;
	}
	memmap.map_end = memmap.map + (memmap.nr_map * memmap.desc_size);

	if (add_efi_memmap)
		do_add_efi_memmap();

	set_bit(EFI_MEMMAP, &efi.flags);

	return 0;
}

void __init efi_init(void)
{
	efi_char16_t *c16;
	char vendor[100] = "unknown";
	int i = 0;
	void *tmp;

#ifdef CONFIG_X86_32
	if (boot_params.efi_info.efi_systab_hi ||
	    boot_params.efi_info.efi_memmap_hi) {
		pr_info("Table located above 4GB, disabling EFI.\n");
		return;
	}
	efi_phys.systab = (efi_system_table_t *)boot_params.efi_info.efi_systab;
#else
	efi_phys.systab = (efi_system_table_t *)
			  (boot_params.efi_info.efi_systab |
			  ((__u64)boot_params.efi_info.efi_systab_hi<<32));
#endif

	if (efi_systab_init(efi_phys.systab))
		return;

	efi.config_table = (unsigned long)efi.systab->tables;
	efi.fw_vendor	 = (unsigned long)efi.systab->fw_vendor;
	efi.runtime	 = (unsigned long)efi.systab->runtime;

	/*
	 * Show what we know for posterity
	 */
	c16 = tmp = early_memremap(efi.systab->fw_vendor, 2);
	if (c16) {
		for (i = 0; i < sizeof(vendor) - 1 && *c16; ++i)
			vendor[i] = *c16++;
		vendor[i] = '\0';
	} else
		pr_err("Could not map the firmware vendor!\n");
	early_memunmap(tmp, 2);

	pr_info("EFI v%u.%.02u by %s\n",
		efi.systab->hdr.revision >> 16,
		efi.systab->hdr.revision & 0xffff, vendor);

	if (efi_reuse_config(efi.systab->tables, efi.systab->nr_tables))
		return;

	if (efi_config_init(arch_tables))
		return;

	/*
	 * Note: We currently don't support runtime services on an EFI
	 * that doesn't match the kernel 32/64-bit mode.
	 */

	if (!efi_runtime_supported())
		pr_info("No EFI runtime due to 32/64-bit mismatch with kernel\n");
	else {
		if (efi_runtime_disabled() || efi_runtime_init())
			return;
	}
	if (efi_memmap_init())
		return;

	if (efi_enabled(EFI_DBG))
		efi_print_memmap();

	efi_esrt_init();
}

void __init efi_late_init(void)
{
	efi_bgrt_init();
}

void __init efi_set_executable(efi_memory_desc_t *md, bool executable)
{
	u64 addr, npages;

	addr = md->virt_addr;
	npages = md->num_pages;

	memrange_efi_to_native(&addr, &npages);

	if (executable)
		set_memory_x(addr, npages);
	else
		set_memory_nx(addr, npages);
}

void __init runtime_code_page_mkexec(void)
{
	efi_memory_desc_t *md;
	void *p;

	/* Make EFI runtime service code area executable */
	for (p = memmap.map; p < memmap.map_end; p += memmap.desc_size) {
		md = p;

		if (md->type != EFI_RUNTIME_SERVICES_CODE)
			continue;

		efi_set_executable(md, true);
	}
}

void __init efi_memory_uc(u64 addr, unsigned long size)
{
	unsigned long page_shift = 1UL << EFI_PAGE_SHIFT;
	u64 npages;

	npages = round_up(size, page_shift) / page_shift;
	memrange_efi_to_native(&addr, &npages);
	set_memory_uc(addr, npages);
}

void __init old_map_region(efi_memory_desc_t *md)
{
	u64 start_pfn, end_pfn, end;
	unsigned long size;
	void *va;

	start_pfn = PFN_DOWN(md->phys_addr);
	size	  = md->num_pages << PAGE_SHIFT;
	end	  = md->phys_addr + size;
	end_pfn   = PFN_UP(end);

	if (pfn_range_is_mapped(start_pfn, end_pfn)) {
		va = __va(md->phys_addr);

		if (!(md->attribute & EFI_MEMORY_WB))
			efi_memory_uc((u64)(unsigned long)va, size);
	} else
		va = efi_ioremap(md->phys_addr, size,
				 md->type, md->attribute);

	md->virt_addr = (u64) (unsigned long) va;
	if (!va)
		pr_err("ioremap of 0x%llX failed!\n",
		       (unsigned long long)md->phys_addr);
}

/* Merge contiguous regions of the same type and attribute */
static void __init efi_merge_regions(void)
{
	void *p;
	efi_memory_desc_t *md, *prev_md = NULL;

	for (p = memmap.map; p < memmap.map_end; p += memmap.desc_size) {
		u64 prev_size;
		md = p;

		if (!prev_md) {
			prev_md = md;
			continue;
		}

		if (prev_md->type != md->type ||
		    prev_md->attribute != md->attribute) {
			prev_md = md;
			continue;
		}

		prev_size = prev_md->num_pages << EFI_PAGE_SHIFT;

		if (md->phys_addr == (prev_md->phys_addr + prev_size)) {
			prev_md->num_pages += md->num_pages;
			md->type = EFI_RESERVED_TYPE;
			md->attribute = 0;
			continue;
		}
		prev_md = md;
	}
}

static void __init get_systab_virt_addr(efi_memory_desc_t *md)
{
	unsigned long size;
	u64 end, systab;

	size = md->num_pages << EFI_PAGE_SHIFT;
	end = md->phys_addr + size;
	systab = (u64)(unsigned long)efi_phys.systab;
	if (md->phys_addr <= systab && systab < end) {
		systab += md->virt_addr - md->phys_addr;
		efi.systab = (efi_system_table_t *)(unsigned long)systab;
	}
}

static void __init save_runtime_map(void)
{
#ifdef CONFIG_KEXEC_CORE
	efi_memory_desc_t *md;
	void *tmp, *p, *q = NULL;
	int count = 0;

	if (efi_enabled(EFI_OLD_MEMMAP))
		return;

	for (p = memmap.map; p < memmap.map_end; p += memmap.desc_size) {
		md = p;

		if (!(md->attribute & EFI_MEMORY_RUNTIME) ||
		    (md->type == EFI_BOOT_SERVICES_CODE) ||
		    (md->type == EFI_BOOT_SERVICES_DATA))
			continue;
		tmp = krealloc(q, (count + 1) * memmap.desc_size, GFP_KERNEL);
		if (!tmp)
			goto out;
		q = tmp;

		memcpy(q + count * memmap.desc_size, md, memmap.desc_size);
		count++;
	}

	efi_runtime_map_setup(q, count, memmap.desc_size);
	return;

out:
	kfree(q);
	pr_err("Error saving runtime map, efi runtime on kexec non-functional!!\n");
#endif
}

static void *realloc_pages(void *old_memmap, int old_shift)
{
	void *ret;

	ret = (void *)__get_free_pages(GFP_KERNEL, old_shift + 1);
	if (!ret)
		goto out;

	/*
	 * A first-time allocation doesn't have anything to copy.
	 */
	if (!old_memmap)
		return ret;

	memcpy(ret, old_memmap, PAGE_SIZE << old_shift);

out:
	free_pages((unsigned long)old_memmap, old_shift);
	return ret;
}

/*
 * Iterate the EFI memory map in reverse order because the regions
 * will be mapped top-down. The end result is the same as if we had
 * mapped things forward, but doesn't require us to change the
 * existing implementation of efi_map_region().
 */
static inline void *efi_map_next_entry_reverse(void *entry)
{
	/* Initial call */
	if (!entry)
		return memmap.map_end - memmap.desc_size;

	entry -= memmap.desc_size;
	if (entry < memmap.map)
		return NULL;

	return entry;
}

/*
 * efi_map_next_entry - Return the next EFI memory map descriptor
 * @entry: Previous EFI memory map descriptor
 *
 * This is a helper function to iterate over the EFI memory map, which
 * we do in different orders depending on the current configuration.
 *
 * To begin traversing the memory map @entry must be %NULL.
 *
 * Returns %NULL when we reach the end of the memory map.
 */
static void *efi_map_next_entry(void *entry)
{
	if (!efi_enabled(EFI_OLD_MEMMAP) && efi_enabled(EFI_64BIT)) {
		/*
		 * Starting in UEFI v2.5 the EFI_PROPERTIES_TABLE
		 * config table feature requires us to map all entries
		 * in the same order as they appear in the EFI memory
		 * map. That is to say, entry N must have a lower
		 * virtual address than entry N+1. This is because the
		 * firmware toolchain leaves relative references in
		 * the code/data sections, which are split and become
		 * separate EFI memory regions. Mapping things
		 * out-of-order leads to the firmware accessing
		 * unmapped addresses.
		 *
		 * Since we need to map things this way whether or not
		 * the kernel actually makes use of
		 * EFI_PROPERTIES_TABLE, let's just switch to this
		 * scheme by default for 64-bit.
		 */
		return efi_map_next_entry_reverse(entry);
	}

	/* Initial call */
	if (!entry)
		return memmap.map;

	entry += memmap.desc_size;
	if (entry >= memmap.map_end)
		return NULL;

	return entry;
}

/*
 * Map the efi memory ranges of the runtime services and update new_mmap with
 * virtual addresses.
 */
static void * __init efi_map_regions(int *count, int *pg_shift)
{
	void *p, *new_memmap = NULL;
	unsigned long left = 0;
	efi_memory_desc_t *md;

	p = NULL;
	while ((p = efi_map_next_entry(p))) {
		md = p;
		if (!(md->attribute & EFI_MEMORY_RUNTIME)) {
#ifdef CONFIG_X86_64
			if (md->type != EFI_BOOT_SERVICES_CODE &&
			    md->type != EFI_BOOT_SERVICES_DATA)
#endif
				continue;
		}

		efi_map_region(md);
		get_systab_virt_addr(md);

		if (left < memmap.desc_size) {
			new_memmap = realloc_pages(new_memmap, *pg_shift);
			if (!new_memmap)
				return NULL;

			left += PAGE_SIZE << *pg_shift;
			(*pg_shift)++;
		}

		memcpy(new_memmap + (*count * memmap.desc_size), md,
		       memmap.desc_size);

		left -= memmap.desc_size;
		(*count)++;
	}

	return new_memmap;
}

static void __init kexec_enter_virtual_mode(void)
{
#ifdef CONFIG_KEXEC_CORE
	efi_memory_desc_t *md;
	void *p;

	efi.systab = NULL;

	/*
	 * We don't do virtual mode, since we don't do runtime services, on
	 * non-native EFI
	 */
	if (!efi_is_native()) {
		efi_unmap_memmap();
		clear_bit(EFI_RUNTIME_SERVICES, &efi.flags);
		return;
	}

	/*
	* Map efi regions which were passed via setup_data. The virt_addr is a
	* fixed addr which was used in first kernel of a kexec boot.
	*/
	for (p = memmap.map; p < memmap.map_end; p += memmap.desc_size) {
		md = p;
		efi_map_region_fixed(md); /* FIXME: add error handling */
		get_systab_virt_addr(md);
	}

	save_runtime_map();

	BUG_ON(!efi.systab);

	efi_sync_low_kernel_mappings();

	/*
	 * Now that EFI is in virtual mode, update the function
	 * pointers in the runtime service table to the new virtual addresses.
	 *
	 * Call EFI services through wrapper functions.
	 */
	efi.runtime_version = efi_systab.hdr.revision;

	efi_native_runtime_setup();

	efi.set_virtual_address_map = NULL;

	if (efi_enabled(EFI_OLD_MEMMAP) && (__supported_pte_mask & _PAGE_NX))
		runtime_code_page_mkexec();

	/* clean DUMMY object */
	efi_delete_dummy_variable();
#endif
}

/*
 * This function will switch the EFI runtime services to virtual mode.
 * Essentially, we look through the EFI memmap and map every region that
 * has the runtime attribute bit set in its memory descriptor into the
 * ->trampoline_pgd page table using a top-down VA allocation scheme.
 *
 * The old method which used to update that memory descriptor with the
 * virtual address obtained from ioremap() is still supported when the
 * kernel is booted with efi=old_map on its command line. Same old
 * method enabled the runtime services to be called without having to
 * thunk back into physical mode for every invocation.
 *
 * The new method does a pagetable switch in a preemption-safe manner
 * so that we're in a different address space when calling a runtime
 * function. For function arguments passing we do copy the PGDs of the
 * kernel page table into ->trampoline_pgd prior to each call.
 *
 * Specially for kexec boot, efi runtime maps in previous kernel should
 * be passed in via setup_data. In that case runtime ranges will be mapped
 * to the same virtual addresses as the first kernel, see
 * kexec_enter_virtual_mode().
 */
static void __init __efi_enter_virtual_mode(void)
{
	int count = 0, pg_shift = 0;
	void *new_memmap = NULL;
	efi_status_t status;

	efi.systab = NULL;

	efi_merge_regions();
	new_memmap = efi_map_regions(&count, &pg_shift);
	if (!new_memmap) {
		pr_err("Error reallocating memory, EFI runtime non-functional!\n");
		clear_bit(EFI_RUNTIME_SERVICES, &efi.flags);
		return;
	}

	save_runtime_map();

	BUG_ON(!efi.systab);

	if (efi_setup_page_tables(__pa(new_memmap), 1 << pg_shift)) {
		clear_bit(EFI_RUNTIME_SERVICES, &efi.flags);
		return;
	}

	efi_sync_low_kernel_mappings();
	efi_dump_pagetable();

	if (efi_is_native()) {
		status = phys_efi_set_virtual_address_map(
				memmap.desc_size * count,
				memmap.desc_size,
				memmap.desc_version,
				(efi_memory_desc_t *)__pa(new_memmap));
	} else {
		status = efi_thunk_set_virtual_address_map(
				efi_phys.set_virtual_address_map,
				memmap.desc_size * count,
				memmap.desc_size,
				memmap.desc_version,
				(efi_memory_desc_t *)__pa(new_memmap));
	}

	if (status != EFI_SUCCESS) {
		pr_alert("Unable to switch EFI into virtual mode (status=%lx)!\n",
			 status);
		panic("EFI call to SetVirtualAddressMap() failed!");
	}

	/*
	 * Now that EFI is in virtual mode, update the function
	 * pointers in the runtime service table to the new virtual addresses.
	 *
	 * Call EFI services through wrapper functions.
	 */
	efi.runtime_version = efi_systab.hdr.revision;

	if (efi_is_native())
		efi_native_runtime_setup();
	else
		efi_thunk_runtime_setup();

	efi.set_virtual_address_map = NULL;

	efi_runtime_mkexec();

	/*
	 * We mapped the descriptor array into the EFI pagetable above but we're
	 * not unmapping it here. Here's why:
	 *
	 * We're copying select PGDs from the kernel page table to the EFI page
	 * table and when we do so and make changes to those PGDs like unmapping
	 * stuff from them, those changes appear in the kernel page table and we
	 * go boom.
	 *
	 * From setup_real_mode():
	 *
	 * ...
	 * trampoline_pgd[0] = init_level4_pgt[pgd_index(__PAGE_OFFSET)].pgd;
	 *
	 * In this particular case, our allocation is in PGD 0 of the EFI page
	 * table but we've copied that PGD from PGD[272] of the EFI page table:
	 *
	 *	pgd_index(__PAGE_OFFSET = 0xffff880000000000) = 272
	 *
	 * where the direct memory mapping in kernel space is.
	 *
	 * new_memmap's VA comes from that direct mapping and thus clearing it,
	 * it would get cleared in the kernel page table too.
	 *
	 * efi_cleanup_page_tables(__pa(new_memmap), 1 << pg_shift);
	 */
	free_pages((unsigned long)new_memmap, pg_shift);

	/* clean DUMMY object */
	efi_delete_dummy_variable();
}

void __init efi_enter_virtual_mode(void)
{
	if (efi_enabled(EFI_PARAVIRT))
		return;

	if (efi_setup)
		kexec_enter_virtual_mode();
	else
		__efi_enter_virtual_mode();
}

/*
 * Convenience functions to obtain memory types and attributes
 */
u32 efi_mem_type(unsigned long phys_addr)
{
	efi_memory_desc_t *md;
	void *p;

	if (!efi_enabled(EFI_MEMMAP))
		return 0;

	for (p = memmap.map; p < memmap.map_end; p += memmap.desc_size) {
		md = p;
		if ((md->phys_addr <= phys_addr) &&
		    (phys_addr < (md->phys_addr +
				  (md->num_pages << EFI_PAGE_SHIFT))))
			return md->type;
	}
	return 0;
}

static int __init arch_parse_efi_cmdline(char *str)
{
	if (!str) {
		pr_warn("need at least one option\n");
		return -EINVAL;
	}

<<<<<<< HEAD
static int __init arch_parse_efi_cmdline(char *str)
{
	if (!str) {
		pr_warn("need at least one option\n");
		return -EINVAL;
	}

=======
>>>>>>> db0b54cd
	if (parse_option_str(str, "old_map"))
		set_bit(EFI_OLD_MEMMAP, &efi.flags);

	return 0;
}
early_param("efi", arch_parse_efi_cmdline);<|MERGE_RESOLUTION|>--- conflicted
+++ resolved
@@ -1024,16 +1024,6 @@
 		return -EINVAL;
 	}
 
-<<<<<<< HEAD
-static int __init arch_parse_efi_cmdline(char *str)
-{
-	if (!str) {
-		pr_warn("need at least one option\n");
-		return -EINVAL;
-	}
-
-=======
->>>>>>> db0b54cd
 	if (parse_option_str(str, "old_map"))
 		set_bit(EFI_OLD_MEMMAP, &efi.flags);
 
