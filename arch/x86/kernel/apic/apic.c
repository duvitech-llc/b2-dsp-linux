--- conflicted
+++ resolved
@@ -1495,17 +1495,10 @@
 static __init void x2apic_disable(void)
 {
 	u32 x2apic_id, state = x2apic_state;
-<<<<<<< HEAD
 
 	x2apic_mode = 0;
 	x2apic_state = X2APIC_DISABLED;
 
-=======
-
-	x2apic_mode = 0;
-	x2apic_state = X2APIC_DISABLED;
-
->>>>>>> db0b54cd
 	if (state != X2APIC_ON)
 		return;
 
