/*
 * Performance events x86 architecture header
 *
 *  Copyright (C) 2008 Thomas Gleixner <tglx@linutronix.de>
 *  Copyright (C) 2008-2009 Red Hat, Inc., Ingo Molnar
 *  Copyright (C) 2009 Jaswinder Singh Rajput
 *  Copyright (C) 2009 Advanced Micro Devices, Inc., Robert Richter
 *  Copyright (C) 2008-2009 Red Hat, Inc., Peter Zijlstra
 *  Copyright (C) 2009 Intel Corporation, <markus.t.metzger@intel.com>
 *  Copyright (C) 2009 Google, Inc., Stephane Eranian
 *
 *  For licencing details see kernel-base/COPYING
 */

#include <linux/perf_event.h>

#if 0
#undef wrmsrl
#define wrmsrl(msr, val) 						\
do {									\
	unsigned int _msr = (msr);					\
	u64 _val = (val);						\
	trace_printk("wrmsrl(%x, %Lx)\n", (unsigned int)(_msr),		\
			(unsigned long long)(_val));			\
	native_write_msr((_msr), (u32)(_val), (u32)(_val >> 32));	\
} while (0)
#endif

/*
 *          |   NHM/WSM    |      SNB     |
 * register -------------------------------
 *          |  HT  | no HT |  HT  | no HT |
 *-----------------------------------------
 * offcore  | core | core  | cpu  | core  |
 * lbr_sel  | core | core  | cpu  | core  |
 * ld_lat   | cpu  | core  | cpu  | core  |
 *-----------------------------------------
 *
 * Given that there is a small number of shared regs,
 * we can pre-allocate their slot in the per-cpu
 * per-core reg tables.
 */
enum extra_reg_type {
	EXTRA_REG_NONE  = -1,	/* not used */

	EXTRA_REG_RSP_0 = 0,	/* offcore_response_0 */
	EXTRA_REG_RSP_1 = 1,	/* offcore_response_1 */
	EXTRA_REG_LBR   = 2,	/* lbr_select */
	EXTRA_REG_LDLAT = 3,	/* ld_lat_threshold */
	EXTRA_REG_FE    = 4,    /* fe_* */

	EXTRA_REG_MAX		/* number of entries needed */
};

struct event_constraint {
	union {
		unsigned long	idxmsk[BITS_TO_LONGS(X86_PMC_IDX_MAX)];
		u64		idxmsk64;
	};
	u64	code;
	u64	cmask;
	int	weight;
	int	overlap;
	int	flags;
};
/*
 * struct hw_perf_event.flags flags
 */
#define PERF_X86_EVENT_PEBS_LDLAT	0x0001 /* ld+ldlat data address sampling */
#define PERF_X86_EVENT_PEBS_ST		0x0002 /* st data address sampling */
#define PERF_X86_EVENT_PEBS_ST_HSW	0x0004 /* haswell style datala, store */
#define PERF_X86_EVENT_COMMITTED	0x0008 /* event passed commit_txn */
#define PERF_X86_EVENT_PEBS_LD_HSW	0x0010 /* haswell style datala, load */
#define PERF_X86_EVENT_PEBS_NA_HSW	0x0020 /* haswell style datala, unknown */
#define PERF_X86_EVENT_EXCL		0x0040 /* HT exclusivity on counter */
#define PERF_X86_EVENT_DYNAMIC		0x0080 /* dynamic alloc'd constraint */
#define PERF_X86_EVENT_RDPMC_ALLOWED	0x0100 /* grant rdpmc permission */
#define PERF_X86_EVENT_EXCL_ACCT	0x0200 /* accounted EXCL event */
<<<<<<< HEAD
=======
#define PERF_X86_EVENT_AUTO_RELOAD	0x0400 /* use PEBS auto-reload */
#define PERF_X86_EVENT_FREERUNNING	0x0800 /* use freerunning PEBS */
>>>>>>> db0b54cd


struct amd_nb {
	int nb_id;  /* NorthBridge id */
	int refcnt; /* reference count */
	struct perf_event *owners[X86_PMC_IDX_MAX];
	struct event_constraint event_constraints[X86_PMC_IDX_MAX];
};

/* The maximal number of PEBS events: */
#define MAX_PEBS_EVENTS		8

/*
 * Flags PEBS can handle without an PMI.
 *
 * TID can only be handled by flushing at context switch.
 *
 */
#define PEBS_FREERUNNING_FLAGS \
	(PERF_SAMPLE_IP | PERF_SAMPLE_TID | PERF_SAMPLE_ADDR | \
	PERF_SAMPLE_ID | PERF_SAMPLE_CPU | PERF_SAMPLE_STREAM_ID | \
	PERF_SAMPLE_DATA_SRC | PERF_SAMPLE_IDENTIFIER | \
	PERF_SAMPLE_TRANSACTION)

/*
 * A debug store configuration.
 *
 * We only support architectures that use 64bit fields.
 */
struct debug_store {
	u64	bts_buffer_base;
	u64	bts_index;
	u64	bts_absolute_maximum;
	u64	bts_interrupt_threshold;
	u64	pebs_buffer_base;
	u64	pebs_index;
	u64	pebs_absolute_maximum;
	u64	pebs_interrupt_threshold;
	u64	pebs_event_reset[MAX_PEBS_EVENTS];
};

/*
 * Per register state.
 */
struct er_account {
	raw_spinlock_t		lock;	/* per-core: protect structure */
	u64                 config;	/* extra MSR config */
	u64                 reg;	/* extra MSR number */
	atomic_t            ref;	/* reference count */
};

/*
 * Per core/cpu state
 *
 * Used to coordinate shared registers between HT threads or
 * among events on a single PMU.
 */
struct intel_shared_regs {
	struct er_account       regs[EXTRA_REG_MAX];
	int                     refcnt;		/* per-core: #HT threads */
	unsigned                core_id;	/* per-core: core id */
};

enum intel_excl_state_type {
	INTEL_EXCL_UNUSED    = 0, /* counter is unused */
	INTEL_EXCL_SHARED    = 1, /* counter can be used by both threads */
	INTEL_EXCL_EXCLUSIVE = 2, /* counter can be used by one thread only */
};

struct intel_excl_states {
	enum intel_excl_state_type state[X86_PMC_IDX_MAX];
	bool sched_started; /* true if scheduling has started */
};

struct intel_excl_cntrs {
	raw_spinlock_t	lock;

	struct intel_excl_states states[2];

	union {
		u16	has_exclusive[2];
		u32	exclusive_present;
	};

	int		refcnt;		/* per-core: #HT threads */
	unsigned	core_id;	/* per-core: core id */
};

#define MAX_LBR_ENTRIES		32

enum {
	X86_PERF_KFREE_SHARED = 0,
	X86_PERF_KFREE_EXCL   = 1,
	X86_PERF_KFREE_MAX
};

struct cpu_hw_events {
	/*
	 * Generic x86 PMC bits
	 */
	struct perf_event	*events[X86_PMC_IDX_MAX]; /* in counter order */
	unsigned long		active_mask[BITS_TO_LONGS(X86_PMC_IDX_MAX)];
	unsigned long		running[BITS_TO_LONGS(X86_PMC_IDX_MAX)];
	int			enabled;

	int			n_events; /* the # of events in the below arrays */
	int			n_added;  /* the # last events in the below arrays;
					     they've never been enabled yet */
	int			n_txn;    /* the # last events in the below arrays;
					     added in the current transaction */
	int			assign[X86_PMC_IDX_MAX]; /* event to counter assignment */
	u64			tags[X86_PMC_IDX_MAX];

	struct perf_event	*event_list[X86_PMC_IDX_MAX]; /* in enabled order */
	struct event_constraint	*event_constraint[X86_PMC_IDX_MAX];
<<<<<<< HEAD

	int			n_excl; /* the number of exclusive events */
=======
>>>>>>> db0b54cd

	int			n_excl; /* the number of exclusive events */

	unsigned int		txn_flags;
	int			is_fake;

	/*
	 * Intel DebugStore bits
	 */
	struct debug_store	*ds;
	u64			pebs_enabled;

	/*
	 * Intel LBR bits
	 */
	int				lbr_users;
	void				*lbr_context;
	struct perf_branch_stack	lbr_stack;
	struct perf_branch_entry	lbr_entries[MAX_LBR_ENTRIES];
	struct er_account		*lbr_sel;
	u64				br_sel;

	/*
	 * Intel host/guest exclude bits
	 */
	u64				intel_ctrl_guest_mask;
	u64				intel_ctrl_host_mask;
	struct perf_guest_switch_msr	guest_switch_msrs[X86_PMC_IDX_MAX];

	/*
	 * Intel checkpoint mask
	 */
	u64				intel_cp_status;

	/*
	 * manage shared (per-core, per-cpu) registers
	 * used on Intel NHM/WSM/SNB
	 */
	struct intel_shared_regs	*shared_regs;
	/*
	 * manage exclusive counter access between hyperthread
	 */
	struct event_constraint *constraint_list; /* in enable order */
	struct intel_excl_cntrs		*excl_cntrs;
	int excl_thread_id; /* 0 or 1 */

	/*
	 * AMD specific bits
	 */
	struct amd_nb			*amd_nb;
	/* Inverted mask of bits to clear in the perf_ctr ctrl registers */
	u64				perf_ctr_virt_mask;

	void				*kfree_on_online[X86_PERF_KFREE_MAX];
};

#define __EVENT_CONSTRAINT(c, n, m, w, o, f) {\
	{ .idxmsk64 = (n) },		\
	.code = (c),			\
	.cmask = (m),			\
	.weight = (w),			\
	.overlap = (o),			\
	.flags = f,			\
}

#define EVENT_CONSTRAINT(c, n, m)	\
	__EVENT_CONSTRAINT(c, n, m, HWEIGHT(n), 0, 0)

#define INTEL_EXCLEVT_CONSTRAINT(c, n)	\
	__EVENT_CONSTRAINT(c, n, ARCH_PERFMON_EVENTSEL_EVENT, HWEIGHT(n),\
			   0, PERF_X86_EVENT_EXCL)

/*
 * The overlap flag marks event constraints with overlapping counter
 * masks. This is the case if the counter mask of such an event is not
 * a subset of any other counter mask of a constraint with an equal or
 * higher weight, e.g.:
 *
 *  c_overlaps = EVENT_CONSTRAINT_OVERLAP(0, 0x09, 0);
 *  c_another1 = EVENT_CONSTRAINT(0, 0x07, 0);
 *  c_another2 = EVENT_CONSTRAINT(0, 0x38, 0);
 *
 * The event scheduler may not select the correct counter in the first
 * cycle because it needs to know which subsequent events will be
 * scheduled. It may fail to schedule the events then. So we set the
 * overlap flag for such constraints to give the scheduler a hint which
 * events to select for counter rescheduling.
 *
 * Care must be taken as the rescheduling algorithm is O(n!) which
 * will increase scheduling cycles for an over-commited system
 * dramatically.  The number of such EVENT_CONSTRAINT_OVERLAP() macros
 * and its counter masks must be kept at a minimum.
 */
#define EVENT_CONSTRAINT_OVERLAP(c, n, m)	\
	__EVENT_CONSTRAINT(c, n, m, HWEIGHT(n), 1, 0)

/*
 * Constraint on the Event code.
 */
#define INTEL_EVENT_CONSTRAINT(c, n)	\
	EVENT_CONSTRAINT(c, n, ARCH_PERFMON_EVENTSEL_EVENT)

/*
 * Constraint on the Event code + UMask + fixed-mask
 *
 * filter mask to validate fixed counter events.
 * the following filters disqualify for fixed counters:
 *  - inv
 *  - edge
 *  - cnt-mask
 *  - in_tx
 *  - in_tx_checkpointed
 *  The other filters are supported by fixed counters.
 *  The any-thread option is supported starting with v3.
 */
#define FIXED_EVENT_FLAGS (X86_RAW_EVENT_MASK|HSW_IN_TX|HSW_IN_TX_CHECKPOINTED)
#define FIXED_EVENT_CONSTRAINT(c, n)	\
	EVENT_CONSTRAINT(c, (1ULL << (32+n)), FIXED_EVENT_FLAGS)

/*
 * Constraint on the Event code + UMask
 */
#define INTEL_UEVENT_CONSTRAINT(c, n)	\
	EVENT_CONSTRAINT(c, n, INTEL_ARCH_EVENT_MASK)

/* Like UEVENT_CONSTRAINT, but match flags too */
#define INTEL_FLAGS_UEVENT_CONSTRAINT(c, n)	\
	EVENT_CONSTRAINT(c, n, INTEL_ARCH_EVENT_MASK|X86_ALL_EVENT_FLAGS)

#define INTEL_EXCLUEVT_CONSTRAINT(c, n)	\
	__EVENT_CONSTRAINT(c, n, INTEL_ARCH_EVENT_MASK, \
			   HWEIGHT(n), 0, PERF_X86_EVENT_EXCL)

#define INTEL_PLD_CONSTRAINT(c, n)	\
	__EVENT_CONSTRAINT(c, n, INTEL_ARCH_EVENT_MASK|X86_ALL_EVENT_FLAGS, \
			   HWEIGHT(n), 0, PERF_X86_EVENT_PEBS_LDLAT)

#define INTEL_PST_CONSTRAINT(c, n)	\
	__EVENT_CONSTRAINT(c, n, INTEL_ARCH_EVENT_MASK|X86_ALL_EVENT_FLAGS, \
			  HWEIGHT(n), 0, PERF_X86_EVENT_PEBS_ST)

/* Event constraint, but match on all event flags too. */
#define INTEL_FLAGS_EVENT_CONSTRAINT(c, n) \
	EVENT_CONSTRAINT(c, n, INTEL_ARCH_EVENT_MASK|X86_ALL_EVENT_FLAGS)

/* Check only flags, but allow all event/umask */
#define INTEL_ALL_EVENT_CONSTRAINT(code, n)	\
	EVENT_CONSTRAINT(code, n, X86_ALL_EVENT_FLAGS)

/* Check flags and event code, and set the HSW store flag */
#define INTEL_FLAGS_EVENT_CONSTRAINT_DATALA_ST(code, n) \
	__EVENT_CONSTRAINT(code, n, 			\
			  ARCH_PERFMON_EVENTSEL_EVENT|X86_ALL_EVENT_FLAGS, \
			  HWEIGHT(n), 0, PERF_X86_EVENT_PEBS_ST_HSW)

/* Check flags and event code, and set the HSW load flag */
#define INTEL_FLAGS_EVENT_CONSTRAINT_DATALA_LD(code, n) \
	__EVENT_CONSTRAINT(code, n,			\
			  ARCH_PERFMON_EVENTSEL_EVENT|X86_ALL_EVENT_FLAGS, \
			  HWEIGHT(n), 0, PERF_X86_EVENT_PEBS_LD_HSW)

#define INTEL_FLAGS_EVENT_CONSTRAINT_DATALA_XLD(code, n) \
	__EVENT_CONSTRAINT(code, n,			\
			  ARCH_PERFMON_EVENTSEL_EVENT|X86_ALL_EVENT_FLAGS, \
			  HWEIGHT(n), 0, \
			  PERF_X86_EVENT_PEBS_LD_HSW|PERF_X86_EVENT_EXCL)

/* Check flags and event code/umask, and set the HSW store flag */
#define INTEL_FLAGS_UEVENT_CONSTRAINT_DATALA_ST(code, n) \
	__EVENT_CONSTRAINT(code, n, 			\
			  INTEL_ARCH_EVENT_MASK|X86_ALL_EVENT_FLAGS, \
			  HWEIGHT(n), 0, PERF_X86_EVENT_PEBS_ST_HSW)

#define INTEL_FLAGS_UEVENT_CONSTRAINT_DATALA_XST(code, n) \
	__EVENT_CONSTRAINT(code, n,			\
			  INTEL_ARCH_EVENT_MASK|X86_ALL_EVENT_FLAGS, \
			  HWEIGHT(n), 0, \
			  PERF_X86_EVENT_PEBS_ST_HSW|PERF_X86_EVENT_EXCL)

/* Check flags and event code/umask, and set the HSW load flag */
#define INTEL_FLAGS_UEVENT_CONSTRAINT_DATALA_LD(code, n) \
	__EVENT_CONSTRAINT(code, n, 			\
			  INTEL_ARCH_EVENT_MASK|X86_ALL_EVENT_FLAGS, \
			  HWEIGHT(n), 0, PERF_X86_EVENT_PEBS_LD_HSW)

#define INTEL_FLAGS_UEVENT_CONSTRAINT_DATALA_XLD(code, n) \
	__EVENT_CONSTRAINT(code, n,			\
			  INTEL_ARCH_EVENT_MASK|X86_ALL_EVENT_FLAGS, \
			  HWEIGHT(n), 0, \
			  PERF_X86_EVENT_PEBS_LD_HSW|PERF_X86_EVENT_EXCL)

/* Check flags and event code/umask, and set the HSW N/A flag */
#define INTEL_FLAGS_UEVENT_CONSTRAINT_DATALA_NA(code, n) \
	__EVENT_CONSTRAINT(code, n, 			\
			  INTEL_ARCH_EVENT_MASK|X86_ALL_EVENT_FLAGS, \
			  HWEIGHT(n), 0, PERF_X86_EVENT_PEBS_NA_HSW)


/*
 * We define the end marker as having a weight of -1
 * to enable blacklisting of events using a counter bitmask
 * of zero and thus a weight of zero.
 * The end marker has a weight that cannot possibly be
 * obtained from counting the bits in the bitmask.
 */
#define EVENT_CONSTRAINT_END { .weight = -1 }

/*
 * Check for end marker with weight == -1
 */
#define for_each_event_constraint(e, c)	\
	for ((e) = (c); (e)->weight != -1; (e)++)

/*
 * Extra registers for specific events.
 *
 * Some events need large masks and require external MSRs.
 * Those extra MSRs end up being shared for all events on
 * a PMU and sometimes between PMU of sibling HT threads.
 * In either case, the kernel needs to handle conflicting
 * accesses to those extra, shared, regs. The data structure
 * to manage those registers is stored in cpu_hw_event.
 */
struct extra_reg {
	unsigned int		event;
	unsigned int		msr;
	u64			config_mask;
	u64			valid_mask;
	int			idx;  /* per_xxx->regs[] reg index */
	bool			extra_msr_access;
};

#define EVENT_EXTRA_REG(e, ms, m, vm, i) {	\
	.event = (e),			\
	.msr = (ms),			\
	.config_mask = (m),		\
	.valid_mask = (vm),		\
	.idx = EXTRA_REG_##i,		\
	.extra_msr_access = true,	\
	}

#define INTEL_EVENT_EXTRA_REG(event, msr, vm, idx)	\
	EVENT_EXTRA_REG(event, msr, ARCH_PERFMON_EVENTSEL_EVENT, vm, idx)

#define INTEL_UEVENT_EXTRA_REG(event, msr, vm, idx) \
	EVENT_EXTRA_REG(event, msr, ARCH_PERFMON_EVENTSEL_EVENT | \
			ARCH_PERFMON_EVENTSEL_UMASK, vm, idx)

#define INTEL_UEVENT_PEBS_LDLAT_EXTRA_REG(c) \
	INTEL_UEVENT_EXTRA_REG(c, \
			       MSR_PEBS_LD_LAT_THRESHOLD, \
			       0xffff, \
			       LDLAT)

#define EVENT_EXTRA_END EVENT_EXTRA_REG(0, 0, 0, 0, RSP_0)

union perf_capabilities {
	struct {
		u64	lbr_format:6;
		u64	pebs_trap:1;
		u64	pebs_arch_reg:1;
		u64	pebs_format:4;
		u64	smm_freeze:1;
		/*
		 * PMU supports separate counter range for writing
		 * values > 32bit.
		 */
		u64	full_width_write:1;
	};
	u64	capabilities;
};

struct x86_pmu_quirk {
	struct x86_pmu_quirk *next;
	void (*func)(void);
};

union x86_pmu_config {
	struct {
		u64 event:8,
		    umask:8,
		    usr:1,
		    os:1,
		    edge:1,
		    pc:1,
		    interrupt:1,
		    __reserved1:1,
		    en:1,
		    inv:1,
		    cmask:8,
		    event2:4,
		    __reserved2:4,
		    go:1,
		    ho:1;
	} bits;
	u64 value;
};

#define X86_CONFIG(args...) ((union x86_pmu_config){.bits = {args}}).value

enum {
	x86_lbr_exclusive_lbr,
	x86_lbr_exclusive_bts,
	x86_lbr_exclusive_pt,
	x86_lbr_exclusive_max,
};

/*
 * struct x86_pmu - generic x86 pmu
 */
struct x86_pmu {
	/*
	 * Generic x86 PMC bits
	 */
	const char	*name;
	int		version;
	int		(*handle_irq)(struct pt_regs *);
	void		(*disable_all)(void);
	void		(*enable_all)(int added);
	void		(*enable)(struct perf_event *);
	void		(*disable)(struct perf_event *);
	int		(*hw_config)(struct perf_event *event);
	int		(*schedule_events)(struct cpu_hw_events *cpuc, int n, int *assign);
	unsigned	eventsel;
	unsigned	perfctr;
	int		(*addr_offset)(int index, bool eventsel);
	int		(*rdpmc_index)(int index);
	u64		(*event_map)(int);
	int		max_events;
	int		num_counters;
	int		num_counters_fixed;
	int		cntval_bits;
	u64		cntval_mask;
	union {
			unsigned long events_maskl;
			unsigned long events_mask[BITS_TO_LONGS(ARCH_PERFMON_EVENTS_COUNT)];
	};
	int		events_mask_len;
	int		apic;
	u64		max_period;
	struct event_constraint *
			(*get_event_constraints)(struct cpu_hw_events *cpuc,
						 int idx,
						 struct perf_event *event);

	void		(*put_event_constraints)(struct cpu_hw_events *cpuc,
						 struct perf_event *event);

<<<<<<< HEAD
	void		(*commit_scheduling)(struct cpu_hw_events *cpuc, int idx, int cntr);

=======
>>>>>>> db0b54cd
	void		(*start_scheduling)(struct cpu_hw_events *cpuc);

	void		(*commit_scheduling)(struct cpu_hw_events *cpuc, int idx, int cntr);

	void		(*stop_scheduling)(struct cpu_hw_events *cpuc);

	struct event_constraint *event_constraints;
	struct x86_pmu_quirk *quirks;
	int		perfctr_second_write;
	bool		late_ack;
	unsigned	(*limit_period)(struct perf_event *event, unsigned l);

	/*
	 * sysfs attrs
	 */
	int		attr_rdpmc_broken;
	int		attr_rdpmc;
	struct attribute **format_attrs;
	struct attribute **event_attrs;

	ssize_t		(*events_sysfs_show)(char *page, u64 config);
	struct attribute **cpu_events;

	/*
	 * CPU Hotplug hooks
	 */
	int		(*cpu_prepare)(int cpu);
	void		(*cpu_starting)(int cpu);
	void		(*cpu_dying)(int cpu);
	void		(*cpu_dead)(int cpu);

	void		(*check_microcode)(void);
	void		(*sched_task)(struct perf_event_context *ctx,
				      bool sched_in);

	/*
	 * Intel Arch Perfmon v2+
	 */
	u64			intel_ctrl;
	union perf_capabilities intel_cap;

	/*
	 * Intel DebugStore bits
	 */
	unsigned int	bts		:1,
			bts_active	:1,
			pebs		:1,
			pebs_active	:1,
			pebs_broken	:1;
	int		pebs_record_size;
	int		pebs_buffer_size;
	void		(*drain_pebs)(struct pt_regs *regs);
	struct event_constraint *pebs_constraints;
	void		(*pebs_aliases)(struct perf_event *event);
	int 		max_pebs_events;
	unsigned long	free_running_flags;

	/*
	 * Intel LBR
	 */
	unsigned long	lbr_tos, lbr_from, lbr_to; /* MSR base regs       */
	int		lbr_nr;			   /* hardware stack size */
	u64		lbr_sel_mask;		   /* LBR_SELECT valid bits */
	const int	*lbr_sel_map;		   /* lbr_select mappings */
	bool		lbr_double_abort;	   /* duplicated lbr aborts */

	/*
	 * Intel PT/LBR/BTS are exclusive
	 */
	atomic_t	lbr_exclusive[x86_lbr_exclusive_max];

	/*
	 * Extra registers for events
	 */
	struct extra_reg *extra_regs;
	unsigned int flags;

	/*
	 * Intel host/guest support (KVM)
	 */
	struct perf_guest_switch_msr *(*guest_get_msrs)(int *nr);
};

struct x86_perf_task_context {
	u64 lbr_from[MAX_LBR_ENTRIES];
	u64 lbr_to[MAX_LBR_ENTRIES];
	u64 lbr_info[MAX_LBR_ENTRIES];
	int tos;
	int lbr_callstack_users;
	int lbr_stack_state;
};

#define x86_add_quirk(func_)						\
do {									\
	static struct x86_pmu_quirk __quirk __initdata = {		\
		.func = func_,						\
	};								\
	__quirk.next = x86_pmu.quirks;					\
	x86_pmu.quirks = &__quirk;					\
} while (0)

/*
 * x86_pmu flags
 */
#define PMU_FL_NO_HT_SHARING	0x1 /* no hyper-threading resource sharing */
#define PMU_FL_HAS_RSP_1	0x2 /* has 2 equivalent offcore_rsp regs   */
#define PMU_FL_EXCL_CNTRS	0x4 /* has exclusive counter requirements  */
#define PMU_FL_EXCL_ENABLED	0x8 /* exclusive counter active */

#define EVENT_VAR(_id)  event_attr_##_id
#define EVENT_PTR(_id) &event_attr_##_id.attr.attr

#define EVENT_ATTR(_name, _id)						\
static struct perf_pmu_events_attr EVENT_VAR(_id) = {			\
	.attr		= __ATTR(_name, 0444, events_sysfs_show, NULL),	\
	.id		= PERF_COUNT_HW_##_id,				\
	.event_str	= NULL,						\
};

#define EVENT_ATTR_STR(_name, v, str)					\
static struct perf_pmu_events_attr event_attr_##v = {			\
	.attr		= __ATTR(_name, 0444, events_sysfs_show, NULL),	\
	.id		= 0,						\
	.event_str	= str,						\
};

extern struct x86_pmu x86_pmu __read_mostly;

static inline bool x86_pmu_has_lbr_callstack(void)
{
	return  x86_pmu.lbr_sel_map &&
		x86_pmu.lbr_sel_map[PERF_SAMPLE_BRANCH_CALL_STACK_SHIFT] > 0;
}

DECLARE_PER_CPU(struct cpu_hw_events, cpu_hw_events);

int x86_perf_event_set_period(struct perf_event *event);

/*
 * Generalized hw caching related hw_event table, filled
 * in on a per model basis. A value of 0 means
 * 'not supported', -1 means 'hw_event makes no sense on
 * this CPU', any other value means the raw hw_event
 * ID.
 */

#define C(x) PERF_COUNT_HW_CACHE_##x

extern u64 __read_mostly hw_cache_event_ids
				[PERF_COUNT_HW_CACHE_MAX]
				[PERF_COUNT_HW_CACHE_OP_MAX]
				[PERF_COUNT_HW_CACHE_RESULT_MAX];
extern u64 __read_mostly hw_cache_extra_regs
				[PERF_COUNT_HW_CACHE_MAX]
				[PERF_COUNT_HW_CACHE_OP_MAX]
				[PERF_COUNT_HW_CACHE_RESULT_MAX];

u64 x86_perf_event_update(struct perf_event *event);

static inline unsigned int x86_pmu_config_addr(int index)
{
	return x86_pmu.eventsel + (x86_pmu.addr_offset ?
				   x86_pmu.addr_offset(index, true) : index);
}

static inline unsigned int x86_pmu_event_addr(int index)
{
	return x86_pmu.perfctr + (x86_pmu.addr_offset ?
				  x86_pmu.addr_offset(index, false) : index);
}

static inline int x86_pmu_rdpmc_index(int index)
{
	return x86_pmu.rdpmc_index ? x86_pmu.rdpmc_index(index) : index;
}

int x86_add_exclusive(unsigned int what);

void x86_del_exclusive(unsigned int what);

int x86_reserve_hardware(void);

void x86_release_hardware(void);

void hw_perf_lbr_event_destroy(struct perf_event *event);

int x86_setup_perfctr(struct perf_event *event);

int x86_pmu_hw_config(struct perf_event *event);

void x86_pmu_disable_all(void);

static inline void __x86_pmu_enable_event(struct hw_perf_event *hwc,
					  u64 enable_mask)
{
	u64 disable_mask = __this_cpu_read(cpu_hw_events.perf_ctr_virt_mask);

	if (hwc->extra_reg.reg)
		wrmsrl(hwc->extra_reg.reg, hwc->extra_reg.config);
	wrmsrl(hwc->config_base, (hwc->config | enable_mask) & ~disable_mask);
}

void x86_pmu_enable_all(int added);

int perf_assign_events(struct event_constraint **constraints, int n,
			int wmin, int wmax, int gpmax, int *assign);
int x86_schedule_events(struct cpu_hw_events *cpuc, int n, int *assign);

void x86_pmu_stop(struct perf_event *event, int flags);

static inline void x86_pmu_disable_event(struct perf_event *event)
{
	struct hw_perf_event *hwc = &event->hw;

	wrmsrl(hwc->config_base, hwc->config);
}

void x86_pmu_enable_event(struct perf_event *event);

int x86_pmu_handle_irq(struct pt_regs *regs);

extern struct event_constraint emptyconstraint;

extern struct event_constraint unconstrained;

static inline bool kernel_ip(unsigned long ip)
{
#ifdef CONFIG_X86_32
	return ip > PAGE_OFFSET;
#else
	return (long)ip < 0;
#endif
}

/*
 * Not all PMUs provide the right context information to place the reported IP
 * into full context. Specifically segment registers are typically not
 * supplied.
 *
 * Assuming the address is a linear address (it is for IBS), we fake the CS and
 * vm86 mode using the known zero-based code segment and 'fix up' the registers
 * to reflect this.
 *
 * Intel PEBS/LBR appear to typically provide the effective address, nothing
 * much we can do about that but pray and treat it like a linear address.
 */
static inline void set_linear_ip(struct pt_regs *regs, unsigned long ip)
{
	regs->cs = kernel_ip(ip) ? __KERNEL_CS : __USER_CS;
	if (regs->flags & X86_VM_MASK)
		regs->flags ^= (PERF_EFLAGS_VM | X86_VM_MASK);
	regs->ip = ip;
}

ssize_t x86_event_sysfs_show(char *page, u64 config, u64 event);
ssize_t intel_event_sysfs_show(char *page, u64 config);

struct attribute **merge_attr(struct attribute **a, struct attribute **b);

#ifdef CONFIG_CPU_SUP_AMD

int amd_pmu_init(void);

#else /* CONFIG_CPU_SUP_AMD */

static inline int amd_pmu_init(void)
{
	return 0;
}

#endif /* CONFIG_CPU_SUP_AMD */

#ifdef CONFIG_CPU_SUP_INTEL

static inline bool intel_pmu_has_bts(struct perf_event *event)
{
	if (event->attr.config == PERF_COUNT_HW_BRANCH_INSTRUCTIONS &&
	    !event->attr.freq && event->hw.sample_period == 1)
		return true;

	return false;
}

int intel_pmu_save_and_restart(struct perf_event *event);

struct event_constraint *
x86_get_event_constraints(struct cpu_hw_events *cpuc, int idx,
			  struct perf_event *event);

struct intel_shared_regs *allocate_shared_regs(int cpu);

int intel_pmu_init(void);

void init_debug_store_on_cpu(int cpu);

void fini_debug_store_on_cpu(int cpu);

void release_ds_buffers(void);

void reserve_ds_buffers(void);

extern struct event_constraint bts_constraint;

void intel_pmu_enable_bts(u64 config);

void intel_pmu_disable_bts(void);

int intel_pmu_drain_bts_buffer(void);

extern struct event_constraint intel_core2_pebs_event_constraints[];

extern struct event_constraint intel_atom_pebs_event_constraints[];

extern struct event_constraint intel_slm_pebs_event_constraints[];

extern struct event_constraint intel_nehalem_pebs_event_constraints[];

extern struct event_constraint intel_westmere_pebs_event_constraints[];

extern struct event_constraint intel_snb_pebs_event_constraints[];

extern struct event_constraint intel_ivb_pebs_event_constraints[];

extern struct event_constraint intel_hsw_pebs_event_constraints[];

extern struct event_constraint intel_skl_pebs_event_constraints[];

struct event_constraint *intel_pebs_constraints(struct perf_event *event);

void intel_pmu_pebs_enable(struct perf_event *event);

void intel_pmu_pebs_disable(struct perf_event *event);

void intel_pmu_pebs_enable_all(void);

void intel_pmu_pebs_disable_all(void);

void intel_pmu_pebs_sched_task(struct perf_event_context *ctx, bool sched_in);

void intel_ds_init(void);

void intel_pmu_lbr_sched_task(struct perf_event_context *ctx, bool sched_in);

void intel_pmu_lbr_reset(void);

void intel_pmu_lbr_enable(struct perf_event *event);

void intel_pmu_lbr_disable(struct perf_event *event);

void intel_pmu_lbr_enable_all(bool pmi);

void intel_pmu_lbr_disable_all(void);

void intel_pmu_lbr_read(void);

void intel_pmu_lbr_init_core(void);

void intel_pmu_lbr_init_nhm(void);

void intel_pmu_lbr_init_atom(void);

void intel_pmu_lbr_init_snb(void);

void intel_pmu_lbr_init_hsw(void);

void intel_pmu_lbr_init_skl(void);

void intel_pmu_pebs_data_source_nhm(void);

int intel_pmu_setup_lbr_filter(struct perf_event *event);

void intel_pt_interrupt(void);

int intel_bts_interrupt(void);

void intel_bts_enable_local(void);

void intel_bts_disable_local(void);

int p4_pmu_init(void);

int p6_pmu_init(void);

int knc_pmu_init(void);

ssize_t events_sysfs_show(struct device *dev, struct device_attribute *attr,
			  char *page);

static inline int is_ht_workaround_enabled(void)
{
	return !!(x86_pmu.flags & PMU_FL_EXCL_ENABLED);
}

#else /* CONFIG_CPU_SUP_INTEL */

static inline void reserve_ds_buffers(void)
{
}

static inline void release_ds_buffers(void)
{
}

static inline int intel_pmu_init(void)
{
	return 0;
}

static inline struct intel_shared_regs *allocate_shared_regs(int cpu)
{
	return NULL;
}

static inline int is_ht_workaround_enabled(void)
{
	return 0;
}
#endif /* CONFIG_CPU_SUP_INTEL */<|MERGE_RESOLUTION|>--- conflicted
+++ resolved
@@ -76,11 +76,8 @@
 #define PERF_X86_EVENT_DYNAMIC		0x0080 /* dynamic alloc'd constraint */
 #define PERF_X86_EVENT_RDPMC_ALLOWED	0x0100 /* grant rdpmc permission */
 #define PERF_X86_EVENT_EXCL_ACCT	0x0200 /* accounted EXCL event */
-<<<<<<< HEAD
-=======
 #define PERF_X86_EVENT_AUTO_RELOAD	0x0400 /* use PEBS auto-reload */
 #define PERF_X86_EVENT_FREERUNNING	0x0800 /* use freerunning PEBS */
->>>>>>> db0b54cd
 
 
 struct amd_nb {
@@ -196,11 +193,6 @@
 
 	struct perf_event	*event_list[X86_PMC_IDX_MAX]; /* in enabled order */
 	struct event_constraint	*event_constraint[X86_PMC_IDX_MAX];
-<<<<<<< HEAD
-
-	int			n_excl; /* the number of exclusive events */
-=======
->>>>>>> db0b54cd
 
 	int			n_excl; /* the number of exclusive events */
 
@@ -549,11 +541,6 @@
 	void		(*put_event_constraints)(struct cpu_hw_events *cpuc,
 						 struct perf_event *event);
 
-<<<<<<< HEAD
-	void		(*commit_scheduling)(struct cpu_hw_events *cpuc, int idx, int cntr);
-
-=======
->>>>>>> db0b54cd
 	void		(*start_scheduling)(struct cpu_hw_events *cpuc);
 
 	void		(*commit_scheduling)(struct cpu_hw_events *cpuc, int idx, int cntr);
