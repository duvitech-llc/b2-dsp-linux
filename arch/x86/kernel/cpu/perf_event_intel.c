/*
 * Per core/cpu state
 *
 * Used to coordinate shared registers between HT threads or
 * among events on a single PMU.
 */

#define pr_fmt(fmt) KBUILD_MODNAME ": " fmt

#include <linux/stddef.h>
#include <linux/types.h>
#include <linux/init.h>
#include <linux/slab.h>
#include <linux/export.h>
#include <linux/nmi.h>

#include <asm/cpufeature.h>
#include <asm/hardirq.h>
#include <asm/apic.h>

#include "perf_event.h"

/*
 * Intel PerfMon, used on Core and later.
 */
static u64 intel_perfmon_event_map[PERF_COUNT_HW_MAX] __read_mostly =
{
	[PERF_COUNT_HW_CPU_CYCLES]		= 0x003c,
	[PERF_COUNT_HW_INSTRUCTIONS]		= 0x00c0,
	[PERF_COUNT_HW_CACHE_REFERENCES]	= 0x4f2e,
	[PERF_COUNT_HW_CACHE_MISSES]		= 0x412e,
	[PERF_COUNT_HW_BRANCH_INSTRUCTIONS]	= 0x00c4,
	[PERF_COUNT_HW_BRANCH_MISSES]		= 0x00c5,
	[PERF_COUNT_HW_BUS_CYCLES]		= 0x013c,
	[PERF_COUNT_HW_REF_CPU_CYCLES]		= 0x0300, /* pseudo-encoding */
};

static struct event_constraint intel_core_event_constraints[] __read_mostly =
{
	INTEL_EVENT_CONSTRAINT(0x11, 0x2), /* FP_ASSIST */
	INTEL_EVENT_CONSTRAINT(0x12, 0x2), /* MUL */
	INTEL_EVENT_CONSTRAINT(0x13, 0x2), /* DIV */
	INTEL_EVENT_CONSTRAINT(0x14, 0x1), /* CYCLES_DIV_BUSY */
	INTEL_EVENT_CONSTRAINT(0x19, 0x2), /* DELAYED_BYPASS */
	INTEL_EVENT_CONSTRAINT(0xc1, 0x1), /* FP_COMP_INSTR_RET */
	EVENT_CONSTRAINT_END
};

static struct event_constraint intel_core2_event_constraints[] __read_mostly =
{
	FIXED_EVENT_CONSTRAINT(0x00c0, 0), /* INST_RETIRED.ANY */
	FIXED_EVENT_CONSTRAINT(0x003c, 1), /* CPU_CLK_UNHALTED.CORE */
	FIXED_EVENT_CONSTRAINT(0x0300, 2), /* CPU_CLK_UNHALTED.REF */
	INTEL_EVENT_CONSTRAINT(0x10, 0x1), /* FP_COMP_OPS_EXE */
	INTEL_EVENT_CONSTRAINT(0x11, 0x2), /* FP_ASSIST */
	INTEL_EVENT_CONSTRAINT(0x12, 0x2), /* MUL */
	INTEL_EVENT_CONSTRAINT(0x13, 0x2), /* DIV */
	INTEL_EVENT_CONSTRAINT(0x14, 0x1), /* CYCLES_DIV_BUSY */
	INTEL_EVENT_CONSTRAINT(0x18, 0x1), /* IDLE_DURING_DIV */
	INTEL_EVENT_CONSTRAINT(0x19, 0x2), /* DELAYED_BYPASS */
	INTEL_EVENT_CONSTRAINT(0xa1, 0x1), /* RS_UOPS_DISPATCH_CYCLES */
	INTEL_EVENT_CONSTRAINT(0xc9, 0x1), /* ITLB_MISS_RETIRED (T30-9) */
	INTEL_EVENT_CONSTRAINT(0xcb, 0x1), /* MEM_LOAD_RETIRED */
	EVENT_CONSTRAINT_END
};

static struct event_constraint intel_nehalem_event_constraints[] __read_mostly =
{
	FIXED_EVENT_CONSTRAINT(0x00c0, 0), /* INST_RETIRED.ANY */
	FIXED_EVENT_CONSTRAINT(0x003c, 1), /* CPU_CLK_UNHALTED.CORE */
	FIXED_EVENT_CONSTRAINT(0x0300, 2), /* CPU_CLK_UNHALTED.REF */
	INTEL_EVENT_CONSTRAINT(0x40, 0x3), /* L1D_CACHE_LD */
	INTEL_EVENT_CONSTRAINT(0x41, 0x3), /* L1D_CACHE_ST */
	INTEL_EVENT_CONSTRAINT(0x42, 0x3), /* L1D_CACHE_LOCK */
	INTEL_EVENT_CONSTRAINT(0x43, 0x3), /* L1D_ALL_REF */
	INTEL_EVENT_CONSTRAINT(0x48, 0x3), /* L1D_PEND_MISS */
	INTEL_EVENT_CONSTRAINT(0x4e, 0x3), /* L1D_PREFETCH */
	INTEL_EVENT_CONSTRAINT(0x51, 0x3), /* L1D */
	INTEL_EVENT_CONSTRAINT(0x63, 0x3), /* CACHE_LOCK_CYCLES */
	EVENT_CONSTRAINT_END
};

static struct extra_reg intel_nehalem_extra_regs[] __read_mostly =
{
	/* must define OFFCORE_RSP_X first, see intel_fixup_er() */
	INTEL_UEVENT_EXTRA_REG(0x01b7, MSR_OFFCORE_RSP_0, 0xffff, RSP_0),
	INTEL_UEVENT_PEBS_LDLAT_EXTRA_REG(0x100b),
	EVENT_EXTRA_END
};

static struct event_constraint intel_westmere_event_constraints[] __read_mostly =
{
	FIXED_EVENT_CONSTRAINT(0x00c0, 0), /* INST_RETIRED.ANY */
	FIXED_EVENT_CONSTRAINT(0x003c, 1), /* CPU_CLK_UNHALTED.CORE */
	FIXED_EVENT_CONSTRAINT(0x0300, 2), /* CPU_CLK_UNHALTED.REF */
	INTEL_EVENT_CONSTRAINT(0x51, 0x3), /* L1D */
	INTEL_EVENT_CONSTRAINT(0x60, 0x1), /* OFFCORE_REQUESTS_OUTSTANDING */
	INTEL_EVENT_CONSTRAINT(0x63, 0x3), /* CACHE_LOCK_CYCLES */
	INTEL_EVENT_CONSTRAINT(0xb3, 0x1), /* SNOOPQ_REQUEST_OUTSTANDING */
	EVENT_CONSTRAINT_END
};

static struct event_constraint intel_snb_event_constraints[] __read_mostly =
{
	FIXED_EVENT_CONSTRAINT(0x00c0, 0), /* INST_RETIRED.ANY */
	FIXED_EVENT_CONSTRAINT(0x003c, 1), /* CPU_CLK_UNHALTED.CORE */
	FIXED_EVENT_CONSTRAINT(0x0300, 2), /* CPU_CLK_UNHALTED.REF */
	INTEL_UEVENT_CONSTRAINT(0x04a3, 0xf), /* CYCLE_ACTIVITY.CYCLES_NO_DISPATCH */
	INTEL_UEVENT_CONSTRAINT(0x05a3, 0xf), /* CYCLE_ACTIVITY.STALLS_L2_PENDING */
	INTEL_UEVENT_CONSTRAINT(0x02a3, 0x4), /* CYCLE_ACTIVITY.CYCLES_L1D_PENDING */
	INTEL_UEVENT_CONSTRAINT(0x06a3, 0x4), /* CYCLE_ACTIVITY.STALLS_L1D_PENDING */
	INTEL_EVENT_CONSTRAINT(0x48, 0x4), /* L1D_PEND_MISS.PENDING */
	INTEL_UEVENT_CONSTRAINT(0x01c0, 0x2), /* INST_RETIRED.PREC_DIST */
	INTEL_EVENT_CONSTRAINT(0xcd, 0x8), /* MEM_TRANS_RETIRED.LOAD_LATENCY */
	INTEL_UEVENT_CONSTRAINT(0x04a3, 0xf), /* CYCLE_ACTIVITY.CYCLES_NO_DISPATCH */
	INTEL_UEVENT_CONSTRAINT(0x02a3, 0x4), /* CYCLE_ACTIVITY.CYCLES_L1D_PENDING */

	INTEL_EXCLEVT_CONSTRAINT(0xd0, 0xf), /* MEM_UOPS_RETIRED.* */
	INTEL_EXCLEVT_CONSTRAINT(0xd1, 0xf), /* MEM_LOAD_UOPS_RETIRED.* */
	INTEL_EXCLEVT_CONSTRAINT(0xd2, 0xf), /* MEM_LOAD_UOPS_LLC_HIT_RETIRED.* */
	INTEL_EXCLEVT_CONSTRAINT(0xd3, 0xf), /* MEM_LOAD_UOPS_LLC_MISS_RETIRED.* */

	EVENT_CONSTRAINT_END
};

static struct event_constraint intel_ivb_event_constraints[] __read_mostly =
{
	FIXED_EVENT_CONSTRAINT(0x00c0, 0), /* INST_RETIRED.ANY */
	FIXED_EVENT_CONSTRAINT(0x003c, 1), /* CPU_CLK_UNHALTED.CORE */
	FIXED_EVENT_CONSTRAINT(0x0300, 2), /* CPU_CLK_UNHALTED.REF */
	INTEL_UEVENT_CONSTRAINT(0x0148, 0x4), /* L1D_PEND_MISS.PENDING */
	INTEL_UEVENT_CONSTRAINT(0x0279, 0xf), /* IDQ.EMTPY */
	INTEL_UEVENT_CONSTRAINT(0x019c, 0xf), /* IDQ_UOPS_NOT_DELIVERED.CORE */
	INTEL_UEVENT_CONSTRAINT(0x02a3, 0xf), /* CYCLE_ACTIVITY.CYCLES_LDM_PENDING */
	INTEL_UEVENT_CONSTRAINT(0x04a3, 0xf), /* CYCLE_ACTIVITY.CYCLES_NO_EXECUTE */
	INTEL_UEVENT_CONSTRAINT(0x05a3, 0xf), /* CYCLE_ACTIVITY.STALLS_L2_PENDING */
	INTEL_UEVENT_CONSTRAINT(0x06a3, 0xf), /* CYCLE_ACTIVITY.STALLS_LDM_PENDING */
	INTEL_UEVENT_CONSTRAINT(0x08a3, 0x4), /* CYCLE_ACTIVITY.CYCLES_L1D_PENDING */
	INTEL_UEVENT_CONSTRAINT(0x0ca3, 0x4), /* CYCLE_ACTIVITY.STALLS_L1D_PENDING */
	INTEL_UEVENT_CONSTRAINT(0x01c0, 0x2), /* INST_RETIRED.PREC_DIST */

	INTEL_EXCLEVT_CONSTRAINT(0xd0, 0xf), /* MEM_UOPS_RETIRED.* */
	INTEL_EXCLEVT_CONSTRAINT(0xd1, 0xf), /* MEM_LOAD_UOPS_RETIRED.* */
	INTEL_EXCLEVT_CONSTRAINT(0xd2, 0xf), /* MEM_LOAD_UOPS_LLC_HIT_RETIRED.* */
	INTEL_EXCLEVT_CONSTRAINT(0xd3, 0xf), /* MEM_LOAD_UOPS_LLC_MISS_RETIRED.* */

	EVENT_CONSTRAINT_END
};

static struct extra_reg intel_westmere_extra_regs[] __read_mostly =
{
	/* must define OFFCORE_RSP_X first, see intel_fixup_er() */
	INTEL_UEVENT_EXTRA_REG(0x01b7, MSR_OFFCORE_RSP_0, 0xffff, RSP_0),
	INTEL_UEVENT_EXTRA_REG(0x01bb, MSR_OFFCORE_RSP_1, 0xffff, RSP_1),
	INTEL_UEVENT_PEBS_LDLAT_EXTRA_REG(0x100b),
	EVENT_EXTRA_END
};

static struct event_constraint intel_v1_event_constraints[] __read_mostly =
{
	EVENT_CONSTRAINT_END
};

static struct event_constraint intel_gen_event_constraints[] __read_mostly =
{
	FIXED_EVENT_CONSTRAINT(0x00c0, 0), /* INST_RETIRED.ANY */
	FIXED_EVENT_CONSTRAINT(0x003c, 1), /* CPU_CLK_UNHALTED.CORE */
	FIXED_EVENT_CONSTRAINT(0x0300, 2), /* CPU_CLK_UNHALTED.REF */
	EVENT_CONSTRAINT_END
};

static struct event_constraint intel_slm_event_constraints[] __read_mostly =
{
	FIXED_EVENT_CONSTRAINT(0x00c0, 0), /* INST_RETIRED.ANY */
	FIXED_EVENT_CONSTRAINT(0x003c, 1), /* CPU_CLK_UNHALTED.CORE */
	FIXED_EVENT_CONSTRAINT(0x0300, 2), /* pseudo CPU_CLK_UNHALTED.REF */
	EVENT_CONSTRAINT_END
};

struct event_constraint intel_skl_event_constraints[] = {
	FIXED_EVENT_CONSTRAINT(0x00c0, 0),	/* INST_RETIRED.ANY */
	FIXED_EVENT_CONSTRAINT(0x003c, 1),	/* CPU_CLK_UNHALTED.CORE */
	FIXED_EVENT_CONSTRAINT(0x0300, 2),	/* CPU_CLK_UNHALTED.REF */
	INTEL_UEVENT_CONSTRAINT(0x1c0, 0x2),	/* INST_RETIRED.PREC_DIST */
	EVENT_CONSTRAINT_END
};

static struct extra_reg intel_snb_extra_regs[] __read_mostly = {
	/* must define OFFCORE_RSP_X first, see intel_fixup_er() */
	INTEL_UEVENT_EXTRA_REG(0x01b7, MSR_OFFCORE_RSP_0, 0x3f807f8fffull, RSP_0),
	INTEL_UEVENT_EXTRA_REG(0x01bb, MSR_OFFCORE_RSP_1, 0x3f807f8fffull, RSP_1),
	INTEL_UEVENT_PEBS_LDLAT_EXTRA_REG(0x01cd),
	EVENT_EXTRA_END
};

static struct extra_reg intel_snbep_extra_regs[] __read_mostly = {
	/* must define OFFCORE_RSP_X first, see intel_fixup_er() */
	INTEL_UEVENT_EXTRA_REG(0x01b7, MSR_OFFCORE_RSP_0, 0x3fffff8fffull, RSP_0),
	INTEL_UEVENT_EXTRA_REG(0x01bb, MSR_OFFCORE_RSP_1, 0x3fffff8fffull, RSP_1),
	INTEL_UEVENT_PEBS_LDLAT_EXTRA_REG(0x01cd),
	EVENT_EXTRA_END
};

static struct extra_reg intel_skl_extra_regs[] __read_mostly = {
	INTEL_UEVENT_EXTRA_REG(0x01b7, MSR_OFFCORE_RSP_0, 0x3fffff8fffull, RSP_0),
	INTEL_UEVENT_EXTRA_REG(0x01bb, MSR_OFFCORE_RSP_1, 0x3fffff8fffull, RSP_1),
	INTEL_UEVENT_PEBS_LDLAT_EXTRA_REG(0x01cd),
	/*
	 * Note the low 8 bits eventsel code is not a continuous field, containing
	 * some #GPing bits. These are masked out.
	 */
	INTEL_UEVENT_EXTRA_REG(0x01c6, MSR_PEBS_FRONTEND, 0x7fff17, FE),
	EVENT_EXTRA_END
};

EVENT_ATTR_STR(mem-loads,	mem_ld_nhm,	"event=0x0b,umask=0x10,ldlat=3");
EVENT_ATTR_STR(mem-loads,	mem_ld_snb,	"event=0xcd,umask=0x1,ldlat=3");
EVENT_ATTR_STR(mem-stores,	mem_st_snb,	"event=0xcd,umask=0x2");

struct attribute *nhm_events_attrs[] = {
	EVENT_PTR(mem_ld_nhm),
	NULL,
};

struct attribute *snb_events_attrs[] = {
	EVENT_PTR(mem_ld_snb),
	EVENT_PTR(mem_st_snb),
	NULL,
};

static struct event_constraint intel_hsw_event_constraints[] = {
	FIXED_EVENT_CONSTRAINT(0x00c0, 0), /* INST_RETIRED.ANY */
	FIXED_EVENT_CONSTRAINT(0x003c, 1), /* CPU_CLK_UNHALTED.CORE */
	FIXED_EVENT_CONSTRAINT(0x0300, 2), /* CPU_CLK_UNHALTED.REF */
	INTEL_UEVENT_CONSTRAINT(0x148, 0x4),	/* L1D_PEND_MISS.PENDING */
	INTEL_UEVENT_CONSTRAINT(0x01c0, 0x2), /* INST_RETIRED.PREC_DIST */
	INTEL_EVENT_CONSTRAINT(0xcd, 0x8), /* MEM_TRANS_RETIRED.LOAD_LATENCY */
	/* CYCLE_ACTIVITY.CYCLES_L1D_PENDING */
	INTEL_UEVENT_CONSTRAINT(0x08a3, 0x4),
	/* CYCLE_ACTIVITY.STALLS_L1D_PENDING */
	INTEL_UEVENT_CONSTRAINT(0x0ca3, 0x4),
	/* CYCLE_ACTIVITY.CYCLES_NO_EXECUTE */
	INTEL_UEVENT_CONSTRAINT(0x04a3, 0xf),

	INTEL_EXCLEVT_CONSTRAINT(0xd0, 0xf), /* MEM_UOPS_RETIRED.* */
	INTEL_EXCLEVT_CONSTRAINT(0xd1, 0xf), /* MEM_LOAD_UOPS_RETIRED.* */
	INTEL_EXCLEVT_CONSTRAINT(0xd2, 0xf), /* MEM_LOAD_UOPS_LLC_HIT_RETIRED.* */
	INTEL_EXCLEVT_CONSTRAINT(0xd3, 0xf), /* MEM_LOAD_UOPS_LLC_MISS_RETIRED.* */

	EVENT_CONSTRAINT_END
};

struct event_constraint intel_bdw_event_constraints[] = {
	FIXED_EVENT_CONSTRAINT(0x00c0, 0),	/* INST_RETIRED.ANY */
	FIXED_EVENT_CONSTRAINT(0x003c, 1),	/* CPU_CLK_UNHALTED.CORE */
	FIXED_EVENT_CONSTRAINT(0x0300, 2),	/* CPU_CLK_UNHALTED.REF */
	INTEL_UEVENT_CONSTRAINT(0x148, 0x4),	/* L1D_PEND_MISS.PENDING */
	INTEL_UEVENT_CONSTRAINT(0x8a3, 0x4),	/* CYCLE_ACTIVITY.CYCLES_L1D_MISS */
	EVENT_CONSTRAINT_END
};

static u64 intel_pmu_event_map(int hw_event)
{
	return intel_perfmon_event_map[hw_event];
}

/*
 * Notes on the events:
 * - data reads do not include code reads (comparable to earlier tables)
 * - data counts include speculative execution (except L1 write, dtlb, bpu)
 * - remote node access includes remote memory, remote cache, remote mmio.
 * - prefetches are not included in the counts.
 * - icache miss does not include decoded icache
 */

#define SKL_DEMAND_DATA_RD		BIT_ULL(0)
#define SKL_DEMAND_RFO			BIT_ULL(1)
#define SKL_ANY_RESPONSE		BIT_ULL(16)
#define SKL_SUPPLIER_NONE		BIT_ULL(17)
#define SKL_L3_MISS_LOCAL_DRAM		BIT_ULL(26)
#define SKL_L3_MISS_REMOTE_HOP0_DRAM	BIT_ULL(27)
#define SKL_L3_MISS_REMOTE_HOP1_DRAM	BIT_ULL(28)
#define SKL_L3_MISS_REMOTE_HOP2P_DRAM	BIT_ULL(29)
#define SKL_L3_MISS			(SKL_L3_MISS_LOCAL_DRAM| \
					 SKL_L3_MISS_REMOTE_HOP0_DRAM| \
					 SKL_L3_MISS_REMOTE_HOP1_DRAM| \
					 SKL_L3_MISS_REMOTE_HOP2P_DRAM)
#define SKL_SPL_HIT			BIT_ULL(30)
#define SKL_SNOOP_NONE			BIT_ULL(31)
#define SKL_SNOOP_NOT_NEEDED		BIT_ULL(32)
#define SKL_SNOOP_MISS			BIT_ULL(33)
#define SKL_SNOOP_HIT_NO_FWD		BIT_ULL(34)
#define SKL_SNOOP_HIT_WITH_FWD		BIT_ULL(35)
#define SKL_SNOOP_HITM			BIT_ULL(36)
#define SKL_SNOOP_NON_DRAM		BIT_ULL(37)
#define SKL_ANY_SNOOP			(SKL_SPL_HIT|SKL_SNOOP_NONE| \
					 SKL_SNOOP_NOT_NEEDED|SKL_SNOOP_MISS| \
					 SKL_SNOOP_HIT_NO_FWD|SKL_SNOOP_HIT_WITH_FWD| \
					 SKL_SNOOP_HITM|SKL_SNOOP_NON_DRAM)
#define SKL_DEMAND_READ			SKL_DEMAND_DATA_RD
#define SKL_SNOOP_DRAM			(SKL_SNOOP_NONE| \
					 SKL_SNOOP_NOT_NEEDED|SKL_SNOOP_MISS| \
					 SKL_SNOOP_HIT_NO_FWD|SKL_SNOOP_HIT_WITH_FWD| \
					 SKL_SNOOP_HITM|SKL_SPL_HIT)
#define SKL_DEMAND_WRITE		SKL_DEMAND_RFO
#define SKL_LLC_ACCESS			SKL_ANY_RESPONSE
#define SKL_L3_MISS_REMOTE		(SKL_L3_MISS_REMOTE_HOP0_DRAM| \
					 SKL_L3_MISS_REMOTE_HOP1_DRAM| \
					 SKL_L3_MISS_REMOTE_HOP2P_DRAM)

static __initconst const u64 skl_hw_cache_event_ids
				[PERF_COUNT_HW_CACHE_MAX]
				[PERF_COUNT_HW_CACHE_OP_MAX]
				[PERF_COUNT_HW_CACHE_RESULT_MAX] =
{
 [ C(L1D ) ] = {
	[ C(OP_READ) ] = {
		[ C(RESULT_ACCESS) ] = 0x81d0,	/* MEM_INST_RETIRED.ALL_LOADS */
		[ C(RESULT_MISS)   ] = 0x151,	/* L1D.REPLACEMENT */
	},
	[ C(OP_WRITE) ] = {
		[ C(RESULT_ACCESS) ] = 0x82d0,	/* MEM_INST_RETIRED.ALL_STORES */
		[ C(RESULT_MISS)   ] = 0x0,
	},
	[ C(OP_PREFETCH) ] = {
		[ C(RESULT_ACCESS) ] = 0x0,
		[ C(RESULT_MISS)   ] = 0x0,
	},
 },
 [ C(L1I ) ] = {
	[ C(OP_READ) ] = {
		[ C(RESULT_ACCESS) ] = 0x0,
		[ C(RESULT_MISS)   ] = 0x283,	/* ICACHE_64B.MISS */
	},
	[ C(OP_WRITE) ] = {
		[ C(RESULT_ACCESS) ] = -1,
		[ C(RESULT_MISS)   ] = -1,
	},
	[ C(OP_PREFETCH) ] = {
		[ C(RESULT_ACCESS) ] = 0x0,
		[ C(RESULT_MISS)   ] = 0x0,
	},
 },
 [ C(LL  ) ] = {
	[ C(OP_READ) ] = {
		[ C(RESULT_ACCESS) ] = 0x1b7,	/* OFFCORE_RESPONSE */
		[ C(RESULT_MISS)   ] = 0x1b7,	/* OFFCORE_RESPONSE */
	},
	[ C(OP_WRITE) ] = {
		[ C(RESULT_ACCESS) ] = 0x1b7,	/* OFFCORE_RESPONSE */
		[ C(RESULT_MISS)   ] = 0x1b7,	/* OFFCORE_RESPONSE */
	},
	[ C(OP_PREFETCH) ] = {
		[ C(RESULT_ACCESS) ] = 0x0,
		[ C(RESULT_MISS)   ] = 0x0,
	},
 },
 [ C(DTLB) ] = {
	[ C(OP_READ) ] = {
		[ C(RESULT_ACCESS) ] = 0x81d0,	/* MEM_INST_RETIRED.ALL_LOADS */
		[ C(RESULT_MISS)   ] = 0x608,	/* DTLB_LOAD_MISSES.WALK_COMPLETED */
	},
	[ C(OP_WRITE) ] = {
		[ C(RESULT_ACCESS) ] = 0x82d0,	/* MEM_INST_RETIRED.ALL_STORES */
		[ C(RESULT_MISS)   ] = 0x649,	/* DTLB_STORE_MISSES.WALK_COMPLETED */
	},
	[ C(OP_PREFETCH) ] = {
		[ C(RESULT_ACCESS) ] = 0x0,
		[ C(RESULT_MISS)   ] = 0x0,
	},
 },
 [ C(ITLB) ] = {
	[ C(OP_READ) ] = {
		[ C(RESULT_ACCESS) ] = 0x2085,	/* ITLB_MISSES.STLB_HIT */
		[ C(RESULT_MISS)   ] = 0xe85,	/* ITLB_MISSES.WALK_COMPLETED */
	},
	[ C(OP_WRITE) ] = {
		[ C(RESULT_ACCESS) ] = -1,
		[ C(RESULT_MISS)   ] = -1,
	},
	[ C(OP_PREFETCH) ] = {
		[ C(RESULT_ACCESS) ] = -1,
		[ C(RESULT_MISS)   ] = -1,
	},
 },
 [ C(BPU ) ] = {
	[ C(OP_READ) ] = {
		[ C(RESULT_ACCESS) ] = 0xc4,	/* BR_INST_RETIRED.ALL_BRANCHES */
		[ C(RESULT_MISS)   ] = 0xc5,	/* BR_MISP_RETIRED.ALL_BRANCHES */
	},
	[ C(OP_WRITE) ] = {
		[ C(RESULT_ACCESS) ] = -1,
		[ C(RESULT_MISS)   ] = -1,
	},
	[ C(OP_PREFETCH) ] = {
		[ C(RESULT_ACCESS) ] = -1,
		[ C(RESULT_MISS)   ] = -1,
	},
 },
 [ C(NODE) ] = {
	[ C(OP_READ) ] = {
		[ C(RESULT_ACCESS) ] = 0x1b7,	/* OFFCORE_RESPONSE */
		[ C(RESULT_MISS)   ] = 0x1b7,	/* OFFCORE_RESPONSE */
	},
	[ C(OP_WRITE) ] = {
		[ C(RESULT_ACCESS) ] = 0x1b7,	/* OFFCORE_RESPONSE */
		[ C(RESULT_MISS)   ] = 0x1b7,	/* OFFCORE_RESPONSE */
	},
	[ C(OP_PREFETCH) ] = {
		[ C(RESULT_ACCESS) ] = 0x0,
		[ C(RESULT_MISS)   ] = 0x0,
	},
 },
};

static __initconst const u64 skl_hw_cache_extra_regs
				[PERF_COUNT_HW_CACHE_MAX]
				[PERF_COUNT_HW_CACHE_OP_MAX]
				[PERF_COUNT_HW_CACHE_RESULT_MAX] =
{
 [ C(LL  ) ] = {
	[ C(OP_READ) ] = {
		[ C(RESULT_ACCESS) ] = SKL_DEMAND_READ|
				       SKL_LLC_ACCESS|SKL_ANY_SNOOP,
		[ C(RESULT_MISS)   ] = SKL_DEMAND_READ|
				       SKL_L3_MISS|SKL_ANY_SNOOP|
				       SKL_SUPPLIER_NONE,
	},
	[ C(OP_WRITE) ] = {
		[ C(RESULT_ACCESS) ] = SKL_DEMAND_WRITE|
				       SKL_LLC_ACCESS|SKL_ANY_SNOOP,
		[ C(RESULT_MISS)   ] = SKL_DEMAND_WRITE|
				       SKL_L3_MISS|SKL_ANY_SNOOP|
				       SKL_SUPPLIER_NONE,
	},
	[ C(OP_PREFETCH) ] = {
		[ C(RESULT_ACCESS) ] = 0x0,
		[ C(RESULT_MISS)   ] = 0x0,
	},
 },
 [ C(NODE) ] = {
	[ C(OP_READ) ] = {
		[ C(RESULT_ACCESS) ] = SKL_DEMAND_READ|
				       SKL_L3_MISS_LOCAL_DRAM|SKL_SNOOP_DRAM,
		[ C(RESULT_MISS)   ] = SKL_DEMAND_READ|
				       SKL_L3_MISS_REMOTE|SKL_SNOOP_DRAM,
	},
	[ C(OP_WRITE) ] = {
		[ C(RESULT_ACCESS) ] = SKL_DEMAND_WRITE|
				       SKL_L3_MISS_LOCAL_DRAM|SKL_SNOOP_DRAM,
		[ C(RESULT_MISS)   ] = SKL_DEMAND_WRITE|
				       SKL_L3_MISS_REMOTE|SKL_SNOOP_DRAM,
	},
	[ C(OP_PREFETCH) ] = {
		[ C(RESULT_ACCESS) ] = 0x0,
		[ C(RESULT_MISS)   ] = 0x0,
	},
 },
};

#define SNB_DMND_DATA_RD	(1ULL << 0)
#define SNB_DMND_RFO		(1ULL << 1)
#define SNB_DMND_IFETCH		(1ULL << 2)
#define SNB_DMND_WB		(1ULL << 3)
#define SNB_PF_DATA_RD		(1ULL << 4)
#define SNB_PF_RFO		(1ULL << 5)
#define SNB_PF_IFETCH		(1ULL << 6)
#define SNB_LLC_DATA_RD		(1ULL << 7)
#define SNB_LLC_RFO		(1ULL << 8)
#define SNB_LLC_IFETCH		(1ULL << 9)
#define SNB_BUS_LOCKS		(1ULL << 10)
#define SNB_STRM_ST		(1ULL << 11)
#define SNB_OTHER		(1ULL << 15)
#define SNB_RESP_ANY		(1ULL << 16)
#define SNB_NO_SUPP		(1ULL << 17)
#define SNB_LLC_HITM		(1ULL << 18)
#define SNB_LLC_HITE		(1ULL << 19)
#define SNB_LLC_HITS		(1ULL << 20)
#define SNB_LLC_HITF		(1ULL << 21)
#define SNB_LOCAL		(1ULL << 22)
#define SNB_REMOTE		(0xffULL << 23)
#define SNB_SNP_NONE		(1ULL << 31)
#define SNB_SNP_NOT_NEEDED	(1ULL << 32)
#define SNB_SNP_MISS		(1ULL << 33)
#define SNB_NO_FWD		(1ULL << 34)
#define SNB_SNP_FWD		(1ULL << 35)
#define SNB_HITM		(1ULL << 36)
#define SNB_NON_DRAM		(1ULL << 37)

#define SNB_DMND_READ		(SNB_DMND_DATA_RD|SNB_LLC_DATA_RD)
#define SNB_DMND_WRITE		(SNB_DMND_RFO|SNB_LLC_RFO)
#define SNB_DMND_PREFETCH	(SNB_PF_DATA_RD|SNB_PF_RFO)

#define SNB_SNP_ANY		(SNB_SNP_NONE|SNB_SNP_NOT_NEEDED| \
				 SNB_SNP_MISS|SNB_NO_FWD|SNB_SNP_FWD| \
				 SNB_HITM)

#define SNB_DRAM_ANY		(SNB_LOCAL|SNB_REMOTE|SNB_SNP_ANY)
#define SNB_DRAM_REMOTE		(SNB_REMOTE|SNB_SNP_ANY)

#define SNB_L3_ACCESS		SNB_RESP_ANY
#define SNB_L3_MISS		(SNB_DRAM_ANY|SNB_NON_DRAM)

static __initconst const u64 snb_hw_cache_extra_regs
				[PERF_COUNT_HW_CACHE_MAX]
				[PERF_COUNT_HW_CACHE_OP_MAX]
				[PERF_COUNT_HW_CACHE_RESULT_MAX] =
{
 [ C(LL  ) ] = {
	[ C(OP_READ) ] = {
		[ C(RESULT_ACCESS) ] = SNB_DMND_READ|SNB_L3_ACCESS,
		[ C(RESULT_MISS)   ] = SNB_DMND_READ|SNB_L3_MISS,
	},
	[ C(OP_WRITE) ] = {
		[ C(RESULT_ACCESS) ] = SNB_DMND_WRITE|SNB_L3_ACCESS,
		[ C(RESULT_MISS)   ] = SNB_DMND_WRITE|SNB_L3_MISS,
	},
	[ C(OP_PREFETCH) ] = {
		[ C(RESULT_ACCESS) ] = SNB_DMND_PREFETCH|SNB_L3_ACCESS,
		[ C(RESULT_MISS)   ] = SNB_DMND_PREFETCH|SNB_L3_MISS,
	},
 },
 [ C(NODE) ] = {
	[ C(OP_READ) ] = {
		[ C(RESULT_ACCESS) ] = SNB_DMND_READ|SNB_DRAM_ANY,
		[ C(RESULT_MISS)   ] = SNB_DMND_READ|SNB_DRAM_REMOTE,
	},
	[ C(OP_WRITE) ] = {
		[ C(RESULT_ACCESS) ] = SNB_DMND_WRITE|SNB_DRAM_ANY,
		[ C(RESULT_MISS)   ] = SNB_DMND_WRITE|SNB_DRAM_REMOTE,
	},
	[ C(OP_PREFETCH) ] = {
		[ C(RESULT_ACCESS) ] = SNB_DMND_PREFETCH|SNB_DRAM_ANY,
		[ C(RESULT_MISS)   ] = SNB_DMND_PREFETCH|SNB_DRAM_REMOTE,
	},
 },
};

static __initconst const u64 snb_hw_cache_event_ids
				[PERF_COUNT_HW_CACHE_MAX]
				[PERF_COUNT_HW_CACHE_OP_MAX]
				[PERF_COUNT_HW_CACHE_RESULT_MAX] =
{
 [ C(L1D) ] = {
	[ C(OP_READ) ] = {
		[ C(RESULT_ACCESS) ] = 0xf1d0, /* MEM_UOP_RETIRED.LOADS        */
		[ C(RESULT_MISS)   ] = 0x0151, /* L1D.REPLACEMENT              */
	},
	[ C(OP_WRITE) ] = {
		[ C(RESULT_ACCESS) ] = 0xf2d0, /* MEM_UOP_RETIRED.STORES       */
		[ C(RESULT_MISS)   ] = 0x0851, /* L1D.ALL_M_REPLACEMENT        */
	},
	[ C(OP_PREFETCH) ] = {
		[ C(RESULT_ACCESS) ] = 0x0,
		[ C(RESULT_MISS)   ] = 0x024e, /* HW_PRE_REQ.DL1_MISS          */
	},
 },
 [ C(L1I ) ] = {
	[ C(OP_READ) ] = {
		[ C(RESULT_ACCESS) ] = 0x0,
		[ C(RESULT_MISS)   ] = 0x0280, /* ICACHE.MISSES */
	},
	[ C(OP_WRITE) ] = {
		[ C(RESULT_ACCESS) ] = -1,
		[ C(RESULT_MISS)   ] = -1,
	},
	[ C(OP_PREFETCH) ] = {
		[ C(RESULT_ACCESS) ] = 0x0,
		[ C(RESULT_MISS)   ] = 0x0,
	},
 },
 [ C(LL  ) ] = {
	[ C(OP_READ) ] = {
		/* OFFCORE_RESPONSE.ANY_DATA.LOCAL_CACHE */
		[ C(RESULT_ACCESS) ] = 0x01b7,
		/* OFFCORE_RESPONSE.ANY_DATA.ANY_LLC_MISS */
		[ C(RESULT_MISS)   ] = 0x01b7,
	},
	[ C(OP_WRITE) ] = {
		/* OFFCORE_RESPONSE.ANY_RFO.LOCAL_CACHE */
		[ C(RESULT_ACCESS) ] = 0x01b7,
		/* OFFCORE_RESPONSE.ANY_RFO.ANY_LLC_MISS */
		[ C(RESULT_MISS)   ] = 0x01b7,
	},
	[ C(OP_PREFETCH) ] = {
		/* OFFCORE_RESPONSE.PREFETCH.LOCAL_CACHE */
		[ C(RESULT_ACCESS) ] = 0x01b7,
		/* OFFCORE_RESPONSE.PREFETCH.ANY_LLC_MISS */
		[ C(RESULT_MISS)   ] = 0x01b7,
	},
 },
 [ C(DTLB) ] = {
	[ C(OP_READ) ] = {
		[ C(RESULT_ACCESS) ] = 0x81d0, /* MEM_UOP_RETIRED.ALL_LOADS */
		[ C(RESULT_MISS)   ] = 0x0108, /* DTLB_LOAD_MISSES.CAUSES_A_WALK */
	},
	[ C(OP_WRITE) ] = {
		[ C(RESULT_ACCESS) ] = 0x82d0, /* MEM_UOP_RETIRED.ALL_STORES */
		[ C(RESULT_MISS)   ] = 0x0149, /* DTLB_STORE_MISSES.MISS_CAUSES_A_WALK */
	},
	[ C(OP_PREFETCH) ] = {
		[ C(RESULT_ACCESS) ] = 0x0,
		[ C(RESULT_MISS)   ] = 0x0,
	},
 },
 [ C(ITLB) ] = {
	[ C(OP_READ) ] = {
		[ C(RESULT_ACCESS) ] = 0x1085, /* ITLB_MISSES.STLB_HIT         */
		[ C(RESULT_MISS)   ] = 0x0185, /* ITLB_MISSES.CAUSES_A_WALK    */
	},
	[ C(OP_WRITE) ] = {
		[ C(RESULT_ACCESS) ] = -1,
		[ C(RESULT_MISS)   ] = -1,
	},
	[ C(OP_PREFETCH) ] = {
		[ C(RESULT_ACCESS) ] = -1,
		[ C(RESULT_MISS)   ] = -1,
	},
 },
 [ C(BPU ) ] = {
	[ C(OP_READ) ] = {
		[ C(RESULT_ACCESS) ] = 0x00c4, /* BR_INST_RETIRED.ALL_BRANCHES */
		[ C(RESULT_MISS)   ] = 0x00c5, /* BR_MISP_RETIRED.ALL_BRANCHES */
	},
	[ C(OP_WRITE) ] = {
		[ C(RESULT_ACCESS) ] = -1,
		[ C(RESULT_MISS)   ] = -1,
	},
	[ C(OP_PREFETCH) ] = {
		[ C(RESULT_ACCESS) ] = -1,
		[ C(RESULT_MISS)   ] = -1,
	},
 },
 [ C(NODE) ] = {
	[ C(OP_READ) ] = {
		[ C(RESULT_ACCESS) ] = 0x01b7,
		[ C(RESULT_MISS)   ] = 0x01b7,
	},
	[ C(OP_WRITE) ] = {
		[ C(RESULT_ACCESS) ] = 0x01b7,
		[ C(RESULT_MISS)   ] = 0x01b7,
	},
	[ C(OP_PREFETCH) ] = {
		[ C(RESULT_ACCESS) ] = 0x01b7,
		[ C(RESULT_MISS)   ] = 0x01b7,
	},
 },

};

/*
 * Notes on the events:
 * - data reads do not include code reads (comparable to earlier tables)
 * - data counts include speculative execution (except L1 write, dtlb, bpu)
 * - remote node access includes remote memory, remote cache, remote mmio.
 * - prefetches are not included in the counts because they are not
 *   reliably counted.
 */

#define HSW_DEMAND_DATA_RD		BIT_ULL(0)
#define HSW_DEMAND_RFO			BIT_ULL(1)
#define HSW_ANY_RESPONSE		BIT_ULL(16)
#define HSW_SUPPLIER_NONE		BIT_ULL(17)
#define HSW_L3_MISS_LOCAL_DRAM		BIT_ULL(22)
#define HSW_L3_MISS_REMOTE_HOP0		BIT_ULL(27)
#define HSW_L3_MISS_REMOTE_HOP1		BIT_ULL(28)
#define HSW_L3_MISS_REMOTE_HOP2P	BIT_ULL(29)
#define HSW_L3_MISS			(HSW_L3_MISS_LOCAL_DRAM| \
					 HSW_L3_MISS_REMOTE_HOP0|HSW_L3_MISS_REMOTE_HOP1| \
					 HSW_L3_MISS_REMOTE_HOP2P)
#define HSW_SNOOP_NONE			BIT_ULL(31)
#define HSW_SNOOP_NOT_NEEDED		BIT_ULL(32)
#define HSW_SNOOP_MISS			BIT_ULL(33)
#define HSW_SNOOP_HIT_NO_FWD		BIT_ULL(34)
#define HSW_SNOOP_HIT_WITH_FWD		BIT_ULL(35)
#define HSW_SNOOP_HITM			BIT_ULL(36)
#define HSW_SNOOP_NON_DRAM		BIT_ULL(37)
#define HSW_ANY_SNOOP			(HSW_SNOOP_NONE| \
					 HSW_SNOOP_NOT_NEEDED|HSW_SNOOP_MISS| \
					 HSW_SNOOP_HIT_NO_FWD|HSW_SNOOP_HIT_WITH_FWD| \
					 HSW_SNOOP_HITM|HSW_SNOOP_NON_DRAM)
#define HSW_SNOOP_DRAM			(HSW_ANY_SNOOP & ~HSW_SNOOP_NON_DRAM)
#define HSW_DEMAND_READ			HSW_DEMAND_DATA_RD
#define HSW_DEMAND_WRITE		HSW_DEMAND_RFO
#define HSW_L3_MISS_REMOTE		(HSW_L3_MISS_REMOTE_HOP0|\
					 HSW_L3_MISS_REMOTE_HOP1|HSW_L3_MISS_REMOTE_HOP2P)
#define HSW_LLC_ACCESS			HSW_ANY_RESPONSE

#define BDW_L3_MISS_LOCAL		BIT(26)
#define BDW_L3_MISS			(BDW_L3_MISS_LOCAL| \
					 HSW_L3_MISS_REMOTE_HOP0|HSW_L3_MISS_REMOTE_HOP1| \
					 HSW_L3_MISS_REMOTE_HOP2P)


static __initconst const u64 hsw_hw_cache_event_ids
				[PERF_COUNT_HW_CACHE_MAX]
				[PERF_COUNT_HW_CACHE_OP_MAX]
				[PERF_COUNT_HW_CACHE_RESULT_MAX] =
{
 [ C(L1D ) ] = {
	[ C(OP_READ) ] = {
		[ C(RESULT_ACCESS) ] = 0x81d0,	/* MEM_UOPS_RETIRED.ALL_LOADS */
		[ C(RESULT_MISS)   ] = 0x151,	/* L1D.REPLACEMENT */
	},
	[ C(OP_WRITE) ] = {
		[ C(RESULT_ACCESS) ] = 0x82d0,	/* MEM_UOPS_RETIRED.ALL_STORES */
		[ C(RESULT_MISS)   ] = 0x0,
	},
	[ C(OP_PREFETCH) ] = {
		[ C(RESULT_ACCESS) ] = 0x0,
		[ C(RESULT_MISS)   ] = 0x0,
	},
 },
 [ C(L1I ) ] = {
	[ C(OP_READ) ] = {
		[ C(RESULT_ACCESS) ] = 0x0,
		[ C(RESULT_MISS)   ] = 0x280,	/* ICACHE.MISSES */
	},
	[ C(OP_WRITE) ] = {
		[ C(RESULT_ACCESS) ] = -1,
		[ C(RESULT_MISS)   ] = -1,
	},
	[ C(OP_PREFETCH) ] = {
		[ C(RESULT_ACCESS) ] = 0x0,
		[ C(RESULT_MISS)   ] = 0x0,
	},
 },
 [ C(LL  ) ] = {
	[ C(OP_READ) ] = {
		[ C(RESULT_ACCESS) ] = 0x1b7,	/* OFFCORE_RESPONSE */
		[ C(RESULT_MISS)   ] = 0x1b7,	/* OFFCORE_RESPONSE */
	},
	[ C(OP_WRITE) ] = {
		[ C(RESULT_ACCESS) ] = 0x1b7,	/* OFFCORE_RESPONSE */
		[ C(RESULT_MISS)   ] = 0x1b7,	/* OFFCORE_RESPONSE */
	},
	[ C(OP_PREFETCH) ] = {
		[ C(RESULT_ACCESS) ] = 0x0,
		[ C(RESULT_MISS)   ] = 0x0,
	},
 },
 [ C(DTLB) ] = {
	[ C(OP_READ) ] = {
		[ C(RESULT_ACCESS) ] = 0x81d0,	/* MEM_UOPS_RETIRED.ALL_LOADS */
		[ C(RESULT_MISS)   ] = 0x108,	/* DTLB_LOAD_MISSES.MISS_CAUSES_A_WALK */
	},
	[ C(OP_WRITE) ] = {
		[ C(RESULT_ACCESS) ] = 0x82d0,	/* MEM_UOPS_RETIRED.ALL_STORES */
		[ C(RESULT_MISS)   ] = 0x149,	/* DTLB_STORE_MISSES.MISS_CAUSES_A_WALK */
	},
	[ C(OP_PREFETCH) ] = {
		[ C(RESULT_ACCESS) ] = 0x0,
		[ C(RESULT_MISS)   ] = 0x0,
	},
 },
 [ C(ITLB) ] = {
	[ C(OP_READ) ] = {
		[ C(RESULT_ACCESS) ] = 0x6085,	/* ITLB_MISSES.STLB_HIT */
		[ C(RESULT_MISS)   ] = 0x185,	/* ITLB_MISSES.MISS_CAUSES_A_WALK */
	},
	[ C(OP_WRITE) ] = {
		[ C(RESULT_ACCESS) ] = -1,
		[ C(RESULT_MISS)   ] = -1,
	},
	[ C(OP_PREFETCH) ] = {
		[ C(RESULT_ACCESS) ] = -1,
		[ C(RESULT_MISS)   ] = -1,
	},
 },
 [ C(BPU ) ] = {
	[ C(OP_READ) ] = {
		[ C(RESULT_ACCESS) ] = 0xc4,	/* BR_INST_RETIRED.ALL_BRANCHES */
		[ C(RESULT_MISS)   ] = 0xc5,	/* BR_MISP_RETIRED.ALL_BRANCHES */
	},
	[ C(OP_WRITE) ] = {
		[ C(RESULT_ACCESS) ] = -1,
		[ C(RESULT_MISS)   ] = -1,
	},
	[ C(OP_PREFETCH) ] = {
		[ C(RESULT_ACCESS) ] = -1,
		[ C(RESULT_MISS)   ] = -1,
	},
 },
 [ C(NODE) ] = {
	[ C(OP_READ) ] = {
		[ C(RESULT_ACCESS) ] = 0x1b7,	/* OFFCORE_RESPONSE */
		[ C(RESULT_MISS)   ] = 0x1b7,	/* OFFCORE_RESPONSE */
	},
	[ C(OP_WRITE) ] = {
		[ C(RESULT_ACCESS) ] = 0x1b7,	/* OFFCORE_RESPONSE */
		[ C(RESULT_MISS)   ] = 0x1b7,	/* OFFCORE_RESPONSE */
	},
	[ C(OP_PREFETCH) ] = {
		[ C(RESULT_ACCESS) ] = 0x0,
		[ C(RESULT_MISS)   ] = 0x0,
	},
 },
};

static __initconst const u64 hsw_hw_cache_extra_regs
				[PERF_COUNT_HW_CACHE_MAX]
				[PERF_COUNT_HW_CACHE_OP_MAX]
				[PERF_COUNT_HW_CACHE_RESULT_MAX] =
{
 [ C(LL  ) ] = {
	[ C(OP_READ) ] = {
		[ C(RESULT_ACCESS) ] = HSW_DEMAND_READ|
				       HSW_LLC_ACCESS,
		[ C(RESULT_MISS)   ] = HSW_DEMAND_READ|
				       HSW_L3_MISS|HSW_ANY_SNOOP,
	},
	[ C(OP_WRITE) ] = {
		[ C(RESULT_ACCESS) ] = HSW_DEMAND_WRITE|
				       HSW_LLC_ACCESS,
		[ C(RESULT_MISS)   ] = HSW_DEMAND_WRITE|
				       HSW_L3_MISS|HSW_ANY_SNOOP,
	},
	[ C(OP_PREFETCH) ] = {
		[ C(RESULT_ACCESS) ] = 0x0,
		[ C(RESULT_MISS)   ] = 0x0,
	},
 },
 [ C(NODE) ] = {
	[ C(OP_READ) ] = {
		[ C(RESULT_ACCESS) ] = HSW_DEMAND_READ|
				       HSW_L3_MISS_LOCAL_DRAM|
				       HSW_SNOOP_DRAM,
		[ C(RESULT_MISS)   ] = HSW_DEMAND_READ|
				       HSW_L3_MISS_REMOTE|
				       HSW_SNOOP_DRAM,
	},
	[ C(OP_WRITE) ] = {
		[ C(RESULT_ACCESS) ] = HSW_DEMAND_WRITE|
				       HSW_L3_MISS_LOCAL_DRAM|
				       HSW_SNOOP_DRAM,
		[ C(RESULT_MISS)   ] = HSW_DEMAND_WRITE|
				       HSW_L3_MISS_REMOTE|
				       HSW_SNOOP_DRAM,
	},
	[ C(OP_PREFETCH) ] = {
		[ C(RESULT_ACCESS) ] = 0x0,
		[ C(RESULT_MISS)   ] = 0x0,
	},
 },
};

static __initconst const u64 westmere_hw_cache_event_ids
				[PERF_COUNT_HW_CACHE_MAX]
				[PERF_COUNT_HW_CACHE_OP_MAX]
				[PERF_COUNT_HW_CACHE_RESULT_MAX] =
{
 [ C(L1D) ] = {
	[ C(OP_READ) ] = {
		[ C(RESULT_ACCESS) ] = 0x010b, /* MEM_INST_RETIRED.LOADS       */
		[ C(RESULT_MISS)   ] = 0x0151, /* L1D.REPL                     */
	},
	[ C(OP_WRITE) ] = {
		[ C(RESULT_ACCESS) ] = 0x020b, /* MEM_INST_RETURED.STORES      */
		[ C(RESULT_MISS)   ] = 0x0251, /* L1D.M_REPL                   */
	},
	[ C(OP_PREFETCH) ] = {
		[ C(RESULT_ACCESS) ] = 0x014e, /* L1D_PREFETCH.REQUESTS        */
		[ C(RESULT_MISS)   ] = 0x024e, /* L1D_PREFETCH.MISS            */
	},
 },
 [ C(L1I ) ] = {
	[ C(OP_READ) ] = {
		[ C(RESULT_ACCESS) ] = 0x0380, /* L1I.READS                    */
		[ C(RESULT_MISS)   ] = 0x0280, /* L1I.MISSES                   */
	},
	[ C(OP_WRITE) ] = {
		[ C(RESULT_ACCESS) ] = -1,
		[ C(RESULT_MISS)   ] = -1,
	},
	[ C(OP_PREFETCH) ] = {
		[ C(RESULT_ACCESS) ] = 0x0,
		[ C(RESULT_MISS)   ] = 0x0,
	},
 },
 [ C(LL  ) ] = {
	[ C(OP_READ) ] = {
		/* OFFCORE_RESPONSE.ANY_DATA.LOCAL_CACHE */
		[ C(RESULT_ACCESS) ] = 0x01b7,
		/* OFFCORE_RESPONSE.ANY_DATA.ANY_LLC_MISS */
		[ C(RESULT_MISS)   ] = 0x01b7,
	},
	/*
	 * Use RFO, not WRITEBACK, because a write miss would typically occur
	 * on RFO.
	 */
	[ C(OP_WRITE) ] = {
		/* OFFCORE_RESPONSE.ANY_RFO.LOCAL_CACHE */
		[ C(RESULT_ACCESS) ] = 0x01b7,
		/* OFFCORE_RESPONSE.ANY_RFO.ANY_LLC_MISS */
		[ C(RESULT_MISS)   ] = 0x01b7,
	},
	[ C(OP_PREFETCH) ] = {
		/* OFFCORE_RESPONSE.PREFETCH.LOCAL_CACHE */
		[ C(RESULT_ACCESS) ] = 0x01b7,
		/* OFFCORE_RESPONSE.PREFETCH.ANY_LLC_MISS */
		[ C(RESULT_MISS)   ] = 0x01b7,
	},
 },
 [ C(DTLB) ] = {
	[ C(OP_READ) ] = {
		[ C(RESULT_ACCESS) ] = 0x010b, /* MEM_INST_RETIRED.LOADS       */
		[ C(RESULT_MISS)   ] = 0x0108, /* DTLB_LOAD_MISSES.ANY         */
	},
	[ C(OP_WRITE) ] = {
		[ C(RESULT_ACCESS) ] = 0x020b, /* MEM_INST_RETURED.STORES      */
		[ C(RESULT_MISS)   ] = 0x010c, /* MEM_STORE_RETIRED.DTLB_MISS  */
	},
	[ C(OP_PREFETCH) ] = {
		[ C(RESULT_ACCESS) ] = 0x0,
		[ C(RESULT_MISS)   ] = 0x0,
	},
 },
 [ C(ITLB) ] = {
	[ C(OP_READ) ] = {
		[ C(RESULT_ACCESS) ] = 0x01c0, /* INST_RETIRED.ANY_P           */
		[ C(RESULT_MISS)   ] = 0x0185, /* ITLB_MISSES.ANY              */
	},
	[ C(OP_WRITE) ] = {
		[ C(RESULT_ACCESS) ] = -1,
		[ C(RESULT_MISS)   ] = -1,
	},
	[ C(OP_PREFETCH) ] = {
		[ C(RESULT_ACCESS) ] = -1,
		[ C(RESULT_MISS)   ] = -1,
	},
 },
 [ C(BPU ) ] = {
	[ C(OP_READ) ] = {
		[ C(RESULT_ACCESS) ] = 0x00c4, /* BR_INST_RETIRED.ALL_BRANCHES */
		[ C(RESULT_MISS)   ] = 0x03e8, /* BPU_CLEARS.ANY               */
	},
	[ C(OP_WRITE) ] = {
		[ C(RESULT_ACCESS) ] = -1,
		[ C(RESULT_MISS)   ] = -1,
	},
	[ C(OP_PREFETCH) ] = {
		[ C(RESULT_ACCESS) ] = -1,
		[ C(RESULT_MISS)   ] = -1,
	},
 },
 [ C(NODE) ] = {
	[ C(OP_READ) ] = {
		[ C(RESULT_ACCESS) ] = 0x01b7,
		[ C(RESULT_MISS)   ] = 0x01b7,
	},
	[ C(OP_WRITE) ] = {
		[ C(RESULT_ACCESS) ] = 0x01b7,
		[ C(RESULT_MISS)   ] = 0x01b7,
	},
	[ C(OP_PREFETCH) ] = {
		[ C(RESULT_ACCESS) ] = 0x01b7,
		[ C(RESULT_MISS)   ] = 0x01b7,
	},
 },
};

/*
 * Nehalem/Westmere MSR_OFFCORE_RESPONSE bits;
 * See IA32 SDM Vol 3B 30.6.1.3
 */

#define NHM_DMND_DATA_RD	(1 << 0)
#define NHM_DMND_RFO		(1 << 1)
#define NHM_DMND_IFETCH		(1 << 2)
#define NHM_DMND_WB		(1 << 3)
#define NHM_PF_DATA_RD		(1 << 4)
#define NHM_PF_DATA_RFO		(1 << 5)
#define NHM_PF_IFETCH		(1 << 6)
#define NHM_OFFCORE_OTHER	(1 << 7)
#define NHM_UNCORE_HIT		(1 << 8)
#define NHM_OTHER_CORE_HIT_SNP	(1 << 9)
#define NHM_OTHER_CORE_HITM	(1 << 10)
        			/* reserved */
#define NHM_REMOTE_CACHE_FWD	(1 << 12)
#define NHM_REMOTE_DRAM		(1 << 13)
#define NHM_LOCAL_DRAM		(1 << 14)
#define NHM_NON_DRAM		(1 << 15)

#define NHM_LOCAL		(NHM_LOCAL_DRAM|NHM_REMOTE_CACHE_FWD)
#define NHM_REMOTE		(NHM_REMOTE_DRAM)

#define NHM_DMND_READ		(NHM_DMND_DATA_RD)
#define NHM_DMND_WRITE		(NHM_DMND_RFO|NHM_DMND_WB)
#define NHM_DMND_PREFETCH	(NHM_PF_DATA_RD|NHM_PF_DATA_RFO)

#define NHM_L3_HIT	(NHM_UNCORE_HIT|NHM_OTHER_CORE_HIT_SNP|NHM_OTHER_CORE_HITM)
#define NHM_L3_MISS	(NHM_NON_DRAM|NHM_LOCAL_DRAM|NHM_REMOTE_DRAM|NHM_REMOTE_CACHE_FWD)
#define NHM_L3_ACCESS	(NHM_L3_HIT|NHM_L3_MISS)

static __initconst const u64 nehalem_hw_cache_extra_regs
				[PERF_COUNT_HW_CACHE_MAX]
				[PERF_COUNT_HW_CACHE_OP_MAX]
				[PERF_COUNT_HW_CACHE_RESULT_MAX] =
{
 [ C(LL  ) ] = {
	[ C(OP_READ) ] = {
		[ C(RESULT_ACCESS) ] = NHM_DMND_READ|NHM_L3_ACCESS,
		[ C(RESULT_MISS)   ] = NHM_DMND_READ|NHM_L3_MISS,
	},
	[ C(OP_WRITE) ] = {
		[ C(RESULT_ACCESS) ] = NHM_DMND_WRITE|NHM_L3_ACCESS,
		[ C(RESULT_MISS)   ] = NHM_DMND_WRITE|NHM_L3_MISS,
	},
	[ C(OP_PREFETCH) ] = {
		[ C(RESULT_ACCESS) ] = NHM_DMND_PREFETCH|NHM_L3_ACCESS,
		[ C(RESULT_MISS)   ] = NHM_DMND_PREFETCH|NHM_L3_MISS,
	},
 },
 [ C(NODE) ] = {
	[ C(OP_READ) ] = {
		[ C(RESULT_ACCESS) ] = NHM_DMND_READ|NHM_LOCAL|NHM_REMOTE,
		[ C(RESULT_MISS)   ] = NHM_DMND_READ|NHM_REMOTE,
	},
	[ C(OP_WRITE) ] = {
		[ C(RESULT_ACCESS) ] = NHM_DMND_WRITE|NHM_LOCAL|NHM_REMOTE,
		[ C(RESULT_MISS)   ] = NHM_DMND_WRITE|NHM_REMOTE,
	},
	[ C(OP_PREFETCH) ] = {
		[ C(RESULT_ACCESS) ] = NHM_DMND_PREFETCH|NHM_LOCAL|NHM_REMOTE,
		[ C(RESULT_MISS)   ] = NHM_DMND_PREFETCH|NHM_REMOTE,
	},
 },
};

static __initconst const u64 nehalem_hw_cache_event_ids
				[PERF_COUNT_HW_CACHE_MAX]
				[PERF_COUNT_HW_CACHE_OP_MAX]
				[PERF_COUNT_HW_CACHE_RESULT_MAX] =
{
 [ C(L1D) ] = {
	[ C(OP_READ) ] = {
		[ C(RESULT_ACCESS) ] = 0x010b, /* MEM_INST_RETIRED.LOADS       */
		[ C(RESULT_MISS)   ] = 0x0151, /* L1D.REPL                     */
	},
	[ C(OP_WRITE) ] = {
		[ C(RESULT_ACCESS) ] = 0x020b, /* MEM_INST_RETURED.STORES      */
		[ C(RESULT_MISS)   ] = 0x0251, /* L1D.M_REPL                   */
	},
	[ C(OP_PREFETCH) ] = {
		[ C(RESULT_ACCESS) ] = 0x014e, /* L1D_PREFETCH.REQUESTS        */
		[ C(RESULT_MISS)   ] = 0x024e, /* L1D_PREFETCH.MISS            */
	},
 },
 [ C(L1I ) ] = {
	[ C(OP_READ) ] = {
		[ C(RESULT_ACCESS) ] = 0x0380, /* L1I.READS                    */
		[ C(RESULT_MISS)   ] = 0x0280, /* L1I.MISSES                   */
	},
	[ C(OP_WRITE) ] = {
		[ C(RESULT_ACCESS) ] = -1,
		[ C(RESULT_MISS)   ] = -1,
	},
	[ C(OP_PREFETCH) ] = {
		[ C(RESULT_ACCESS) ] = 0x0,
		[ C(RESULT_MISS)   ] = 0x0,
	},
 },
 [ C(LL  ) ] = {
	[ C(OP_READ) ] = {
		/* OFFCORE_RESPONSE.ANY_DATA.LOCAL_CACHE */
		[ C(RESULT_ACCESS) ] = 0x01b7,
		/* OFFCORE_RESPONSE.ANY_DATA.ANY_LLC_MISS */
		[ C(RESULT_MISS)   ] = 0x01b7,
	},
	/*
	 * Use RFO, not WRITEBACK, because a write miss would typically occur
	 * on RFO.
	 */
	[ C(OP_WRITE) ] = {
		/* OFFCORE_RESPONSE.ANY_RFO.LOCAL_CACHE */
		[ C(RESULT_ACCESS) ] = 0x01b7,
		/* OFFCORE_RESPONSE.ANY_RFO.ANY_LLC_MISS */
		[ C(RESULT_MISS)   ] = 0x01b7,
	},
	[ C(OP_PREFETCH) ] = {
		/* OFFCORE_RESPONSE.PREFETCH.LOCAL_CACHE */
		[ C(RESULT_ACCESS) ] = 0x01b7,
		/* OFFCORE_RESPONSE.PREFETCH.ANY_LLC_MISS */
		[ C(RESULT_MISS)   ] = 0x01b7,
	},
 },
 [ C(DTLB) ] = {
	[ C(OP_READ) ] = {
		[ C(RESULT_ACCESS) ] = 0x0f40, /* L1D_CACHE_LD.MESI   (alias)  */
		[ C(RESULT_MISS)   ] = 0x0108, /* DTLB_LOAD_MISSES.ANY         */
	},
	[ C(OP_WRITE) ] = {
		[ C(RESULT_ACCESS) ] = 0x0f41, /* L1D_CACHE_ST.MESI   (alias)  */
		[ C(RESULT_MISS)   ] = 0x010c, /* MEM_STORE_RETIRED.DTLB_MISS  */
	},
	[ C(OP_PREFETCH) ] = {
		[ C(RESULT_ACCESS) ] = 0x0,
		[ C(RESULT_MISS)   ] = 0x0,
	},
 },
 [ C(ITLB) ] = {
	[ C(OP_READ) ] = {
		[ C(RESULT_ACCESS) ] = 0x01c0, /* INST_RETIRED.ANY_P           */
		[ C(RESULT_MISS)   ] = 0x20c8, /* ITLB_MISS_RETIRED            */
	},
	[ C(OP_WRITE) ] = {
		[ C(RESULT_ACCESS) ] = -1,
		[ C(RESULT_MISS)   ] = -1,
	},
	[ C(OP_PREFETCH) ] = {
		[ C(RESULT_ACCESS) ] = -1,
		[ C(RESULT_MISS)   ] = -1,
	},
 },
 [ C(BPU ) ] = {
	[ C(OP_READ) ] = {
		[ C(RESULT_ACCESS) ] = 0x00c4, /* BR_INST_RETIRED.ALL_BRANCHES */
		[ C(RESULT_MISS)   ] = 0x03e8, /* BPU_CLEARS.ANY               */
	},
	[ C(OP_WRITE) ] = {
		[ C(RESULT_ACCESS) ] = -1,
		[ C(RESULT_MISS)   ] = -1,
	},
	[ C(OP_PREFETCH) ] = {
		[ C(RESULT_ACCESS) ] = -1,
		[ C(RESULT_MISS)   ] = -1,
	},
 },
 [ C(NODE) ] = {
	[ C(OP_READ) ] = {
		[ C(RESULT_ACCESS) ] = 0x01b7,
		[ C(RESULT_MISS)   ] = 0x01b7,
	},
	[ C(OP_WRITE) ] = {
		[ C(RESULT_ACCESS) ] = 0x01b7,
		[ C(RESULT_MISS)   ] = 0x01b7,
	},
	[ C(OP_PREFETCH) ] = {
		[ C(RESULT_ACCESS) ] = 0x01b7,
		[ C(RESULT_MISS)   ] = 0x01b7,
	},
 },
};

static __initconst const u64 core2_hw_cache_event_ids
				[PERF_COUNT_HW_CACHE_MAX]
				[PERF_COUNT_HW_CACHE_OP_MAX]
				[PERF_COUNT_HW_CACHE_RESULT_MAX] =
{
 [ C(L1D) ] = {
	[ C(OP_READ) ] = {
		[ C(RESULT_ACCESS) ] = 0x0f40, /* L1D_CACHE_LD.MESI          */
		[ C(RESULT_MISS)   ] = 0x0140, /* L1D_CACHE_LD.I_STATE       */
	},
	[ C(OP_WRITE) ] = {
		[ C(RESULT_ACCESS) ] = 0x0f41, /* L1D_CACHE_ST.MESI          */
		[ C(RESULT_MISS)   ] = 0x0141, /* L1D_CACHE_ST.I_STATE       */
	},
	[ C(OP_PREFETCH) ] = {
		[ C(RESULT_ACCESS) ] = 0x104e, /* L1D_PREFETCH.REQUESTS      */
		[ C(RESULT_MISS)   ] = 0,
	},
 },
 [ C(L1I ) ] = {
	[ C(OP_READ) ] = {
		[ C(RESULT_ACCESS) ] = 0x0080, /* L1I.READS                  */
		[ C(RESULT_MISS)   ] = 0x0081, /* L1I.MISSES                 */
	},
	[ C(OP_WRITE) ] = {
		[ C(RESULT_ACCESS) ] = -1,
		[ C(RESULT_MISS)   ] = -1,
	},
	[ C(OP_PREFETCH) ] = {
		[ C(RESULT_ACCESS) ] = 0,
		[ C(RESULT_MISS)   ] = 0,
	},
 },
 [ C(LL  ) ] = {
	[ C(OP_READ) ] = {
		[ C(RESULT_ACCESS) ] = 0x4f29, /* L2_LD.MESI                 */
		[ C(RESULT_MISS)   ] = 0x4129, /* L2_LD.ISTATE               */
	},
	[ C(OP_WRITE) ] = {
		[ C(RESULT_ACCESS) ] = 0x4f2A, /* L2_ST.MESI                 */
		[ C(RESULT_MISS)   ] = 0x412A, /* L2_ST.ISTATE               */
	},
	[ C(OP_PREFETCH) ] = {
		[ C(RESULT_ACCESS) ] = 0,
		[ C(RESULT_MISS)   ] = 0,
	},
 },
 [ C(DTLB) ] = {
	[ C(OP_READ) ] = {
		[ C(RESULT_ACCESS) ] = 0x0f40, /* L1D_CACHE_LD.MESI  (alias) */
		[ C(RESULT_MISS)   ] = 0x0208, /* DTLB_MISSES.MISS_LD        */
	},
	[ C(OP_WRITE) ] = {
		[ C(RESULT_ACCESS) ] = 0x0f41, /* L1D_CACHE_ST.MESI  (alias) */
		[ C(RESULT_MISS)   ] = 0x0808, /* DTLB_MISSES.MISS_ST        */
	},
	[ C(OP_PREFETCH) ] = {
		[ C(RESULT_ACCESS) ] = 0,
		[ C(RESULT_MISS)   ] = 0,
	},
 },
 [ C(ITLB) ] = {
	[ C(OP_READ) ] = {
		[ C(RESULT_ACCESS) ] = 0x00c0, /* INST_RETIRED.ANY_P         */
		[ C(RESULT_MISS)   ] = 0x1282, /* ITLBMISSES                 */
	},
	[ C(OP_WRITE) ] = {
		[ C(RESULT_ACCESS) ] = -1,
		[ C(RESULT_MISS)   ] = -1,
	},
	[ C(OP_PREFETCH) ] = {
		[ C(RESULT_ACCESS) ] = -1,
		[ C(RESULT_MISS)   ] = -1,
	},
 },
 [ C(BPU ) ] = {
	[ C(OP_READ) ] = {
		[ C(RESULT_ACCESS) ] = 0x00c4, /* BR_INST_RETIRED.ANY        */
		[ C(RESULT_MISS)   ] = 0x00c5, /* BP_INST_RETIRED.MISPRED    */
	},
	[ C(OP_WRITE) ] = {
		[ C(RESULT_ACCESS) ] = -1,
		[ C(RESULT_MISS)   ] = -1,
	},
	[ C(OP_PREFETCH) ] = {
		[ C(RESULT_ACCESS) ] = -1,
		[ C(RESULT_MISS)   ] = -1,
	},
 },
};

static __initconst const u64 atom_hw_cache_event_ids
				[PERF_COUNT_HW_CACHE_MAX]
				[PERF_COUNT_HW_CACHE_OP_MAX]
				[PERF_COUNT_HW_CACHE_RESULT_MAX] =
{
 [ C(L1D) ] = {
	[ C(OP_READ) ] = {
		[ C(RESULT_ACCESS) ] = 0x2140, /* L1D_CACHE.LD               */
		[ C(RESULT_MISS)   ] = 0,
	},
	[ C(OP_WRITE) ] = {
		[ C(RESULT_ACCESS) ] = 0x2240, /* L1D_CACHE.ST               */
		[ C(RESULT_MISS)   ] = 0,
	},
	[ C(OP_PREFETCH) ] = {
		[ C(RESULT_ACCESS) ] = 0x0,
		[ C(RESULT_MISS)   ] = 0,
	},
 },
 [ C(L1I ) ] = {
	[ C(OP_READ) ] = {
		[ C(RESULT_ACCESS) ] = 0x0380, /* L1I.READS                  */
		[ C(RESULT_MISS)   ] = 0x0280, /* L1I.MISSES                 */
	},
	[ C(OP_WRITE) ] = {
		[ C(RESULT_ACCESS) ] = -1,
		[ C(RESULT_MISS)   ] = -1,
	},
	[ C(OP_PREFETCH) ] = {
		[ C(RESULT_ACCESS) ] = 0,
		[ C(RESULT_MISS)   ] = 0,
	},
 },
 [ C(LL  ) ] = {
	[ C(OP_READ) ] = {
		[ C(RESULT_ACCESS) ] = 0x4f29, /* L2_LD.MESI                 */
		[ C(RESULT_MISS)   ] = 0x4129, /* L2_LD.ISTATE               */
	},
	[ C(OP_WRITE) ] = {
		[ C(RESULT_ACCESS) ] = 0x4f2A, /* L2_ST.MESI                 */
		[ C(RESULT_MISS)   ] = 0x412A, /* L2_ST.ISTATE               */
	},
	[ C(OP_PREFETCH) ] = {
		[ C(RESULT_ACCESS) ] = 0,
		[ C(RESULT_MISS)   ] = 0,
	},
 },
 [ C(DTLB) ] = {
	[ C(OP_READ) ] = {
		[ C(RESULT_ACCESS) ] = 0x2140, /* L1D_CACHE_LD.MESI  (alias) */
		[ C(RESULT_MISS)   ] = 0x0508, /* DTLB_MISSES.MISS_LD        */
	},
	[ C(OP_WRITE) ] = {
		[ C(RESULT_ACCESS) ] = 0x2240, /* L1D_CACHE_ST.MESI  (alias) */
		[ C(RESULT_MISS)   ] = 0x0608, /* DTLB_MISSES.MISS_ST        */
	},
	[ C(OP_PREFETCH) ] = {
		[ C(RESULT_ACCESS) ] = 0,
		[ C(RESULT_MISS)   ] = 0,
	},
 },
 [ C(ITLB) ] = {
	[ C(OP_READ) ] = {
		[ C(RESULT_ACCESS) ] = 0x00c0, /* INST_RETIRED.ANY_P         */
		[ C(RESULT_MISS)   ] = 0x0282, /* ITLB.MISSES                */
	},
	[ C(OP_WRITE) ] = {
		[ C(RESULT_ACCESS) ] = -1,
		[ C(RESULT_MISS)   ] = -1,
	},
	[ C(OP_PREFETCH) ] = {
		[ C(RESULT_ACCESS) ] = -1,
		[ C(RESULT_MISS)   ] = -1,
	},
 },
 [ C(BPU ) ] = {
	[ C(OP_READ) ] = {
		[ C(RESULT_ACCESS) ] = 0x00c4, /* BR_INST_RETIRED.ANY        */
		[ C(RESULT_MISS)   ] = 0x00c5, /* BP_INST_RETIRED.MISPRED    */
	},
	[ C(OP_WRITE) ] = {
		[ C(RESULT_ACCESS) ] = -1,
		[ C(RESULT_MISS)   ] = -1,
	},
	[ C(OP_PREFETCH) ] = {
		[ C(RESULT_ACCESS) ] = -1,
		[ C(RESULT_MISS)   ] = -1,
	},
 },
};

static struct extra_reg intel_slm_extra_regs[] __read_mostly =
{
	/* must define OFFCORE_RSP_X first, see intel_fixup_er() */
	INTEL_UEVENT_EXTRA_REG(0x01b7, MSR_OFFCORE_RSP_0, 0x768005ffffull, RSP_0),
	INTEL_UEVENT_EXTRA_REG(0x02b7, MSR_OFFCORE_RSP_1, 0x368005ffffull, RSP_1),
	EVENT_EXTRA_END
};

#define SLM_DMND_READ		SNB_DMND_DATA_RD
#define SLM_DMND_WRITE		SNB_DMND_RFO
#define SLM_DMND_PREFETCH	(SNB_PF_DATA_RD|SNB_PF_RFO)

#define SLM_SNP_ANY		(SNB_SNP_NONE|SNB_SNP_MISS|SNB_NO_FWD|SNB_HITM)
#define SLM_LLC_ACCESS		SNB_RESP_ANY
#define SLM_LLC_MISS		(SLM_SNP_ANY|SNB_NON_DRAM)

static __initconst const u64 slm_hw_cache_extra_regs
				[PERF_COUNT_HW_CACHE_MAX]
				[PERF_COUNT_HW_CACHE_OP_MAX]
				[PERF_COUNT_HW_CACHE_RESULT_MAX] =
{
 [ C(LL  ) ] = {
	[ C(OP_READ) ] = {
		[ C(RESULT_ACCESS) ] = SLM_DMND_READ|SLM_LLC_ACCESS,
		[ C(RESULT_MISS)   ] = 0,
	},
	[ C(OP_WRITE) ] = {
		[ C(RESULT_ACCESS) ] = SLM_DMND_WRITE|SLM_LLC_ACCESS,
		[ C(RESULT_MISS)   ] = SLM_DMND_WRITE|SLM_LLC_MISS,
	},
	[ C(OP_PREFETCH) ] = {
		[ C(RESULT_ACCESS) ] = SLM_DMND_PREFETCH|SLM_LLC_ACCESS,
		[ C(RESULT_MISS)   ] = SLM_DMND_PREFETCH|SLM_LLC_MISS,
	},
 },
};

static __initconst const u64 slm_hw_cache_event_ids
				[PERF_COUNT_HW_CACHE_MAX]
				[PERF_COUNT_HW_CACHE_OP_MAX]
				[PERF_COUNT_HW_CACHE_RESULT_MAX] =
{
 [ C(L1D) ] = {
	[ C(OP_READ) ] = {
		[ C(RESULT_ACCESS) ] = 0,
		[ C(RESULT_MISS)   ] = 0x0104, /* LD_DCU_MISS */
	},
	[ C(OP_WRITE) ] = {
		[ C(RESULT_ACCESS) ] = 0,
		[ C(RESULT_MISS)   ] = 0,
	},
	[ C(OP_PREFETCH) ] = {
		[ C(RESULT_ACCESS) ] = 0,
		[ C(RESULT_MISS)   ] = 0,
	},
 },
 [ C(L1I ) ] = {
	[ C(OP_READ) ] = {
		[ C(RESULT_ACCESS) ] = 0x0380, /* ICACHE.ACCESSES */
		[ C(RESULT_MISS)   ] = 0x0280, /* ICACGE.MISSES */
	},
	[ C(OP_WRITE) ] = {
		[ C(RESULT_ACCESS) ] = -1,
		[ C(RESULT_MISS)   ] = -1,
	},
	[ C(OP_PREFETCH) ] = {
		[ C(RESULT_ACCESS) ] = 0,
		[ C(RESULT_MISS)   ] = 0,
	},
 },
 [ C(LL  ) ] = {
	[ C(OP_READ) ] = {
		/* OFFCORE_RESPONSE.ANY_DATA.LOCAL_CACHE */
		[ C(RESULT_ACCESS) ] = 0x01b7,
		[ C(RESULT_MISS)   ] = 0,
	},
	[ C(OP_WRITE) ] = {
		/* OFFCORE_RESPONSE.ANY_RFO.LOCAL_CACHE */
		[ C(RESULT_ACCESS) ] = 0x01b7,
		/* OFFCORE_RESPONSE.ANY_RFO.ANY_LLC_MISS */
		[ C(RESULT_MISS)   ] = 0x01b7,
	},
	[ C(OP_PREFETCH) ] = {
		/* OFFCORE_RESPONSE.PREFETCH.LOCAL_CACHE */
		[ C(RESULT_ACCESS) ] = 0x01b7,
		/* OFFCORE_RESPONSE.PREFETCH.ANY_LLC_MISS */
		[ C(RESULT_MISS)   ] = 0x01b7,
	},
 },
 [ C(DTLB) ] = {
	[ C(OP_READ) ] = {
		[ C(RESULT_ACCESS) ] = 0,
		[ C(RESULT_MISS)   ] = 0x0804, /* LD_DTLB_MISS */
	},
	[ C(OP_WRITE) ] = {
		[ C(RESULT_ACCESS) ] = 0,
		[ C(RESULT_MISS)   ] = 0,
	},
	[ C(OP_PREFETCH) ] = {
		[ C(RESULT_ACCESS) ] = 0,
		[ C(RESULT_MISS)   ] = 0,
	},
 },
 [ C(ITLB) ] = {
	[ C(OP_READ) ] = {
		[ C(RESULT_ACCESS) ] = 0x00c0, /* INST_RETIRED.ANY_P */
		[ C(RESULT_MISS)   ] = 0x40205, /* PAGE_WALKS.I_SIDE_WALKS */
	},
	[ C(OP_WRITE) ] = {
		[ C(RESULT_ACCESS) ] = -1,
		[ C(RESULT_MISS)   ] = -1,
	},
	[ C(OP_PREFETCH) ] = {
		[ C(RESULT_ACCESS) ] = -1,
		[ C(RESULT_MISS)   ] = -1,
	},
 },
 [ C(BPU ) ] = {
	[ C(OP_READ) ] = {
		[ C(RESULT_ACCESS) ] = 0x00c4, /* BR_INST_RETIRED.ANY */
		[ C(RESULT_MISS)   ] = 0x00c5, /* BP_INST_RETIRED.MISPRED */
	},
	[ C(OP_WRITE) ] = {
		[ C(RESULT_ACCESS) ] = -1,
		[ C(RESULT_MISS)   ] = -1,
	},
	[ C(OP_PREFETCH) ] = {
		[ C(RESULT_ACCESS) ] = -1,
		[ C(RESULT_MISS)   ] = -1,
	},
 },
};

/*
 * Used from PMIs where the LBRs are already disabled.
 *
 * This function could be called consecutively. It is required to remain in
 * disabled state if called consecutively.
 *
 * During consecutive calls, the same disable value will be written to related
 * registers, so the PMU state remains unchanged. hw.state in
 * intel_bts_disable_local will remain PERF_HES_STOPPED too in consecutive
 * calls.
 */
static void __intel_pmu_disable_all(void)
{
	struct cpu_hw_events *cpuc = this_cpu_ptr(&cpu_hw_events);

	wrmsrl(MSR_CORE_PERF_GLOBAL_CTRL, 0);

	if (test_bit(INTEL_PMC_IDX_FIXED_BTS, cpuc->active_mask))
		intel_pmu_disable_bts();
	else
		intel_bts_disable_local();

	intel_pmu_pebs_disable_all();
}

static void intel_pmu_disable_all(void)
{
	__intel_pmu_disable_all();
	intel_pmu_lbr_disable_all();
}

static void __intel_pmu_enable_all(int added, bool pmi)
{
	struct cpu_hw_events *cpuc = this_cpu_ptr(&cpu_hw_events);

	intel_pmu_pebs_enable_all();
	intel_pmu_lbr_enable_all(pmi);
	wrmsrl(MSR_CORE_PERF_GLOBAL_CTRL,
			x86_pmu.intel_ctrl & ~cpuc->intel_ctrl_guest_mask);

	if (test_bit(INTEL_PMC_IDX_FIXED_BTS, cpuc->active_mask)) {
		struct perf_event *event =
			cpuc->events[INTEL_PMC_IDX_FIXED_BTS];

		if (WARN_ON_ONCE(!event))
			return;

		intel_pmu_enable_bts(event->hw.config);
	} else
		intel_bts_enable_local();
}

static void intel_pmu_enable_all(int added)
{
	__intel_pmu_enable_all(added, false);
}

/*
 * Workaround for:
 *   Intel Errata AAK100 (model 26)
 *   Intel Errata AAP53  (model 30)
 *   Intel Errata BD53   (model 44)
 *
 * The official story:
 *   These chips need to be 'reset' when adding counters by programming the
 *   magic three (non-counting) events 0x4300B5, 0x4300D2, and 0x4300B1 either
 *   in sequence on the same PMC or on different PMCs.
 *
 * In practise it appears some of these events do in fact count, and
 * we need to programm all 4 events.
 */
static void intel_pmu_nhm_workaround(void)
{
	struct cpu_hw_events *cpuc = this_cpu_ptr(&cpu_hw_events);
	static const unsigned long nhm_magic[4] = {
		0x4300B5,
		0x4300D2,
		0x4300B1,
		0x4300B1
	};
	struct perf_event *event;
	int i;

	/*
	 * The Errata requires below steps:
	 * 1) Clear MSR_IA32_PEBS_ENABLE and MSR_CORE_PERF_GLOBAL_CTRL;
	 * 2) Configure 4 PERFEVTSELx with the magic events and clear
	 *    the corresponding PMCx;
	 * 3) set bit0~bit3 of MSR_CORE_PERF_GLOBAL_CTRL;
	 * 4) Clear MSR_CORE_PERF_GLOBAL_CTRL;
	 * 5) Clear 4 pairs of ERFEVTSELx and PMCx;
	 */

	/*
	 * The real steps we choose are a little different from above.
	 * A) To reduce MSR operations, we don't run step 1) as they
	 *    are already cleared before this function is called;
	 * B) Call x86_perf_event_update to save PMCx before configuring
	 *    PERFEVTSELx with magic number;
	 * C) With step 5), we do clear only when the PERFEVTSELx is
	 *    not used currently.
	 * D) Call x86_perf_event_set_period to restore PMCx;
	 */

	/* We always operate 4 pairs of PERF Counters */
	for (i = 0; i < 4; i++) {
		event = cpuc->events[i];
		if (event)
			x86_perf_event_update(event);
	}

	for (i = 0; i < 4; i++) {
		wrmsrl(MSR_ARCH_PERFMON_EVENTSEL0 + i, nhm_magic[i]);
		wrmsrl(MSR_ARCH_PERFMON_PERFCTR0 + i, 0x0);
	}

	wrmsrl(MSR_CORE_PERF_GLOBAL_CTRL, 0xf);
	wrmsrl(MSR_CORE_PERF_GLOBAL_CTRL, 0x0);

	for (i = 0; i < 4; i++) {
		event = cpuc->events[i];

		if (event) {
			x86_perf_event_set_period(event);
			__x86_pmu_enable_event(&event->hw,
					ARCH_PERFMON_EVENTSEL_ENABLE);
		} else
			wrmsrl(MSR_ARCH_PERFMON_EVENTSEL0 + i, 0x0);
	}
}

static void intel_pmu_nhm_enable_all(int added)
{
	if (added)
		intel_pmu_nhm_workaround();
	intel_pmu_enable_all(added);
}

static inline u64 intel_pmu_get_status(void)
{
	u64 status;

	rdmsrl(MSR_CORE_PERF_GLOBAL_STATUS, status);

	return status;
}

static inline void intel_pmu_ack_status(u64 ack)
{
	wrmsrl(MSR_CORE_PERF_GLOBAL_OVF_CTRL, ack);
}

static void intel_pmu_disable_fixed(struct hw_perf_event *hwc)
{
	int idx = hwc->idx - INTEL_PMC_IDX_FIXED;
	u64 ctrl_val, mask;

	mask = 0xfULL << (idx * 4);

	rdmsrl(hwc->config_base, ctrl_val);
	ctrl_val &= ~mask;
	wrmsrl(hwc->config_base, ctrl_val);
}

static inline bool event_is_checkpointed(struct perf_event *event)
{
	return (event->hw.config & HSW_IN_TX_CHECKPOINTED) != 0;
}

static void intel_pmu_disable_event(struct perf_event *event)
{
	struct hw_perf_event *hwc = &event->hw;
	struct cpu_hw_events *cpuc = this_cpu_ptr(&cpu_hw_events);

	if (unlikely(hwc->idx == INTEL_PMC_IDX_FIXED_BTS)) {
		intel_pmu_disable_bts();
		intel_pmu_drain_bts_buffer();
		return;
	}

	cpuc->intel_ctrl_guest_mask &= ~(1ull << hwc->idx);
	cpuc->intel_ctrl_host_mask &= ~(1ull << hwc->idx);
	cpuc->intel_cp_status &= ~(1ull << hwc->idx);

	/*
	 * must disable before any actual event
	 * because any event may be combined with LBR
	 */
	if (needs_branch_stack(event))
		intel_pmu_lbr_disable(event);

	if (unlikely(hwc->config_base == MSR_ARCH_PERFMON_FIXED_CTR_CTRL)) {
		intel_pmu_disable_fixed(hwc);
		return;
	}

	x86_pmu_disable_event(event);

	if (unlikely(event->attr.precise_ip))
		intel_pmu_pebs_disable(event);
}

static void intel_pmu_enable_fixed(struct hw_perf_event *hwc)
{
	int idx = hwc->idx - INTEL_PMC_IDX_FIXED;
	u64 ctrl_val, bits, mask;

	/*
	 * Enable IRQ generation (0x8),
	 * and enable ring-3 counting (0x2) and ring-0 counting (0x1)
	 * if requested:
	 */
	bits = 0x8ULL;
	if (hwc->config & ARCH_PERFMON_EVENTSEL_USR)
		bits |= 0x2;
	if (hwc->config & ARCH_PERFMON_EVENTSEL_OS)
		bits |= 0x1;

	/*
	 * ANY bit is supported in v3 and up
	 */
	if (x86_pmu.version > 2 && hwc->config & ARCH_PERFMON_EVENTSEL_ANY)
		bits |= 0x4;

	bits <<= (idx * 4);
	mask = 0xfULL << (idx * 4);

	rdmsrl(hwc->config_base, ctrl_val);
	ctrl_val &= ~mask;
	ctrl_val |= bits;
	wrmsrl(hwc->config_base, ctrl_val);
}

static void intel_pmu_enable_event(struct perf_event *event)
{
	struct hw_perf_event *hwc = &event->hw;
	struct cpu_hw_events *cpuc = this_cpu_ptr(&cpu_hw_events);

	if (unlikely(hwc->idx == INTEL_PMC_IDX_FIXED_BTS)) {
		if (!__this_cpu_read(cpu_hw_events.enabled))
			return;

		intel_pmu_enable_bts(hwc->config);
		return;
	}
	/*
	 * must enabled before any actual event
	 * because any event may be combined with LBR
	 */
	if (needs_branch_stack(event))
		intel_pmu_lbr_enable(event);

	if (event->attr.exclude_host)
		cpuc->intel_ctrl_guest_mask |= (1ull << hwc->idx);
	if (event->attr.exclude_guest)
		cpuc->intel_ctrl_host_mask |= (1ull << hwc->idx);

	if (unlikely(event_is_checkpointed(event)))
		cpuc->intel_cp_status |= (1ull << hwc->idx);

	if (unlikely(hwc->config_base == MSR_ARCH_PERFMON_FIXED_CTR_CTRL)) {
		intel_pmu_enable_fixed(hwc);
		return;
	}

	if (unlikely(event->attr.precise_ip))
		intel_pmu_pebs_enable(event);

	__x86_pmu_enable_event(hwc, ARCH_PERFMON_EVENTSEL_ENABLE);
}

/*
 * Save and restart an expired event. Called by NMI contexts,
 * so it has to be careful about preempting normal event ops:
 */
int intel_pmu_save_and_restart(struct perf_event *event)
{
	x86_perf_event_update(event);
	/*
	 * For a checkpointed counter always reset back to 0.  This
	 * avoids a situation where the counter overflows, aborts the
	 * transaction and is then set back to shortly before the
	 * overflow, and overflows and aborts again.
	 */
	if (unlikely(event_is_checkpointed(event))) {
		/* No race with NMIs because the counter should not be armed */
		wrmsrl(event->hw.event_base, 0);
		local64_set(&event->hw.prev_count, 0);
	}
	return x86_perf_event_set_period(event);
}

static void intel_pmu_reset(void)
{
	struct debug_store *ds = __this_cpu_read(cpu_hw_events.ds);
	unsigned long flags;
	int idx;

	if (!x86_pmu.num_counters)
		return;

	local_irq_save(flags);

	pr_info("clearing PMU state on CPU#%d\n", smp_processor_id());

	for (idx = 0; idx < x86_pmu.num_counters; idx++) {
		wrmsrl_safe(x86_pmu_config_addr(idx), 0ull);
		wrmsrl_safe(x86_pmu_event_addr(idx),  0ull);
	}
	for (idx = 0; idx < x86_pmu.num_counters_fixed; idx++)
		wrmsrl_safe(MSR_ARCH_PERFMON_FIXED_CTR0 + idx, 0ull);

	if (ds)
		ds->bts_index = ds->bts_buffer_base;

	/* Ack all overflows and disable fixed counters */
	if (x86_pmu.version >= 2) {
		intel_pmu_ack_status(intel_pmu_get_status());
		wrmsrl(MSR_CORE_PERF_GLOBAL_CTRL, 0);
	}

	/* Reset LBRs and LBR freezing */
	if (x86_pmu.lbr_nr) {
		update_debugctlmsr(get_debugctlmsr() &
			~(DEBUGCTLMSR_FREEZE_LBRS_ON_PMI|DEBUGCTLMSR_LBR));
	}

	local_irq_restore(flags);
}

/*
 * This handler is triggered by the local APIC, so the APIC IRQ handling
 * rules apply:
 */
static int intel_pmu_handle_irq(struct pt_regs *regs)
{
	struct perf_sample_data data;
	struct cpu_hw_events *cpuc;
	int bit, loops;
	u64 status;
	int handled;

	cpuc = this_cpu_ptr(&cpu_hw_events);

	/*
	 * No known reason to not always do late ACK,
	 * but just in case do it opt-in.
	 */
	if (!x86_pmu.late_ack)
		apic_write(APIC_LVTPC, APIC_DM_NMI);
	__intel_pmu_disable_all();
	handled = intel_pmu_drain_bts_buffer();
	handled += intel_bts_interrupt();
	status = intel_pmu_get_status();
	if (!status)
		goto done;

	loops = 0;
again:
	intel_pmu_lbr_read();
	intel_pmu_ack_status(status);
	if (++loops > 100) {
		static bool warned = false;
		if (!warned) {
			WARN(1, "perfevents: irq loop stuck!\n");
			perf_event_print_debug();
			warned = true;
		}
		intel_pmu_reset();
		goto done;
	}

	inc_irq_stat(apic_perf_irqs);


	/*
	 * Ignore a range of extra bits in status that do not indicate
	 * overflow by themselves.
	 */
	status &= ~(GLOBAL_STATUS_COND_CHG |
		    GLOBAL_STATUS_ASIF |
		    GLOBAL_STATUS_LBRS_FROZEN);
	if (!status)
		goto done;

	/*
	 * PEBS overflow sets bit 62 in the global status register
	 */
	if (__test_and_clear_bit(62, (unsigned long *)&status)) {
		handled++;
		x86_pmu.drain_pebs(regs);
		/*
		 * There are cases where, even though, the PEBS ovfl bit is set
		 * in GLOBAL_OVF_STATUS, the PEBS events may also have their
		 * overflow bits set for their counters. We must clear them
		 * here because they have been processed as exact samples in
		 * the drain_pebs() routine. They must not be processed again
		 * in the for_each_bit_set() loop for regular samples below.
		 */
		status &= ~cpuc->pebs_enabled;
		status &= x86_pmu.intel_ctrl | GLOBAL_STATUS_TRACE_TOPAPMI;
	}

	/*
	 * Intel PT
	 */
	if (__test_and_clear_bit(55, (unsigned long *)&status)) {
		handled++;
		intel_pt_interrupt();
	}

	/*
	 * Checkpointed counters can lead to 'spurious' PMIs because the
	 * rollback caused by the PMI will have cleared the overflow status
	 * bit. Therefore always force probe these counters.
	 */
	status |= cpuc->intel_cp_status;

	for_each_set_bit(bit, (unsigned long *)&status, X86_PMC_IDX_MAX) {
		struct perf_event *event = cpuc->events[bit];

		handled++;

		if (!test_bit(bit, cpuc->active_mask))
			continue;

		if (!intel_pmu_save_and_restart(event))
			continue;

		perf_sample_data_init(&data, 0, event->hw.last_period);

		if (has_branch_stack(event))
			data.br_stack = &cpuc->lbr_stack;

		if (perf_event_overflow(event, &data, regs))
			x86_pmu_stop(event, 0);
	}

	/*
	 * Repeat if there is more work to be done:
	 */
	status = intel_pmu_get_status();
	if (status)
		goto again;

done:
	/* Only restore PMU state when it's active. See x86_pmu_disable(). */
	if (cpuc->enabled)
		__intel_pmu_enable_all(0, true);

	/*
	 * Only unmask the NMI after the overflow counters
	 * have been reset. This avoids spurious NMIs on
	 * Haswell CPUs.
	 */
	if (x86_pmu.late_ack)
		apic_write(APIC_LVTPC, APIC_DM_NMI);
	return handled;
}

static struct event_constraint *
intel_bts_constraints(struct perf_event *event)
{
	struct hw_perf_event *hwc = &event->hw;
	unsigned int hw_event, bts_event;

	if (event->attr.freq)
		return NULL;

	hw_event = hwc->config & INTEL_ARCH_EVENT_MASK;
	bts_event = x86_pmu.event_map(PERF_COUNT_HW_BRANCH_INSTRUCTIONS);

	if (unlikely(hw_event == bts_event && hwc->sample_period == 1))
		return &bts_constraint;

	return NULL;
}

static int intel_alt_er(int idx, u64 config)
{
	int alt_idx;
	if (!(x86_pmu.flags & PMU_FL_HAS_RSP_1))
		return idx;

	if (idx == EXTRA_REG_RSP_0)
		alt_idx = EXTRA_REG_RSP_1;

	if (idx == EXTRA_REG_RSP_1)
		alt_idx = EXTRA_REG_RSP_0;

	if (config & ~x86_pmu.extra_regs[alt_idx].valid_mask)
		return idx;

	return alt_idx;
}

static void intel_fixup_er(struct perf_event *event, int idx)
{
	event->hw.extra_reg.idx = idx;

	if (idx == EXTRA_REG_RSP_0) {
		event->hw.config &= ~INTEL_ARCH_EVENT_MASK;
		event->hw.config |= x86_pmu.extra_regs[EXTRA_REG_RSP_0].event;
		event->hw.extra_reg.reg = MSR_OFFCORE_RSP_0;
	} else if (idx == EXTRA_REG_RSP_1) {
		event->hw.config &= ~INTEL_ARCH_EVENT_MASK;
		event->hw.config |= x86_pmu.extra_regs[EXTRA_REG_RSP_1].event;
		event->hw.extra_reg.reg = MSR_OFFCORE_RSP_1;
	}
}

/*
 * manage allocation of shared extra msr for certain events
 *
 * sharing can be:
 * per-cpu: to be shared between the various events on a single PMU
 * per-core: per-cpu + shared by HT threads
 */
static struct event_constraint *
__intel_shared_reg_get_constraints(struct cpu_hw_events *cpuc,
				   struct perf_event *event,
				   struct hw_perf_event_extra *reg)
{
	struct event_constraint *c = &emptyconstraint;
	struct er_account *era;
	unsigned long flags;
	int idx = reg->idx;

	/*
	 * reg->alloc can be set due to existing state, so for fake cpuc we
	 * need to ignore this, otherwise we might fail to allocate proper fake
	 * state for this extra reg constraint. Also see the comment below.
	 */
	if (reg->alloc && !cpuc->is_fake)
		return NULL; /* call x86_get_event_constraint() */

again:
	era = &cpuc->shared_regs->regs[idx];
	/*
	 * we use spin_lock_irqsave() to avoid lockdep issues when
	 * passing a fake cpuc
	 */
	raw_spin_lock_irqsave(&era->lock, flags);

	if (!atomic_read(&era->ref) || era->config == reg->config) {

		/*
		 * If its a fake cpuc -- as per validate_{group,event}() we
		 * shouldn't touch event state and we can avoid doing so
		 * since both will only call get_event_constraints() once
		 * on each event, this avoids the need for reg->alloc.
		 *
		 * Not doing the ER fixup will only result in era->reg being
		 * wrong, but since we won't actually try and program hardware
		 * this isn't a problem either.
		 */
		if (!cpuc->is_fake) {
			if (idx != reg->idx)
				intel_fixup_er(event, idx);

			/*
			 * x86_schedule_events() can call get_event_constraints()
			 * multiple times on events in the case of incremental
			 * scheduling(). reg->alloc ensures we only do the ER
			 * allocation once.
			 */
			reg->alloc = 1;
		}

		/* lock in msr value */
		era->config = reg->config;
		era->reg = reg->reg;

		/* one more user */
		atomic_inc(&era->ref);

		/*
		 * need to call x86_get_event_constraint()
		 * to check if associated event has constraints
		 */
		c = NULL;
	} else {
		idx = intel_alt_er(idx, reg->config);
		if (idx != reg->idx) {
			raw_spin_unlock_irqrestore(&era->lock, flags);
			goto again;
		}
	}
	raw_spin_unlock_irqrestore(&era->lock, flags);

	return c;
}

static void
__intel_shared_reg_put_constraints(struct cpu_hw_events *cpuc,
				   struct hw_perf_event_extra *reg)
{
	struct er_account *era;

	/*
	 * Only put constraint if extra reg was actually allocated. Also takes
	 * care of event which do not use an extra shared reg.
	 *
	 * Also, if this is a fake cpuc we shouldn't touch any event state
	 * (reg->alloc) and we don't care about leaving inconsistent cpuc state
	 * either since it'll be thrown out.
	 */
	if (!reg->alloc || cpuc->is_fake)
		return;

	era = &cpuc->shared_regs->regs[reg->idx];

	/* one fewer user */
	atomic_dec(&era->ref);

	/* allocate again next time */
	reg->alloc = 0;
}

static struct event_constraint *
intel_shared_regs_constraints(struct cpu_hw_events *cpuc,
			      struct perf_event *event)
{
	struct event_constraint *c = NULL, *d;
	struct hw_perf_event_extra *xreg, *breg;

	xreg = &event->hw.extra_reg;
	if (xreg->idx != EXTRA_REG_NONE) {
		c = __intel_shared_reg_get_constraints(cpuc, event, xreg);
		if (c == &emptyconstraint)
			return c;
	}
	breg = &event->hw.branch_reg;
	if (breg->idx != EXTRA_REG_NONE) {
		d = __intel_shared_reg_get_constraints(cpuc, event, breg);
		if (d == &emptyconstraint) {
			__intel_shared_reg_put_constraints(cpuc, xreg);
			c = d;
		}
	}
	return c;
}

struct event_constraint *
x86_get_event_constraints(struct cpu_hw_events *cpuc, int idx,
			  struct perf_event *event)
{
	struct event_constraint *c;

	if (x86_pmu.event_constraints) {
		for_each_event_constraint(c, x86_pmu.event_constraints) {
			if ((event->hw.config & c->cmask) == c->code) {
				event->hw.flags |= c->flags;
				return c;
			}
		}
	}

	return &unconstrained;
}

static struct event_constraint *
__intel_get_event_constraints(struct cpu_hw_events *cpuc, int idx,
			    struct perf_event *event)
{
	struct event_constraint *c;

	c = intel_bts_constraints(event);
	if (c)
		return c;

	c = intel_shared_regs_constraints(cpuc, event);
	if (c)
		return c;

	c = intel_pebs_constraints(event);
	if (c)
		return c;

	return x86_get_event_constraints(cpuc, idx, event);
}

static void
intel_start_scheduling(struct cpu_hw_events *cpuc)
{
	struct intel_excl_cntrs *excl_cntrs = cpuc->excl_cntrs;
	struct intel_excl_states *xl;
	int tid = cpuc->excl_thread_id;

	/*
	 * nothing needed if in group validation mode
	 */
	if (cpuc->is_fake || !is_ht_workaround_enabled())
		return;

	/*
	 * no exclusion needed
	 */
	if (WARN_ON_ONCE(!excl_cntrs))
		return;

	xl = &excl_cntrs->states[tid];

	xl->sched_started = true;
	/*
	 * lock shared state until we are done scheduling
	 * in stop_event_scheduling()
	 * makes scheduling appear as a transaction
	 */
	raw_spin_lock(&excl_cntrs->lock);
}

static void intel_commit_scheduling(struct cpu_hw_events *cpuc, int idx, int cntr)
{
	struct intel_excl_cntrs *excl_cntrs = cpuc->excl_cntrs;
	struct event_constraint *c = cpuc->event_constraint[idx];
	struct intel_excl_states *xl;
	int tid = cpuc->excl_thread_id;

	if (cpuc->is_fake || !is_ht_workaround_enabled())
		return;

	if (WARN_ON_ONCE(!excl_cntrs))
		return;

	if (!(c->flags & PERF_X86_EVENT_DYNAMIC))
		return;

	xl = &excl_cntrs->states[tid];

	lockdep_assert_held(&excl_cntrs->lock);

	if (c->flags & PERF_X86_EVENT_EXCL)
		xl->state[cntr] = INTEL_EXCL_EXCLUSIVE;
	else
		xl->state[cntr] = INTEL_EXCL_SHARED;
}

static void
intel_stop_scheduling(struct cpu_hw_events *cpuc)
{
	struct intel_excl_cntrs *excl_cntrs = cpuc->excl_cntrs;
	struct intel_excl_states *xl;
	int tid = cpuc->excl_thread_id;

	/*
	 * nothing needed if in group validation mode
	 */
	if (cpuc->is_fake || !is_ht_workaround_enabled())
		return;
	/*
	 * no exclusion needed
	 */
	if (WARN_ON_ONCE(!excl_cntrs))
		return;

	xl = &excl_cntrs->states[tid];

	xl->sched_started = false;
	/*
	 * release shared state lock (acquired in intel_start_scheduling())
	 */
	raw_spin_unlock(&excl_cntrs->lock);
}

static struct event_constraint *
intel_get_excl_constraints(struct cpu_hw_events *cpuc, struct perf_event *event,
			   int idx, struct event_constraint *c)
{
	struct intel_excl_cntrs *excl_cntrs = cpuc->excl_cntrs;
	struct intel_excl_states *xlo;
	int tid = cpuc->excl_thread_id;
	int is_excl, i;

	/*
	 * validating a group does not require
	 * enforcing cross-thread  exclusion
	 */
	if (cpuc->is_fake || !is_ht_workaround_enabled())
		return c;

	/*
	 * no exclusion needed
	 */
	if (WARN_ON_ONCE(!excl_cntrs))
		return c;
<<<<<<< HEAD
	/*
	 * event requires exclusive counter access
	 * across HT threads
	 */
	is_excl = c->flags & PERF_X86_EVENT_EXCL;
	if (is_excl && !(event->hw.flags & PERF_X86_EVENT_EXCL_ACCT)) {
		event->hw.flags |= PERF_X86_EVENT_EXCL_ACCT;
		if (!cpuc->n_excl++)
			WRITE_ONCE(excl_cntrs->has_exclusive[tid], 1);
	}

	/*
	 * xl = state of current HT
	 * xlo = state of sibling HT
	 */
	xl = &excl_cntrs->states[tid];
	xlo = &excl_cntrs->states[o_tid];

	cx = c;
=======
>>>>>>> db0b54cd

	/*
	 * because we modify the constraint, we need
	 * to make a copy. Static constraints come
	 * from static const tables.
	 *
	 * only needed when constraint has not yet
	 * been cloned (marked dynamic)
	 */
	if (!(c->flags & PERF_X86_EVENT_DYNAMIC)) {
		struct event_constraint *cx;

		/*
		 * grab pre-allocated constraint entry
		 */
		cx = &cpuc->constraint_list[idx];

		/*
		 * initialize dynamic constraint
		 * with static constraint
		 */
		*cx = *c;

		/*
		 * mark constraint as dynamic, so we
		 * can free it later on
		 */
		cx->flags |= PERF_X86_EVENT_DYNAMIC;
		c = cx;
	}

	/*
	 * From here on, the constraint is dynamic.
	 * Either it was just allocated above, or it
	 * was allocated during a earlier invocation
	 * of this function
	 */

	/*
	 * state of sibling HT
	 */
	xlo = &excl_cntrs->states[tid ^ 1];

	/*
	 * event requires exclusive counter access
	 * across HT threads
	 */
	is_excl = c->flags & PERF_X86_EVENT_EXCL;
	if (is_excl && !(event->hw.flags & PERF_X86_EVENT_EXCL_ACCT)) {
		event->hw.flags |= PERF_X86_EVENT_EXCL_ACCT;
		if (!cpuc->n_excl++)
			WRITE_ONCE(excl_cntrs->has_exclusive[tid], 1);
	}

	/*
	 * Modify static constraint with current dynamic
	 * state of thread
	 *
	 * EXCLUSIVE: sibling counter measuring exclusive event
	 * SHARED   : sibling counter measuring non-exclusive event
	 * UNUSED   : sibling counter unused
	 */
	for_each_set_bit(i, c->idxmsk, X86_PMC_IDX_MAX) {
		/*
		 * exclusive event in sibling counter
		 * our corresponding counter cannot be used
		 * regardless of our event
		 */
		if (xlo->state[i] == INTEL_EXCL_EXCLUSIVE)
			__clear_bit(i, c->idxmsk);
		/*
		 * if measuring an exclusive event, sibling
		 * measuring non-exclusive, then counter cannot
		 * be used
		 */
		if (is_excl && xlo->state[i] == INTEL_EXCL_SHARED)
			__clear_bit(i, c->idxmsk);
	}

	/*
	 * recompute actual bit weight for scheduling algorithm
	 */
	c->weight = hweight64(c->idxmsk64);

	/*
	 * if we return an empty mask, then switch
	 * back to static empty constraint to avoid
	 * the cost of freeing later on
	 */
	if (c->weight == 0)
		c = &emptyconstraint;

	return c;
}

static struct event_constraint *
intel_get_event_constraints(struct cpu_hw_events *cpuc, int idx,
			    struct perf_event *event)
{
	struct event_constraint *c1 = NULL;
	struct event_constraint *c2;

	if (idx >= 0) /* fake does < 0 */
		c1 = cpuc->event_constraint[idx];

	/*
	 * first time only
	 * - static constraint: no change across incremental scheduling calls
	 * - dynamic constraint: handled by intel_get_excl_constraints()
	 */
	c2 = __intel_get_event_constraints(cpuc, idx, event);
	if (c1 && (c1->flags & PERF_X86_EVENT_DYNAMIC)) {
		bitmap_copy(c1->idxmsk, c2->idxmsk, X86_PMC_IDX_MAX);
		c1->weight = c2->weight;
		c2 = c1;
	}

	if (cpuc->excl_cntrs)
		return intel_get_excl_constraints(cpuc, event, idx, c2);

	return c2;
}

static void intel_put_excl_constraints(struct cpu_hw_events *cpuc,
		struct perf_event *event)
{
	struct hw_perf_event *hwc = &event->hw;
	struct intel_excl_cntrs *excl_cntrs = cpuc->excl_cntrs;
	int tid = cpuc->excl_thread_id;
	struct intel_excl_states *xl;

	/*
	 * nothing needed if in group validation mode
	 */
	if (cpuc->is_fake)
		return;

	if (WARN_ON_ONCE(!excl_cntrs))
		return;

<<<<<<< HEAD
	xl = &excl_cntrs->states[tid];
	xlo = &excl_cntrs->states[o_tid];
=======
>>>>>>> db0b54cd
	if (hwc->flags & PERF_X86_EVENT_EXCL_ACCT) {
		hwc->flags &= ~PERF_X86_EVENT_EXCL_ACCT;
		if (!--cpuc->n_excl)
			WRITE_ONCE(excl_cntrs->has_exclusive[tid], 0);
	}

	/*
	 * If event was actually assigned, then mark the counter state as
	 * unused now.
	 */
	if (hwc->idx >= 0) {
		xl = &excl_cntrs->states[tid];

		/*
		 * put_constraint may be called from x86_schedule_events()
		 * which already has the lock held so here make locking
		 * conditional.
		 */
		if (!xl->sched_started)
			raw_spin_lock(&excl_cntrs->lock);

		xl->state[hwc->idx] = INTEL_EXCL_UNUSED;

		if (!xl->sched_started)
			raw_spin_unlock(&excl_cntrs->lock);
	}
}

static void
intel_put_shared_regs_event_constraints(struct cpu_hw_events *cpuc,
					struct perf_event *event)
{
	struct hw_perf_event_extra *reg;

	reg = &event->hw.extra_reg;
	if (reg->idx != EXTRA_REG_NONE)
		__intel_shared_reg_put_constraints(cpuc, reg);

	reg = &event->hw.branch_reg;
	if (reg->idx != EXTRA_REG_NONE)
		__intel_shared_reg_put_constraints(cpuc, reg);
}

static void intel_put_event_constraints(struct cpu_hw_events *cpuc,
					struct perf_event *event)
{
	intel_put_shared_regs_event_constraints(cpuc, event);

	/*
	 * is PMU has exclusive counter restrictions, then
	 * all events are subject to and must call the
	 * put_excl_constraints() routine
	 */
	if (cpuc->excl_cntrs)
		intel_put_excl_constraints(cpuc, event);
<<<<<<< HEAD
}

static void intel_commit_scheduling(struct cpu_hw_events *cpuc, int idx, int cntr)
{
	struct intel_excl_cntrs *excl_cntrs = cpuc->excl_cntrs;
	struct event_constraint *c = cpuc->event_constraint[idx];
	struct intel_excl_states *xlo, *xl;
	int tid = cpuc->excl_thread_id;
	int o_tid = 1 - tid;
	int is_excl;

	if (cpuc->is_fake || !c)
		return;

	is_excl = c->flags & PERF_X86_EVENT_EXCL;

	if (!(c->flags & PERF_X86_EVENT_DYNAMIC))
		return;

	WARN_ON_ONCE(!excl_cntrs);

	if (!excl_cntrs)
		return;

	xl = &excl_cntrs->states[tid];
	xlo = &excl_cntrs->states[o_tid];

	WARN_ON_ONCE(!raw_spin_is_locked(&excl_cntrs->lock));

	if (cntr >= 0) {
		if (is_excl)
			xlo->init_state[cntr] = INTEL_EXCL_EXCLUSIVE;
		else
			xlo->init_state[cntr] = INTEL_EXCL_SHARED;
	}
=======
>>>>>>> db0b54cd
}

static void intel_pebs_aliases_core2(struct perf_event *event)
{
	if ((event->hw.config & X86_RAW_EVENT_MASK) == 0x003c) {
		/*
		 * Use an alternative encoding for CPU_CLK_UNHALTED.THREAD_P
		 * (0x003c) so that we can use it with PEBS.
		 *
		 * The regular CPU_CLK_UNHALTED.THREAD_P event (0x003c) isn't
		 * PEBS capable. However we can use INST_RETIRED.ANY_P
		 * (0x00c0), which is a PEBS capable event, to get the same
		 * count.
		 *
		 * INST_RETIRED.ANY_P counts the number of cycles that retires
		 * CNTMASK instructions. By setting CNTMASK to a value (16)
		 * larger than the maximum number of instructions that can be
		 * retired per cycle (4) and then inverting the condition, we
		 * count all cycles that retire 16 or less instructions, which
		 * is every cycle.
		 *
		 * Thereby we gain a PEBS capable cycle counter.
		 */
		u64 alt_config = X86_CONFIG(.event=0xc0, .inv=1, .cmask=16);

		alt_config |= (event->hw.config & ~X86_RAW_EVENT_MASK);
		event->hw.config = alt_config;
	}
}

static void intel_pebs_aliases_snb(struct perf_event *event)
{
	if ((event->hw.config & X86_RAW_EVENT_MASK) == 0x003c) {
		/*
		 * Use an alternative encoding for CPU_CLK_UNHALTED.THREAD_P
		 * (0x003c) so that we can use it with PEBS.
		 *
		 * The regular CPU_CLK_UNHALTED.THREAD_P event (0x003c) isn't
		 * PEBS capable. However we can use UOPS_RETIRED.ALL
		 * (0x01c2), which is a PEBS capable event, to get the same
		 * count.
		 *
		 * UOPS_RETIRED.ALL counts the number of cycles that retires
		 * CNTMASK micro-ops. By setting CNTMASK to a value (16)
		 * larger than the maximum number of micro-ops that can be
		 * retired per cycle (4) and then inverting the condition, we
		 * count all cycles that retire 16 or less micro-ops, which
		 * is every cycle.
		 *
		 * Thereby we gain a PEBS capable cycle counter.
		 */
		u64 alt_config = X86_CONFIG(.event=0xc2, .umask=0x01, .inv=1, .cmask=16);

		alt_config |= (event->hw.config & ~X86_RAW_EVENT_MASK);
		event->hw.config = alt_config;
	}
}

static unsigned long intel_pmu_free_running_flags(struct perf_event *event)
{
	unsigned long flags = x86_pmu.free_running_flags;

	if (event->attr.use_clockid)
		flags &= ~PERF_SAMPLE_TIME;
	return flags;
}

static int intel_pmu_hw_config(struct perf_event *event)
{
	int ret = x86_pmu_hw_config(event);

	if (ret)
		return ret;

	if (event->attr.precise_ip) {
		if (!event->attr.freq) {
			event->hw.flags |= PERF_X86_EVENT_AUTO_RELOAD;
			if (!(event->attr.sample_type &
			      ~intel_pmu_free_running_flags(event)))
				event->hw.flags |= PERF_X86_EVENT_FREERUNNING;
		}
		if (x86_pmu.pebs_aliases)
			x86_pmu.pebs_aliases(event);
	}

	if (needs_branch_stack(event)) {
		ret = intel_pmu_setup_lbr_filter(event);
		if (ret)
			return ret;

		/*
		 * BTS is set up earlier in this path, so don't account twice
		 */
		if (!intel_pmu_has_bts(event)) {
			/* disallow lbr if conflicting events are present */
			if (x86_add_exclusive(x86_lbr_exclusive_lbr))
				return -EBUSY;

			event->destroy = hw_perf_lbr_event_destroy;
		}
	}

	if (event->attr.type != PERF_TYPE_RAW)
		return 0;

	if (!(event->attr.config & ARCH_PERFMON_EVENTSEL_ANY))
		return 0;

	if (x86_pmu.version < 3)
		return -EINVAL;

	if (perf_paranoid_cpu() && !capable(CAP_SYS_ADMIN))
		return -EACCES;

	event->hw.config |= ARCH_PERFMON_EVENTSEL_ANY;

	return 0;
}

struct perf_guest_switch_msr *perf_guest_get_msrs(int *nr)
{
	if (x86_pmu.guest_get_msrs)
		return x86_pmu.guest_get_msrs(nr);
	*nr = 0;
	return NULL;
}
EXPORT_SYMBOL_GPL(perf_guest_get_msrs);

static struct perf_guest_switch_msr *intel_guest_get_msrs(int *nr)
{
	struct cpu_hw_events *cpuc = this_cpu_ptr(&cpu_hw_events);
	struct perf_guest_switch_msr *arr = cpuc->guest_switch_msrs;

	arr[0].msr = MSR_CORE_PERF_GLOBAL_CTRL;
	arr[0].host = x86_pmu.intel_ctrl & ~cpuc->intel_ctrl_guest_mask;
	arr[0].guest = x86_pmu.intel_ctrl & ~cpuc->intel_ctrl_host_mask;
	/*
	 * If PMU counter has PEBS enabled it is not enough to disable counter
	 * on a guest entry since PEBS memory write can overshoot guest entry
	 * and corrupt guest memory. Disabling PEBS solves the problem.
	 */
	arr[1].msr = MSR_IA32_PEBS_ENABLE;
	arr[1].host = cpuc->pebs_enabled;
	arr[1].guest = 0;

	*nr = 2;
	return arr;
}

static struct perf_guest_switch_msr *core_guest_get_msrs(int *nr)
{
	struct cpu_hw_events *cpuc = this_cpu_ptr(&cpu_hw_events);
	struct perf_guest_switch_msr *arr = cpuc->guest_switch_msrs;
	int idx;

	for (idx = 0; idx < x86_pmu.num_counters; idx++)  {
		struct perf_event *event = cpuc->events[idx];

		arr[idx].msr = x86_pmu_config_addr(idx);
		arr[idx].host = arr[idx].guest = 0;

		if (!test_bit(idx, cpuc->active_mask))
			continue;

		arr[idx].host = arr[idx].guest =
			event->hw.config | ARCH_PERFMON_EVENTSEL_ENABLE;

		if (event->attr.exclude_host)
			arr[idx].host &= ~ARCH_PERFMON_EVENTSEL_ENABLE;
		else if (event->attr.exclude_guest)
			arr[idx].guest &= ~ARCH_PERFMON_EVENTSEL_ENABLE;
	}

	*nr = x86_pmu.num_counters;
	return arr;
}

static void core_pmu_enable_event(struct perf_event *event)
{
	if (!event->attr.exclude_host)
		x86_pmu_enable_event(event);
}

static void core_pmu_enable_all(int added)
{
	struct cpu_hw_events *cpuc = this_cpu_ptr(&cpu_hw_events);
	int idx;

	for (idx = 0; idx < x86_pmu.num_counters; idx++) {
		struct hw_perf_event *hwc = &cpuc->events[idx]->hw;

		if (!test_bit(idx, cpuc->active_mask) ||
				cpuc->events[idx]->attr.exclude_host)
			continue;

		__x86_pmu_enable_event(hwc, ARCH_PERFMON_EVENTSEL_ENABLE);
	}
}

static int hsw_hw_config(struct perf_event *event)
{
	int ret = intel_pmu_hw_config(event);

	if (ret)
		return ret;
	if (!boot_cpu_has(X86_FEATURE_RTM) && !boot_cpu_has(X86_FEATURE_HLE))
		return 0;
	event->hw.config |= event->attr.config & (HSW_IN_TX|HSW_IN_TX_CHECKPOINTED);

	/*
	 * IN_TX/IN_TX-CP filters are not supported by the Haswell PMU with
	 * PEBS or in ANY thread mode. Since the results are non-sensical forbid
	 * this combination.
	 */
	if ((event->hw.config & (HSW_IN_TX|HSW_IN_TX_CHECKPOINTED)) &&
	     ((event->hw.config & ARCH_PERFMON_EVENTSEL_ANY) ||
	      event->attr.precise_ip > 0))
		return -EOPNOTSUPP;

	if (event_is_checkpointed(event)) {
		/*
		 * Sampling of checkpointed events can cause situations where
		 * the CPU constantly aborts because of a overflow, which is
		 * then checkpointed back and ignored. Forbid checkpointing
		 * for sampling.
		 *
		 * But still allow a long sampling period, so that perf stat
		 * from KVM works.
		 */
		if (event->attr.sample_period > 0 &&
		    event->attr.sample_period < 0x7fffffff)
			return -EOPNOTSUPP;
	}
	return 0;
}

static struct event_constraint counter2_constraint =
			EVENT_CONSTRAINT(0, 0x4, 0);

static struct event_constraint *
hsw_get_event_constraints(struct cpu_hw_events *cpuc, int idx,
			  struct perf_event *event)
{
	struct event_constraint *c;

	c = intel_get_event_constraints(cpuc, idx, event);

	/* Handle special quirk on in_tx_checkpointed only in counter 2 */
	if (event->hw.config & HSW_IN_TX_CHECKPOINTED) {
		if (c->idxmsk64 & (1U << 2))
			return &counter2_constraint;
		return &emptyconstraint;
	}

	return c;
}

/*
 * Broadwell:
 *
 * The INST_RETIRED.ALL period always needs to have lowest 6 bits cleared
 * (BDM55) and it must not use a period smaller than 100 (BDM11). We combine
 * the two to enforce a minimum period of 128 (the smallest value that has bits
 * 0-5 cleared and >= 100).
 *
 * Because of how the code in x86_perf_event_set_period() works, the truncation
 * of the lower 6 bits is 'harmless' as we'll occasionally add a longer period
 * to make up for the 'lost' events due to carrying the 'error' in period_left.
 *
 * Therefore the effective (average) period matches the requested period,
 * despite coarser hardware granularity.
 */
static unsigned bdw_limit_period(struct perf_event *event, unsigned left)
{
	if ((event->hw.config & INTEL_ARCH_EVENT_MASK) ==
			X86_CONFIG(.event=0xc0, .umask=0x01)) {
		if (left < 128)
			left = 128;
		left &= ~0x3fu;
	}
	return left;
}

PMU_FORMAT_ATTR(event,	"config:0-7"	);
PMU_FORMAT_ATTR(umask,	"config:8-15"	);
PMU_FORMAT_ATTR(edge,	"config:18"	);
PMU_FORMAT_ATTR(pc,	"config:19"	);
PMU_FORMAT_ATTR(any,	"config:21"	); /* v3 + */
PMU_FORMAT_ATTR(inv,	"config:23"	);
PMU_FORMAT_ATTR(cmask,	"config:24-31"	);
PMU_FORMAT_ATTR(in_tx,  "config:32");
PMU_FORMAT_ATTR(in_tx_cp, "config:33");

static struct attribute *intel_arch_formats_attr[] = {
	&format_attr_event.attr,
	&format_attr_umask.attr,
	&format_attr_edge.attr,
	&format_attr_pc.attr,
	&format_attr_inv.attr,
	&format_attr_cmask.attr,
	NULL,
};

ssize_t intel_event_sysfs_show(char *page, u64 config)
{
	u64 event = (config & ARCH_PERFMON_EVENTSEL_EVENT);

	return x86_event_sysfs_show(page, config, event);
}

struct intel_shared_regs *allocate_shared_regs(int cpu)
{
	struct intel_shared_regs *regs;
	int i;

	regs = kzalloc_node(sizeof(struct intel_shared_regs),
			    GFP_KERNEL, cpu_to_node(cpu));
	if (regs) {
		/*
		 * initialize the locks to keep lockdep happy
		 */
		for (i = 0; i < EXTRA_REG_MAX; i++)
			raw_spin_lock_init(&regs->regs[i].lock);

		regs->core_id = -1;
	}
	return regs;
}

static struct intel_excl_cntrs *allocate_excl_cntrs(int cpu)
{
	struct intel_excl_cntrs *c;

	c = kzalloc_node(sizeof(struct intel_excl_cntrs),
			 GFP_KERNEL, cpu_to_node(cpu));
	if (c) {
		raw_spin_lock_init(&c->lock);
		c->core_id = -1;
	}
	return c;
}

static int intel_pmu_cpu_prepare(int cpu)
{
	struct cpu_hw_events *cpuc = &per_cpu(cpu_hw_events, cpu);

	if (x86_pmu.extra_regs || x86_pmu.lbr_sel_map) {
		cpuc->shared_regs = allocate_shared_regs(cpu);
		if (!cpuc->shared_regs)
			goto err;
	}

	if (x86_pmu.flags & PMU_FL_EXCL_CNTRS) {
		size_t sz = X86_PMC_IDX_MAX * sizeof(struct event_constraint);

		cpuc->constraint_list = kzalloc(sz, GFP_KERNEL);
		if (!cpuc->constraint_list)
			goto err_shared_regs;

		cpuc->excl_cntrs = allocate_excl_cntrs(cpu);
		if (!cpuc->excl_cntrs)
			goto err_constraint_list;

		cpuc->excl_thread_id = 0;
	}

	return NOTIFY_OK;

err_constraint_list:
	kfree(cpuc->constraint_list);
	cpuc->constraint_list = NULL;

err_shared_regs:
	kfree(cpuc->shared_regs);
	cpuc->shared_regs = NULL;

err:
	return NOTIFY_BAD;
}

static void intel_pmu_cpu_starting(int cpu)
{
	struct cpu_hw_events *cpuc = &per_cpu(cpu_hw_events, cpu);
	int core_id = topology_core_id(cpu);
	int i;

	init_debug_store_on_cpu(cpu);
	/*
	 * Deal with CPUs that don't clear their LBRs on power-up.
	 */
	intel_pmu_lbr_reset();

	cpuc->lbr_sel = NULL;

	if (!cpuc->shared_regs)
		return;

	if (!(x86_pmu.flags & PMU_FL_NO_HT_SHARING)) {
		void **onln = &cpuc->kfree_on_online[X86_PERF_KFREE_SHARED];

		for_each_cpu(i, topology_sibling_cpumask(cpu)) {
			struct intel_shared_regs *pc;

			pc = per_cpu(cpu_hw_events, i).shared_regs;
			if (pc && pc->core_id == core_id) {
				*onln = cpuc->shared_regs;
				cpuc->shared_regs = pc;
				break;
			}
		}
		cpuc->shared_regs->core_id = core_id;
		cpuc->shared_regs->refcnt++;
	}

	if (x86_pmu.lbr_sel_map)
		cpuc->lbr_sel = &cpuc->shared_regs->regs[EXTRA_REG_LBR];

	if (x86_pmu.flags & PMU_FL_EXCL_CNTRS) {
<<<<<<< HEAD
		for_each_cpu(i, topology_thread_cpumask(cpu)) {
=======
		for_each_cpu(i, topology_sibling_cpumask(cpu)) {
>>>>>>> db0b54cd
			struct intel_excl_cntrs *c;

			c = per_cpu(cpu_hw_events, i).excl_cntrs;
			if (c && c->core_id == core_id) {
				cpuc->kfree_on_online[1] = cpuc->excl_cntrs;
				cpuc->excl_cntrs = c;
				cpuc->excl_thread_id = 1;
				break;
			}
		}
		cpuc->excl_cntrs->core_id = core_id;
		cpuc->excl_cntrs->refcnt++;
	}
}

static void free_excl_cntrs(int cpu)
{
	struct cpu_hw_events *cpuc = &per_cpu(cpu_hw_events, cpu);
	struct intel_excl_cntrs *c;

	c = cpuc->excl_cntrs;
	if (c) {
		if (c->core_id == -1 || --c->refcnt == 0)
			kfree(c);
		cpuc->excl_cntrs = NULL;
		kfree(cpuc->constraint_list);
		cpuc->constraint_list = NULL;
	}
}

static void intel_pmu_cpu_dying(int cpu)
{
	struct cpu_hw_events *cpuc = &per_cpu(cpu_hw_events, cpu);
	struct intel_shared_regs *pc;

	pc = cpuc->shared_regs;
	if (pc) {
		if (pc->core_id == -1 || --pc->refcnt == 0)
			kfree(pc);
		cpuc->shared_regs = NULL;
	}

	free_excl_cntrs(cpu);

	fini_debug_store_on_cpu(cpu);
}

static void intel_pmu_sched_task(struct perf_event_context *ctx,
				 bool sched_in)
{
	if (x86_pmu.pebs_active)
		intel_pmu_pebs_sched_task(ctx, sched_in);
	if (x86_pmu.lbr_nr)
		intel_pmu_lbr_sched_task(ctx, sched_in);
}

PMU_FORMAT_ATTR(offcore_rsp, "config1:0-63");

PMU_FORMAT_ATTR(ldlat, "config1:0-15");

PMU_FORMAT_ATTR(frontend, "config1:0-23");

static struct attribute *intel_arch3_formats_attr[] = {
	&format_attr_event.attr,
	&format_attr_umask.attr,
	&format_attr_edge.attr,
	&format_attr_pc.attr,
	&format_attr_any.attr,
	&format_attr_inv.attr,
	&format_attr_cmask.attr,
	&format_attr_in_tx.attr,
	&format_attr_in_tx_cp.attr,

	&format_attr_offcore_rsp.attr, /* XXX do NHM/WSM + SNB breakout */
	&format_attr_ldlat.attr, /* PEBS load latency */
	NULL,
};

<<<<<<< HEAD
=======
static struct attribute *skl_format_attr[] = {
	&format_attr_frontend.attr,
	NULL,
};

>>>>>>> db0b54cd
static __initconst const struct x86_pmu core_pmu = {
	.name			= "core",
	.handle_irq		= x86_pmu_handle_irq,
	.disable_all		= x86_pmu_disable_all,
	.enable_all		= core_pmu_enable_all,
	.enable			= core_pmu_enable_event,
	.disable		= x86_pmu_disable_event,
	.hw_config		= x86_pmu_hw_config,
	.schedule_events	= x86_schedule_events,
	.eventsel		= MSR_ARCH_PERFMON_EVENTSEL0,
	.perfctr		= MSR_ARCH_PERFMON_PERFCTR0,
	.event_map		= intel_pmu_event_map,
	.max_events		= ARRAY_SIZE(intel_perfmon_event_map),
	.apic			= 1,
<<<<<<< HEAD
=======
	.free_running_flags	= PEBS_FREERUNNING_FLAGS,

>>>>>>> db0b54cd
	/*
	 * Intel PMCs cannot be accessed sanely above 32-bit width,
	 * so we install an artificial 1<<31 period regardless of
	 * the generic event period:
	 */
	.max_period		= (1ULL<<31) - 1,
	.get_event_constraints	= intel_get_event_constraints,
	.put_event_constraints	= intel_put_event_constraints,
	.event_constraints	= intel_core_event_constraints,
	.guest_get_msrs		= core_guest_get_msrs,
	.format_attrs		= intel_arch_formats_attr,
	.events_sysfs_show	= intel_event_sysfs_show,

	/*
	 * Virtual (or funny metal) CPU can define x86_pmu.extra_regs
	 * together with PMU version 1 and thus be using core_pmu with
	 * shared_regs. We need following callbacks here to allocate
	 * it properly.
	 */
	.cpu_prepare		= intel_pmu_cpu_prepare,
	.cpu_starting		= intel_pmu_cpu_starting,
	.cpu_dying		= intel_pmu_cpu_dying,
};

static __initconst const struct x86_pmu intel_pmu = {
	.name			= "Intel",
	.handle_irq		= intel_pmu_handle_irq,
	.disable_all		= intel_pmu_disable_all,
	.enable_all		= intel_pmu_enable_all,
	.enable			= intel_pmu_enable_event,
	.disable		= intel_pmu_disable_event,
	.hw_config		= intel_pmu_hw_config,
	.schedule_events	= x86_schedule_events,
	.eventsel		= MSR_ARCH_PERFMON_EVENTSEL0,
	.perfctr		= MSR_ARCH_PERFMON_PERFCTR0,
	.event_map		= intel_pmu_event_map,
	.max_events		= ARRAY_SIZE(intel_perfmon_event_map),
	.apic			= 1,
	.free_running_flags	= PEBS_FREERUNNING_FLAGS,
	/*
	 * Intel PMCs cannot be accessed sanely above 32 bit width,
	 * so we install an artificial 1<<31 period regardless of
	 * the generic event period:
	 */
	.max_period		= (1ULL << 31) - 1,
	.get_event_constraints	= intel_get_event_constraints,
	.put_event_constraints	= intel_put_event_constraints,
	.pebs_aliases		= intel_pebs_aliases_core2,

	.format_attrs		= intel_arch3_formats_attr,
	.events_sysfs_show	= intel_event_sysfs_show,

	.cpu_prepare		= intel_pmu_cpu_prepare,
	.cpu_starting		= intel_pmu_cpu_starting,
	.cpu_dying		= intel_pmu_cpu_dying,
	.guest_get_msrs		= intel_guest_get_msrs,
	.sched_task		= intel_pmu_sched_task,
};

static __init void intel_clovertown_quirk(void)
{
	/*
	 * PEBS is unreliable due to:
	 *
	 *   AJ67  - PEBS may experience CPL leaks
	 *   AJ68  - PEBS PMI may be delayed by one event
	 *   AJ69  - GLOBAL_STATUS[62] will only be set when DEBUGCTL[12]
	 *   AJ106 - FREEZE_LBRS_ON_PMI doesn't work in combination with PEBS
	 *
	 * AJ67 could be worked around by restricting the OS/USR flags.
	 * AJ69 could be worked around by setting PMU_FREEZE_ON_PMI.
	 *
	 * AJ106 could possibly be worked around by not allowing LBR
	 *       usage from PEBS, including the fixup.
	 * AJ68  could possibly be worked around by always programming
	 *	 a pebs_event_reset[0] value and coping with the lost events.
	 *
	 * But taken together it might just make sense to not enable PEBS on
	 * these chips.
	 */
	pr_warn("PEBS disabled due to CPU errata\n");
	x86_pmu.pebs = 0;
	x86_pmu.pebs_constraints = NULL;
}

static int intel_snb_pebs_broken(int cpu)
{
	u32 rev = UINT_MAX; /* default to broken for unknown models */

	switch (cpu_data(cpu).x86_model) {
	case 42: /* SNB */
		rev = 0x28;
		break;

	case 45: /* SNB-EP */
		switch (cpu_data(cpu).x86_mask) {
		case 6: rev = 0x618; break;
		case 7: rev = 0x70c; break;
		}
	}

	return (cpu_data(cpu).microcode < rev);
}

static void intel_snb_check_microcode(void)
{
	int pebs_broken = 0;
	int cpu;

	get_online_cpus();
	for_each_online_cpu(cpu) {
		if ((pebs_broken = intel_snb_pebs_broken(cpu)))
			break;
	}
	put_online_cpus();

	if (pebs_broken == x86_pmu.pebs_broken)
		return;

	/*
	 * Serialized by the microcode lock..
	 */
	if (x86_pmu.pebs_broken) {
		pr_info("PEBS enabled due to microcode update\n");
		x86_pmu.pebs_broken = 0;
	} else {
		pr_info("PEBS disabled due to CPU errata, please upgrade microcode\n");
		x86_pmu.pebs_broken = 1;
	}
}

/*
 * Under certain circumstances, access certain MSR may cause #GP.
 * The function tests if the input MSR can be safely accessed.
 */
static bool check_msr(unsigned long msr, u64 mask)
{
	u64 val_old, val_new, val_tmp;

	/*
	 * Read the current value, change it and read it back to see if it
	 * matches, this is needed to detect certain hardware emulators
	 * (qemu/kvm) that don't trap on the MSR access and always return 0s.
	 */
	if (rdmsrl_safe(msr, &val_old))
		return false;

	/*
	 * Only change the bits which can be updated by wrmsrl.
	 */
	val_tmp = val_old ^ mask;
	if (wrmsrl_safe(msr, val_tmp) ||
	    rdmsrl_safe(msr, &val_new))
		return false;

	if (val_new != val_tmp)
		return false;

	/* Here it's sure that the MSR can be safely accessed.
	 * Restore the old value and return.
	 */
	wrmsrl(msr, val_old);

	return true;
}

static __init void intel_sandybridge_quirk(void)
{
	x86_pmu.check_microcode = intel_snb_check_microcode;
	intel_snb_check_microcode();
}

static const struct { int id; char *name; } intel_arch_events_map[] __initconst = {
	{ PERF_COUNT_HW_CPU_CYCLES, "cpu cycles" },
	{ PERF_COUNT_HW_INSTRUCTIONS, "instructions" },
	{ PERF_COUNT_HW_BUS_CYCLES, "bus cycles" },
	{ PERF_COUNT_HW_CACHE_REFERENCES, "cache references" },
	{ PERF_COUNT_HW_CACHE_MISSES, "cache misses" },
	{ PERF_COUNT_HW_BRANCH_INSTRUCTIONS, "branch instructions" },
	{ PERF_COUNT_HW_BRANCH_MISSES, "branch misses" },
};

static __init void intel_arch_events_quirk(void)
{
	int bit;

	/* disable event that reported as not presend by cpuid */
	for_each_set_bit(bit, x86_pmu.events_mask, ARRAY_SIZE(intel_arch_events_map)) {
		intel_perfmon_event_map[intel_arch_events_map[bit].id] = 0;
		pr_warn("CPUID marked event: \'%s\' unavailable\n",
			intel_arch_events_map[bit].name);
	}
}

static __init void intel_nehalem_quirk(void)
{
	union cpuid10_ebx ebx;

	ebx.full = x86_pmu.events_maskl;
	if (ebx.split.no_branch_misses_retired) {
		/*
		 * Erratum AAJ80 detected, we work it around by using
		 * the BR_MISP_EXEC.ANY event. This will over-count
		 * branch-misses, but it's still much better than the
		 * architectural event which is often completely bogus:
		 */
		intel_perfmon_event_map[PERF_COUNT_HW_BRANCH_MISSES] = 0x7f89;
		ebx.split.no_branch_misses_retired = 0;
		x86_pmu.events_maskl = ebx.full;
		pr_info("CPU erratum AAJ80 worked around\n");
	}
}

/*
 * enable software workaround for errata:
 * SNB: BJ122
 * IVB: BV98
 * HSW: HSD29
 *
 * Only needed when HT is enabled. However detecting
 * if HT is enabled is difficult (model specific). So instead,
 * we enable the workaround in the early boot, and verify if
 * it is needed in a later initcall phase once we have valid
 * topology information to check if HT is actually enabled
 */
static __init void intel_ht_bug(void)
{
	x86_pmu.flags |= PMU_FL_EXCL_CNTRS | PMU_FL_EXCL_ENABLED;

	x86_pmu.start_scheduling = intel_start_scheduling;
	x86_pmu.commit_scheduling = intel_commit_scheduling;
	x86_pmu.stop_scheduling = intel_stop_scheduling;
}

EVENT_ATTR_STR(mem-loads,	mem_ld_hsw,	"event=0xcd,umask=0x1,ldlat=3");
EVENT_ATTR_STR(mem-stores,	mem_st_hsw,	"event=0xd0,umask=0x82")

/* Haswell special events */
EVENT_ATTR_STR(tx-start,	tx_start,	"event=0xc9,umask=0x1");
EVENT_ATTR_STR(tx-commit,	tx_commit,	"event=0xc9,umask=0x2");
EVENT_ATTR_STR(tx-abort,	tx_abort,	"event=0xc9,umask=0x4");
EVENT_ATTR_STR(tx-capacity,	tx_capacity,	"event=0x54,umask=0x2");
EVENT_ATTR_STR(tx-conflict,	tx_conflict,	"event=0x54,umask=0x1");
EVENT_ATTR_STR(el-start,	el_start,	"event=0xc8,umask=0x1");
EVENT_ATTR_STR(el-commit,	el_commit,	"event=0xc8,umask=0x2");
EVENT_ATTR_STR(el-abort,	el_abort,	"event=0xc8,umask=0x4");
EVENT_ATTR_STR(el-capacity,	el_capacity,	"event=0x54,umask=0x2");
EVENT_ATTR_STR(el-conflict,	el_conflict,	"event=0x54,umask=0x1");
EVENT_ATTR_STR(cycles-t,	cycles_t,	"event=0x3c,in_tx=1");
EVENT_ATTR_STR(cycles-ct,	cycles_ct,	"event=0x3c,in_tx=1,in_tx_cp=1");

static struct attribute *hsw_events_attrs[] = {
	EVENT_PTR(tx_start),
	EVENT_PTR(tx_commit),
	EVENT_PTR(tx_abort),
	EVENT_PTR(tx_capacity),
	EVENT_PTR(tx_conflict),
	EVENT_PTR(el_start),
	EVENT_PTR(el_commit),
	EVENT_PTR(el_abort),
	EVENT_PTR(el_capacity),
	EVENT_PTR(el_conflict),
	EVENT_PTR(cycles_t),
	EVENT_PTR(cycles_ct),
	EVENT_PTR(mem_ld_hsw),
	EVENT_PTR(mem_st_hsw),
	NULL
};

__init int intel_pmu_init(void)
{
	union cpuid10_edx edx;
	union cpuid10_eax eax;
	union cpuid10_ebx ebx;
	struct event_constraint *c;
	unsigned int unused;
	struct extra_reg *er;
	int version, i;

	if (!cpu_has(&boot_cpu_data, X86_FEATURE_ARCH_PERFMON)) {
		switch (boot_cpu_data.x86) {
		case 0x6:
			return p6_pmu_init();
		case 0xb:
			return knc_pmu_init();
		case 0xf:
			return p4_pmu_init();
		}
		return -ENODEV;
	}

	/*
	 * Check whether the Architectural PerfMon supports
	 * Branch Misses Retired hw_event or not.
	 */
	cpuid(10, &eax.full, &ebx.full, &unused, &edx.full);
	if (eax.split.mask_length < ARCH_PERFMON_EVENTS_COUNT)
		return -ENODEV;

	version = eax.split.version_id;
	if (version < 2)
		x86_pmu = core_pmu;
	else
		x86_pmu = intel_pmu;

	x86_pmu.version			= version;
	x86_pmu.num_counters		= eax.split.num_counters;
	x86_pmu.cntval_bits		= eax.split.bit_width;
	x86_pmu.cntval_mask		= (1ULL << eax.split.bit_width) - 1;

	x86_pmu.events_maskl		= ebx.full;
	x86_pmu.events_mask_len		= eax.split.mask_length;

	x86_pmu.max_pebs_events		= min_t(unsigned, MAX_PEBS_EVENTS, x86_pmu.num_counters);

	/*
	 * Quirk: v2 perfmon does not report fixed-purpose events, so
	 * assume at least 3 events:
	 */
	if (version > 1)
		x86_pmu.num_counters_fixed = max((int)edx.split.num_counters_fixed, 3);

	if (boot_cpu_has(X86_FEATURE_PDCM)) {
		u64 capabilities;

		rdmsrl(MSR_IA32_PERF_CAPABILITIES, capabilities);
		x86_pmu.intel_cap.capabilities = capabilities;
	}

	intel_ds_init();

	x86_add_quirk(intel_arch_events_quirk); /* Install first, so it runs last */

	/*
	 * Install the hw-cache-events table:
	 */
	switch (boot_cpu_data.x86_model) {
	case 14: /* 65nm Core "Yonah" */
		pr_cont("Core events, ");
		break;

	case 15: /* 65nm Core2 "Merom"          */
		x86_add_quirk(intel_clovertown_quirk);
	case 22: /* 65nm Core2 "Merom-L"        */
	case 23: /* 45nm Core2 "Penryn"         */
	case 29: /* 45nm Core2 "Dunnington (MP) */
		memcpy(hw_cache_event_ids, core2_hw_cache_event_ids,
		       sizeof(hw_cache_event_ids));

		intel_pmu_lbr_init_core();

		x86_pmu.event_constraints = intel_core2_event_constraints;
		x86_pmu.pebs_constraints = intel_core2_pebs_event_constraints;
		pr_cont("Core2 events, ");
		break;

	case 30: /* 45nm Nehalem    */
	case 26: /* 45nm Nehalem-EP */
	case 46: /* 45nm Nehalem-EX */
		memcpy(hw_cache_event_ids, nehalem_hw_cache_event_ids,
		       sizeof(hw_cache_event_ids));
		memcpy(hw_cache_extra_regs, nehalem_hw_cache_extra_regs,
		       sizeof(hw_cache_extra_regs));

		intel_pmu_lbr_init_nhm();

		x86_pmu.event_constraints = intel_nehalem_event_constraints;
		x86_pmu.pebs_constraints = intel_nehalem_pebs_event_constraints;
		x86_pmu.enable_all = intel_pmu_nhm_enable_all;
		x86_pmu.extra_regs = intel_nehalem_extra_regs;

		x86_pmu.cpu_events = nhm_events_attrs;

		/* UOPS_ISSUED.STALLED_CYCLES */
		intel_perfmon_event_map[PERF_COUNT_HW_STALLED_CYCLES_FRONTEND] =
			X86_CONFIG(.event=0x0e, .umask=0x01, .inv=1, .cmask=1);
		/* UOPS_EXECUTED.CORE_ACTIVE_CYCLES,c=1,i=1 */
		intel_perfmon_event_map[PERF_COUNT_HW_STALLED_CYCLES_BACKEND] =
			X86_CONFIG(.event=0xb1, .umask=0x3f, .inv=1, .cmask=1);

		intel_pmu_pebs_data_source_nhm();
		x86_add_quirk(intel_nehalem_quirk);

		pr_cont("Nehalem events, ");
		break;

	case 28: /* 45nm Atom "Pineview"   */
	case 38: /* 45nm Atom "Lincroft"   */
	case 39: /* 32nm Atom "Penwell"    */
	case 53: /* 32nm Atom "Cloverview" */
	case 54: /* 32nm Atom "Cedarview"  */
		memcpy(hw_cache_event_ids, atom_hw_cache_event_ids,
		       sizeof(hw_cache_event_ids));

		intel_pmu_lbr_init_atom();

		x86_pmu.event_constraints = intel_gen_event_constraints;
		x86_pmu.pebs_constraints = intel_atom_pebs_event_constraints;
		pr_cont("Atom events, ");
		break;

	case 55: /* 22nm Atom "Silvermont"                */
	case 76: /* 14nm Atom "Airmont"                   */
	case 77: /* 22nm Atom "Silvermont Avoton/Rangely" */
		memcpy(hw_cache_event_ids, slm_hw_cache_event_ids,
			sizeof(hw_cache_event_ids));
		memcpy(hw_cache_extra_regs, slm_hw_cache_extra_regs,
		       sizeof(hw_cache_extra_regs));

		intel_pmu_lbr_init_atom();

		x86_pmu.event_constraints = intel_slm_event_constraints;
		x86_pmu.pebs_constraints = intel_slm_pebs_event_constraints;
		x86_pmu.extra_regs = intel_slm_extra_regs;
		x86_pmu.flags |= PMU_FL_HAS_RSP_1;
		pr_cont("Silvermont events, ");
		break;

	case 37: /* 32nm Westmere    */
	case 44: /* 32nm Westmere-EP */
	case 47: /* 32nm Westmere-EX */
		memcpy(hw_cache_event_ids, westmere_hw_cache_event_ids,
		       sizeof(hw_cache_event_ids));
		memcpy(hw_cache_extra_regs, nehalem_hw_cache_extra_regs,
		       sizeof(hw_cache_extra_regs));

		intel_pmu_lbr_init_nhm();

		x86_pmu.event_constraints = intel_westmere_event_constraints;
		x86_pmu.enable_all = intel_pmu_nhm_enable_all;
		x86_pmu.pebs_constraints = intel_westmere_pebs_event_constraints;
		x86_pmu.extra_regs = intel_westmere_extra_regs;
		x86_pmu.flags |= PMU_FL_HAS_RSP_1;

		x86_pmu.cpu_events = nhm_events_attrs;

		/* UOPS_ISSUED.STALLED_CYCLES */
		intel_perfmon_event_map[PERF_COUNT_HW_STALLED_CYCLES_FRONTEND] =
			X86_CONFIG(.event=0x0e, .umask=0x01, .inv=1, .cmask=1);
		/* UOPS_EXECUTED.CORE_ACTIVE_CYCLES,c=1,i=1 */
		intel_perfmon_event_map[PERF_COUNT_HW_STALLED_CYCLES_BACKEND] =
			X86_CONFIG(.event=0xb1, .umask=0x3f, .inv=1, .cmask=1);

		intel_pmu_pebs_data_source_nhm();
		pr_cont("Westmere events, ");
		break;

	case 42: /* 32nm SandyBridge         */
	case 45: /* 32nm SandyBridge-E/EN/EP */
		x86_add_quirk(intel_sandybridge_quirk);
		x86_add_quirk(intel_ht_bug);
		memcpy(hw_cache_event_ids, snb_hw_cache_event_ids,
		       sizeof(hw_cache_event_ids));
		memcpy(hw_cache_extra_regs, snb_hw_cache_extra_regs,
		       sizeof(hw_cache_extra_regs));

		intel_pmu_lbr_init_snb();

		x86_pmu.event_constraints = intel_snb_event_constraints;
		x86_pmu.pebs_constraints = intel_snb_pebs_event_constraints;
		x86_pmu.pebs_aliases = intel_pebs_aliases_snb;
		if (boot_cpu_data.x86_model == 45)
			x86_pmu.extra_regs = intel_snbep_extra_regs;
		else
			x86_pmu.extra_regs = intel_snb_extra_regs;


		/* all extra regs are per-cpu when HT is on */
		x86_pmu.flags |= PMU_FL_HAS_RSP_1;
		x86_pmu.flags |= PMU_FL_NO_HT_SHARING;

		x86_pmu.cpu_events = snb_events_attrs;

		/* UOPS_ISSUED.ANY,c=1,i=1 to count stall cycles */
		intel_perfmon_event_map[PERF_COUNT_HW_STALLED_CYCLES_FRONTEND] =
			X86_CONFIG(.event=0x0e, .umask=0x01, .inv=1, .cmask=1);
		/* UOPS_DISPATCHED.THREAD,c=1,i=1 to count stall cycles*/
		intel_perfmon_event_map[PERF_COUNT_HW_STALLED_CYCLES_BACKEND] =
			X86_CONFIG(.event=0xb1, .umask=0x01, .inv=1, .cmask=1);

		pr_cont("SandyBridge events, ");
		break;

	case 58: /* 22nm IvyBridge       */
	case 62: /* 22nm IvyBridge-EP/EX */
		x86_add_quirk(intel_ht_bug);
		memcpy(hw_cache_event_ids, snb_hw_cache_event_ids,
		       sizeof(hw_cache_event_ids));
		/* dTLB-load-misses on IVB is different than SNB */
		hw_cache_event_ids[C(DTLB)][C(OP_READ)][C(RESULT_MISS)] = 0x8108; /* DTLB_LOAD_MISSES.DEMAND_LD_MISS_CAUSES_A_WALK */

		memcpy(hw_cache_extra_regs, snb_hw_cache_extra_regs,
		       sizeof(hw_cache_extra_regs));

		intel_pmu_lbr_init_snb();

		x86_pmu.event_constraints = intel_ivb_event_constraints;
		x86_pmu.pebs_constraints = intel_ivb_pebs_event_constraints;
		x86_pmu.pebs_aliases = intel_pebs_aliases_snb;
		if (boot_cpu_data.x86_model == 62)
			x86_pmu.extra_regs = intel_snbep_extra_regs;
		else
			x86_pmu.extra_regs = intel_snb_extra_regs;
		/* all extra regs are per-cpu when HT is on */
		x86_pmu.flags |= PMU_FL_HAS_RSP_1;
		x86_pmu.flags |= PMU_FL_NO_HT_SHARING;

		x86_pmu.cpu_events = snb_events_attrs;

		/* UOPS_ISSUED.ANY,c=1,i=1 to count stall cycles */
		intel_perfmon_event_map[PERF_COUNT_HW_STALLED_CYCLES_FRONTEND] =
			X86_CONFIG(.event=0x0e, .umask=0x01, .inv=1, .cmask=1);

		pr_cont("IvyBridge events, ");
		break;


	case 60: /* 22nm Haswell Core */
	case 63: /* 22nm Haswell Server */
	case 69: /* 22nm Haswell ULT */
	case 70: /* 22nm Haswell + GT3e (Intel Iris Pro graphics) */
		x86_add_quirk(intel_ht_bug);
		x86_pmu.late_ack = true;
		memcpy(hw_cache_event_ids, hsw_hw_cache_event_ids, sizeof(hw_cache_event_ids));
		memcpy(hw_cache_extra_regs, hsw_hw_cache_extra_regs, sizeof(hw_cache_extra_regs));

		intel_pmu_lbr_init_hsw();

		x86_pmu.event_constraints = intel_hsw_event_constraints;
		x86_pmu.pebs_constraints = intel_hsw_pebs_event_constraints;
		x86_pmu.extra_regs = intel_snbep_extra_regs;
		x86_pmu.pebs_aliases = intel_pebs_aliases_snb;
		/* all extra regs are per-cpu when HT is on */
		x86_pmu.flags |= PMU_FL_HAS_RSP_1;
		x86_pmu.flags |= PMU_FL_NO_HT_SHARING;

		x86_pmu.hw_config = hsw_hw_config;
		x86_pmu.get_event_constraints = hsw_get_event_constraints;
		x86_pmu.cpu_events = hsw_events_attrs;
		x86_pmu.lbr_double_abort = true;
		pr_cont("Haswell events, ");
		break;

	case 61: /* 14nm Broadwell Core-M */
	case 86: /* 14nm Broadwell Xeon D */
	case 71: /* 14nm Broadwell + GT3e (Intel Iris Pro graphics) */
	case 79: /* 14nm Broadwell Server */
		x86_pmu.late_ack = true;
		memcpy(hw_cache_event_ids, hsw_hw_cache_event_ids, sizeof(hw_cache_event_ids));
		memcpy(hw_cache_extra_regs, hsw_hw_cache_extra_regs, sizeof(hw_cache_extra_regs));

		/* L3_MISS_LOCAL_DRAM is BIT(26) in Broadwell */
		hw_cache_extra_regs[C(LL)][C(OP_READ)][C(RESULT_MISS)] = HSW_DEMAND_READ |
									 BDW_L3_MISS|HSW_SNOOP_DRAM;
		hw_cache_extra_regs[C(LL)][C(OP_WRITE)][C(RESULT_MISS)] = HSW_DEMAND_WRITE|BDW_L3_MISS|
									  HSW_SNOOP_DRAM;
		hw_cache_extra_regs[C(NODE)][C(OP_READ)][C(RESULT_ACCESS)] = HSW_DEMAND_READ|
									     BDW_L3_MISS_LOCAL|HSW_SNOOP_DRAM;
		hw_cache_extra_regs[C(NODE)][C(OP_WRITE)][C(RESULT_ACCESS)] = HSW_DEMAND_WRITE|
									      BDW_L3_MISS_LOCAL|HSW_SNOOP_DRAM;

		intel_pmu_lbr_init_hsw();

		x86_pmu.event_constraints = intel_bdw_event_constraints;
		x86_pmu.pebs_constraints = intel_hsw_pebs_event_constraints;
		x86_pmu.extra_regs = intel_snbep_extra_regs;
		x86_pmu.pebs_aliases = intel_pebs_aliases_snb;
		/* all extra regs are per-cpu when HT is on */
		x86_pmu.flags |= PMU_FL_HAS_RSP_1;
		x86_pmu.flags |= PMU_FL_NO_HT_SHARING;

		x86_pmu.hw_config = hsw_hw_config;
		x86_pmu.get_event_constraints = hsw_get_event_constraints;
		x86_pmu.cpu_events = hsw_events_attrs;
		x86_pmu.limit_period = bdw_limit_period;
		pr_cont("Broadwell events, ");
		break;

	case 78: /* 14nm Skylake Mobile */
	case 94: /* 14nm Skylake Desktop */
		x86_pmu.late_ack = true;
		memcpy(hw_cache_event_ids, skl_hw_cache_event_ids, sizeof(hw_cache_event_ids));
		memcpy(hw_cache_extra_regs, skl_hw_cache_extra_regs, sizeof(hw_cache_extra_regs));
		intel_pmu_lbr_init_skl();

		x86_pmu.event_constraints = intel_skl_event_constraints;
		x86_pmu.pebs_constraints = intel_skl_pebs_event_constraints;
		x86_pmu.extra_regs = intel_skl_extra_regs;
		x86_pmu.pebs_aliases = intel_pebs_aliases_snb;
		/* all extra regs are per-cpu when HT is on */
		x86_pmu.flags |= PMU_FL_HAS_RSP_1;
		x86_pmu.flags |= PMU_FL_NO_HT_SHARING;

		x86_pmu.hw_config = hsw_hw_config;
		x86_pmu.get_event_constraints = hsw_get_event_constraints;
		x86_pmu.format_attrs = merge_attr(intel_arch3_formats_attr,
						  skl_format_attr);
		WARN_ON(!x86_pmu.format_attrs);
		x86_pmu.cpu_events = hsw_events_attrs;
		pr_cont("Skylake events, ");
		break;

	default:
		switch (x86_pmu.version) {
		case 1:
			x86_pmu.event_constraints = intel_v1_event_constraints;
			pr_cont("generic architected perfmon v1, ");
			break;
		default:
			/*
			 * default constraints for v2 and up
			 */
			x86_pmu.event_constraints = intel_gen_event_constraints;
			pr_cont("generic architected perfmon, ");
			break;
		}
	}

	if (x86_pmu.num_counters > INTEL_PMC_MAX_GENERIC) {
		WARN(1, KERN_ERR "hw perf events %d > max(%d), clipping!",
		     x86_pmu.num_counters, INTEL_PMC_MAX_GENERIC);
		x86_pmu.num_counters = INTEL_PMC_MAX_GENERIC;
	}
	x86_pmu.intel_ctrl = (1 << x86_pmu.num_counters) - 1;

	if (x86_pmu.num_counters_fixed > INTEL_PMC_MAX_FIXED) {
		WARN(1, KERN_ERR "hw perf events fixed %d > max(%d), clipping!",
		     x86_pmu.num_counters_fixed, INTEL_PMC_MAX_FIXED);
		x86_pmu.num_counters_fixed = INTEL_PMC_MAX_FIXED;
	}

	x86_pmu.intel_ctrl |=
		((1LL << x86_pmu.num_counters_fixed)-1) << INTEL_PMC_IDX_FIXED;

	if (x86_pmu.event_constraints) {
		/*
		 * event on fixed counter2 (REF_CYCLES) only works on this
		 * counter, so do not extend mask to generic counters
		 */
		for_each_event_constraint(c, x86_pmu.event_constraints) {
			if (c->cmask == FIXED_EVENT_FLAGS
			    && c->idxmsk64 != INTEL_PMC_MSK_FIXED_REF_CYCLES) {
				c->idxmsk64 |= (1ULL << x86_pmu.num_counters) - 1;
			}
			c->idxmsk64 &=
<<<<<<< HEAD
				~(~0UL << (INTEL_PMC_IDX_FIXED + x86_pmu.num_counters_fixed));
=======
				~(~0ULL << (INTEL_PMC_IDX_FIXED + x86_pmu.num_counters_fixed));
>>>>>>> db0b54cd
			c->weight = hweight64(c->idxmsk64);
		}
	}

	/*
	 * Access LBR MSR may cause #GP under certain circumstances.
	 * E.g. KVM doesn't support LBR MSR
	 * Check all LBT MSR here.
	 * Disable LBR access if any LBR MSRs can not be accessed.
	 */
	if (x86_pmu.lbr_nr && !check_msr(x86_pmu.lbr_tos, 0x3UL))
		x86_pmu.lbr_nr = 0;
	for (i = 0; i < x86_pmu.lbr_nr; i++) {
		if (!(check_msr(x86_pmu.lbr_from + i, 0xffffUL) &&
		      check_msr(x86_pmu.lbr_to + i, 0xffffUL)))
			x86_pmu.lbr_nr = 0;
	}

	/*
	 * Access extra MSR may cause #GP under certain circumstances.
	 * E.g. KVM doesn't support offcore event
	 * Check all extra_regs here.
	 */
	if (x86_pmu.extra_regs) {
		for (er = x86_pmu.extra_regs; er->msr; er++) {
			er->extra_msr_access = check_msr(er->msr, 0x11UL);
			/* Disable LBR select mapping */
			if ((er->idx == EXTRA_REG_LBR) && !er->extra_msr_access)
				x86_pmu.lbr_sel_map = NULL;
		}
	}

	/* Support full width counters using alternative MSR range */
	if (x86_pmu.intel_cap.full_width_write) {
		x86_pmu.max_period = x86_pmu.cntval_mask;
		x86_pmu.perfctr = MSR_IA32_PMC0;
		pr_cont("full-width counters, ");
	}

	return 0;
}

/*
 * HT bug: phase 2 init
 * Called once we have valid topology information to check
 * whether or not HT is enabled
 * If HT is off, then we disable the workaround
 */
static __init int fixup_ht_bug(void)
{
	int cpu = smp_processor_id();
	int w, c;
	/*
	 * problem not present on this CPU model, nothing to do
	 */
	if (!(x86_pmu.flags & PMU_FL_EXCL_ENABLED))
		return 0;

	w = cpumask_weight(topology_sibling_cpumask(cpu));
	if (w > 1) {
		pr_info("PMU erratum BJ122, BV98, HSD29 worked around, HT is on\n");
		return 0;
	}

	if (lockup_detector_suspend() != 0) {
		pr_debug("failed to disable PMU erratum BJ122, BV98, HSD29 workaround\n");
		return 0;
	}

	x86_pmu.flags &= ~(PMU_FL_EXCL_CNTRS | PMU_FL_EXCL_ENABLED);

	x86_pmu.start_scheduling = NULL;
	x86_pmu.commit_scheduling = NULL;
	x86_pmu.stop_scheduling = NULL;

	lockup_detector_resume();

	get_online_cpus();

	for_each_online_cpu(c) {
		free_excl_cntrs(c);
	}

	put_online_cpus();
	pr_info("PMU erratum BJ122, BV98, HSD29 workaround disabled, HT off\n");
	return 0;
}
subsys_initcall(fixup_ht_bug)<|MERGE_RESOLUTION|>--- conflicted
+++ resolved
@@ -2243,28 +2243,6 @@
 	 */
 	if (WARN_ON_ONCE(!excl_cntrs))
 		return c;
-<<<<<<< HEAD
-	/*
-	 * event requires exclusive counter access
-	 * across HT threads
-	 */
-	is_excl = c->flags & PERF_X86_EVENT_EXCL;
-	if (is_excl && !(event->hw.flags & PERF_X86_EVENT_EXCL_ACCT)) {
-		event->hw.flags |= PERF_X86_EVENT_EXCL_ACCT;
-		if (!cpuc->n_excl++)
-			WRITE_ONCE(excl_cntrs->has_exclusive[tid], 1);
-	}
-
-	/*
-	 * xl = state of current HT
-	 * xlo = state of sibling HT
-	 */
-	xl = &excl_cntrs->states[tid];
-	xlo = &excl_cntrs->states[o_tid];
-
-	cx = c;
-=======
->>>>>>> db0b54cd
 
 	/*
 	 * because we modify the constraint, we need
@@ -2405,11 +2383,6 @@
 	if (WARN_ON_ONCE(!excl_cntrs))
 		return;
 
-<<<<<<< HEAD
-	xl = &excl_cntrs->states[tid];
-	xlo = &excl_cntrs->states[o_tid];
-=======
->>>>>>> db0b54cd
 	if (hwc->flags & PERF_X86_EVENT_EXCL_ACCT) {
 		hwc->flags &= ~PERF_X86_EVENT_EXCL_ACCT;
 		if (!--cpuc->n_excl)
@@ -2465,44 +2438,6 @@
 	 */
 	if (cpuc->excl_cntrs)
 		intel_put_excl_constraints(cpuc, event);
-<<<<<<< HEAD
-}
-
-static void intel_commit_scheduling(struct cpu_hw_events *cpuc, int idx, int cntr)
-{
-	struct intel_excl_cntrs *excl_cntrs = cpuc->excl_cntrs;
-	struct event_constraint *c = cpuc->event_constraint[idx];
-	struct intel_excl_states *xlo, *xl;
-	int tid = cpuc->excl_thread_id;
-	int o_tid = 1 - tid;
-	int is_excl;
-
-	if (cpuc->is_fake || !c)
-		return;
-
-	is_excl = c->flags & PERF_X86_EVENT_EXCL;
-
-	if (!(c->flags & PERF_X86_EVENT_DYNAMIC))
-		return;
-
-	WARN_ON_ONCE(!excl_cntrs);
-
-	if (!excl_cntrs)
-		return;
-
-	xl = &excl_cntrs->states[tid];
-	xlo = &excl_cntrs->states[o_tid];
-
-	WARN_ON_ONCE(!raw_spin_is_locked(&excl_cntrs->lock));
-
-	if (cntr >= 0) {
-		if (is_excl)
-			xlo->init_state[cntr] = INTEL_EXCL_EXCLUSIVE;
-		else
-			xlo->init_state[cntr] = INTEL_EXCL_SHARED;
-	}
-=======
->>>>>>> db0b54cd
 }
 
 static void intel_pebs_aliases_core2(struct perf_event *event)
@@ -2921,11 +2856,7 @@
 		cpuc->lbr_sel = &cpuc->shared_regs->regs[EXTRA_REG_LBR];
 
 	if (x86_pmu.flags & PMU_FL_EXCL_CNTRS) {
-<<<<<<< HEAD
-		for_each_cpu(i, topology_thread_cpumask(cpu)) {
-=======
 		for_each_cpu(i, topology_sibling_cpumask(cpu)) {
->>>>>>> db0b54cd
 			struct intel_excl_cntrs *c;
 
 			c = per_cpu(cpu_hw_events, i).excl_cntrs;
@@ -3004,14 +2935,11 @@
 	NULL,
 };
 
-<<<<<<< HEAD
-=======
 static struct attribute *skl_format_attr[] = {
 	&format_attr_frontend.attr,
 	NULL,
 };
 
->>>>>>> db0b54cd
 static __initconst const struct x86_pmu core_pmu = {
 	.name			= "core",
 	.handle_irq		= x86_pmu_handle_irq,
@@ -3026,11 +2954,8 @@
 	.event_map		= intel_pmu_event_map,
 	.max_events		= ARRAY_SIZE(intel_perfmon_event_map),
 	.apic			= 1,
-<<<<<<< HEAD
-=======
 	.free_running_flags	= PEBS_FREERUNNING_FLAGS,
 
->>>>>>> db0b54cd
 	/*
 	 * Intel PMCs cannot be accessed sanely above 32-bit width,
 	 * so we install an artificial 1<<31 period regardless of
@@ -3676,11 +3601,7 @@
 				c->idxmsk64 |= (1ULL << x86_pmu.num_counters) - 1;
 			}
 			c->idxmsk64 &=
-<<<<<<< HEAD
-				~(~0UL << (INTEL_PMC_IDX_FIXED + x86_pmu.num_counters_fixed));
-=======
 				~(~0ULL << (INTEL_PMC_IDX_FIXED + x86_pmu.num_counters_fixed));
->>>>>>> db0b54cd
 			c->weight = hweight64(c->idxmsk64);
 		}
 	}
