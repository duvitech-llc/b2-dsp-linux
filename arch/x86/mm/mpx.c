/*
 * mpx.c - Memory Protection eXtensions
 *
 * Copyright (c) 2014, Intel Corporation.
 * Qiaowei Ren <qiaowei.ren@intel.com>
 * Dave Hansen <dave.hansen@intel.com>
 */
#include <linux/kernel.h>
#include <linux/slab.h>
#include <linux/syscalls.h>
#include <linux/sched/sysctl.h>

#include <asm/insn.h>
#include <asm/mman.h>
#include <asm/mmu_context.h>
#include <asm/mpx.h>
#include <asm/processor.h>
#include <asm/fpu/internal.h>

<<<<<<< HEAD
=======
#define CREATE_TRACE_POINTS
#include <asm/trace/mpx.h>

static inline unsigned long mpx_bd_size_bytes(struct mm_struct *mm)
{
	if (is_64bit_mm(mm))
		return MPX_BD_SIZE_BYTES_64;
	else
		return MPX_BD_SIZE_BYTES_32;
}

static inline unsigned long mpx_bt_size_bytes(struct mm_struct *mm)
{
	if (is_64bit_mm(mm))
		return MPX_BT_SIZE_BYTES_64;
	else
		return MPX_BT_SIZE_BYTES_32;
}

>>>>>>> db0b54cd
/*
 * This is really a simplified "vm_mmap". it only handles MPX
 * bounds tables (the bounds directory is user-allocated).
 */
static unsigned long mpx_mmap(unsigned long len)
{
	struct mm_struct *mm = current->mm;
	unsigned long addr, populate;

	/* Only bounds table can be allocated here */
	if (len != mpx_bt_size_bytes(mm))
		return -EINVAL;

	down_write(&mm->mmap_sem);
<<<<<<< HEAD

	/* Too many mappings? */
	if (mm->map_count > sysctl_max_map_count) {
		ret = -ENOMEM;
		goto out;
	}

	/* Obtain the address to map to. we verify (or select) it and ensure
	 * that it represents a valid section of the address space.
	 */
	addr = get_unmapped_area(NULL, 0, len, 0, MAP_ANONYMOUS | MAP_PRIVATE);
	if (addr & ~PAGE_MASK) {
		ret = addr;
		goto out;
	}

	vm_flags = VM_READ | VM_WRITE | VM_MPX |
			mm->def_flags | VM_MAYREAD | VM_MAYWRITE | VM_MAYEXEC;

	/* Set pgoff according to addr for anon_vma */
	pgoff = addr >> PAGE_SHIFT;

	ret = mmap_region(NULL, addr, len, vm_flags, pgoff);
	if (IS_ERR_VALUE(ret))
		goto out;

	vma = find_vma(mm, ret);
	if (!vma) {
		ret = -ENOMEM;
		goto out;
	}

	if (vm_flags & VM_LOCKED) {
		up_write(&mm->mmap_sem);
		mm_populate(ret, len);
		return ret;
	}

out:
=======
	addr = do_mmap(NULL, 0, len, PROT_READ | PROT_WRITE,
			MAP_ANONYMOUS | MAP_PRIVATE, VM_MPX, 0, &populate);
>>>>>>> db0b54cd
	up_write(&mm->mmap_sem);
	if (populate)
		mm_populate(addr, populate);

	return addr;
}

enum reg_type {
	REG_TYPE_RM = 0,
	REG_TYPE_INDEX,
	REG_TYPE_BASE,
};

static int get_reg_offset(struct insn *insn, struct pt_regs *regs,
			  enum reg_type type)
{
	int regno = 0;

	static const int regoff[] = {
		offsetof(struct pt_regs, ax),
		offsetof(struct pt_regs, cx),
		offsetof(struct pt_regs, dx),
		offsetof(struct pt_regs, bx),
		offsetof(struct pt_regs, sp),
		offsetof(struct pt_regs, bp),
		offsetof(struct pt_regs, si),
		offsetof(struct pt_regs, di),
#ifdef CONFIG_X86_64
		offsetof(struct pt_regs, r8),
		offsetof(struct pt_regs, r9),
		offsetof(struct pt_regs, r10),
		offsetof(struct pt_regs, r11),
		offsetof(struct pt_regs, r12),
		offsetof(struct pt_regs, r13),
		offsetof(struct pt_regs, r14),
		offsetof(struct pt_regs, r15),
#endif
	};
	int nr_registers = ARRAY_SIZE(regoff);
	/*
	 * Don't possibly decode a 32-bit instructions as
	 * reading a 64-bit-only register.
	 */
	if (IS_ENABLED(CONFIG_X86_64) && !insn->x86_64)
		nr_registers -= 8;

	switch (type) {
	case REG_TYPE_RM:
		regno = X86_MODRM_RM(insn->modrm.value);
		if (X86_REX_B(insn->rex_prefix.value))
			regno += 8;
		break;

	case REG_TYPE_INDEX:
		regno = X86_SIB_INDEX(insn->sib.value);
		if (X86_REX_X(insn->rex_prefix.value))
			regno += 8;
		break;

	case REG_TYPE_BASE:
		regno = X86_SIB_BASE(insn->sib.value);
		if (X86_REX_B(insn->rex_prefix.value))
			regno += 8;
		break;

	default:
		pr_err("invalid register type");
		BUG();
		break;
	}

	if (regno >= nr_registers) {
		WARN_ONCE(1, "decoded an instruction with an invalid register");
		return -EINVAL;
	}
	return regoff[regno];
}

/*
 * return the address being referenced be instruction
 * for rm=3 returning the content of the rm reg
 * for rm!=3 calculates the address using SIB and Disp
 */
static void __user *mpx_get_addr_ref(struct insn *insn, struct pt_regs *regs)
{
	unsigned long addr, base, indx;
	int addr_offset, base_offset, indx_offset;
	insn_byte_t sib;

	insn_get_modrm(insn);
	insn_get_sib(insn);
	sib = insn->sib.value;

	if (X86_MODRM_MOD(insn->modrm.value) == 3) {
		addr_offset = get_reg_offset(insn, regs, REG_TYPE_RM);
		if (addr_offset < 0)
			goto out_err;
		addr = regs_get_register(regs, addr_offset);
	} else {
		if (insn->sib.nbytes) {
			base_offset = get_reg_offset(insn, regs, REG_TYPE_BASE);
			if (base_offset < 0)
				goto out_err;

			indx_offset = get_reg_offset(insn, regs, REG_TYPE_INDEX);
			if (indx_offset < 0)
				goto out_err;

			base = regs_get_register(regs, base_offset);
			indx = regs_get_register(regs, indx_offset);
			addr = base + indx * (1 << X86_SIB_SCALE(sib));
		} else {
			addr_offset = get_reg_offset(insn, regs, REG_TYPE_RM);
			if (addr_offset < 0)
				goto out_err;
			addr = regs_get_register(regs, addr_offset);
		}
		addr += insn->displacement.value;
	}
	return (void __user *)addr;
out_err:
	return (void __user *)-1;
}

static int mpx_insn_decode(struct insn *insn,
			   struct pt_regs *regs)
{
	unsigned char buf[MAX_INSN_SIZE];
	int x86_64 = !test_thread_flag(TIF_IA32);
	int not_copied;
	int nr_copied;

	not_copied = copy_from_user(buf, (void __user *)regs->ip, sizeof(buf));
	nr_copied = sizeof(buf) - not_copied;
	/*
	 * The decoder _should_ fail nicely if we pass it a short buffer.
	 * But, let's not depend on that implementation detail.  If we
	 * did not get anything, just error out now.
	 */
	if (!nr_copied)
		return -EFAULT;
	insn_init(insn, buf, nr_copied, x86_64);
	insn_get_length(insn);
	/*
	 * copy_from_user() tries to get as many bytes as we could see in
	 * the largest possible instruction.  If the instruction we are
	 * after is shorter than that _and_ we attempt to copy from
	 * something unreadable, we might get a short read.  This is OK
	 * as long as the read did not stop in the middle of the
	 * instruction.  Check to see if we got a partial instruction.
	 */
	if (nr_copied < insn->length)
		return -EFAULT;

	insn_get_opcode(insn);
	/*
	 * We only _really_ need to decode bndcl/bndcn/bndcu
	 * Error out on anything else.
	 */
	if (insn->opcode.bytes[0] != 0x0f)
		goto bad_opcode;
	if ((insn->opcode.bytes[1] != 0x1a) &&
	    (insn->opcode.bytes[1] != 0x1b))
		goto bad_opcode;

	return 0;
bad_opcode:
	return -EINVAL;
}

/*
 * If a bounds overflow occurs then a #BR is generated. This
 * function decodes MPX instructions to get violation address
 * and set this address into extended struct siginfo.
 *
 * Note that this is not a super precise way of doing this.
 * Userspace could have, by the time we get here, written
 * anything it wants in to the instructions.  We can not
 * trust anything about it.  They might not be valid
 * instructions or might encode invalid registers, etc...
 *
 * The caller is expected to kfree() the returned siginfo_t.
 */
siginfo_t *mpx_generate_siginfo(struct pt_regs *regs)
{
	const struct mpx_bndreg_state *bndregs;
	const struct mpx_bndreg *bndreg;
	siginfo_t *info = NULL;
	struct insn insn;
	uint8_t bndregno;
	int err;

	err = mpx_insn_decode(&insn, regs);
	if (err)
		goto err_out;

	/*
	 * We know at this point that we are only dealing with
	 * MPX instructions.
	 */
	insn_get_modrm(&insn);
	bndregno = X86_MODRM_REG(insn.modrm.value);
	if (bndregno > 3) {
		err = -EINVAL;
		goto err_out;
	}
	/* get bndregs field from current task's xsave area */
	bndregs = get_xsave_field_ptr(XFEATURE_MASK_BNDREGS);
	if (!bndregs) {
		err = -EINVAL;
		goto err_out;
	}
	/* now go select the individual register in the set of 4 */
	bndreg = &bndregs->bndreg[bndregno];

	info = kzalloc(sizeof(*info), GFP_KERNEL);
	if (!info) {
		err = -ENOMEM;
		goto err_out;
	}
	/*
	 * The registers are always 64-bit, but the upper 32
	 * bits are ignored in 32-bit mode.  Also, note that the
	 * upper bounds are architecturally represented in 1's
	 * complement form.
	 *
	 * The 'unsigned long' cast is because the compiler
	 * complains when casting from integers to different-size
	 * pointers.
	 */
	info->si_lower = (void __user *)(unsigned long)bndreg->lower_bound;
	info->si_upper = (void __user *)(unsigned long)~bndreg->upper_bound;
	info->si_addr_lsb = 0;
	info->si_signo = SIGSEGV;
	info->si_errno = 0;
	info->si_code = SEGV_BNDERR;
	info->si_addr = mpx_get_addr_ref(&insn, regs);
	/*
	 * We were not able to extract an address from the instruction,
	 * probably because there was something invalid in it.
	 */
	if (info->si_addr == (void *)-1) {
		err = -EINVAL;
		goto err_out;
	}
	trace_mpx_bounds_register_exception(info->si_addr, bndreg);
	return info;
err_out:
	/* info might be NULL, but kfree() handles that */
	kfree(info);
	return ERR_PTR(err);
}

static __user void *mpx_get_bounds_dir(void)
{
	const struct mpx_bndcsr *bndcsr;

	if (!cpu_feature_enabled(X86_FEATURE_MPX))
		return MPX_INVALID_BOUNDS_DIR;

	/*
	 * The bounds directory pointer is stored in a register
	 * only accessible if we first do an xsave.
	 */
	bndcsr = get_xsave_field_ptr(XFEATURE_MASK_BNDCSR);
	if (!bndcsr)
		return MPX_INVALID_BOUNDS_DIR;

	/*
	 * Make sure the register looks valid by checking the
	 * enable bit.
	 */
	if (!(bndcsr->bndcfgu & MPX_BNDCFG_ENABLE_FLAG))
		return MPX_INVALID_BOUNDS_DIR;

	/*
	 * Lastly, mask off the low bits used for configuration
	 * flags, and return the address of the bounds table.
	 */
	return (void __user *)(unsigned long)
		(bndcsr->bndcfgu & MPX_BNDCFG_ADDR_MASK);
}

int mpx_enable_management(void)
{
	void __user *bd_base = MPX_INVALID_BOUNDS_DIR;
	struct mm_struct *mm = current->mm;
	int ret = 0;

	/*
	 * runtime in the userspace will be responsible for allocation of
	 * the bounds directory. Then, it will save the base of the bounds
	 * directory into XSAVE/XRSTOR Save Area and enable MPX through
	 * XRSTOR instruction.
	 *
	 * The copy_xregs_to_kernel() beneath get_xsave_field_ptr() is
	 * expected to be relatively expensive. Storing the bounds
	 * directory here means that we do not have to do xsave in the
	 * unmap path; we can just use mm->bd_addr instead.
	 */
	bd_base = mpx_get_bounds_dir();
	down_write(&mm->mmap_sem);
	mm->bd_addr = bd_base;
	if (mm->bd_addr == MPX_INVALID_BOUNDS_DIR)
		ret = -ENXIO;

	up_write(&mm->mmap_sem);
	return ret;
}

int mpx_disable_management(void)
{
	struct mm_struct *mm = current->mm;

	if (!cpu_feature_enabled(X86_FEATURE_MPX))
		return -ENXIO;

	down_write(&mm->mmap_sem);
	mm->bd_addr = MPX_INVALID_BOUNDS_DIR;
	up_write(&mm->mmap_sem);
	return 0;
}

static int mpx_cmpxchg_bd_entry(struct mm_struct *mm,
		unsigned long *curval,
		unsigned long __user *addr,
		unsigned long old_val, unsigned long new_val)
{
	int ret;
	/*
	 * user_atomic_cmpxchg_inatomic() actually uses sizeof()
	 * the pointer that we pass to it to figure out how much
	 * data to cmpxchg.  We have to be careful here not to
	 * pass a pointer to a 64-bit data type when we only want
	 * a 32-bit copy.
	 */
	if (is_64bit_mm(mm)) {
		ret = user_atomic_cmpxchg_inatomic(curval,
				addr, old_val, new_val);
	} else {
		u32 uninitialized_var(curval_32);
		u32 old_val_32 = old_val;
		u32 new_val_32 = new_val;
		u32 __user *addr_32 = (u32 __user *)addr;

		ret = user_atomic_cmpxchg_inatomic(&curval_32,
				addr_32, old_val_32, new_val_32);
		*curval = curval_32;
	}
	return ret;
}

/*
 * With 32-bit mode, a bounds directory is 4MB, and the size of each
 * bounds table is 16KB. With 64-bit mode, a bounds directory is 2GB,
 * and the size of each bounds table is 4MB.
 */
static int allocate_bt(struct mm_struct *mm, long __user *bd_entry)
{
	unsigned long expected_old_val = 0;
	unsigned long actual_old_val = 0;
	unsigned long bt_addr;
	unsigned long bd_new_entry;
	int ret = 0;

	/*
	 * Carve the virtual space out of userspace for the new
	 * bounds table:
	 */
	bt_addr = mpx_mmap(mpx_bt_size_bytes(mm));
	if (IS_ERR((void *)bt_addr))
		return PTR_ERR((void *)bt_addr);
	/*
	 * Set the valid flag (kinda like _PAGE_PRESENT in a pte)
	 */
	bd_new_entry = bt_addr | MPX_BD_ENTRY_VALID_FLAG;

	/*
	 * Go poke the address of the new bounds table in to the
	 * bounds directory entry out in userspace memory.  Note:
	 * we may race with another CPU instantiating the same table.
	 * In that case the cmpxchg will see an unexpected
	 * 'actual_old_val'.
	 *
	 * This can fault, but that's OK because we do not hold
	 * mmap_sem at this point, unlike some of the other part
	 * of the MPX code that have to pagefault_disable().
	 */
	ret = mpx_cmpxchg_bd_entry(mm, &actual_old_val,	bd_entry,
				   expected_old_val, bd_new_entry);
	if (ret)
		goto out_unmap;

	/*
	 * The user_atomic_cmpxchg_inatomic() will only return nonzero
	 * for faults, *not* if the cmpxchg itself fails.  Now we must
	 * verify that the cmpxchg itself completed successfully.
	 */
	/*
	 * We expected an empty 'expected_old_val', but instead found
	 * an apparently valid entry.  Assume we raced with another
	 * thread to instantiate this table and desclare succecss.
	 */
	if (actual_old_val & MPX_BD_ENTRY_VALID_FLAG) {
		ret = 0;
		goto out_unmap;
	}
	/*
	 * We found a non-empty bd_entry but it did not have the
	 * VALID_FLAG set.  Return an error which will result in
	 * a SEGV since this probably means that somebody scribbled
	 * some invalid data in to a bounds table.
	 */
	if (expected_old_val != actual_old_val) {
		ret = -EINVAL;
		goto out_unmap;
	}
	trace_mpx_new_bounds_table(bt_addr);
	return 0;
out_unmap:
	vm_munmap(bt_addr, mpx_bt_size_bytes(mm));
	return ret;
}

/*
 * When a BNDSTX instruction attempts to save bounds to a bounds
 * table, it will first attempt to look up the table in the
 * first-level bounds directory.  If it does not find a table in
 * the directory, a #BR is generated and we get here in order to
 * allocate a new table.
 *
 * With 32-bit mode, the size of BD is 4MB, and the size of each
 * bound table is 16KB. With 64-bit mode, the size of BD is 2GB,
 * and the size of each bound table is 4MB.
 */
static int do_mpx_bt_fault(void)
{
	unsigned long bd_entry, bd_base;
	const struct mpx_bndcsr *bndcsr;
	struct mm_struct *mm = current->mm;

	bndcsr = get_xsave_field_ptr(XFEATURE_MASK_BNDCSR);
	if (!bndcsr)
		return -EINVAL;
	/*
	 * Mask off the preserve and enable bits
	 */
	bd_base = bndcsr->bndcfgu & MPX_BNDCFG_ADDR_MASK;
	/*
	 * The hardware provides the address of the missing or invalid
	 * entry via BNDSTATUS, so we don't have to go look it up.
	 */
	bd_entry = bndcsr->bndstatus & MPX_BNDSTA_ADDR_MASK;
	/*
	 * Make sure the directory entry is within where we think
	 * the directory is.
	 */
	if ((bd_entry < bd_base) ||
	    (bd_entry >= bd_base + mpx_bd_size_bytes(mm)))
		return -EINVAL;

	return allocate_bt(mm, (long __user *)bd_entry);
}

int mpx_handle_bd_fault(void)
{
	/*
	 * Userspace never asked us to manage the bounds tables,
	 * so refuse to help.
	 */
	if (!kernel_managing_mpx_tables(current->mm))
		return -EINVAL;

	if (do_mpx_bt_fault()) {
		force_sig(SIGSEGV, current);
		/*
		 * The force_sig() is essentially "handling" this
		 * exception, so we do not pass up the error
		 * from do_mpx_bt_fault().
		 */
	}
	return 0;
}

/*
 * A thin wrapper around get_user_pages().  Returns 0 if the
 * fault was resolved or -errno if not.
 */
static int mpx_resolve_fault(long __user *addr, int write)
{
	long gup_ret;
	int nr_pages = 1;
	int force = 0;

	gup_ret = get_user_pages(current, current->mm, (unsigned long)addr,
				 nr_pages, write, force, NULL, NULL);
	/*
	 * get_user_pages() returns number of pages gotten.
	 * 0 means we failed to fault in and get anything,
	 * probably because 'addr' is bad.
	 */
	if (!gup_ret)
		return -EFAULT;
	/* Other error, return it */
	if (gup_ret < 0)
		return gup_ret;
	/* must have gup'd a page and gup_ret>0, success */
	return 0;
}

static unsigned long mpx_bd_entry_to_bt_addr(struct mm_struct *mm,
					     unsigned long bd_entry)
{
	unsigned long bt_addr = bd_entry;
	int align_to_bytes;
	/*
	 * Bit 0 in a bt_entry is always the valid bit.
	 */
	bt_addr &= ~MPX_BD_ENTRY_VALID_FLAG;
	/*
	 * Tables are naturally aligned at 8-byte boundaries
	 * on 64-bit and 4-byte boundaries on 32-bit.  The
	 * documentation makes it appear that the low bits
	 * are ignored by the hardware, so we do the same.
	 */
	if (is_64bit_mm(mm))
		align_to_bytes = 8;
	else
		align_to_bytes = 4;
	bt_addr &= ~(align_to_bytes-1);
	return bt_addr;
}

/*
 * We only want to do a 4-byte get_user() on 32-bit.  Otherwise,
 * we might run off the end of the bounds table if we are on
 * a 64-bit kernel and try to get 8 bytes.
 */
int get_user_bd_entry(struct mm_struct *mm, unsigned long *bd_entry_ret,
		long __user *bd_entry_ptr)
{
	u32 bd_entry_32;
	int ret;

	if (is_64bit_mm(mm))
		return get_user(*bd_entry_ret, bd_entry_ptr);

	/*
	 * Note that get_user() uses the type of the *pointer* to
	 * establish the size of the get, not the destination.
	 */
	ret = get_user(bd_entry_32, (u32 __user *)bd_entry_ptr);
	*bd_entry_ret = bd_entry_32;
	return ret;
}

/*
 * Get the base of bounds tables pointed by specific bounds
 * directory entry.
 */
static int get_bt_addr(struct mm_struct *mm,
			long __user *bd_entry_ptr,
			unsigned long *bt_addr_result)
{
	int ret;
	int valid_bit;
	unsigned long bd_entry;
	unsigned long bt_addr;

	if (!access_ok(VERIFY_READ, (bd_entry_ptr), sizeof(*bd_entry_ptr)))
		return -EFAULT;

	while (1) {
		int need_write = 0;

		pagefault_disable();
		ret = get_user_bd_entry(mm, &bd_entry, bd_entry_ptr);
		pagefault_enable();
		if (!ret)
			break;
		if (ret == -EFAULT)
			ret = mpx_resolve_fault(bd_entry_ptr, need_write);
		/*
		 * If we could not resolve the fault, consider it
		 * userspace's fault and error out.
		 */
		if (ret)
			return ret;
	}

	valid_bit = bd_entry & MPX_BD_ENTRY_VALID_FLAG;
	bt_addr = mpx_bd_entry_to_bt_addr(mm, bd_entry);

	/*
	 * When the kernel is managing bounds tables, a bounds directory
	 * entry will either have a valid address (plus the valid bit)
	 * *OR* be completely empty. If we see a !valid entry *and* some
	 * data in the address field, we know something is wrong. This
	 * -EINVAL return will cause a SIGSEGV.
	 */
	if (!valid_bit && bt_addr)
		return -EINVAL;
	/*
	 * Do we have an completely zeroed bt entry?  That is OK.  It
	 * just means there was no bounds table for this memory.  Make
	 * sure to distinguish this from -EINVAL, which will cause
	 * a SEGV.
	 */
	if (!valid_bit)
		return -ENOENT;

	*bt_addr_result = bt_addr;
	return 0;
}

static inline int bt_entry_size_bytes(struct mm_struct *mm)
{
	if (is_64bit_mm(mm))
		return MPX_BT_ENTRY_BYTES_64;
	else
		return MPX_BT_ENTRY_BYTES_32;
}

/*
 * Take a virtual address and turns it in to the offset in bytes
 * inside of the bounds table where the bounds table entry
 * controlling 'addr' can be found.
 */
static unsigned long mpx_get_bt_entry_offset_bytes(struct mm_struct *mm,
		unsigned long addr)
{
	unsigned long bt_table_nr_entries;
	unsigned long offset = addr;

	if (is_64bit_mm(mm)) {
		/* Bottom 3 bits are ignored on 64-bit */
		offset >>= 3;
		bt_table_nr_entries = MPX_BT_NR_ENTRIES_64;
	} else {
		/* Bottom 2 bits are ignored on 32-bit */
		offset >>= 2;
		bt_table_nr_entries = MPX_BT_NR_ENTRIES_32;
	}
	/*
	 * We know the size of the table in to which we are
	 * indexing, and we have eliminated all the low bits
	 * which are ignored for indexing.
	 *
	 * Mask out all the high bits which we do not need
	 * to index in to the table.  Note that the tables
	 * are always powers of two so this gives us a proper
	 * mask.
	 */
	offset &= (bt_table_nr_entries-1);
	/*
	 * We now have an entry offset in terms of *entries* in
	 * the table.  We need to scale it back up to bytes.
	 */
	offset *= bt_entry_size_bytes(mm);
	return offset;
}

/*
 * How much virtual address space does a single bounds
 * directory entry cover?
 *
 * Note, we need a long long because 4GB doesn't fit in
 * to a long on 32-bit.
 */
static inline unsigned long bd_entry_virt_space(struct mm_struct *mm)
{
	unsigned long long virt_space;
	unsigned long long GB = (1ULL << 30);

	/*
	 * This covers 32-bit emulation as well as 32-bit kernels
	 * running on 64-bit harware.
	 */
	if (!is_64bit_mm(mm))
		return (4ULL * GB) / MPX_BD_NR_ENTRIES_32;

	/*
	 * 'x86_virt_bits' returns what the hardware is capable
	 * of, and returns the full >32-bit adddress space when
	 * running 32-bit kernels on 64-bit hardware.
	 */
	virt_space = (1ULL << boot_cpu_data.x86_virt_bits);
	return virt_space / MPX_BD_NR_ENTRIES_64;
}

/*
 * Free the backing physical pages of bounds table 'bt_addr'.
 * Assume start...end is within that bounds table.
 */
static noinline int zap_bt_entries_mapping(struct mm_struct *mm,
		unsigned long bt_addr,
		unsigned long start_mapping, unsigned long end_mapping)
{
	struct vm_area_struct *vma;
	unsigned long addr, len;
	unsigned long start;
	unsigned long end;

	/*
	 * if we 'end' on a boundary, the offset will be 0 which
	 * is not what we want.  Back it up a byte to get the
	 * last bt entry.  Then once we have the entry itself,
	 * move 'end' back up by the table entry size.
	 */
	start = bt_addr + mpx_get_bt_entry_offset_bytes(mm, start_mapping);
	end   = bt_addr + mpx_get_bt_entry_offset_bytes(mm, end_mapping - 1);
	/*
	 * Move end back up by one entry.  Among other things
	 * this ensures that it remains page-aligned and does
	 * not screw up zap_page_range()
	 */
	end += bt_entry_size_bytes(mm);

	/*
	 * Find the first overlapping vma. If vma->vm_start > start, there
	 * will be a hole in the bounds table. This -EINVAL return will
	 * cause a SIGSEGV.
	 */
	vma = find_vma(mm, start);
	if (!vma || vma->vm_start > start)
		return -EINVAL;

	/*
	 * A NUMA policy on a VM_MPX VMA could cause this bounds table to
	 * be split. So we need to look across the entire 'start -> end'
	 * range of this bounds table, find all of the VM_MPX VMAs, and
	 * zap only those.
	 */
	addr = start;
	while (vma && vma->vm_start < end) {
		/*
		 * We followed a bounds directory entry down
		 * here.  If we find a non-MPX VMA, that's bad,
		 * so stop immediately and return an error.  This
		 * probably results in a SIGSEGV.
		 */
		if (!(vma->vm_flags & VM_MPX))
			return -EINVAL;

		len = min(vma->vm_end, end) - addr;
		zap_page_range(vma, addr, len, NULL);
		trace_mpx_unmap_zap(addr, addr+len);

		vma = vma->vm_next;
		addr = vma->vm_start;
	}
	return 0;
}

static unsigned long mpx_get_bd_entry_offset(struct mm_struct *mm,
		unsigned long addr)
{
	/*
	 * There are several ways to derive the bd offsets.  We
	 * use the following approach here:
	 * 1. We know the size of the virtual address space
	 * 2. We know the number of entries in a bounds table
	 * 3. We know that each entry covers a fixed amount of
	 *    virtual address space.
	 * So, we can just divide the virtual address by the
	 * virtual space used by one entry to determine which
	 * entry "controls" the given virtual address.
	 */
	if (is_64bit_mm(mm)) {
		int bd_entry_size = 8; /* 64-bit pointer */
		/*
		 * Take the 64-bit addressing hole in to account.
		 */
		addr &= ((1UL << boot_cpu_data.x86_virt_bits) - 1);
		return (addr / bd_entry_virt_space(mm)) * bd_entry_size;
	} else {
		int bd_entry_size = 4; /* 32-bit pointer */
		/*
		 * 32-bit has no hole so this case needs no mask
		 */
		return (addr / bd_entry_virt_space(mm)) * bd_entry_size;
	}
	/*
	 * The two return calls above are exact copies.  If we
	 * pull out a single copy and put it in here, gcc won't
	 * realize that we're doing a power-of-2 divide and use
	 * shifts.  It uses a real divide.  If we put them up
	 * there, it manages to figure it out (gcc 4.8.3).
	 */
}

static int unmap_entire_bt(struct mm_struct *mm,
		long __user *bd_entry, unsigned long bt_addr)
{
	unsigned long expected_old_val = bt_addr | MPX_BD_ENTRY_VALID_FLAG;
	unsigned long uninitialized_var(actual_old_val);
	int ret;

	while (1) {
		int need_write = 1;
		unsigned long cleared_bd_entry = 0;

		pagefault_disable();
		ret = mpx_cmpxchg_bd_entry(mm, &actual_old_val,
				bd_entry, expected_old_val, cleared_bd_entry);
		pagefault_enable();
		if (!ret)
			break;
		if (ret == -EFAULT)
			ret = mpx_resolve_fault(bd_entry, need_write);
		/*
		 * If we could not resolve the fault, consider it
		 * userspace's fault and error out.
		 */
		if (ret)
			return ret;
	}
	/*
	 * The cmpxchg was performed, check the results.
	 */
	if (actual_old_val != expected_old_val) {
		/*
		 * Someone else raced with us to unmap the table.
		 * That is OK, since we were both trying to do
		 * the same thing.  Declare success.
		 */
		if (!actual_old_val)
			return 0;
		/*
		 * Something messed with the bounds directory
		 * entry.  We hold mmap_sem for read or write
		 * here, so it could not be a _new_ bounds table
		 * that someone just allocated.  Something is
		 * wrong, so pass up the error and SIGSEGV.
		 */
		return -EINVAL;
	}
	/*
	 * Note, we are likely being called under do_munmap() already. To
	 * avoid recursion, do_munmap() will check whether it comes
	 * from one bounds table through VM_MPX flag.
	 */
	return do_munmap(mm, bt_addr, mpx_bt_size_bytes(mm));
}

static int try_unmap_single_bt(struct mm_struct *mm,
	       unsigned long start, unsigned long end)
{
	struct vm_area_struct *next;
	struct vm_area_struct *prev;
	/*
	 * "bta" == Bounds Table Area: the area controlled by the
	 * bounds table that we are unmapping.
	 */
	unsigned long bta_start_vaddr = start & ~(bd_entry_virt_space(mm)-1);
	unsigned long bta_end_vaddr = bta_start_vaddr + bd_entry_virt_space(mm);
	unsigned long uninitialized_var(bt_addr);
	void __user *bde_vaddr;
	int ret;
	/*
	 * We already unlinked the VMAs from the mm's rbtree so 'start'
	 * is guaranteed to be in a hole. This gets us the first VMA
	 * before the hole in to 'prev' and the next VMA after the hole
	 * in to 'next'.
	 */
	next = find_vma_prev(mm, start, &prev);
	/*
	 * Do not count other MPX bounds table VMAs as neighbors.
	 * Although theoretically possible, we do not allow bounds
	 * tables for bounds tables so our heads do not explode.
	 * If we count them as neighbors here, we may end up with
	 * lots of tables even though we have no actual table
	 * entries in use.
	 */
	while (next && (next->vm_flags & VM_MPX))
		next = next->vm_next;
	while (prev && (prev->vm_flags & VM_MPX))
		prev = prev->vm_prev;
	/*
	 * We know 'start' and 'end' lie within an area controlled
	 * by a single bounds table.  See if there are any other
	 * VMAs controlled by that bounds table.  If there are not
	 * then we can "expand" the are we are unmapping to possibly
	 * cover the entire table.
	 */
	next = find_vma_prev(mm, start, &prev);
	if ((!prev || prev->vm_end <= bta_start_vaddr) &&
	    (!next || next->vm_start >= bta_end_vaddr)) {
		/*
		 * No neighbor VMAs controlled by same bounds
		 * table.  Try to unmap the whole thing
		 */
		start = bta_start_vaddr;
		end = bta_end_vaddr;
	}

	bde_vaddr = mm->bd_addr + mpx_get_bd_entry_offset(mm, start);
	ret = get_bt_addr(mm, bde_vaddr, &bt_addr);
	/*
	 * No bounds table there, so nothing to unmap.
	 */
	if (ret == -ENOENT) {
		ret = 0;
		return 0;
	}
	if (ret)
		return ret;
	/*
	 * We are unmapping an entire table.  Either because the
	 * unmap that started this whole process was large enough
	 * to cover an entire table, or that the unmap was small
	 * but was the area covered by a bounds table.
	 */
	if ((start == bta_start_vaddr) &&
	    (end == bta_end_vaddr))
		return unmap_entire_bt(mm, bde_vaddr, bt_addr);
	return zap_bt_entries_mapping(mm, bt_addr, start, end);
}

static int mpx_unmap_tables(struct mm_struct *mm,
		unsigned long start, unsigned long end)
{
	unsigned long one_unmap_start;
	trace_mpx_unmap_search(start, end);

	one_unmap_start = start;
	while (one_unmap_start < end) {
		int ret;
		unsigned long next_unmap_start = ALIGN(one_unmap_start+1,
						       bd_entry_virt_space(mm));
		unsigned long one_unmap_end = end;
		/*
		 * if the end is beyond the current bounds table,
		 * move it back so we only deal with a single one
		 * at a time
		 */
		if (one_unmap_end > next_unmap_start)
			one_unmap_end = next_unmap_start;
		ret = try_unmap_single_bt(mm, one_unmap_start, one_unmap_end);
		if (ret)
			return ret;

		one_unmap_start = next_unmap_start;
	}
	return 0;
}

/*
 * Free unused bounds tables covered in a virtual address region being
 * munmap()ed. Assume end > start.
 *
 * This function will be called by do_munmap(), and the VMAs covering
 * the virtual address region start...end have already been split if
 * necessary, and the 'vma' is the first vma in this range (start -> end).
 */
void mpx_notify_unmap(struct mm_struct *mm, struct vm_area_struct *vma,
		unsigned long start, unsigned long end)
{
	int ret;

	/*
	 * Refuse to do anything unless userspace has asked
	 * the kernel to help manage the bounds tables,
	 */
	if (!kernel_managing_mpx_tables(current->mm))
		return;
	/*
	 * This will look across the entire 'start -> end' range,
	 * and find all of the non-VM_MPX VMAs.
	 *
	 * To avoid recursion, if a VM_MPX vma is found in the range
	 * (start->end), we will not continue follow-up work. This
	 * recursion represents having bounds tables for bounds tables,
	 * which should not occur normally. Being strict about it here
	 * helps ensure that we do not have an exploitable stack overflow.
	 */
	do {
		if (vma->vm_flags & VM_MPX)
			return;
		vma = vma->vm_next;
	} while (vma && vma->vm_start < end);

	ret = mpx_unmap_tables(mm, start, end);
	if (ret)
		force_sig(SIGSEGV, current);
}<|MERGE_RESOLUTION|>--- conflicted
+++ resolved
@@ -17,8 +17,6 @@
 #include <asm/processor.h>
 #include <asm/fpu/internal.h>
 
-<<<<<<< HEAD
-=======
 #define CREATE_TRACE_POINTS
 #include <asm/trace/mpx.h>
 
@@ -38,7 +36,6 @@
 		return MPX_BT_SIZE_BYTES_32;
 }
 
->>>>>>> db0b54cd
 /*
  * This is really a simplified "vm_mmap". it only handles MPX
  * bounds tables (the bounds directory is user-allocated).
@@ -53,50 +50,8 @@
 		return -EINVAL;
 
 	down_write(&mm->mmap_sem);
-<<<<<<< HEAD
-
-	/* Too many mappings? */
-	if (mm->map_count > sysctl_max_map_count) {
-		ret = -ENOMEM;
-		goto out;
-	}
-
-	/* Obtain the address to map to. we verify (or select) it and ensure
-	 * that it represents a valid section of the address space.
-	 */
-	addr = get_unmapped_area(NULL, 0, len, 0, MAP_ANONYMOUS | MAP_PRIVATE);
-	if (addr & ~PAGE_MASK) {
-		ret = addr;
-		goto out;
-	}
-
-	vm_flags = VM_READ | VM_WRITE | VM_MPX |
-			mm->def_flags | VM_MAYREAD | VM_MAYWRITE | VM_MAYEXEC;
-
-	/* Set pgoff according to addr for anon_vma */
-	pgoff = addr >> PAGE_SHIFT;
-
-	ret = mmap_region(NULL, addr, len, vm_flags, pgoff);
-	if (IS_ERR_VALUE(ret))
-		goto out;
-
-	vma = find_vma(mm, ret);
-	if (!vma) {
-		ret = -ENOMEM;
-		goto out;
-	}
-
-	if (vm_flags & VM_LOCKED) {
-		up_write(&mm->mmap_sem);
-		mm_populate(ret, len);
-		return ret;
-	}
-
-out:
-=======
 	addr = do_mmap(NULL, 0, len, PROT_READ | PROT_WRITE,
 			MAP_ANONYMOUS | MAP_PRIVATE, VM_MPX, 0, &populate);
->>>>>>> db0b54cd
 	up_write(&mm->mmap_sem);
 	if (populate)
 		mm_populate(addr, populate);
