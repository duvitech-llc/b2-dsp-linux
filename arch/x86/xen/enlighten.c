--- conflicted
+++ resolved
@@ -33,11 +33,7 @@
 #include <linux/memblock.h>
 #include <linux/edd.h>
 
-<<<<<<< HEAD
-#ifdef CONFIG_KEXEC
-=======
 #ifdef CONFIG_KEXEC_CORE
->>>>>>> db0b54cd
 #include <linux/kexec.h>
 #endif
 
@@ -1810,11 +1806,7 @@
 	.notifier_call	= xen_hvm_cpu_notify,
 };
 
-<<<<<<< HEAD
-#ifdef CONFIG_KEXEC
-=======
 #ifdef CONFIG_KEXEC_CORE
->>>>>>> db0b54cd
 static void xen_hvm_shutdown(void)
 {
 	native_machine_shutdown();
@@ -1848,11 +1840,7 @@
 	x86_init.irqs.intr_init = xen_init_IRQ;
 	xen_hvm_init_time_ops();
 	xen_hvm_init_mmu_ops();
-<<<<<<< HEAD
-#ifdef CONFIG_KEXEC
-=======
 #ifdef CONFIG_KEXEC_CORE
->>>>>>> db0b54cd
 	machine_ops.shutdown = xen_hvm_shutdown;
 	machine_ops.crash_shutdown = xen_hvm_crash_shutdown;
 #endif
@@ -1891,15 +1879,10 @@
 
 static void xen_set_cpu_features(struct cpuinfo_x86 *c)
 {
-<<<<<<< HEAD
-	if (xen_pv_domain())
-		clear_cpu_bug(c, X86_BUG_SYSRET_SS_ATTRS);
-=======
 	if (xen_pv_domain()) {
 		clear_cpu_bug(c, X86_BUG_SYSRET_SS_ATTRS);
 		set_cpu_cap(c, X86_FEATURE_XENPV);
 	}
->>>>>>> db0b54cd
 }
 
 const struct hypervisor_x86 x86_hyper_xen = {
@@ -1911,9 +1894,6 @@
 	.x2apic_available	= xen_x2apic_para_available,
 	.set_cpu_features       = xen_set_cpu_features,
 };
-<<<<<<< HEAD
-EXPORT_SYMBOL(x86_hyper_xen);
-=======
 EXPORT_SYMBOL(x86_hyper_xen);
 
 #ifdef CONFIG_HOTPLUG_CPU
@@ -1928,5 +1908,4 @@
 	arch_unregister_cpu(num);
 }
 EXPORT_SYMBOL(xen_arch_unregister_cpu);
-#endif
->>>>>>> db0b54cd
+#endif