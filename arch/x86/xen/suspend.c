#include <linux/types.h>
#include <linux/tick.h>

#include <xen/xen.h>
#include <xen/interface/xen.h>
#include <xen/grant_table.h>
#include <xen/events.h>

#include <asm/xen/hypercall.h>
#include <asm/xen/page.h>
#include <asm/fixmap.h>

#include "xen-ops.h"
#include "mmu.h"
#include "pmu.h"

static void xen_pv_pre_suspend(void)
{
	xen_mm_pin_all();

	xen_start_info->store_mfn = mfn_to_pfn(xen_start_info->store_mfn);
	xen_start_info->console.domU.mfn =
		mfn_to_pfn(xen_start_info->console.domU.mfn);

	BUG_ON(!irqs_disabled());

	HYPERVISOR_shared_info = &xen_dummy_shared_info;
	if (HYPERVISOR_update_va_mapping(fix_to_virt(FIX_PARAVIRT_BOOTMAP),
					 __pte_ma(0), 0))
		BUG();
}

static void xen_hvm_post_suspend(int suspend_cancelled)
{
#ifdef CONFIG_XEN_PVHVM
	int cpu;
	if (!suspend_cancelled)
	    xen_hvm_init_shared_info();
	xen_callback_vector();
	xen_unplug_emulated_devices();
	if (xen_feature(XENFEAT_hvm_safe_pvclock)) {
		for_each_online_cpu(cpu) {
			xen_setup_runstate_info(cpu);
		}
	}
#endif
}

static void xen_pv_post_suspend(int suspend_cancelled)
{
	xen_build_mfn_list_list();

	xen_setup_shared_info();

	if (suspend_cancelled) {
		xen_start_info->store_mfn =
			pfn_to_mfn(xen_start_info->store_mfn);
		xen_start_info->console.domU.mfn =
			pfn_to_mfn(xen_start_info->console.domU.mfn);
	} else {
#ifdef CONFIG_SMP
		BUG_ON(xen_cpu_initialized_map == NULL);
		cpumask_copy(xen_cpu_initialized_map, cpu_online_mask);
#endif
		xen_vcpu_restore();
	}

	xen_mm_unpin_all();
}

void xen_arch_pre_suspend(void)
{
	if (xen_pv_domain())
		xen_pv_pre_suspend();
}

void xen_arch_post_suspend(int cancelled)
{
	if (xen_pv_domain())
		xen_pv_post_suspend(cancelled);
	else
		xen_hvm_post_suspend(cancelled);
}

static void xen_vcpu_notify_restore(void *data)
{
	/* Boot processor notified via generic timekeeping_resume() */
	if (smp_processor_id() == 0)
		return;

	tick_resume_local();
}

static void xen_vcpu_notify_suspend(void *data)
{
	tick_suspend_local();
}

void xen_arch_resume(void)
{
	int cpu;

	on_each_cpu(xen_vcpu_notify_restore, NULL, 1);
<<<<<<< HEAD
=======

	for_each_online_cpu(cpu)
		xen_pmu_init(cpu);
>>>>>>> db0b54cd
}

void xen_arch_suspend(void)
{
<<<<<<< HEAD
=======
	int cpu;

	for_each_online_cpu(cpu)
		xen_pmu_finish(cpu);

>>>>>>> db0b54cd
	on_each_cpu(xen_vcpu_notify_suspend, NULL, 1);
}<|MERGE_RESOLUTION|>--- conflicted
+++ resolved
@@ -101,23 +101,17 @@
 	int cpu;
 
 	on_each_cpu(xen_vcpu_notify_restore, NULL, 1);
-<<<<<<< HEAD
-=======
 
 	for_each_online_cpu(cpu)
 		xen_pmu_init(cpu);
->>>>>>> db0b54cd
 }
 
 void xen_arch_suspend(void)
 {
-<<<<<<< HEAD
-=======
 	int cpu;
 
 	for_each_online_cpu(cpu)
 		xen_pmu_finish(cpu);
 
->>>>>>> db0b54cd
 	on_each_cpu(xen_vcpu_notify_suspend, NULL, 1);
 }