--- conflicted
+++ resolved
@@ -282,62 +282,17 @@
 		res->start == 0xCF8 && res->end == 0xCFF;
 }
 
-<<<<<<< HEAD
-/*
- * An IO port or MMIO resource assigned to a PCI host bridge may be
- * consumed by the host bridge itself or available to its child
- * bus/devices. The ACPI specification defines a bit (Producer/Consumer)
- * to tell whether the resource is consumed by the host bridge itself,
- * but firmware hasn't used that bit consistently, so we can't rely on it.
- *
- * On x86 and IA64 platforms, all IO port and MMIO resources are assumed
- * to be available to child bus/devices except one special case:
- *     IO port [0xCF8-0xCFF] is consumed by the host bridge itself
- *     to access PCI configuration space.
- *
- * So explicitly filter out PCI CFG IO ports[0xCF8-0xCFF].
- */
-static bool resource_is_pcicfg_ioport(struct resource *res)
-{
-	return (res->flags & IORESOURCE_IO) &&
-		res->start == 0xCF8 && res->end == 0xCFF;
-}
-
-static void probe_pci_root_info(struct pci_root_info *info,
-				struct acpi_device *device,
-				int busnum, int domain,
-				struct list_head *list)
-=======
 static int pci_acpi_root_prepare_resources(struct acpi_pci_root_info *ci)
->>>>>>> db0b54cd
 {
 	struct acpi_device *device = ci->bridge;
 	int busnum = ci->root->secondary.start;
 	struct resource_entry *entry, *tmp;
 	int status;
 
-<<<<<<< HEAD
-	sprintf(info->name, "PCI Bus %04x:%02x", domain, busnum);
-	info->bridge = device;
-	ret = acpi_dev_get_resources(device, list,
-				     acpi_dev_filter_resource_type_cb,
-				     (void *)(IORESOURCE_IO | IORESOURCE_MEM));
-	if (ret < 0)
-		dev_warn(&device->dev,
-			 "failed to parse _CRS method, error code %d\n", ret);
-	else if (ret == 0)
-		dev_dbg(&device->dev,
-			"no IO and memory resources present in _CRS\n");
-	else
-		resource_list_for_each_entry_safe(entry, tmp, list) {
-			if ((entry->res->flags & IORESOURCE_DISABLED) ||
-			    resource_is_pcicfg_ioport(entry->res))
-=======
 	status = acpi_pci_probe_root_resources(ci);
 	if (pci_use_crs) {
 		resource_list_for_each_entry_safe(entry, tmp, &ci->resources)
 			if (resource_is_pcicfg_ioport(entry->res))
->>>>>>> db0b54cd
 				resource_list_destroy_entry(entry);
 		return status;
 	}
