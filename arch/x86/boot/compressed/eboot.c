--- conflicted
+++ resolved
@@ -668,11 +668,7 @@
 		bool conout_found = false;
 		void *dummy = NULL;
 		u32 h = handles[i];
-<<<<<<< HEAD
-		u32 current_fb_base;
-=======
 		u64 current_fb_base;
->>>>>>> db0b54cd
 
 		status = efi_call_early(handle_protocol, h,
 					proto, (void **)&gop32);
@@ -785,11 +781,7 @@
 		bool conout_found = false;
 		void *dummy = NULL;
 		u64 h = handles[i];
-<<<<<<< HEAD
-		u32 current_fb_base;
-=======
 		u64 current_fb_base;
->>>>>>> db0b54cd
 
 		status = efi_call_early(handle_protocol, h,
 					proto, (void **)&gop64);
