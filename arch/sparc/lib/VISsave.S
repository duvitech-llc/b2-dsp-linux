/*
 * VISsave.S: Code for saving FPU register state for
 *            VIS routines. One should not call this directly,
 *            but use macros provided in <asm/visasm.h>.
 *
 * Copyright (C) 1998 Jakub Jelinek (jj@ultra.linux.cz)
 */

#include <linux/linkage.h>

#include <asm/asi.h>
#include <asm/page.h>
#include <asm/ptrace.h>
#include <asm/visasm.h>
#include <asm/thread_info.h>

	/* On entry: %o5=current FPRS value, %g7 is callers address */
	/* May clobber %o5, %g1, %g2, %g3, %g7, %icc, %xcc */

	/* Nothing special need be done here to handle pre-emption, this
	 * FPU save/restore mechanism is already preemption safe.
	 */
	.text
	.align		32
ENTRY(VISenter)
	ldub		[%g6 + TI_FPDEPTH], %g1
	brnz,a,pn	%g1, 1f
	 cmp		%g1, 1
	stb		%g0, [%g6 + TI_FPSAVED]
	stx		%fsr, [%g6 + TI_XFSR]
9:	jmpl		%g7 + %g0, %g0
	 nop
1:	bne,pn		%icc, 2f

	 srl		%g1, 1, %g1
vis1:	ldub		[%g6 + TI_FPSAVED], %g3
	stx		%fsr, [%g6 + TI_XFSR]
	or		%g3, %o5, %g3
	stb		%g3, [%g6 + TI_FPSAVED]
	rd		%gsr, %g3
	clr		%g1
	ba,pt		%xcc, 3f

	 stx		%g3, [%g6 + TI_GSR]
2:	add		%g6, %g1, %g3
	mov		FPRS_DU | FPRS_DL | FPRS_FEF, %o5
	sll		%g1, 3, %g1
	stb		%o5, [%g3 + TI_FPSAVED]
	rd		%gsr, %g2
	add		%g6, %g1, %g3
	stx		%g2, [%g3 + TI_GSR]

	add		%g6, %g1, %g2
	stx		%fsr, [%g2 + TI_XFSR]
	sll		%g1, 5, %g1
3:	andcc		%o5, FPRS_DL|FPRS_DU, %g0
	be,pn		%icc, 9b
	 add		%g6, TI_FPREGS, %g2
	andcc		%o5, FPRS_DL, %g0

	be,pn		%icc, 4f
	 add		%g6, TI_FPREGS+0x40, %g3
	membar		#Sync
	stda		%f0, [%g2 + %g1] ASI_BLK_P
	stda		%f16, [%g3 + %g1] ASI_BLK_P
	membar		#Sync
	andcc		%o5, FPRS_DU, %g0
	be,pn		%icc, 5f
4:	 add		%g1, 128, %g1
	membar		#Sync
	stda		%f32, [%g2 + %g1] ASI_BLK_P

	stda		%f48, [%g3 + %g1] ASI_BLK_P
5:	membar		#Sync
	ba,pt		%xcc, 80f
	 nop

	.align		32
80:	jmpl		%g7 + %g0, %g0
<<<<<<< HEAD
	 nop
=======
	 nop
ENDPROC(VISenter)
>>>>>>> db0b54cd
<|MERGE_RESOLUTION|>--- conflicted
+++ resolved
@@ -77,9 +77,5 @@
 
 	.align		32
 80:	jmpl		%g7 + %g0, %g0
-<<<<<<< HEAD
 	 nop
-=======
-	 nop
-ENDPROC(VISenter)
->>>>>>> db0b54cd
+ENDPROC(VISenter)