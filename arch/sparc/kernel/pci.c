--- conflicted
+++ resolved
@@ -1115,17 +1115,10 @@
 
 				/* PCI->PCI bridge */
 				node = pbus->self->dev.of_node;
-<<<<<<< HEAD
 
 			} else {
 				struct pci_pbm_info *pbm = pbus->sysdata;
 
-=======
-
-			} else {
-				struct pci_pbm_info *pbm = pbus->sysdata;
-
->>>>>>> db0b54cd
 				/* Host PCI controller */
 				node = pbm->op->dev.of_node;
 			}
