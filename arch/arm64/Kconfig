--- conflicted
+++ resolved
@@ -365,10 +365,7 @@
 	bool "Cortex-A53: 843419: A load or store might access an incorrect address"
 	depends on MODULES
 	default y
-<<<<<<< HEAD
-=======
 	select ARM64_MODULE_CMODEL_LARGE
->>>>>>> db0b54cd
 	help
 	  This option builds kernel modules using the large memory model in
 	  order to avoid the use of the ADRP instruction, which can cause
@@ -381,8 +378,6 @@
 
 	  If unsure, say Y.
 
-<<<<<<< HEAD
-=======
 config CAVIUM_ERRATUM_22375
 	bool "Cavium erratum 22375, 24313"
 	default y
@@ -410,7 +405,6 @@
 
 	  If unsure, say Y.
 
->>>>>>> db0b54cd
 endmenu
 
 
