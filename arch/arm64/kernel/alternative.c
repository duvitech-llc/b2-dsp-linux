--- conflicted
+++ resolved
@@ -24,6 +24,7 @@
 #include <asm/cacheflush.h>
 #include <asm/alternative.h>
 #include <asm/cpufeature.h>
+#include <asm/insn.h>
 #include <linux/stop_machine.h>
 
 #define __ALT_PTR(a,f)		(u32 *)((void *)&(a)->f + (a)->f)
@@ -37,9 +38,6 @@
 	struct alt_instr *end;
 };
 
-<<<<<<< HEAD
-static int __apply_alternatives(void *alt_region)
-=======
 /*
  * Check if the target PC is within an alternative block.
  */
@@ -88,19 +86,15 @@
 }
 
 static void __apply_alternatives(void *alt_region)
->>>>>>> db0b54cd
 {
 	struct alt_instr *alt;
 	struct alt_region *region = alt_region;
 	u32 *origptr, *replptr;
 
 	for (alt = region->begin; alt < region->end; alt++) {
-<<<<<<< HEAD
-=======
 		u32 insn;
 		int i, nr_inst;
 
->>>>>>> db0b54cd
 		if (!cpus_have_cap(alt->cpufeature))
 			continue;
 
@@ -108,11 +102,6 @@
 
 		pr_info_once("patching kernel code\n");
 
-<<<<<<< HEAD
-		origptr = (u8 *)&alt->orig_offset + alt->orig_offset;
-		replptr = (u8 *)&alt->alt_offset + alt->alt_offset;
-		memcpy(origptr, replptr, alt->alt_len);
-=======
 		origptr = ALT_ORIG_PTR(alt);
 		replptr = ALT_REPL_PTR(alt);
 		nr_inst = alt->alt_len / sizeof(insn);
@@ -122,7 +111,6 @@
 			*(origptr + i) = cpu_to_le32(insn);
 		}
 
->>>>>>> db0b54cd
 		flush_icache_range((uintptr_t)origptr,
 				   (uintptr_t)(origptr + nr_inst));
 	}
