/*
 * Low-level CPU initialisation
 * Based on arch/arm/kernel/head.S
 *
 * Copyright (C) 1994-2002 Russell King
 * Copyright (C) 2003-2012 ARM Ltd.
 * Authors:	Catalin Marinas <catalin.marinas@arm.com>
 *		Will Deacon <will.deacon@arm.com>
 *
 * This program is free software; you can redistribute it and/or modify
 * it under the terms of the GNU General Public License version 2 as
 * published by the Free Software Foundation.
 *
 * This program is distributed in the hope that it will be useful,
 * but WITHOUT ANY WARRANTY; without even the implied warranty of
 * MERCHANTABILITY or FITNESS FOR A PARTICULAR PURPOSE.  See the
 * GNU General Public License for more details.
 *
 * You should have received a copy of the GNU General Public License
 * along with this program.  If not, see <http://www.gnu.org/licenses/>.
 */

#include <linux/linkage.h>
#include <linux/init.h>
#include <linux/irqchip/arm-gic-v3.h>

#include <asm/assembler.h>
#include <asm/boot.h>
#include <asm/ptrace.h>
#include <asm/asm-offsets.h>
#include <asm/cache.h>
#include <asm/cputype.h>
#include <asm/elf.h>
#include <asm/kernel-pgtable.h>
#include <asm/memory.h>
#include <asm/pgtable-hwdef.h>
#include <asm/pgtable.h>
#include <asm/page.h>
#include <asm/sysreg.h>
#include <asm/thread_info.h>
#include <asm/virt.h>

#define __PHYS_OFFSET	(KERNEL_START - TEXT_OFFSET)

#if (TEXT_OFFSET & 0xfff) != 0
#error TEXT_OFFSET must be at least 4KB aligned
#elif (PAGE_OFFSET & 0x1fffff) != 0
#error PAGE_OFFSET must be at least 2MB aligned
#elif TEXT_OFFSET > 0x1fffff
#error TEXT_OFFSET must be less than 2MB
#endif

#define KERNEL_START	_text
#define KERNEL_END	_end

/*
 * Kernel startup entry point.
 * ---------------------------
 *
 * The requirements are:
 *   MMU = off, D-cache = off, I-cache = on or off,
 *   x0 = physical address to the FDT blob.
 *
 * This code is mostly position independent so you call this at
 * __pa(PAGE_OFFSET + TEXT_OFFSET).
 *
 * Note that the callee-saved registers are used for storing variables
 * that are useful before the MMU is enabled. The allocations are described
 * in the entry routines.
 */
	__HEAD
_head:
	/*
	 * DO NOT MODIFY. Image header expected by Linux boot-loaders.
	 */
#ifdef CONFIG_EFI
	/*
	 * This add instruction has no meaningful effect except that
	 * its opcode forms the magic "MZ" signature required by UEFI.
	 */
	add	x13, x18, #0x16
	b	stext
#else
	b	stext				// branch to kernel start, magic
	.long	0				// reserved
#endif
	le64sym	_kernel_offset_le		// Image load offset from start of RAM, little-endian
	le64sym	_kernel_size_le			// Effective size of kernel image, little-endian
	le64sym	_kernel_flags_le		// Informative flags, little-endian
	.quad	0				// reserved
	.quad	0				// reserved
	.quad	0				// reserved
	.byte	0x41				// Magic number, "ARM\x64"
	.byte	0x52
	.byte	0x4d
	.byte	0x64
#ifdef CONFIG_EFI
	.long	pe_header - _head		// Offset to the PE header.
#else
	.word	0				// reserved
#endif

#ifdef CONFIG_EFI
	.align 3
pe_header:
	.ascii	"PE"
	.short 	0
coff_header:
	.short	0xaa64				// AArch64
	.short	2				// nr_sections
	.long	0 				// TimeDateStamp
	.long	0				// PointerToSymbolTable
	.long	1				// NumberOfSymbols
	.short	section_table - optional_header	// SizeOfOptionalHeader
	.short	0x206				// Characteristics.
						// IMAGE_FILE_DEBUG_STRIPPED |
						// IMAGE_FILE_EXECUTABLE_IMAGE |
						// IMAGE_FILE_LINE_NUMS_STRIPPED
optional_header:
	.short	0x20b				// PE32+ format
	.byte	0x02				// MajorLinkerVersion
	.byte	0x14				// MinorLinkerVersion
	.long	_end - efi_header_end		// SizeOfCode
	.long	0				// SizeOfInitializedData
	.long	0				// SizeOfUninitializedData
	.long	__efistub_entry - _head		// AddressOfEntryPoint
	.long	efi_header_end - _head		// BaseOfCode

extra_header_fields:
	.quad	0				// ImageBase
	.long	0x1000				// SectionAlignment
	.long	PECOFF_FILE_ALIGNMENT		// FileAlignment
	.short	0				// MajorOperatingSystemVersion
	.short	0				// MinorOperatingSystemVersion
	.short	0				// MajorImageVersion
	.short	0				// MinorImageVersion
	.short	0				// MajorSubsystemVersion
	.short	0				// MinorSubsystemVersion
	.long	0				// Win32VersionValue

	.long	_end - _head			// SizeOfImage

	// Everything before the kernel image is considered part of the header
	.long	efi_header_end - _head		// SizeOfHeaders
	.long	0				// CheckSum
	.short	0xa				// Subsystem (EFI application)
	.short	0				// DllCharacteristics
	.quad	0				// SizeOfStackReserve
	.quad	0				// SizeOfStackCommit
	.quad	0				// SizeOfHeapReserve
	.quad	0				// SizeOfHeapCommit
	.long	0				// LoaderFlags
	.long	0x6				// NumberOfRvaAndSizes

	.quad	0				// ExportTable
	.quad	0				// ImportTable
	.quad	0				// ResourceTable
	.quad	0				// ExceptionTable
	.quad	0				// CertificationTable
	.quad	0				// BaseRelocationTable

	// Section table
section_table:

	/*
	 * The EFI application loader requires a relocation section
	 * because EFI applications must be relocatable.  This is a
	 * dummy section as far as we are concerned.
	 */
	.ascii	".reloc"
	.byte	0
	.byte	0			// end of 0 padding of section name
	.long	0
	.long	0
	.long	0			// SizeOfRawData
	.long	0			// PointerToRawData
	.long	0			// PointerToRelocations
	.long	0			// PointerToLineNumbers
	.short	0			// NumberOfRelocations
	.short	0			// NumberOfLineNumbers
	.long	0x42100040		// Characteristics (section flags)


	.ascii	".text"
	.byte	0
	.byte	0
	.byte	0        		// end of 0 padding of section name
	.long	_end - efi_header_end	// VirtualSize
	.long	efi_header_end - _head	// VirtualAddress
	.long	_edata - efi_header_end	// SizeOfRawData
	.long	efi_header_end - _head	// PointerToRawData

	.long	0		// PointerToRelocations (0 for executables)
	.long	0		// PointerToLineNumbers (0 for executables)
	.short	0		// NumberOfRelocations  (0 for executables)
	.short	0		// NumberOfLineNumbers  (0 for executables)
	.long	0xe0500020	// Characteristics (section flags)

	/*
	 * EFI will load .text onwards at the 4k section alignment
	 * described in the PE/COFF header. To ensure that instruction
	 * sequences using an adrp and a :lo12: immediate will function
	 * correctly at this alignment, we must ensure that .text is
	 * placed at a 4k boundary in the Image to begin with.
	 */
	.align 12
efi_header_end:
#endif

	__INIT

ENTRY(stext)
	bl	preserve_boot_args
	bl	el2_setup			// Drop to EL1, w20=cpu_boot_mode
	adrp	x24, __PHYS_OFFSET
	and	x23, x24, MIN_KIMG_ALIGN - 1	// KASLR offset, defaults to 0
	bl	set_cpu_boot_mode_flag
	bl	__create_page_tables		// x25=TTBR0, x26=TTBR1
	/*
	 * The following calls CPU setup code, see arch/arm64/mm/proc.S for
	 * details.
	 * On return, the CPU will be ready for the MMU to be turned on and
	 * the TCR will have been set.
	 */
	bl	__cpu_setup			// initialise processor
	adr_l	x27, __primary_switch		// address to jump to after
						// MMU has been enabled
	b	__enable_mmu
ENDPROC(stext)

/*
 * Preserve the arguments passed by the bootloader in x0 .. x3
 */
preserve_boot_args:
	mov	x21, x0				// x21=FDT

	adr_l	x0, boot_args			// record the contents of
	stp	x21, x1, [x0]			// x0 .. x3 at kernel entry
	stp	x2, x3, [x0, #16]

	dmb	sy				// needed before dc ivac with
						// MMU off

	add	x1, x0, #0x20			// 4 x 8 bytes
	b	__inval_cache_range		// tail call
ENDPROC(preserve_boot_args)

/*
 * Macro to create a table entry to the next page.
 *
 *	tbl:	page table address
 *	virt:	virtual address
 *	shift:	#imm page table shift
 *	ptrs:	#imm pointers per table page
 *
 * Preserves:	virt
 * Corrupts:	tmp1, tmp2
 * Returns:	tbl -> next level table page address
 */
	.macro	create_table_entry, tbl, virt, shift, ptrs, tmp1, tmp2
	lsr	\tmp1, \virt, #\shift
	and	\tmp1, \tmp1, #\ptrs - 1	// table index
	add	\tmp2, \tbl, #PAGE_SIZE
	orr	\tmp2, \tmp2, #PMD_TYPE_TABLE	// address of next table and entry type
	str	\tmp2, [\tbl, \tmp1, lsl #3]
	add	\tbl, \tbl, #PAGE_SIZE		// next level table page
	.endm

/*
 * Macro to populate the PGD (and possibily PUD) for the corresponding
 * block entry in the next level (tbl) for the given virtual address.
 *
 * Preserves:	tbl, next, virt
 * Corrupts:	tmp1, tmp2
 */
	.macro	create_pgd_entry, tbl, virt, tmp1, tmp2
	create_table_entry \tbl, \virt, PGDIR_SHIFT, PTRS_PER_PGD, \tmp1, \tmp2
#if SWAPPER_PGTABLE_LEVELS > 3
	create_table_entry \tbl, \virt, PUD_SHIFT, PTRS_PER_PUD, \tmp1, \tmp2
#endif
#if SWAPPER_PGTABLE_LEVELS > 2
	create_table_entry \tbl, \virt, SWAPPER_TABLE_SHIFT, PTRS_PER_PTE, \tmp1, \tmp2
#endif
	.endm

/*
 * Macro to populate block entries in the page table for the start..end
 * virtual range (inclusive).
 *
 * Preserves:	tbl, flags
 * Corrupts:	phys, start, end, pstate
 */
	.macro	create_block_map, tbl, flags, phys, start, end
	lsr	\phys, \phys, #SWAPPER_BLOCK_SHIFT
	lsr	\start, \start, #SWAPPER_BLOCK_SHIFT
	and	\start, \start, #PTRS_PER_PTE - 1	// table index
	orr	\phys, \flags, \phys, lsl #SWAPPER_BLOCK_SHIFT	// table entry
	lsr	\end, \end, #SWAPPER_BLOCK_SHIFT
	and	\end, \end, #PTRS_PER_PTE - 1		// table end index
9999:	str	\phys, [\tbl, \start, lsl #3]		// store the entry
	add	\start, \start, #1			// next entry
	add	\phys, \phys, #SWAPPER_BLOCK_SIZE		// next block
	cmp	\start, \end
	b.ls	9999b
	.endm

/*
 * Setup the initial page tables. We only setup the barest amount which is
 * required to get the kernel running. The following sections are required:
 *   - identity mapping to enable the MMU (low address, TTBR0)
 *   - first few MB of the kernel linear mapping to jump to once the MMU has
 *     been enabled
 */
__create_page_tables:
	adrp	x25, idmap_pg_dir
	adrp	x26, swapper_pg_dir
	mov	x28, lr

	/*
	 * Invalidate the idmap and swapper page tables to avoid potential
	 * dirty cache lines being evicted.
	 */
	mov	x0, x25
	add	x1, x26, #SWAPPER_DIR_SIZE
	bl	__inval_cache_range

	/*
	 * Clear the idmap and swapper page tables.
	 */
	mov	x0, x25
	add	x6, x26, #SWAPPER_DIR_SIZE
1:	stp	xzr, xzr, [x0], #16
	stp	xzr, xzr, [x0], #16
	stp	xzr, xzr, [x0], #16
	stp	xzr, xzr, [x0], #16
	cmp	x0, x6
	b.lo	1b

	mov	x7, SWAPPER_MM_MMUFLAGS

	/*
	 * Create the identity mapping.
	 */
	mov	x0, x25				// idmap_pg_dir
	adrp	x3, __idmap_text_start		// __pa(__idmap_text_start)

#ifndef CONFIG_ARM64_VA_BITS_48
#define EXTRA_SHIFT	(PGDIR_SHIFT + PAGE_SHIFT - 3)
#define EXTRA_PTRS	(1 << (48 - EXTRA_SHIFT))

	/*
	 * If VA_BITS < 48, it may be too small to allow for an ID mapping to be
	 * created that covers system RAM if that is located sufficiently high
	 * in the physical address space. So for the ID map, use an extended
	 * virtual range in that case, by configuring an additional translation
	 * level.
	 * First, we have to verify our assumption that the current value of
	 * VA_BITS was chosen such that all translation levels are fully
	 * utilised, and that lowering T0SZ will always result in an additional
	 * translation level to be configured.
	 */
#if VA_BITS != EXTRA_SHIFT
#error "Mismatch between VA_BITS and page size/number of translation levels"
#endif

	/*
	 * Calculate the maximum allowed value for TCR_EL1.T0SZ so that the
	 * entire ID map region can be mapped. As T0SZ == (64 - #bits used),
	 * this number conveniently equals the number of leading zeroes in
	 * the physical address of __idmap_text_end.
	 */
	adrp	x5, __idmap_text_end
	clz	x5, x5
	cmp	x5, TCR_T0SZ(VA_BITS)	// default T0SZ small enough?
	b.ge	1f			// .. then skip additional level

	adr_l	x6, idmap_t0sz
	str	x5, [x6]
	dmb	sy
	dc	ivac, x6		// Invalidate potentially stale cache line

	create_table_entry x0, x3, EXTRA_SHIFT, EXTRA_PTRS, x5, x6
1:
#endif

	create_pgd_entry x0, x3, x5, x6
	mov	x5, x3				// __pa(__idmap_text_start)
	adr_l	x6, __idmap_text_end		// __pa(__idmap_text_end)
	create_block_map x0, x7, x3, x5, x6

	/*
	 * Map the kernel image (starting with PHYS_OFFSET).
	 */
	mov	x0, x26				// swapper_pg_dir
	mov_q	x5, KIMAGE_VADDR + TEXT_OFFSET	// compile time __va(_text)
	add	x5, x5, x23			// add KASLR displacement
	create_pgd_entry x0, x5, x3, x6
	adrp	x6, _end			// runtime __pa(_end)
	adrp	x3, _text			// runtime __pa(_text)
	sub	x6, x6, x3			// _end - _text
	add	x6, x6, x5			// runtime __va(_end)
	create_block_map x0, x7, x3, x5, x6

	/*
	 * Since the page tables have been populated with non-cacheable
	 * accesses (MMU disabled), invalidate the idmap and swapper page
	 * tables again to remove any speculatively loaded cache lines.
	 */
	mov	x0, x25
	add	x1, x26, #SWAPPER_DIR_SIZE
	dmb	sy
	bl	__inval_cache_range

	ret	x28
ENDPROC(__create_page_tables)
	.ltorg

/*
 * The following fragment of code is executed with the MMU enabled.
 */
	.set	initial_sp, init_thread_union + THREAD_START_SP
__primary_switched:
	mov	x28, lr				// preserve LR
	adr_l	x8, vectors			// load VBAR_EL1 with virtual
	msr	vbar_el1, x8			// vector table address
	isb

	// Clear BSS
	adr_l	x0, __bss_start
	mov	x1, xzr
	adr_l	x2, __bss_stop
	sub	x2, x2, x0
	bl	__pi_memset
	dsb	ishst				// Make zero page visible to PTW

	adr_l	sp, initial_sp, x4
	mov	x4, sp
	and	x4, x4, #~(THREAD_SIZE - 1)
	msr	sp_el0, x4			// Save thread_info
	str_l	x21, __fdt_pointer, x5		// Save FDT pointer

	ldr_l	x4, kimage_vaddr		// Save the offset between
	sub	x4, x4, x24			// the kernel virtual and
	str_l	x4, kimage_voffset, x5		// physical mappings

	mov	x29, #0
#ifdef CONFIG_KASAN
	bl	kasan_early_init
#endif
#ifdef CONFIG_RANDOMIZE_BASE
	tst	x23, ~(MIN_KIMG_ALIGN - 1)	// already running randomized?
	b.ne	0f
	mov	x0, x21				// pass FDT address in x0
	mov	x1, x23				// pass modulo offset in x1
	bl	kaslr_early_init		// parse FDT for KASLR options
	cbz	x0, 0f				// KASLR disabled? just proceed
	orr	x23, x23, x0			// record KASLR offset
	ret	x28				// we must enable KASLR, return
						// to __enable_mmu()
0:
#endif
	b	start_kernel
ENDPROC(__primary_switched)

/*
 * end early head section, begin head code that is also used for
 * hotplug and needs to have the same protections as the text region
 */
	.section ".text","ax"

ENTRY(kimage_vaddr)
	.quad		_text - TEXT_OFFSET

/*
 * If we're fortunate enough to boot at EL2, ensure that the world is
 * sane before dropping to EL1.
 *
 * Returns either BOOT_CPU_MODE_EL1 or BOOT_CPU_MODE_EL2 in x20 if
 * booted in EL1 or EL2 respectively.
 */
ENTRY(el2_setup)
	mrs	x0, CurrentEL
	cmp	x0, #CurrentEL_EL2
	b.ne	1f
	mrs	x0, sctlr_el2
CPU_BE(	orr	x0, x0, #(1 << 25)	)	// Set the EE bit for EL2
CPU_LE(	bic	x0, x0, #(1 << 25)	)	// Clear the EE bit for EL2
	msr	sctlr_el2, x0
	b	2f
1:	mrs	x0, sctlr_el1
CPU_BE(	orr	x0, x0, #(3 << 24)	)	// Set the EE and E0E bits for EL1
CPU_LE(	bic	x0, x0, #(3 << 24)	)	// Clear the EE and E0E bits for EL1
	msr	sctlr_el1, x0
	mov	w20, #BOOT_CPU_MODE_EL1		// This cpu booted in EL1
	isb
	ret

	/* Hyp configuration. */
2:	mov	x0, #(1 << 31)			// 64-bit EL1
	msr	hcr_el2, x0

	/* Generic timers. */
	mrs	x0, cnthctl_el2
	orr	x0, x0, #3			// Enable EL1 physical timers
	msr	cnthctl_el2, x0
	msr	cntvoff_el2, xzr		// Clear virtual offset

#ifdef CONFIG_ARM_GIC_V3
	/* GICv3 system register access */
	mrs	x0, id_aa64pfr0_el1
	ubfx	x0, x0, #24, #4
	cmp	x0, #1
	b.ne	3f

	mrs_s	x0, ICC_SRE_EL2
	orr	x0, x0, #ICC_SRE_EL2_SRE	// Set ICC_SRE_EL2.SRE==1
	orr	x0, x0, #ICC_SRE_EL2_ENABLE	// Set ICC_SRE_EL2.Enable==1
	msr_s	ICC_SRE_EL2, x0
	isb					// Make sure SRE is now set
	mrs_s	x0, ICC_SRE_EL2			// Read SRE back,
	tbz	x0, #0, 3f			// and check that it sticks
	msr_s	ICH_HCR_EL2, xzr		// Reset ICC_HCR_EL2 to defaults

3:
#endif

	/* Populate ID registers. */
	mrs	x0, midr_el1
	mrs	x1, mpidr_el1
	msr	vpidr_el2, x0
	msr	vmpidr_el2, x1

	/* sctlr_el1 */
	mov	x0, #0x0800			// Set/clear RES{1,0} bits
CPU_BE(	movk	x0, #0x33d0, lsl #16	)	// Set EE and E0E on BE systems
CPU_LE(	movk	x0, #0x30d0, lsl #16	)	// Clear EE and E0E on LE systems
	msr	sctlr_el1, x0

	/* Coprocessor traps. */
	mov	x0, #0x33ff
	msr	cptr_el2, x0			// Disable copro. traps to EL2

#ifdef CONFIG_COMPAT
	msr	hstr_el2, xzr			// Disable CP15 traps to EL2
#endif

	/* EL2 debug */
<<<<<<< HEAD
	mrs	x0, pmcr_el0			// Disable debug access traps
	ubfx	x0, x0, #11, #5			// to EL2 and allow access to
	msr	mdcr_el2, x0			// all PMU counters from EL1
=======
	mrs	x0, id_aa64dfr0_el1		// Check ID_AA64DFR0_EL1 PMUVer
	sbfx	x0, x0, #8, #4
	cmp	x0, #1
	b.lt	4f				// Skip if no PMU present
	mrs	x0, pmcr_el0			// Disable debug access traps
	ubfx	x0, x0, #11, #5			// to EL2 and allow access to
	msr	mdcr_el2, x0			// all PMU counters from EL1
4:
>>>>>>> db0b54cd

	/* Stage-2 translation */
	msr	vttbr_el2, xzr

	/* Hypervisor stub */
	adrp	x0, __hyp_stub_vectors
	add	x0, x0, #:lo12:__hyp_stub_vectors
	msr	vbar_el2, x0

	/* spsr */
	mov	x0, #(PSR_F_BIT | PSR_I_BIT | PSR_A_BIT | PSR_D_BIT |\
		      PSR_MODE_EL1h)
	msr	spsr_el2, x0
	msr	elr_el2, lr
	mov	w20, #BOOT_CPU_MODE_EL2		// This CPU booted in EL2
	eret
ENDPROC(el2_setup)

/*
 * Sets the __boot_cpu_mode flag depending on the CPU boot mode passed
 * in x20. See arch/arm64/include/asm/virt.h for more info.
 */
set_cpu_boot_mode_flag:
	adr_l	x1, __boot_cpu_mode
	cmp	w20, #BOOT_CPU_MODE_EL2
	b.ne	1f
	add	x1, x1, #4
1:	str	w20, [x1]			// This CPU has booted in EL1
	dmb	sy
	dc	ivac, x1			// Invalidate potentially stale cache line
	ret
ENDPROC(set_cpu_boot_mode_flag)

/*
 * We need to find out the CPU boot mode long after boot, so we need to
 * store it in a writable variable.
 *
 * This is not in .bss, because we set it sufficiently early that the boot-time
 * zeroing of .bss would clobber it.
 */
	.pushsection	.data..cacheline_aligned
	.align	L1_CACHE_SHIFT
ENTRY(__boot_cpu_mode)
	.long	BOOT_CPU_MODE_EL2
	.long	BOOT_CPU_MODE_EL1
	.popsection

	/*
	 * This provides a "holding pen" for platforms to hold all secondary
	 * cores are held until we're ready for them to initialise.
	 */
ENTRY(secondary_holding_pen)
	bl	el2_setup			// Drop to EL1, w20=cpu_boot_mode
	bl	set_cpu_boot_mode_flag
	mrs	x0, mpidr_el1
	mov_q	x1, MPIDR_HWID_BITMASK
	and	x0, x0, x1
	adr_l	x3, secondary_holding_pen_release
pen:	ldr	x4, [x3]
	cmp	x4, x0
	b.eq	secondary_startup
	wfe
	b	pen
ENDPROC(secondary_holding_pen)

	/*
	 * Secondary entry point that jumps straight into the kernel. Only to
	 * be used where CPUs are brought online dynamically by the kernel.
	 */
ENTRY(secondary_entry)
	bl	el2_setup			// Drop to EL1
	bl	set_cpu_boot_mode_flag
	b	secondary_startup
ENDPROC(secondary_entry)

secondary_startup:
	/*
	 * Common entry point for secondary CPUs.
	 */
	adrp	x25, idmap_pg_dir
	adrp	x26, swapper_pg_dir
	bl	__cpu_setup			// initialise processor

	adr_l	x27, __secondary_switch		// address to jump to after enabling the MMU
	b	__enable_mmu
ENDPROC(secondary_startup)

__secondary_switched:
	adr_l	x5, vectors
	msr	vbar_el1, x5
	isb

	ldr_l	x0, secondary_data		// get secondary_data.stack
	mov	sp, x0
	and	x0, x0, #~(THREAD_SIZE - 1)
	msr	sp_el0, x0			// save thread_info
	mov	x29, #0
	b	secondary_start_kernel
ENDPROC(__secondary_switched)

/*
 * Enable the MMU.
 *
 *  x0  = SCTLR_EL1 value for turning on the MMU.
 *  x27 = *virtual* address to jump to upon completion
 *
 * Other registers depend on the function called upon completion.
 *
 * Checks if the selected granule size is supported by the CPU.
 * If it isn't, park the CPU
 */
	.section	".idmap.text", "ax"
__enable_mmu:
	mrs	x18, sctlr_el1			// preserve old SCTLR_EL1 value
	mrs	x1, ID_AA64MMFR0_EL1
	ubfx	x2, x1, #ID_AA64MMFR0_TGRAN_SHIFT, 4
	cmp	x2, #ID_AA64MMFR0_TGRAN_SUPPORTED
	b.ne	__no_granule_support
	msr	ttbr0_el1, x25			// load TTBR0
	msr	ttbr1_el1, x26			// load TTBR1
	isb
	msr	sctlr_el1, x0
	isb
	/*
	 * Invalidate the local I-cache so that any instructions fetched
	 * speculatively from the PoC are discarded, since they may have
	 * been dynamically patched at the PoU.
	 */
	ic	iallu
	dsb	nsh
	isb
#ifdef CONFIG_RANDOMIZE_BASE
	mov	x19, x0				// preserve new SCTLR_EL1 value
	blr	x27

	/*
	 * If we return here, we have a KASLR displacement in x23 which we need
	 * to take into account by discarding the current kernel mapping and
	 * creating a new one.
	 */
	msr	sctlr_el1, x18			// disable the MMU
	isb
	bl	__create_page_tables		// recreate kernel mapping

	msr	sctlr_el1, x19			// re-enable the MMU
	isb
	ic	iallu				// flush instructions fetched
	dsb	nsh				// via old mapping
	isb
#endif
	br	x27
ENDPROC(__enable_mmu)

__no_granule_support:
	wfe
	b __no_granule_support
ENDPROC(__no_granule_support)

__primary_switch:
#ifdef CONFIG_RELOCATABLE
	/*
	 * Iterate over each entry in the relocation table, and apply the
	 * relocations in place.
	 */
	ldr	w9, =__rela_offset		// offset to reloc table
	ldr	w10, =__rela_size		// size of reloc table

	mov_q	x11, KIMAGE_VADDR		// default virtual offset
	add	x11, x11, x23			// actual virtual offset
	add	x9, x9, x11			// __va(.rela)
	add	x10, x9, x10			// __va(.rela) + sizeof(.rela)

0:	cmp	x9, x10
	b.hs	1f
	ldp	x11, x12, [x9], #24
	ldr	x13, [x9, #-8]
	cmp	w12, #R_AARCH64_RELATIVE
	b.ne	0b
	add	x13, x13, x23			// relocate
	str	x13, [x11, x23]
	b	0b

1:
#endif
	ldr	x8, =__primary_switched
	br	x8
ENDPROC(__primary_switch)

__secondary_switch:
	ldr	x8, =__secondary_switched
	br	x8
ENDPROC(__secondary_switch)<|MERGE_RESOLUTION|>--- conflicted
+++ resolved
@@ -545,11 +545,6 @@
 #endif
 
 	/* EL2 debug */
-<<<<<<< HEAD
-	mrs	x0, pmcr_el0			// Disable debug access traps
-	ubfx	x0, x0, #11, #5			// to EL2 and allow access to
-	msr	mdcr_el2, x0			// all PMU counters from EL1
-=======
 	mrs	x0, id_aa64dfr0_el1		// Check ID_AA64DFR0_EL1 PMUVer
 	sbfx	x0, x0, #8, #4
 	cmp	x0, #1
@@ -558,7 +553,6 @@
 	ubfx	x0, x0, #11, #5			// to EL2 and allow access to
 	msr	mdcr_el2, x0			// all PMU counters from EL1
 4:
->>>>>>> db0b54cd
 
 	/* Stage-2 translation */
 	msr	vttbr_el2, xzr
