--- conflicted
+++ resolved
@@ -15,12 +15,9 @@
 ccflags-y += -nostdlib -Wl,-soname=linux-vdso.so.1 \
 		$(call cc-ldoption, -Wl$(comma)--hash-style=sysv)
 
-<<<<<<< HEAD
-=======
 # Disable gcov profiling for VDSO code
 GCOV_PROFILE := n
 
->>>>>>> db0b54cd
 # Workaround for bare-metal (ELF) toolchains that neglect to pass -shared
 # down to collect2, resulting in silent corruption of the vDSO image.
 ccflags-y += -Wl,-shared
