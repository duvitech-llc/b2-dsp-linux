/*
 * Based on arch/arm/mm/init.c
 *
 * Copyright (C) 1995-2005 Russell King
 * Copyright (C) 2012 ARM Ltd.
 *
 * This program is free software; you can redistribute it and/or modify
 * it under the terms of the GNU General Public License version 2 as
 * published by the Free Software Foundation.
 *
 * This program is distributed in the hope that it will be useful,
 * but WITHOUT ANY WARRANTY; without even the implied warranty of
 * MERCHANTABILITY or FITNESS FOR A PARTICULAR PURPOSE.  See the
 * GNU General Public License for more details.
 *
 * You should have received a copy of the GNU General Public License
 * along with this program.  If not, see <http://www.gnu.org/licenses/>.
 */

#include <linux/kernel.h>
#include <linux/export.h>
#include <linux/errno.h>
#include <linux/swap.h>
#include <linux/init.h>
#include <linux/bootmem.h>
#include <linux/mman.h>
#include <linux/nodemask.h>
#include <linux/initrd.h>
#include <linux/gfp.h>
#include <linux/memblock.h>
#include <linux/sort.h>
#include <linux/of_fdt.h>
#include <linux/dma-mapping.h>
#include <linux/dma-contiguous.h>
#include <linux/efi.h>
#include <linux/swiotlb.h>

#include <asm/boot.h>
#include <asm/fixmap.h>
#include <asm/kasan.h>
#include <asm/kernel-pgtable.h>
#include <asm/memory.h>
#include <asm/sections.h>
#include <asm/setup.h>
#include <asm/sizes.h>
#include <asm/tlb.h>
#include <asm/alternative.h>

#include "mm.h"

/*
 * We need to be able to catch inadvertent references to memstart_addr
 * that occur (potentially in generic code) before arm64_memblock_init()
 * executes, which assigns it its actual value. So use a default value
 * that cannot be mistaken for a real physical address.
 */
s64 memstart_addr __read_mostly = -1;
phys_addr_t arm64_dma_phys_limit __read_mostly;

#ifdef CONFIG_BLK_DEV_INITRD
static int __init early_initrd(char *p)
{
	unsigned long start, size;
	char *endp;

	start = memparse(p, &endp);
	if (*endp == ',') {
		size = memparse(endp + 1, NULL);

		initrd_start = start;
		initrd_end = start + size;
	}
	return 0;
}
early_param("initrd", early_initrd);
#endif

/*
 * Return the maximum physical address for ZONE_DMA (DMA_BIT_MASK(32)). It
 * currently assumes that for memory starting above 4G, 32-bit devices will
 * use a DMA offset.
 */
static phys_addr_t __init max_zone_dma_phys(void)
{
	phys_addr_t offset = memblock_start_of_DRAM() & GENMASK_ULL(63, 32);
	return min(offset + (1ULL << 32), memblock_end_of_DRAM());
}

static void __init zone_sizes_init(unsigned long min, unsigned long max)
{
	struct memblock_region *reg;
	unsigned long zone_size[MAX_NR_ZONES], zhole_size[MAX_NR_ZONES];
	unsigned long max_dma = min;

	memset(zone_size, 0, sizeof(zone_size));

	/* 4GB maximum for 32-bit only capable devices */
#ifdef CONFIG_ZONE_DMA
	max_dma = PFN_DOWN(arm64_dma_phys_limit);
	zone_size[ZONE_DMA] = max_dma - min;
#endif
	zone_size[ZONE_NORMAL] = max - max_dma;

	memcpy(zhole_size, zone_size, sizeof(zhole_size));

	for_each_memblock(memory, reg) {
		unsigned long start = memblock_region_memory_base_pfn(reg);
		unsigned long end = memblock_region_memory_end_pfn(reg);

		if (start >= max)
			continue;

#ifdef CONFIG_ZONE_DMA
		if (start < max_dma) {
			unsigned long dma_end = min(end, max_dma);
			zhole_size[ZONE_DMA] -= dma_end - start;
		}
#endif
		if (end > max_dma) {
			unsigned long normal_end = min(end, max);
			unsigned long normal_start = max(start, max_dma);
			zhole_size[ZONE_NORMAL] -= normal_end - normal_start;
		}
	}

	free_area_init_node(0, zone_size, min, zhole_size);
}

#ifdef CONFIG_HAVE_ARCH_PFN_VALID
int pfn_valid(unsigned long pfn)
{
	return memblock_is_memory(pfn << PAGE_SHIFT);
}
EXPORT_SYMBOL(pfn_valid);
#endif

#ifndef CONFIG_SPARSEMEM
static void __init arm64_memory_present(void)
{
}
#else
static void __init arm64_memory_present(void)
{
	struct memblock_region *reg;

	for_each_memblock(memory, reg)
		memory_present(0, memblock_region_memory_base_pfn(reg),
			       memblock_region_memory_end_pfn(reg));
}
#endif

static phys_addr_t memory_limit = (phys_addr_t)ULLONG_MAX;

/*
 * Limit the memory size that was specified via FDT.
 */
static int __init early_mem(char *p)
{
	if (!p)
		return 1;

	memory_limit = memparse(p, &p) & PAGE_MASK;
	pr_notice("Memory limited to %lldMB\n", memory_limit >> 20);

	return 0;
}
early_param("mem", early_mem);

void __init arm64_memblock_init(void)
{
	const s64 linear_region_size = -(s64)PAGE_OFFSET;

	/*
	 * Ensure that the linear region takes up exactly half of the kernel
	 * virtual address space. This way, we can distinguish a linear address
	 * from a kernel/module/vmalloc address by testing a single bit.
	 */
	BUILD_BUG_ON(linear_region_size != BIT(VA_BITS - 1));

	/*
	 * Select a suitable value for the base of physical memory.
	 */
	memstart_addr = round_down(memblock_start_of_DRAM(),
				   ARM64_MEMSTART_ALIGN);

	/*
	 * Remove the memory that we will not be able to cover with the
	 * linear mapping. Take care not to clip the kernel which may be
	 * high in memory.
	 */
	memblock_remove(max_t(u64, memstart_addr + linear_region_size, __pa(_end)),
			ULLONG_MAX);
	if (memblock_end_of_DRAM() > linear_region_size)
		memblock_remove(0, memblock_end_of_DRAM() - linear_region_size);

	/*
	 * Apply the memory limit if it was set. Since the kernel may be loaded
	 * high up in memory, add back the kernel region that must be accessible
	 * via the linear mapping.
	 */
	if (memory_limit != (phys_addr_t)ULLONG_MAX) {
		memblock_enforce_memory_limit(memory_limit);
		memblock_add(__pa(_text), (u64)(_end - _text));
	}

	if (IS_ENABLED(CONFIG_RANDOMIZE_BASE)) {
		extern u16 memstart_offset_seed;
		u64 range = linear_region_size -
			    (memblock_end_of_DRAM() - memblock_start_of_DRAM());

		/*
		 * If the size of the linear region exceeds, by a sufficient
		 * margin, the size of the region that the available physical
		 * memory spans, randomize the linear region as well.
		 */
		if (memstart_offset_seed > 0 && range >= ARM64_MEMSTART_ALIGN) {
			range = range / ARM64_MEMSTART_ALIGN + 1;
			memstart_addr -= ARM64_MEMSTART_ALIGN *
					 ((range * memstart_offset_seed) >> 16);
		}
	}

	/*
	 * Register the kernel text, kernel data, initrd, and initial
	 * pagetables with memblock.
	 */
	memblock_reserve(__pa(_text), _end - _text);
#ifdef CONFIG_BLK_DEV_INITRD
	if (initrd_start) {
		memblock_reserve(initrd_start, initrd_end - initrd_start);

		/* the generic initrd code expects virtual addresses */
		initrd_start = __phys_to_virt(initrd_start);
		initrd_end = __phys_to_virt(initrd_end);
	}
#endif

	early_init_fdt_scan_reserved_mem();

	/* 4GB maximum for 32-bit only capable devices */
	if (IS_ENABLED(CONFIG_ZONE_DMA))
		arm64_dma_phys_limit = max_zone_dma_phys();
	else
		arm64_dma_phys_limit = PHYS_MASK + 1;
	dma_contiguous_reserve(arm64_dma_phys_limit);

	memblock_allow_resize();
	memblock_dump_all();
}

void __init bootmem_init(void)
{
	unsigned long min, max;

	min = PFN_UP(memblock_start_of_DRAM());
	max = PFN_DOWN(memblock_end_of_DRAM());

	early_memtest(min << PAGE_SHIFT, max << PAGE_SHIFT);

	/*
	 * Sparsemem tries to allocate bootmem in memory_present(), so must be
	 * done after the fixed reservations.
	 */
	arm64_memory_present();

	sparse_init();
	zone_sizes_init(min, max);

	high_memory = __va((max << PAGE_SHIFT) - 1) + 1;
	max_pfn = max_low_pfn = max;
}

#ifndef CONFIG_SPARSEMEM_VMEMMAP
static inline void free_memmap(unsigned long start_pfn, unsigned long end_pfn)
{
	struct page *start_pg, *end_pg;
	unsigned long pg, pgend;

	/*
	 * Convert start_pfn/end_pfn to a struct page pointer.
	 */
	start_pg = pfn_to_page(start_pfn - 1) + 1;
	end_pg = pfn_to_page(end_pfn - 1) + 1;

	/*
	 * Convert to physical addresses, and round start upwards and end
	 * downwards.
	 */
	pg = (unsigned long)PAGE_ALIGN(__pa(start_pg));
	pgend = (unsigned long)__pa(end_pg) & PAGE_MASK;

	/*
	 * If there are free pages between these, free the section of the
	 * memmap array.
	 */
	if (pg < pgend)
		free_bootmem(pg, pgend - pg);
}

/*
 * The mem_map array can get very big. Free the unused area of the memory map.
 */
static void __init free_unused_memmap(void)
{
	unsigned long start, prev_end = 0;
	struct memblock_region *reg;

	for_each_memblock(memory, reg) {
		start = __phys_to_pfn(reg->base);

#ifdef CONFIG_SPARSEMEM
		/*
		 * Take care not to free memmap entries that don't exist due
		 * to SPARSEMEM sections which aren't present.
		 */
		start = min(start, ALIGN(prev_end, PAGES_PER_SECTION));
#endif
		/*
		 * If we had a previous bank, and there is a space between the
		 * current bank and the previous, free it.
		 */
		if (prev_end && prev_end < start)
			free_memmap(prev_end, start);

		/*
		 * Align up here since the VM subsystem insists that the
		 * memmap entries are valid from the bank end aligned to
		 * MAX_ORDER_NR_PAGES.
		 */
		prev_end = ALIGN(__phys_to_pfn(reg->base + reg->size),
				 MAX_ORDER_NR_PAGES);
	}

#ifdef CONFIG_SPARSEMEM
	if (!IS_ALIGNED(prev_end, PAGES_PER_SECTION))
		free_memmap(prev_end, ALIGN(prev_end, PAGES_PER_SECTION));
#endif
}
#endif	/* !CONFIG_SPARSEMEM_VMEMMAP */

/*
 * mem_init() marks the free areas in the mem_map and tells us how much memory
 * is free.  This is done after various parts of the system have claimed their
 * memory after the kernel image.
 */
void __init mem_init(void)
{
	swiotlb_init(1);

	set_max_mapnr(pfn_to_page(max_pfn) - mem_map);

#ifndef CONFIG_SPARSEMEM_VMEMMAP
	free_unused_memmap();
#endif
	/* this will put all unused low memory onto the freelists */
	free_all_bootmem();

	mem_init_print_info(NULL);

#define MLK(b, t) b, t, ((t) - (b)) >> 10
#define MLM(b, t) b, t, ((t) - (b)) >> 20
#define MLG(b, t) b, t, ((t) - (b)) >> 30
#define MLK_ROUNDUP(b, t) b, t, DIV_ROUND_UP(((t) - (b)), SZ_1K)

	pr_notice("Virtual kernel memory layout:\n"
#ifdef CONFIG_KASAN
		  "    kasan   : 0x%16lx - 0x%16lx   (%6ld GB)\n"
#endif
		  "    modules : 0x%16lx - 0x%16lx   (%6ld MB)\n"
		  "    vmalloc : 0x%16lx - 0x%16lx   (%6ld GB)\n"
		  "      .init : 0x%p" " - 0x%p" "   (%6ld KB)\n"
		  "      .text : 0x%p" " - 0x%p" "   (%6ld KB)\n"
<<<<<<< HEAD
=======
		  "    .rodata : 0x%p" " - 0x%p" "   (%6ld KB)\n"
>>>>>>> b0ba6b0a
		  "      .data : 0x%p" " - 0x%p" "   (%6ld KB)\n"
#ifdef CONFIG_SPARSEMEM_VMEMMAP
		  "    vmemmap : 0x%16lx - 0x%16lx   (%6ld GB maximum)\n"
		  "              0x%16lx - 0x%16lx   (%6ld MB actual)\n"
#endif
		  "    fixed   : 0x%16lx - 0x%16lx   (%6ld KB)\n"
		  "    PCI I/O : 0x%16lx - 0x%16lx   (%6ld MB)\n"
		  "    memory  : 0x%16lx - 0x%16lx   (%6ld MB)\n",
#ifdef CONFIG_KASAN
		  MLG(KASAN_SHADOW_START, KASAN_SHADOW_END),
#endif
		  MLM(MODULES_VADDR, MODULES_END),
		  MLG(VMALLOC_START, VMALLOC_END),
		  MLK_ROUNDUP(__init_begin, __init_end),
<<<<<<< HEAD
		  MLK_ROUNDUP(_text, _etext),
=======
		  MLK_ROUNDUP(_text, __start_rodata),
		  MLK_ROUNDUP(__start_rodata, _etext),
>>>>>>> b0ba6b0a
		  MLK_ROUNDUP(_sdata, _edata),
#ifdef CONFIG_SPARSEMEM_VMEMMAP
		  MLG(VMEMMAP_START,
		      VMEMMAP_START + VMEMMAP_SIZE),
		  MLM((unsigned long)phys_to_page(memblock_start_of_DRAM()),
		      (unsigned long)virt_to_page(high_memory)),
#endif
		  MLK(FIXADDR_START, FIXADDR_TOP),
		  MLM(PCI_IO_START, PCI_IO_END),
		  MLM(__phys_to_virt(memblock_start_of_DRAM()),
		      (unsigned long)high_memory));

#undef MLK
#undef MLM
#undef MLK_ROUNDUP

	/*
	 * Check boundaries twice: Some fundamental inconsistencies can be
	 * detected at build time already.
	 */
#ifdef CONFIG_COMPAT
	BUILD_BUG_ON(TASK_SIZE_32			> TASK_SIZE_64);
#endif
	BUILD_BUG_ON(TASK_SIZE_64			> MODULES_VADDR);
	BUG_ON(TASK_SIZE_64				> MODULES_VADDR);

	if (PAGE_SIZE >= 16384 && get_num_physpages() <= 128) {
		extern int sysctl_overcommit_memory;
		/*
		 * On a machine this small we won't get anywhere without
		 * overcommit, so turn it on by default.
		 */
		sysctl_overcommit_memory = OVERCOMMIT_ALWAYS;
	}
}

void free_initmem(void)
{
	free_initmem_default(0);
	fixup_init();
}

#ifdef CONFIG_BLK_DEV_INITRD

static int keep_initrd __initdata;

void __init free_initrd_mem(unsigned long start, unsigned long end)
{
	if (!keep_initrd)
		free_reserved_area((void *)start, (void *)end, 0, "initrd");
}

static int __init keepinitrd_setup(char *__unused)
{
	keep_initrd = 1;
	return 1;
}

__setup("keepinitrd", keepinitrd_setup);
#endif

/*
 * Dump out memory limit information on panic.
 */
static int dump_mem_limit(struct notifier_block *self, unsigned long v, void *p)
{
	if (memory_limit != (phys_addr_t)ULLONG_MAX) {
		pr_emerg("Memory Limit: %llu MB\n", memory_limit >> 20);
	} else {
		pr_emerg("Memory Limit: none\n");
	}
	return 0;
}

static struct notifier_block mem_limit_notifier = {
	.notifier_call = dump_mem_limit,
};

static int __init register_mem_limit_dumper(void)
{
	atomic_notifier_chain_register(&panic_notifier_list,
				       &mem_limit_notifier);
	return 0;
}
__initcall(register_mem_limit_dumper);<|MERGE_RESOLUTION|>--- conflicted
+++ resolved
@@ -370,10 +370,7 @@
 		  "    vmalloc : 0x%16lx - 0x%16lx   (%6ld GB)\n"
 		  "      .init : 0x%p" " - 0x%p" "   (%6ld KB)\n"
 		  "      .text : 0x%p" " - 0x%p" "   (%6ld KB)\n"
-<<<<<<< HEAD
-=======
 		  "    .rodata : 0x%p" " - 0x%p" "   (%6ld KB)\n"
->>>>>>> b0ba6b0a
 		  "      .data : 0x%p" " - 0x%p" "   (%6ld KB)\n"
 #ifdef CONFIG_SPARSEMEM_VMEMMAP
 		  "    vmemmap : 0x%16lx - 0x%16lx   (%6ld GB maximum)\n"
@@ -388,12 +385,8 @@
 		  MLM(MODULES_VADDR, MODULES_END),
 		  MLG(VMALLOC_START, VMALLOC_END),
 		  MLK_ROUNDUP(__init_begin, __init_end),
-<<<<<<< HEAD
-		  MLK_ROUNDUP(_text, _etext),
-=======
 		  MLK_ROUNDUP(_text, __start_rodata),
 		  MLK_ROUNDUP(__start_rodata, _etext),
->>>>>>> b0ba6b0a
 		  MLK_ROUNDUP(_sdata, _edata),
 #ifdef CONFIG_SPARSEMEM_VMEMMAP
 		  MLG(VMEMMAP_START,
