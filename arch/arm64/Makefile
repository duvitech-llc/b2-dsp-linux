--- conflicted
+++ resolved
@@ -16,11 +16,7 @@
 GZFLAGS		:=-9
 
 ifneq ($(CONFIG_RELOCATABLE),)
-<<<<<<< HEAD
-LDFLAGS_vmlinux		+= -pie
-=======
 LDFLAGS_vmlinux		+= -pie -Bsymbolic
->>>>>>> e779279d
 endif
 
 KBUILD_DEFCONFIG := defconfig
