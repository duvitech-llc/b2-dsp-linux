--- conflicted
+++ resolved
@@ -69,13 +69,6 @@
 	switch (sizeof(*p)) {						\
 	case 1:								\
 		asm volatile ("ldarb %w0, %1"				\
-<<<<<<< HEAD
-			: "=r" (___p1) : "Q" (*p) : "memory");		\
-		break;							\
-	case 2:								\
-		asm volatile ("ldarh %w0, %1"				\
-			: "=r" (___p1) : "Q" (*p) : "memory");		\
-=======
 			: "=r" (*(__u8 *)__u.__c)			\
 			: "Q" (*p) : "memory");				\
 		break;							\
@@ -83,7 +76,6 @@
 		asm volatile ("ldarh %w0, %1"				\
 			: "=r" (*(__u16 *)__u.__c)			\
 			: "Q" (*p) : "memory");				\
->>>>>>> db0b54cd
 		break;							\
 	case 4:								\
 		asm volatile ("ldar %w0, %1"				\
