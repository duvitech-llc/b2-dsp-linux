--- conflicted
+++ resolved
@@ -233,8 +233,6 @@
 	.long	\sym\()_hi32
 	.endm
 
-<<<<<<< HEAD
-=======
 	/*
 	 * mov_q - move an immediate constant into a 64-bit register using
 	 *         between 2 and 4 movz/movk instructions (depending on the
@@ -255,5 +253,4 @@
 	movk	\reg, :abs_g0_nc:\val
 	.endm
 
->>>>>>> b0ba6b0a
 #endif	/* __ASM_ASSEMBLER_H */