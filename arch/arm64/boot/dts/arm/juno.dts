--- conflicted
+++ resolved
@@ -123,13 +123,6 @@
 		};
 	};
 
-<<<<<<< HEAD
-	pmu {
-		compatible = "arm,armv8-pmuv3";
-		interrupts = <GIC_SPI 02 IRQ_TYPE_LEVEL_HIGH>,
-			     <GIC_SPI 06 IRQ_TYPE_LEVEL_HIGH>,
-			     <GIC_SPI 18 IRQ_TYPE_LEVEL_HIGH>,
-=======
 	pmu_a57 {
 		compatible = "arm,cortex-a57-pmu";
 		interrupts = <GIC_SPI 02 IRQ_TYPE_LEVEL_HIGH>,
@@ -141,7 +134,6 @@
 	pmu_a53 {
 		compatible = "arm,cortex-a53-pmu";
 		interrupts = <GIC_SPI 18 IRQ_TYPE_LEVEL_HIGH>,
->>>>>>> db0b54cd
 			     <GIC_SPI 22 IRQ_TYPE_LEVEL_HIGH>,
 			     <GIC_SPI 26 IRQ_TYPE_LEVEL_HIGH>,
 			     <GIC_SPI 30 IRQ_TYPE_LEVEL_HIGH>;
@@ -151,8 +143,6 @@
 				     <&A53_3>;
 	};
 
-<<<<<<< HEAD
-=======
 	etr@20070000 {
 		compatible = "arm,coresight-tmc", "arm,primecell";
 		reg = <0 0x20070000 0 0x1000>;
@@ -458,6 +448,5 @@
 		};
 	};
 
->>>>>>> db0b54cd
 	#include "juno-base.dtsi"
 };