/*
 * omap-hdmi-audio.c -- OMAP4+ DSS HDMI audio support library
 *
 * Copyright (C) 2014 Texas Instruments Incorporated - http://www.ti.com
 *
 * Author: Jyri Sarha <jsarha@ti.com>
 *
 * This program is free software; you can redistribute it and/or
 * modify it under the terms of the GNU General Public License
 * version 2 as published by the Free Software Foundation.
 *
 * This program is distributed in the hope that it will be useful, but
 * WITHOUT ANY WARRANTY; without even the implied warranty of
 * MERCHANTABILITY or FITNESS FOR A PARTICULAR PURPOSE.  See the GNU
 * General Public License for more details.
 *
 */

#include <linux/kernel.h>
#include <linux/module.h>
#include <linux/err.h>
#include <linux/string.h>
#include <linux/platform_device.h>
#include <sound/soc.h>
#include <sound/pcm_params.h>
#include <sound/dmaengine_pcm.h>
#include <uapi/sound/asound.h>
#include <sound/asoundef.h>
#include <sound/omap-pcm.h>
#include <sound/omap-hdmi-audio.h>
<<<<<<< HEAD
#include <video/omapdss.h>
=======
>>>>>>> db0b54cd
#include <sound/initval.h>

#define DRV_NAME "omap-hdmi-audio"

struct hdmi_audio_data {
	struct snd_soc_card *card;

	const struct omap_hdmi_audio_ops *ops;
	struct device *dssdev;
	struct snd_dmaengine_dai_dma_data dma_data;
	struct omap_dss_audio dss_audio;
	struct snd_aes_iec958 iec;
	struct snd_cea_861_aud_if cea;

	struct mutex current_stream_lock;
	struct snd_pcm_substream *current_stream;
};

static
struct hdmi_audio_data *card_drvdata_substream(struct snd_pcm_substream *ss)
{
	struct snd_soc_pcm_runtime *rtd = ss->private_data;

	return snd_soc_card_get_drvdata(rtd->card);
}

static void hdmi_dai_abort(struct device *dev)
{
	struct hdmi_audio_data *ad = dev_get_drvdata(dev);

	mutex_lock(&ad->current_stream_lock);
	if (ad->current_stream && ad->current_stream->runtime &&
	    snd_pcm_running(ad->current_stream)) {
		dev_err(dev, "HDMI display disabled, aborting playback\n");
		snd_pcm_stream_lock_irq(ad->current_stream);
		snd_pcm_stop(ad->current_stream, SNDRV_PCM_STATE_DISCONNECTED);
		snd_pcm_stream_unlock_irq(ad->current_stream);
	}
	mutex_unlock(&ad->current_stream_lock);
}

static int hdmi_dai_startup(struct snd_pcm_substream *substream,
			    struct snd_soc_dai *dai)
{
	struct hdmi_audio_data *ad = card_drvdata_substream(substream);
	int ret;
	/*
	 * Make sure that the period bytes are multiple of the DMA packet size.
	 * Largest packet size we use is 32 32-bit words = 128 bytes
	 */
	ret = snd_pcm_hw_constraint_step(substream->runtime, 0,
					 SNDRV_PCM_HW_PARAM_PERIOD_BYTES, 128);
	if (ret < 0) {
<<<<<<< HEAD
		dev_err(dai->dev, "could not apply period constraint\n");
=======
		dev_err(dai->dev, "Could not apply period constraint: %d\n",
			ret);
>>>>>>> db0b54cd
		return ret;
	}
	ret = snd_pcm_hw_constraint_step(substream->runtime, 0,
					 SNDRV_PCM_HW_PARAM_BUFFER_BYTES, 128);
	if (ret < 0) {
<<<<<<< HEAD
		dev_err(dai->dev, "could not apply buffer constraint\n");
=======
		dev_err(dai->dev, "Could not apply buffer constraint: %d\n",
			ret);
>>>>>>> db0b54cd
		return ret;
	}

	snd_soc_dai_set_dma_data(dai, substream, &ad->dma_data);

	mutex_lock(&ad->current_stream_lock);
	ad->current_stream = substream;
	mutex_unlock(&ad->current_stream_lock);

	ret = ad->ops->audio_startup(ad->dssdev, hdmi_dai_abort);

	if (ret) {
		mutex_lock(&ad->current_stream_lock);
		ad->current_stream = NULL;
		mutex_unlock(&ad->current_stream_lock);
	}

	return ret;
}

static int hdmi_dai_hw_params(struct snd_pcm_substream *substream,
			      struct snd_pcm_hw_params *params,
			      struct snd_soc_dai *dai)
{
	struct hdmi_audio_data *ad = card_drvdata_substream(substream);
	struct snd_aes_iec958 *iec = &ad->iec;
	struct snd_cea_861_aud_if *cea = &ad->cea;

	WARN_ON(ad->current_stream != substream);

	switch (params_format(params)) {
	case SNDRV_PCM_FORMAT_S16_LE:
		ad->dma_data.maxburst = 16;
		break;
	case SNDRV_PCM_FORMAT_S24_LE:
		ad->dma_data.maxburst = 32;
		break;
	default:
		dev_err(dai->dev, "format not supported!\n");
		return -EINVAL;
	}

	ad->dss_audio.iec = iec;
	ad->dss_audio.cea = cea;
	/*
	 * fill the IEC-60958 channel status word
	 */
	/* initialize the word bytes */
	memset(iec->status, 0, sizeof(iec->status));

	/* specify IEC-60958-3 (commercial use) */
	iec->status[0] &= ~IEC958_AES0_PROFESSIONAL;

	/* specify that the audio is LPCM*/
	iec->status[0] &= ~IEC958_AES0_NONAUDIO;

	iec->status[0] |= IEC958_AES0_CON_NOT_COPYRIGHT;

	iec->status[0] |= IEC958_AES0_CON_EMPHASIS_NONE;

	iec->status[1] = IEC958_AES1_CON_GENERAL;

	iec->status[2] |= IEC958_AES2_CON_SOURCE_UNSPEC;

	iec->status[2] |= IEC958_AES2_CON_CHANNEL_UNSPEC;

	switch (params_rate(params)) {
	case 32000:
		iec->status[3] |= IEC958_AES3_CON_FS_32000;
		break;
	case 44100:
		iec->status[3] |= IEC958_AES3_CON_FS_44100;
		break;
	case 48000:
		iec->status[3] |= IEC958_AES3_CON_FS_48000;
		break;
	case 88200:
		iec->status[3] |= IEC958_AES3_CON_FS_88200;
		break;
	case 96000:
		iec->status[3] |= IEC958_AES3_CON_FS_96000;
		break;
	case 176400:
		iec->status[3] |= IEC958_AES3_CON_FS_176400;
		break;
	case 192000:
		iec->status[3] |= IEC958_AES3_CON_FS_192000;
		break;
	default:
		dev_err(dai->dev, "rate not supported!\n");
		return -EINVAL;
	}

	/* specify the clock accuracy */
	iec->status[3] |= IEC958_AES3_CON_CLOCK_1000PPM;

	/*
	 * specify the word length. The same word length value can mean
	 * two different lengths. Hence, we need to specify the maximum
	 * word length as well.
	 */
	switch (params_format(params)) {
	case SNDRV_PCM_FORMAT_S16_LE:
		iec->status[4] |= IEC958_AES4_CON_WORDLEN_20_16;
		iec->status[4] &= ~IEC958_AES4_CON_MAX_WORDLEN_24;
		break;
	case SNDRV_PCM_FORMAT_S24_LE:
		iec->status[4] |= IEC958_AES4_CON_WORDLEN_24_20;
		iec->status[4] |= IEC958_AES4_CON_MAX_WORDLEN_24;
		break;
	default:
		dev_err(dai->dev, "format not supported!\n");
		return -EINVAL;
	}

	/*
	 * Fill the CEA-861 audio infoframe (see spec for details)
	 */

	cea->db1_ct_cc = (params_channels(params) - 1)
		& CEA861_AUDIO_INFOFRAME_DB1CC;
	cea->db1_ct_cc |= CEA861_AUDIO_INFOFRAME_DB1CT_FROM_STREAM;

	cea->db2_sf_ss = CEA861_AUDIO_INFOFRAME_DB2SF_FROM_STREAM;
	cea->db2_sf_ss |= CEA861_AUDIO_INFOFRAME_DB2SS_FROM_STREAM;

	cea->db3 = 0; /* not used, all zeros */

	if (params_channels(params) == 2)
		cea->db4_ca = 0x0;
	else if (params_channels(params) == 6)
		cea->db4_ca = 0xb;
	else
		cea->db4_ca = 0x13;

	if (cea->db4_ca == 0x00)
		cea->db5_dminh_lsv = CEA861_AUDIO_INFOFRAME_DB5_DM_INH_PERMITTED;
	else
		cea->db5_dminh_lsv = CEA861_AUDIO_INFOFRAME_DB5_DM_INH_PROHIBITED;

	/* the expression is trivial but makes clear what we are doing */
	cea->db5_dminh_lsv |= (0 & CEA861_AUDIO_INFOFRAME_DB5_LSV);

	return ad->ops->audio_config(ad->dssdev, &ad->dss_audio);
}

static int hdmi_dai_trigger(struct snd_pcm_substream *substream, int cmd,
			    struct snd_soc_dai *dai)
{
	struct hdmi_audio_data *ad = card_drvdata_substream(substream);
	int err = 0;

	WARN_ON(ad->current_stream != substream);

	switch (cmd) {
	case SNDRV_PCM_TRIGGER_START:
	case SNDRV_PCM_TRIGGER_RESUME:
	case SNDRV_PCM_TRIGGER_PAUSE_RELEASE:
		err = ad->ops->audio_start(ad->dssdev);
		break;
	case SNDRV_PCM_TRIGGER_STOP:
	case SNDRV_PCM_TRIGGER_SUSPEND:
	case SNDRV_PCM_TRIGGER_PAUSE_PUSH:
		ad->ops->audio_stop(ad->dssdev);
		break;
	default:
		err = -EINVAL;
	}
	return err;
}

static void hdmi_dai_shutdown(struct snd_pcm_substream *substream,
			      struct snd_soc_dai *dai)
{
	struct hdmi_audio_data *ad = card_drvdata_substream(substream);

	WARN_ON(ad->current_stream != substream);

	ad->ops->audio_shutdown(ad->dssdev);

	mutex_lock(&ad->current_stream_lock);
	ad->current_stream = NULL;
	mutex_unlock(&ad->current_stream_lock);
}

static const struct snd_soc_dai_ops hdmi_dai_ops = {
	.startup	= hdmi_dai_startup,
	.hw_params	= hdmi_dai_hw_params,
	.trigger	= hdmi_dai_trigger,
	.shutdown	= hdmi_dai_shutdown,
};

static const struct snd_soc_component_driver omap_hdmi_component = {
	.name = "omapdss_hdmi",
};

static struct snd_soc_dai_driver omap5_hdmi_dai = {
	.name = "omap5-hdmi-dai",
	.playback = {
		.channels_min = 2,
		.channels_max = 8,
		.rates = (SNDRV_PCM_RATE_32000 | SNDRV_PCM_RATE_44100 |
			  SNDRV_PCM_RATE_48000 | SNDRV_PCM_RATE_88200 |
			  SNDRV_PCM_RATE_96000 | SNDRV_PCM_RATE_176400 |
			  SNDRV_PCM_RATE_192000),
		.formats = SNDRV_PCM_FMTBIT_S16_LE,
	},
	.ops = &hdmi_dai_ops,
};

static struct snd_soc_dai_driver omap4_hdmi_dai = {
	.name = "omap4-hdmi-dai",
	.playback = {
		.channels_min = 2,
		.channels_max = 8,
		.rates = (SNDRV_PCM_RATE_32000 | SNDRV_PCM_RATE_44100 |
			  SNDRV_PCM_RATE_48000 | SNDRV_PCM_RATE_88200 |
			  SNDRV_PCM_RATE_96000 | SNDRV_PCM_RATE_176400 |
			  SNDRV_PCM_RATE_192000),
		.formats = SNDRV_PCM_FMTBIT_S16_LE | SNDRV_PCM_FMTBIT_S24_LE,
	},
	.ops = &hdmi_dai_ops,
};

static int omap_hdmi_audio_probe(struct platform_device *pdev)
{
	struct omap_hdmi_audio_pdata *ha = pdev->dev.platform_data;
	struct device *dev = &pdev->dev;
	struct hdmi_audio_data *ad;
	struct snd_soc_dai_driver *dai_drv;
	struct snd_soc_card *card;
	int ret;
	int id = SNDRV_DEFAULT_IDX1;

	if (!ha) {
		dev_err(dev, "No platform data\n");
		return -EINVAL;
	}

	/* Get the id of the parent (the HDMI HW IP) */
	if (ha->dev->of_node) {
		id = of_alias_get_id(ha->dev->of_node, "sound");
		if (id < 0)
			id = SNDRV_DEFAULT_IDX1;
	}

	ad = devm_kzalloc(dev, sizeof(*ad), GFP_KERNEL);
	if (!ad)
		return -ENOMEM;
	ad->dssdev = ha->dev;
	ad->ops = ha->ops;
	ad->dma_data.addr = ha->audio_dma_addr;
	ad->dma_data.filter_data = "audio_tx";
	ad->dma_data.addr_width = DMA_SLAVE_BUSWIDTH_4_BYTES;
	mutex_init(&ad->current_stream_lock);

	switch (ha->dss_version) {
	case OMAPDSS_VER_OMAP4430_ES1:
	case OMAPDSS_VER_OMAP4430_ES2:
	case OMAPDSS_VER_OMAP4:
		dai_drv = &omap4_hdmi_dai;
		break;
	case OMAPDSS_VER_OMAP5:
	case OMAPDSS_VER_DRA7xx:
		dai_drv = &omap5_hdmi_dai;
		break;
	default:
		return -EINVAL;
	}
	ret = snd_soc_register_component(ad->dssdev, &omap_hdmi_component,
					 dai_drv, 1);
	if (ret)
		return ret;

	ret = omap_pcm_platform_register(ad->dssdev);
	if (ret)
		return ret;

	card = devm_kzalloc(dev, sizeof(*card), GFP_KERNEL);
	if (!card)
		return -ENOMEM;

	card->name = devm_kasprintf(dev, GFP_KERNEL,
				    "HDMI %s", dev_name(ad->dssdev));
	card->id_hint = id;
	card->owner = THIS_MODULE;
	card->dai_link =
		devm_kzalloc(dev, sizeof(*(card->dai_link)), GFP_KERNEL);
	if (!card->dai_link)
		return -ENOMEM;
	card->dai_link->name = card->name;
	card->dai_link->stream_name = card->name;
	card->dai_link->cpu_dai_name = dev_name(ad->dssdev);
	card->dai_link->platform_name = dev_name(ad->dssdev);
	card->dai_link->codec_name = "snd-soc-dummy";
	card->dai_link->codec_dai_name = "snd-soc-dummy-dai";
	card->num_links = 1;
	card->dev = dev;

	ret = snd_soc_register_card(card);
	if (ret) {
		dev_err(dev, "snd_soc_register_card failed (%d)\n", ret);
		snd_soc_unregister_component(ad->dssdev);
		return ret;
	}

	ad->card = card;
	snd_soc_card_set_drvdata(card, ad);

	dev_set_drvdata(dev, ad);

	return 0;
}

static int omap_hdmi_audio_remove(struct platform_device *pdev)
{
	struct hdmi_audio_data *ad = platform_get_drvdata(pdev);

	snd_soc_unregister_card(ad->card);
	snd_soc_unregister_component(ad->dssdev);
	return 0;
}

static struct platform_driver hdmi_audio_driver = {
	.driver = {
		.name = DRV_NAME,
	},
	.probe = omap_hdmi_audio_probe,
	.remove = omap_hdmi_audio_remove,
};

module_platform_driver(hdmi_audio_driver);

MODULE_AUTHOR("Jyri Sarha <jsarha@ti.com>");
MODULE_DESCRIPTION("OMAP HDMI Audio Driver");
MODULE_LICENSE("GPL");
MODULE_ALIAS("platform:" DRV_NAME);<|MERGE_RESOLUTION|>--- conflicted
+++ resolved
@@ -28,10 +28,6 @@
 #include <sound/asoundef.h>
 #include <sound/omap-pcm.h>
 #include <sound/omap-hdmi-audio.h>
-<<<<<<< HEAD
-#include <video/omapdss.h>
-=======
->>>>>>> db0b54cd
 #include <sound/initval.h>
 
 #define DRV_NAME "omap-hdmi-audio"
@@ -85,23 +81,15 @@
 	ret = snd_pcm_hw_constraint_step(substream->runtime, 0,
 					 SNDRV_PCM_HW_PARAM_PERIOD_BYTES, 128);
 	if (ret < 0) {
-<<<<<<< HEAD
-		dev_err(dai->dev, "could not apply period constraint\n");
-=======
 		dev_err(dai->dev, "Could not apply period constraint: %d\n",
 			ret);
->>>>>>> db0b54cd
 		return ret;
 	}
 	ret = snd_pcm_hw_constraint_step(substream->runtime, 0,
 					 SNDRV_PCM_HW_PARAM_BUFFER_BYTES, 128);
 	if (ret < 0) {
-<<<<<<< HEAD
-		dev_err(dai->dev, "could not apply buffer constraint\n");
-=======
 		dev_err(dai->dev, "Could not apply buffer constraint: %d\n",
 			ret);
->>>>>>> db0b54cd
 		return ret;
 	}
 
