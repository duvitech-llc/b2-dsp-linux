/*
 * ALSA SoC McASP Audio Layer for TI DAVINCI processor
 *
 * Multi-channel Audio Serial Port Driver
 *
 * Author: Nirmal Pandey <n-pandey@ti.com>,
 *         Suresh Rajashekara <suresh.r@ti.com>
 *         Steve Chen <schen@.mvista.com>
 *
 * Copyright:   (C) 2009 MontaVista Software, Inc., <source@mvista.com>
 * Copyright:   (C) 2009  Texas Instruments, India
 *
 * This program is free software; you can redistribute it and/or modify
 * it under the terms of the GNU General Public License version 2 as
 * published by the Free Software Foundation.
 */

#include <linux/init.h>
#include <linux/module.h>
#include <linux/device.h>
#include <linux/slab.h>
#include <linux/delay.h>
#include <linux/io.h>
#include <linux/clk.h>
#include <linux/pm_runtime.h>
#include <linux/of.h>
#include <linux/of_platform.h>
#include <linux/of_device.h>
#include <linux/platform_data/davinci_asp.h>
#include <linux/math64.h>

#include <sound/asoundef.h>
#include <sound/core.h>
#include <sound/pcm.h>
#include <sound/pcm_params.h>
#include <sound/initval.h>
#include <sound/soc.h>
#include <sound/dmaengine_pcm.h>
#include <sound/omap-pcm.h>
#include <dt-bindings/sound/ti-mcasp.h>

#include "edma-pcm.h"
#include "davinci-mcasp.h"

#define MCASP_MAX_AFIFO_DEPTH	64

static u32 context_regs[] = {
	DAVINCI_MCASP_TXFMCTL_REG,
	DAVINCI_MCASP_RXFMCTL_REG,
	DAVINCI_MCASP_TXFMT_REG,
	DAVINCI_MCASP_RXFMT_REG,
	DAVINCI_MCASP_ACLKXCTL_REG,
	DAVINCI_MCASP_ACLKRCTL_REG,
	DAVINCI_MCASP_AHCLKXCTL_REG,
	DAVINCI_MCASP_AHCLKRCTL_REG,
	DAVINCI_MCASP_PDIR_REG,
	DAVINCI_MCASP_RXMASK_REG,
	DAVINCI_MCASP_TXMASK_REG,
	DAVINCI_MCASP_RXTDM_REG,
	DAVINCI_MCASP_TXTDM_REG,
};

struct davinci_mcasp_context {
	u32	config_regs[ARRAY_SIZE(context_regs)];
	u32	afifo_regs[2]; /* for read/write fifo control registers */
	u32	*xrsr_regs; /* for serializer configuration */
	bool	pm_state;
};

struct davinci_mcasp_ruledata {
	struct davinci_mcasp *mcasp;
	int serializers;
};

struct davinci_mcasp {
	struct snd_dmaengine_dai_dma_data dma_data[2];
	void __iomem *base;
	u32 fifo_base;
	struct device *dev;
	struct snd_pcm_substream *substreams[2];
	unsigned int dai_fmt;

	/* McASP specific data */
	int	tdm_slots;
	u32	tdm_mask[2];
	int	slot_width;
	u8	op_mode;
	u8	num_serializer;
	u8	*serial_dir;
	u8	version;
	u8	bclk_div;
	int	streams;
	u32	irq_request[2];
	int	dma_request[2];

	int	sysclk_freq;
	bool	bclk_master;

	/* McASP FIFO related */
	u8	txnumevt;
	u8	rxnumevt;

	bool	dat_port;

	/* Used for comstraint setting on the second stream */
	u32	channels;

#ifdef CONFIG_PM_SLEEP
	struct davinci_mcasp_context context;
#endif

	struct davinci_mcasp_ruledata ruledata[2];
	struct snd_pcm_hw_constraint_list chconstr[2];
#if IS_ENABLED(CONFIG_DISPLAY_DRA7EVM_ENCODER_TPD12S015)
	bool	is_mcasp8;
	u8	hdmi_sel_gpio;
#endif
};

static inline void mcasp_set_bits(struct davinci_mcasp *mcasp, u32 offset,
				  u32 val)
{
	void __iomem *reg = mcasp->base + offset;
	__raw_writel(__raw_readl(reg) | val, reg);
}

static inline void mcasp_clr_bits(struct davinci_mcasp *mcasp, u32 offset,
				  u32 val)
{
	void __iomem *reg = mcasp->base + offset;
	__raw_writel((__raw_readl(reg) & ~(val)), reg);
}

static inline void mcasp_mod_bits(struct davinci_mcasp *mcasp, u32 offset,
				  u32 val, u32 mask)
{
	void __iomem *reg = mcasp->base + offset;
	__raw_writel((__raw_readl(reg) & ~mask) | val, reg);
}

static inline void mcasp_set_reg(struct davinci_mcasp *mcasp, u32 offset,
				 u32 val)
{
	__raw_writel(val, mcasp->base + offset);
}

static inline u32 mcasp_get_reg(struct davinci_mcasp *mcasp, u32 offset)
{
	return (u32)__raw_readl(mcasp->base + offset);
}

static void mcasp_set_ctl_reg(struct davinci_mcasp *mcasp, u32 ctl_reg, u32 val)
{
	int i = 0;

	mcasp_set_bits(mcasp, ctl_reg, val);

	/* programming GBLCTL needs to read back from GBLCTL and verfiy */
	/* loop count is to avoid the lock-up */
	for (i = 0; i < 1000; i++) {
		if ((mcasp_get_reg(mcasp, ctl_reg) & val) == val)
			break;
	}

	if (i == 1000 && ((mcasp_get_reg(mcasp, ctl_reg) & val) != val))
		printk(KERN_ERR "GBLCTL write error\n");
}

static bool mcasp_is_synchronous(struct davinci_mcasp *mcasp)
{
	u32 rxfmctl = mcasp_get_reg(mcasp, DAVINCI_MCASP_RXFMCTL_REG);
	u32 aclkxctl = mcasp_get_reg(mcasp, DAVINCI_MCASP_ACLKXCTL_REG);

	return !(aclkxctl & TX_ASYNC) && rxfmctl & AFSRE;
}

static void mcasp_start_rx(struct davinci_mcasp *mcasp)
{
	if (mcasp->rxnumevt) {	/* enable FIFO */
		u32 reg = mcasp->fifo_base + MCASP_RFIFOCTL_OFFSET;

		mcasp_clr_bits(mcasp, reg, FIFO_ENABLE);
		mcasp_set_bits(mcasp, reg, FIFO_ENABLE);
	}

	/* Start clocks */
	mcasp_set_ctl_reg(mcasp, DAVINCI_MCASP_GBLCTLR_REG, RXHCLKRST);
	mcasp_set_ctl_reg(mcasp, DAVINCI_MCASP_GBLCTLR_REG, RXCLKRST);
	/*
	 * When ASYNC == 0 the transmit and receive sections operate
	 * synchronously from the transmit clock and frame sync. We need to make
	 * sure that the TX signlas are enabled when starting reception.
	 */
	if (mcasp_is_synchronous(mcasp)) {
		mcasp_set_ctl_reg(mcasp, DAVINCI_MCASP_GBLCTLX_REG, TXHCLKRST);
		mcasp_set_ctl_reg(mcasp, DAVINCI_MCASP_GBLCTLX_REG, TXCLKRST);
	}

	/* Activate serializer(s) */
	mcasp_set_ctl_reg(mcasp, DAVINCI_MCASP_GBLCTLR_REG, RXSERCLR);
	/* Release RX state machine */
	mcasp_set_ctl_reg(mcasp, DAVINCI_MCASP_GBLCTLR_REG, RXSMRST);
	/* Release Frame Sync generator */
	mcasp_set_ctl_reg(mcasp, DAVINCI_MCASP_GBLCTLR_REG, RXFSRST);
	if (mcasp_is_synchronous(mcasp))
		mcasp_set_ctl_reg(mcasp, DAVINCI_MCASP_GBLCTLX_REG, TXFSRST);

	/* enable receive IRQs */
	mcasp_set_bits(mcasp, DAVINCI_MCASP_EVTCTLR_REG,
		       mcasp->irq_request[SNDRV_PCM_STREAM_CAPTURE]);
}

static void mcasp_start_tx(struct davinci_mcasp *mcasp)
{
	u32 cnt;

	if (mcasp->txnumevt) {	/* enable FIFO */
		u32 reg = mcasp->fifo_base + MCASP_WFIFOCTL_OFFSET;

		mcasp_clr_bits(mcasp, reg, FIFO_ENABLE);
		mcasp_set_bits(mcasp, reg, FIFO_ENABLE);
	}

	/* Start clocks */
	mcasp_set_ctl_reg(mcasp, DAVINCI_MCASP_GBLCTLX_REG, TXHCLKRST);
	mcasp_set_ctl_reg(mcasp, DAVINCI_MCASP_GBLCTLX_REG, TXCLKRST);
	/* Activate serializer(s) */
	mcasp_set_ctl_reg(mcasp, DAVINCI_MCASP_GBLCTLX_REG, TXSERCLR);

	/* wait for XDATA to be cleared */
	cnt = 0;
	while ((mcasp_get_reg(mcasp, DAVINCI_MCASP_TXSTAT_REG) & XRDATA) &&
	       (cnt < 100000))
		cnt++;

	/* Release TX state machine */
	mcasp_set_ctl_reg(mcasp, DAVINCI_MCASP_GBLCTLX_REG, TXSMRST);
	/* Release Frame Sync generator */
	mcasp_set_ctl_reg(mcasp, DAVINCI_MCASP_GBLCTLX_REG, TXFSRST);

	/* enable transmit IRQs */
	mcasp_set_bits(mcasp, DAVINCI_MCASP_EVTCTLX_REG,
		       mcasp->irq_request[SNDRV_PCM_STREAM_PLAYBACK]);
}

static void davinci_mcasp_start(struct davinci_mcasp *mcasp, int stream)
{
	mcasp->streams++;

	if (stream == SNDRV_PCM_STREAM_PLAYBACK)
		mcasp_start_tx(mcasp);
	else
		mcasp_start_rx(mcasp);
}

static void mcasp_stop_rx(struct davinci_mcasp *mcasp)
{
	/* disable IRQ sources */
	mcasp_clr_bits(mcasp, DAVINCI_MCASP_EVTCTLR_REG,
		       mcasp->irq_request[SNDRV_PCM_STREAM_CAPTURE]);

	/*
	 * In synchronous mode stop the TX clocks if no other stream is
	 * running
	 */
	if (mcasp_is_synchronous(mcasp) && !mcasp->streams)
		mcasp_set_reg(mcasp, DAVINCI_MCASP_GBLCTLX_REG, 0);

	mcasp_set_reg(mcasp, DAVINCI_MCASP_GBLCTLR_REG, 0);
	mcasp_set_reg(mcasp, DAVINCI_MCASP_RXSTAT_REG, 0xFFFFFFFF);

	if (mcasp->rxnumevt) {	/* disable FIFO */
		u32 reg = mcasp->fifo_base + MCASP_RFIFOCTL_OFFSET;

		mcasp_clr_bits(mcasp, reg, FIFO_ENABLE);
	}
}

static void mcasp_stop_tx(struct davinci_mcasp *mcasp)
{
	u32 val = 0;

	/* disable IRQ sources */
	mcasp_clr_bits(mcasp, DAVINCI_MCASP_EVTCTLX_REG,
		       mcasp->irq_request[SNDRV_PCM_STREAM_PLAYBACK]);

	/*
	 * In synchronous mode keep TX clocks running if the capture stream is
	 * still running.
	 */
	if (mcasp_is_synchronous(mcasp) && mcasp->streams)
		val =  TXHCLKRST | TXCLKRST | TXFSRST;

	mcasp_set_reg(mcasp, DAVINCI_MCASP_GBLCTLX_REG, val);
	mcasp_set_reg(mcasp, DAVINCI_MCASP_TXSTAT_REG, 0xFFFFFFFF);

	if (mcasp->txnumevt) {	/* disable FIFO */
		u32 reg = mcasp->fifo_base + MCASP_WFIFOCTL_OFFSET;

		mcasp_clr_bits(mcasp, reg, FIFO_ENABLE);
	}
}

static void davinci_mcasp_stop(struct davinci_mcasp *mcasp, int stream)
{
	mcasp->streams--;

	if (stream == SNDRV_PCM_STREAM_PLAYBACK)
		mcasp_stop_tx(mcasp);
	else
		mcasp_stop_rx(mcasp);
}

static irqreturn_t davinci_mcasp_tx_irq_handler(int irq, void *data)
{
	struct davinci_mcasp *mcasp = (struct davinci_mcasp *)data;
	struct snd_pcm_substream *substream;
	u32 irq_mask = mcasp->irq_request[SNDRV_PCM_STREAM_PLAYBACK];
	u32 handled_mask = 0;
	u32 stat;

	stat = mcasp_get_reg(mcasp, DAVINCI_MCASP_TXSTAT_REG);
	if (stat & XUNDRN & irq_mask) {
		dev_warn(mcasp->dev, "Transmit buffer underflow\n");
		handled_mask |= XUNDRN;

		substream = mcasp->substreams[SNDRV_PCM_STREAM_PLAYBACK];
		if (substream) {
			snd_pcm_stream_lock_irq(substream);
			if (snd_pcm_running(substream))
				snd_pcm_stop(substream, SNDRV_PCM_STATE_XRUN);
			snd_pcm_stream_unlock_irq(substream);
		}
	}

	if (!handled_mask)
		dev_warn(mcasp->dev, "unhandled tx event. txstat: 0x%08x\n",
			 stat);

	if (stat & XRERR)
		handled_mask |= XRERR;

	/* Ack the handled event only */
	mcasp_set_reg(mcasp, DAVINCI_MCASP_TXSTAT_REG, handled_mask);

	return IRQ_RETVAL(handled_mask);
}

static irqreturn_t davinci_mcasp_rx_irq_handler(int irq, void *data)
{
	struct davinci_mcasp *mcasp = (struct davinci_mcasp *)data;
	struct snd_pcm_substream *substream;
	u32 irq_mask = mcasp->irq_request[SNDRV_PCM_STREAM_CAPTURE];
	u32 handled_mask = 0;
	u32 stat;

	stat = mcasp_get_reg(mcasp, DAVINCI_MCASP_RXSTAT_REG);
	if (stat & ROVRN & irq_mask) {
		dev_warn(mcasp->dev, "Receive buffer overflow\n");
		handled_mask |= ROVRN;

		substream = mcasp->substreams[SNDRV_PCM_STREAM_CAPTURE];
		if (substream) {
			snd_pcm_stream_lock_irq(substream);
			if (snd_pcm_running(substream))
				snd_pcm_stop(substream, SNDRV_PCM_STATE_XRUN);
			snd_pcm_stream_unlock_irq(substream);
		}
	}

	if (!handled_mask)
		dev_warn(mcasp->dev, "unhandled rx event. rxstat: 0x%08x\n",
			 stat);

	if (stat & XRERR)
		handled_mask |= XRERR;

	/* Ack the handled event only */
	mcasp_set_reg(mcasp, DAVINCI_MCASP_RXSTAT_REG, handled_mask);

	return IRQ_RETVAL(handled_mask);
}

static irqreturn_t davinci_mcasp_common_irq_handler(int irq, void *data)
{
	struct davinci_mcasp *mcasp = (struct davinci_mcasp *)data;
	irqreturn_t ret = IRQ_NONE;

	if (mcasp->substreams[SNDRV_PCM_STREAM_PLAYBACK])
		ret = davinci_mcasp_tx_irq_handler(irq, data);

	if (mcasp->substreams[SNDRV_PCM_STREAM_CAPTURE])
		ret |= davinci_mcasp_rx_irq_handler(irq, data);

	return ret;
}

static int davinci_mcasp_set_dai_fmt(struct snd_soc_dai *cpu_dai,
					 unsigned int fmt)
{
	struct davinci_mcasp *mcasp = snd_soc_dai_get_drvdata(cpu_dai);
	int ret = 0;
	u32 data_delay;
	bool fs_pol_rising;
	bool inv_fs = false;

	if (!fmt)
		return 0;

	pm_runtime_get_sync(mcasp->dev);
	switch (fmt & SND_SOC_DAIFMT_FORMAT_MASK) {
	case SND_SOC_DAIFMT_DSP_A:
		mcasp_clr_bits(mcasp, DAVINCI_MCASP_TXFMCTL_REG, FSXDUR);
		mcasp_clr_bits(mcasp, DAVINCI_MCASP_RXFMCTL_REG, FSRDUR);
		/* 1st data bit occur one ACLK cycle after the frame sync */
		data_delay = 1;
		break;
	case SND_SOC_DAIFMT_DSP_B:
	case SND_SOC_DAIFMT_AC97:
		mcasp_clr_bits(mcasp, DAVINCI_MCASP_TXFMCTL_REG, FSXDUR);
		mcasp_clr_bits(mcasp, DAVINCI_MCASP_RXFMCTL_REG, FSRDUR);
		/* No delay after FS */
		data_delay = 0;
		break;
	case SND_SOC_DAIFMT_I2S:
		/* configure a full-word SYNC pulse (LRCLK) */
		mcasp_set_bits(mcasp, DAVINCI_MCASP_TXFMCTL_REG, FSXDUR);
		mcasp_set_bits(mcasp, DAVINCI_MCASP_RXFMCTL_REG, FSRDUR);
		/* 1st data bit occur one ACLK cycle after the frame sync */
		data_delay = 1;
		/* FS need to be inverted */
		inv_fs = true;
		break;
	case SND_SOC_DAIFMT_LEFT_J:
		/* configure a full-word SYNC pulse (LRCLK) */
		mcasp_set_bits(mcasp, DAVINCI_MCASP_TXFMCTL_REG, FSXDUR);
		mcasp_set_bits(mcasp, DAVINCI_MCASP_RXFMCTL_REG, FSRDUR);
		/* No delay after FS */
		data_delay = 0;
		break;
	default:
		ret = -EINVAL;
		goto out;
	}

	mcasp_mod_bits(mcasp, DAVINCI_MCASP_TXFMT_REG, FSXDLY(data_delay),
		       FSXDLY(3));
	mcasp_mod_bits(mcasp, DAVINCI_MCASP_RXFMT_REG, FSRDLY(data_delay),
		       FSRDLY(3));

	switch (fmt & SND_SOC_DAIFMT_MASTER_MASK) {
	case SND_SOC_DAIFMT_CBS_CFS:
		/* codec is clock and frame slave */
		mcasp_set_bits(mcasp, DAVINCI_MCASP_ACLKXCTL_REG, ACLKXE);
		mcasp_set_bits(mcasp, DAVINCI_MCASP_TXFMCTL_REG, AFSXE);

		mcasp_set_bits(mcasp, DAVINCI_MCASP_ACLKRCTL_REG, ACLKRE);
		mcasp_set_bits(mcasp, DAVINCI_MCASP_RXFMCTL_REG, AFSRE);

		mcasp_set_bits(mcasp, DAVINCI_MCASP_PDIR_REG, ACLKX | ACLKR);
		mcasp_set_bits(mcasp, DAVINCI_MCASP_PDIR_REG, AFSX | AFSR);
		mcasp->bclk_master = 1;
		break;
	case SND_SOC_DAIFMT_CBS_CFM:
		/* codec is clock slave and frame master */
		mcasp_set_bits(mcasp, DAVINCI_MCASP_ACLKXCTL_REG, ACLKXE);
		mcasp_clr_bits(mcasp, DAVINCI_MCASP_TXFMCTL_REG, AFSXE);

		mcasp_set_bits(mcasp, DAVINCI_MCASP_ACLKRCTL_REG, ACLKRE);
		mcasp_clr_bits(mcasp, DAVINCI_MCASP_RXFMCTL_REG, AFSRE);

		mcasp_set_bits(mcasp, DAVINCI_MCASP_PDIR_REG, ACLKX | ACLKR);
		mcasp_clr_bits(mcasp, DAVINCI_MCASP_PDIR_REG, AFSX | AFSR);
		mcasp->bclk_master = 1;
		break;
	case SND_SOC_DAIFMT_CBM_CFS:
		/* codec is clock master and frame slave */
		mcasp_clr_bits(mcasp, DAVINCI_MCASP_ACLKXCTL_REG, ACLKXE);
		mcasp_set_bits(mcasp, DAVINCI_MCASP_TXFMCTL_REG, AFSXE);

		mcasp_clr_bits(mcasp, DAVINCI_MCASP_ACLKRCTL_REG, ACLKRE);
		mcasp_set_bits(mcasp, DAVINCI_MCASP_RXFMCTL_REG, AFSRE);

		mcasp_clr_bits(mcasp, DAVINCI_MCASP_PDIR_REG, ACLKX | ACLKR);
		mcasp_set_bits(mcasp, DAVINCI_MCASP_PDIR_REG, AFSX | AFSR);
		mcasp->bclk_master = 0;
		break;
	case SND_SOC_DAIFMT_CBM_CFM:
		/* codec is clock and frame master */
		mcasp_clr_bits(mcasp, DAVINCI_MCASP_ACLKXCTL_REG, ACLKXE);
		mcasp_clr_bits(mcasp, DAVINCI_MCASP_TXFMCTL_REG, AFSXE);

		mcasp_clr_bits(mcasp, DAVINCI_MCASP_ACLKRCTL_REG, ACLKRE);
		mcasp_clr_bits(mcasp, DAVINCI_MCASP_RXFMCTL_REG, AFSRE);

		mcasp_clr_bits(mcasp, DAVINCI_MCASP_PDIR_REG,
			       ACLKX | AHCLKX | AFSX | ACLKR | AHCLKR | AFSR);
		mcasp->bclk_master = 0;
		break;
	default:
		ret = -EINVAL;
		goto out;
	}

	switch (fmt & SND_SOC_DAIFMT_INV_MASK) {
	case SND_SOC_DAIFMT_IB_NF:
		mcasp_clr_bits(mcasp, DAVINCI_MCASP_ACLKXCTL_REG, ACLKXPOL);
		mcasp_clr_bits(mcasp, DAVINCI_MCASP_ACLKRCTL_REG, ACLKRPOL);
		fs_pol_rising = true;
		break;
	case SND_SOC_DAIFMT_NB_IF:
		mcasp_set_bits(mcasp, DAVINCI_MCASP_ACLKXCTL_REG, ACLKXPOL);
		mcasp_set_bits(mcasp, DAVINCI_MCASP_ACLKRCTL_REG, ACLKRPOL);
		fs_pol_rising = false;
		break;
	case SND_SOC_DAIFMT_IB_IF:
		mcasp_clr_bits(mcasp, DAVINCI_MCASP_ACLKXCTL_REG, ACLKXPOL);
		mcasp_clr_bits(mcasp, DAVINCI_MCASP_ACLKRCTL_REG, ACLKRPOL);
		fs_pol_rising = false;
		break;
	case SND_SOC_DAIFMT_NB_NF:
		mcasp_set_bits(mcasp, DAVINCI_MCASP_ACLKXCTL_REG, ACLKXPOL);
		mcasp_set_bits(mcasp, DAVINCI_MCASP_ACLKRCTL_REG, ACLKRPOL);
		fs_pol_rising = true;
		break;
	default:
		ret = -EINVAL;
		goto out;
	}

	if (inv_fs)
		fs_pol_rising = !fs_pol_rising;

	if (fs_pol_rising) {
		mcasp_clr_bits(mcasp, DAVINCI_MCASP_TXFMCTL_REG, FSXPOL);
		mcasp_clr_bits(mcasp, DAVINCI_MCASP_RXFMCTL_REG, FSRPOL);
	} else {
		mcasp_set_bits(mcasp, DAVINCI_MCASP_TXFMCTL_REG, FSXPOL);
		mcasp_set_bits(mcasp, DAVINCI_MCASP_RXFMCTL_REG, FSRPOL);
	}

	mcasp->dai_fmt = fmt;
out:
	pm_runtime_put(mcasp->dev);
	return ret;
}

static int __davinci_mcasp_set_clkdiv(struct davinci_mcasp *mcasp, int div_id,
				      int div, bool explicit)
{
	pm_runtime_get_sync(mcasp->dev);
	switch (div_id) {
	case MCASP_CLKDIV_AUXCLK:			/* MCLK divider */
		mcasp_mod_bits(mcasp, DAVINCI_MCASP_AHCLKXCTL_REG,
			       AHCLKXDIV(div - 1), AHCLKXDIV_MASK);
		mcasp_mod_bits(mcasp, DAVINCI_MCASP_AHCLKRCTL_REG,
			       AHCLKRDIV(div - 1), AHCLKRDIV_MASK);
		break;

	case MCASP_CLKDIV_BCLK:			/* BCLK divider */
		mcasp_mod_bits(mcasp, DAVINCI_MCASP_ACLKXCTL_REG,
			       ACLKXDIV(div - 1), ACLKXDIV_MASK);
		mcasp_mod_bits(mcasp, DAVINCI_MCASP_ACLKRCTL_REG,
			       ACLKRDIV(div - 1), ACLKRDIV_MASK);
		if (explicit)
			mcasp->bclk_div = div;
		break;

	case MCASP_CLKDIV_BCLK_FS_RATIO:
		/*
		 * BCLK/LRCLK ratio descries how many bit-clock cycles
		 * fit into one frame. The clock ratio is given for a
		 * full period of data (for I2S format both left and
		 * right channels), so it has to be divided by number
		 * of tdm-slots (for I2S - divided by 2).
		 * Instead of storing this ratio, we calculate a new
		 * tdm_slot width by dividing the the ratio by the
		 * number of configured tdm slots.
		 */
		mcasp->slot_width = div / mcasp->tdm_slots;
		if (div % mcasp->tdm_slots)
			dev_warn(mcasp->dev,
				 "%s(): BCLK/LRCLK %d is not divisible by %d tdm slots",
				 __func__, div, mcasp->tdm_slots);
		break;

	default:
		return -EINVAL;
	}

	pm_runtime_put(mcasp->dev);
	return 0;
}

static int davinci_mcasp_set_clkdiv(struct snd_soc_dai *dai, int div_id,
				    int div)
{
	struct davinci_mcasp *mcasp = snd_soc_dai_get_drvdata(dai);

	return __davinci_mcasp_set_clkdiv(mcasp, div_id, div, 1);
}

static int davinci_mcasp_set_sysclk(struct snd_soc_dai *dai, int clk_id,
				    unsigned int freq, int dir)
{
	struct davinci_mcasp *mcasp = snd_soc_dai_get_drvdata(dai);

	pm_runtime_get_sync(mcasp->dev);

	if (dir == SND_SOC_CLOCK_IN) {
		switch (clk_id) {
		case MCASP_CLK_HCLK_AHCLK:
			mcasp_clr_bits(mcasp, DAVINCI_MCASP_AHCLKXCTL_REG,
				       AHCLKXE);
			mcasp_clr_bits(mcasp, DAVINCI_MCASP_AHCLKRCTL_REG,
				       AHCLKRE);
			mcasp_clr_bits(mcasp, DAVINCI_MCASP_PDIR_REG, AHCLKX);
			break;
		case MCASP_CLK_HCLK_AUXCLK:
			mcasp_set_bits(mcasp, DAVINCI_MCASP_AHCLKXCTL_REG,
				       AHCLKXE);
			mcasp_set_bits(mcasp, DAVINCI_MCASP_AHCLKRCTL_REG,
				       AHCLKRE);
			break;
		default:
			dev_err(mcasp->dev, "Invalid clk id: %d\n", clk_id);
			goto out;
		}
	} else {
		/* Select AUXCLK as HCLK */
		mcasp_set_bits(mcasp, DAVINCI_MCASP_AHCLKXCTL_REG, AHCLKXE);
		mcasp_set_bits(mcasp, DAVINCI_MCASP_AHCLKRCTL_REG, AHCLKRE);
		mcasp_set_bits(mcasp, DAVINCI_MCASP_PDIR_REG, AHCLKX);
	}
	/*
	 * When AHCLK X/R is selected to be output it means that the HCLK is
	 * the same clock - coming via AUXCLK.
	 */
	mcasp->sysclk_freq = freq;
out:
	pm_runtime_put(mcasp->dev);
	return 0;
}

/* All serializers must have equal number of channels */
static int davinci_mcasp_ch_constraint(struct davinci_mcasp *mcasp, int stream,
				       int serializers)
{
	struct snd_pcm_hw_constraint_list *cl = &mcasp->chconstr[stream];
	unsigned int *list = (unsigned int *) cl->list;
	int slots = mcasp->tdm_slots;
	int i, count = 0;

	if (mcasp->tdm_mask[stream])
		slots = hweight32(mcasp->tdm_mask[stream]);

	for (i = 2; i <= slots; i++)
		list[count++] = i;

	for (i = 2; i <= serializers; i++)
		list[count++] = i*slots;

	cl->count = count;

	return 0;
}

static int davinci_mcasp_set_ch_constraints(struct davinci_mcasp *mcasp)
{
	int rx_serializers = 0, tx_serializers = 0, ret, i;

	for (i = 0; i < mcasp->num_serializer; i++)
		if (mcasp->serial_dir[i] == TX_MODE)
			tx_serializers++;
		else if (mcasp->serial_dir[i] == RX_MODE)
			rx_serializers++;

	ret = davinci_mcasp_ch_constraint(mcasp, SNDRV_PCM_STREAM_PLAYBACK,
					  tx_serializers);
	if (ret)
		return ret;

	ret = davinci_mcasp_ch_constraint(mcasp, SNDRV_PCM_STREAM_CAPTURE,
					  rx_serializers);

	return ret;
}


static int davinci_mcasp_set_tdm_slot(struct snd_soc_dai *dai,
				      unsigned int tx_mask,
				      unsigned int rx_mask,
				      int slots, int slot_width)
{
	struct davinci_mcasp *mcasp = snd_soc_dai_get_drvdata(dai);

	dev_dbg(mcasp->dev,
		 "%s() tx_mask 0x%08x rx_mask 0x%08x slots %d width %d\n",
		 __func__, tx_mask, rx_mask, slots, slot_width);

	if (tx_mask >= (1<<slots) || rx_mask >= (1<<slots)) {
		dev_err(mcasp->dev,
			"Bad tdm mask tx: 0x%08x rx: 0x%08x slots %d\n",
			tx_mask, rx_mask, slots);
		return -EINVAL;
	}

	if (slot_width &&
	    (slot_width < 8 || slot_width > 32 || slot_width % 4 != 0)) {
		dev_err(mcasp->dev, "%s: Unsupported slot_width %d\n",
			__func__, slot_width);
		return -EINVAL;
	}

	mcasp->tdm_slots = slots;
	mcasp->tdm_mask[SNDRV_PCM_STREAM_PLAYBACK] = tx_mask;
	mcasp->tdm_mask[SNDRV_PCM_STREAM_CAPTURE] = rx_mask;
	mcasp->slot_width = slot_width;

	return davinci_mcasp_set_ch_constraints(mcasp);
}

static int davinci_config_channel_size(struct davinci_mcasp *mcasp,
				       int sample_width)
{
	u32 fmt;
	u32 tx_rotate = (sample_width / 4) & 0x7;
	u32 mask = (1ULL << sample_width) - 1;
	u32 slot_width = sample_width;

	/*
	 * For captured data we should not rotate, inversion and masking is
	 * enoguh to get the data to the right position:
	 * Format	  data from bus		after reverse (XRBUF)
	 * S16_LE:	|LSB|MSB|xxx|xxx|	|xxx|xxx|MSB|LSB|
	 * S24_3LE:	|LSB|DAT|MSB|xxx|	|xxx|MSB|DAT|LSB|
	 * S24_LE:	|LSB|DAT|MSB|xxx|	|xxx|MSB|DAT|LSB|
	 * S32_LE:	|LSB|DAT|DAT|MSB|	|MSB|DAT|DAT|LSB|
	 */
	u32 rx_rotate = 0;

	/*
	 * Setting the tdm slot width either with set_clkdiv() or
	 * set_tdm_slot() allows us to for example send 32 bits per
	 * channel to the codec, while only 16 of them carry audio
	 * payload.
	 */
	if (mcasp->slot_width) {
		/*
		 * When we have more bclk then it is needed for the
		 * data, we need to use the rotation to move the
		 * received samples to have correct alignment.
		 */
<<<<<<< HEAD
		rx_rotate = (slot_length - word_length) / 4;
		word_length = slot_length;
	} else if (mcasp->slot_width) {
		rx_rotate = (mcasp->slot_width - word_length) / 4;
		word_length = mcasp->slot_width;
=======
		slot_width = mcasp->slot_width;
		rx_rotate = (slot_width - sample_width) / 4;
>>>>>>> db0b54cd
	}

	/* mapping of the XSSZ bit-field as described in the datasheet */
	fmt = (slot_width >> 1) - 1;

	if (mcasp->op_mode != DAVINCI_MCASP_DIT_MODE) {
		mcasp_mod_bits(mcasp, DAVINCI_MCASP_RXFMT_REG, RXSSZ(fmt),
			       RXSSZ(0x0F));
		mcasp_mod_bits(mcasp, DAVINCI_MCASP_TXFMT_REG, TXSSZ(fmt),
			       TXSSZ(0x0F));
		mcasp_mod_bits(mcasp, DAVINCI_MCASP_TXFMT_REG, TXROT(tx_rotate),
			       TXROT(7));
		mcasp_mod_bits(mcasp, DAVINCI_MCASP_RXFMT_REG, RXROT(rx_rotate),
			       RXROT(7));
		mcasp_set_reg(mcasp, DAVINCI_MCASP_RXMASK_REG, mask);
	}

	mcasp_set_reg(mcasp, DAVINCI_MCASP_TXMASK_REG, mask);

	return 0;
}

static int mcasp_common_hw_param(struct davinci_mcasp *mcasp, int stream,
				 int period_words, int channels)
{
	struct snd_dmaengine_dai_dma_data *dma_data = &mcasp->dma_data[stream];
	int i;
	u8 tx_ser = 0;
	u8 rx_ser = 0;
	u8 slots = mcasp->tdm_slots;
	u8 max_active_serializers = (channels + slots - 1) / slots;
	int active_serializers, numevt;
	u32 reg;
	/* Default configuration */
	if (mcasp->version < MCASP_VERSION_3)
		mcasp_set_bits(mcasp, DAVINCI_MCASP_PWREMUMGT_REG, MCASP_SOFT);

	/* All PINS as McASP */
	mcasp_set_reg(mcasp, DAVINCI_MCASP_PFUNC_REG, 0x00000000);

	if (stream == SNDRV_PCM_STREAM_PLAYBACK) {
		mcasp_set_reg(mcasp, DAVINCI_MCASP_TXSTAT_REG, 0xFFFFFFFF);
		mcasp_clr_bits(mcasp, DAVINCI_MCASP_XEVTCTL_REG, TXDATADMADIS);
	} else {
		mcasp_set_reg(mcasp, DAVINCI_MCASP_RXSTAT_REG, 0xFFFFFFFF);
		mcasp_clr_bits(mcasp, DAVINCI_MCASP_REVTCTL_REG, RXDATADMADIS);
	}

	for (i = 0; i < mcasp->num_serializer; i++) {
		mcasp_set_bits(mcasp, DAVINCI_MCASP_XRSRCTL_REG(i),
			       mcasp->serial_dir[i]);
		if (mcasp->serial_dir[i] == TX_MODE &&
					tx_ser < max_active_serializers) {
			mcasp_set_bits(mcasp, DAVINCI_MCASP_PDIR_REG, AXR(i));
			mcasp_mod_bits(mcasp, DAVINCI_MCASP_XRSRCTL_REG(i),
				       DISMOD_LOW, DISMOD_MASK);
			tx_ser++;
		} else if (mcasp->serial_dir[i] == RX_MODE &&
					rx_ser < max_active_serializers) {
			mcasp_clr_bits(mcasp, DAVINCI_MCASP_PDIR_REG, AXR(i));
			rx_ser++;
		} else {
			mcasp_mod_bits(mcasp, DAVINCI_MCASP_XRSRCTL_REG(i),
				       SRMOD_INACTIVE, SRMOD_MASK);
		}
	}

	if (stream == SNDRV_PCM_STREAM_PLAYBACK) {
		active_serializers = tx_ser;
		numevt = mcasp->txnumevt;
		reg = mcasp->fifo_base + MCASP_WFIFOCTL_OFFSET;
	} else {
		active_serializers = rx_ser;
		numevt = mcasp->rxnumevt;
		reg = mcasp->fifo_base + MCASP_RFIFOCTL_OFFSET;
	}

	if (active_serializers < max_active_serializers) {
		dev_warn(mcasp->dev, "stream has more channels (%d) than are "
			 "enabled in mcasp (%d)\n", channels,
			 active_serializers * slots);
		return -EINVAL;
	}

	/* AFIFO is not in use */
	if (!numevt) {
		/* Configure the burst size for platform drivers */
		if (active_serializers > 1) {
			/*
			 * If more than one serializers are in use we have one
			 * DMA request to provide data for all serializers.
			 * For example if three serializers are enabled the DMA
			 * need to transfer three words per DMA request.
			 */
			dma_data->maxburst = active_serializers;
		} else {
			dma_data->maxburst = 0;
		}
		return 0;
	}

	if (period_words % active_serializers) {
		dev_err(mcasp->dev, "Invalid combination of period words and "
			"active serializers: %d, %d\n", period_words,
			active_serializers);
		return -EINVAL;
	}

	/*
	 * Calculate the optimal AFIFO depth for platform side:
	 * The number of words for numevt need to be in steps of active
	 * serializers.
	 */
	numevt = (numevt / active_serializers) * active_serializers;

	while (period_words % numevt && numevt > 0)
		numevt -= active_serializers;
	if (numevt <= 0)
		numevt = active_serializers;

	mcasp_mod_bits(mcasp, reg, active_serializers, NUMDMA_MASK);
	mcasp_mod_bits(mcasp, reg, NUMEVT(numevt), NUMEVT_MASK);

	/* Configure the burst size for platform drivers */
	if (numevt == 1)
		numevt = 0;
	dma_data->maxburst = numevt;

	return 0;
}

static int mcasp_i2s_hw_param(struct davinci_mcasp *mcasp, int stream,
			      int channels)
{
	int i, active_slots;
	int total_slots;
	int active_serializers;
	u32 mask = 0;
	u32 busel = 0;

	total_slots = mcasp->tdm_slots;

	/*
	 * If more than one serializer is needed, then use them with
	 * all the specified tdm_slots. Otherwise, one serializer can
	 * cope with the transaction using just as many slots as there
	 * are channels in the stream.
	 */
	if (mcasp->tdm_mask[stream]) {
		active_slots = hweight32(mcasp->tdm_mask[stream]);
		active_serializers = (channels + active_slots - 1) /
			active_slots;
		if (active_serializers == 1) {
			active_slots = channels;
			for (i = 0; i < total_slots; i++) {
				if ((1 << i) & mcasp->tdm_mask[stream]) {
					mask |= (1 << i);
					if (--active_slots <= 0)
						break;
				}
			}
		}
	} else {
		active_serializers = (channels + total_slots - 1) / total_slots;
		if (active_serializers == 1)
			active_slots = channels;
		else
			active_slots = total_slots;

		for (i = 0; i < active_slots; i++)
			mask |= (1 << i);
	}
	mcasp_clr_bits(mcasp, DAVINCI_MCASP_ACLKXCTL_REG, TX_ASYNC);

	if (!mcasp->dat_port)
		busel = TXSEL;

	if (stream == SNDRV_PCM_STREAM_PLAYBACK) {
		mcasp_set_reg(mcasp, DAVINCI_MCASP_TXTDM_REG, mask);
		mcasp_set_bits(mcasp, DAVINCI_MCASP_TXFMT_REG, busel | TXORD);
		mcasp_mod_bits(mcasp, DAVINCI_MCASP_TXFMCTL_REG,
			       FSXMOD(total_slots), FSXMOD(0x1FF));
	} else if (stream == SNDRV_PCM_STREAM_CAPTURE) {
		mcasp_set_reg(mcasp, DAVINCI_MCASP_RXTDM_REG, mask);
		mcasp_set_bits(mcasp, DAVINCI_MCASP_RXFMT_REG, busel | RXORD);
		mcasp_mod_bits(mcasp, DAVINCI_MCASP_RXFMCTL_REG,
			       FSRMOD(total_slots), FSRMOD(0x1FF));
		/*
		 * If McASP is set to be TX/RX synchronous and the playback is
		 * not running already we need to configure the TX slots in
		 * order to have correct FSX on the bus
		 */
		if (mcasp_is_synchronous(mcasp) && !mcasp->channels)
			mcasp_mod_bits(mcasp, DAVINCI_MCASP_TXFMCTL_REG,
				       FSXMOD(total_slots), FSXMOD(0x1FF));
	}

	return 0;
}

/* S/PDIF */
static int mcasp_dit_hw_param(struct davinci_mcasp *mcasp,
			      unsigned int rate)
{
	u32 cs_value = 0;
	u8 *cs_bytes = (u8*) &cs_value;

	/* Set the TX format : 24 bit right rotation, 32 bit slot, Pad 0
	   and LSB first */
	mcasp_set_bits(mcasp, DAVINCI_MCASP_TXFMT_REG, TXROT(6) | TXSSZ(15));

	/* Set TX frame synch : DIT Mode, 1 bit width, internal, rising edge */
	mcasp_set_reg(mcasp, DAVINCI_MCASP_TXFMCTL_REG, AFSXE | FSXMOD(0x180));

	/* Set the TX tdm : for all the slots */
	mcasp_set_reg(mcasp, DAVINCI_MCASP_TXTDM_REG, 0xFFFFFFFF);

	/* Set the TX clock controls : div = 1 and internal */
	mcasp_set_bits(mcasp, DAVINCI_MCASP_ACLKXCTL_REG, ACLKXE | TX_ASYNC);

	mcasp_clr_bits(mcasp, DAVINCI_MCASP_XEVTCTL_REG, TXDATADMADIS);

	/* Only 44100 and 48000 are valid, both have the same setting */
	mcasp_set_bits(mcasp, DAVINCI_MCASP_AHCLKXCTL_REG, AHCLKXDIV(3));

	/* Enable the DIT */
	mcasp_set_bits(mcasp, DAVINCI_MCASP_TXDITCTL_REG, DITEN);

	/* Set S/PDIF channel status bits */
	cs_bytes[0] = IEC958_AES0_CON_NOT_COPYRIGHT;
	cs_bytes[1] = IEC958_AES1_CON_PCM_CODER;

	switch (rate) {
	case 22050:
		cs_bytes[3] |= IEC958_AES3_CON_FS_22050;
		break;
	case 24000:
		cs_bytes[3] |= IEC958_AES3_CON_FS_24000;
		break;
	case 32000:
		cs_bytes[3] |= IEC958_AES3_CON_FS_32000;
		break;
	case 44100:
		cs_bytes[3] |= IEC958_AES3_CON_FS_44100;
		break;
	case 48000:
		cs_bytes[3] |= IEC958_AES3_CON_FS_48000;
		break;
	case 88200:
		cs_bytes[3] |= IEC958_AES3_CON_FS_88200;
		break;
	case 96000:
		cs_bytes[3] |= IEC958_AES3_CON_FS_96000;
		break;
	case 176400:
		cs_bytes[3] |= IEC958_AES3_CON_FS_176400;
		break;
	case 192000:
		cs_bytes[3] |= IEC958_AES3_CON_FS_192000;
		break;
	default:
		printk(KERN_WARNING "unsupported sampling rate: %d\n", rate);
		return -EINVAL;
	}

	mcasp_set_reg(mcasp, DAVINCI_MCASP_DITCSRA_REG, cs_value);
	mcasp_set_reg(mcasp, DAVINCI_MCASP_DITCSRB_REG, cs_value);

	return 0;
}

static int davinci_mcasp_calc_clk_div(struct davinci_mcasp *mcasp,
				      unsigned int bclk_freq, bool set)
{
	int error_ppm;
	unsigned int sysclk_freq = mcasp->sysclk_freq;
	u32 reg = mcasp_get_reg(mcasp, DAVINCI_MCASP_AHCLKXCTL_REG);
	int div = sysclk_freq / bclk_freq;
	int rem = sysclk_freq % bclk_freq;
	int aux_div = 1;

	if (div > (ACLKXDIV_MASK + 1)) {
		if (reg & AHCLKXE) {
			aux_div = div / (ACLKXDIV_MASK + 1);
			if (div % (ACLKXDIV_MASK + 1))
				aux_div++;

			sysclk_freq /= aux_div;
			div = sysclk_freq / bclk_freq;
			rem = sysclk_freq % bclk_freq;
		} else if (set) {
			dev_warn(mcasp->dev, "Too fast reference clock (%u)\n",
				 sysclk_freq);
		}
	}

	if (rem != 0) {
		if (div == 0 ||
		    ((sysclk_freq / div) - bclk_freq) >
		    (bclk_freq - (sysclk_freq / (div+1)))) {
			div++;
			rem = rem - bclk_freq;
		}
	}
	error_ppm = (div*1000000 + (int)div64_long(1000000LL*rem,
		     (int)bclk_freq)) / div - 1000000;

	if (set) {
		if (error_ppm)
			dev_info(mcasp->dev, "Sample-rate is off by %d PPM\n",
				 error_ppm);

		__davinci_mcasp_set_clkdiv(mcasp, MCASP_CLKDIV_BCLK, div, 0);
		if (reg & AHCLKXE)
			__davinci_mcasp_set_clkdiv(mcasp, MCASP_CLKDIV_AUXCLK,
						   aux_div, 0);
	}

	return error_ppm;
}

static int davinci_mcasp_hw_params(struct snd_pcm_substream *substream,
					struct snd_pcm_hw_params *params,
					struct snd_soc_dai *cpu_dai)
{
	struct davinci_mcasp *mcasp = snd_soc_dai_get_drvdata(cpu_dai);
	int word_length;
	int channels = params_channels(params);
	int period_size = params_period_size(params);
	int ret;

	ret = davinci_mcasp_set_dai_fmt(cpu_dai, mcasp->dai_fmt);
	if (ret)
		return ret;

	/*
	 * If mcasp is BCLK master, and a BCLK divider was not provided by
	 * the machine driver, we need to calculate the ratio.
	 */
	if (mcasp->bclk_master && mcasp->bclk_div == 0 && mcasp->sysclk_freq) {
		int slots = mcasp->tdm_slots;
		int rate = params_rate(params);
		int sbits = params_width(params);

		if (mcasp->slot_width)
			sbits = mcasp->slot_width;
<<<<<<< HEAD

		div = davinci_mcasp_calc_clk_div(mcasp, rate*sbits*slots,
						 &ppm);
		if (ppm)
			dev_info(mcasp->dev, "Sample-rate is off by %d PPM\n",
				 ppm);
=======
>>>>>>> db0b54cd

		davinci_mcasp_calc_clk_div(mcasp, rate * sbits * slots, true);
	}

	ret = mcasp_common_hw_param(mcasp, substream->stream,
				    period_size * channels, channels);
	if (ret)
		return ret;

	if (mcasp->op_mode == DAVINCI_MCASP_DIT_MODE)
		ret = mcasp_dit_hw_param(mcasp, params_rate(params));
	else
		ret = mcasp_i2s_hw_param(mcasp, substream->stream,
					 channels);

	if (ret)
		return ret;

	switch (params_format(params)) {
	case SNDRV_PCM_FORMAT_U8:
	case SNDRV_PCM_FORMAT_S8:
		word_length = 8;
		break;

	case SNDRV_PCM_FORMAT_U16_LE:
	case SNDRV_PCM_FORMAT_S16_LE:
		word_length = 16;
		break;

	case SNDRV_PCM_FORMAT_U24_3LE:
	case SNDRV_PCM_FORMAT_S24_3LE:
		word_length = 24;
		break;

	case SNDRV_PCM_FORMAT_U24_LE:
	case SNDRV_PCM_FORMAT_S24_LE:
		word_length = 24;
		break;

	case SNDRV_PCM_FORMAT_U32_LE:
	case SNDRV_PCM_FORMAT_S32_LE:
		word_length = 32;
		break;

	default:
		printk(KERN_WARNING "davinci-mcasp: unsupported PCM format");
		return -EINVAL;
	}

	davinci_config_channel_size(mcasp, word_length);

	if (mcasp->op_mode == DAVINCI_MCASP_IIS_MODE)
		mcasp->channels = channels;

	return davinci_mcasp_set_dai_fmt(cpu_dai, mcasp->dai_fmt);
}

static int davinci_mcasp_trigger(struct snd_pcm_substream *substream,
				     int cmd, struct snd_soc_dai *cpu_dai)
{
	struct davinci_mcasp *mcasp = snd_soc_dai_get_drvdata(cpu_dai);
	int ret = 0;

	switch (cmd) {
	case SNDRV_PCM_TRIGGER_RESUME:
	case SNDRV_PCM_TRIGGER_START:
	case SNDRV_PCM_TRIGGER_PAUSE_RELEASE:
		davinci_mcasp_start(mcasp, substream->stream);
		break;
	case SNDRV_PCM_TRIGGER_SUSPEND:
	case SNDRV_PCM_TRIGGER_STOP:
	case SNDRV_PCM_TRIGGER_PAUSE_PUSH:
		davinci_mcasp_stop(mcasp, substream->stream);
		break;

	default:
		ret = -EINVAL;
	}

	return ret;
}

static const unsigned int davinci_mcasp_dai_rates[] = {
	8000, 11025, 16000, 22050, 32000, 44100, 48000, 64000,
	88200, 96000, 176400, 192000,
};

#define DAVINCI_MAX_RATE_ERROR_PPM 1000

static int davinci_mcasp_hw_rule_rate(struct snd_pcm_hw_params *params,
				      struct snd_pcm_hw_rule *rule)
{
	struct davinci_mcasp_ruledata *rd = rule->private;
	struct snd_interval *ri =
		hw_param_interval(params, SNDRV_PCM_HW_PARAM_RATE);
	int sbits = params_width(params);
	int slots = rd->mcasp->tdm_slots;
	struct snd_interval range;
	int i;

	if (rd->mcasp->slot_width)
		sbits = rd->mcasp->slot_width;

	snd_interval_any(&range);
	range.empty = 1;

	for (i = 0; i < ARRAY_SIZE(davinci_mcasp_dai_rates); i++) {
		if (snd_interval_test(ri, davinci_mcasp_dai_rates[i])) {
			uint bclk_freq = sbits*slots*
				davinci_mcasp_dai_rates[i];
			int ppm;

<<<<<<< HEAD
			davinci_mcasp_calc_clk_div(rd->mcasp, bclk_freq, &ppm);
=======
			ppm = davinci_mcasp_calc_clk_div(rd->mcasp, bclk_freq,
							 false);
>>>>>>> db0b54cd
			if (abs(ppm) < DAVINCI_MAX_RATE_ERROR_PPM) {
				if (range.empty) {
					range.min = davinci_mcasp_dai_rates[i];
					range.empty = 0;
				}
				range.max = davinci_mcasp_dai_rates[i];
			}
		}
	}

	dev_dbg(rd->mcasp->dev,
		"Frequencies %d-%d -> %d-%d for %d sbits and %d tdm slots\n",
		ri->min, ri->max, range.min, range.max, sbits, slots);

	return snd_interval_refine(hw_param_interval(params, rule->var),
				   &range);
}

static int davinci_mcasp_hw_rule_format(struct snd_pcm_hw_params *params,
					struct snd_pcm_hw_rule *rule)
{
	struct davinci_mcasp_ruledata *rd = rule->private;
	struct snd_mask *fmt = hw_param_mask(params, SNDRV_PCM_HW_PARAM_FORMAT);
	struct snd_mask nfmt;
	int rate = params_rate(params);
	int slots = rd->mcasp->tdm_slots;
	int i, count = 0;

	snd_mask_none(&nfmt);

	for (i = 0; i < SNDRV_PCM_FORMAT_LAST; i++) {
		if (snd_mask_test(fmt, i)) {
			uint sbits = snd_pcm_format_width(i);
			int ppm;

			if (rd->mcasp->slot_width)
				sbits = rd->mcasp->slot_width;

<<<<<<< HEAD
			davinci_mcasp_calc_clk_div(rd->mcasp, sbits*slots*rate,
						   &ppm);
=======
			ppm = davinci_mcasp_calc_clk_div(rd->mcasp,
							 sbits * slots * rate,
							 false);
>>>>>>> db0b54cd
			if (abs(ppm) < DAVINCI_MAX_RATE_ERROR_PPM) {
				snd_mask_set(&nfmt, i);
				count++;
			}
		}
	}
	dev_dbg(rd->mcasp->dev,
		"%d possible sample format for %d Hz and %d tdm slots\n",
		count, rate, slots);

	return snd_mask_refine(fmt, &nfmt);
}

static int davinci_mcasp_startup(struct snd_pcm_substream *substream,
				 struct snd_soc_dai *cpu_dai)
{
	struct davinci_mcasp *mcasp = snd_soc_dai_get_drvdata(cpu_dai);
	struct davinci_mcasp_ruledata *ruledata =
					&mcasp->ruledata[substream->stream];
	u32 max_channels = 0;
	int i, dir;
	int tdm_slots = mcasp->tdm_slots;

<<<<<<< HEAD
	if (mcasp->tdm_mask[substream->stream])
		tdm_slots = hweight32(mcasp->tdm_mask[substream->stream]);
=======
	/* Do not allow more then one stream per direction */
	if (mcasp->substreams[substream->stream])
		return -EBUSY;
>>>>>>> db0b54cd

	mcasp->substreams[substream->stream] = substream;

	if (mcasp->tdm_mask[substream->stream])
		tdm_slots = hweight32(mcasp->tdm_mask[substream->stream]);

	if (mcasp->op_mode == DAVINCI_MCASP_DIT_MODE)
		return 0;

	/*
	 * Limit the maximum allowed channels for the first stream:
	 * number of serializers for the direction * tdm slots per serializer
	 */
	if (substream->stream == SNDRV_PCM_STREAM_PLAYBACK)
		dir = TX_MODE;
	else
		dir = RX_MODE;

	for (i = 0; i < mcasp->num_serializer; i++) {
		if (mcasp->serial_dir[i] == dir)
			max_channels++;
	}
	ruledata->serializers = max_channels;
	max_channels *= tdm_slots;
	/*
	 * If the already active stream has less channels than the calculated
	 * limnit based on the seirializers * tdm_slots, we need to use that as
	 * a constraint for the second stream.
	 * Otherwise (first stream or less allowed channels) we use the
	 * calculated constraint.
	 */
	if (mcasp->channels && mcasp->channels < max_channels)
		max_channels = mcasp->channels;
	/*
	 * But we can always allow channels upto the amount of
	 * the available tdm_slots.
	 */
	if (max_channels < tdm_slots)
		max_channels = tdm_slots;

	snd_pcm_hw_constraint_minmax(substream->runtime,
				     SNDRV_PCM_HW_PARAM_CHANNELS,
				     2, max_channels);

	snd_pcm_hw_constraint_list(substream->runtime,
				   0, SNDRV_PCM_HW_PARAM_CHANNELS,
				   &mcasp->chconstr[substream->stream]);

	if (mcasp->slot_width)
		snd_pcm_hw_constraint_minmax(substream->runtime,
					     SNDRV_PCM_HW_PARAM_SAMPLE_BITS,
					     8, mcasp->slot_width);

	/*
	 * If we rely on implicit BCLK divider setting we should
	 * set constraints based on what we can provide.
	 */
	if (mcasp->bclk_master && mcasp->bclk_div == 0 && mcasp->sysclk_freq) {
		int ret;

		ruledata->mcasp = mcasp;

		ret = snd_pcm_hw_rule_add(substream->runtime, 0,
					  SNDRV_PCM_HW_PARAM_RATE,
					  davinci_mcasp_hw_rule_rate,
					  ruledata,
					  SNDRV_PCM_HW_PARAM_FORMAT, -1);
		if (ret)
			return ret;
		ret = snd_pcm_hw_rule_add(substream->runtime, 0,
					  SNDRV_PCM_HW_PARAM_FORMAT,
					  davinci_mcasp_hw_rule_format,
					  ruledata,
					  SNDRV_PCM_HW_PARAM_RATE, -1);
		if (ret)
			return ret;
	}

	return 0;
}

static void davinci_mcasp_shutdown(struct snd_pcm_substream *substream,
				   struct snd_soc_dai *cpu_dai)
{
	struct davinci_mcasp *mcasp = snd_soc_dai_get_drvdata(cpu_dai);

	mcasp->substreams[substream->stream] = NULL;

	if (mcasp->op_mode == DAVINCI_MCASP_DIT_MODE)
		return;

	if (!cpu_dai->active)
		mcasp->channels = 0;
}

static const struct snd_soc_dai_ops davinci_mcasp_dai_ops = {
	.startup	= davinci_mcasp_startup,
	.shutdown	= davinci_mcasp_shutdown,
	.trigger	= davinci_mcasp_trigger,
	.hw_params	= davinci_mcasp_hw_params,
	.set_fmt	= davinci_mcasp_set_dai_fmt,
	.set_clkdiv	= davinci_mcasp_set_clkdiv,
	.set_sysclk	= davinci_mcasp_set_sysclk,
	.set_tdm_slot	= davinci_mcasp_set_tdm_slot,
};

static int davinci_mcasp_dai_probe(struct snd_soc_dai *dai)
{
	struct davinci_mcasp *mcasp = snd_soc_dai_get_drvdata(dai);

	dai->playback_dma_data = &mcasp->dma_data[SNDRV_PCM_STREAM_PLAYBACK];
	dai->capture_dma_data = &mcasp->dma_data[SNDRV_PCM_STREAM_CAPTURE];

	return 0;
}

#ifdef CONFIG_PM_SLEEP
static int davinci_mcasp_suspend(struct snd_soc_dai *dai)
{
	struct davinci_mcasp *mcasp = snd_soc_dai_get_drvdata(dai);
	struct davinci_mcasp_context *context = &mcasp->context;
	u32 reg;
	int i;

	context->pm_state = pm_runtime_active(mcasp->dev);
	if (!context->pm_state)
		pm_runtime_get_sync(mcasp->dev);

	for (i = 0; i < ARRAY_SIZE(context_regs); i++)
		context->config_regs[i] = mcasp_get_reg(mcasp, context_regs[i]);

	if (mcasp->txnumevt) {
		reg = mcasp->fifo_base + MCASP_WFIFOCTL_OFFSET;
		context->afifo_regs[0] = mcasp_get_reg(mcasp, reg);
	}
	if (mcasp->rxnumevt) {
		reg = mcasp->fifo_base + MCASP_RFIFOCTL_OFFSET;
		context->afifo_regs[1] = mcasp_get_reg(mcasp, reg);
	}

	for (i = 0; i < mcasp->num_serializer; i++)
		context->xrsr_regs[i] = mcasp_get_reg(mcasp,
						DAVINCI_MCASP_XRSRCTL_REG(i));

	pm_runtime_put_sync(mcasp->dev);

	return 0;
}

static int davinci_mcasp_resume(struct snd_soc_dai *dai)
{
	struct davinci_mcasp *mcasp = snd_soc_dai_get_drvdata(dai);
	struct davinci_mcasp_context *context = &mcasp->context;
	u32 reg;
	int i;

	pm_runtime_get_sync(mcasp->dev);

	for (i = 0; i < ARRAY_SIZE(context_regs); i++)
		mcasp_set_reg(mcasp, context_regs[i], context->config_regs[i]);

	if (mcasp->txnumevt) {
		reg = mcasp->fifo_base + MCASP_WFIFOCTL_OFFSET;
		mcasp_set_reg(mcasp, reg, context->afifo_regs[0]);
	}
	if (mcasp->rxnumevt) {
		reg = mcasp->fifo_base + MCASP_RFIFOCTL_OFFSET;
		mcasp_set_reg(mcasp, reg, context->afifo_regs[1]);
	}

	for (i = 0; i < mcasp->num_serializer; i++)
		mcasp_set_reg(mcasp, DAVINCI_MCASP_XRSRCTL_REG(i),
			      context->xrsr_regs[i]);

	if (!context->pm_state)
		pm_runtime_put_sync(mcasp->dev);

	return 0;
}
#else
#define davinci_mcasp_suspend NULL
#define davinci_mcasp_resume NULL
#endif

#define DAVINCI_MCASP_RATES	SNDRV_PCM_RATE_8000_192000

#define DAVINCI_MCASP_PCM_FMTS (SNDRV_PCM_FMTBIT_S8 | \
				SNDRV_PCM_FMTBIT_U8 | \
				SNDRV_PCM_FMTBIT_S16_LE | \
				SNDRV_PCM_FMTBIT_U16_LE | \
				SNDRV_PCM_FMTBIT_S24_LE | \
				SNDRV_PCM_FMTBIT_U24_LE | \
				SNDRV_PCM_FMTBIT_S24_3LE | \
				SNDRV_PCM_FMTBIT_U24_3LE | \
				SNDRV_PCM_FMTBIT_S32_LE | \
				SNDRV_PCM_FMTBIT_U32_LE)

static struct snd_soc_dai_driver davinci_mcasp_dai[] = {
	{
		.name		= "davinci-mcasp.0",
		.probe		= davinci_mcasp_dai_probe,
		.suspend	= davinci_mcasp_suspend,
		.resume		= davinci_mcasp_resume,
		.playback	= {
			.channels_min	= 2,
			.channels_max	= 32 * 16,
			.rates 		= DAVINCI_MCASP_RATES,
			.formats	= DAVINCI_MCASP_PCM_FMTS,
		},
		.capture 	= {
			.channels_min 	= 2,
			.channels_max	= 32 * 16,
			.rates 		= DAVINCI_MCASP_RATES,
			.formats	= DAVINCI_MCASP_PCM_FMTS,
		},
		.ops 		= &davinci_mcasp_dai_ops,

		.symmetric_samplebits	= 1,
		.symmetric_rates	= 1,
	},
	{
		.name		= "davinci-mcasp.1",
		.probe		= davinci_mcasp_dai_probe,
		.playback 	= {
			.channels_min	= 1,
			.channels_max	= 384,
			.rates		= DAVINCI_MCASP_RATES,
			.formats	= DAVINCI_MCASP_PCM_FMTS,
		},
		.ops 		= &davinci_mcasp_dai_ops,
	},

};

static const struct snd_soc_component_driver davinci_mcasp_component = {
	.name		= "davinci-mcasp",
};

/* Some HW specific values and defaults. The rest is filled in from DT. */
static struct davinci_mcasp_pdata dm646x_mcasp_pdata = {
	.tx_dma_offset = 0x400,
	.rx_dma_offset = 0x400,
	.version = MCASP_VERSION_1,
};

static struct davinci_mcasp_pdata da830_mcasp_pdata = {
	.tx_dma_offset = 0x2000,
	.rx_dma_offset = 0x2000,
	.version = MCASP_VERSION_2,
};

static struct davinci_mcasp_pdata am33xx_mcasp_pdata = {
	.tx_dma_offset = 0,
	.rx_dma_offset = 0,
	.version = MCASP_VERSION_3,
};

static struct davinci_mcasp_pdata dra7_mcasp_pdata = {
	/* The CFG port offset will be calculated if it is needed */
	.tx_dma_offset = 0,
	.rx_dma_offset = 0,
	.version = MCASP_VERSION_4,
};

static const struct of_device_id mcasp_dt_ids[] = {
	{
		.compatible = "ti,dm646x-mcasp-audio",
		.data = &dm646x_mcasp_pdata,
	},
	{
		.compatible = "ti,da830-mcasp-audio",
		.data = &da830_mcasp_pdata,
	},
	{
		.compatible = "ti,am33xx-mcasp-audio",
		.data = &am33xx_mcasp_pdata,
	},
	{
		.compatible = "ti,dra7-mcasp-audio",
		.data = &dra7_mcasp_pdata,
	},
	{ /* sentinel */ }
};
MODULE_DEVICE_TABLE(of, mcasp_dt_ids);

static int mcasp_reparent_fck(struct platform_device *pdev)
{
	struct device_node *node = pdev->dev.of_node;
	struct clk *gfclk, *parent_clk;
	const char *parent_name;
	int ret;

	if (!node)
		return 0;

	parent_name = of_get_property(node, "fck_parent", NULL);
	if (!parent_name)
		return 0;

	dev_warn(&pdev->dev, "Update the bindings to use assigned-clocks!\n");

	gfclk = clk_get(&pdev->dev, "fck");
	if (IS_ERR(gfclk)) {
		dev_err(&pdev->dev, "failed to get fck\n");
		return PTR_ERR(gfclk);
	}

	parent_clk = clk_get(NULL, parent_name);
	if (IS_ERR(parent_clk)) {
		dev_err(&pdev->dev, "failed to get parent clock\n");
		ret = PTR_ERR(parent_clk);
		goto err1;
	}

	ret = clk_set_parent(gfclk, parent_clk);
	if (ret) {
		dev_err(&pdev->dev, "failed to reparent fck\n");
		goto err2;
	}

err2:
	clk_put(parent_clk);
err1:
	clk_put(gfclk);
	return ret;
}

static struct davinci_mcasp_pdata *davinci_mcasp_set_pdata_from_of(
						struct platform_device *pdev)
{
	struct device_node *np = pdev->dev.of_node;
	struct davinci_mcasp_pdata *pdata = NULL;
	const struct of_device_id *match =
			of_match_device(mcasp_dt_ids, &pdev->dev);
	struct of_phandle_args dma_spec;

	const u32 *of_serial_dir32;
	u32 val;
	int i, ret = 0;

	if (pdev->dev.platform_data) {
		pdata = pdev->dev.platform_data;
		return pdata;
	} else if (match) {
		pdata = devm_kmemdup(&pdev->dev, match->data, sizeof(*pdata),
				     GFP_KERNEL);
		if (!pdata) {
			dev_err(&pdev->dev,
				"Failed to allocate memory for pdata\n");
			ret = -ENOMEM;
			return pdata;
		}
	} else {
		/* control shouldn't reach here. something is wrong */
		ret = -EINVAL;
		goto nodata;
	}

	ret = of_property_read_u32(np, "op-mode", &val);
	if (ret >= 0)
		pdata->op_mode = val;

	ret = of_property_read_u32(np, "tdm-slots", &val);
	if (ret >= 0) {
		if (val < 2 || val > 32) {
			dev_err(&pdev->dev,
				"tdm-slots must be in rage [2-32]\n");
			ret = -EINVAL;
			goto nodata;
		}

		pdata->tdm_slots = val;
	}

	of_serial_dir32 = of_get_property(np, "serial-dir", &val);
	val /= sizeof(u32);
	if (of_serial_dir32) {
		u8 *of_serial_dir = devm_kzalloc(&pdev->dev,
						 (sizeof(*of_serial_dir) * val),
						 GFP_KERNEL);
		if (!of_serial_dir) {
			ret = -ENOMEM;
			goto nodata;
		}

		for (i = 0; i < val; i++)
			of_serial_dir[i] = be32_to_cpup(&of_serial_dir32[i]);

		pdata->num_serializer = val;
		pdata->serial_dir = of_serial_dir;
	}

	ret = of_property_match_string(np, "dma-names", "tx");
	if (ret < 0)
		goto nodata;

	ret = of_parse_phandle_with_args(np, "dmas", "#dma-cells", ret,
					 &dma_spec);
	if (ret < 0)
		goto nodata;

	pdata->tx_dma_channel = dma_spec.args[0];

	/* RX is not valid in DIT mode */
	if (pdata->op_mode != DAVINCI_MCASP_DIT_MODE) {
		ret = of_property_match_string(np, "dma-names", "rx");
		if (ret < 0)
			goto nodata;

		ret = of_parse_phandle_with_args(np, "dmas", "#dma-cells", ret,
						 &dma_spec);
		if (ret < 0)
			goto nodata;

		pdata->rx_dma_channel = dma_spec.args[0];
	}

	ret = of_property_read_u32(np, "tx-num-evt", &val);
	if (ret >= 0)
		pdata->txnumevt = val;

	ret = of_property_read_u32(np, "rx-num-evt", &val);
	if (ret >= 0)
		pdata->rxnumevt = val;

	ret = of_property_read_u32(np, "sram-size-playback", &val);
	if (ret >= 0)
		pdata->sram_size_playback = val;

	ret = of_property_read_u32(np, "sram-size-capture", &val);
	if (ret >= 0)
		pdata->sram_size_capture = val;

	return  pdata;

nodata:
	if (ret < 0) {
		dev_err(&pdev->dev, "Error populating platform data, err %d\n",
			ret);
		pdata = NULL;
	}
	return  pdata;
}

enum {
	PCM_EDMA,
	PCM_SDMA,
};
static const char *sdma_prefix = "ti,omap";

static int davinci_mcasp_get_dma_type(struct davinci_mcasp *mcasp)
{
	struct dma_chan *chan;
	const char *tmp;
	int ret = PCM_EDMA;

	if (!mcasp->dev->of_node)
		return PCM_EDMA;

	tmp = mcasp->dma_data[SNDRV_PCM_STREAM_PLAYBACK].filter_data;
	chan = dma_request_slave_channel_reason(mcasp->dev, tmp);
	if (IS_ERR(chan)) {
		if (PTR_ERR(chan) != -EPROBE_DEFER)
			dev_err(mcasp->dev,
				"Can't verify DMA configuration (%ld)\n",
				PTR_ERR(chan));
		return PTR_ERR(chan);
	}
	BUG_ON(!chan->device || !chan->device->dev);

	if (chan->device->dev->of_node)
		ret = of_property_read_string(chan->device->dev->of_node,
					      "compatible", &tmp);
	else
		dev_dbg(mcasp->dev, "DMA controller has no of-node\n");

	dma_release_channel(chan);
	if (ret)
		return ret;

	dev_dbg(mcasp->dev, "DMA controller compatible = \"%s\"\n", tmp);
	if (!strncmp(tmp, sdma_prefix, strlen(sdma_prefix)))
		return PCM_SDMA;

	return PCM_EDMA;
}

<<<<<<< HEAD
=======
static u32 davinci_mcasp_txdma_offset(struct davinci_mcasp_pdata *pdata)
{
	int i;
	u32 offset = 0;

	if (pdata->version != MCASP_VERSION_4)
		return pdata->tx_dma_offset;

	for (i = 0; i < pdata->num_serializer; i++) {
		if (pdata->serial_dir[i] == TX_MODE) {
			if (!offset) {
				offset = DAVINCI_MCASP_TXBUF_REG(i);
			} else {
				pr_err("%s: Only one serializer allowed!\n",
				       __func__);
				break;
			}
		}
	}

	return offset;
}

static u32 davinci_mcasp_rxdma_offset(struct davinci_mcasp_pdata *pdata)
{
	int i;
	u32 offset = 0;

	if (pdata->version != MCASP_VERSION_4)
		return pdata->rx_dma_offset;

	for (i = 0; i < pdata->num_serializer; i++) {
		if (pdata->serial_dir[i] == RX_MODE) {
			if (!offset) {
				offset = DAVINCI_MCASP_RXBUF_REG(i);
			} else {
				pr_err("%s: Only one serializer allowed!\n",
				       __func__);
				break;
			}
		}
	}

	return offset;
}

>>>>>>> db0b54cd
#if IS_ENABLED(CONFIG_DISPLAY_DRA7EVM_ENCODER_TPD12S015)
#define DRA7_MCASP_HDMI_SEL_GPIO	(1 << 2)
int dra7_mcasp_hdmi_gpio_get(struct platform_device *pdev)
{
	struct davinci_mcasp *mcasp;

	if (!pdev)
		return -EPROBE_DEFER;

	mcasp = dev_get_drvdata(&pdev->dev);
	if (!mcasp)
		return -EPROBE_DEFER;

	if (!mcasp->is_mcasp8)
		return 0;

	pm_runtime_get_sync(mcasp->dev);

	/* First set the direction to output */
	mcasp_set_bits(mcasp, DAVINCI_MCASP_PDIR_REG,
		       DRA7_MCASP_HDMI_SEL_GPIO);
	/* then set the PDOUT */
	if (mcasp->hdmi_sel_gpio)
		mcasp_set_bits(mcasp, DAVINCI_MCASP_PDOUT_REG,
			       DRA7_MCASP_HDMI_SEL_GPIO);
	else
		mcasp_clr_bits(mcasp, DAVINCI_MCASP_PDOUT_REG,
			       DRA7_MCASP_HDMI_SEL_GPIO);
	/* at last, change the function to GPIO mode */
	mcasp_set_bits(mcasp, DAVINCI_MCASP_PFUNC_REG,
		       DRA7_MCASP_HDMI_SEL_GPIO);

	return 0;
}
EXPORT_SYMBOL(dra7_mcasp_hdmi_gpio_get);

int dra7_mcasp_hdmi_gpio_put(struct platform_device *pdev)
{
	struct davinci_mcasp *mcasp;

	if (!pdev)
		return -EPROBE_DEFER;

	mcasp = dev_get_drvdata(&pdev->dev);
	if (!mcasp)
		return -EPROBE_DEFER;

	if (!mcasp->is_mcasp8)
		return 0;

	/* Set the pin as McASP pin */
	mcasp_clr_bits(mcasp, DAVINCI_MCASP_PFUNC_REG,
		       DRA7_MCASP_HDMI_SEL_GPIO);

	pm_runtime_put_sync(mcasp->dev);

	return 0;
}
EXPORT_SYMBOL(dra7_mcasp_hdmi_gpio_put);

int dra7_mcasp_hdmi_gpio_set(struct platform_device *pdev, bool high)
{
	struct davinci_mcasp *mcasp;

	if (!pdev)
		return -EPROBE_DEFER;

	mcasp = dev_get_drvdata(&pdev->dev);
	if (!mcasp)
		return -EPROBE_DEFER;

	if (!mcasp->is_mcasp8)
		return 0;

	if (!pm_runtime_active(mcasp->dev)) {
		dev_warn(mcasp->dev, "mcasp8 is not enabled!\n");
		return -ENODEV;
	}

	if (mcasp->hdmi_sel_gpio == high)
		return 0;

	mcasp->hdmi_sel_gpio = high;
	if (mcasp->hdmi_sel_gpio)
		mcasp_set_bits(mcasp, DAVINCI_MCASP_PDOUT_REG,
			       DRA7_MCASP_HDMI_SEL_GPIO);
	else
		mcasp_clr_bits(mcasp, DAVINCI_MCASP_PDOUT_REG,
			       DRA7_MCASP_HDMI_SEL_GPIO);

	return 0;
}
EXPORT_SYMBOL(dra7_mcasp_hdmi_gpio_set);
#endif /* CONFIG_DISPLAY_DRA7EVM_ENCODER_TPD12S015 */

static int davinci_mcasp_probe(struct platform_device *pdev)
{
	struct snd_dmaengine_dai_dma_data *dma_data;
	struct resource *mem, *res, *dat;
	struct davinci_mcasp_pdata *pdata;
	struct davinci_mcasp *mcasp;
	char *irq_name;
	int *dma;
	int irq;
	int ret;

	if (!pdev->dev.platform_data && !pdev->dev.of_node) {
		dev_err(&pdev->dev, "No platform data supplied\n");
		return -EINVAL;
	}

	mcasp = devm_kzalloc(&pdev->dev, sizeof(struct davinci_mcasp),
			   GFP_KERNEL);
	if (!mcasp)
		return	-ENOMEM;

	pdata = davinci_mcasp_set_pdata_from_of(pdev);
	if (!pdata) {
		dev_err(&pdev->dev, "no platform data\n");
		return -EINVAL;
	}

	mem = platform_get_resource_byname(pdev, IORESOURCE_MEM, "mpu");
	if (!mem) {
		dev_warn(mcasp->dev,
			 "\"mpu\" mem resource not found, using index 0\n");
		mem = platform_get_resource(pdev, IORESOURCE_MEM, 0);
		if (!mem) {
			dev_err(&pdev->dev, "no mem resource?\n");
			return -ENODEV;
		}
	}

#if IS_ENABLED(CONFIG_DISPLAY_DRA7EVM_ENCODER_TPD12S015)
	if (pdata->version == MCASP_VERSION_4 && mem->start == 0x4847c000)
		mcasp->is_mcasp8 = true;
#endif
<<<<<<< HEAD
	ioarea = devm_request_mem_region(&pdev->dev, mem->start,
			resource_size(mem), pdev->name);
	if (!ioarea) {
		dev_err(&pdev->dev, "Audio region already claimed\n");
		return -EBUSY;
	}
=======
>>>>>>> db0b54cd

	mcasp->base = devm_ioremap_resource(&pdev->dev, mem);
	if (IS_ERR(mcasp->base))
		return PTR_ERR(mcasp->base);

	pm_runtime_enable(&pdev->dev);

	mcasp->op_mode = pdata->op_mode;
	/* sanity check for tdm slots parameter */
	if (mcasp->op_mode == DAVINCI_MCASP_IIS_MODE) {
		if (pdata->tdm_slots < 2) {
			dev_err(&pdev->dev, "invalid tdm slots: %d\n",
				pdata->tdm_slots);
			mcasp->tdm_slots = 2;
		} else if (pdata->tdm_slots > 32) {
			dev_err(&pdev->dev, "invalid tdm slots: %d\n",
				pdata->tdm_slots);
			mcasp->tdm_slots = 32;
		} else {
			mcasp->tdm_slots = pdata->tdm_slots;
		}
	}

	mcasp->num_serializer = pdata->num_serializer;
#ifdef CONFIG_PM_SLEEP
	mcasp->context.xrsr_regs = devm_kzalloc(&pdev->dev,
					sizeof(u32) * mcasp->num_serializer,
					GFP_KERNEL);
#endif
	mcasp->serial_dir = pdata->serial_dir;
	mcasp->version = pdata->version;
	mcasp->txnumevt = pdata->txnumevt;
	mcasp->rxnumevt = pdata->rxnumevt;

	mcasp->dev = &pdev->dev;

	irq = platform_get_irq_byname(pdev, "common");
	if (irq >= 0) {
		irq_name = devm_kasprintf(&pdev->dev, GFP_KERNEL, "%s_common",
					  dev_name(&pdev->dev));
		ret = devm_request_threaded_irq(&pdev->dev, irq, NULL,
						davinci_mcasp_common_irq_handler,
						IRQF_ONESHOT | IRQF_SHARED,
						irq_name, mcasp);
		if (ret) {
			dev_err(&pdev->dev, "common IRQ request failed\n");
			goto err;
		}

		mcasp->irq_request[SNDRV_PCM_STREAM_PLAYBACK] = XUNDRN;
		mcasp->irq_request[SNDRV_PCM_STREAM_CAPTURE] = ROVRN;
	}

	irq = platform_get_irq_byname(pdev, "rx");
	if (irq >= 0) {
		irq_name = devm_kasprintf(&pdev->dev, GFP_KERNEL, "%s_rx",
					  dev_name(&pdev->dev));
		ret = devm_request_threaded_irq(&pdev->dev, irq, NULL,
						davinci_mcasp_rx_irq_handler,
						IRQF_ONESHOT, irq_name, mcasp);
		if (ret) {
			dev_err(&pdev->dev, "RX IRQ request failed\n");
			goto err;
		}

		mcasp->irq_request[SNDRV_PCM_STREAM_CAPTURE] = ROVRN;
	}

	irq = platform_get_irq_byname(pdev, "tx");
	if (irq >= 0) {
		irq_name = devm_kasprintf(&pdev->dev, GFP_KERNEL, "%s_tx",
					  dev_name(&pdev->dev));
		ret = devm_request_threaded_irq(&pdev->dev, irq, NULL,
						davinci_mcasp_tx_irq_handler,
						IRQF_ONESHOT, irq_name, mcasp);
		if (ret) {
			dev_err(&pdev->dev, "TX IRQ request failed\n");
			goto err;
		}

		mcasp->irq_request[SNDRV_PCM_STREAM_PLAYBACK] = XUNDRN;
	}

	dat = platform_get_resource_byname(pdev, IORESOURCE_MEM, "dat");
	if (dat)
		mcasp->dat_port = true;

	dma_data = &mcasp->dma_data[SNDRV_PCM_STREAM_PLAYBACK];
	if (dat) {
		dma_data->addr = dat->start;
	} else {
		dma_data->addr = mem->start + davinci_mcasp_txdma_offset(pdata);
		/* WFIFO is not accessible from CFG port */
		mcasp->txnumevt = 0;
	}

	dma = &mcasp->dma_request[SNDRV_PCM_STREAM_PLAYBACK];
	res = platform_get_resource(pdev, IORESOURCE_DMA, 0);
	if (res)
		*dma = res->start;
	else
		*dma = pdata->tx_dma_channel;

	/* dmaengine filter data for DT and non-DT boot */
	if (pdev->dev.of_node)
		dma_data->filter_data = "tx";
	else
		dma_data->filter_data = dma;

	/* RX is not valid in DIT mode */
	if (mcasp->op_mode != DAVINCI_MCASP_DIT_MODE) {
		dma_data = &mcasp->dma_data[SNDRV_PCM_STREAM_CAPTURE];
		if (dat) {
			dma_data->addr = dat->start;
		} else {
			dma_data->addr =
				mem->start + davinci_mcasp_rxdma_offset(pdata);
			/* RFIFO is not accessible from CFG port */
			mcasp->rxnumevt = 0;
		}

		dma = &mcasp->dma_request[SNDRV_PCM_STREAM_CAPTURE];
		res = platform_get_resource(pdev, IORESOURCE_DMA, 1);
		if (res)
			*dma = res->start;
		else
			*dma = pdata->rx_dma_channel;

		/* dmaengine filter data for DT and non-DT boot */
		if (pdev->dev.of_node)
			dma_data->filter_data = "rx";
		else
			dma_data->filter_data = dma;
	}

	if (mcasp->version < MCASP_VERSION_3) {
		mcasp->fifo_base = DAVINCI_MCASP_V2_AFIFO_BASE;
		/* dma_params->dma_addr is pointing to the data port address */
		mcasp->dat_port = true;
	} else {
		mcasp->fifo_base = DAVINCI_MCASP_V3_AFIFO_BASE;
	}

	/* Allocate memory for long enough list for all possible
	 * scenarios. Maximum number tdm slots is 32 and there cannot
	 * be more serializers than given in the configuration.  The
	 * serializer directions could be taken into account, but it
	 * would make code much more complex and save only couple of
	 * bytes.
	 */
	mcasp->chconstr[SNDRV_PCM_STREAM_PLAYBACK].list =
		devm_kzalloc(mcasp->dev, sizeof(unsigned int) *
			     (32 + mcasp->num_serializer - 2),
			     GFP_KERNEL);

	mcasp->chconstr[SNDRV_PCM_STREAM_CAPTURE].list =
		devm_kzalloc(mcasp->dev, sizeof(unsigned int) *
			     (32 + mcasp->num_serializer - 2),
			     GFP_KERNEL);

	if (!mcasp->chconstr[SNDRV_PCM_STREAM_PLAYBACK].list ||
	    !mcasp->chconstr[SNDRV_PCM_STREAM_CAPTURE].list)
		return -ENOMEM;

	ret = davinci_mcasp_set_ch_constraints(mcasp);
	if (ret)
		goto err;

	dev_set_drvdata(&pdev->dev, mcasp);

	mcasp_reparent_fck(pdev);

	if (mcasp->version == MCASP_VERSION_4) {
		u32 rev;

		pm_runtime_get_sync(mcasp->dev);
		rev = mcasp_get_reg(mcasp, DAVINCI_MCASP_PID_REG) &
				    MCASP_V4_REV_MASK;
		pm_runtime_put(mcasp->dev);

		if (rev < MCASP_V4_REV(3, 3)) {
			/*
			 * ERRATA i868: to avoid race condition between DMA and
			 * AFIFO events the R/WNUMEVT need to be set to be
			 * less-than-equal to 32 words.
			 */
			if (mcasp->txnumevt)
				mcasp->txnumevt = 32;
			if (mcasp->rxnumevt)
				mcasp->rxnumevt = 32;

			if (mcasp->txnumevt || mcasp->rxnumevt)
				dev_info(&pdev->dev,
					 "ERRATA i868 workaround is enabled\n");
		}
	}

	ret = devm_snd_soc_register_component(&pdev->dev,
					&davinci_mcasp_component,
					&davinci_mcasp_dai[pdata->op_mode], 1);

	if (ret != 0)
		goto err;

	ret = davinci_mcasp_get_dma_type(mcasp);
	switch (ret) {
	case PCM_EDMA:
#if IS_BUILTIN(CONFIG_SND_EDMA_SOC) || \
	(IS_MODULE(CONFIG_SND_DAVINCI_SOC_MCASP) && \
	 IS_MODULE(CONFIG_SND_EDMA_SOC))
		ret = edma_pcm_platform_register(&pdev->dev);
#else
		dev_err(&pdev->dev, "Missing SND_EDMA_SOC\n");
		ret = -EINVAL;
		goto err;
#endif
		break;
	case PCM_SDMA:
#if IS_BUILTIN(CONFIG_SND_OMAP_SOC) || \
	(IS_MODULE(CONFIG_SND_DAVINCI_SOC_MCASP) && \
	 IS_MODULE(CONFIG_SND_OMAP_SOC))
		ret = omap_pcm_platform_register(&pdev->dev);
#else
		dev_err(&pdev->dev, "Missing SND_SDMA_SOC\n");
		ret = -EINVAL;
		goto err;
#endif
		break;
	default:
		dev_err(&pdev->dev, "No DMA controller found (%d)\n", ret);
	case -EPROBE_DEFER:
		goto err;
		break;
	}

	if (ret) {
		dev_err(&pdev->dev, "register PCM failed: %d\n", ret);
		goto err;
	}

	return 0;

err:
	pm_runtime_disable(&pdev->dev);
	return ret;
}

static int davinci_mcasp_remove(struct platform_device *pdev)
{
	pm_runtime_disable(&pdev->dev);

	return 0;
}

static struct platform_driver davinci_mcasp_driver = {
	.probe		= davinci_mcasp_probe,
	.remove		= davinci_mcasp_remove,
	.driver		= {
		.name	= "davinci-mcasp",
		.of_match_table = mcasp_dt_ids,
	},
};

module_platform_driver(davinci_mcasp_driver);

MODULE_AUTHOR("Steve Chen");
MODULE_DESCRIPTION("TI DAVINCI McASP SoC Interface");
MODULE_LICENSE("GPL");<|MERGE_RESOLUTION|>--- conflicted
+++ resolved
@@ -751,16 +751,8 @@
 		 * data, we need to use the rotation to move the
 		 * received samples to have correct alignment.
 		 */
-<<<<<<< HEAD
-		rx_rotate = (slot_length - word_length) / 4;
-		word_length = slot_length;
-	} else if (mcasp->slot_width) {
-		rx_rotate = (mcasp->slot_width - word_length) / 4;
-		word_length = mcasp->slot_width;
-=======
 		slot_width = mcasp->slot_width;
 		rx_rotate = (slot_width - sample_width) / 4;
->>>>>>> db0b54cd
 	}
 
 	/* mapping of the XSSZ bit-field as described in the datasheet */
@@ -1107,15 +1099,6 @@
 
 		if (mcasp->slot_width)
 			sbits = mcasp->slot_width;
-<<<<<<< HEAD
-
-		div = davinci_mcasp_calc_clk_div(mcasp, rate*sbits*slots,
-						 &ppm);
-		if (ppm)
-			dev_info(mcasp->dev, "Sample-rate is off by %d PPM\n",
-				 ppm);
-=======
->>>>>>> db0b54cd
 
 		davinci_mcasp_calc_clk_div(mcasp, rate * sbits * slots, true);
 	}
@@ -1170,7 +1153,7 @@
 	if (mcasp->op_mode == DAVINCI_MCASP_IIS_MODE)
 		mcasp->channels = channels;
 
-	return davinci_mcasp_set_dai_fmt(cpu_dai, mcasp->dai_fmt);
+	return 0;
 }
 
 static int davinci_mcasp_trigger(struct snd_pcm_substream *substream,
@@ -1228,12 +1211,8 @@
 				davinci_mcasp_dai_rates[i];
 			int ppm;
 
-<<<<<<< HEAD
-			davinci_mcasp_calc_clk_div(rd->mcasp, bclk_freq, &ppm);
-=======
 			ppm = davinci_mcasp_calc_clk_div(rd->mcasp, bclk_freq,
 							 false);
->>>>>>> db0b54cd
 			if (abs(ppm) < DAVINCI_MAX_RATE_ERROR_PPM) {
 				if (range.empty) {
 					range.min = davinci_mcasp_dai_rates[i];
@@ -1272,14 +1251,9 @@
 			if (rd->mcasp->slot_width)
 				sbits = rd->mcasp->slot_width;
 
-<<<<<<< HEAD
-			davinci_mcasp_calc_clk_div(rd->mcasp, sbits*slots*rate,
-						   &ppm);
-=======
 			ppm = davinci_mcasp_calc_clk_div(rd->mcasp,
 							 sbits * slots * rate,
 							 false);
->>>>>>> db0b54cd
 			if (abs(ppm) < DAVINCI_MAX_RATE_ERROR_PPM) {
 				snd_mask_set(&nfmt, i);
 				count++;
@@ -1303,14 +1277,9 @@
 	int i, dir;
 	int tdm_slots = mcasp->tdm_slots;
 
-<<<<<<< HEAD
-	if (mcasp->tdm_mask[substream->stream])
-		tdm_slots = hweight32(mcasp->tdm_mask[substream->stream]);
-=======
 	/* Do not allow more then one stream per direction */
 	if (mcasp->substreams[substream->stream])
 		return -EBUSY;
->>>>>>> db0b54cd
 
 	mcasp->substreams[substream->stream] = substream;
 
@@ -1798,8 +1767,6 @@
 	return PCM_EDMA;
 }
 
-<<<<<<< HEAD
-=======
 static u32 davinci_mcasp_txdma_offset(struct davinci_mcasp_pdata *pdata)
 {
 	int i;
@@ -1846,7 +1813,6 @@
 	return offset;
 }
 
->>>>>>> db0b54cd
 #if IS_ENABLED(CONFIG_DISPLAY_DRA7EVM_ENCODER_TPD12S015)
 #define DRA7_MCASP_HDMI_SEL_GPIO	(1 << 2)
 int dra7_mcasp_hdmi_gpio_get(struct platform_device *pdev)
@@ -1984,15 +1950,6 @@
 	if (pdata->version == MCASP_VERSION_4 && mem->start == 0x4847c000)
 		mcasp->is_mcasp8 = true;
 #endif
-<<<<<<< HEAD
-	ioarea = devm_request_mem_region(&pdev->dev, mem->start,
-			resource_size(mem), pdev->name);
-	if (!ioarea) {
-		dev_err(&pdev->dev, "Audio region already claimed\n");
-		return -EBUSY;
-	}
-=======
->>>>>>> db0b54cd
 
 	mcasp->base = devm_ioremap_resource(&pdev->dev, mem);
 	if (IS_ERR(mcasp->base))
