--- conflicted
+++ resolved
@@ -915,11 +915,7 @@
 {
 	struct snd_soc_codec *codec = snd_soc_dapm_to_codec(w->dapm);
 	struct rt5677_priv *rt5677 = snd_soc_codec_get_drvdata(codec);
-<<<<<<< HEAD
-	int idx = rl6231_calc_dmic_clk(rt5677->lrck[RT5677_AIF1] << 8);
-=======
 	int idx, rate;
->>>>>>> db0b54cd
 
 	rate = rt5677->sysclk / rl6231_get_pre_div(rt5677->regmap,
 		RT5677_CLK_TREE_CTRL1, RT5677_I2S_PD1_SFT);
