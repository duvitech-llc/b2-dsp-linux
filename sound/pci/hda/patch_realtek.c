--- conflicted
+++ resolved
@@ -910,11 +910,8 @@
 	{ 0x10ec0899, 0x1028, 0, "ALC3861" },
 	{ 0x10ec0298, 0x1028, 0, "ALC3266" },
 	{ 0x10ec0256, 0x1028, 0, "ALC3246" },
-<<<<<<< HEAD
-=======
 	{ 0x10ec0225, 0x1028, 0, "ALC3253" },
 	{ 0x10ec0295, 0x1028, 0, "ALC3254" },
->>>>>>> db0b54cd
 	{ 0x10ec0670, 0x1025, 0, "ALC669X" },
 	{ 0x10ec0676, 0x1025, 0, "ALC679X" },
 	{ 0x10ec0282, 0x1043, 0, "ALC3229" },
@@ -4416,11 +4413,8 @@
 	struct alc_spec *spec = codec->spec;
 
 	if (action == HDA_FIXUP_ACT_PRE_PROBE) {
-<<<<<<< HEAD
-=======
 		spec->shutup = alc_no_shutup; /* reduce click noise */
 		spec->reboot_notify = alc_d3_at_reboot; /* reduce noise */
->>>>>>> db0b54cd
 		spec->parse_flags = HDA_PINCFG_NO_HP_FIXUP;
 		codec->power_save_node = 0; /* avoid click noises */
 		snd_hda_apply_pincfgs(codec, pincfgs);
@@ -4834,8 +4828,6 @@
 	ALC288_FIXUP_DISABLE_AAMIX,
 	ALC292_FIXUP_DELL_E7X,
 	ALC292_FIXUP_DISABLE_AAMIX,
-<<<<<<< HEAD
-=======
 	ALC293_FIXUP_DISABLE_AAMIX_MULTIJACK,
 	ALC298_FIXUP_DELL1_MIC_NO_PRESENCE,
 	ALC275_FIXUP_DELL_XPS,
@@ -4848,7 +4840,6 @@
 	ALC221_FIXUP_HP_FRONT_MIC,
 	ALC292_FIXUP_TPT460,
 	ALC298_FIXUP_SPK_VOLUME,
->>>>>>> db0b54cd
 };
 
 static const struct hda_fixup alc269_fixups[] = {
@@ -5414,23 +5405,18 @@
 		.chained = true,
 		.chain_id = ALC269_FIXUP_DELL2_MIC_NO_PRESENCE
 	},
-<<<<<<< HEAD
-=======
 	[ALC293_FIXUP_DISABLE_AAMIX_MULTIJACK] = {
 		.type = HDA_FIXUP_FUNC,
 		.v.func = alc_fixup_disable_aamix,
 		.chained = true,
 		.chain_id = ALC293_FIXUP_DELL1_MIC_NO_PRESENCE
 	},
->>>>>>> db0b54cd
 	[ALC292_FIXUP_DELL_E7X] = {
 		.type = HDA_FIXUP_FUNC,
 		.v.func = alc_fixup_dell_xps13,
 		.chained = true,
 		.chain_id = ALC292_FIXUP_DISABLE_AAMIX
 	},
-<<<<<<< HEAD
-=======
 	[ALC298_FIXUP_DELL1_MIC_NO_PRESENCE] = {
 		.type = HDA_FIXUP_PINS,
 		.v.pins = (const struct hda_pintbl[]) {
@@ -5515,7 +5501,6 @@
 		.chained = true,
 		.chain_id = ALC298_FIXUP_DELL1_MIC_NO_PRESENCE,
 	},
->>>>>>> db0b54cd
 };
 
 static const struct snd_pci_quirk alc269_fixup_tbl[] = {
@@ -5532,12 +5517,9 @@
 	SND_PCI_QUIRK(0x1025, 0x079b, "Acer Aspire V5-573G", ALC282_FIXUP_ASPIRE_V5_PINS),
 	SND_PCI_QUIRK(0x1025, 0x106d, "Acer Cloudbook 14", ALC283_FIXUP_CHROME_BOOK),
 	SND_PCI_QUIRK(0x1028, 0x0470, "Dell M101z", ALC269_FIXUP_DELL_M101Z),
-<<<<<<< HEAD
-=======
 	SND_PCI_QUIRK(0x1028, 0x054b, "Dell XPS one 2710", ALC275_FIXUP_DELL_XPS),
 	SND_PCI_QUIRK(0x1028, 0x05bd, "Dell Latitude E6440", ALC292_FIXUP_DELL_E7X),
 	SND_PCI_QUIRK(0x1028, 0x05be, "Dell Latitude E6540", ALC292_FIXUP_DELL_E7X),
->>>>>>> db0b54cd
 	SND_PCI_QUIRK(0x1028, 0x05ca, "Dell Latitude E7240", ALC292_FIXUP_DELL_E7X),
 	SND_PCI_QUIRK(0x1028, 0x05cb, "Dell Latitude E7440", ALC292_FIXUP_DELL_E7X),
 	SND_PCI_QUIRK(0x1028, 0x05da, "Dell Vostro 5460", ALC290_FIXUP_SUBWOOFER),
@@ -5546,30 +5528,17 @@
 	SND_PCI_QUIRK(0x1028, 0x05f6, "Dell", ALC269_FIXUP_DELL1_MIC_NO_PRESENCE),
 	SND_PCI_QUIRK(0x1028, 0x0615, "Dell Vostro 5470", ALC290_FIXUP_SUBWOOFER_HSJACK),
 	SND_PCI_QUIRK(0x1028, 0x0616, "Dell Vostro 5470", ALC290_FIXUP_SUBWOOFER_HSJACK),
-<<<<<<< HEAD
-=======
 	SND_PCI_QUIRK(0x1028, 0x062c, "Dell Latitude E5550", ALC292_FIXUP_DELL_E7X),
->>>>>>> db0b54cd
 	SND_PCI_QUIRK(0x1028, 0x062e, "Dell Latitude E7450", ALC292_FIXUP_DELL_E7X),
 	SND_PCI_QUIRK(0x1028, 0x0638, "Dell Inspiron 5439", ALC290_FIXUP_MONO_SPEAKERS_HSJACK),
 	SND_PCI_QUIRK(0x1028, 0x064a, "Dell", ALC293_FIXUP_DELL1_MIC_NO_PRESENCE),
 	SND_PCI_QUIRK(0x1028, 0x064b, "Dell", ALC293_FIXUP_DELL1_MIC_NO_PRESENCE),
 	SND_PCI_QUIRK(0x1028, 0x0665, "Dell XPS 13", ALC288_FIXUP_DELL_XPS_13),
-<<<<<<< HEAD
-=======
 	SND_PCI_QUIRK(0x1028, 0x0669, "Dell Optiplex 9020m", ALC255_FIXUP_DELL1_MIC_NO_PRESENCE),
->>>>>>> db0b54cd
 	SND_PCI_QUIRK(0x1028, 0x069a, "Dell Vostro 5480", ALC290_FIXUP_SUBWOOFER_HSJACK),
 	SND_PCI_QUIRK(0x1028, 0x06c7, "Dell", ALC255_FIXUP_DELL1_MIC_NO_PRESENCE),
 	SND_PCI_QUIRK(0x1028, 0x06d9, "Dell", ALC293_FIXUP_DELL1_MIC_NO_PRESENCE),
 	SND_PCI_QUIRK(0x1028, 0x06da, "Dell", ALC293_FIXUP_DELL1_MIC_NO_PRESENCE),
-<<<<<<< HEAD
-	SND_PCI_QUIRK(0x1028, 0x06db, "Dell", ALC292_FIXUP_DISABLE_AAMIX),
-	SND_PCI_QUIRK(0x1028, 0x06dd, "Dell", ALC292_FIXUP_DISABLE_AAMIX),
-	SND_PCI_QUIRK(0x1028, 0x06de, "Dell", ALC292_FIXUP_DISABLE_AAMIX),
-	SND_PCI_QUIRK(0x1028, 0x06df, "Dell", ALC292_FIXUP_DISABLE_AAMIX),
-	SND_PCI_QUIRK(0x1028, 0x06e0, "Dell", ALC292_FIXUP_DISABLE_AAMIX),
-=======
 	SND_PCI_QUIRK(0x1028, 0x06db, "Dell", ALC293_FIXUP_DISABLE_AAMIX_MULTIJACK),
 	SND_PCI_QUIRK(0x1028, 0x06dd, "Dell", ALC293_FIXUP_DISABLE_AAMIX_MULTIJACK),
 	SND_PCI_QUIRK(0x1028, 0x06de, "Dell", ALC293_FIXUP_DISABLE_AAMIX_MULTIJACK),
@@ -5579,7 +5548,6 @@
 	SND_PCI_QUIRK(0x1028, 0x0725, "Dell Inspiron 3162", ALC255_FIXUP_DELL_SPK_NOISE),
 	SND_PCI_QUIRK(0x1028, 0x075b, "Dell XPS 13 9360", ALC256_FIXUP_DELL_XPS_13_HEADPHONE_NOISE),
 	SND_PCI_QUIRK(0x1028, 0x075d, "Dell AIO", ALC298_FIXUP_SPK_VOLUME),
->>>>>>> db0b54cd
 	SND_PCI_QUIRK(0x1028, 0x164a, "Dell", ALC293_FIXUP_DELL1_MIC_NO_PRESENCE),
 	SND_PCI_QUIRK(0x1028, 0x164b, "Dell", ALC293_FIXUP_DELL1_MIC_NO_PRESENCE),
 	SND_PCI_QUIRK(0x103c, 0x1586, "HP", ALC269_FIXUP_HP_MUTE_LED_MIC2),
@@ -5687,10 +5655,7 @@
 	SND_PCI_QUIRK(0x17aa, 0x2212, "Thinkpad T440", ALC292_FIXUP_TPT440_DOCK),
 	SND_PCI_QUIRK(0x17aa, 0x2214, "Thinkpad X240", ALC292_FIXUP_TPT440_DOCK),
 	SND_PCI_QUIRK(0x17aa, 0x2215, "Thinkpad", ALC269_FIXUP_LIMIT_INT_MIC_BOOST),
-<<<<<<< HEAD
-=======
 	SND_PCI_QUIRK(0x17aa, 0x2218, "Thinkpad X1 Carbon 2nd", ALC292_FIXUP_TPT440_DOCK),
->>>>>>> db0b54cd
 	SND_PCI_QUIRK(0x17aa, 0x2223, "ThinkPad T550", ALC292_FIXUP_TPT440_DOCK),
 	SND_PCI_QUIRK(0x17aa, 0x2226, "ThinkPad X250", ALC292_FIXUP_TPT440_DOCK),
 	SND_PCI_QUIRK(0x17aa, 0x2231, "Thinkpad T560", ALC292_FIXUP_TPT460),
@@ -5707,14 +5672,11 @@
 	SND_PCI_QUIRK(0x17aa, 0x5034, "Thinkpad T450", ALC292_FIXUP_TPT440_DOCK),
 	SND_PCI_QUIRK(0x17aa, 0x5036, "Thinkpad T450s", ALC292_FIXUP_TPT440_DOCK),
 	SND_PCI_QUIRK(0x17aa, 0x503c, "Thinkpad L450", ALC292_FIXUP_TPT440_DOCK),
-<<<<<<< HEAD
-=======
 	SND_PCI_QUIRK(0x17aa, 0x504a, "ThinkPad X260", ALC292_FIXUP_TPT440_DOCK),
 	SND_PCI_QUIRK(0x17aa, 0x504b, "Thinkpad", ALC293_FIXUP_LENOVO_SPK_NOISE),
 	SND_PCI_QUIRK(0x17aa, 0x5050, "Thinkpad T560p", ALC292_FIXUP_TPT460),
 	SND_PCI_QUIRK(0x17aa, 0x5051, "Thinkpad L460", ALC292_FIXUP_TPT460),
 	SND_PCI_QUIRK(0x17aa, 0x5053, "Thinkpad T460", ALC292_FIXUP_TPT460),
->>>>>>> db0b54cd
 	SND_PCI_QUIRK(0x17aa, 0x5109, "Thinkpad", ALC269_FIXUP_LIMIT_INT_MIC_BOOST),
 	SND_PCI_QUIRK(0x17aa, 0x3bf8, "Quanta FL1", ALC269_FIXUP_PCM_44K),
 	SND_PCI_QUIRK(0x17aa, 0x9e54, "LENOVO NB", ALC269_FIXUP_LENOVO_EAPD),
@@ -5857,19 +5819,6 @@
 		{0x14, 0x90170120},
 		{0x21, 0x02211030}),
 	SND_HDA_PIN_QUIRK(0x10ec0255, 0x1028, "Dell", ALC255_FIXUP_DELL1_MIC_NO_PRESENCE,
-<<<<<<< HEAD
-		{0x12, 0x40000000},
-		{0x14, 0x90170130},
-		{0x17, 0x411111f0},
-		{0x18, 0x411111f0},
-		{0x19, 0x411111f0},
-		{0x1a, 0x411111f0},
-		{0x1b, 0x01014020},
-		{0x1d, 0x4054c029},
-		{0x1e, 0x411111f0},
-		{0x21, 0x0221103f}),
-	SND_HDA_PIN_QUIRK(0x10ec0255, 0x1028, "Dell", ALC255_FIXUP_DELL1_MIC_NO_PRESENCE,
-=======
 		{0x14, 0x90170130},
 		{0x1b, 0x01014020},
 		{0x21, 0x0221103f}),
@@ -5886,7 +5835,6 @@
 		{0x1b, 0x01014020},
 		{0x21, 0x0221101f}),
 	SND_HDA_PIN_QUIRK(0x10ec0255, 0x1028, "Dell", ALC255_FIXUP_DELL1_MIC_NO_PRESENCE,
->>>>>>> db0b54cd
 		{0x12, 0x90a60160},
 		{0x14, 0x90170120},
 		{0x17, 0x90170140},
@@ -5916,20 +5864,6 @@
 		{0x14, 0x90170140},
 		{0x21, 0x02211050}),
 	SND_HDA_PIN_QUIRK(0x10ec0255, 0x1028, "Dell Inspiron 5548", ALC255_FIXUP_DELL1_MIC_NO_PRESENCE,
-<<<<<<< HEAD
-		ALC255_STANDARD_PINS,
-		{0x12, 0x90a60180},
-		{0x14, 0x90170130},
-		{0x17, 0x40000000},
-		{0x1d, 0x40700001},
-		{0x21, 0x02211040}),
-	SND_HDA_PIN_QUIRK(0x10ec0256, 0x1028, "Dell", ALC255_FIXUP_DELL1_MIC_NO_PRESENCE,
-		ALC255_STANDARD_PINS,
-		{0x12, 0x90a60160},
-		{0x14, 0x90170120},
-		{0x17, 0x40000000},
-		{0x1d, 0x40700001},
-=======
 		{0x12, 0x90a60180},
 		{0x14, 0x90170130},
 		{0x21, 0x02211040}),
@@ -5940,7 +5874,6 @@
 	SND_HDA_PIN_QUIRK(0x10ec0256, 0x1028, "Dell", ALC255_FIXUP_DELL1_MIC_NO_PRESENCE,
 		{0x12, 0x90a60160},
 		{0x14, 0x90170120},
->>>>>>> db0b54cd
 		{0x21, 0x02211030}),
 	SND_HDA_PIN_QUIRK(0x10ec0256, 0x1028, "Dell", ALC255_FIXUP_DELL1_MIC_NO_PRESENCE,
 		{0x12, 0x90a60170},
@@ -6999,24 +6932,10 @@
 
 static const struct snd_hda_pin_quirk alc662_pin_fixup_tbl[] = {
 	SND_HDA_PIN_QUIRK(0x10ec0662, 0x1028, "Dell", ALC662_FIXUP_DELL_MIC_NO_PRESENCE,
-<<<<<<< HEAD
-		{0x12, 0x4004c000},
-		{0x14, 0x01014010},
-		{0x15, 0x411111f0},
-		{0x16, 0x411111f0},
-		{0x18, 0x01a19020},
-		{0x19, 0x411111f0},
-		{0x1a, 0x0181302f},
-		{0x1b, 0x0221401f},
-		{0x1c, 0x411111f0},
-		{0x1d, 0x4054c601},
-		{0x1e, 0x411111f0}),
-=======
 		{0x14, 0x01014010},
 		{0x18, 0x01a19020},
 		{0x1a, 0x0181302f},
 		{0x1b, 0x0221401f}),
->>>>>>> db0b54cd
 	SND_HDA_PIN_QUIRK(0x10ec0668, 0x1028, "Dell", ALC668_FIXUP_AUTO_MUTE,
 		{0x12, 0x99a30130},
 		{0x14, 0x90170110},
