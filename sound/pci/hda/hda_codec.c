/*
 * Universal Interface for Intel High Definition Audio Codec
 *
 * Copyright (c) 2004 Takashi Iwai <tiwai@suse.de>
 *
 *
 *  This driver is free software; you can redistribute it and/or modify
 *  it under the terms of the GNU General Public License as published by
 *  the Free Software Foundation; either version 2 of the License, or
 *  (at your option) any later version.
 *
 *  This driver is distributed in the hope that it will be useful,
 *  but WITHOUT ANY WARRANTY; without even the implied warranty of
 *  MERCHANTABILITY or FITNESS FOR A PARTICULAR PURPOSE.  See the
 *  GNU General Public License for more details.
 *
 *  You should have received a copy of the GNU General Public License
 *  along with this program; if not, write to the Free Software
 *  Foundation, Inc., 59 Temple Place, Suite 330, Boston, MA  02111-1307 USA
 */

#include <linux/mm.h>
#include <linux/init.h>
#include <linux/delay.h>
#include <linux/slab.h>
#include <linux/mutex.h>
#include <linux/module.h>
#include <linux/async.h>
#include <linux/pm.h>
#include <linux/pm_runtime.h>
#include <sound/core.h>
#include "hda_codec.h"
#include <sound/asoundef.h>
#include <sound/tlv.h>
#include <sound/initval.h>
#include <sound/jack.h>
#include "hda_local.h"
#include "hda_beep.h"
#include "hda_jack.h"
#include <sound/hda_hwdep.h>

#ifdef CONFIG_PM
#define codec_in_pm(codec)	atomic_read(&(codec)->core.in_pm)
#define hda_codec_is_power_on(codec) \
	(!pm_runtime_suspended(hda_codec_dev(codec)))
#else
#define codec_in_pm(codec)	0
#define hda_codec_is_power_on(codec)	1
#endif

#define codec_has_epss(codec) \
	((codec)->core.power_caps & AC_PWRST_EPSS)
#define codec_has_clkstop(codec) \
	((codec)->core.power_caps & AC_PWRST_CLKSTOP)

/*
 * Send and receive a verb - passed to exec_verb override for hdac_device
 */
static int codec_exec_verb(struct hdac_device *dev, unsigned int cmd,
			   unsigned int flags, unsigned int *res)
{
	struct hda_codec *codec = container_of(dev, struct hda_codec, core);
	struct hda_bus *bus = codec->bus;
	int err;

	if (cmd == ~0)
		return -1;

 again:
	snd_hda_power_up_pm(codec);
	mutex_lock(&bus->core.cmd_mutex);
	if (flags & HDA_RW_NO_RESPONSE_FALLBACK)
		bus->no_response_fallback = 1;
	err = snd_hdac_bus_exec_verb_unlocked(&bus->core, codec->core.addr,
					      cmd, res);
	bus->no_response_fallback = 0;
	mutex_unlock(&bus->core.cmd_mutex);
	snd_hda_power_down_pm(codec);
	if (!codec_in_pm(codec) && res && err == -EAGAIN) {
		if (bus->response_reset) {
			codec_dbg(codec,
				  "resetting BUS due to fatal communication error\n");
			snd_hda_bus_reset(bus);
		}
		goto again;
	}
	/* clear reset-flag when the communication gets recovered */
	if (!err || codec_in_pm(codec))
		bus->response_reset = 0;
	return err;
}

/**
 * snd_hda_sequence_write - sequence writes
 * @codec: the HDA codec
 * @seq: VERB array to send
 *
 * Send the commands sequentially from the given array.
 * The array must be terminated with NID=0.
 */
void snd_hda_sequence_write(struct hda_codec *codec, const struct hda_verb *seq)
{
	for (; seq->nid; seq++)
		snd_hda_codec_write(codec, seq->nid, 0, seq->verb, seq->param);
}
EXPORT_SYMBOL_GPL(snd_hda_sequence_write);

/* connection list element */
struct hda_conn_list {
	struct list_head list;
	int len;
	hda_nid_t nid;
	hda_nid_t conns[0];
};

/* look up the cached results */
static struct hda_conn_list *
lookup_conn_list(struct hda_codec *codec, hda_nid_t nid)
{
	struct hda_conn_list *p;
	list_for_each_entry(p, &codec->conn_list, list) {
		if (p->nid == nid)
			return p;
	}
	return NULL;
}

static int add_conn_list(struct hda_codec *codec, hda_nid_t nid, int len,
			 const hda_nid_t *list)
{
	struct hda_conn_list *p;

	p = kmalloc(sizeof(*p) + len * sizeof(hda_nid_t), GFP_KERNEL);
	if (!p)
		return -ENOMEM;
	p->len = len;
	p->nid = nid;
	memcpy(p->conns, list, len * sizeof(hda_nid_t));
	list_add(&p->list, &codec->conn_list);
	return 0;
}

static void remove_conn_list(struct hda_codec *codec)
{
	while (!list_empty(&codec->conn_list)) {
		struct hda_conn_list *p;
		p = list_first_entry(&codec->conn_list, typeof(*p), list);
		list_del(&p->list);
		kfree(p);
	}
}

/* read the connection and add to the cache */
static int read_and_add_raw_conns(struct hda_codec *codec, hda_nid_t nid)
{
	hda_nid_t list[32];
	hda_nid_t *result = list;
	int len;

	len = snd_hda_get_raw_connections(codec, nid, list, ARRAY_SIZE(list));
	if (len == -ENOSPC) {
		len = snd_hda_get_num_raw_conns(codec, nid);
		result = kmalloc(sizeof(hda_nid_t) * len, GFP_KERNEL);
		if (!result)
			return -ENOMEM;
		len = snd_hda_get_raw_connections(codec, nid, result, len);
	}
	if (len >= 0)
		len = snd_hda_override_conn_list(codec, nid, len, result);
	if (result != list)
		kfree(result);
	return len;
}

/**
 * snd_hda_get_conn_list - get connection list
 * @codec: the HDA codec
 * @nid: NID to parse
 * @listp: the pointer to store NID list
 *
 * Parses the connection list of the given widget and stores the pointer
 * to the list of NIDs.
 *
 * Returns the number of connections, or a negative error code.
 *
 * Note that the returned pointer isn't protected against the list
 * modification.  If snd_hda_override_conn_list() might be called
 * concurrently, protect with a mutex appropriately.
 */
int snd_hda_get_conn_list(struct hda_codec *codec, hda_nid_t nid,
			  const hda_nid_t **listp)
{
	bool added = false;

	for (;;) {
		int err;
		const struct hda_conn_list *p;

		/* if the connection-list is already cached, read it */
		p = lookup_conn_list(codec, nid);
		if (p) {
			if (listp)
				*listp = p->conns;
			return p->len;
		}
		if (snd_BUG_ON(added))
			return -EINVAL;

		err = read_and_add_raw_conns(codec, nid);
		if (err < 0)
			return err;
		added = true;
	}
}
EXPORT_SYMBOL_GPL(snd_hda_get_conn_list);

/**
 * snd_hda_get_connections - copy connection list
 * @codec: the HDA codec
 * @nid: NID to parse
 * @conn_list: connection list array; when NULL, checks only the size
 * @max_conns: max. number of connections to store
 *
 * Parses the connection list of the given widget and stores the list
 * of NIDs.
 *
 * Returns the number of connections, or a negative error code.
 */
int snd_hda_get_connections(struct hda_codec *codec, hda_nid_t nid,
			    hda_nid_t *conn_list, int max_conns)
{
	const hda_nid_t *list;
	int len = snd_hda_get_conn_list(codec, nid, &list);

	if (len > 0 && conn_list) {
		if (len > max_conns) {
			codec_err(codec, "Too many connections %d for NID 0x%x\n",
				   len, nid);
			return -EINVAL;
		}
		memcpy(conn_list, list, len * sizeof(hda_nid_t));
	}

	return len;
}
EXPORT_SYMBOL_GPL(snd_hda_get_connections);

/**
 * snd_hda_override_conn_list - add/modify the connection-list to cache
 * @codec: the HDA codec
 * @nid: NID to parse
 * @len: number of connection list entries
 * @list: the list of connection entries
 *
 * Add or modify the given connection-list to the cache.  If the corresponding
 * cache already exists, invalidate it and append a new one.
 *
 * Returns zero or a negative error code.
 */
int snd_hda_override_conn_list(struct hda_codec *codec, hda_nid_t nid, int len,
			       const hda_nid_t *list)
{
	struct hda_conn_list *p;

	p = lookup_conn_list(codec, nid);
	if (p) {
		list_del(&p->list);
		kfree(p);
	}

	return add_conn_list(codec, nid, len, list);
}
EXPORT_SYMBOL_GPL(snd_hda_override_conn_list);

/**
 * snd_hda_get_conn_index - get the connection index of the given NID
 * @codec: the HDA codec
 * @mux: NID containing the list
 * @nid: NID to select
 * @recursive: 1 when searching NID recursively, otherwise 0
 *
 * Parses the connection list of the widget @mux and checks whether the
 * widget @nid is present.  If it is, return the connection index.
 * Otherwise it returns -1.
 */
int snd_hda_get_conn_index(struct hda_codec *codec, hda_nid_t mux,
			   hda_nid_t nid, int recursive)
{
	const hda_nid_t *conn;
	int i, nums;

	nums = snd_hda_get_conn_list(codec, mux, &conn);
	for (i = 0; i < nums; i++)
		if (conn[i] == nid)
			return i;
	if (!recursive)
		return -1;
	if (recursive > 10) {
		codec_dbg(codec, "too deep connection for 0x%x\n", nid);
		return -1;
	}
	recursive++;
	for (i = 0; i < nums; i++) {
		unsigned int type = get_wcaps_type(get_wcaps(codec, conn[i]));
		if (type == AC_WID_PIN || type == AC_WID_AUD_OUT)
			continue;
		if (snd_hda_get_conn_index(codec, conn[i], nid, recursive) >= 0)
			return i;
	}
	return -1;
}
EXPORT_SYMBOL_GPL(snd_hda_get_conn_index);


/* return DEVLIST_LEN parameter of the given widget */
static unsigned int get_num_devices(struct hda_codec *codec, hda_nid_t nid)
{
	unsigned int wcaps = get_wcaps(codec, nid);
	unsigned int parm;

	if (!codec->dp_mst || !(wcaps & AC_WCAP_DIGITAL) ||
	    get_wcaps_type(wcaps) != AC_WID_PIN)
		return 0;

	parm = snd_hdac_read_parm_uncached(&codec->core, nid, AC_PAR_DEVLIST_LEN);
<<<<<<< HEAD
	if (parm == -1 && codec->bus->rirb_error)
=======
	if (parm == -1)
>>>>>>> db0b54cd
		parm = 0;
	return parm & AC_DEV_LIST_LEN_MASK;
}

/**
 * snd_hda_get_devices - copy device list without cache
 * @codec: the HDA codec
 * @nid: NID of the pin to parse
 * @dev_list: device list array
 * @max_devices: max. number of devices to store
 *
 * Copy the device list. This info is dynamic and so not cached.
 * Currently called only from hda_proc.c, so not exported.
 */
int snd_hda_get_devices(struct hda_codec *codec, hda_nid_t nid,
			u8 *dev_list, int max_devices)
{
	unsigned int parm;
	int i, dev_len, devices;

	parm = get_num_devices(codec, nid);
	if (!parm)	/* not multi-stream capable */
		return 0;

	dev_len = parm + 1;
	dev_len = dev_len < max_devices ? dev_len : max_devices;

	devices = 0;
	while (devices < dev_len) {
		if (snd_hdac_read(&codec->core, nid,
				  AC_VERB_GET_DEVICE_LIST, devices, &parm))
			break; /* error */

		for (i = 0; i < 8; i++) {
			dev_list[devices] = (u8)parm;
			parm >>= 4;
			devices++;
			if (devices >= dev_len)
				break;
		}
	}
	return devices;
}

/*
 * read widget caps for each widget and store in cache
 */
static int read_widget_caps(struct hda_codec *codec, hda_nid_t fg_node)
{
	int i;
	hda_nid_t nid;

	codec->wcaps = kmalloc(codec->core.num_nodes * 4, GFP_KERNEL);
	if (!codec->wcaps)
		return -ENOMEM;
	nid = codec->core.start_nid;
	for (i = 0; i < codec->core.num_nodes; i++, nid++)
		codec->wcaps[i] = snd_hdac_read_parm_uncached(&codec->core,
					nid, AC_PAR_AUDIO_WIDGET_CAP);
	return 0;
}

/* read all pin default configurations and save codec->init_pins */
static int read_pin_defaults(struct hda_codec *codec)
{
	hda_nid_t nid;

	for_each_hda_codec_node(nid, codec) {
		struct hda_pincfg *pin;
		unsigned int wcaps = get_wcaps(codec, nid);
		unsigned int wid_type = get_wcaps_type(wcaps);
		if (wid_type != AC_WID_PIN)
			continue;
		pin = snd_array_new(&codec->init_pins);
		if (!pin)
			return -ENOMEM;
		pin->nid = nid;
		pin->cfg = snd_hda_codec_read(codec, nid, 0,
					      AC_VERB_GET_CONFIG_DEFAULT, 0);
		pin->ctrl = snd_hda_codec_read(codec, nid, 0,
					       AC_VERB_GET_PIN_WIDGET_CONTROL,
					       0);
	}
	return 0;
}

/* look up the given pin config list and return the item matching with NID */
static struct hda_pincfg *look_up_pincfg(struct hda_codec *codec,
					 struct snd_array *array,
					 hda_nid_t nid)
{
	int i;
	for (i = 0; i < array->used; i++) {
		struct hda_pincfg *pin = snd_array_elem(array, i);
		if (pin->nid == nid)
			return pin;
	}
	return NULL;
}

/* set the current pin config value for the given NID.
 * the value is cached, and read via snd_hda_codec_get_pincfg()
 */
int snd_hda_add_pincfg(struct hda_codec *codec, struct snd_array *list,
		       hda_nid_t nid, unsigned int cfg)
{
	struct hda_pincfg *pin;

	/* the check below may be invalid when pins are added by a fixup
	 * dynamically (e.g. via snd_hda_codec_update_widgets()), so disabled
	 * for now
	 */
	/*
	if (get_wcaps_type(get_wcaps(codec, nid)) != AC_WID_PIN)
		return -EINVAL;
	*/

	pin = look_up_pincfg(codec, list, nid);
	if (!pin) {
		pin = snd_array_new(list);
		if (!pin)
			return -ENOMEM;
		pin->nid = nid;
	}
	pin->cfg = cfg;
	return 0;
}

/**
 * snd_hda_codec_set_pincfg - Override a pin default configuration
 * @codec: the HDA codec
 * @nid: NID to set the pin config
 * @cfg: the pin default config value
 *
 * Override a pin default configuration value in the cache.
 * This value can be read by snd_hda_codec_get_pincfg() in a higher
 * priority than the real hardware value.
 */
int snd_hda_codec_set_pincfg(struct hda_codec *codec,
			     hda_nid_t nid, unsigned int cfg)
{
	return snd_hda_add_pincfg(codec, &codec->driver_pins, nid, cfg);
}
EXPORT_SYMBOL_GPL(snd_hda_codec_set_pincfg);

/**
 * snd_hda_codec_get_pincfg - Obtain a pin-default configuration
 * @codec: the HDA codec
 * @nid: NID to get the pin config
 *
 * Get the current pin config value of the given pin NID.
 * If the pincfg value is cached or overridden via sysfs or driver,
 * returns the cached value.
 */
unsigned int snd_hda_codec_get_pincfg(struct hda_codec *codec, hda_nid_t nid)
{
	struct hda_pincfg *pin;

#ifdef CONFIG_SND_HDA_RECONFIG
	{
		unsigned int cfg = 0;
		mutex_lock(&codec->user_mutex);
		pin = look_up_pincfg(codec, &codec->user_pins, nid);
		if (pin)
			cfg = pin->cfg;
		mutex_unlock(&codec->user_mutex);
		if (cfg)
			return cfg;
	}
#endif
	pin = look_up_pincfg(codec, &codec->driver_pins, nid);
	if (pin)
		return pin->cfg;
	pin = look_up_pincfg(codec, &codec->init_pins, nid);
	if (pin)
		return pin->cfg;
	return 0;
}
EXPORT_SYMBOL_GPL(snd_hda_codec_get_pincfg);

/**
 * snd_hda_codec_set_pin_target - remember the current pinctl target value
 * @codec: the HDA codec
 * @nid: pin NID
 * @val: assigned pinctl value
 *
 * This function stores the given value to a pinctl target value in the
 * pincfg table.  This isn't always as same as the actually written value
 * but can be referred at any time via snd_hda_codec_get_pin_target().
 */
int snd_hda_codec_set_pin_target(struct hda_codec *codec, hda_nid_t nid,
				 unsigned int val)
{
	struct hda_pincfg *pin;

	pin = look_up_pincfg(codec, &codec->init_pins, nid);
	if (!pin)
		return -EINVAL;
	pin->target = val;
	return 0;
}
EXPORT_SYMBOL_GPL(snd_hda_codec_set_pin_target);

/**
 * snd_hda_codec_get_pin_target - return the current pinctl target value
 * @codec: the HDA codec
 * @nid: pin NID
 */
int snd_hda_codec_get_pin_target(struct hda_codec *codec, hda_nid_t nid)
{
	struct hda_pincfg *pin;

	pin = look_up_pincfg(codec, &codec->init_pins, nid);
	if (!pin)
		return 0;
	return pin->target;
}
EXPORT_SYMBOL_GPL(snd_hda_codec_get_pin_target);

/**
 * snd_hda_shutup_pins - Shut up all pins
 * @codec: the HDA codec
 *
 * Clear all pin controls to shup up before suspend for avoiding click noise.
 * The controls aren't cached so that they can be resumed properly.
 */
void snd_hda_shutup_pins(struct hda_codec *codec)
{
	int i;
	/* don't shut up pins when unloading the driver; otherwise it breaks
	 * the default pin setup at the next load of the driver
	 */
	if (codec->bus->shutdown)
		return;
	for (i = 0; i < codec->init_pins.used; i++) {
		struct hda_pincfg *pin = snd_array_elem(&codec->init_pins, i);
		/* use read here for syncing after issuing each verb */
		snd_hda_codec_read(codec, pin->nid, 0,
				   AC_VERB_SET_PIN_WIDGET_CONTROL, 0);
	}
	codec->pins_shutup = 1;
}
EXPORT_SYMBOL_GPL(snd_hda_shutup_pins);

#ifdef CONFIG_PM
/* Restore the pin controls cleared previously via snd_hda_shutup_pins() */
static void restore_shutup_pins(struct hda_codec *codec)
{
	int i;
	if (!codec->pins_shutup)
		return;
	if (codec->bus->shutdown)
		return;
	for (i = 0; i < codec->init_pins.used; i++) {
		struct hda_pincfg *pin = snd_array_elem(&codec->init_pins, i);
		snd_hda_codec_write(codec, pin->nid, 0,
				    AC_VERB_SET_PIN_WIDGET_CONTROL,
				    pin->ctrl);
	}
	codec->pins_shutup = 0;
}
#endif

static void hda_jackpoll_work(struct work_struct *work)
{
	struct hda_codec *codec =
		container_of(work, struct hda_codec, jackpoll_work.work);

	snd_hda_jack_set_dirty_all(codec);
	snd_hda_jack_poll_all(codec);

	if (!codec->jackpoll_interval)
		return;

	schedule_delayed_work(&codec->jackpoll_work,
			      codec->jackpoll_interval);
}

/* release all pincfg lists */
static void free_init_pincfgs(struct hda_codec *codec)
{
	snd_array_free(&codec->driver_pins);
#ifdef CONFIG_SND_HDA_RECONFIG
	snd_array_free(&codec->user_pins);
#endif
	snd_array_free(&codec->init_pins);
}

/*
 * audio-converter setup caches
 */
struct hda_cvt_setup {
	hda_nid_t nid;
	u8 stream_tag;
	u8 channel_id;
	u16 format_id;
	unsigned char active;	/* cvt is currently used */
	unsigned char dirty;	/* setups should be cleared */
};

/* get or create a cache entry for the given audio converter NID */
static struct hda_cvt_setup *
get_hda_cvt_setup(struct hda_codec *codec, hda_nid_t nid)
{
	struct hda_cvt_setup *p;
	int i;

	for (i = 0; i < codec->cvt_setups.used; i++) {
		p = snd_array_elem(&codec->cvt_setups, i);
		if (p->nid == nid)
			return p;
	}
	p = snd_array_new(&codec->cvt_setups);
	if (p)
		p->nid = nid;
	return p;
}

/*
 * PCM device
 */
static void release_pcm(struct kref *kref)
{
	struct hda_pcm *pcm = container_of(kref, struct hda_pcm, kref);

	if (pcm->pcm)
		snd_device_free(pcm->codec->card, pcm->pcm);
	clear_bit(pcm->device, pcm->codec->bus->pcm_dev_bits);
	kfree(pcm->name);
	kfree(pcm);
}

void snd_hda_codec_pcm_put(struct hda_pcm *pcm)
{
	kref_put(&pcm->kref, release_pcm);
}
EXPORT_SYMBOL_GPL(snd_hda_codec_pcm_put);

struct hda_pcm *snd_hda_codec_pcm_new(struct hda_codec *codec,
				      const char *fmt, ...)
{
	struct hda_pcm *pcm;
	va_list args;

	pcm = kzalloc(sizeof(*pcm), GFP_KERNEL);
	if (!pcm)
		return NULL;

	pcm->codec = codec;
	kref_init(&pcm->kref);
	va_start(args, fmt);
	pcm->name = kvasprintf(GFP_KERNEL, fmt, args);
	va_end(args);
	if (!pcm->name) {
		kfree(pcm);
		return NULL;
	}

	list_add_tail(&pcm->list, &codec->pcm_list_head);
	return pcm;
}
EXPORT_SYMBOL_GPL(snd_hda_codec_pcm_new);

/*
 * codec destructor
 */
static void codec_release_pcms(struct hda_codec *codec)
{
	struct hda_pcm *pcm, *n;

	list_for_each_entry_safe(pcm, n, &codec->pcm_list_head, list) {
		list_del_init(&pcm->list);
		if (pcm->pcm)
			snd_device_disconnect(codec->card, pcm->pcm);
		snd_hda_codec_pcm_put(pcm);
	}
}

void snd_hda_codec_cleanup_for_unbind(struct hda_codec *codec)
{
	if (codec->registered) {
		/* pm_runtime_put() is called in snd_hdac_device_exit() */
		pm_runtime_get_noresume(hda_codec_dev(codec));
		pm_runtime_disable(hda_codec_dev(codec));
		codec->registered = 0;
	}

	cancel_delayed_work_sync(&codec->jackpoll_work);
	if (!codec->in_freeing)
		snd_hda_ctls_clear(codec);
	codec_release_pcms(codec);
	snd_hda_detach_beep_device(codec);
	memset(&codec->patch_ops, 0, sizeof(codec->patch_ops));
	snd_hda_jack_tbl_clear(codec);
	codec->proc_widget_hook = NULL;
	codec->spec = NULL;

	/* free only driver_pins so that init_pins + user_pins are restored */
	snd_array_free(&codec->driver_pins);
	snd_array_free(&codec->cvt_setups);
	snd_array_free(&codec->spdif_out);
	snd_array_free(&codec->verbs);
	codec->preset = NULL;
	codec->slave_dig_outs = NULL;
	codec->spdif_status_reset = 0;
	snd_array_free(&codec->mixers);
	snd_array_free(&codec->nids);
	remove_conn_list(codec);
	snd_hdac_regmap_exit(&codec->core);
}

static unsigned int hda_set_power_state(struct hda_codec *codec,
				unsigned int power_state);

/* also called from hda_bind.c */
void snd_hda_codec_register(struct hda_codec *codec)
{
	if (codec->registered)
		return;
	if (device_is_registered(hda_codec_dev(codec))) {
		snd_hda_register_beep_device(codec);
		snd_hdac_link_power(&codec->core, true);
		pm_runtime_enable(hda_codec_dev(codec));
		/* it was powered up in snd_hda_codec_new(), now all done */
		snd_hda_power_down(codec);
		codec->registered = 1;
	}
}

static int snd_hda_codec_dev_register(struct snd_device *device)
{
	snd_hda_codec_register(device->device_data);
	return 0;
}

static int snd_hda_codec_dev_disconnect(struct snd_device *device)
{
	struct hda_codec *codec = device->device_data;

	snd_hda_detach_beep_device(codec);
	return 0;
}

static int snd_hda_codec_dev_free(struct snd_device *device)
{
	struct hda_codec *codec = device->device_data;

	codec->in_freeing = 1;
	snd_hdac_device_unregister(&codec->core);
	snd_hdac_link_power(&codec->core, false);
	put_device(hda_codec_dev(codec));
	return 0;
}

static void snd_hda_codec_dev_release(struct device *dev)
{
	struct hda_codec *codec = dev_to_hda_codec(dev);

	free_init_pincfgs(codec);
	snd_hdac_device_exit(&codec->core);
	snd_hda_sysfs_clear(codec);
	kfree(codec->modelname);
	kfree(codec->wcaps);
	kfree(codec);
}

/**
 * snd_hda_codec_new - create a HDA codec
 * @bus: the bus to assign
 * @codec_addr: the codec address
 * @codecp: the pointer to store the generated codec
 *
 * Returns 0 if successful, or a negative error code.
 */
int snd_hda_codec_new(struct hda_bus *bus, struct snd_card *card,
		      unsigned int codec_addr, struct hda_codec **codecp)
{
	struct hda_codec *codec;
	char component[31];
	hda_nid_t fg;
	int err;
	static struct snd_device_ops dev_ops = {
		.dev_register = snd_hda_codec_dev_register,
		.dev_disconnect = snd_hda_codec_dev_disconnect,
		.dev_free = snd_hda_codec_dev_free,
	};

	if (snd_BUG_ON(!bus))
		return -EINVAL;
	if (snd_BUG_ON(codec_addr > HDA_MAX_CODEC_ADDRESS))
		return -EINVAL;

	codec = kzalloc(sizeof(*codec), GFP_KERNEL);
	if (!codec)
		return -ENOMEM;

	sprintf(component, "hdaudioC%dD%d", card->number, codec_addr);
	err = snd_hdac_device_init(&codec->core, &bus->core, component,
				   codec_addr);
	if (err < 0) {
		kfree(codec);
		return err;
	}

	codec->core.dev.release = snd_hda_codec_dev_release;
	codec->core.type = HDA_DEV_LEGACY;
	codec->core.exec_verb = codec_exec_verb;

	codec->bus = bus;
	codec->card = card;
	codec->addr = codec_addr;
	mutex_init(&codec->spdif_mutex);
	mutex_init(&codec->control_mutex);
	snd_array_init(&codec->mixers, sizeof(struct hda_nid_item), 32);
	snd_array_init(&codec->nids, sizeof(struct hda_nid_item), 32);
	snd_array_init(&codec->init_pins, sizeof(struct hda_pincfg), 16);
	snd_array_init(&codec->driver_pins, sizeof(struct hda_pincfg), 16);
	snd_array_init(&codec->cvt_setups, sizeof(struct hda_cvt_setup), 8);
	snd_array_init(&codec->spdif_out, sizeof(struct hda_spdif_out), 16);
	snd_array_init(&codec->jacktbl, sizeof(struct hda_jack_tbl), 16);
	snd_array_init(&codec->verbs, sizeof(struct hda_verb *), 8);
	INIT_LIST_HEAD(&codec->conn_list);
	INIT_LIST_HEAD(&codec->pcm_list_head);

	INIT_DELAYED_WORK(&codec->jackpoll_work, hda_jackpoll_work);
	codec->depop_delay = -1;
	codec->fixup_id = HDA_FIXUP_ID_NOT_SET;

#ifdef CONFIG_PM
	codec->power_jiffies = jiffies;
#endif

	snd_hda_sysfs_init(codec);

	if (codec->bus->modelname) {
		codec->modelname = kstrdup(codec->bus->modelname, GFP_KERNEL);
		if (!codec->modelname) {
			err = -ENOMEM;
			goto error;
		}
	}

	fg = codec->core.afg ? codec->core.afg : codec->core.mfg;
	err = read_widget_caps(codec, fg);
	if (err < 0)
		goto error;
	err = read_pin_defaults(codec);
	if (err < 0)
		goto error;

	/* power-up all before initialization */
	hda_set_power_state(codec, AC_PWRST_D0);

	snd_hda_codec_proc_new(codec);

	snd_hda_create_hwdep(codec);

	sprintf(component, "HDA:%08x,%08x,%08x", codec->core.vendor_id,
		codec->core.subsystem_id, codec->core.revision_id);
	snd_component_add(card, component);

	err = snd_device_new(card, SNDRV_DEV_CODEC, codec, &dev_ops);
	if (err < 0)
		goto error;

	if (codecp)
		*codecp = codec;
	return 0;

 error:
	put_device(hda_codec_dev(codec));
	return err;
}
EXPORT_SYMBOL_GPL(snd_hda_codec_new);

/**
 * snd_hda_codec_update_widgets - Refresh widget caps and pin defaults
 * @codec: the HDA codec
 *
 * Forcibly refresh the all widget caps and the init pin configurations of
 * the given codec.
 */
int snd_hda_codec_update_widgets(struct hda_codec *codec)
{
	hda_nid_t fg;
	int err;

	err = snd_hdac_refresh_widget_sysfs(&codec->core);
	if (err < 0)
		return err;

	/* Assume the function group node does not change,
	 * only the widget nodes may change.
	 */
	kfree(codec->wcaps);
	fg = codec->core.afg ? codec->core.afg : codec->core.mfg;
	err = read_widget_caps(codec, fg);
	if (err < 0)
		return err;

	snd_array_free(&codec->init_pins);
	err = read_pin_defaults(codec);

	return err;
}
EXPORT_SYMBOL_GPL(snd_hda_codec_update_widgets);

/* update the stream-id if changed */
static void update_pcm_stream_id(struct hda_codec *codec,
				 struct hda_cvt_setup *p, hda_nid_t nid,
				 u32 stream_tag, int channel_id)
{
	unsigned int oldval, newval;

	if (p->stream_tag != stream_tag || p->channel_id != channel_id) {
		oldval = snd_hda_codec_read(codec, nid, 0, AC_VERB_GET_CONV, 0);
		newval = (stream_tag << 4) | channel_id;
		if (oldval != newval)
			snd_hda_codec_write(codec, nid, 0,
					    AC_VERB_SET_CHANNEL_STREAMID,
					    newval);
		p->stream_tag = stream_tag;
		p->channel_id = channel_id;
	}
}

/* update the format-id if changed */
static void update_pcm_format(struct hda_codec *codec, struct hda_cvt_setup *p,
			      hda_nid_t nid, int format)
{
	unsigned int oldval;

	if (p->format_id != format) {
		oldval = snd_hda_codec_read(codec, nid, 0,
					    AC_VERB_GET_STREAM_FORMAT, 0);
		if (oldval != format) {
			msleep(1);
			snd_hda_codec_write(codec, nid, 0,
					    AC_VERB_SET_STREAM_FORMAT,
					    format);
		}
		p->format_id = format;
	}
}

/**
 * snd_hda_codec_setup_stream - set up the codec for streaming
 * @codec: the CODEC to set up
 * @nid: the NID to set up
 * @stream_tag: stream tag to pass, it's between 0x1 and 0xf.
 * @channel_id: channel id to pass, zero based.
 * @format: stream format.
 */
void snd_hda_codec_setup_stream(struct hda_codec *codec, hda_nid_t nid,
				u32 stream_tag,
				int channel_id, int format)
{
	struct hda_codec *c;
	struct hda_cvt_setup *p;
	int type;
	int i;

	if (!nid)
		return;

	codec_dbg(codec,
		  "hda_codec_setup_stream: NID=0x%x, stream=0x%x, channel=%d, format=0x%x\n",
		  nid, stream_tag, channel_id, format);
	p = get_hda_cvt_setup(codec, nid);
	if (!p)
		return;

	if (codec->patch_ops.stream_pm)
		codec->patch_ops.stream_pm(codec, nid, true);
	if (codec->pcm_format_first)
		update_pcm_format(codec, p, nid, format);
	update_pcm_stream_id(codec, p, nid, stream_tag, channel_id);
	if (!codec->pcm_format_first)
		update_pcm_format(codec, p, nid, format);

	p->active = 1;
	p->dirty = 0;

	/* make other inactive cvts with the same stream-tag dirty */
	type = get_wcaps_type(get_wcaps(codec, nid));
	list_for_each_codec(c, codec->bus) {
		for (i = 0; i < c->cvt_setups.used; i++) {
			p = snd_array_elem(&c->cvt_setups, i);
			if (!p->active && p->stream_tag == stream_tag &&
			    get_wcaps_type(get_wcaps(c, p->nid)) == type)
				p->dirty = 1;
		}
	}
}
EXPORT_SYMBOL_GPL(snd_hda_codec_setup_stream);

static void really_cleanup_stream(struct hda_codec *codec,
				  struct hda_cvt_setup *q);

/**
 * __snd_hda_codec_cleanup_stream - clean up the codec for closing
 * @codec: the CODEC to clean up
 * @nid: the NID to clean up
 * @do_now: really clean up the stream instead of clearing the active flag
 */
void __snd_hda_codec_cleanup_stream(struct hda_codec *codec, hda_nid_t nid,
				    int do_now)
{
	struct hda_cvt_setup *p;

	if (!nid)
		return;

	if (codec->no_sticky_stream)
		do_now = 1;

	codec_dbg(codec, "hda_codec_cleanup_stream: NID=0x%x\n", nid);
	p = get_hda_cvt_setup(codec, nid);
	if (p) {
		/* here we just clear the active flag when do_now isn't set;
		 * actual clean-ups will be done later in
		 * purify_inactive_streams() called from snd_hda_codec_prpapre()
		 */
		if (do_now)
			really_cleanup_stream(codec, p);
		else
			p->active = 0;
	}
}
EXPORT_SYMBOL_GPL(__snd_hda_codec_cleanup_stream);

static void really_cleanup_stream(struct hda_codec *codec,
				  struct hda_cvt_setup *q)
{
	hda_nid_t nid = q->nid;
	if (q->stream_tag || q->channel_id)
		snd_hda_codec_write(codec, nid, 0, AC_VERB_SET_CHANNEL_STREAMID, 0);
	if (q->format_id)
		snd_hda_codec_write(codec, nid, 0, AC_VERB_SET_STREAM_FORMAT, 0
);
	memset(q, 0, sizeof(*q));
	q->nid = nid;
	if (codec->patch_ops.stream_pm)
		codec->patch_ops.stream_pm(codec, nid, false);
}

/* clean up the all conflicting obsolete streams */
static void purify_inactive_streams(struct hda_codec *codec)
{
	struct hda_codec *c;
	int i;

	list_for_each_codec(c, codec->bus) {
		for (i = 0; i < c->cvt_setups.used; i++) {
			struct hda_cvt_setup *p;
			p = snd_array_elem(&c->cvt_setups, i);
			if (p->dirty)
				really_cleanup_stream(c, p);
		}
	}
}

#ifdef CONFIG_PM
/* clean up all streams; called from suspend */
static void hda_cleanup_all_streams(struct hda_codec *codec)
{
	int i;

	for (i = 0; i < codec->cvt_setups.used; i++) {
		struct hda_cvt_setup *p = snd_array_elem(&codec->cvt_setups, i);
		if (p->stream_tag)
			really_cleanup_stream(codec, p);
	}
}
#endif

/*
 * amp access functions
 */

/**
 * query_amp_caps - query AMP capabilities
 * @codec: the HD-auio codec
 * @nid: the NID to query
 * @direction: either #HDA_INPUT or #HDA_OUTPUT
 *
 * Query AMP capabilities for the given widget and direction.
 * Returns the obtained capability bits.
 *
 * When cap bits have been already read, this doesn't read again but
 * returns the cached value.
 */
u32 query_amp_caps(struct hda_codec *codec, hda_nid_t nid, int direction)
{
	if (!(get_wcaps(codec, nid) & AC_WCAP_AMP_OVRD))
		nid = codec->core.afg;
	return snd_hda_param_read(codec, nid,
				  direction == HDA_OUTPUT ?
				  AC_PAR_AMP_OUT_CAP : AC_PAR_AMP_IN_CAP);
}
EXPORT_SYMBOL_GPL(query_amp_caps);

/**
 * snd_hda_check_amp_caps - query AMP capabilities
 * @codec: the HD-audio codec
 * @nid: the NID to query
 * @dir: either #HDA_INPUT or #HDA_OUTPUT
 * @bits: bit mask to check the result
 *
 * Check whether the widget has the given amp capability for the direction.
 */
bool snd_hda_check_amp_caps(struct hda_codec *codec, hda_nid_t nid,
			   int dir, unsigned int bits)
{
	if (!nid)
		return false;
	if (get_wcaps(codec, nid) & (1 << (dir + 1)))
		if (query_amp_caps(codec, nid, dir) & bits)
			return true;
	return false;
}
EXPORT_SYMBOL_GPL(snd_hda_check_amp_caps);

/**
 * snd_hda_override_amp_caps - Override the AMP capabilities
 * @codec: the CODEC to clean up
 * @nid: the NID to clean up
 * @dir: either #HDA_INPUT or #HDA_OUTPUT
 * @caps: the capability bits to set
 *
 * Override the cached AMP caps bits value by the given one.
 * This function is useful if the driver needs to adjust the AMP ranges,
 * e.g. limit to 0dB, etc.
 *
 * Returns zero if successful or a negative error code.
 */
int snd_hda_override_amp_caps(struct hda_codec *codec, hda_nid_t nid, int dir,
			      unsigned int caps)
{
	unsigned int parm;

	snd_hda_override_wcaps(codec, nid,
			       get_wcaps(codec, nid) | AC_WCAP_AMP_OVRD);
	parm = dir == HDA_OUTPUT ? AC_PAR_AMP_OUT_CAP : AC_PAR_AMP_IN_CAP;
	return snd_hdac_override_parm(&codec->core, nid, parm, caps);
}
EXPORT_SYMBOL_GPL(snd_hda_override_amp_caps);

/**
 * snd_hda_codec_amp_update - update the AMP mono value
 * @codec: HD-audio codec
 * @nid: NID to read the AMP value
 * @ch: channel to update (0 or 1)
 * @dir: #HDA_INPUT or #HDA_OUTPUT
 * @idx: the index value (only for input direction)
 * @mask: bit mask to set
 * @val: the bits value to set
 *
 * Update the AMP values for the given channel, direction and index.
 */
int snd_hda_codec_amp_update(struct hda_codec *codec, hda_nid_t nid,
			     int ch, int dir, int idx, int mask, int val)
{
	unsigned int cmd = snd_hdac_regmap_encode_amp(nid, ch, dir, idx);

	/* enable fake mute if no h/w mute but min=mute */
	if ((query_amp_caps(codec, nid, dir) &
	     (AC_AMPCAP_MUTE | AC_AMPCAP_MIN_MUTE)) == AC_AMPCAP_MIN_MUTE)
		cmd |= AC_AMP_FAKE_MUTE;
	return snd_hdac_regmap_update_raw(&codec->core, cmd, mask, val);
}
EXPORT_SYMBOL_GPL(snd_hda_codec_amp_update);

/**
 * snd_hda_codec_amp_stereo - update the AMP stereo values
 * @codec: HD-audio codec
 * @nid: NID to read the AMP value
 * @direction: #HDA_INPUT or #HDA_OUTPUT
 * @idx: the index value (only for input direction)
 * @mask: bit mask to set
 * @val: the bits value to set
 *
 * Update the AMP values like snd_hda_codec_amp_update(), but for a
 * stereo widget with the same mask and value.
 */
int snd_hda_codec_amp_stereo(struct hda_codec *codec, hda_nid_t nid,
			     int direction, int idx, int mask, int val)
{
	int ch, ret = 0;

	if (snd_BUG_ON(mask & ~0xff))
		mask &= 0xff;
	for (ch = 0; ch < 2; ch++)
		ret |= snd_hda_codec_amp_update(codec, nid, ch, direction,
						idx, mask, val);
	return ret;
}
EXPORT_SYMBOL_GPL(snd_hda_codec_amp_stereo);

/**
 * snd_hda_codec_amp_init - initialize the AMP value
 * @codec: the HDA codec
 * @nid: NID to read the AMP value
 * @ch: channel (left=0 or right=1)
 * @dir: #HDA_INPUT or #HDA_OUTPUT
 * @idx: the index value (only for input direction)
 * @mask: bit mask to set
 * @val: the bits value to set
 *
 * Works like snd_hda_codec_amp_update() but it writes the value only at
 * the first access.  If the amp was already initialized / updated beforehand,
 * this does nothing.
 */
int snd_hda_codec_amp_init(struct hda_codec *codec, hda_nid_t nid, int ch,
			   int dir, int idx, int mask, int val)
{
	int orig;

	if (!codec->core.regmap)
		return -EINVAL;
	regcache_cache_only(codec->core.regmap, true);
	orig = snd_hda_codec_amp_read(codec, nid, ch, dir, idx);
	regcache_cache_only(codec->core.regmap, false);
	if (orig >= 0)
		return 0;
	return snd_hda_codec_amp_update(codec, nid, ch, dir, idx, mask, val);
}
EXPORT_SYMBOL_GPL(snd_hda_codec_amp_init);

/**
 * snd_hda_codec_amp_init_stereo - initialize the stereo AMP value
 * @codec: the HDA codec
 * @nid: NID to read the AMP value
 * @dir: #HDA_INPUT or #HDA_OUTPUT
 * @idx: the index value (only for input direction)
 * @mask: bit mask to set
 * @val: the bits value to set
 *
 * Call snd_hda_codec_amp_init() for both stereo channels.
 */
int snd_hda_codec_amp_init_stereo(struct hda_codec *codec, hda_nid_t nid,
				  int dir, int idx, int mask, int val)
{
	int ch, ret = 0;

	if (snd_BUG_ON(mask & ~0xff))
		mask &= 0xff;
	for (ch = 0; ch < 2; ch++)
		ret |= snd_hda_codec_amp_init(codec, nid, ch, dir,
					      idx, mask, val);
	return ret;
}
EXPORT_SYMBOL_GPL(snd_hda_codec_amp_init_stereo);

static u32 get_amp_max_value(struct hda_codec *codec, hda_nid_t nid, int dir,
			     unsigned int ofs)
{
	u32 caps = query_amp_caps(codec, nid, dir);
	/* get num steps */
	caps = (caps & AC_AMPCAP_NUM_STEPS) >> AC_AMPCAP_NUM_STEPS_SHIFT;
	if (ofs < caps)
		caps -= ofs;
	return caps;
}

/**
 * snd_hda_mixer_amp_volume_info - Info callback for a standard AMP mixer
 * @kcontrol: referred ctl element
 * @uinfo: pointer to get/store the data
 *
 * The control element is supposed to have the private_value field
 * set up via HDA_COMPOSE_AMP_VAL*() or related macros.
 */
int snd_hda_mixer_amp_volume_info(struct snd_kcontrol *kcontrol,
				  struct snd_ctl_elem_info *uinfo)
{
	struct hda_codec *codec = snd_kcontrol_chip(kcontrol);
	u16 nid = get_amp_nid(kcontrol);
	u8 chs = get_amp_channels(kcontrol);
	int dir = get_amp_direction(kcontrol);
	unsigned int ofs = get_amp_offset(kcontrol);

	uinfo->type = SNDRV_CTL_ELEM_TYPE_INTEGER;
	uinfo->count = chs == 3 ? 2 : 1;
	uinfo->value.integer.min = 0;
	uinfo->value.integer.max = get_amp_max_value(codec, nid, dir, ofs);
	if (!uinfo->value.integer.max) {
		codec_warn(codec,
			   "num_steps = 0 for NID=0x%x (ctl = %s)\n",
			   nid, kcontrol->id.name);
		return -EINVAL;
	}
	return 0;
}
EXPORT_SYMBOL_GPL(snd_hda_mixer_amp_volume_info);


static inline unsigned int
read_amp_value(struct hda_codec *codec, hda_nid_t nid,
	       int ch, int dir, int idx, unsigned int ofs)
{
	unsigned int val;
	val = snd_hda_codec_amp_read(codec, nid, ch, dir, idx);
	val &= HDA_AMP_VOLMASK;
	if (val >= ofs)
		val -= ofs;
	else
		val = 0;
	return val;
}

static inline int
update_amp_value(struct hda_codec *codec, hda_nid_t nid,
		 int ch, int dir, int idx, unsigned int ofs,
		 unsigned int val)
{
	unsigned int maxval;

	if (val > 0)
		val += ofs;
	/* ofs = 0: raw max value */
	maxval = get_amp_max_value(codec, nid, dir, 0);
	if (val > maxval)
		val = maxval;
	return snd_hda_codec_amp_update(codec, nid, ch, dir, idx,
					HDA_AMP_VOLMASK, val);
}

/**
 * snd_hda_mixer_amp_volume_get - Get callback for a standard AMP mixer volume
 * @kcontrol: ctl element
 * @ucontrol: pointer to get/store the data
 *
 * The control element is supposed to have the private_value field
 * set up via HDA_COMPOSE_AMP_VAL*() or related macros.
 */
int snd_hda_mixer_amp_volume_get(struct snd_kcontrol *kcontrol,
				 struct snd_ctl_elem_value *ucontrol)
{
	struct hda_codec *codec = snd_kcontrol_chip(kcontrol);
	hda_nid_t nid = get_amp_nid(kcontrol);
	int chs = get_amp_channels(kcontrol);
	int dir = get_amp_direction(kcontrol);
	int idx = get_amp_index(kcontrol);
	unsigned int ofs = get_amp_offset(kcontrol);
	long *valp = ucontrol->value.integer.value;

	if (chs & 1)
		*valp++ = read_amp_value(codec, nid, 0, dir, idx, ofs);
	if (chs & 2)
		*valp = read_amp_value(codec, nid, 1, dir, idx, ofs);
	return 0;
}
EXPORT_SYMBOL_GPL(snd_hda_mixer_amp_volume_get);

/**
 * snd_hda_mixer_amp_volume_put - Put callback for a standard AMP mixer volume
 * @kcontrol: ctl element
 * @ucontrol: pointer to get/store the data
 *
 * The control element is supposed to have the private_value field
 * set up via HDA_COMPOSE_AMP_VAL*() or related macros.
 */
int snd_hda_mixer_amp_volume_put(struct snd_kcontrol *kcontrol,
				 struct snd_ctl_elem_value *ucontrol)
{
	struct hda_codec *codec = snd_kcontrol_chip(kcontrol);
	hda_nid_t nid = get_amp_nid(kcontrol);
	int chs = get_amp_channels(kcontrol);
	int dir = get_amp_direction(kcontrol);
	int idx = get_amp_index(kcontrol);
	unsigned int ofs = get_amp_offset(kcontrol);
	long *valp = ucontrol->value.integer.value;
	int change = 0;

	if (chs & 1) {
		change = update_amp_value(codec, nid, 0, dir, idx, ofs, *valp);
		valp++;
	}
	if (chs & 2)
		change |= update_amp_value(codec, nid, 1, dir, idx, ofs, *valp);
	return change;
}
EXPORT_SYMBOL_GPL(snd_hda_mixer_amp_volume_put);

/**
 * snd_hda_mixer_amp_volume_put - TLV callback for a standard AMP mixer volume
 * @kcontrol: ctl element
 * @op_flag: operation flag
 * @size: byte size of input TLV
 * @_tlv: TLV data
 *
 * The control element is supposed to have the private_value field
 * set up via HDA_COMPOSE_AMP_VAL*() or related macros.
 */
int snd_hda_mixer_amp_tlv(struct snd_kcontrol *kcontrol, int op_flag,
			  unsigned int size, unsigned int __user *_tlv)
{
	struct hda_codec *codec = snd_kcontrol_chip(kcontrol);
	hda_nid_t nid = get_amp_nid(kcontrol);
	int dir = get_amp_direction(kcontrol);
	unsigned int ofs = get_amp_offset(kcontrol);
	bool min_mute = get_amp_min_mute(kcontrol);
	u32 caps, val1, val2;

	if (size < 4 * sizeof(unsigned int))
		return -ENOMEM;
	caps = query_amp_caps(codec, nid, dir);
	val2 = (caps & AC_AMPCAP_STEP_SIZE) >> AC_AMPCAP_STEP_SIZE_SHIFT;
	val2 = (val2 + 1) * 25;
	val1 = -((caps & AC_AMPCAP_OFFSET) >> AC_AMPCAP_OFFSET_SHIFT);
	val1 += ofs;
	val1 = ((int)val1) * ((int)val2);
	if (min_mute || (caps & AC_AMPCAP_MIN_MUTE))
		val2 |= TLV_DB_SCALE_MUTE;
	if (put_user(SNDRV_CTL_TLVT_DB_SCALE, _tlv))
		return -EFAULT;
	if (put_user(2 * sizeof(unsigned int), _tlv + 1))
		return -EFAULT;
	if (put_user(val1, _tlv + 2))
		return -EFAULT;
	if (put_user(val2, _tlv + 3))
		return -EFAULT;
	return 0;
}
EXPORT_SYMBOL_GPL(snd_hda_mixer_amp_tlv);

/**
 * snd_hda_set_vmaster_tlv - Set TLV for a virtual master control
 * @codec: HD-audio codec
 * @nid: NID of a reference widget
 * @dir: #HDA_INPUT or #HDA_OUTPUT
 * @tlv: TLV data to be stored, at least 4 elements
 *
 * Set (static) TLV data for a virtual master volume using the AMP caps
 * obtained from the reference NID.
 * The volume range is recalculated as if the max volume is 0dB.
 */
void snd_hda_set_vmaster_tlv(struct hda_codec *codec, hda_nid_t nid, int dir,
			     unsigned int *tlv)
{
	u32 caps;
	int nums, step;

	caps = query_amp_caps(codec, nid, dir);
	nums = (caps & AC_AMPCAP_NUM_STEPS) >> AC_AMPCAP_NUM_STEPS_SHIFT;
	step = (caps & AC_AMPCAP_STEP_SIZE) >> AC_AMPCAP_STEP_SIZE_SHIFT;
	step = (step + 1) * 25;
	tlv[0] = SNDRV_CTL_TLVT_DB_SCALE;
	tlv[1] = 2 * sizeof(unsigned int);
	tlv[2] = -nums * step;
	tlv[3] = step;
}
EXPORT_SYMBOL_GPL(snd_hda_set_vmaster_tlv);

/* find a mixer control element with the given name */
static struct snd_kcontrol *
find_mixer_ctl(struct hda_codec *codec, const char *name, int dev, int idx)
{
	struct snd_ctl_elem_id id;
	memset(&id, 0, sizeof(id));
	id.iface = SNDRV_CTL_ELEM_IFACE_MIXER;
	id.device = dev;
	id.index = idx;
	if (snd_BUG_ON(strlen(name) >= sizeof(id.name)))
		return NULL;
	strcpy(id.name, name);
	return snd_ctl_find_id(codec->card, &id);
}

/**
 * snd_hda_find_mixer_ctl - Find a mixer control element with the given name
 * @codec: HD-audio codec
 * @name: ctl id name string
 *
 * Get the control element with the given id string and IFACE_MIXER.
 */
struct snd_kcontrol *snd_hda_find_mixer_ctl(struct hda_codec *codec,
					    const char *name)
{
	return find_mixer_ctl(codec, name, 0, 0);
}
EXPORT_SYMBOL_GPL(snd_hda_find_mixer_ctl);

static int find_empty_mixer_ctl_idx(struct hda_codec *codec, const char *name,
				    int start_idx)
{
	int i, idx;
	/* 16 ctlrs should be large enough */
	for (i = 0, idx = start_idx; i < 16; i++, idx++) {
		if (!find_mixer_ctl(codec, name, 0, idx))
			return idx;
	}
	return -EBUSY;
}

/**
 * snd_hda_ctl_add - Add a control element and assign to the codec
 * @codec: HD-audio codec
 * @nid: corresponding NID (optional)
 * @kctl: the control element to assign
 *
 * Add the given control element to an array inside the codec instance.
 * All control elements belonging to a codec are supposed to be added
 * by this function so that a proper clean-up works at the free or
 * reconfiguration time.
 *
 * If non-zero @nid is passed, the NID is assigned to the control element.
 * The assignment is shown in the codec proc file.
 *
 * snd_hda_ctl_add() checks the control subdev id field whether
 * #HDA_SUBDEV_NID_FLAG bit is set.  If set (and @nid is zero), the lower
 * bits value is taken as the NID to assign. The #HDA_NID_ITEM_AMP bit
 * specifies if kctl->private_value is a HDA amplifier value.
 */
int snd_hda_ctl_add(struct hda_codec *codec, hda_nid_t nid,
		    struct snd_kcontrol *kctl)
{
	int err;
	unsigned short flags = 0;
	struct hda_nid_item *item;

	if (kctl->id.subdevice & HDA_SUBDEV_AMP_FLAG) {
		flags |= HDA_NID_ITEM_AMP;
		if (nid == 0)
			nid = get_amp_nid_(kctl->private_value);
	}
	if ((kctl->id.subdevice & HDA_SUBDEV_NID_FLAG) != 0 && nid == 0)
		nid = kctl->id.subdevice & 0xffff;
	if (kctl->id.subdevice & (HDA_SUBDEV_NID_FLAG|HDA_SUBDEV_AMP_FLAG))
		kctl->id.subdevice = 0;
	err = snd_ctl_add(codec->card, kctl);
	if (err < 0)
		return err;
	item = snd_array_new(&codec->mixers);
	if (!item)
		return -ENOMEM;
	item->kctl = kctl;
	item->nid = nid;
	item->flags = flags;
	return 0;
}
EXPORT_SYMBOL_GPL(snd_hda_ctl_add);

/**
 * snd_hda_add_nid - Assign a NID to a control element
 * @codec: HD-audio codec
 * @nid: corresponding NID (optional)
 * @kctl: the control element to assign
 * @index: index to kctl
 *
 * Add the given control element to an array inside the codec instance.
 * This function is used when #snd_hda_ctl_add cannot be used for 1:1
 * NID:KCTL mapping - for example "Capture Source" selector.
 */
int snd_hda_add_nid(struct hda_codec *codec, struct snd_kcontrol *kctl,
		    unsigned int index, hda_nid_t nid)
{
	struct hda_nid_item *item;

	if (nid > 0) {
		item = snd_array_new(&codec->nids);
		if (!item)
			return -ENOMEM;
		item->kctl = kctl;
		item->index = index;
		item->nid = nid;
		return 0;
	}
	codec_err(codec, "no NID for mapping control %s:%d:%d\n",
		  kctl->id.name, kctl->id.index, index);
	return -EINVAL;
}
EXPORT_SYMBOL_GPL(snd_hda_add_nid);

/**
 * snd_hda_ctls_clear - Clear all controls assigned to the given codec
 * @codec: HD-audio codec
 */
void snd_hda_ctls_clear(struct hda_codec *codec)
{
	int i;
	struct hda_nid_item *items = codec->mixers.list;
	for (i = 0; i < codec->mixers.used; i++)
		snd_ctl_remove(codec->card, items[i].kctl);
	snd_array_free(&codec->mixers);
	snd_array_free(&codec->nids);
}

/**
 * snd_hda_lock_devices - pseudo device locking
 * @bus: the BUS
 *
 * toggle card->shutdown to allow/disallow the device access (as a hack)
 */
int snd_hda_lock_devices(struct hda_bus *bus)
{
	struct snd_card *card = bus->card;
	struct hda_codec *codec;

	spin_lock(&card->files_lock);
	if (card->shutdown)
		goto err_unlock;
	card->shutdown = 1;
	if (!list_empty(&card->ctl_files))
		goto err_clear;

	list_for_each_codec(codec, bus) {
		struct hda_pcm *cpcm;
		list_for_each_entry(cpcm, &codec->pcm_list_head, list) {
			if (!cpcm->pcm)
				continue;
			if (cpcm->pcm->streams[0].substream_opened ||
			    cpcm->pcm->streams[1].substream_opened)
				goto err_clear;
		}
	}
	spin_unlock(&card->files_lock);
	return 0;

 err_clear:
	card->shutdown = 0;
 err_unlock:
	spin_unlock(&card->files_lock);
	return -EINVAL;
}
EXPORT_SYMBOL_GPL(snd_hda_lock_devices);

/**
 * snd_hda_unlock_devices - pseudo device unlocking
 * @bus: the BUS
 */
void snd_hda_unlock_devices(struct hda_bus *bus)
{
	struct snd_card *card = bus->card;

	spin_lock(&card->files_lock);
	card->shutdown = 0;
	spin_unlock(&card->files_lock);
}
EXPORT_SYMBOL_GPL(snd_hda_unlock_devices);

/**
 * snd_hda_codec_reset - Clear all objects assigned to the codec
 * @codec: HD-audio codec
 *
 * This frees the all PCM and control elements assigned to the codec, and
 * clears the caches and restores the pin default configurations.
 *
 * When a device is being used, it returns -EBSY.  If successfully freed,
 * returns zero.
 */
int snd_hda_codec_reset(struct hda_codec *codec)
{
	struct hda_bus *bus = codec->bus;

	if (snd_hda_lock_devices(bus) < 0)
		return -EBUSY;

	/* OK, let it free */
	snd_hdac_device_unregister(&codec->core);

	/* allow device access again */
	snd_hda_unlock_devices(bus);
	return 0;
}

typedef int (*map_slave_func_t)(struct hda_codec *, void *, struct snd_kcontrol *);

/* apply the function to all matching slave ctls in the mixer list */
static int map_slaves(struct hda_codec *codec, const char * const *slaves,
		      const char *suffix, map_slave_func_t func, void *data) 
{
	struct hda_nid_item *items;
	const char * const *s;
	int i, err;

	items = codec->mixers.list;
	for (i = 0; i < codec->mixers.used; i++) {
		struct snd_kcontrol *sctl = items[i].kctl;
		if (!sctl || sctl->id.iface != SNDRV_CTL_ELEM_IFACE_MIXER)
			continue;
		for (s = slaves; *s; s++) {
			char tmpname[sizeof(sctl->id.name)];
			const char *name = *s;
			if (suffix) {
				snprintf(tmpname, sizeof(tmpname), "%s %s",
					 name, suffix);
				name = tmpname;
			}
			if (!strcmp(sctl->id.name, name)) {
				err = func(codec, data, sctl);
				if (err)
					return err;
				break;
			}
		}
	}
	return 0;
}

static int check_slave_present(struct hda_codec *codec,
			       void *data, struct snd_kcontrol *sctl)
{
	return 1;
}

/* guess the value corresponding to 0dB */
static int get_kctl_0dB_offset(struct hda_codec *codec,
			       struct snd_kcontrol *kctl, int *step_to_check)
{
	int _tlv[4];
	const int *tlv = NULL;
	int val = -1;

	if (kctl->vd[0].access & SNDRV_CTL_ELEM_ACCESS_TLV_CALLBACK) {
		/* FIXME: set_fs() hack for obtaining user-space TLV data */
		mm_segment_t fs = get_fs();
		set_fs(get_ds());
		if (!kctl->tlv.c(kctl, 0, sizeof(_tlv), _tlv))
			tlv = _tlv;
		set_fs(fs);
	} else if (kctl->vd[0].access & SNDRV_CTL_ELEM_ACCESS_TLV_READ)
		tlv = kctl->tlv.p;
	if (tlv && tlv[0] == SNDRV_CTL_TLVT_DB_SCALE) {
		int step = tlv[3];
		step &= ~TLV_DB_SCALE_MUTE;
		if (!step)
			return -1;
		if (*step_to_check && *step_to_check != step) {
			codec_err(codec, "Mismatching dB step for vmaster slave (%d!=%d)\n",
-				   *step_to_check, step);
			return -1;
		}
		*step_to_check = step;
		val = -tlv[2] / step;
	}
	return val;
}

/* call kctl->put with the given value(s) */
static int put_kctl_with_value(struct snd_kcontrol *kctl, int val)
{
	struct snd_ctl_elem_value *ucontrol;
	ucontrol = kzalloc(sizeof(*ucontrol), GFP_KERNEL);
	if (!ucontrol)
		return -ENOMEM;
	ucontrol->value.integer.value[0] = val;
	ucontrol->value.integer.value[1] = val;
	kctl->put(kctl, ucontrol);
	kfree(ucontrol);
	return 0;
}

/* initialize the slave volume with 0dB */
static int init_slave_0dB(struct hda_codec *codec,
			  void *data, struct snd_kcontrol *slave)
{
	int offset = get_kctl_0dB_offset(codec, slave, data);
	if (offset > 0)
		put_kctl_with_value(slave, offset);
	return 0;
}

/* unmute the slave */
static int init_slave_unmute(struct hda_codec *codec,
			     void *data, struct snd_kcontrol *slave)
{
	return put_kctl_with_value(slave, 1);
}

static int add_slave(struct hda_codec *codec,
		     void *data, struct snd_kcontrol *slave)
{
	return snd_ctl_add_slave(data, slave);
}

/**
 * __snd_hda_add_vmaster - create a virtual master control and add slaves
 * @codec: HD-audio codec
 * @name: vmaster control name
 * @tlv: TLV data (optional)
 * @slaves: slave control names (optional)
 * @suffix: suffix string to each slave name (optional)
 * @init_slave_vol: initialize slaves to unmute/0dB
 * @ctl_ret: store the vmaster kcontrol in return
 *
 * Create a virtual master control with the given name.  The TLV data
 * must be either NULL or a valid data.
 *
 * @slaves is a NULL-terminated array of strings, each of which is a
 * slave control name.  All controls with these names are assigned to
 * the new virtual master control.
 *
 * This function returns zero if successful or a negative error code.
 */
int __snd_hda_add_vmaster(struct hda_codec *codec, char *name,
			unsigned int *tlv, const char * const *slaves,
			  const char *suffix, bool init_slave_vol,
			  struct snd_kcontrol **ctl_ret)
{
	struct snd_kcontrol *kctl;
	int err;

	if (ctl_ret)
		*ctl_ret = NULL;

	err = map_slaves(codec, slaves, suffix, check_slave_present, NULL);
	if (err != 1) {
		codec_dbg(codec, "No slave found for %s\n", name);
		return 0;
	}
	kctl = snd_ctl_make_virtual_master(name, tlv);
	if (!kctl)
		return -ENOMEM;
	err = snd_hda_ctl_add(codec, 0, kctl);
	if (err < 0)
		return err;

	err = map_slaves(codec, slaves, suffix, add_slave, kctl);
	if (err < 0)
		return err;

	/* init with master mute & zero volume */
	put_kctl_with_value(kctl, 0);
	if (init_slave_vol) {
		int step = 0;
		map_slaves(codec, slaves, suffix,
			   tlv ? init_slave_0dB : init_slave_unmute, &step);
	}

	if (ctl_ret)
		*ctl_ret = kctl;
	return 0;
}
EXPORT_SYMBOL_GPL(__snd_hda_add_vmaster);

/*
 * mute-LED control using vmaster
 */
static int vmaster_mute_mode_info(struct snd_kcontrol *kcontrol,
				  struct snd_ctl_elem_info *uinfo)
{
	static const char * const texts[] = {
		"On", "Off", "Follow Master"
	};

	return snd_ctl_enum_info(uinfo, 1, 3, texts);
}

static int vmaster_mute_mode_get(struct snd_kcontrol *kcontrol,
				 struct snd_ctl_elem_value *ucontrol)
{
	struct hda_vmaster_mute_hook *hook = snd_kcontrol_chip(kcontrol);
	ucontrol->value.enumerated.item[0] = hook->mute_mode;
	return 0;
}

static int vmaster_mute_mode_put(struct snd_kcontrol *kcontrol,
				 struct snd_ctl_elem_value *ucontrol)
{
	struct hda_vmaster_mute_hook *hook = snd_kcontrol_chip(kcontrol);
	unsigned int old_mode = hook->mute_mode;

	hook->mute_mode = ucontrol->value.enumerated.item[0];
	if (hook->mute_mode > HDA_VMUTE_FOLLOW_MASTER)
		hook->mute_mode = HDA_VMUTE_FOLLOW_MASTER;
	if (old_mode == hook->mute_mode)
		return 0;
	snd_hda_sync_vmaster_hook(hook);
	return 1;
}

static struct snd_kcontrol_new vmaster_mute_mode = {
	.iface = SNDRV_CTL_ELEM_IFACE_MIXER,
	.name = "Mute-LED Mode",
	.info = vmaster_mute_mode_info,
	.get = vmaster_mute_mode_get,
	.put = vmaster_mute_mode_put,
};

/* meta hook to call each driver's vmaster hook */
static void vmaster_hook(void *private_data, int enabled)
{
	struct hda_vmaster_mute_hook *hook = private_data;

	if (hook->mute_mode != HDA_VMUTE_FOLLOW_MASTER)
		enabled = hook->mute_mode;
	hook->hook(hook->codec, enabled);
}

/**
 * snd_hda_add_vmaster_hook - Add a vmaster hook for mute-LED
 * @codec: the HDA codec
 * @hook: the vmaster hook object
 * @expose_enum_ctl: flag to create an enum ctl
 *
 * Add a mute-LED hook with the given vmaster switch kctl.
 * When @expose_enum_ctl is set, "Mute-LED Mode" control is automatically
 * created and associated with the given hook.
 */
int snd_hda_add_vmaster_hook(struct hda_codec *codec,
			     struct hda_vmaster_mute_hook *hook,
			     bool expose_enum_ctl)
{
	struct snd_kcontrol *kctl;

	if (!hook->hook || !hook->sw_kctl)
		return 0;
	hook->codec = codec;
	hook->mute_mode = HDA_VMUTE_FOLLOW_MASTER;
	snd_ctl_add_vmaster_hook(hook->sw_kctl, vmaster_hook, hook);
	if (!expose_enum_ctl)
		return 0;
	kctl = snd_ctl_new1(&vmaster_mute_mode, hook);
	if (!kctl)
		return -ENOMEM;
	return snd_hda_ctl_add(codec, 0, kctl);
}
EXPORT_SYMBOL_GPL(snd_hda_add_vmaster_hook);

/**
 * snd_hda_sync_vmaster_hook - Sync vmaster hook
 * @hook: the vmaster hook
 *
 * Call the hook with the current value for synchronization.
 * Should be called in init callback.
 */
void snd_hda_sync_vmaster_hook(struct hda_vmaster_mute_hook *hook)
{
	if (!hook->hook || !hook->codec)
		return;
	/* don't call vmaster hook in the destructor since it might have
	 * been already destroyed
	 */
	if (hook->codec->bus->shutdown)
		return;
	snd_ctl_sync_vmaster_hook(hook->sw_kctl);
}
EXPORT_SYMBOL_GPL(snd_hda_sync_vmaster_hook);


/**
 * snd_hda_mixer_amp_switch_info - Info callback for a standard AMP mixer switch
 * @kcontrol: referred ctl element
 * @uinfo: pointer to get/store the data
 *
 * The control element is supposed to have the private_value field
 * set up via HDA_COMPOSE_AMP_VAL*() or related macros.
 */
int snd_hda_mixer_amp_switch_info(struct snd_kcontrol *kcontrol,
				  struct snd_ctl_elem_info *uinfo)
{
	int chs = get_amp_channels(kcontrol);

	uinfo->type = SNDRV_CTL_ELEM_TYPE_BOOLEAN;
	uinfo->count = chs == 3 ? 2 : 1;
	uinfo->value.integer.min = 0;
	uinfo->value.integer.max = 1;
	return 0;
}
EXPORT_SYMBOL_GPL(snd_hda_mixer_amp_switch_info);

/**
 * snd_hda_mixer_amp_switch_get - Get callback for a standard AMP mixer switch
 * @kcontrol: ctl element
 * @ucontrol: pointer to get/store the data
 *
 * The control element is supposed to have the private_value field
 * set up via HDA_COMPOSE_AMP_VAL*() or related macros.
 */
int snd_hda_mixer_amp_switch_get(struct snd_kcontrol *kcontrol,
				 struct snd_ctl_elem_value *ucontrol)
{
	struct hda_codec *codec = snd_kcontrol_chip(kcontrol);
	hda_nid_t nid = get_amp_nid(kcontrol);
	int chs = get_amp_channels(kcontrol);
	int dir = get_amp_direction(kcontrol);
	int idx = get_amp_index(kcontrol);
	long *valp = ucontrol->value.integer.value;

	if (chs & 1)
		*valp++ = (snd_hda_codec_amp_read(codec, nid, 0, dir, idx) &
			   HDA_AMP_MUTE) ? 0 : 1;
	if (chs & 2)
		*valp = (snd_hda_codec_amp_read(codec, nid, 1, dir, idx) &
			 HDA_AMP_MUTE) ? 0 : 1;
	return 0;
}
EXPORT_SYMBOL_GPL(snd_hda_mixer_amp_switch_get);

/**
 * snd_hda_mixer_amp_switch_put - Put callback for a standard AMP mixer switch
 * @kcontrol: ctl element
 * @ucontrol: pointer to get/store the data
 *
 * The control element is supposed to have the private_value field
 * set up via HDA_COMPOSE_AMP_VAL*() or related macros.
 */
int snd_hda_mixer_amp_switch_put(struct snd_kcontrol *kcontrol,
				 struct snd_ctl_elem_value *ucontrol)
{
	struct hda_codec *codec = snd_kcontrol_chip(kcontrol);
	hda_nid_t nid = get_amp_nid(kcontrol);
	int chs = get_amp_channels(kcontrol);
	int dir = get_amp_direction(kcontrol);
	int idx = get_amp_index(kcontrol);
	long *valp = ucontrol->value.integer.value;
	int change = 0;

	if (chs & 1) {
		change = snd_hda_codec_amp_update(codec, nid, 0, dir, idx,
						  HDA_AMP_MUTE,
						  *valp ? 0 : HDA_AMP_MUTE);
		valp++;
	}
	if (chs & 2)
		change |= snd_hda_codec_amp_update(codec, nid, 1, dir, idx,
						   HDA_AMP_MUTE,
						   *valp ? 0 : HDA_AMP_MUTE);
	hda_call_check_power_status(codec, nid);
	return change;
}
EXPORT_SYMBOL_GPL(snd_hda_mixer_amp_switch_put);

/*
 * bound volume controls
 *
 * bind multiple volumes (# indices, from 0)
 */

#define AMP_VAL_IDX_SHIFT	19
#define AMP_VAL_IDX_MASK	(0x0f<<19)

/**
 * snd_hda_mixer_bind_switch_get - Get callback for a bound volume control
 * @kcontrol: ctl element
 * @ucontrol: pointer to get/store the data
 *
 * The control element is supposed to have the private_value field
 * set up via HDA_BIND_MUTE*() macros.
 */
int snd_hda_mixer_bind_switch_get(struct snd_kcontrol *kcontrol,
				  struct snd_ctl_elem_value *ucontrol)
{
	struct hda_codec *codec = snd_kcontrol_chip(kcontrol);
	unsigned long pval;
	int err;

	mutex_lock(&codec->control_mutex);
	pval = kcontrol->private_value;
	kcontrol->private_value = pval & ~AMP_VAL_IDX_MASK; /* index 0 */
	err = snd_hda_mixer_amp_switch_get(kcontrol, ucontrol);
	kcontrol->private_value = pval;
	mutex_unlock(&codec->control_mutex);
	return err;
}
EXPORT_SYMBOL_GPL(snd_hda_mixer_bind_switch_get);

/**
 * snd_hda_mixer_bind_switch_put - Put callback for a bound volume control
 * @kcontrol: ctl element
 * @ucontrol: pointer to get/store the data
 *
 * The control element is supposed to have the private_value field
 * set up via HDA_BIND_MUTE*() macros.
 */
int snd_hda_mixer_bind_switch_put(struct snd_kcontrol *kcontrol,
				  struct snd_ctl_elem_value *ucontrol)
{
	struct hda_codec *codec = snd_kcontrol_chip(kcontrol);
	unsigned long pval;
	int i, indices, err = 0, change = 0;

	mutex_lock(&codec->control_mutex);
	pval = kcontrol->private_value;
	indices = (pval & AMP_VAL_IDX_MASK) >> AMP_VAL_IDX_SHIFT;
	for (i = 0; i < indices; i++) {
		kcontrol->private_value = (pval & ~AMP_VAL_IDX_MASK) |
			(i << AMP_VAL_IDX_SHIFT);
		err = snd_hda_mixer_amp_switch_put(kcontrol, ucontrol);
		if (err < 0)
			break;
		change |= err;
	}
	kcontrol->private_value = pval;
	mutex_unlock(&codec->control_mutex);
	return err < 0 ? err : change;
}
EXPORT_SYMBOL_GPL(snd_hda_mixer_bind_switch_put);

/**
 * snd_hda_mixer_bind_ctls_info - Info callback for a generic bound control
 * @kcontrol: referred ctl element
 * @uinfo: pointer to get/store the data
 *
 * The control element is supposed to have the private_value field
 * set up via HDA_BIND_VOL() or HDA_BIND_SW() macros.
 */
int snd_hda_mixer_bind_ctls_info(struct snd_kcontrol *kcontrol,
				 struct snd_ctl_elem_info *uinfo)
{
	struct hda_codec *codec = snd_kcontrol_chip(kcontrol);
	struct hda_bind_ctls *c;
	int err;

	mutex_lock(&codec->control_mutex);
	c = (struct hda_bind_ctls *)kcontrol->private_value;
	kcontrol->private_value = *c->values;
	err = c->ops->info(kcontrol, uinfo);
	kcontrol->private_value = (long)c;
	mutex_unlock(&codec->control_mutex);
	return err;
}
EXPORT_SYMBOL_GPL(snd_hda_mixer_bind_ctls_info);

/**
 * snd_hda_mixer_bind_ctls_get - Get callback for a generic bound control
 * @kcontrol: ctl element
 * @ucontrol: pointer to get/store the data
 *
 * The control element is supposed to have the private_value field
 * set up via HDA_BIND_VOL() or HDA_BIND_SW() macros.
 */
int snd_hda_mixer_bind_ctls_get(struct snd_kcontrol *kcontrol,
				struct snd_ctl_elem_value *ucontrol)
{
	struct hda_codec *codec = snd_kcontrol_chip(kcontrol);
	struct hda_bind_ctls *c;
	int err;

	mutex_lock(&codec->control_mutex);
	c = (struct hda_bind_ctls *)kcontrol->private_value;
	kcontrol->private_value = *c->values;
	err = c->ops->get(kcontrol, ucontrol);
	kcontrol->private_value = (long)c;
	mutex_unlock(&codec->control_mutex);
	return err;
}
EXPORT_SYMBOL_GPL(snd_hda_mixer_bind_ctls_get);

/**
 * snd_hda_mixer_bind_ctls_put - Put callback for a generic bound control
 * @kcontrol: ctl element
 * @ucontrol: pointer to get/store the data
 *
 * The control element is supposed to have the private_value field
 * set up via HDA_BIND_VOL() or HDA_BIND_SW() macros.
 */
int snd_hda_mixer_bind_ctls_put(struct snd_kcontrol *kcontrol,
				struct snd_ctl_elem_value *ucontrol)
{
	struct hda_codec *codec = snd_kcontrol_chip(kcontrol);
	struct hda_bind_ctls *c;
	unsigned long *vals;
	int err = 0, change = 0;

	mutex_lock(&codec->control_mutex);
	c = (struct hda_bind_ctls *)kcontrol->private_value;
	for (vals = c->values; *vals; vals++) {
		kcontrol->private_value = *vals;
		err = c->ops->put(kcontrol, ucontrol);
		if (err < 0)
			break;
		change |= err;
	}
	kcontrol->private_value = (long)c;
	mutex_unlock(&codec->control_mutex);
	return err < 0 ? err : change;
}
EXPORT_SYMBOL_GPL(snd_hda_mixer_bind_ctls_put);

/**
 * snd_hda_mixer_bind_tlv - TLV callback for a generic bound control
 * @kcontrol: ctl element
 * @op_flag: operation flag
 * @size: byte size of input TLV
 * @tlv: TLV data
 *
 * The control element is supposed to have the private_value field
 * set up via HDA_BIND_VOL() macro.
 */
int snd_hda_mixer_bind_tlv(struct snd_kcontrol *kcontrol, int op_flag,
			   unsigned int size, unsigned int __user *tlv)
{
	struct hda_codec *codec = snd_kcontrol_chip(kcontrol);
	struct hda_bind_ctls *c;
	int err;

	mutex_lock(&codec->control_mutex);
	c = (struct hda_bind_ctls *)kcontrol->private_value;
	kcontrol->private_value = *c->values;
	err = c->ops->tlv(kcontrol, op_flag, size, tlv);
	kcontrol->private_value = (long)c;
	mutex_unlock(&codec->control_mutex);
	return err;
}
EXPORT_SYMBOL_GPL(snd_hda_mixer_bind_tlv);

struct hda_ctl_ops snd_hda_bind_vol = {
	.info = snd_hda_mixer_amp_volume_info,
	.get = snd_hda_mixer_amp_volume_get,
	.put = snd_hda_mixer_amp_volume_put,
	.tlv = snd_hda_mixer_amp_tlv
};
EXPORT_SYMBOL_GPL(snd_hda_bind_vol);

struct hda_ctl_ops snd_hda_bind_sw = {
	.info = snd_hda_mixer_amp_switch_info,
	.get = snd_hda_mixer_amp_switch_get,
	.put = snd_hda_mixer_amp_switch_put,
	.tlv = snd_hda_mixer_amp_tlv
};
EXPORT_SYMBOL_GPL(snd_hda_bind_sw);

/*
 * SPDIF out controls
 */

static int snd_hda_spdif_mask_info(struct snd_kcontrol *kcontrol,
				   struct snd_ctl_elem_info *uinfo)
{
	uinfo->type = SNDRV_CTL_ELEM_TYPE_IEC958;
	uinfo->count = 1;
	return 0;
}

static int snd_hda_spdif_cmask_get(struct snd_kcontrol *kcontrol,
				   struct snd_ctl_elem_value *ucontrol)
{
	ucontrol->value.iec958.status[0] = IEC958_AES0_PROFESSIONAL |
					   IEC958_AES0_NONAUDIO |
					   IEC958_AES0_CON_EMPHASIS_5015 |
					   IEC958_AES0_CON_NOT_COPYRIGHT;
	ucontrol->value.iec958.status[1] = IEC958_AES1_CON_CATEGORY |
					   IEC958_AES1_CON_ORIGINAL;
	return 0;
}

static int snd_hda_spdif_pmask_get(struct snd_kcontrol *kcontrol,
				   struct snd_ctl_elem_value *ucontrol)
{
	ucontrol->value.iec958.status[0] = IEC958_AES0_PROFESSIONAL |
					   IEC958_AES0_NONAUDIO |
					   IEC958_AES0_PRO_EMPHASIS_5015;
	return 0;
}

static int snd_hda_spdif_default_get(struct snd_kcontrol *kcontrol,
				     struct snd_ctl_elem_value *ucontrol)
{
	struct hda_codec *codec = snd_kcontrol_chip(kcontrol);
	int idx = kcontrol->private_value;
	struct hda_spdif_out *spdif;

	mutex_lock(&codec->spdif_mutex);
	spdif = snd_array_elem(&codec->spdif_out, idx);
	ucontrol->value.iec958.status[0] = spdif->status & 0xff;
	ucontrol->value.iec958.status[1] = (spdif->status >> 8) & 0xff;
	ucontrol->value.iec958.status[2] = (spdif->status >> 16) & 0xff;
	ucontrol->value.iec958.status[3] = (spdif->status >> 24) & 0xff;
	mutex_unlock(&codec->spdif_mutex);

	return 0;
}

/* convert from SPDIF status bits to HDA SPDIF bits
 * bit 0 (DigEn) is always set zero (to be filled later)
 */
static unsigned short convert_from_spdif_status(unsigned int sbits)
{
	unsigned short val = 0;

	if (sbits & IEC958_AES0_PROFESSIONAL)
		val |= AC_DIG1_PROFESSIONAL;
	if (sbits & IEC958_AES0_NONAUDIO)
		val |= AC_DIG1_NONAUDIO;
	if (sbits & IEC958_AES0_PROFESSIONAL) {
		if ((sbits & IEC958_AES0_PRO_EMPHASIS) ==
		    IEC958_AES0_PRO_EMPHASIS_5015)
			val |= AC_DIG1_EMPHASIS;
	} else {
		if ((sbits & IEC958_AES0_CON_EMPHASIS) ==
		    IEC958_AES0_CON_EMPHASIS_5015)
			val |= AC_DIG1_EMPHASIS;
		if (!(sbits & IEC958_AES0_CON_NOT_COPYRIGHT))
			val |= AC_DIG1_COPYRIGHT;
		if (sbits & (IEC958_AES1_CON_ORIGINAL << 8))
			val |= AC_DIG1_LEVEL;
		val |= sbits & (IEC958_AES1_CON_CATEGORY << 8);
	}
	return val;
}

/* convert to SPDIF status bits from HDA SPDIF bits
 */
static unsigned int convert_to_spdif_status(unsigned short val)
{
	unsigned int sbits = 0;

	if (val & AC_DIG1_NONAUDIO)
		sbits |= IEC958_AES0_NONAUDIO;
	if (val & AC_DIG1_PROFESSIONAL)
		sbits |= IEC958_AES0_PROFESSIONAL;
	if (sbits & IEC958_AES0_PROFESSIONAL) {
		if (val & AC_DIG1_EMPHASIS)
			sbits |= IEC958_AES0_PRO_EMPHASIS_5015;
	} else {
		if (val & AC_DIG1_EMPHASIS)
			sbits |= IEC958_AES0_CON_EMPHASIS_5015;
		if (!(val & AC_DIG1_COPYRIGHT))
			sbits |= IEC958_AES0_CON_NOT_COPYRIGHT;
		if (val & AC_DIG1_LEVEL)
			sbits |= (IEC958_AES1_CON_ORIGINAL << 8);
		sbits |= val & (0x7f << 8);
	}
	return sbits;
}

/* set digital convert verbs both for the given NID and its slaves */
static void set_dig_out(struct hda_codec *codec, hda_nid_t nid,
			int mask, int val)
{
	const hda_nid_t *d;

	snd_hdac_regmap_update(&codec->core, nid, AC_VERB_SET_DIGI_CONVERT_1,
			       mask, val);
	d = codec->slave_dig_outs;
	if (!d)
		return;
	for (; *d; d++)
		snd_hdac_regmap_update(&codec->core, *d,
				       AC_VERB_SET_DIGI_CONVERT_1, mask, val);
}

static inline void set_dig_out_convert(struct hda_codec *codec, hda_nid_t nid,
				       int dig1, int dig2)
{
	unsigned int mask = 0;
	unsigned int val = 0;

	if (dig1 != -1) {
		mask |= 0xff;
		val = dig1;
	}
	if (dig2 != -1) {
		mask |= 0xff00;
		val |= dig2 << 8;
	}
	set_dig_out(codec, nid, mask, val);
}

static int snd_hda_spdif_default_put(struct snd_kcontrol *kcontrol,
				     struct snd_ctl_elem_value *ucontrol)
{
	struct hda_codec *codec = snd_kcontrol_chip(kcontrol);
	int idx = kcontrol->private_value;
	struct hda_spdif_out *spdif;
	hda_nid_t nid;
	unsigned short val;
	int change;

	mutex_lock(&codec->spdif_mutex);
	spdif = snd_array_elem(&codec->spdif_out, idx);
	nid = spdif->nid;
	spdif->status = ucontrol->value.iec958.status[0] |
		((unsigned int)ucontrol->value.iec958.status[1] << 8) |
		((unsigned int)ucontrol->value.iec958.status[2] << 16) |
		((unsigned int)ucontrol->value.iec958.status[3] << 24);
	val = convert_from_spdif_status(spdif->status);
	val |= spdif->ctls & 1;
	change = spdif->ctls != val;
	spdif->ctls = val;
	if (change && nid != (u16)-1)
		set_dig_out_convert(codec, nid, val & 0xff, (val >> 8) & 0xff);
	mutex_unlock(&codec->spdif_mutex);
	return change;
}

#define snd_hda_spdif_out_switch_info	snd_ctl_boolean_mono_info

static int snd_hda_spdif_out_switch_get(struct snd_kcontrol *kcontrol,
					struct snd_ctl_elem_value *ucontrol)
{
	struct hda_codec *codec = snd_kcontrol_chip(kcontrol);
	int idx = kcontrol->private_value;
	struct hda_spdif_out *spdif;

	mutex_lock(&codec->spdif_mutex);
	spdif = snd_array_elem(&codec->spdif_out, idx);
	ucontrol->value.integer.value[0] = spdif->ctls & AC_DIG1_ENABLE;
	mutex_unlock(&codec->spdif_mutex);
	return 0;
}

static inline void set_spdif_ctls(struct hda_codec *codec, hda_nid_t nid,
				  int dig1, int dig2)
{
	set_dig_out_convert(codec, nid, dig1, dig2);
	/* unmute amp switch (if any) */
	if ((get_wcaps(codec, nid) & AC_WCAP_OUT_AMP) &&
	    (dig1 & AC_DIG1_ENABLE))
		snd_hda_codec_amp_stereo(codec, nid, HDA_OUTPUT, 0,
					    HDA_AMP_MUTE, 0);
}

static int snd_hda_spdif_out_switch_put(struct snd_kcontrol *kcontrol,
					struct snd_ctl_elem_value *ucontrol)
{
	struct hda_codec *codec = snd_kcontrol_chip(kcontrol);
	int idx = kcontrol->private_value;
	struct hda_spdif_out *spdif;
	hda_nid_t nid;
	unsigned short val;
	int change;

	mutex_lock(&codec->spdif_mutex);
	spdif = snd_array_elem(&codec->spdif_out, idx);
	nid = spdif->nid;
	val = spdif->ctls & ~AC_DIG1_ENABLE;
	if (ucontrol->value.integer.value[0])
		val |= AC_DIG1_ENABLE;
	change = spdif->ctls != val;
	spdif->ctls = val;
	if (change && nid != (u16)-1)
		set_spdif_ctls(codec, nid, val & 0xff, -1);
	mutex_unlock(&codec->spdif_mutex);
	return change;
}

static struct snd_kcontrol_new dig_mixes[] = {
	{
		.access = SNDRV_CTL_ELEM_ACCESS_READ,
		.iface = SNDRV_CTL_ELEM_IFACE_MIXER,
		.name = SNDRV_CTL_NAME_IEC958("", PLAYBACK, CON_MASK),
		.info = snd_hda_spdif_mask_info,
		.get = snd_hda_spdif_cmask_get,
	},
	{
		.access = SNDRV_CTL_ELEM_ACCESS_READ,
		.iface = SNDRV_CTL_ELEM_IFACE_MIXER,
		.name = SNDRV_CTL_NAME_IEC958("", PLAYBACK, PRO_MASK),
		.info = snd_hda_spdif_mask_info,
		.get = snd_hda_spdif_pmask_get,
	},
	{
		.iface = SNDRV_CTL_ELEM_IFACE_MIXER,
		.name = SNDRV_CTL_NAME_IEC958("", PLAYBACK, DEFAULT),
		.info = snd_hda_spdif_mask_info,
		.get = snd_hda_spdif_default_get,
		.put = snd_hda_spdif_default_put,
	},
	{
		.iface = SNDRV_CTL_ELEM_IFACE_MIXER,
		.name = SNDRV_CTL_NAME_IEC958("", PLAYBACK, SWITCH),
		.info = snd_hda_spdif_out_switch_info,
		.get = snd_hda_spdif_out_switch_get,
		.put = snd_hda_spdif_out_switch_put,
	},
	{ } /* end */
};

/**
 * snd_hda_create_dig_out_ctls - create Output SPDIF-related controls
 * @codec: the HDA codec
 * @associated_nid: NID that new ctls associated with
 * @cvt_nid: converter NID
 * @type: HDA_PCM_TYPE_*
 * Creates controls related with the digital output.
 * Called from each patch supporting the digital out.
 *
 * Returns 0 if successful, or a negative error code.
 */
int snd_hda_create_dig_out_ctls(struct hda_codec *codec,
				hda_nid_t associated_nid,
				hda_nid_t cvt_nid,
				int type)
{
	int err;
	struct snd_kcontrol *kctl;
	struct snd_kcontrol_new *dig_mix;
	int idx = 0;
	int val = 0;
	const int spdif_index = 16;
	struct hda_spdif_out *spdif;
	struct hda_bus *bus = codec->bus;

	if (bus->primary_dig_out_type == HDA_PCM_TYPE_HDMI &&
	    type == HDA_PCM_TYPE_SPDIF) {
		idx = spdif_index;
	} else if (bus->primary_dig_out_type == HDA_PCM_TYPE_SPDIF &&
		   type == HDA_PCM_TYPE_HDMI) {
		/* suppose a single SPDIF device */
		for (dig_mix = dig_mixes; dig_mix->name; dig_mix++) {
			kctl = find_mixer_ctl(codec, dig_mix->name, 0, 0);
			if (!kctl)
				break;
			kctl->id.index = spdif_index;
		}
		bus->primary_dig_out_type = HDA_PCM_TYPE_HDMI;
	}
	if (!bus->primary_dig_out_type)
		bus->primary_dig_out_type = type;

	idx = find_empty_mixer_ctl_idx(codec, "IEC958 Playback Switch", idx);
	if (idx < 0) {
		codec_err(codec, "too many IEC958 outputs\n");
		return -EBUSY;
	}
	spdif = snd_array_new(&codec->spdif_out);
	if (!spdif)
		return -ENOMEM;
	for (dig_mix = dig_mixes; dig_mix->name; dig_mix++) {
		kctl = snd_ctl_new1(dig_mix, codec);
		if (!kctl)
			return -ENOMEM;
		kctl->id.index = idx;
		kctl->private_value = codec->spdif_out.used - 1;
		err = snd_hda_ctl_add(codec, associated_nid, kctl);
		if (err < 0)
			return err;
	}
	spdif->nid = cvt_nid;
	snd_hdac_regmap_read(&codec->core, cvt_nid,
			     AC_VERB_GET_DIGI_CONVERT_1, &val);
	spdif->ctls = val;
	spdif->status = convert_to_spdif_status(spdif->ctls);
	return 0;
}
EXPORT_SYMBOL_GPL(snd_hda_create_dig_out_ctls);

/**
 * snd_hda_spdif_out_of_nid - get the hda_spdif_out entry from the given NID
 * @codec: the HDA codec
 * @nid: widget NID
 *
 * call within spdif_mutex lock
 */
struct hda_spdif_out *snd_hda_spdif_out_of_nid(struct hda_codec *codec,
					       hda_nid_t nid)
{
	int i;
	for (i = 0; i < codec->spdif_out.used; i++) {
		struct hda_spdif_out *spdif =
				snd_array_elem(&codec->spdif_out, i);
		if (spdif->nid == nid)
			return spdif;
	}
	return NULL;
}
EXPORT_SYMBOL_GPL(snd_hda_spdif_out_of_nid);

/**
 * snd_hda_spdif_ctls_unassign - Unassign the given SPDIF ctl
 * @codec: the HDA codec
 * @idx: the SPDIF ctl index
 *
 * Unassign the widget from the given SPDIF control.
 */
void snd_hda_spdif_ctls_unassign(struct hda_codec *codec, int idx)
{
	struct hda_spdif_out *spdif;

	mutex_lock(&codec->spdif_mutex);
	spdif = snd_array_elem(&codec->spdif_out, idx);
	spdif->nid = (u16)-1;
	mutex_unlock(&codec->spdif_mutex);
}
EXPORT_SYMBOL_GPL(snd_hda_spdif_ctls_unassign);

/**
 * snd_hda_spdif_ctls_assign - Assign the SPDIF controls to the given NID
 * @codec: the HDA codec
 * @idx: the SPDIF ctl idx
 * @nid: widget NID
 *
 * Assign the widget to the SPDIF control with the given index.
 */
void snd_hda_spdif_ctls_assign(struct hda_codec *codec, int idx, hda_nid_t nid)
{
	struct hda_spdif_out *spdif;
	unsigned short val;

	mutex_lock(&codec->spdif_mutex);
	spdif = snd_array_elem(&codec->spdif_out, idx);
	if (spdif->nid != nid) {
		spdif->nid = nid;
		val = spdif->ctls;
		set_spdif_ctls(codec, nid, val & 0xff, (val >> 8) & 0xff);
	}
	mutex_unlock(&codec->spdif_mutex);
}
EXPORT_SYMBOL_GPL(snd_hda_spdif_ctls_assign);

/*
 * SPDIF sharing with analog output
 */
static int spdif_share_sw_get(struct snd_kcontrol *kcontrol,
			      struct snd_ctl_elem_value *ucontrol)
{
	struct hda_multi_out *mout = snd_kcontrol_chip(kcontrol);
	ucontrol->value.integer.value[0] = mout->share_spdif;
	return 0;
}

static int spdif_share_sw_put(struct snd_kcontrol *kcontrol,
			      struct snd_ctl_elem_value *ucontrol)
{
	struct hda_multi_out *mout = snd_kcontrol_chip(kcontrol);
	mout->share_spdif = !!ucontrol->value.integer.value[0];
	return 0;
}

static struct snd_kcontrol_new spdif_share_sw = {
	.iface = SNDRV_CTL_ELEM_IFACE_MIXER,
	.name = "IEC958 Default PCM Playback Switch",
	.info = snd_ctl_boolean_mono_info,
	.get = spdif_share_sw_get,
	.put = spdif_share_sw_put,
};

/**
 * snd_hda_create_spdif_share_sw - create Default PCM switch
 * @codec: the HDA codec
 * @mout: multi-out instance
 */
int snd_hda_create_spdif_share_sw(struct hda_codec *codec,
				  struct hda_multi_out *mout)
{
	struct snd_kcontrol *kctl;

	if (!mout->dig_out_nid)
		return 0;

	kctl = snd_ctl_new1(&spdif_share_sw, mout);
	if (!kctl)
		return -ENOMEM;
	/* ATTENTION: here mout is passed as private_data, instead of codec */
	return snd_hda_ctl_add(codec, mout->dig_out_nid, kctl);
}
EXPORT_SYMBOL_GPL(snd_hda_create_spdif_share_sw);

/*
 * SPDIF input
 */

#define snd_hda_spdif_in_switch_info	snd_hda_spdif_out_switch_info

static int snd_hda_spdif_in_switch_get(struct snd_kcontrol *kcontrol,
				       struct snd_ctl_elem_value *ucontrol)
{
	struct hda_codec *codec = snd_kcontrol_chip(kcontrol);

	ucontrol->value.integer.value[0] = codec->spdif_in_enable;
	return 0;
}

static int snd_hda_spdif_in_switch_put(struct snd_kcontrol *kcontrol,
				       struct snd_ctl_elem_value *ucontrol)
{
	struct hda_codec *codec = snd_kcontrol_chip(kcontrol);
	hda_nid_t nid = kcontrol->private_value;
	unsigned int val = !!ucontrol->value.integer.value[0];
	int change;

	mutex_lock(&codec->spdif_mutex);
	change = codec->spdif_in_enable != val;
	if (change) {
		codec->spdif_in_enable = val;
		snd_hdac_regmap_write(&codec->core, nid,
				      AC_VERB_SET_DIGI_CONVERT_1, val);
	}
	mutex_unlock(&codec->spdif_mutex);
	return change;
}

static int snd_hda_spdif_in_status_get(struct snd_kcontrol *kcontrol,
				       struct snd_ctl_elem_value *ucontrol)
{
	struct hda_codec *codec = snd_kcontrol_chip(kcontrol);
	hda_nid_t nid = kcontrol->private_value;
	unsigned int val;
	unsigned int sbits;

	snd_hdac_regmap_read(&codec->core, nid,
			     AC_VERB_GET_DIGI_CONVERT_1, &val);
	sbits = convert_to_spdif_status(val);
	ucontrol->value.iec958.status[0] = sbits;
	ucontrol->value.iec958.status[1] = sbits >> 8;
	ucontrol->value.iec958.status[2] = sbits >> 16;
	ucontrol->value.iec958.status[3] = sbits >> 24;
	return 0;
}

static struct snd_kcontrol_new dig_in_ctls[] = {
	{
		.iface = SNDRV_CTL_ELEM_IFACE_MIXER,
		.name = SNDRV_CTL_NAME_IEC958("", CAPTURE, SWITCH),
		.info = snd_hda_spdif_in_switch_info,
		.get = snd_hda_spdif_in_switch_get,
		.put = snd_hda_spdif_in_switch_put,
	},
	{
		.access = SNDRV_CTL_ELEM_ACCESS_READ,
		.iface = SNDRV_CTL_ELEM_IFACE_MIXER,
		.name = SNDRV_CTL_NAME_IEC958("", CAPTURE, DEFAULT),
		.info = snd_hda_spdif_mask_info,
		.get = snd_hda_spdif_in_status_get,
	},
	{ } /* end */
};

/**
 * snd_hda_create_spdif_in_ctls - create Input SPDIF-related controls
 * @codec: the HDA codec
 * @nid: audio in widget NID
 *
 * Creates controls related with the SPDIF input.
 * Called from each patch supporting the SPDIF in.
 *
 * Returns 0 if successful, or a negative error code.
 */
int snd_hda_create_spdif_in_ctls(struct hda_codec *codec, hda_nid_t nid)
{
	int err;
	struct snd_kcontrol *kctl;
	struct snd_kcontrol_new *dig_mix;
	int idx;

	idx = find_empty_mixer_ctl_idx(codec, "IEC958 Capture Switch", 0);
	if (idx < 0) {
		codec_err(codec, "too many IEC958 inputs\n");
		return -EBUSY;
	}
	for (dig_mix = dig_in_ctls; dig_mix->name; dig_mix++) {
		kctl = snd_ctl_new1(dig_mix, codec);
		if (!kctl)
			return -ENOMEM;
		kctl->private_value = nid;
		err = snd_hda_ctl_add(codec, nid, kctl);
		if (err < 0)
			return err;
	}
	codec->spdif_in_enable =
		snd_hda_codec_read(codec, nid, 0,
				   AC_VERB_GET_DIGI_CONVERT_1, 0) &
		AC_DIG1_ENABLE;
	return 0;
}
EXPORT_SYMBOL_GPL(snd_hda_create_spdif_in_ctls);

/**
 * snd_hda_codec_set_power_to_all - Set the power state to all widgets
 * @codec: the HDA codec
 * @fg: function group (not used now)
 * @power_state: the power state to set (AC_PWRST_*)
 *
 * Set the given power state to all widgets that have the power control.
 * If the codec has power_filter set, it evaluates the power state and
 * filter out if it's unchanged as D3.
 */
void snd_hda_codec_set_power_to_all(struct hda_codec *codec, hda_nid_t fg,
				    unsigned int power_state)
{
	hda_nid_t nid;

	for_each_hda_codec_node(nid, codec) {
		unsigned int wcaps = get_wcaps(codec, nid);
		unsigned int state = power_state;
		if (!(wcaps & AC_WCAP_POWER))
			continue;
		if (codec->power_filter) {
			state = codec->power_filter(codec, nid, power_state);
			if (state != power_state && power_state == AC_PWRST_D3)
				continue;
		}
		snd_hda_codec_write(codec, nid, 0, AC_VERB_SET_POWER_STATE,
				    state);
	}
}
EXPORT_SYMBOL_GPL(snd_hda_codec_set_power_to_all);

/*
 * wait until the state is reached, returns the current state
 */
static unsigned int hda_sync_power_state(struct hda_codec *codec,
					 hda_nid_t fg,
					 unsigned int power_state)
{
	unsigned long end_time = jiffies + msecs_to_jiffies(500);
	unsigned int state, actual_state;

	for (;;) {
		state = snd_hda_codec_read(codec, fg, 0,
					   AC_VERB_GET_POWER_STATE, 0);
		if (state & AC_PWRST_ERROR)
			break;
		actual_state = (state >> 4) & 0x0f;
		if (actual_state == power_state)
			break;
		if (time_after_eq(jiffies, end_time))
			break;
		/* wait until the codec reachs to the target state */
		msleep(1);
	}
	return state;
}

/**
 * snd_hda_codec_eapd_power_filter - A power filter callback for EAPD
 * @codec: the HDA codec
 * @nid: widget NID
 * @power_state: power state to evalue
 *
 * Don't power down the widget if it controls eapd and EAPD_BTLENABLE is set.
 * This can be used a codec power_filter callback.
 */
unsigned int snd_hda_codec_eapd_power_filter(struct hda_codec *codec,
					     hda_nid_t nid,
					     unsigned int power_state)
{
	if (nid == codec->core.afg || nid == codec->core.mfg)
		return power_state;
	if (power_state == AC_PWRST_D3 &&
	    get_wcaps_type(get_wcaps(codec, nid)) == AC_WID_PIN &&
	    (snd_hda_query_pin_caps(codec, nid) & AC_PINCAP_EAPD)) {
		int eapd = snd_hda_codec_read(codec, nid, 0,
					      AC_VERB_GET_EAPD_BTLENABLE, 0);
		if (eapd & 0x02)
			return AC_PWRST_D0;
	}
	return power_state;
}
EXPORT_SYMBOL_GPL(snd_hda_codec_eapd_power_filter);

/*
 * set power state of the codec, and return the power state
 */
static unsigned int hda_set_power_state(struct hda_codec *codec,
					unsigned int power_state)
{
	hda_nid_t fg = codec->core.afg ? codec->core.afg : codec->core.mfg;
	int count;
	unsigned int state;
	int flags = 0;

	/* this delay seems necessary to avoid click noise at power-down */
	if (power_state == AC_PWRST_D3) {
		if (codec->depop_delay < 0)
			msleep(codec_has_epss(codec) ? 10 : 100);
		else if (codec->depop_delay > 0)
			msleep(codec->depop_delay);
		flags = HDA_RW_NO_RESPONSE_FALLBACK;
	}

	/* repeat power states setting at most 10 times*/
	for (count = 0; count < 10; count++) {
		if (codec->patch_ops.set_power_state)
			codec->patch_ops.set_power_state(codec, fg,
							 power_state);
		else {
			state = power_state;
			if (codec->power_filter)
				state = codec->power_filter(codec, fg, state);
			if (state == power_state || power_state != AC_PWRST_D3)
				snd_hda_codec_read(codec, fg, flags,
						   AC_VERB_SET_POWER_STATE,
						   state);
			snd_hda_codec_set_power_to_all(codec, fg, power_state);
		}
		state = hda_sync_power_state(codec, fg, power_state);
		if (!(state & AC_PWRST_ERROR))
			break;
	}

	return state;
}

/* sync power states of all widgets;
 * this is called at the end of codec parsing
 */
static void sync_power_up_states(struct hda_codec *codec)
{
	hda_nid_t nid;

	/* don't care if no filter is used */
	if (!codec->power_filter)
		return;

	for_each_hda_codec_node(nid, codec) {
		unsigned int wcaps = get_wcaps(codec, nid);
		unsigned int target;
		if (!(wcaps & AC_WCAP_POWER))
			continue;
		target = codec->power_filter(codec, nid, AC_PWRST_D0);
		if (target == AC_PWRST_D0)
			continue;
		if (!snd_hda_check_power_state(codec, nid, target))
			snd_hda_codec_write(codec, nid, 0,
					    AC_VERB_SET_POWER_STATE, target);
	}
}

#ifdef CONFIG_SND_HDA_RECONFIG
/* execute additional init verbs */
static void hda_exec_init_verbs(struct hda_codec *codec)
{
	if (codec->init_verbs.list)
		snd_hda_sequence_write(codec, codec->init_verbs.list);
}
#else
static inline void hda_exec_init_verbs(struct hda_codec *codec) {}
#endif

#ifdef CONFIG_PM
/* update the power on/off account with the current jiffies */
static void update_power_acct(struct hda_codec *codec, bool on)
{
	unsigned long delta = jiffies - codec->power_jiffies;

	if (on)
		codec->power_on_acct += delta;
	else
		codec->power_off_acct += delta;
	codec->power_jiffies += delta;
}

void snd_hda_update_power_acct(struct hda_codec *codec)
{
	update_power_acct(codec, hda_codec_is_power_on(codec));
}

/*
 * call suspend and power-down; used both from PM and power-save
 * this function returns the power state in the end
 */
static unsigned int hda_call_codec_suspend(struct hda_codec *codec)
{
	unsigned int state;

	atomic_inc(&codec->core.in_pm);

	if (codec->patch_ops.suspend)
		codec->patch_ops.suspend(codec);
	hda_cleanup_all_streams(codec);
	state = hda_set_power_state(codec, AC_PWRST_D3);
	update_power_acct(codec, true);
	atomic_dec(&codec->core.in_pm);
	return state;
}

/*
 * kick up codec; used both from PM and power-save
 */
static void hda_call_codec_resume(struct hda_codec *codec)
{
	atomic_inc(&codec->core.in_pm);

	if (codec->core.regmap)
		regcache_mark_dirty(codec->core.regmap);

	codec->power_jiffies = jiffies;

	hda_set_power_state(codec, AC_PWRST_D0);
	restore_shutup_pins(codec);
	hda_exec_init_verbs(codec);
	snd_hda_jack_set_dirty_all(codec);
	if (codec->patch_ops.resume)
		codec->patch_ops.resume(codec);
	else {
		if (codec->patch_ops.init)
			codec->patch_ops.init(codec);
		if (codec->core.regmap)
			regcache_sync(codec->core.regmap);
	}

	if (codec->jackpoll_interval)
		hda_jackpoll_work(&codec->jackpoll_work.work);
	else
		snd_hda_jack_report_sync(codec);
	atomic_dec(&codec->core.in_pm);
}

static int hda_codec_runtime_suspend(struct device *dev)
{
	struct hda_codec *codec = dev_to_hda_codec(dev);
	struct hda_pcm *pcm;
	unsigned int state;

	cancel_delayed_work_sync(&codec->jackpoll_work);
	list_for_each_entry(pcm, &codec->pcm_list_head, list)
		snd_pcm_suspend_all(pcm->pcm);
	state = hda_call_codec_suspend(codec);
	if (codec_has_clkstop(codec) && codec_has_epss(codec) &&
	    (state & AC_PWRST_CLK_STOP_OK))
		snd_hdac_codec_link_down(&codec->core);
	snd_hdac_link_power(&codec->core, false);
	return 0;
}

static int hda_codec_runtime_resume(struct device *dev)
{
	struct hda_codec *codec = dev_to_hda_codec(dev);

	snd_hdac_link_power(&codec->core, true);
	snd_hdac_codec_link_up(&codec->core);
	hda_call_codec_resume(codec);
	pm_runtime_mark_last_busy(dev);
	return 0;
}
#endif /* CONFIG_PM */

/* referred in hda_bind.c */
const struct dev_pm_ops hda_codec_driver_pm = {
	SET_SYSTEM_SLEEP_PM_OPS(pm_runtime_force_suspend,
				pm_runtime_force_resume)
	SET_RUNTIME_PM_OPS(hda_codec_runtime_suspend, hda_codec_runtime_resume,
			   NULL)
};

/*
 * add standard channel maps if not specified
 */
static int add_std_chmaps(struct hda_codec *codec)
{
	struct hda_pcm *pcm;
	int str, err;

	list_for_each_entry(pcm, &codec->pcm_list_head, list) {
		for (str = 0; str < 2; str++) {
			struct hda_pcm_stream *hinfo = &pcm->stream[str];
			struct snd_pcm_chmap *chmap;
			const struct snd_pcm_chmap_elem *elem;

<<<<<<< HEAD
			if (!pcm || !pcm->pcm || pcm->own_chmap ||
			    !hinfo->substreams)
=======
			if (!pcm->pcm || pcm->own_chmap || !hinfo->substreams)
>>>>>>> db0b54cd
				continue;
			elem = hinfo->chmap ? hinfo->chmap : snd_pcm_std_chmaps;
			err = snd_pcm_add_chmap_ctls(pcm->pcm, str, elem,
						     hinfo->channels_max,
						     0, &chmap);
			if (err < 0)
				return err;
			chmap->channel_mask = SND_PCM_CHMAP_MASK_2468;
		}
	}
	return 0;
}

/* default channel maps for 2.1 speakers;
 * since HD-audio supports only stereo, odd number channels are omitted
 */
const struct snd_pcm_chmap_elem snd_pcm_2_1_chmaps[] = {
	{ .channels = 2,
	  .map = { SNDRV_CHMAP_FL, SNDRV_CHMAP_FR } },
	{ .channels = 4,
	  .map = { SNDRV_CHMAP_FL, SNDRV_CHMAP_FR,
		   SNDRV_CHMAP_LFE, SNDRV_CHMAP_LFE } },
	{ }
};
EXPORT_SYMBOL_GPL(snd_pcm_2_1_chmaps);

int snd_hda_codec_build_controls(struct hda_codec *codec)
{
	int err = 0;
	hda_exec_init_verbs(codec);
	/* continue to initialize... */
	if (codec->patch_ops.init)
		err = codec->patch_ops.init(codec);
	if (!err && codec->patch_ops.build_controls)
		err = codec->patch_ops.build_controls(codec);
	if (err < 0)
		return err;

	/* we create chmaps here instead of build_pcms */
	err = add_std_chmaps(codec);
	if (err < 0)
		return err;

	if (codec->jackpoll_interval)
		hda_jackpoll_work(&codec->jackpoll_work.work);
	else
		snd_hda_jack_report_sync(codec); /* call at the last init point */
	sync_power_up_states(codec);
	return 0;
}

/*
 * PCM stuff
 */
static int hda_pcm_default_open_close(struct hda_pcm_stream *hinfo,
				      struct hda_codec *codec,
				      struct snd_pcm_substream *substream)
{
	return 0;
}

static int hda_pcm_default_prepare(struct hda_pcm_stream *hinfo,
				   struct hda_codec *codec,
				   unsigned int stream_tag,
				   unsigned int format,
				   struct snd_pcm_substream *substream)
{
	snd_hda_codec_setup_stream(codec, hinfo->nid, stream_tag, 0, format);
	return 0;
}

static int hda_pcm_default_cleanup(struct hda_pcm_stream *hinfo,
				   struct hda_codec *codec,
				   struct snd_pcm_substream *substream)
{
	snd_hda_codec_cleanup_stream(codec, hinfo->nid);
	return 0;
}

static int set_pcm_default_values(struct hda_codec *codec,
				  struct hda_pcm_stream *info)
{
	int err;

	/* query support PCM information from the given NID */
	if (info->nid && (!info->rates || !info->formats)) {
		err = snd_hda_query_supported_pcm(codec, info->nid,
				info->rates ? NULL : &info->rates,
				info->formats ? NULL : &info->formats,
				info->maxbps ? NULL : &info->maxbps);
		if (err < 0)
			return err;
	}
	if (info->ops.open == NULL)
		info->ops.open = hda_pcm_default_open_close;
	if (info->ops.close == NULL)
		info->ops.close = hda_pcm_default_open_close;
	if (info->ops.prepare == NULL) {
		if (snd_BUG_ON(!info->nid))
			return -EINVAL;
		info->ops.prepare = hda_pcm_default_prepare;
	}
	if (info->ops.cleanup == NULL) {
		if (snd_BUG_ON(!info->nid))
			return -EINVAL;
		info->ops.cleanup = hda_pcm_default_cleanup;
	}
	return 0;
}

/*
 * codec prepare/cleanup entries
 */
/**
 * snd_hda_codec_prepare - Prepare a stream
 * @codec: the HDA codec
 * @hinfo: PCM information
 * @stream: stream tag to assign
 * @format: format id to assign
 * @substream: PCM substream to assign
 *
 * Calls the prepare callback set by the codec with the given arguments.
 * Clean up the inactive streams when successful.
 */
int snd_hda_codec_prepare(struct hda_codec *codec,
			  struct hda_pcm_stream *hinfo,
			  unsigned int stream,
			  unsigned int format,
			  struct snd_pcm_substream *substream)
{
	int ret;
	mutex_lock(&codec->bus->prepare_mutex);
	if (hinfo->ops.prepare)
		ret = hinfo->ops.prepare(hinfo, codec, stream, format,
					 substream);
	else
		ret = -ENODEV;
	if (ret >= 0)
		purify_inactive_streams(codec);
	mutex_unlock(&codec->bus->prepare_mutex);
	return ret;
}
EXPORT_SYMBOL_GPL(snd_hda_codec_prepare);

/**
 * snd_hda_codec_cleanup - Prepare a stream
 * @codec: the HDA codec
 * @hinfo: PCM information
 * @substream: PCM substream
 *
 * Calls the cleanup callback set by the codec with the given arguments.
 */
void snd_hda_codec_cleanup(struct hda_codec *codec,
			   struct hda_pcm_stream *hinfo,
			   struct snd_pcm_substream *substream)
{
	mutex_lock(&codec->bus->prepare_mutex);
	if (hinfo->ops.cleanup)
		hinfo->ops.cleanup(hinfo, codec, substream);
	mutex_unlock(&codec->bus->prepare_mutex);
}
EXPORT_SYMBOL_GPL(snd_hda_codec_cleanup);

/* global */
const char *snd_hda_pcm_type_name[HDA_PCM_NTYPES] = {
	"Audio", "SPDIF", "HDMI", "Modem"
};

/*
 * get the empty PCM device number to assign
 */
static int get_empty_pcm_device(struct hda_bus *bus, unsigned int type)
{
	/* audio device indices; not linear to keep compatibility */
	/* assigned to static slots up to dev#10; if more needed, assign
	 * the later slot dynamically (when CONFIG_SND_DYNAMIC_MINORS=y)
	 */
	static int audio_idx[HDA_PCM_NTYPES][5] = {
		[HDA_PCM_TYPE_AUDIO] = { 0, 2, 4, 5, -1 },
		[HDA_PCM_TYPE_SPDIF] = { 1, -1 },
		[HDA_PCM_TYPE_HDMI]  = { 3, 7, 8, 9, -1 },
		[HDA_PCM_TYPE_MODEM] = { 6, -1 },
	};
	int i;

	if (type >= HDA_PCM_NTYPES) {
		dev_err(bus->card->dev, "Invalid PCM type %d\n", type);
		return -EINVAL;
	}

	for (i = 0; audio_idx[type][i] >= 0; i++) {
#ifndef CONFIG_SND_DYNAMIC_MINORS
		if (audio_idx[type][i] >= 8)
			break;
#endif
		if (!test_and_set_bit(audio_idx[type][i], bus->pcm_dev_bits))
			return audio_idx[type][i];
	}

#ifdef CONFIG_SND_DYNAMIC_MINORS
	/* non-fixed slots starting from 10 */
	for (i = 10; i < 32; i++) {
		if (!test_and_set_bit(i, bus->pcm_dev_bits))
			return i;
	}
#endif

	dev_warn(bus->card->dev, "Too many %s devices\n",
		snd_hda_pcm_type_name[type]);
#ifndef CONFIG_SND_DYNAMIC_MINORS
	dev_warn(bus->card->dev,
		 "Consider building the kernel with CONFIG_SND_DYNAMIC_MINORS=y\n");
#endif
	return -EAGAIN;
}

/* call build_pcms ops of the given codec and set up the default parameters */
int snd_hda_codec_parse_pcms(struct hda_codec *codec)
{
	struct hda_pcm *cpcm;
	int err;

	if (!list_empty(&codec->pcm_list_head))
		return 0; /* already parsed */

	if (!codec->patch_ops.build_pcms)
		return 0;

	err = codec->patch_ops.build_pcms(codec);
	if (err < 0) {
		codec_err(codec, "cannot build PCMs for #%d (error %d)\n",
			  codec->core.addr, err);
		return err;
	}

	list_for_each_entry(cpcm, &codec->pcm_list_head, list) {
		int stream;

		for (stream = 0; stream < 2; stream++) {
			struct hda_pcm_stream *info = &cpcm->stream[stream];

			if (!info->substreams)
				continue;
			err = set_pcm_default_values(codec, info);
			if (err < 0) {
				codec_warn(codec,
					   "fail to setup default for PCM %s\n",
					   cpcm->name);
				return err;
			}
		}
	}

	return 0;
}

/* assign all PCMs of the given codec */
int snd_hda_codec_build_pcms(struct hda_codec *codec)
{
	struct hda_bus *bus = codec->bus;
	struct hda_pcm *cpcm;
	int dev, err;

	err = snd_hda_codec_parse_pcms(codec);
	if (err < 0)
		return err;

	/* attach a new PCM streams */
	list_for_each_entry(cpcm, &codec->pcm_list_head, list) {
		if (cpcm->pcm)
			continue; /* already attached */
		if (!cpcm->stream[0].substreams && !cpcm->stream[1].substreams)
			continue; /* no substreams assigned */

		dev = get_empty_pcm_device(bus, cpcm->pcm_type);
		if (dev < 0)
			continue; /* no fatal error */
		cpcm->device = dev;
		err =  snd_hda_attach_pcm_stream(bus, codec, cpcm);
		if (err < 0) {
			codec_err(codec,
				  "cannot attach PCM stream %d for codec #%d\n",
				  dev, codec->core.addr);
			continue; /* no fatal error */
		}
	}

	return 0;
}

/**
 * snd_hda_add_new_ctls - create controls from the array
 * @codec: the HDA codec
 * @knew: the array of struct snd_kcontrol_new
 *
 * This helper function creates and add new controls in the given array.
 * The array must be terminated with an empty entry as terminator.
 *
 * Returns 0 if successful, or a negative error code.
 */
int snd_hda_add_new_ctls(struct hda_codec *codec,
			 const struct snd_kcontrol_new *knew)
{
	int err;

	for (; knew->name; knew++) {
		struct snd_kcontrol *kctl;
		int addr = 0, idx = 0;
		if (knew->iface == -1)	/* skip this codec private value */
			continue;
		for (;;) {
			kctl = snd_ctl_new1(knew, codec);
			if (!kctl)
				return -ENOMEM;
			if (addr > 0)
				kctl->id.device = addr;
			if (idx > 0)
				kctl->id.index = idx;
			err = snd_hda_ctl_add(codec, 0, kctl);
			if (!err)
				break;
			/* try first with another device index corresponding to
			 * the codec addr; if it still fails (or it's the
			 * primary codec), then try another control index
			 */
			if (!addr && codec->core.addr)
				addr = codec->core.addr;
			else if (!idx && !knew->index) {
				idx = find_empty_mixer_ctl_idx(codec,
							       knew->name, 0);
				if (idx <= 0)
					return err;
			} else
				return err;
		}
	}
	return 0;
}
EXPORT_SYMBOL_GPL(snd_hda_add_new_ctls);

#ifdef CONFIG_PM
static void codec_set_power_save(struct hda_codec *codec, int delay)
{
	struct device *dev = hda_codec_dev(codec);

	if (delay == 0 && codec->auto_runtime_pm)
		delay = 3000;

	if (delay > 0) {
		pm_runtime_set_autosuspend_delay(dev, delay);
		pm_runtime_use_autosuspend(dev);
		pm_runtime_allow(dev);
		if (!pm_runtime_suspended(dev))
			pm_runtime_mark_last_busy(dev);
	} else {
		pm_runtime_dont_use_autosuspend(dev);
		pm_runtime_forbid(dev);
	}
}

/**
 * snd_hda_set_power_save - reprogram autosuspend for the given delay
 * @bus: HD-audio bus
 * @delay: autosuspend delay in msec, 0 = off
 *
 * Synchronize the runtime PM autosuspend state from the power_save option.
 */
void snd_hda_set_power_save(struct hda_bus *bus, int delay)
{
	struct hda_codec *c;

	list_for_each_codec(c, bus)
		codec_set_power_save(c, delay);
}
EXPORT_SYMBOL_GPL(snd_hda_set_power_save);

/**
 * snd_hda_check_amp_list_power - Check the amp list and update the power
 * @codec: HD-audio codec
 * @check: the object containing an AMP list and the status
 * @nid: NID to check / update
 *
 * Check whether the given NID is in the amp list.  If it's in the list,
 * check the current AMP status, and update the the power-status according
 * to the mute status.
 *
 * This function is supposed to be set or called from the check_power_status
 * patch ops.
 */
int snd_hda_check_amp_list_power(struct hda_codec *codec,
				 struct hda_loopback_check *check,
				 hda_nid_t nid)
{
	const struct hda_amp_list *p;
	int ch, v;

	if (!check->amplist)
		return 0;
	for (p = check->amplist; p->nid; p++) {
		if (p->nid == nid)
			break;
	}
	if (!p->nid)
		return 0; /* nothing changed */

	for (p = check->amplist; p->nid; p++) {
		for (ch = 0; ch < 2; ch++) {
			v = snd_hda_codec_amp_read(codec, p->nid, ch, p->dir,
						   p->idx);
			if (!(v & HDA_AMP_MUTE) && v > 0) {
				if (!check->power_on) {
					check->power_on = 1;
					snd_hda_power_up_pm(codec);
				}
				return 1;
			}
		}
	}
	if (check->power_on) {
		check->power_on = 0;
		snd_hda_power_down_pm(codec);
	}
	return 0;
}
EXPORT_SYMBOL_GPL(snd_hda_check_amp_list_power);
#endif

/*
 * input MUX helper
 */

/**
 * snd_hda_input_mux_info_info - Info callback helper for the input-mux enum
 * @imux: imux helper object
 * @uinfo: pointer to get/store the data
 */
int snd_hda_input_mux_info(const struct hda_input_mux *imux,
			   struct snd_ctl_elem_info *uinfo)
{
	unsigned int index;

	uinfo->type = SNDRV_CTL_ELEM_TYPE_ENUMERATED;
	uinfo->count = 1;
	uinfo->value.enumerated.items = imux->num_items;
	if (!imux->num_items)
		return 0;
	index = uinfo->value.enumerated.item;
	if (index >= imux->num_items)
		index = imux->num_items - 1;
	strcpy(uinfo->value.enumerated.name, imux->items[index].label);
	return 0;
}
EXPORT_SYMBOL_GPL(snd_hda_input_mux_info);

/**
 * snd_hda_input_mux_info_put - Put callback helper for the input-mux enum
 * @codec: the HDA codec
 * @imux: imux helper object
 * @ucontrol: pointer to get/store the data
 * @nid: input mux NID
 * @cur_val: pointer to get/store the current imux value
 */
int snd_hda_input_mux_put(struct hda_codec *codec,
			  const struct hda_input_mux *imux,
			  struct snd_ctl_elem_value *ucontrol,
			  hda_nid_t nid,
			  unsigned int *cur_val)
{
	unsigned int idx;

	if (!imux->num_items)
		return 0;
	idx = ucontrol->value.enumerated.item[0];
	if (idx >= imux->num_items)
		idx = imux->num_items - 1;
	if (*cur_val == idx)
		return 0;
	snd_hda_codec_write_cache(codec, nid, 0, AC_VERB_SET_CONNECT_SEL,
				  imux->items[idx].index);
	*cur_val = idx;
	return 1;
}
EXPORT_SYMBOL_GPL(snd_hda_input_mux_put);


/**
 * snd_hda_enum_helper_info - Helper for simple enum ctls
 * @kcontrol: ctl element
 * @uinfo: pointer to get/store the data
 * @num_items: number of enum items
 * @texts: enum item string array
 *
 * process kcontrol info callback of a simple string enum array
 * when @num_items is 0 or @texts is NULL, assume a boolean enum array
 */
int snd_hda_enum_helper_info(struct snd_kcontrol *kcontrol,
			     struct snd_ctl_elem_info *uinfo,
			     int num_items, const char * const *texts)
{
	static const char * const texts_default[] = {
		"Disabled", "Enabled"
	};

	if (!texts || !num_items) {
		num_items = 2;
		texts = texts_default;
	}

	return snd_ctl_enum_info(uinfo, 1, num_items, texts);
}
EXPORT_SYMBOL_GPL(snd_hda_enum_helper_info);

/*
 * Multi-channel / digital-out PCM helper functions
 */

/* setup SPDIF output stream */
static void setup_dig_out_stream(struct hda_codec *codec, hda_nid_t nid,
				 unsigned int stream_tag, unsigned int format)
{
	struct hda_spdif_out *spdif;
	unsigned int curr_fmt;
	bool reset;

	spdif = snd_hda_spdif_out_of_nid(codec, nid);
	curr_fmt = snd_hda_codec_read(codec, nid, 0,
				      AC_VERB_GET_STREAM_FORMAT, 0);
	reset = codec->spdif_status_reset &&
		(spdif->ctls & AC_DIG1_ENABLE) &&
		curr_fmt != format;

	/* turn off SPDIF if needed; otherwise the IEC958 bits won't be
	   updated */
	if (reset)
		set_dig_out_convert(codec, nid,
				    spdif->ctls & ~AC_DIG1_ENABLE & 0xff,
				    -1);
	snd_hda_codec_setup_stream(codec, nid, stream_tag, 0, format);
	if (codec->slave_dig_outs) {
		const hda_nid_t *d;
		for (d = codec->slave_dig_outs; *d; d++)
			snd_hda_codec_setup_stream(codec, *d, stream_tag, 0,
						   format);
	}
	/* turn on again (if needed) */
	if (reset)
		set_dig_out_convert(codec, nid,
				    spdif->ctls & 0xff, -1);
}

static void cleanup_dig_out_stream(struct hda_codec *codec, hda_nid_t nid)
{
	snd_hda_codec_cleanup_stream(codec, nid);
	if (codec->slave_dig_outs) {
		const hda_nid_t *d;
		for (d = codec->slave_dig_outs; *d; d++)
			snd_hda_codec_cleanup_stream(codec, *d);
	}
}

/**
 * snd_hda_multi_out_dig_open - open the digital out in the exclusive mode
 * @codec: the HDA codec
 * @mout: hda_multi_out object
 */
int snd_hda_multi_out_dig_open(struct hda_codec *codec,
			       struct hda_multi_out *mout)
{
	mutex_lock(&codec->spdif_mutex);
	if (mout->dig_out_used == HDA_DIG_ANALOG_DUP)
		/* already opened as analog dup; reset it once */
		cleanup_dig_out_stream(codec, mout->dig_out_nid);
	mout->dig_out_used = HDA_DIG_EXCLUSIVE;
	mutex_unlock(&codec->spdif_mutex);
	return 0;
}
EXPORT_SYMBOL_GPL(snd_hda_multi_out_dig_open);

/**
 * snd_hda_multi_out_dig_prepare - prepare the digital out stream
 * @codec: the HDA codec
 * @mout: hda_multi_out object
 * @stream_tag: stream tag to assign
 * @format: format id to assign
 * @substream: PCM substream to assign
 */
int snd_hda_multi_out_dig_prepare(struct hda_codec *codec,
				  struct hda_multi_out *mout,
				  unsigned int stream_tag,
				  unsigned int format,
				  struct snd_pcm_substream *substream)
{
	mutex_lock(&codec->spdif_mutex);
	setup_dig_out_stream(codec, mout->dig_out_nid, stream_tag, format);
	mutex_unlock(&codec->spdif_mutex);
	return 0;
}
EXPORT_SYMBOL_GPL(snd_hda_multi_out_dig_prepare);

/**
 * snd_hda_multi_out_dig_cleanup - clean-up the digital out stream
 * @codec: the HDA codec
 * @mout: hda_multi_out object
 */
int snd_hda_multi_out_dig_cleanup(struct hda_codec *codec,
				  struct hda_multi_out *mout)
{
	mutex_lock(&codec->spdif_mutex);
	cleanup_dig_out_stream(codec, mout->dig_out_nid);
	mutex_unlock(&codec->spdif_mutex);
	return 0;
}
EXPORT_SYMBOL_GPL(snd_hda_multi_out_dig_cleanup);

/**
 * snd_hda_multi_out_dig_close - release the digital out stream
 * @codec: the HDA codec
 * @mout: hda_multi_out object
 */
int snd_hda_multi_out_dig_close(struct hda_codec *codec,
				struct hda_multi_out *mout)
{
	mutex_lock(&codec->spdif_mutex);
	mout->dig_out_used = 0;
	mutex_unlock(&codec->spdif_mutex);
	return 0;
}
EXPORT_SYMBOL_GPL(snd_hda_multi_out_dig_close);

/**
 * snd_hda_multi_out_analog_open - open analog outputs
 * @codec: the HDA codec
 * @mout: hda_multi_out object
 * @substream: PCM substream to assign
 * @hinfo: PCM information to assign
 *
 * Open analog outputs and set up the hw-constraints.
 * If the digital outputs can be opened as slave, open the digital
 * outputs, too.
 */
int snd_hda_multi_out_analog_open(struct hda_codec *codec,
				  struct hda_multi_out *mout,
				  struct snd_pcm_substream *substream,
				  struct hda_pcm_stream *hinfo)
{
	struct snd_pcm_runtime *runtime = substream->runtime;
	runtime->hw.channels_max = mout->max_channels;
	if (mout->dig_out_nid) {
		if (!mout->analog_rates) {
			mout->analog_rates = hinfo->rates;
			mout->analog_formats = hinfo->formats;
			mout->analog_maxbps = hinfo->maxbps;
		} else {
			runtime->hw.rates = mout->analog_rates;
			runtime->hw.formats = mout->analog_formats;
			hinfo->maxbps = mout->analog_maxbps;
		}
		if (!mout->spdif_rates) {
			snd_hda_query_supported_pcm(codec, mout->dig_out_nid,
						    &mout->spdif_rates,
						    &mout->spdif_formats,
						    &mout->spdif_maxbps);
		}
		mutex_lock(&codec->spdif_mutex);
		if (mout->share_spdif) {
			if ((runtime->hw.rates & mout->spdif_rates) &&
			    (runtime->hw.formats & mout->spdif_formats)) {
				runtime->hw.rates &= mout->spdif_rates;
				runtime->hw.formats &= mout->spdif_formats;
				if (mout->spdif_maxbps < hinfo->maxbps)
					hinfo->maxbps = mout->spdif_maxbps;
			} else {
				mout->share_spdif = 0;
				/* FIXME: need notify? */
			}
		}
		mutex_unlock(&codec->spdif_mutex);
	}
	return snd_pcm_hw_constraint_step(substream->runtime, 0,
					  SNDRV_PCM_HW_PARAM_CHANNELS, 2);
}
EXPORT_SYMBOL_GPL(snd_hda_multi_out_analog_open);

/**
 * snd_hda_multi_out_analog_prepare - Preapre the analog outputs.
 * @codec: the HDA codec
 * @mout: hda_multi_out object
 * @stream_tag: stream tag to assign
 * @format: format id to assign
 * @substream: PCM substream to assign
 *
 * Set up the i/o for analog out.
 * When the digital out is available, copy the front out to digital out, too.
 */
int snd_hda_multi_out_analog_prepare(struct hda_codec *codec,
				     struct hda_multi_out *mout,
				     unsigned int stream_tag,
				     unsigned int format,
				     struct snd_pcm_substream *substream)
{
	const hda_nid_t *nids = mout->dac_nids;
	int chs = substream->runtime->channels;
	struct hda_spdif_out *spdif;
	int i;

	mutex_lock(&codec->spdif_mutex);
	spdif = snd_hda_spdif_out_of_nid(codec, mout->dig_out_nid);
	if (mout->dig_out_nid && mout->share_spdif &&
	    mout->dig_out_used != HDA_DIG_EXCLUSIVE) {
		if (chs == 2 &&
		    snd_hda_is_supported_format(codec, mout->dig_out_nid,
						format) &&
		    !(spdif->status & IEC958_AES0_NONAUDIO)) {
			mout->dig_out_used = HDA_DIG_ANALOG_DUP;
			setup_dig_out_stream(codec, mout->dig_out_nid,
					     stream_tag, format);
		} else {
			mout->dig_out_used = 0;
			cleanup_dig_out_stream(codec, mout->dig_out_nid);
		}
	}
	mutex_unlock(&codec->spdif_mutex);

	/* front */
	snd_hda_codec_setup_stream(codec, nids[HDA_FRONT], stream_tag,
				   0, format);
	if (!mout->no_share_stream &&
	    mout->hp_nid && mout->hp_nid != nids[HDA_FRONT])
		/* headphone out will just decode front left/right (stereo) */
		snd_hda_codec_setup_stream(codec, mout->hp_nid, stream_tag,
					   0, format);
	/* extra outputs copied from front */
	for (i = 0; i < ARRAY_SIZE(mout->hp_out_nid); i++)
		if (!mout->no_share_stream && mout->hp_out_nid[i])
			snd_hda_codec_setup_stream(codec,
						   mout->hp_out_nid[i],
						   stream_tag, 0, format);

	/* surrounds */
	for (i = 1; i < mout->num_dacs; i++) {
		if (chs >= (i + 1) * 2) /* independent out */
			snd_hda_codec_setup_stream(codec, nids[i], stream_tag,
						   i * 2, format);
		else if (!mout->no_share_stream) /* copy front */
			snd_hda_codec_setup_stream(codec, nids[i], stream_tag,
						   0, format);
	}

	/* extra surrounds */
	for (i = 0; i < ARRAY_SIZE(mout->extra_out_nid); i++) {
		int ch = 0;
		if (!mout->extra_out_nid[i])
			break;
		if (chs >= (i + 1) * 2)
			ch = i * 2;
		else if (!mout->no_share_stream)
			break;
		snd_hda_codec_setup_stream(codec, mout->extra_out_nid[i],
					   stream_tag, ch, format);
	}

	return 0;
}
EXPORT_SYMBOL_GPL(snd_hda_multi_out_analog_prepare);

/**
 * snd_hda_multi_out_analog_cleanup - clean up the setting for analog out
 * @codec: the HDA codec
 * @mout: hda_multi_out object
 */
int snd_hda_multi_out_analog_cleanup(struct hda_codec *codec,
				     struct hda_multi_out *mout)
{
	const hda_nid_t *nids = mout->dac_nids;
	int i;

	for (i = 0; i < mout->num_dacs; i++)
		snd_hda_codec_cleanup_stream(codec, nids[i]);
	if (mout->hp_nid)
		snd_hda_codec_cleanup_stream(codec, mout->hp_nid);
	for (i = 0; i < ARRAY_SIZE(mout->hp_out_nid); i++)
		if (mout->hp_out_nid[i])
			snd_hda_codec_cleanup_stream(codec,
						     mout->hp_out_nid[i]);
	for (i = 0; i < ARRAY_SIZE(mout->extra_out_nid); i++)
		if (mout->extra_out_nid[i])
			snd_hda_codec_cleanup_stream(codec,
						     mout->extra_out_nid[i]);
	mutex_lock(&codec->spdif_mutex);
	if (mout->dig_out_nid && mout->dig_out_used == HDA_DIG_ANALOG_DUP) {
		cleanup_dig_out_stream(codec, mout->dig_out_nid);
		mout->dig_out_used = 0;
	}
	mutex_unlock(&codec->spdif_mutex);
	return 0;
}
EXPORT_SYMBOL_GPL(snd_hda_multi_out_analog_cleanup);

/**
 * snd_hda_get_default_vref - Get the default (mic) VREF pin bits
 * @codec: the HDA codec
 * @pin: referred pin NID
 *
 * Guess the suitable VREF pin bits to be set as the pin-control value.
 * Note: the function doesn't set the AC_PINCTL_IN_EN bit.
 */
unsigned int snd_hda_get_default_vref(struct hda_codec *codec, hda_nid_t pin)
{
	unsigned int pincap;
	unsigned int oldval;
	oldval = snd_hda_codec_read(codec, pin, 0,
				    AC_VERB_GET_PIN_WIDGET_CONTROL, 0);
	pincap = snd_hda_query_pin_caps(codec, pin);
	pincap = (pincap & AC_PINCAP_VREF) >> AC_PINCAP_VREF_SHIFT;
	/* Exception: if the default pin setup is vref50, we give it priority */
	if ((pincap & AC_PINCAP_VREF_80) && oldval != PIN_VREF50)
		return AC_PINCTL_VREF_80;
	else if (pincap & AC_PINCAP_VREF_50)
		return AC_PINCTL_VREF_50;
	else if (pincap & AC_PINCAP_VREF_100)
		return AC_PINCTL_VREF_100;
	else if (pincap & AC_PINCAP_VREF_GRD)
		return AC_PINCTL_VREF_GRD;
	return AC_PINCTL_VREF_HIZ;
}
EXPORT_SYMBOL_GPL(snd_hda_get_default_vref);

/**
 * snd_hda_correct_pin_ctl - correct the pin ctl value for matching with the pin cap
 * @codec: the HDA codec
 * @pin: referred pin NID
 * @val: pin ctl value to audit
 */
unsigned int snd_hda_correct_pin_ctl(struct hda_codec *codec,
				     hda_nid_t pin, unsigned int val)
{
	static unsigned int cap_lists[][2] = {
		{ AC_PINCTL_VREF_100, AC_PINCAP_VREF_100 },
		{ AC_PINCTL_VREF_80, AC_PINCAP_VREF_80 },
		{ AC_PINCTL_VREF_50, AC_PINCAP_VREF_50 },
		{ AC_PINCTL_VREF_GRD, AC_PINCAP_VREF_GRD },
	};
	unsigned int cap;

	if (!val)
		return 0;
	cap = snd_hda_query_pin_caps(codec, pin);
	if (!cap)
		return val; /* don't know what to do... */

	if (val & AC_PINCTL_OUT_EN) {
		if (!(cap & AC_PINCAP_OUT))
			val &= ~(AC_PINCTL_OUT_EN | AC_PINCTL_HP_EN);
		else if ((val & AC_PINCTL_HP_EN) && !(cap & AC_PINCAP_HP_DRV))
			val &= ~AC_PINCTL_HP_EN;
	}

	if (val & AC_PINCTL_IN_EN) {
		if (!(cap & AC_PINCAP_IN))
			val &= ~(AC_PINCTL_IN_EN | AC_PINCTL_VREFEN);
		else {
			unsigned int vcap, vref;
			int i;
			vcap = (cap & AC_PINCAP_VREF) >> AC_PINCAP_VREF_SHIFT;
			vref = val & AC_PINCTL_VREFEN;
			for (i = 0; i < ARRAY_SIZE(cap_lists); i++) {
				if (vref == cap_lists[i][0] &&
				    !(vcap & cap_lists[i][1])) {
					if (i == ARRAY_SIZE(cap_lists) - 1)
						vref = AC_PINCTL_VREF_HIZ;
					else
						vref = cap_lists[i + 1][0];
				}
			}
			val &= ~AC_PINCTL_VREFEN;
			val |= vref;
		}
	}

	return val;
}
EXPORT_SYMBOL_GPL(snd_hda_correct_pin_ctl);

/**
 * _snd_hda_pin_ctl - Helper to set pin ctl value
 * @codec: the HDA codec
 * @pin: referred pin NID
 * @val: pin control value to set
 * @cached: access over codec pinctl cache or direct write
 *
 * This function is a helper to set a pin ctl value more safely.
 * It corrects the pin ctl value via snd_hda_correct_pin_ctl(), stores the
 * value in pin target array via snd_hda_codec_set_pin_target(), then
 * actually writes the value via either snd_hda_codec_update_cache() or
 * snd_hda_codec_write() depending on @cached flag.
 */
int _snd_hda_set_pin_ctl(struct hda_codec *codec, hda_nid_t pin,
			 unsigned int val, bool cached)
{
	val = snd_hda_correct_pin_ctl(codec, pin, val);
	snd_hda_codec_set_pin_target(codec, pin, val);
	if (cached)
		return snd_hda_codec_update_cache(codec, pin, 0,
				AC_VERB_SET_PIN_WIDGET_CONTROL, val);
	else
		return snd_hda_codec_write(codec, pin, 0,
					   AC_VERB_SET_PIN_WIDGET_CONTROL, val);
}
EXPORT_SYMBOL_GPL(_snd_hda_set_pin_ctl);

/**
 * snd_hda_add_imux_item - Add an item to input_mux
 * @codec: the HDA codec
 * @imux: imux helper object
 * @label: the name of imux item to assign
 * @index: index number of imux item to assign
 * @type_idx: pointer to store the resultant label index
 *
 * When the same label is used already in the existing items, the number
 * suffix is appended to the label.  This label index number is stored
 * to type_idx when non-NULL pointer is given.
 */
int snd_hda_add_imux_item(struct hda_codec *codec,
			  struct hda_input_mux *imux, const char *label,
			  int index, int *type_idx)
{
	int i, label_idx = 0;
	if (imux->num_items >= HDA_MAX_NUM_INPUTS) {
		codec_err(codec, "hda_codec: Too many imux items!\n");
		return -EINVAL;
	}
	for (i = 0; i < imux->num_items; i++) {
		if (!strncmp(label, imux->items[i].label, strlen(label)))
			label_idx++;
	}
	if (type_idx)
		*type_idx = label_idx;
	if (label_idx > 0)
		snprintf(imux->items[imux->num_items].label,
			 sizeof(imux->items[imux->num_items].label),
			 "%s %d", label, label_idx);
	else
		strlcpy(imux->items[imux->num_items].label, label,
			sizeof(imux->items[imux->num_items].label));
	imux->items[imux->num_items].index = index;
	imux->num_items++;
	return 0;
}
EXPORT_SYMBOL_GPL(snd_hda_add_imux_item);

/**
 * snd_hda_bus_reset_codecs - Reset the bus
 * @bus: HD-audio bus
 */
void snd_hda_bus_reset_codecs(struct hda_bus *bus)
{
	struct hda_codec *codec;

	list_for_each_codec(codec, bus) {
		/* FIXME: maybe a better way needed for forced reset */
		cancel_delayed_work_sync(&codec->jackpoll_work);
#ifdef CONFIG_PM
		if (hda_codec_is_power_on(codec)) {
			hda_call_codec_suspend(codec);
			hda_call_codec_resume(codec);
		}
#endif
	}
}

/**
 * snd_print_pcm_bits - Print the supported PCM fmt bits to the string buffer
 * @pcm: PCM caps bits
 * @buf: the string buffer to write
 * @buflen: the max buffer length
 *
 * used by hda_proc.c and hda_eld.c
 */
void snd_print_pcm_bits(int pcm, char *buf, int buflen)
{
	static unsigned int bits[] = { 8, 16, 20, 24, 32 };
	int i, j;

	for (i = 0, j = 0; i < ARRAY_SIZE(bits); i++)
		if (pcm & (AC_SUPPCM_BITS_8 << i))
			j += snprintf(buf + j, buflen - j,  " %d", bits[i]);

	buf[j] = '\0'; /* necessary when j == 0 */
}
EXPORT_SYMBOL_GPL(snd_print_pcm_bits);

MODULE_DESCRIPTION("HDA codec core");
MODULE_LICENSE("GPL");<|MERGE_RESOLUTION|>--- conflicted
+++ resolved
@@ -323,11 +323,7 @@
 		return 0;
 
 	parm = snd_hdac_read_parm_uncached(&codec->core, nid, AC_PAR_DEVLIST_LEN);
-<<<<<<< HEAD
-	if (parm == -1 && codec->bus->rirb_error)
-=======
 	if (parm == -1)
->>>>>>> db0b54cd
 		parm = 0;
 	return parm & AC_DEV_LIST_LEN_MASK;
 }
@@ -3062,12 +3058,7 @@
 			struct snd_pcm_chmap *chmap;
 			const struct snd_pcm_chmap_elem *elem;
 
-<<<<<<< HEAD
-			if (!pcm || !pcm->pcm || pcm->own_chmap ||
-			    !hinfo->substreams)
-=======
 			if (!pcm->pcm || pcm->own_chmap || !hinfo->substreams)
->>>>>>> db0b54cd
 				continue;
 			elem = hinfo->chmap ? hinfo->chmap : snd_pcm_std_chmaps;
 			err = snd_pcm_add_chmap_ctls(pcm->pcm, str, elem,
