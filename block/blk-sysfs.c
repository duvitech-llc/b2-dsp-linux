/*
 * Functions related to sysfs handling
 */
#include <linux/kernel.h>
#include <linux/slab.h>
#include <linux/module.h>
#include <linux/bio.h>
#include <linux/blkdev.h>
#include <linux/backing-dev.h>
#include <linux/blktrace_api.h>
#include <linux/blk-mq.h>
#include <linux/blk-cgroup.h>

#include "blk.h"
#include "blk-mq.h"

struct queue_sysfs_entry {
	struct attribute attr;
	ssize_t (*show)(struct request_queue *, char *);
	ssize_t (*store)(struct request_queue *, const char *, size_t);
};

static ssize_t
queue_var_show(unsigned long var, char *page)
{
	return sprintf(page, "%lu\n", var);
}

static ssize_t
queue_var_store(unsigned long *var, const char *page, size_t count)
{
	int err;
	unsigned long v;

	err = kstrtoul(page, 10, &v);
	if (err || v > UINT_MAX)
		return -EINVAL;

	*var = v;

	return count;
}

static ssize_t queue_requests_show(struct request_queue *q, char *page)
{
	return queue_var_show(q->nr_requests, (page));
}

static ssize_t
queue_requests_store(struct request_queue *q, const char *page, size_t count)
{
	unsigned long nr;
	int ret, err;

	if (!q->request_fn && !q->mq_ops)
		return -EINVAL;

	ret = queue_var_store(&nr, page, count);
	if (ret < 0)
		return ret;

	if (nr < BLKDEV_MIN_RQ)
		nr = BLKDEV_MIN_RQ;

	if (q->request_fn)
		err = blk_update_nr_requests(q, nr);
	else
		err = blk_mq_update_nr_requests(q, nr);

	if (err)
		return err;

	return ret;
}

static ssize_t queue_ra_show(struct request_queue *q, char *page)
{
	unsigned long ra_kb = q->backing_dev_info.ra_pages <<
					(PAGE_CACHE_SHIFT - 10);

	return queue_var_show(ra_kb, (page));
}

static ssize_t
queue_ra_store(struct request_queue *q, const char *page, size_t count)
{
	unsigned long ra_kb;
	ssize_t ret = queue_var_store(&ra_kb, page, count);

	if (ret < 0)
		return ret;

	q->backing_dev_info.ra_pages = ra_kb >> (PAGE_CACHE_SHIFT - 10);

	return ret;
}

static ssize_t queue_max_sectors_show(struct request_queue *q, char *page)
{
	int max_sectors_kb = queue_max_sectors(q) >> 1;

	return queue_var_show(max_sectors_kb, (page));
}

static ssize_t queue_max_segments_show(struct request_queue *q, char *page)
{
	return queue_var_show(queue_max_segments(q), (page));
}

static ssize_t queue_max_integrity_segments_show(struct request_queue *q, char *page)
{
	return queue_var_show(q->limits.max_integrity_segments, (page));
}

static ssize_t queue_max_segment_size_show(struct request_queue *q, char *page)
{
	if (blk_queue_cluster(q))
		return queue_var_show(queue_max_segment_size(q), (page));

	return queue_var_show(PAGE_CACHE_SIZE, (page));
}

static ssize_t queue_logical_block_size_show(struct request_queue *q, char *page)
{
	return queue_var_show(queue_logical_block_size(q), page);
}

static ssize_t queue_physical_block_size_show(struct request_queue *q, char *page)
{
	return queue_var_show(queue_physical_block_size(q), page);
}

static ssize_t queue_io_min_show(struct request_queue *q, char *page)
{
	return queue_var_show(queue_io_min(q), page);
}

static ssize_t queue_io_opt_show(struct request_queue *q, char *page)
{
	return queue_var_show(queue_io_opt(q), page);
}

static ssize_t queue_discard_granularity_show(struct request_queue *q, char *page)
{
	return queue_var_show(q->limits.discard_granularity, page);
}

static ssize_t queue_discard_max_hw_show(struct request_queue *q, char *page)
{
	unsigned long long val;

	val = q->limits.max_hw_discard_sectors << 9;
	return sprintf(page, "%llu\n", val);
}

static ssize_t queue_discard_max_show(struct request_queue *q, char *page)
{
	return sprintf(page, "%llu\n",
		       (unsigned long long)q->limits.max_discard_sectors << 9);
}

static ssize_t queue_discard_max_store(struct request_queue *q,
				       const char *page, size_t count)
{
	unsigned long max_discard;
	ssize_t ret = queue_var_store(&max_discard, page, count);

	if (ret < 0)
		return ret;

	if (max_discard & (q->limits.discard_granularity - 1))
		return -EINVAL;

	max_discard >>= 9;
	if (max_discard > UINT_MAX)
		return -EINVAL;

	if (max_discard > q->limits.max_hw_discard_sectors)
		max_discard = q->limits.max_hw_discard_sectors;

	q->limits.max_discard_sectors = max_discard;
	return ret;
}

static ssize_t queue_discard_zeroes_data_show(struct request_queue *q, char *page)
{
	return queue_var_show(queue_discard_zeroes_data(q), page);
}

static ssize_t queue_write_same_max_show(struct request_queue *q, char *page)
{
	return sprintf(page, "%llu\n",
		(unsigned long long)q->limits.max_write_same_sectors << 9);
}


static ssize_t
queue_max_sectors_store(struct request_queue *q, const char *page, size_t count)
{
	unsigned long max_sectors_kb,
		max_hw_sectors_kb = queue_max_hw_sectors(q) >> 1,
			page_kb = 1 << (PAGE_CACHE_SHIFT - 10);
	ssize_t ret = queue_var_store(&max_sectors_kb, page, count);

	if (ret < 0)
		return ret;

	max_hw_sectors_kb = min_not_zero(max_hw_sectors_kb, (unsigned long)
					 q->limits.max_dev_sectors >> 1);

	if (max_sectors_kb > max_hw_sectors_kb || max_sectors_kb < page_kb)
		return -EINVAL;

	spin_lock_irq(q->queue_lock);
	q->limits.max_sectors = max_sectors_kb << 1;
	spin_unlock_irq(q->queue_lock);

	return ret;
}

static ssize_t queue_max_hw_sectors_show(struct request_queue *q, char *page)
{
	int max_hw_sectors_kb = queue_max_hw_sectors(q) >> 1;

	return queue_var_show(max_hw_sectors_kb, (page));
}

#define QUEUE_SYSFS_BIT_FNS(name, flag, neg)				\
static ssize_t								\
queue_show_##name(struct request_queue *q, char *page)			\
{									\
	int bit;							\
	bit = test_bit(QUEUE_FLAG_##flag, &q->queue_flags);		\
	return queue_var_show(neg ? !bit : bit, page);			\
}									\
static ssize_t								\
queue_store_##name(struct request_queue *q, const char *page, size_t count) \
{									\
	unsigned long val;						\
	ssize_t ret;							\
	ret = queue_var_store(&val, page, count);			\
	if (ret < 0)							\
		 return ret;						\
	if (neg)							\
		val = !val;						\
									\
	spin_lock_irq(q->queue_lock);					\
	if (val)							\
		queue_flag_set(QUEUE_FLAG_##flag, q);			\
	else								\
		queue_flag_clear(QUEUE_FLAG_##flag, q);			\
	spin_unlock_irq(q->queue_lock);					\
	return ret;							\
}

QUEUE_SYSFS_BIT_FNS(nonrot, NONROT, 1);
QUEUE_SYSFS_BIT_FNS(random, ADD_RANDOM, 0);
QUEUE_SYSFS_BIT_FNS(iostats, IO_STAT, 0);
#undef QUEUE_SYSFS_BIT_FNS

static ssize_t queue_nomerges_show(struct request_queue *q, char *page)
{
	return queue_var_show((blk_queue_nomerges(q) << 1) |
			       blk_queue_noxmerges(q), page);
}

static ssize_t queue_nomerges_store(struct request_queue *q, const char *page,
				    size_t count)
{
	unsigned long nm;
	ssize_t ret = queue_var_store(&nm, page, count);

	if (ret < 0)
		return ret;

	spin_lock_irq(q->queue_lock);
	queue_flag_clear(QUEUE_FLAG_NOMERGES, q);
	queue_flag_clear(QUEUE_FLAG_NOXMERGES, q);
	if (nm == 2)
		queue_flag_set(QUEUE_FLAG_NOMERGES, q);
	else if (nm)
		queue_flag_set(QUEUE_FLAG_NOXMERGES, q);
	spin_unlock_irq(q->queue_lock);

	return ret;
}

static ssize_t queue_rq_affinity_show(struct request_queue *q, char *page)
{
	bool set = test_bit(QUEUE_FLAG_SAME_COMP, &q->queue_flags);
	bool force = test_bit(QUEUE_FLAG_SAME_FORCE, &q->queue_flags);

	return queue_var_show(set << force, page);
}

static ssize_t
queue_rq_affinity_store(struct request_queue *q, const char *page, size_t count)
{
	ssize_t ret = -EINVAL;
#ifdef CONFIG_SMP
	unsigned long val;

	ret = queue_var_store(&val, page, count);
	if (ret < 0)
		return ret;

	spin_lock_irq(q->queue_lock);
	if (val == 2) {
		queue_flag_set(QUEUE_FLAG_SAME_COMP, q);
		queue_flag_set(QUEUE_FLAG_SAME_FORCE, q);
	} else if (val == 1) {
		queue_flag_set(QUEUE_FLAG_SAME_COMP, q);
		queue_flag_clear(QUEUE_FLAG_SAME_FORCE, q);
	} else if (val == 0) {
		queue_flag_clear(QUEUE_FLAG_SAME_COMP, q);
		queue_flag_clear(QUEUE_FLAG_SAME_FORCE, q);
	}
	spin_unlock_irq(q->queue_lock);
#endif
	return ret;
}

static ssize_t queue_poll_show(struct request_queue *q, char *page)
{
	return queue_var_show(test_bit(QUEUE_FLAG_POLL, &q->queue_flags), page);
}

static ssize_t queue_poll_store(struct request_queue *q, const char *page,
				size_t count)
{
	unsigned long poll_on;
	ssize_t ret;

	if (!q->mq_ops || !q->mq_ops->poll)
		return -EINVAL;

	ret = queue_var_store(&poll_on, page, count);
	if (ret < 0)
		return ret;

	spin_lock_irq(q->queue_lock);
	if (poll_on)
		queue_flag_set(QUEUE_FLAG_POLL, q);
	else
		queue_flag_clear(QUEUE_FLAG_POLL, q);
	spin_unlock_irq(q->queue_lock);

	return ret;
}

static struct queue_sysfs_entry queue_requests_entry = {
	.attr = {.name = "nr_requests", .mode = S_IRUGO | S_IWUSR },
	.show = queue_requests_show,
	.store = queue_requests_store,
};

static struct queue_sysfs_entry queue_ra_entry = {
	.attr = {.name = "read_ahead_kb", .mode = S_IRUGO | S_IWUSR },
	.show = queue_ra_show,
	.store = queue_ra_store,
};

static struct queue_sysfs_entry queue_max_sectors_entry = {
	.attr = {.name = "max_sectors_kb", .mode = S_IRUGO | S_IWUSR },
	.show = queue_max_sectors_show,
	.store = queue_max_sectors_store,
};

static struct queue_sysfs_entry queue_max_hw_sectors_entry = {
	.attr = {.name = "max_hw_sectors_kb", .mode = S_IRUGO },
	.show = queue_max_hw_sectors_show,
};

static struct queue_sysfs_entry queue_max_segments_entry = {
	.attr = {.name = "max_segments", .mode = S_IRUGO },
	.show = queue_max_segments_show,
};

static struct queue_sysfs_entry queue_max_integrity_segments_entry = {
	.attr = {.name = "max_integrity_segments", .mode = S_IRUGO },
	.show = queue_max_integrity_segments_show,
};

static struct queue_sysfs_entry queue_max_segment_size_entry = {
	.attr = {.name = "max_segment_size", .mode = S_IRUGO },
	.show = queue_max_segment_size_show,
};

static struct queue_sysfs_entry queue_iosched_entry = {
	.attr = {.name = "scheduler", .mode = S_IRUGO | S_IWUSR },
	.show = elv_iosched_show,
	.store = elv_iosched_store,
};

static struct queue_sysfs_entry queue_hw_sector_size_entry = {
	.attr = {.name = "hw_sector_size", .mode = S_IRUGO },
	.show = queue_logical_block_size_show,
};

static struct queue_sysfs_entry queue_logical_block_size_entry = {
	.attr = {.name = "logical_block_size", .mode = S_IRUGO },
	.show = queue_logical_block_size_show,
};

static struct queue_sysfs_entry queue_physical_block_size_entry = {
	.attr = {.name = "physical_block_size", .mode = S_IRUGO },
	.show = queue_physical_block_size_show,
};

static struct queue_sysfs_entry queue_io_min_entry = {
	.attr = {.name = "minimum_io_size", .mode = S_IRUGO },
	.show = queue_io_min_show,
};

static struct queue_sysfs_entry queue_io_opt_entry = {
	.attr = {.name = "optimal_io_size", .mode = S_IRUGO },
	.show = queue_io_opt_show,
};

static struct queue_sysfs_entry queue_discard_granularity_entry = {
	.attr = {.name = "discard_granularity", .mode = S_IRUGO },
	.show = queue_discard_granularity_show,
};

static struct queue_sysfs_entry queue_discard_max_hw_entry = {
	.attr = {.name = "discard_max_hw_bytes", .mode = S_IRUGO },
	.show = queue_discard_max_hw_show,
};

static struct queue_sysfs_entry queue_discard_max_entry = {
	.attr = {.name = "discard_max_bytes", .mode = S_IRUGO | S_IWUSR },
	.show = queue_discard_max_show,
	.store = queue_discard_max_store,
};

static struct queue_sysfs_entry queue_discard_zeroes_data_entry = {
	.attr = {.name = "discard_zeroes_data", .mode = S_IRUGO },
	.show = queue_discard_zeroes_data_show,
};

static struct queue_sysfs_entry queue_write_same_max_entry = {
	.attr = {.name = "write_same_max_bytes", .mode = S_IRUGO },
	.show = queue_write_same_max_show,
};

static struct queue_sysfs_entry queue_nonrot_entry = {
	.attr = {.name = "rotational", .mode = S_IRUGO | S_IWUSR },
	.show = queue_show_nonrot,
	.store = queue_store_nonrot,
};

static struct queue_sysfs_entry queue_nomerges_entry = {
	.attr = {.name = "nomerges", .mode = S_IRUGO | S_IWUSR },
	.show = queue_nomerges_show,
	.store = queue_nomerges_store,
};

static struct queue_sysfs_entry queue_rq_affinity_entry = {
	.attr = {.name = "rq_affinity", .mode = S_IRUGO | S_IWUSR },
	.show = queue_rq_affinity_show,
	.store = queue_rq_affinity_store,
};

static struct queue_sysfs_entry queue_iostats_entry = {
	.attr = {.name = "iostats", .mode = S_IRUGO | S_IWUSR },
	.show = queue_show_iostats,
	.store = queue_store_iostats,
};

static struct queue_sysfs_entry queue_random_entry = {
	.attr = {.name = "add_random", .mode = S_IRUGO | S_IWUSR },
	.show = queue_show_random,
	.store = queue_store_random,
};

static struct queue_sysfs_entry queue_poll_entry = {
	.attr = {.name = "io_poll", .mode = S_IRUGO | S_IWUSR },
	.show = queue_poll_show,
	.store = queue_poll_store,
};

static struct attribute *default_attrs[] = {
	&queue_requests_entry.attr,
	&queue_ra_entry.attr,
	&queue_max_hw_sectors_entry.attr,
	&queue_max_sectors_entry.attr,
	&queue_max_segments_entry.attr,
	&queue_max_integrity_segments_entry.attr,
	&queue_max_segment_size_entry.attr,
	&queue_iosched_entry.attr,
	&queue_hw_sector_size_entry.attr,
	&queue_logical_block_size_entry.attr,
	&queue_physical_block_size_entry.attr,
	&queue_io_min_entry.attr,
	&queue_io_opt_entry.attr,
	&queue_discard_granularity_entry.attr,
	&queue_discard_max_entry.attr,
	&queue_discard_max_hw_entry.attr,
	&queue_discard_zeroes_data_entry.attr,
	&queue_write_same_max_entry.attr,
	&queue_nonrot_entry.attr,
	&queue_nomerges_entry.attr,
	&queue_rq_affinity_entry.attr,
	&queue_iostats_entry.attr,
	&queue_random_entry.attr,
	&queue_poll_entry.attr,
	NULL,
};

#define to_queue(atr) container_of((atr), struct queue_sysfs_entry, attr)

static ssize_t
queue_attr_show(struct kobject *kobj, struct attribute *attr, char *page)
{
	struct queue_sysfs_entry *entry = to_queue(attr);
	struct request_queue *q =
		container_of(kobj, struct request_queue, kobj);
	ssize_t res;

	if (!entry->show)
		return -EIO;
	mutex_lock(&q->sysfs_lock);
	if (blk_queue_dying(q)) {
		mutex_unlock(&q->sysfs_lock);
		return -ENOENT;
	}
	res = entry->show(q, page);
	mutex_unlock(&q->sysfs_lock);
	return res;
}

static ssize_t
queue_attr_store(struct kobject *kobj, struct attribute *attr,
		    const char *page, size_t length)
{
	struct queue_sysfs_entry *entry = to_queue(attr);
	struct request_queue *q;
	ssize_t res;

	if (!entry->store)
		return -EIO;

	q = container_of(kobj, struct request_queue, kobj);
	mutex_lock(&q->sysfs_lock);
	if (blk_queue_dying(q)) {
		mutex_unlock(&q->sysfs_lock);
		return -ENOENT;
	}
	res = entry->store(q, page, length);
	mutex_unlock(&q->sysfs_lock);
	return res;
}

static void blk_free_queue_rcu(struct rcu_head *rcu_head)
{
	struct request_queue *q = container_of(rcu_head, struct request_queue,
					       rcu_head);
	kmem_cache_free(blk_requestq_cachep, q);
}

/**
 * blk_release_queue: - release a &struct request_queue when it is no longer needed
 * @kobj:    the kobj belonging to the request queue to be released
 *
 * Description:
 *     blk_release_queue is the pair to blk_init_queue() or
 *     blk_queue_make_request().  It should be called when a request queue is
 *     being released; typically when a block device is being de-registered.
 *     Currently, its primary task it to free all the &struct request
 *     structures that were allocated to the queue and the queue itself.
 *
 * Note:
 *     The low level driver must have finished any outstanding requests first
 *     via blk_cleanup_queue().
 **/
static void blk_release_queue(struct kobject *kobj)
{
	struct request_queue *q =
		container_of(kobj, struct request_queue, kobj);

	bdi_exit(&q->backing_dev_info);
	blkcg_exit_queue(q);

	if (q->elevator) {
		spin_lock_irq(q->queue_lock);
		ioc_clear_queue(q);
		spin_unlock_irq(q->queue_lock);
		elevator_exit(q->elevator);
	}

	blk_exit_rl(&q->root_rl);

	if (q->queue_tags)
		__blk_queue_free_tags(q);

	if (!q->mq_ops)
		blk_free_flush_queue(q->fq);
	else
		blk_mq_release(q);

	blk_trace_shutdown(q);

<<<<<<< HEAD
=======
	if (q->bio_split)
		bioset_free(q->bio_split);

>>>>>>> db0b54cd
	ida_simple_remove(&blk_queue_ida, q->id);
	call_rcu(&q->rcu_head, blk_free_queue_rcu);
}

static const struct sysfs_ops queue_sysfs_ops = {
	.show	= queue_attr_show,
	.store	= queue_attr_store,
};

struct kobj_type blk_queue_ktype = {
	.sysfs_ops	= &queue_sysfs_ops,
	.default_attrs	= default_attrs,
	.release	= blk_release_queue,
};

int blk_register_queue(struct gendisk *disk)
{
	int ret;
	struct device *dev = disk_to_dev(disk);
	struct request_queue *q = disk->queue;

	if (WARN_ON(!q))
		return -ENXIO;

	/*
	 * SCSI probing may synchronously create and destroy a lot of
	 * request_queues for non-existent devices.  Shutting down a fully
	 * functional queue takes measureable wallclock time as RCU grace
	 * periods are involved.  To avoid excessive latency in these
	 * cases, a request_queue starts out in a degraded mode which is
	 * faster to shut down and is made fully functional here as
	 * request_queues for non-existent devices never get registered.
	 */
	if (!blk_queue_init_done(q)) {
		queue_flag_set_unlocked(QUEUE_FLAG_INIT_DONE, q);
		percpu_ref_switch_to_percpu(&q->q_usage_counter);
		blk_queue_bypass_end(q);
	}

	ret = blk_trace_init_sysfs(dev);
	if (ret)
		return ret;

	ret = kobject_add(&q->kobj, kobject_get(&dev->kobj), "%s", "queue");
	if (ret < 0) {
		blk_trace_remove_sysfs(dev);
		return ret;
	}

	kobject_uevent(&q->kobj, KOBJ_ADD);

	if (q->mq_ops)
		blk_mq_register_disk(disk);

	if (!q->request_fn)
		return 0;

	ret = elv_register_queue(q);
	if (ret) {
		kobject_uevent(&q->kobj, KOBJ_REMOVE);
		kobject_del(&q->kobj);
		blk_trace_remove_sysfs(dev);
		kobject_put(&dev->kobj);
		return ret;
	}

	return 0;
}

void blk_unregister_queue(struct gendisk *disk)
{
	struct request_queue *q = disk->queue;

	if (WARN_ON(!q))
		return;

	if (q->mq_ops)
		blk_mq_unregister_disk(disk);

	if (q->request_fn)
		elv_unregister_queue(q);

	kobject_uevent(&q->kobj, KOBJ_REMOVE);
	kobject_del(&q->kobj);
	blk_trace_remove_sysfs(disk_to_dev(disk));
	kobject_put(&disk_to_dev(disk)->kobj);
}<|MERGE_RESOLUTION|>--- conflicted
+++ resolved
@@ -600,12 +600,9 @@
 
 	blk_trace_shutdown(q);
 
-<<<<<<< HEAD
-=======
 	if (q->bio_split)
 		bioset_free(q->bio_split);
 
->>>>>>> db0b54cd
 	ida_simple_remove(&blk_queue_ida, q->id);
 	call_rcu(&q->rcu_head, blk_free_queue_rcu);
 }
