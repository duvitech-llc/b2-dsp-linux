--- conflicted
+++ resolved
@@ -593,11 +593,7 @@
 		q->queue_lock = &q->__queue_lock;
 	spin_unlock_irq(lock);
 
-<<<<<<< HEAD
-	bdi_destroy(&q->backing_dev_info);
-=======
 	bdi_unregister(&q->backing_dev_info);
->>>>>>> db0b54cd
 
 	/* @q is and will stay empty, shutdown and put */
 	blk_put_queue(q);
@@ -829,11 +825,7 @@
 }
 EXPORT_SYMBOL(blk_init_queue_node);
 
-<<<<<<< HEAD
-static void blk_queue_bio(struct request_queue *q, struct bio *bio);
-=======
 static blk_qc_t blk_queue_bio(struct request_queue *q, struct bio *bio);
->>>>>>> db0b54cd
 
 struct request_queue *
 blk_init_allocated_queue(struct request_queue *q, request_fn_proc *rfn,
@@ -1705,11 +1697,7 @@
 	blk_rq_bio_prep(req->q, req, bio);
 }
 
-<<<<<<< HEAD
-static void blk_queue_bio(struct request_queue *q, struct bio *bio)
-=======
 static blk_qc_t blk_queue_bio(struct request_queue *q, struct bio *bio)
->>>>>>> db0b54cd
 {
 	const bool sync = !!(bio->bi_rw & REQ_SYNC);
 	struct blk_plug *plug;
