/*
 * Copyright (C) 2008, 2009 Intel Corporation
 * Authors: Andi Kleen, Fengguang Wu
 *
 * This software may be redistributed and/or modified under the terms of
 * the GNU General Public License ("GPL") version 2 only as published by the
 * Free Software Foundation.
 *
 * High level machine check handler. Handles pages reported by the
 * hardware as being corrupted usually due to a multi-bit ECC memory or cache
 * failure.
 * 
 * In addition there is a "soft offline" entry point that allows stop using
 * not-yet-corrupted-by-suspicious pages without killing anything.
 *
 * Handles page cache pages in various states.	The tricky part
 * here is that we can access any page asynchronously in respect to 
 * other VM users, because memory failures could happen anytime and 
 * anywhere. This could violate some of their assumptions. This is why 
 * this code has to be extremely careful. Generally it tries to use 
 * normal locking rules, as in get the standard locks, even if that means 
 * the error handling takes potentially a long time.
 *
 * It can be very tempting to add handling for obscure cases here.
 * In general any code for handling new cases should only be added iff:
 * - You know how to test it.
 * - You have a test that can be added to mce-test
 *   https://git.kernel.org/cgit/utils/cpu/mce/mce-test.git/
 * - The case actually shows up as a frequent (top 10) page state in
 *   tools/vm/page-types when running a real workload.
 * 
 * There are several operations here with exponential complexity because
 * of unsuitable VM data structures. For example the operation to map back 
 * from RMAP chains to processes has to walk the complete process list and 
 * has non linear complexity with the number. But since memory corruptions
 * are rare we hope to get away with this. This avoids impacting the core 
 * VM.
 */
#include <linux/kernel.h>
#include <linux/mm.h>
#include <linux/page-flags.h>
#include <linux/kernel-page-flags.h>
#include <linux/sched.h>
#include <linux/ksm.h>
#include <linux/rmap.h>
#include <linux/export.h>
#include <linux/pagemap.h>
#include <linux/swap.h>
#include <linux/backing-dev.h>
#include <linux/migrate.h>
#include <linux/page-isolation.h>
#include <linux/suspend.h>
#include <linux/slab.h>
#include <linux/swapops.h>
#include <linux/hugetlb.h>
#include <linux/memory_hotplug.h>
#include <linux/mm_inline.h>
#include <linux/kfifo.h>
#include <linux/ratelimit.h>
#include "internal.h"
#include "ras/ras_event.h"

int sysctl_memory_failure_early_kill __read_mostly = 0;

int sysctl_memory_failure_recovery __read_mostly = 1;

atomic_long_t num_poisoned_pages __read_mostly = ATOMIC_LONG_INIT(0);

#if defined(CONFIG_HWPOISON_INJECT) || defined(CONFIG_HWPOISON_INJECT_MODULE)

u32 hwpoison_filter_enable = 0;
u32 hwpoison_filter_dev_major = ~0U;
u32 hwpoison_filter_dev_minor = ~0U;
u64 hwpoison_filter_flags_mask;
u64 hwpoison_filter_flags_value;
EXPORT_SYMBOL_GPL(hwpoison_filter_enable);
EXPORT_SYMBOL_GPL(hwpoison_filter_dev_major);
EXPORT_SYMBOL_GPL(hwpoison_filter_dev_minor);
EXPORT_SYMBOL_GPL(hwpoison_filter_flags_mask);
EXPORT_SYMBOL_GPL(hwpoison_filter_flags_value);

static int hwpoison_filter_dev(struct page *p)
{
	struct address_space *mapping;
	dev_t dev;

	if (hwpoison_filter_dev_major == ~0U &&
	    hwpoison_filter_dev_minor == ~0U)
		return 0;

	/*
	 * page_mapping() does not accept slab pages.
	 */
	if (PageSlab(p))
		return -EINVAL;

	mapping = page_mapping(p);
	if (mapping == NULL || mapping->host == NULL)
		return -EINVAL;

	dev = mapping->host->i_sb->s_dev;
	if (hwpoison_filter_dev_major != ~0U &&
	    hwpoison_filter_dev_major != MAJOR(dev))
		return -EINVAL;
	if (hwpoison_filter_dev_minor != ~0U &&
	    hwpoison_filter_dev_minor != MINOR(dev))
		return -EINVAL;

	return 0;
}

static int hwpoison_filter_flags(struct page *p)
{
	if (!hwpoison_filter_flags_mask)
		return 0;

	if ((stable_page_flags(p) & hwpoison_filter_flags_mask) ==
				    hwpoison_filter_flags_value)
		return 0;
	else
		return -EINVAL;
}

/*
 * This allows stress tests to limit test scope to a collection of tasks
 * by putting them under some memcg. This prevents killing unrelated/important
 * processes such as /sbin/init. Note that the target task may share clean
 * pages with init (eg. libc text), which is harmless. If the target task
 * share _dirty_ pages with another task B, the test scheme must make sure B
 * is also included in the memcg. At last, due to race conditions this filter
 * can only guarantee that the page either belongs to the memcg tasks, or is
 * a freed page.
 */
#ifdef CONFIG_MEMCG
u64 hwpoison_filter_memcg;
EXPORT_SYMBOL_GPL(hwpoison_filter_memcg);
static int hwpoison_filter_task(struct page *p)
{
	if (!hwpoison_filter_memcg)
		return 0;

	if (page_cgroup_ino(p) != hwpoison_filter_memcg)
		return -EINVAL;

	return 0;
}
#else
static int hwpoison_filter_task(struct page *p) { return 0; }
#endif

int hwpoison_filter(struct page *p)
{
	if (!hwpoison_filter_enable)
		return 0;

	if (hwpoison_filter_dev(p))
		return -EINVAL;

	if (hwpoison_filter_flags(p))
		return -EINVAL;

	if (hwpoison_filter_task(p))
		return -EINVAL;

	return 0;
}
#else
int hwpoison_filter(struct page *p)
{
	return 0;
}
#endif

EXPORT_SYMBOL_GPL(hwpoison_filter);

/*
 * Send all the processes who have the page mapped a signal.
 * ``action optional'' if they are not immediately affected by the error
 * ``action required'' if error happened in current execution context
 */
static int kill_proc(struct task_struct *t, unsigned long addr, int trapno,
			unsigned long pfn, struct page *page, int flags)
{
	struct siginfo si;
	int ret;

	printk(KERN_ERR
		"MCE %#lx: Killing %s:%d due to hardware memory corruption\n",
		pfn, t->comm, t->pid);
	si.si_signo = SIGBUS;
	si.si_errno = 0;
	si.si_addr = (void *)addr;
#ifdef __ARCH_SI_TRAPNO
	si.si_trapno = trapno;
#endif
	si.si_addr_lsb = compound_order(compound_head(page)) + PAGE_SHIFT;

	if ((flags & MF_ACTION_REQUIRED) && t->mm == current->mm) {
		si.si_code = BUS_MCEERR_AR;
		ret = force_sig_info(SIGBUS, &si, current);
	} else {
		/*
		 * Don't use force here, it's convenient if the signal
		 * can be temporarily blocked.
		 * This could cause a loop when the user sets SIGBUS
		 * to SIG_IGN, but hopefully no one will do that?
		 */
		si.si_code = BUS_MCEERR_AO;
		ret = send_sig_info(SIGBUS, &si, t);  /* synchronous? */
	}
	if (ret < 0)
		printk(KERN_INFO "MCE: Error sending signal to %s:%d: %d\n",
		       t->comm, t->pid, ret);
	return ret;
}

/*
 * When a unknown page type is encountered drain as many buffers as possible
 * in the hope to turn the page into a LRU or free page, which we can handle.
 */
void shake_page(struct page *p, int access)
{
	if (!PageSlab(p)) {
		lru_add_drain_all();
		if (PageLRU(p))
			return;
		drain_all_pages(page_zone(p));
		if (PageLRU(p) || is_free_buddy_page(p))
			return;
	}

	/*
	 * Only call shrink_node_slabs here (which would also shrink
	 * other caches) if access is not potentially fatal.
	 */
	if (access)
		drop_slab_node(page_to_nid(p));
}
EXPORT_SYMBOL_GPL(shake_page);

/*
 * Kill all processes that have a poisoned page mapped and then isolate
 * the page.
 *
 * General strategy:
 * Find all processes having the page mapped and kill them.
 * But we keep a page reference around so that the page is not
 * actually freed yet.
 * Then stash the page away
 *
 * There's no convenient way to get back to mapped processes
 * from the VMAs. So do a brute-force search over all
 * running processes.
 *
 * Remember that machine checks are not common (or rather
 * if they are common you have other problems), so this shouldn't
 * be a performance issue.
 *
 * Also there are some races possible while we get from the
 * error detection to actually handle it.
 */

struct to_kill {
	struct list_head nd;
	struct task_struct *tsk;
	unsigned long addr;
	char addr_valid;
};

/*
 * Failure handling: if we can't find or can't kill a process there's
 * not much we can do.	We just print a message and ignore otherwise.
 */

/*
 * Schedule a process for later kill.
 * Uses GFP_ATOMIC allocations to avoid potential recursions in the VM.
 * TBD would GFP_NOIO be enough?
 */
static void add_to_kill(struct task_struct *tsk, struct page *p,
		       struct vm_area_struct *vma,
		       struct list_head *to_kill,
		       struct to_kill **tkc)
{
	struct to_kill *tk;

	if (*tkc) {
		tk = *tkc;
		*tkc = NULL;
	} else {
		tk = kmalloc(sizeof(struct to_kill), GFP_ATOMIC);
		if (!tk) {
			printk(KERN_ERR
		"MCE: Out of memory while machine check handling\n");
			return;
		}
	}
	tk->addr = page_address_in_vma(p, vma);
	tk->addr_valid = 1;

	/*
	 * In theory we don't have to kill when the page was
	 * munmaped. But it could be also a mremap. Since that's
	 * likely very rare kill anyways just out of paranoia, but use
	 * a SIGKILL because the error is not contained anymore.
	 */
	if (tk->addr == -EFAULT) {
		pr_info("MCE: Unable to find user space address %lx in %s\n",
			page_to_pfn(p), tsk->comm);
		tk->addr_valid = 0;
	}
	get_task_struct(tsk);
	tk->tsk = tsk;
	list_add_tail(&tk->nd, to_kill);
}

/*
 * Kill the processes that have been collected earlier.
 *
 * Only do anything when DOIT is set, otherwise just free the list
 * (this is used for clean pages which do not need killing)
 * Also when FAIL is set do a force kill because something went
 * wrong earlier.
 */
static void kill_procs(struct list_head *to_kill, int forcekill, int trapno,
			  int fail, struct page *page, unsigned long pfn,
			  int flags)
{
	struct to_kill *tk, *next;

	list_for_each_entry_safe (tk, next, to_kill, nd) {
		if (forcekill) {
			/*
			 * In case something went wrong with munmapping
			 * make sure the process doesn't catch the
			 * signal and then access the memory. Just kill it.
			 */
			if (fail || tk->addr_valid == 0) {
				printk(KERN_ERR
		"MCE %#lx: forcibly killing %s:%d because of failure to unmap corrupted page\n",
					pfn, tk->tsk->comm, tk->tsk->pid);
				force_sig(SIGKILL, tk->tsk);
			}

			/*
			 * In theory the process could have mapped
			 * something else on the address in-between. We could
			 * check for that, but we need to tell the
			 * process anyways.
			 */
			else if (kill_proc(tk->tsk, tk->addr, trapno,
					      pfn, page, flags) < 0)
				printk(KERN_ERR
		"MCE %#lx: Cannot send advisory machine check signal to %s:%d\n",
					pfn, tk->tsk->comm, tk->tsk->pid);
		}
		put_task_struct(tk->tsk);
		kfree(tk);
	}
}

/*
 * Find a dedicated thread which is supposed to handle SIGBUS(BUS_MCEERR_AO)
 * on behalf of the thread group. Return task_struct of the (first found)
 * dedicated thread if found, and return NULL otherwise.
 *
 * We already hold read_lock(&tasklist_lock) in the caller, so we don't
 * have to call rcu_read_lock/unlock() in this function.
 */
static struct task_struct *find_early_kill_thread(struct task_struct *tsk)
{
	struct task_struct *t;

	for_each_thread(tsk, t)
		if ((t->flags & PF_MCE_PROCESS) && (t->flags & PF_MCE_EARLY))
			return t;
	return NULL;
}

/*
 * Determine whether a given process is "early kill" process which expects
 * to be signaled when some page under the process is hwpoisoned.
 * Return task_struct of the dedicated thread (main thread unless explicitly
 * specified) if the process is "early kill," and otherwise returns NULL.
 */
static struct task_struct *task_early_kill(struct task_struct *tsk,
					   int force_early)
{
	struct task_struct *t;
	if (!tsk->mm)
		return NULL;
	if (force_early)
		return tsk;
	t = find_early_kill_thread(tsk);
	if (t)
		return t;
	if (sysctl_memory_failure_early_kill)
		return tsk;
	return NULL;
}

/*
 * Collect processes when the error hit an anonymous page.
 */
static void collect_procs_anon(struct page *page, struct list_head *to_kill,
			      struct to_kill **tkc, int force_early)
{
	struct vm_area_struct *vma;
	struct task_struct *tsk;
	struct anon_vma *av;
	pgoff_t pgoff;

	av = page_lock_anon_vma_read(page);
	if (av == NULL)	/* Not actually mapped anymore */
		return;

	pgoff = page_to_pgoff(page);
	read_lock(&tasklist_lock);
	for_each_process (tsk) {
		struct anon_vma_chain *vmac;
		struct task_struct *t = task_early_kill(tsk, force_early);

		if (!t)
			continue;
		anon_vma_interval_tree_foreach(vmac, &av->rb_root,
					       pgoff, pgoff) {
			vma = vmac->vma;
			if (!page_mapped_in_vma(page, vma))
				continue;
			if (vma->vm_mm == t->mm)
				add_to_kill(t, page, vma, to_kill, tkc);
		}
	}
	read_unlock(&tasklist_lock);
	page_unlock_anon_vma_read(av);
}

/*
 * Collect processes when the error hit a file mapped page.
 */
static void collect_procs_file(struct page *page, struct list_head *to_kill,
			      struct to_kill **tkc, int force_early)
{
	struct vm_area_struct *vma;
	struct task_struct *tsk;
	struct address_space *mapping = page->mapping;

	i_mmap_lock_read(mapping);
	read_lock(&tasklist_lock);
	for_each_process(tsk) {
		pgoff_t pgoff = page_to_pgoff(page);
		struct task_struct *t = task_early_kill(tsk, force_early);

		if (!t)
			continue;
		vma_interval_tree_foreach(vma, &mapping->i_mmap, pgoff,
				      pgoff) {
			/*
			 * Send early kill signal to tasks where a vma covers
			 * the page but the corrupted page is not necessarily
			 * mapped it in its pte.
			 * Assume applications who requested early kill want
			 * to be informed of all such data corruptions.
			 */
			if (vma->vm_mm == t->mm)
				add_to_kill(t, page, vma, to_kill, tkc);
		}
	}
	read_unlock(&tasklist_lock);
	i_mmap_unlock_read(mapping);
}

/*
 * Collect the processes who have the corrupted page mapped to kill.
 * This is done in two steps for locking reasons.
 * First preallocate one tokill structure outside the spin locks,
 * so that we can kill at least one process reasonably reliable.
 */
static void collect_procs(struct page *page, struct list_head *tokill,
				int force_early)
{
	struct to_kill *tk;

	if (!page->mapping)
		return;

	tk = kmalloc(sizeof(struct to_kill), GFP_NOIO);
	if (!tk)
		return;
	if (PageAnon(page))
		collect_procs_anon(page, tokill, &tk, force_early);
	else
		collect_procs_file(page, tokill, &tk, force_early);
	kfree(tk);
}

static const char *action_name[] = {
	[MF_IGNORED] = "Ignored",
	[MF_FAILED] = "Failed",
	[MF_DELAYED] = "Delayed",
	[MF_RECOVERED] = "Recovered",
};

static const char * const action_page_types[] = {
	[MF_MSG_KERNEL]			= "reserved kernel page",
	[MF_MSG_KERNEL_HIGH_ORDER]	= "high-order kernel page",
	[MF_MSG_SLAB]			= "kernel slab page",
	[MF_MSG_DIFFERENT_COMPOUND]	= "different compound page after locking",
	[MF_MSG_POISONED_HUGE]		= "huge page already hardware poisoned",
	[MF_MSG_HUGE]			= "huge page",
	[MF_MSG_FREE_HUGE]		= "free huge page",
	[MF_MSG_UNMAP_FAILED]		= "unmapping failed page",
	[MF_MSG_DIRTY_SWAPCACHE]	= "dirty swapcache page",
	[MF_MSG_CLEAN_SWAPCACHE]	= "clean swapcache page",
	[MF_MSG_DIRTY_MLOCKED_LRU]	= "dirty mlocked LRU page",
	[MF_MSG_CLEAN_MLOCKED_LRU]	= "clean mlocked LRU page",
	[MF_MSG_DIRTY_UNEVICTABLE_LRU]	= "dirty unevictable LRU page",
	[MF_MSG_CLEAN_UNEVICTABLE_LRU]	= "clean unevictable LRU page",
	[MF_MSG_DIRTY_LRU]		= "dirty LRU page",
	[MF_MSG_CLEAN_LRU]		= "clean LRU page",
	[MF_MSG_TRUNCATED_LRU]		= "already truncated LRU page",
	[MF_MSG_BUDDY]			= "free buddy page",
	[MF_MSG_BUDDY_2ND]		= "free buddy page (2nd try)",
	[MF_MSG_UNKNOWN]		= "unknown page",
};

/*
 * XXX: It is possible that a page is isolated from LRU cache,
 * and then kept in swap cache or failed to remove from page cache.
 * The page count will stop it from being freed by unpoison.
 * Stress tests should be aware of this memory leak problem.
 */
static int delete_from_lru_cache(struct page *p)
{
	if (!isolate_lru_page(p)) {
		/*
		 * Clear sensible page flags, so that the buddy system won't
		 * complain when the page is unpoison-and-freed.
		 */
		ClearPageActive(p);
		ClearPageUnevictable(p);
		/*
		 * drop the page count elevated by isolate_lru_page()
		 */
		page_cache_release(p);
		return 0;
	}
	return -EIO;
}

/*
 * Error hit kernel page.
 * Do nothing, try to be lucky and not touch this instead. For a few cases we
 * could be more sophisticated.
 */
static int me_kernel(struct page *p, unsigned long pfn)
{
	return MF_IGNORED;
}

/*
 * Page in unknown state. Do nothing.
 */
static int me_unknown(struct page *p, unsigned long pfn)
{
	printk(KERN_ERR "MCE %#lx: Unknown page state\n", pfn);
	return MF_FAILED;
}

/*
 * Clean (or cleaned) page cache page.
 */
static int me_pagecache_clean(struct page *p, unsigned long pfn)
{
	int err;
	int ret = MF_FAILED;
	struct address_space *mapping;

	delete_from_lru_cache(p);

	/*
	 * For anonymous pages we're done the only reference left
	 * should be the one m_f() holds.
	 */
	if (PageAnon(p))
		return MF_RECOVERED;

	/*
	 * Now truncate the page in the page cache. This is really
	 * more like a "temporary hole punch"
	 * Don't do this for block devices when someone else
	 * has a reference, because it could be file system metadata
	 * and that's not safe to truncate.
	 */
	mapping = page_mapping(p);
	if (!mapping) {
		/*
		 * Page has been teared down in the meanwhile
		 */
		return MF_FAILED;
	}

	/*
	 * Truncation is a bit tricky. Enable it per file system for now.
	 *
	 * Open: to take i_mutex or not for this? Right now we don't.
	 */
	if (mapping->a_ops->error_remove_page) {
		err = mapping->a_ops->error_remove_page(mapping, p);
		if (err != 0) {
			printk(KERN_INFO "MCE %#lx: Failed to punch page: %d\n",
					pfn, err);
		} else if (page_has_private(p) &&
				!try_to_release_page(p, GFP_NOIO)) {
			pr_info("MCE %#lx: failed to release buffers\n", pfn);
		} else {
			ret = MF_RECOVERED;
		}
	} else {
		/*
		 * If the file system doesn't support it just invalidate
		 * This fails on dirty or anything with private pages
		 */
		if (invalidate_inode_page(p))
			ret = MF_RECOVERED;
		else
			printk(KERN_INFO "MCE %#lx: Failed to invalidate\n",
				pfn);
	}
	return ret;
}

/*
 * Dirty pagecache page
 * Issues: when the error hit a hole page the error is not properly
 * propagated.
 */
static int me_pagecache_dirty(struct page *p, unsigned long pfn)
{
	struct address_space *mapping = page_mapping(p);

	SetPageError(p);
	/* TBD: print more information about the file. */
	if (mapping) {
		/*
		 * IO error will be reported by write(), fsync(), etc.
		 * who check the mapping.
		 * This way the application knows that something went
		 * wrong with its dirty file data.
		 *
		 * There's one open issue:
		 *
		 * The EIO will be only reported on the next IO
		 * operation and then cleared through the IO map.
		 * Normally Linux has two mechanisms to pass IO error
		 * first through the AS_EIO flag in the address space
		 * and then through the PageError flag in the page.
		 * Since we drop pages on memory failure handling the
		 * only mechanism open to use is through AS_AIO.
		 *
		 * This has the disadvantage that it gets cleared on
		 * the first operation that returns an error, while
		 * the PageError bit is more sticky and only cleared
		 * when the page is reread or dropped.  If an
		 * application assumes it will always get error on
		 * fsync, but does other operations on the fd before
		 * and the page is dropped between then the error
		 * will not be properly reported.
		 *
		 * This can already happen even without hwpoisoned
		 * pages: first on metadata IO errors (which only
		 * report through AS_EIO) or when the page is dropped
		 * at the wrong time.
		 *
		 * So right now we assume that the application DTRT on
		 * the first EIO, but we're not worse than other parts
		 * of the kernel.
		 */
		mapping_set_error(mapping, EIO);
	}

	return me_pagecache_clean(p, pfn);
}

/*
 * Clean and dirty swap cache.
 *
 * Dirty swap cache page is tricky to handle. The page could live both in page
 * cache and swap cache(ie. page is freshly swapped in). So it could be
 * referenced concurrently by 2 types of PTEs:
 * normal PTEs and swap PTEs. We try to handle them consistently by calling
 * try_to_unmap(TTU_IGNORE_HWPOISON) to convert the normal PTEs to swap PTEs,
 * and then
 *      - clear dirty bit to prevent IO
 *      - remove from LRU
 *      - but keep in the swap cache, so that when we return to it on
 *        a later page fault, we know the application is accessing
 *        corrupted data and shall be killed (we installed simple
 *        interception code in do_swap_page to catch it).
 *
 * Clean swap cache pages can be directly isolated. A later page fault will
 * bring in the known good data from disk.
 */
static int me_swapcache_dirty(struct page *p, unsigned long pfn)
{
	ClearPageDirty(p);
	/* Trigger EIO in shmem: */
	ClearPageUptodate(p);

	if (!delete_from_lru_cache(p))
		return MF_DELAYED;
	else
		return MF_FAILED;
}

static int me_swapcache_clean(struct page *p, unsigned long pfn)
{
	delete_from_swap_cache(p);

	if (!delete_from_lru_cache(p))
		return MF_RECOVERED;
	else
		return MF_FAILED;
}

/*
 * Huge pages. Needs work.
 * Issues:
 * - Error on hugepage is contained in hugepage unit (not in raw page unit.)
 *   To narrow down kill region to one page, we need to break up pmd.
 */
static int me_huge_page(struct page *p, unsigned long pfn)
{
	int res = 0;
	struct page *hpage = compound_head(p);

	if (!PageHuge(hpage))
		return MF_DELAYED;

	/*
	 * We can safely recover from error on free or reserved (i.e.
	 * not in-use) hugepage by dequeuing it from freelist.
	 * To check whether a hugepage is in-use or not, we can't use
	 * page->lru because it can be used in other hugepage operations,
	 * such as __unmap_hugepage_range() and gather_surplus_pages().
	 * So instead we use page_mapping() and PageAnon().
	 * We assume that this function is called with page lock held,
	 * so there is no race between isolation and mapping/unmapping.
	 */
	if (!(page_mapping(hpage) || PageAnon(hpage))) {
		res = dequeue_hwpoisoned_huge_page(hpage);
		if (!res)
			return MF_RECOVERED;
	}
	return MF_DELAYED;
}

/*
 * Various page states we can handle.
 *
 * A page state is defined by its current page->flags bits.
 * The table matches them in order and calls the right handler.
 *
 * This is quite tricky because we can access page at any time
 * in its live cycle, so all accesses have to be extremely careful.
 *
 * This is not complete. More states could be added.
 * For any missing state don't attempt recovery.
 */

#define dirty		(1UL << PG_dirty)
#define sc		(1UL << PG_swapcache)
#define unevict		(1UL << PG_unevictable)
#define mlock		(1UL << PG_mlocked)
#define writeback	(1UL << PG_writeback)
#define lru		(1UL << PG_lru)
#define swapbacked	(1UL << PG_swapbacked)
#define head		(1UL << PG_head)
#define slab		(1UL << PG_slab)
#define reserved	(1UL << PG_reserved)

static struct page_state {
	unsigned long mask;
	unsigned long res;
	enum mf_action_page_type type;
	int (*action)(struct page *p, unsigned long pfn);
} error_states[] = {
	{ reserved,	reserved,	MF_MSG_KERNEL,	me_kernel },
	/*
	 * free pages are specially detected outside this table:
	 * PG_buddy pages only make a small fraction of all free pages.
	 */

	/*
	 * Could in theory check if slab page is free or if we can drop
	 * currently unused objects without touching them. But just
	 * treat it as standard kernel for now.
	 */
	{ slab,		slab,		MF_MSG_SLAB,	me_kernel },

	{ head,		head,		MF_MSG_HUGE,		me_huge_page },

	{ sc|dirty,	sc|dirty,	MF_MSG_DIRTY_SWAPCACHE,	me_swapcache_dirty },
	{ sc|dirty,	sc,		MF_MSG_CLEAN_SWAPCACHE,	me_swapcache_clean },

	{ mlock|dirty,	mlock|dirty,	MF_MSG_DIRTY_MLOCKED_LRU,	me_pagecache_dirty },
	{ mlock|dirty,	mlock,		MF_MSG_CLEAN_MLOCKED_LRU,	me_pagecache_clean },

	{ unevict|dirty, unevict|dirty,	MF_MSG_DIRTY_UNEVICTABLE_LRU,	me_pagecache_dirty },
	{ unevict|dirty, unevict,	MF_MSG_CLEAN_UNEVICTABLE_LRU,	me_pagecache_clean },

	{ lru|dirty,	lru|dirty,	MF_MSG_DIRTY_LRU,	me_pagecache_dirty },
	{ lru|dirty,	lru,		MF_MSG_CLEAN_LRU,	me_pagecache_clean },

	/*
	 * Catchall entry: must be at end.
	 */
	{ 0,		0,		MF_MSG_UNKNOWN,	me_unknown },
};

#undef dirty
#undef sc
#undef unevict
#undef mlock
#undef writeback
#undef lru
#undef swapbacked
#undef head
#undef tail
#undef compound
#undef slab
#undef reserved

/*
 * "Dirty/Clean" indication is not 100% accurate due to the possibility of
 * setting PG_dirty outside page lock. See also comment above set_page_dirty().
 */
static void action_result(unsigned long pfn, enum mf_action_page_type type,
			  enum mf_result result)
{
	trace_memory_failure_event(pfn, type, result);

	pr_err("MCE %#lx: recovery action for %s: %s\n",
		pfn, action_page_types[type], action_name[result]);
}

static int page_action(struct page_state *ps, struct page *p,
			unsigned long pfn)
{
	int result;
	int count;

	result = ps->action(p, pfn);

	count = page_count(p) - 1;
	if (ps->action == me_swapcache_dirty && result == MF_DELAYED)
		count--;
	if (count != 0) {
		printk(KERN_ERR
		       "MCE %#lx: %s still referenced by %d users\n",
		       pfn, action_page_types[ps->type], count);
		result = MF_FAILED;
	}
	action_result(pfn, ps->type, result);

	/* Could do more checks here if page looks ok */
	/*
	 * Could adjust zone counters here to correct for the missing page.
	 */

	return (result == MF_RECOVERED || result == MF_DELAYED) ? 0 : -EBUSY;
}

/**
 * get_hwpoison_page() - Get refcount for memory error handling:
 * @page:	raw error page (hit by memory error)
 *
 * Return: return 0 if failed to grab the refcount, otherwise true (some
 * non-zero value.)
 */
int get_hwpoison_page(struct page *page)
{
	struct page *head = compound_head(page);

	if (PageHuge(head))
		return get_page_unless_zero(head);

	/*
	 * Thp tail page has special refcounting rule (refcount of tail pages
	 * is stored in ->_mapcount,) so we can't call get_page_unless_zero()
	 * directly for tail pages.
	 */
	if (PageTransHuge(head)) {
		/*
		 * Non anonymous thp exists only in allocation/free time. We
		 * can't handle such a case correctly, so let's give it up.
		 * This should be better than triggering BUG_ON when kernel
		 * tries to touch the "partially handled" page.
		 */
		if (!PageAnon(head)) {
			pr_err("MCE: %#lx: non anonymous thp\n",
				page_to_pfn(page));
			return 0;
		}

		if (get_page_unless_zero(head)) {
			if (PageTail(page))
				get_page(page);
			return 1;
		} else {
			return 0;
		}
	}

	return get_page_unless_zero(page);
}
EXPORT_SYMBOL_GPL(get_hwpoison_page);

/**
 * put_hwpoison_page() - Put refcount for memory error handling:
 * @page:	raw error page (hit by memory error)
 */
void put_hwpoison_page(struct page *page)
{
	struct page *head = compound_head(page);

	if (PageHuge(head)) {
		put_page(head);
		return;
	}

	if (PageTransHuge(head))
		if (page != head)
			put_page(head);

	put_page(page);
}
EXPORT_SYMBOL_GPL(put_hwpoison_page);

/*
 * Do all that is necessary to remove user space mappings. Unmap
 * the pages and send SIGBUS to the processes if the data was dirty.
 */
static int hwpoison_user_mappings(struct page *p, unsigned long pfn,
				  int trapno, int flags, struct page **hpagep)
{
	enum ttu_flags ttu = TTU_UNMAP | TTU_IGNORE_MLOCK | TTU_IGNORE_ACCESS;
	struct address_space *mapping;
	LIST_HEAD(tokill);
	int ret;
	int kill = 1, forcekill;
	struct page *hpage = *hpagep;

	/*
	 * Here we are interested only in user-mapped pages, so skip any
	 * other types of pages.
	 */
	if (PageReserved(p) || PageSlab(p))
		return SWAP_SUCCESS;
	if (!(PageLRU(hpage) || PageHuge(p)))
		return SWAP_SUCCESS;

	/*
	 * This check implies we don't kill processes if their pages
	 * are in the swap cache early. Those are always late kills.
	 */
	if (!page_mapped(hpage))
		return SWAP_SUCCESS;

	if (PageKsm(p)) {
		pr_err("MCE %#lx: can't handle KSM pages.\n", pfn);
		return SWAP_FAIL;
	}

	if (PageSwapCache(p)) {
		printk(KERN_ERR
		       "MCE %#lx: keeping poisoned page in swap cache\n", pfn);
		ttu |= TTU_IGNORE_HWPOISON;
	}

	/*
	 * Propagate the dirty bit from PTEs to struct page first, because we
	 * need this to decide if we should kill or just drop the page.
	 * XXX: the dirty test could be racy: set_page_dirty() may not always
	 * be called inside page lock (it's recommended but not enforced).
	 */
	mapping = page_mapping(hpage);
	if (!(flags & MF_MUST_KILL) && !PageDirty(hpage) && mapping &&
	    mapping_cap_writeback_dirty(mapping)) {
		if (page_mkclean(hpage)) {
			SetPageDirty(hpage);
		} else {
			kill = 0;
			ttu |= TTU_IGNORE_HWPOISON;
			printk(KERN_INFO
	"MCE %#lx: corrupted page was clean: dropped without side effects\n",
				pfn);
		}
	}

	/*
	 * First collect all the processes that have the page
	 * mapped in dirty form.  This has to be done before try_to_unmap,
	 * because ttu takes the rmap data structures down.
	 *
	 * Error handling: We ignore errors here because
	 * there's nothing that can be done.
	 */
	if (kill)
		collect_procs(hpage, &tokill, flags & MF_ACTION_REQUIRED);

	ret = try_to_unmap(hpage, ttu);
	if (ret != SWAP_SUCCESS)
		printk(KERN_ERR "MCE %#lx: failed to unmap page (mapcount=%d)\n",
				pfn, page_mapcount(hpage));

	/*
	 * Now that the dirty bit has been propagated to the
	 * struct page and all unmaps done we can decide if
	 * killing is needed or not.  Only kill when the page
	 * was dirty or the process is not restartable,
	 * otherwise the tokill list is merely
	 * freed.  When there was a problem unmapping earlier
	 * use a more force-full uncatchable kill to prevent
	 * any accesses to the poisoned memory.
	 */
	forcekill = PageDirty(hpage) || (flags & MF_MUST_KILL);
	kill_procs(&tokill, forcekill, trapno,
		      ret != SWAP_SUCCESS, p, pfn, flags);

	return ret;
}

static void set_page_hwpoison_huge_page(struct page *hpage)
{
	int i;
	int nr_pages = 1 << compound_order(hpage);
	for (i = 0; i < nr_pages; i++)
		SetPageHWPoison(hpage + i);
}

static void clear_page_hwpoison_huge_page(struct page *hpage)
{
	int i;
	int nr_pages = 1 << compound_order(hpage);
	for (i = 0; i < nr_pages; i++)
		ClearPageHWPoison(hpage + i);
}

/**
 * memory_failure - Handle memory failure of a page.
 * @pfn: Page Number of the corrupted page
 * @trapno: Trap number reported in the signal to user space.
 * @flags: fine tune action taken
 *
 * This function is called by the low level machine check code
 * of an architecture when it detects hardware memory corruption
 * of a page. It tries its best to recover, which includes
 * dropping pages, killing processes etc.
 *
 * The function is primarily of use for corruptions that
 * happen outside the current execution context (e.g. when
 * detected by a background scrubber)
 *
 * Must run in process context (e.g. a work queue) with interrupts
 * enabled and no spinlocks hold.
 */
int memory_failure(unsigned long pfn, int trapno, int flags)
{
	struct page_state *ps;
	struct page *p;
	struct page *hpage;
	struct page *orig_head;
	int res;
	unsigned int nr_pages;
	unsigned long page_flags;

	if (!sysctl_memory_failure_recovery)
		panic("Memory failure from trap %d on page %lx", trapno, pfn);

	if (!pfn_valid(pfn)) {
		printk(KERN_ERR
		       "MCE %#lx: memory outside kernel control\n",
		       pfn);
		return -ENXIO;
	}

	p = pfn_to_page(pfn);
	orig_head = hpage = compound_head(p);
	if (TestSetPageHWPoison(p)) {
		printk(KERN_ERR "MCE %#lx: already hardware poisoned\n", pfn);
		return 0;
	}

	/*
	 * Currently errors on hugetlbfs pages are measured in hugepage units,
	 * so nr_pages should be 1 << compound_order.  OTOH when errors are on
	 * transparent hugepages, they are supposed to be split and error
	 * measurement is done in normal page units.  So nr_pages should be one
	 * in this case.
	 */
	if (PageHuge(p))
		nr_pages = 1 << compound_order(hpage);
	else /* normal page or thp */
		nr_pages = 1;
	num_poisoned_pages_add(nr_pages);

	/*
	 * We need/can do nothing about count=0 pages.
	 * 1) it's a free page, and therefore in safe hand:
	 *    prep_new_page() will be the gate keeper.
	 * 2) it's a free hugepage, which is also safe:
	 *    an affected hugepage will be dequeued from hugepage freelist,
	 *    so there's no concern about reusing it ever after.
	 * 3) it's part of a non-compound high order page.
	 *    Implies some kernel user: cannot stop them from
	 *    R/W the page; let's pray that the page has been
	 *    used and will be freed some time later.
	 * In fact it's dangerous to directly bump up page count from 0,
	 * that may make page_freeze_refs()/page_unfreeze_refs() mismatch.
	 */
	if (!(flags & MF_COUNT_INCREASED) && !get_hwpoison_page(p)) {
		if (is_free_buddy_page(p)) {
			action_result(pfn, MF_MSG_BUDDY, MF_DELAYED);
			return 0;
		} else if (PageHuge(hpage)) {
			/*
			 * Check "filter hit" and "race with other subpage."
			 */
			lock_page(hpage);
			if (PageHWPoison(hpage)) {
				if ((hwpoison_filter(p) && TestClearPageHWPoison(p))
				    || (p != hpage && TestSetPageHWPoison(hpage))) {
					num_poisoned_pages_sub(nr_pages);
					unlock_page(hpage);
					return 0;
				}
			}
			set_page_hwpoison_huge_page(hpage);
			res = dequeue_hwpoisoned_huge_page(hpage);
			action_result(pfn, MF_MSG_FREE_HUGE,
				      res ? MF_IGNORED : MF_DELAYED);
			unlock_page(hpage);
			return res;
		} else {
			action_result(pfn, MF_MSG_KERNEL_HIGH_ORDER, MF_IGNORED);
			return -EBUSY;
		}
	}

	if (!PageHuge(p) && PageTransHuge(hpage)) {
		if (!PageAnon(hpage) || unlikely(split_huge_page(hpage))) {
			if (!PageAnon(hpage))
				pr_err("MCE: %#lx: non anonymous thp\n", pfn);
			else
				pr_err("MCE: %#lx: thp split failed\n", pfn);
			if (TestClearPageHWPoison(p))
				num_poisoned_pages_sub(nr_pages);
			put_hwpoison_page(p);
			return -EBUSY;
		}
		VM_BUG_ON_PAGE(!page_count(p), p);
		hpage = compound_head(p);
	}

	/*
	 * We ignore non-LRU pages for good reasons.
	 * - PG_locked is only well defined for LRU pages and a few others
	 * - to avoid races with __set_page_locked()
	 * - to avoid races with __SetPageSlab*() (and more non-atomic ops)
	 * The check (unnecessarily) ignores LRU pages being isolated and
	 * walked by the page reclaim code, however that's not a big loss.
	 */
	if (!PageHuge(p)) {
<<<<<<< HEAD
		if (!PageLRU(hpage))
			shake_page(hpage, 0);
		if (!PageLRU(hpage)) {
=======
		if (!PageLRU(p))
			shake_page(p, 0);
		if (!PageLRU(p)) {
>>>>>>> db0b54cd
			/*
			 * shake_page could have turned it free.
			 */
			if (is_free_buddy_page(p)) {
				if (flags & MF_COUNT_INCREASED)
					action_result(pfn, MF_MSG_BUDDY, MF_DELAYED);
				else
					action_result(pfn, MF_MSG_BUDDY_2ND,
						      MF_DELAYED);
				return 0;
			}
		}
	}

	lock_page(hpage);

	/*
	 * The page could have changed compound pages during the locking.
	 * If this happens just bail out.
	 */
	if (PageCompound(p) && compound_head(p) != orig_head) {
		action_result(pfn, MF_MSG_DIFFERENT_COMPOUND, MF_IGNORED);
		res = -EBUSY;
		goto out;
	}

	/*
	 * We use page flags to determine what action should be taken, but
	 * the flags can be modified by the error containment action.  One
	 * example is an mlocked page, where PG_mlocked is cleared by
	 * page_remove_rmap() in try_to_unmap_one(). So to determine page status
	 * correctly, we save a copy of the page flags at this time.
	 */
	page_flags = p->flags;

	/*
	 * unpoison always clear PG_hwpoison inside page lock
	 */
	if (!PageHWPoison(p)) {
		printk(KERN_ERR "MCE %#lx: just unpoisoned\n", pfn);
		num_poisoned_pages_sub(nr_pages);
		unlock_page(hpage);
		put_hwpoison_page(hpage);
		return 0;
	}
	if (hwpoison_filter(p)) {
		if (TestClearPageHWPoison(p))
			num_poisoned_pages_sub(nr_pages);
		unlock_page(hpage);
		put_hwpoison_page(hpage);
		return 0;
	}

	if (!PageHuge(p) && !PageTransTail(p) && !PageLRU(p))
		goto identify_page_state;

	/*
	 * For error on the tail page, we should set PG_hwpoison
	 * on the head page to show that the hugepage is hwpoisoned
	 */
	if (PageHuge(p) && PageTail(p) && TestSetPageHWPoison(hpage)) {
		action_result(pfn, MF_MSG_POISONED_HUGE, MF_IGNORED);
		unlock_page(hpage);
		put_hwpoison_page(hpage);
		return 0;
	}
	/*
	 * Set PG_hwpoison on all pages in an error hugepage,
	 * because containment is done in hugepage unit for now.
	 * Since we have done TestSetPageHWPoison() for the head page with
	 * page lock held, we can safely set PG_hwpoison bits on tail pages.
	 */
	if (PageHuge(p))
		set_page_hwpoison_huge_page(hpage);

	/*
	 * It's very difficult to mess with pages currently under IO
	 * and in many cases impossible, so we just avoid it here.
	 */
	wait_on_page_writeback(p);

	/*
	 * Now take care of user space mappings.
	 * Abort on fail: __delete_from_page_cache() assumes unmapped page.
	 *
	 * When the raw error page is thp tail page, hpage points to the raw
	 * page after thp split.
	 */
	if (hwpoison_user_mappings(p, pfn, trapno, flags, &hpage)
	    != SWAP_SUCCESS) {
		action_result(pfn, MF_MSG_UNMAP_FAILED, MF_IGNORED);
		res = -EBUSY;
		goto out;
	}

	/*
	 * Torn down by someone else?
	 */
	if (PageLRU(p) && !PageSwapCache(p) && p->mapping == NULL) {
		action_result(pfn, MF_MSG_TRUNCATED_LRU, MF_IGNORED);
		res = -EBUSY;
		goto out;
	}

identify_page_state:
	res = -EBUSY;
	/*
	 * The first check uses the current page flags which may not have any
	 * relevant information. The second check with the saved page flagss is
	 * carried out only if the first check can't determine the page status.
	 */
	for (ps = error_states;; ps++)
		if ((p->flags & ps->mask) == ps->res)
			break;

	page_flags |= (p->flags & (1UL << PG_dirty));

	if (!ps->mask)
		for (ps = error_states;; ps++)
			if ((page_flags & ps->mask) == ps->res)
				break;
	res = page_action(ps, p, pfn);
out:
	unlock_page(hpage);
	return res;
}
EXPORT_SYMBOL_GPL(memory_failure);

#define MEMORY_FAILURE_FIFO_ORDER	4
#define MEMORY_FAILURE_FIFO_SIZE	(1 << MEMORY_FAILURE_FIFO_ORDER)

struct memory_failure_entry {
	unsigned long pfn;
	int trapno;
	int flags;
};

struct memory_failure_cpu {
	DECLARE_KFIFO(fifo, struct memory_failure_entry,
		      MEMORY_FAILURE_FIFO_SIZE);
	spinlock_t lock;
	struct work_struct work;
};

static DEFINE_PER_CPU(struct memory_failure_cpu, memory_failure_cpu);

/**
 * memory_failure_queue - Schedule handling memory failure of a page.
 * @pfn: Page Number of the corrupted page
 * @trapno: Trap number reported in the signal to user space.
 * @flags: Flags for memory failure handling
 *
 * This function is called by the low level hardware error handler
 * when it detects hardware memory corruption of a page. It schedules
 * the recovering of error page, including dropping pages, killing
 * processes etc.
 *
 * The function is primarily of use for corruptions that
 * happen outside the current execution context (e.g. when
 * detected by a background scrubber)
 *
 * Can run in IRQ context.
 */
void memory_failure_queue(unsigned long pfn, int trapno, int flags)
{
	struct memory_failure_cpu *mf_cpu;
	unsigned long proc_flags;
	struct memory_failure_entry entry = {
		.pfn =		pfn,
		.trapno =	trapno,
		.flags =	flags,
	};

	mf_cpu = &get_cpu_var(memory_failure_cpu);
	spin_lock_irqsave(&mf_cpu->lock, proc_flags);
	if (kfifo_put(&mf_cpu->fifo, entry))
		schedule_work_on(smp_processor_id(), &mf_cpu->work);
	else
		pr_err("Memory failure: buffer overflow when queuing memory failure at %#lx\n",
		       pfn);
	spin_unlock_irqrestore(&mf_cpu->lock, proc_flags);
	put_cpu_var(memory_failure_cpu);
}
EXPORT_SYMBOL_GPL(memory_failure_queue);

static void memory_failure_work_func(struct work_struct *work)
{
	struct memory_failure_cpu *mf_cpu;
	struct memory_failure_entry entry = { 0, };
	unsigned long proc_flags;
	int gotten;

	mf_cpu = this_cpu_ptr(&memory_failure_cpu);
	for (;;) {
		spin_lock_irqsave(&mf_cpu->lock, proc_flags);
		gotten = kfifo_get(&mf_cpu->fifo, &entry);
		spin_unlock_irqrestore(&mf_cpu->lock, proc_flags);
		if (!gotten)
			break;
		if (entry.flags & MF_SOFT_OFFLINE)
			soft_offline_page(pfn_to_page(entry.pfn), entry.flags);
		else
			memory_failure(entry.pfn, entry.trapno, entry.flags);
	}
}

static int __init memory_failure_init(void)
{
	struct memory_failure_cpu *mf_cpu;
	int cpu;

	for_each_possible_cpu(cpu) {
		mf_cpu = &per_cpu(memory_failure_cpu, cpu);
		spin_lock_init(&mf_cpu->lock);
		INIT_KFIFO(mf_cpu->fifo);
		INIT_WORK(&mf_cpu->work, memory_failure_work_func);
	}

	return 0;
}
core_initcall(memory_failure_init);

#define unpoison_pr_info(fmt, pfn, rs)			\
({							\
	if (__ratelimit(rs))				\
		pr_info(fmt, pfn);			\
})

/**
 * unpoison_memory - Unpoison a previously poisoned page
 * @pfn: Page number of the to be unpoisoned page
 *
 * Software-unpoison a page that has been poisoned by
 * memory_failure() earlier.
 *
 * This is only done on the software-level, so it only works
 * for linux injected failures, not real hardware failures
 *
 * Returns 0 for success, otherwise -errno.
 */
int unpoison_memory(unsigned long pfn)
{
	struct page *page;
	struct page *p;
	int freeit = 0;
	unsigned int nr_pages;
	static DEFINE_RATELIMIT_STATE(unpoison_rs, DEFAULT_RATELIMIT_INTERVAL,
					DEFAULT_RATELIMIT_BURST);

	if (!pfn_valid(pfn))
		return -ENXIO;

	p = pfn_to_page(pfn);
	page = compound_head(p);

	if (!PageHWPoison(p)) {
		unpoison_pr_info("MCE: Page was already unpoisoned %#lx\n",
				 pfn, &unpoison_rs);
		return 0;
	}

	if (page_count(page) > 1) {
		unpoison_pr_info("MCE: Someone grabs the hwpoison page %#lx\n",
				 pfn, &unpoison_rs);
		return 0;
	}

	if (page_mapped(page)) {
		unpoison_pr_info("MCE: Someone maps the hwpoison page %#lx\n",
				 pfn, &unpoison_rs);
		return 0;
	}

	if (page_mapping(page)) {
		unpoison_pr_info("MCE: the hwpoison page has non-NULL mapping %#lx\n",
				 pfn, &unpoison_rs);
		return 0;
	}

	/*
	 * unpoison_memory() can encounter thp only when the thp is being
	 * worked by memory_failure() and the page lock is not held yet.
	 * In such case, we yield to memory_failure() and make unpoison fail.
	 */
	if (!PageHuge(page) && PageTransHuge(page)) {
		unpoison_pr_info("MCE: Memory failure is now running on %#lx\n",
				 pfn, &unpoison_rs);
		return 0;
	}

	nr_pages = 1 << compound_order(page);

	if (!get_hwpoison_page(p)) {
		/*
		 * Since HWPoisoned hugepage should have non-zero refcount,
		 * race between memory failure and unpoison seems to happen.
		 * In such case unpoison fails and memory failure runs
		 * to the end.
		 */
		if (PageHuge(page)) {
			unpoison_pr_info("MCE: Memory failure is now running on free hugepage %#lx\n",
					 pfn, &unpoison_rs);
			return 0;
		}
		if (TestClearPageHWPoison(p))
			num_poisoned_pages_dec();
		unpoison_pr_info("MCE: Software-unpoisoned free page %#lx\n",
				 pfn, &unpoison_rs);
		return 0;
	}

	lock_page(page);
	/*
	 * This test is racy because PG_hwpoison is set outside of page lock.
	 * That's acceptable because that won't trigger kernel panic. Instead,
	 * the PG_hwpoison page will be caught and isolated on the entrance to
	 * the free buddy page pool.
	 */
	if (TestClearPageHWPoison(page)) {
		unpoison_pr_info("MCE: Software-unpoisoned page %#lx\n",
				 pfn, &unpoison_rs);
		num_poisoned_pages_sub(nr_pages);
		freeit = 1;
		if (PageHuge(page))
			clear_page_hwpoison_huge_page(page);
	}
	unlock_page(page);

	put_hwpoison_page(page);
	if (freeit && !(pfn == my_zero_pfn(0) && page_count(p) == 1))
		put_hwpoison_page(page);

	return 0;
}
EXPORT_SYMBOL(unpoison_memory);

static struct page *new_page(struct page *p, unsigned long private, int **x)
{
	int nid = page_to_nid(p);
	if (PageHuge(p))
		return alloc_huge_page_node(page_hstate(compound_head(p)),
						   nid);
	else
		return __alloc_pages_node(nid, GFP_HIGHUSER_MOVABLE, 0);
}

/*
 * Safely get reference count of an arbitrary page.
 * Returns 0 for a free page, -EIO for a zero refcount page
 * that is not free, and 1 for any other page type.
 * For 1 the page is returned with increased page count, otherwise not.
 */
static int __get_any_page(struct page *p, unsigned long pfn, int flags)
{
	int ret;

	if (flags & MF_COUNT_INCREASED)
		return 1;

	/*
	 * When the target page is a free hugepage, just remove it
	 * from free hugepage list.
	 */
	if (!get_hwpoison_page(p)) {
		if (PageHuge(p)) {
			pr_info("%s: %#lx free huge page\n", __func__, pfn);
			ret = 0;
		} else if (is_free_buddy_page(p)) {
			pr_info("%s: %#lx free buddy page\n", __func__, pfn);
			ret = 0;
		} else {
			pr_info("%s: %#lx: unknown zero refcount page type %lx\n",
				__func__, pfn, p->flags);
			ret = -EIO;
		}
	} else {
		/* Not a free page */
		ret = 1;
	}
	return ret;
}

static int get_any_page(struct page *page, unsigned long pfn, int flags)
{
	int ret = __get_any_page(page, pfn, flags);

	if (ret == 1 && !PageHuge(page) && !PageLRU(page)) {
		/*
		 * Try to free it.
		 */
		put_hwpoison_page(page);
		shake_page(page, 1);

		/*
		 * Did it turn free?
		 */
		ret = __get_any_page(page, pfn, 0);
<<<<<<< HEAD
		if (!PageLRU(page)) {
			/* Drop page reference which is from __get_any_page() */
			put_page(page);
=======
		if (ret == 1 && !PageLRU(page)) {
			/* Drop page reference which is from __get_any_page() */
			put_hwpoison_page(page);
>>>>>>> db0b54cd
			pr_info("soft_offline: %#lx: unknown non LRU page type %lx\n",
				pfn, page->flags);
			return -EIO;
		}
	}
	return ret;
}

static int soft_offline_huge_page(struct page *page, int flags)
{
	int ret;
	unsigned long pfn = page_to_pfn(page);
	struct page *hpage = compound_head(page);
	LIST_HEAD(pagelist);

	/*
	 * This double-check of PageHWPoison is to avoid the race with
	 * memory_failure(). See also comment in __soft_offline_page().
	 */
	lock_page(hpage);
	if (PageHWPoison(hpage)) {
		unlock_page(hpage);
		put_hwpoison_page(hpage);
		pr_info("soft offline: %#lx hugepage already poisoned\n", pfn);
		return -EBUSY;
	}
	unlock_page(hpage);

	ret = isolate_huge_page(hpage, &pagelist);
	/*
	 * get_any_page() and isolate_huge_page() takes a refcount each,
	 * so need to drop one here.
	 */
<<<<<<< HEAD
	put_page(hpage);
=======
	put_hwpoison_page(hpage);
>>>>>>> db0b54cd
	if (!ret) {
		pr_info("soft offline: %#lx hugepage failed to isolate\n", pfn);
		return -EBUSY;
	}

	ret = migrate_pages(&pagelist, new_page, NULL, MPOL_MF_MOVE_ALL,
				MIGRATE_SYNC, MR_MEMORY_FAILURE);
	if (ret) {
		pr_info("soft offline: %#lx: migration failed %d, type %lx\n",
			pfn, ret, page->flags);
		/*
		 * We know that soft_offline_huge_page() tries to migrate
		 * only one hugepage pointed to by hpage, so we need not
		 * run through the pagelist here.
		 */
		putback_active_hugepage(hpage);
		if (ret > 0)
			ret = -EIO;
	} else {
		/* overcommit hugetlb page will be freed to buddy */
		if (PageHuge(page)) {
			set_page_hwpoison_huge_page(hpage);
			dequeue_hwpoisoned_huge_page(hpage);
			num_poisoned_pages_add(1 << compound_order(hpage));
		} else {
			SetPageHWPoison(page);
			num_poisoned_pages_inc();
		}
	}
	return ret;
}

static int __soft_offline_page(struct page *page, int flags)
{
	int ret;
	unsigned long pfn = page_to_pfn(page);

	/*
	 * Check PageHWPoison again inside page lock because PageHWPoison
	 * is set by memory_failure() outside page lock. Note that
	 * memory_failure() also double-checks PageHWPoison inside page lock,
	 * so there's no race between soft_offline_page() and memory_failure().
	 */
	lock_page(page);
	wait_on_page_writeback(page);
	if (PageHWPoison(page)) {
		unlock_page(page);
		put_hwpoison_page(page);
		pr_info("soft offline: %#lx page already poisoned\n", pfn);
		return -EBUSY;
	}
	/*
	 * Try to invalidate first. This should work for
	 * non dirty unmapped page cache pages.
	 */
	ret = invalidate_inode_page(page);
	unlock_page(page);
	/*
	 * RED-PEN would be better to keep it isolated here, but we
	 * would need to fix isolation locking first.
	 */
	if (ret == 1) {
		put_hwpoison_page(page);
		pr_info("soft_offline: %#lx: invalidated\n", pfn);
		SetPageHWPoison(page);
		num_poisoned_pages_inc();
		return 0;
	}

	/*
	 * Simple invalidation didn't work.
	 * Try to migrate to a new page instead. migrate.c
	 * handles a large number of cases for us.
	 */
	ret = isolate_lru_page(page);
	/*
	 * Drop page reference which is came from get_any_page()
	 * successful isolate_lru_page() already took another one.
	 */
	put_hwpoison_page(page);
	if (!ret) {
		LIST_HEAD(pagelist);
		inc_zone_page_state(page, NR_ISOLATED_ANON +
					page_is_file_cache(page));
		list_add(&page->lru, &pagelist);
		ret = migrate_pages(&pagelist, new_page, NULL, MPOL_MF_MOVE_ALL,
					MIGRATE_SYNC, MR_MEMORY_FAILURE);
		if (ret) {
			if (!list_empty(&pagelist)) {
				list_del(&page->lru);
				dec_zone_page_state(page, NR_ISOLATED_ANON +
						page_is_file_cache(page));
				putback_lru_page(page);
			}

			pr_info("soft offline: %#lx: migration failed %d, type %lx\n",
				pfn, ret, page->flags);
			if (ret > 0)
				ret = -EIO;
		}
	} else {
		pr_info("soft offline: %#lx: isolation failed: %d, page count %d, type %lx\n",
			pfn, ret, page_count(page), page->flags);
	}
	return ret;
}

/**
 * soft_offline_page - Soft offline a page.
 * @page: page to offline
 * @flags: flags. Same as memory_failure().
 *
 * Returns 0 on success, otherwise negated errno.
 *
 * Soft offline a page, by migration or invalidation,
 * without killing anything. This is for the case when
 * a page is not corrupted yet (so it's still valid to access),
 * but has had a number of corrected errors and is better taken
 * out.
 *
 * The actual policy on when to do that is maintained by
 * user space.
 *
 * This should never impact any application or cause data loss,
 * however it might take some time.
 *
 * This is not a 100% solution for all memory, but tries to be
 * ``good enough'' for the majority of memory.
 */
int soft_offline_page(struct page *page, int flags)
{
	int ret;
	unsigned long pfn = page_to_pfn(page);
	struct page *hpage = compound_head(page);

	if (PageHWPoison(page)) {
		pr_info("soft offline: %#lx page already poisoned\n", pfn);
		if (flags & MF_COUNT_INCREASED)
			put_hwpoison_page(page);
		return -EBUSY;
	}
	if (!PageHuge(page) && PageTransHuge(hpage)) {
		if (PageAnon(hpage) && unlikely(split_huge_page(hpage))) {
			pr_info("soft offline: %#lx: failed to split THP\n",
				pfn);
			if (flags & MF_COUNT_INCREASED)
				put_hwpoison_page(page);
			return -EBUSY;
		}
	}

	get_online_mems();

	ret = get_any_page(page, pfn, flags);
	put_online_mems();
	if (ret > 0) { /* for in-use pages */
		if (PageHuge(page))
			ret = soft_offline_huge_page(page, flags);
		else
			ret = __soft_offline_page(page, flags);
	} else if (ret == 0) { /* for free pages */
		if (PageHuge(page)) {
			set_page_hwpoison_huge_page(hpage);
			if (!dequeue_hwpoisoned_huge_page(hpage))
<<<<<<< HEAD
				atomic_long_add(1 << compound_order(hpage),
					&num_poisoned_pages);
		} else {
			if (!TestSetPageHWPoison(page))
				atomic_long_inc(&num_poisoned_pages);
=======
				num_poisoned_pages_add(1 << compound_order(hpage));
		} else {
			if (!TestSetPageHWPoison(page))
				num_poisoned_pages_inc();
>>>>>>> db0b54cd
		}
	}
	return ret;
}<|MERGE_RESOLUTION|>--- conflicted
+++ resolved
@@ -1172,15 +1172,9 @@
 	 * walked by the page reclaim code, however that's not a big loss.
 	 */
 	if (!PageHuge(p)) {
-<<<<<<< HEAD
-		if (!PageLRU(hpage))
-			shake_page(hpage, 0);
-		if (!PageLRU(hpage)) {
-=======
 		if (!PageLRU(p))
 			shake_page(p, 0);
 		if (!PageLRU(p)) {
->>>>>>> db0b54cd
 			/*
 			 * shake_page could have turned it free.
 			 */
@@ -1578,15 +1572,9 @@
 		 * Did it turn free?
 		 */
 		ret = __get_any_page(page, pfn, 0);
-<<<<<<< HEAD
-		if (!PageLRU(page)) {
-			/* Drop page reference which is from __get_any_page() */
-			put_page(page);
-=======
 		if (ret == 1 && !PageLRU(page)) {
 			/* Drop page reference which is from __get_any_page() */
 			put_hwpoison_page(page);
->>>>>>> db0b54cd
 			pr_info("soft_offline: %#lx: unknown non LRU page type %lx\n",
 				pfn, page->flags);
 			return -EIO;
@@ -1620,11 +1608,7 @@
 	 * get_any_page() and isolate_huge_page() takes a refcount each,
 	 * so need to drop one here.
 	 */
-<<<<<<< HEAD
-	put_page(hpage);
-=======
 	put_hwpoison_page(hpage);
->>>>>>> db0b54cd
 	if (!ret) {
 		pr_info("soft offline: %#lx hugepage failed to isolate\n", pfn);
 		return -EBUSY;
@@ -1789,18 +1773,10 @@
 		if (PageHuge(page)) {
 			set_page_hwpoison_huge_page(hpage);
 			if (!dequeue_hwpoisoned_huge_page(hpage))
-<<<<<<< HEAD
-				atomic_long_add(1 << compound_order(hpage),
-					&num_poisoned_pages);
-		} else {
-			if (!TestSetPageHWPoison(page))
-				atomic_long_inc(&num_poisoned_pages);
-=======
 				num_poisoned_pages_add(1 << compound_order(hpage));
 		} else {
 			if (!TestSetPageHWPoison(page))
 				num_poisoned_pages_inc();
->>>>>>> db0b54cd
 		}
 	}
 	return ret;
