/* Inject a hwpoison memory failure on a arbitrary pfn */
#include <linux/module.h>
#include <linux/debugfs.h>
#include <linux/kernel.h>
#include <linux/mm.h>
#include <linux/swap.h>
#include <linux/pagemap.h>
#include <linux/hugetlb.h>
#include "internal.h"

static struct dentry *hwpoison_dir;

static int hwpoison_inject(void *data, u64 val)
{
	unsigned long pfn = val;
	struct page *p;
	struct page *hpage;
	int err;

	if (!capable(CAP_SYS_ADMIN))
		return -EPERM;

	if (!pfn_valid(pfn))
		return -ENXIO;

	p = pfn_to_page(pfn);
	hpage = compound_head(p);
	/*
	 * This implies unable to support free buddy pages.
	 */
	if (!get_hwpoison_page(p))
		return 0;

	if (!hwpoison_filter_enable)
		goto inject;

	if (!PageLRU(hpage) && !PageHuge(p))
		shake_page(hpage, 0);
	/*
	 * This implies unable to support non-LRU pages.
	 */
	if (!PageLRU(hpage) && !PageHuge(p))
		goto put_out;

	/*
	 * do a racy check with elevated page count, to make sure PG_hwpoison
	 * will only be set for the targeted owner (or on a free page).
	 * memory_failure() will redo the check reliably inside page lock.
	 */
	err = hwpoison_filter(hpage);
	if (err)
		goto put_out;

inject:
	pr_info("Injecting memory failure at pfn %#lx\n", pfn);
	return memory_failure(pfn, 18, MF_COUNT_INCREASED);
put_out:
<<<<<<< HEAD
	put_page(hpage);
=======
	put_hwpoison_page(p);
>>>>>>> db0b54cd
	return 0;
}

static int hwpoison_unpoison(void *data, u64 val)
{
	if (!capable(CAP_SYS_ADMIN))
		return -EPERM;

	return unpoison_memory(val);
}

DEFINE_SIMPLE_ATTRIBUTE(hwpoison_fops, NULL, hwpoison_inject, "%lli\n");
DEFINE_SIMPLE_ATTRIBUTE(unpoison_fops, NULL, hwpoison_unpoison, "%lli\n");

static void pfn_inject_exit(void)
{
	debugfs_remove_recursive(hwpoison_dir);
}

static int pfn_inject_init(void)
{
	struct dentry *dentry;

	hwpoison_dir = debugfs_create_dir("hwpoison", NULL);
	if (hwpoison_dir == NULL)
		return -ENOMEM;

	/*
	 * Note that the below poison/unpoison interfaces do not involve
	 * hardware status change, hence do not require hardware support.
	 * They are mainly for testing hwpoison in software level.
	 */
	dentry = debugfs_create_file("corrupt-pfn", 0200, hwpoison_dir,
					  NULL, &hwpoison_fops);
	if (!dentry)
		goto fail;

	dentry = debugfs_create_file("unpoison-pfn", 0200, hwpoison_dir,
				     NULL, &unpoison_fops);
	if (!dentry)
		goto fail;

	dentry = debugfs_create_u32("corrupt-filter-enable", 0600,
				    hwpoison_dir, &hwpoison_filter_enable);
	if (!dentry)
		goto fail;

	dentry = debugfs_create_u32("corrupt-filter-dev-major", 0600,
				    hwpoison_dir, &hwpoison_filter_dev_major);
	if (!dentry)
		goto fail;

	dentry = debugfs_create_u32("corrupt-filter-dev-minor", 0600,
				    hwpoison_dir, &hwpoison_filter_dev_minor);
	if (!dentry)
		goto fail;

	dentry = debugfs_create_u64("corrupt-filter-flags-mask", 0600,
				    hwpoison_dir, &hwpoison_filter_flags_mask);
	if (!dentry)
		goto fail;

	dentry = debugfs_create_u64("corrupt-filter-flags-value", 0600,
				    hwpoison_dir, &hwpoison_filter_flags_value);
	if (!dentry)
		goto fail;

#ifdef CONFIG_MEMCG
	dentry = debugfs_create_u64("corrupt-filter-memcg", 0600,
				    hwpoison_dir, &hwpoison_filter_memcg);
	if (!dentry)
		goto fail;
#endif

	return 0;
fail:
	pfn_inject_exit();
	return -ENOMEM;
}

module_init(pfn_inject_init);
module_exit(pfn_inject_exit);
MODULE_LICENSE("GPL");<|MERGE_RESOLUTION|>--- conflicted
+++ resolved
@@ -55,11 +55,7 @@
 	pr_info("Injecting memory failure at pfn %#lx\n", pfn);
 	return memory_failure(pfn, 18, MF_COUNT_INCREASED);
 put_out:
-<<<<<<< HEAD
-	put_page(hpage);
-=======
 	put_hwpoison_page(p);
->>>>>>> db0b54cd
 	return 0;
 }
 
