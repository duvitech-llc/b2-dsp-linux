--- conflicted
+++ resolved
@@ -3328,21 +3328,12 @@
 	barrier();
 	if (!pte_present(entry)) {
 		if (pte_none(entry)) {
-<<<<<<< HEAD
-			if (vma->vm_ops)
-				return do_fault(mm, vma, address, pte, pmd,
-						flags, entry);
-
-			return do_anonymous_page(mm, vma, address, pte, pmd,
-					flags);
-=======
 			if (vma_is_anonymous(vma))
 				return do_anonymous_page(mm, vma, address,
 							 pte, pmd, flags);
 			else
 				return do_fault(mm, vma, address, pte, pmd,
 						flags, entry);
->>>>>>> db0b54cd
 		}
 		return do_swap_page(mm, vma, address,
 					pte, pmd, flags, entry);
