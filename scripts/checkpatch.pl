#!/usr/bin/perl -w
# (c) 2001, Dave Jones. (the file handling bit)
# (c) 2005, Joel Schopp <jschopp@austin.ibm.com> (the ugly bit)
# (c) 2007,2008, Andy Whitcroft <apw@uk.ibm.com> (new conditions, test suite)
# (c) 2008-2010 Andy Whitcroft <apw@canonical.com>
# Licensed under the terms of the GNU GPL License version 2

use strict;
use POSIX;
use File::Basename;
use Cwd 'abs_path';
use Term::ANSIColor qw(:constants);

my $P = $0;
my $D = dirname(abs_path($P));

my $V = '0.32';

use Getopt::Long qw(:config no_auto_abbrev);

my $quiet = 0;
my $tree = 1;
my $chk_signoff = 1;
my $chk_patch = 1;
my $tst_only;
my $emacs = 0;
my $terse = 0;
my $showfile = 0;
my $file = 0;
my $check = 0;
my $check_orig = 0;
my $summary = 1;
my $mailback = 0;
my $summary_file = 0;
my $show_types = 0;
my $fix = 0;
my $fix_inplace = 0;
my $root;
my %debug;
my %camelcase = ();
my %use_type = ();
my @use = ();
my %ignore_type = ();
my @ignore = ();
my $help = 0;
my $configuration_file = ".checkpatch.conf";
my $max_line_length = 80;
my $ignore_perl_version = 0;
my $minimum_perl_version = 5.10.0;
my $min_conf_desc_length = 4;
my $spelling_file = "$D/spelling.txt";
my $codespell = 0;
my $codespellfile = "/usr/share/codespell/dictionary.txt";
my $color = 1;

sub help {
	my ($exitcode) = @_;

	print << "EOM";
Usage: $P [OPTION]... [FILE]...
Version: $V

Options:
  -q, --quiet                quiet
  --no-tree                  run without a kernel tree
  --no-signoff               do not check for 'Signed-off-by' line
  --patch                    treat FILE as patchfile (default)
  --emacs                    emacs compile window format
  --terse                    one line per report
  --showfile                 emit diffed file position, not input file position
  -f, --file                 treat FILE as regular source file
  --subjective, --strict     enable more subjective tests
  --types TYPE(,TYPE2...)    show only these comma separated message types
  --ignore TYPE(,TYPE2...)   ignore various comma separated message types
  --max-line-length=n        set the maximum line length, if exceeded, warn
  --min-conf-desc-length=n   set the min description length, if shorter, warn
  --show-types               show the message "types" in the output
  --root=PATH                PATH to the kernel tree root
  --no-summary               suppress the per-file summary
  --mailback                 only produce a report in case of warnings/errors
  --summary-file             include the filename in summary
  --debug KEY=[0|1]          turn on/off debugging of KEY, where KEY is one of
                             'values', 'possible', 'type', and 'attr' (default
                             is all off)
  --test-only=WORD           report only warnings/errors containing WORD
                             literally
  --fix                      EXPERIMENTAL - may create horrible results
                             If correctable single-line errors exist, create
                             "<inputfile>.EXPERIMENTAL-checkpatch-fixes"
                             with potential errors corrected to the preferred
                             checkpatch style
  --fix-inplace              EXPERIMENTAL - may create horrible results
                             Is the same as --fix, but overwrites the input
                             file.  It's your fault if there's no backup or git
  --ignore-perl-version      override checking of perl version.  expect
                             runtime errors.
  --codespell                Use the codespell dictionary for spelling/typos
                             (default:/usr/share/codespell/dictionary.txt)
  --codespellfile            Use this codespell dictionary
  --color                    Use colors when output is STDOUT (default: on)
  -h, --help, --version      display this help and exit

When FILE is - read standard input.
EOM

	exit($exitcode);
}

my $conf = which_conf($configuration_file);
if (-f $conf) {
	my @conf_args;
	open(my $conffile, '<', "$conf")
	    or warn "$P: Can't find a readable $configuration_file file $!\n";

	while (<$conffile>) {
		my $line = $_;

		$line =~ s/\s*\n?$//g;
		$line =~ s/^\s*//g;
		$line =~ s/\s+/ /g;

		next if ($line =~ m/^\s*#/);
		next if ($line =~ m/^\s*$/);

		my @words = split(" ", $line);
		foreach my $word (@words) {
			last if ($word =~ m/^#/);
			push (@conf_args, $word);
		}
	}
	close($conffile);
	unshift(@ARGV, @conf_args) if @conf_args;
}

GetOptions(
	'q|quiet+'	=> \$quiet,
	'tree!'		=> \$tree,
	'signoff!'	=> \$chk_signoff,
	'patch!'	=> \$chk_patch,
	'emacs!'	=> \$emacs,
	'terse!'	=> \$terse,
	'showfile!'	=> \$showfile,
	'f|file!'	=> \$file,
	'subjective!'	=> \$check,
	'strict!'	=> \$check,
	'ignore=s'	=> \@ignore,
	'types=s'	=> \@use,
	'show-types!'	=> \$show_types,
	'max-line-length=i' => \$max_line_length,
	'min-conf-desc-length=i' => \$min_conf_desc_length,
	'root=s'	=> \$root,
	'summary!'	=> \$summary,
	'mailback!'	=> \$mailback,
	'summary-file!'	=> \$summary_file,
	'fix!'		=> \$fix,
	'fix-inplace!'	=> \$fix_inplace,
	'ignore-perl-version!' => \$ignore_perl_version,
	'debug=s'	=> \%debug,
	'test-only=s'	=> \$tst_only,
	'codespell!'	=> \$codespell,
	'codespellfile=s'	=> \$codespellfile,
	'color!'	=> \$color,
	'h|help'	=> \$help,
	'version'	=> \$help
) or help(1);

help(0) if ($help);

$fix = 1 if ($fix_inplace);
$check_orig = $check;

my $exit = 0;

if ($^V && $^V lt $minimum_perl_version) {
	printf "$P: requires at least perl version %vd\n", $minimum_perl_version;
	if (!$ignore_perl_version) {
		exit(1);
	}
}

if ($#ARGV < 0) {
	print "$P: no input files\n";
	exit(1);
}

sub hash_save_array_words {
	my ($hashRef, $arrayRef) = @_;

	my @array = split(/,/, join(',', @$arrayRef));
	foreach my $word (@array) {
		$word =~ s/\s*\n?$//g;
		$word =~ s/^\s*//g;
		$word =~ s/\s+/ /g;
		$word =~ tr/[a-z]/[A-Z]/;

		next if ($word =~ m/^\s*#/);
		next if ($word =~ m/^\s*$/);

		$hashRef->{$word}++;
	}
}

sub hash_show_words {
	my ($hashRef, $prefix) = @_;

	if (keys %$hashRef) {
		print "\nNOTE: $prefix message types:";
		foreach my $word (sort keys %$hashRef) {
			print " $word";
		}
		print "\n";
	}
}

hash_save_array_words(\%ignore_type, \@ignore);
hash_save_array_words(\%use_type, \@use);

my $dbg_values = 0;
my $dbg_possible = 0;
my $dbg_type = 0;
my $dbg_attr = 0;
for my $key (keys %debug) {
	## no critic
	eval "\${dbg_$key} = '$debug{$key}';";
	die "$@" if ($@);
}

my $rpt_cleaners = 0;

if ($terse) {
	$emacs = 1;
	$quiet++;
}

if ($tree) {
	if (defined $root) {
		if (!top_of_kernel_tree($root)) {
			die "$P: $root: --root does not point at a valid tree\n";
		}
	} else {
		if (top_of_kernel_tree('.')) {
			$root = '.';
		} elsif ($0 =~ m@(.*)/scripts/[^/]*$@ &&
						top_of_kernel_tree($1)) {
			$root = $1;
		}
	}

	if (!defined $root) {
		print "Must be run from the top-level dir. of a kernel tree\n";
		exit(2);
	}
}

my $emitted_corrupt = 0;

our $Ident	= qr{
			[A-Za-z_][A-Za-z\d_]*
			(?:\s*\#\#\s*[A-Za-z_][A-Za-z\d_]*)*
		}x;
our $Storage	= qr{extern|static|asmlinkage};
our $Sparse	= qr{
			__user|
			__kernel|
			__force|
			__iomem|
			__pmem|
			__must_check|
			__init_refok|
			__kprobes|
			__ref|
			__rcu
		}x;
our $InitAttributePrefix = qr{__(?:mem|cpu|dev|net_|)};
our $InitAttributeData = qr{$InitAttributePrefix(?:initdata\b)};
our $InitAttributeConst = qr{$InitAttributePrefix(?:initconst\b)};
our $InitAttributeInit = qr{$InitAttributePrefix(?:init\b)};
our $InitAttribute = qr{$InitAttributeData|$InitAttributeConst|$InitAttributeInit};

# Notes to $Attribute:
# We need \b after 'init' otherwise 'initconst' will cause a false positive in a check
our $Attribute	= qr{
			const|
			__percpu|
			__nocast|
			__safe|
			__bitwise__|
			__packed__|
			__packed2__|
			__naked|
			__maybe_unused|
			__always_unused|
			__noreturn|
			__used|
			__cold|
			__pure|
			__noclone|
			__deprecated|
			__read_mostly|
			__kprobes|
			$InitAttribute|
			____cacheline_aligned|
			____cacheline_aligned_in_smp|
			____cacheline_internodealigned_in_smp|
			__weak
		  }x;
our $Modifier;
our $Inline	= qr{inline|__always_inline|noinline|__inline|__inline__};
our $Member	= qr{->$Ident|\.$Ident|\[[^]]*\]};
our $Lval	= qr{$Ident(?:$Member)*};

our $Int_type	= qr{(?i)llu|ull|ll|lu|ul|l|u};
our $Binary	= qr{(?i)0b[01]+$Int_type?};
our $Hex	= qr{(?i)0x[0-9a-f]+$Int_type?};
our $Int	= qr{[0-9]+$Int_type?};
our $Octal	= qr{0[0-7]+$Int_type?};
our $String	= qr{"[X\t]*"};
our $Float_hex	= qr{(?i)0x[0-9a-f]+p-?[0-9]+[fl]?};
our $Float_dec	= qr{(?i)(?:[0-9]+\.[0-9]*|[0-9]*\.[0-9]+)(?:e-?[0-9]+)?[fl]?};
our $Float_int	= qr{(?i)[0-9]+e-?[0-9]+[fl]?};
our $Float	= qr{$Float_hex|$Float_dec|$Float_int};
our $Constant	= qr{$Float|$Binary|$Octal|$Hex|$Int};
our $Assignment	= qr{\*\=|/=|%=|\+=|-=|<<=|>>=|&=|\^=|\|=|=};
our $Compare    = qr{<=|>=|==|!=|<|(?<!-)>};
our $Arithmetic = qr{\+|-|\*|\/|%};
our $Operators	= qr{
			<=|>=|==|!=|
			=>|->|<<|>>|<|>|!|~|
			&&|\|\||,|\^|\+\+|--|&|\||$Arithmetic
		  }x;

our $c90_Keywords = qr{do|for|while|if|else|return|goto|continue|switch|default|case|break}x;

our $BasicType;
our $NonptrType;
our $NonptrTypeMisordered;
our $NonptrTypeWithAttr;
our $Type;
our $TypeMisordered;
our $Declare;
our $DeclareMisordered;

our $NON_ASCII_UTF8	= qr{
	[\xC2-\xDF][\x80-\xBF]               # non-overlong 2-byte
	|  \xE0[\xA0-\xBF][\x80-\xBF]        # excluding overlongs
	| [\xE1-\xEC\xEE\xEF][\x80-\xBF]{2}  # straight 3-byte
	|  \xED[\x80-\x9F][\x80-\xBF]        # excluding surrogates
	|  \xF0[\x90-\xBF][\x80-\xBF]{2}     # planes 1-3
	| [\xF1-\xF3][\x80-\xBF]{3}          # planes 4-15
	|  \xF4[\x80-\x8F][\x80-\xBF]{2}     # plane 16
}x;

our $UTF8	= qr{
	[\x09\x0A\x0D\x20-\x7E]              # ASCII
	| $NON_ASCII_UTF8
}x;

our $typeC99Typedefs = qr{(?:__)?(?:[us]_?)?int_?(?:8|16|32|64)_t};
our $typeOtherOSTypedefs = qr{(?x:
	u_(?:char|short|int|long) |          # bsd
	u(?:nchar|short|int|long)            # sysv
)};
our $typeKernelTypedefs = qr{(?x:
	(?:__)?(?:u|s|be|le)(?:8|16|32|64)|
	atomic_t
)};
our $typeTypedefs = qr{(?x:
	$typeC99Typedefs\b|
	$typeOtherOSTypedefs\b|
	$typeKernelTypedefs\b
)};

our $zero_initializer = qr{(?:(?:0[xX])?0+$Int_type?|NULL|false)\b};

our $logFunctions = qr{(?x:
	printk(?:_ratelimited|_once|)|
	(?:[a-z0-9]+_){1,2}(?:printk|emerg|alert|crit|err|warning|warn|notice|info|debug|dbg|vdbg|devel|cont|WARN)(?:_ratelimited|_once|)|
	WARN(?:_RATELIMIT|_ONCE|)|
	panic|
	MODULE_[A-Z_]+|
	seq_vprintf|seq_printf|seq_puts
)};

our $signature_tags = qr{(?xi:
	Signed-off-by:|
	Acked-by:|
	Tested-by:|
	Reviewed-by:|
	Reported-by:|
	Suggested-by:|
	To:|
	Cc:
)};

our @typeListMisordered = (
	qr{char\s+(?:un)?signed},
	qr{int\s+(?:(?:un)?signed\s+)?short\s},
	qr{int\s+short(?:\s+(?:un)?signed)},
	qr{short\s+int(?:\s+(?:un)?signed)},
	qr{(?:un)?signed\s+int\s+short},
	qr{short\s+(?:un)?signed},
	qr{long\s+int\s+(?:un)?signed},
	qr{int\s+long\s+(?:un)?signed},
	qr{long\s+(?:un)?signed\s+int},
	qr{int\s+(?:un)?signed\s+long},
	qr{int\s+(?:un)?signed},
	qr{int\s+long\s+long\s+(?:un)?signed},
	qr{long\s+long\s+int\s+(?:un)?signed},
	qr{long\s+long\s+(?:un)?signed\s+int},
	qr{long\s+long\s+(?:un)?signed},
	qr{long\s+(?:un)?signed},
);

our @typeList = (
	qr{void},
	qr{(?:(?:un)?signed\s+)?char},
	qr{(?:(?:un)?signed\s+)?short\s+int},
	qr{(?:(?:un)?signed\s+)?short},
	qr{(?:(?:un)?signed\s+)?int},
	qr{(?:(?:un)?signed\s+)?long\s+int},
	qr{(?:(?:un)?signed\s+)?long\s+long\s+int},
	qr{(?:(?:un)?signed\s+)?long\s+long},
	qr{(?:(?:un)?signed\s+)?long},
	qr{(?:un)?signed},
	qr{float},
	qr{double},
	qr{bool},
	qr{struct\s+$Ident},
	qr{union\s+$Ident},
	qr{enum\s+$Ident},
	qr{${Ident}_t},
	qr{${Ident}_handler},
	qr{${Ident}_handler_fn},
	@typeListMisordered,
);
our @typeListFile = ();
our @typeListWithAttr = (
	@typeList,
	qr{struct\s+$InitAttribute\s+$Ident},
	qr{union\s+$InitAttribute\s+$Ident},
);

our @modifierList = (
	qr{fastcall},
);
our @modifierListFile = ();

our @mode_permission_funcs = (
	["module_param", 3],
	["module_param_(?:array|named|string)", 4],
	["module_param_array_named", 5],
	["debugfs_create_(?:file|u8|u16|u32|u64|x8|x16|x32|x64|size_t|atomic_t|bool|blob|regset32|u32_array)", 2],
	["proc_create(?:_data|)", 2],
	["(?:CLASS|DEVICE|SENSOR)_ATTR", 2],
);

#Create a search pattern for all these functions to speed up a loop below
our $mode_perms_search = "";
foreach my $entry (@mode_permission_funcs) {
	$mode_perms_search .= '|' if ($mode_perms_search ne "");
	$mode_perms_search .= $entry->[0];
}

our $mode_perms_world_writable = qr{
	S_IWUGO		|
	S_IWOTH		|
	S_IRWXUGO	|
	S_IALLUGO	|
	0[0-7][0-7][2367]
}x;

our $allowed_asm_includes = qr{(?x:
	irq|
	memory|
	time|
	reboot
)};
# memory.h: ARM has a custom one

# Load common spelling mistakes and build regular expression list.
my $misspellings;
my %spelling_fix;

if (open(my $spelling, '<', $spelling_file)) {
	while (<$spelling>) {
		my $line = $_;

		$line =~ s/\s*\n?$//g;
		$line =~ s/^\s*//g;

		next if ($line =~ m/^\s*#/);
		next if ($line =~ m/^\s*$/);

		my ($suspect, $fix) = split(/\|\|/, $line);

		$spelling_fix{$suspect} = $fix;
	}
	close($spelling);
} else {
	warn "No typos will be found - file '$spelling_file': $!\n";
}

if ($codespell) {
	if (open(my $spelling, '<', $codespellfile)) {
		while (<$spelling>) {
			my $line = $_;

			$line =~ s/\s*\n?$//g;
			$line =~ s/^\s*//g;

			next if ($line =~ m/^\s*#/);
			next if ($line =~ m/^\s*$/);
			next if ($line =~ m/, disabled/i);

			$line =~ s/,.*$//;

			my ($suspect, $fix) = split(/->/, $line);

			$spelling_fix{$suspect} = $fix;
		}
		close($spelling);
	} else {
		warn "No codespell typos will be found - file '$codespellfile': $!\n";
	}
}

$misspellings = join("|", sort keys %spelling_fix) if keys %spelling_fix;

sub build_types {
	my $mods = "(?x:  \n" . join("|\n  ", (@modifierList, @modifierListFile)) . "\n)";
	my $all = "(?x:  \n" . join("|\n  ", (@typeList, @typeListFile)) . "\n)";
	my $Misordered = "(?x:  \n" . join("|\n  ", @typeListMisordered) . "\n)";
	my $allWithAttr = "(?x:  \n" . join("|\n  ", @typeListWithAttr) . "\n)";
	$Modifier	= qr{(?:$Attribute|$Sparse|$mods)};
	$BasicType	= qr{
				(?:$typeTypedefs\b)|
				(?:${all}\b)
		}x;
	$NonptrType	= qr{
			(?:$Modifier\s+|const\s+)*
			(?:
				(?:typeof|__typeof__)\s*\([^\)]*\)|
				(?:$typeTypedefs\b)|
				(?:${all}\b)
			)
			(?:\s+$Modifier|\s+const)*
		  }x;
	$NonptrTypeMisordered	= qr{
			(?:$Modifier\s+|const\s+)*
			(?:
				(?:${Misordered}\b)
			)
			(?:\s+$Modifier|\s+const)*
		  }x;
	$NonptrTypeWithAttr	= qr{
			(?:$Modifier\s+|const\s+)*
			(?:
				(?:typeof|__typeof__)\s*\([^\)]*\)|
				(?:$typeTypedefs\b)|
				(?:${allWithAttr}\b)
			)
			(?:\s+$Modifier|\s+const)*
		  }x;
	$Type	= qr{
			$NonptrType
			(?:(?:\s|\*|\[\])+\s*const|(?:\s|\*\s*(?:const\s*)?|\[\])+|(?:\s*\[\s*\])+)?
			(?:\s+$Inline|\s+$Modifier)*
		  }x;
	$TypeMisordered	= qr{
			$NonptrTypeMisordered
			(?:(?:\s|\*|\[\])+\s*const|(?:\s|\*\s*(?:const\s*)?|\[\])+|(?:\s*\[\s*\])+)?
			(?:\s+$Inline|\s+$Modifier)*
		  }x;
	$Declare	= qr{(?:$Storage\s+(?:$Inline\s+)?)?$Type};
	$DeclareMisordered	= qr{(?:$Storage\s+(?:$Inline\s+)?)?$TypeMisordered};
}
build_types();

our $Typecast	= qr{\s*(\(\s*$NonptrType\s*\)){0,1}\s*};

# Using $balanced_parens, $LvalOrFunc, or $FuncArg
# requires at least perl version v5.10.0
# Any use must be runtime checked with $^V

our $balanced_parens = qr/(\((?:[^\(\)]++|(?-1))*\))/;
our $LvalOrFunc	= qr{((?:[\&\*]\s*)?$Lval)\s*($balanced_parens{0,1})\s*};
our $FuncArg = qr{$Typecast{0,1}($LvalOrFunc|$Constant|$String)};

our $declaration_macros = qr{(?x:
	(?:$Storage\s+)?(?:[A-Z_][A-Z0-9]*_){0,2}(?:DEFINE|DECLARE)(?:_[A-Z0-9]+){1,6}\s*\(|
	(?:$Storage\s+)?LIST_HEAD\s*\(|
	(?:$Storage\s+)?${Type}\s+uninitialized_var\s*\(
)};

sub deparenthesize {
	my ($string) = @_;
	return "" if (!defined($string));

	while ($string =~ /^\s*\(.*\)\s*$/) {
		$string =~ s@^\s*\(\s*@@;
		$string =~ s@\s*\)\s*$@@;
	}

	$string =~ s@\s+@ @g;

	return $string;
}

sub seed_camelcase_file {
	my ($file) = @_;

	return if (!(-f $file));

	local $/;

	open(my $include_file, '<', "$file")
	    or warn "$P: Can't read '$file' $!\n";
	my $text = <$include_file>;
	close($include_file);

	my @lines = split('\n', $text);

	foreach my $line (@lines) {
		next if ($line !~ /(?:[A-Z][a-z]|[a-z][A-Z])/);
		if ($line =~ /^[ \t]*(?:#[ \t]*define|typedef\s+$Type)\s+(\w*(?:[A-Z][a-z]|[a-z][A-Z])\w*)/) {
			$camelcase{$1} = 1;
		} elsif ($line =~ /^\s*$Declare\s+(\w*(?:[A-Z][a-z]|[a-z][A-Z])\w*)\s*[\(\[,;]/) {
			$camelcase{$1} = 1;
		} elsif ($line =~ /^\s*(?:union|struct|enum)\s+(\w*(?:[A-Z][a-z]|[a-z][A-Z])\w*)\s*[;\{]/) {
			$camelcase{$1} = 1;
		}
	}
}

my $camelcase_seeded = 0;
sub seed_camelcase_includes {
	return if ($camelcase_seeded);

	my $files;
	my $camelcase_cache = "";
	my @include_files = ();

	$camelcase_seeded = 1;

	if (-e ".git") {
		my $git_last_include_commit = `git log --no-merges --pretty=format:"%h%n" -1 -- include`;
		chomp $git_last_include_commit;
		$camelcase_cache = ".checkpatch-camelcase.git.$git_last_include_commit";
	} else {
		my $last_mod_date = 0;
		$files = `find $root/include -name "*.h"`;
		@include_files = split('\n', $files);
		foreach my $file (@include_files) {
			my $date = POSIX::strftime("%Y%m%d%H%M",
						   localtime((stat $file)[9]));
			$last_mod_date = $date if ($last_mod_date < $date);
		}
		$camelcase_cache = ".checkpatch-camelcase.date.$last_mod_date";
	}

	if ($camelcase_cache ne "" && -f $camelcase_cache) {
		open(my $camelcase_file, '<', "$camelcase_cache")
		    or warn "$P: Can't read '$camelcase_cache' $!\n";
		while (<$camelcase_file>) {
			chomp;
			$camelcase{$_} = 1;
		}
		close($camelcase_file);

		return;
	}

	if (-e ".git") {
		$files = `git ls-files "include/*.h"`;
		@include_files = split('\n', $files);
	}

	foreach my $file (@include_files) {
		seed_camelcase_file($file);
	}

	if ($camelcase_cache ne "") {
		unlink glob ".checkpatch-camelcase.*";
		open(my $camelcase_file, '>', "$camelcase_cache")
		    or warn "$P: Can't write '$camelcase_cache' $!\n";
		foreach (sort { lc($a) cmp lc($b) } keys(%camelcase)) {
			print $camelcase_file ("$_\n");
		}
		close($camelcase_file);
	}
}

sub git_commit_info {
	my ($commit, $id, $desc) = @_;

	return ($id, $desc) if ((which("git") eq "") || !(-e ".git"));

	my $output = `git log --no-color --format='%H %s' -1 $commit 2>&1`;
	$output =~ s/^\s*//gm;
	my @lines = split("\n", $output);

	return ($id, $desc) if ($#lines < 0);

	if ($lines[0] =~ /^error: short SHA1 $commit is ambiguous\./) {
# Maybe one day convert this block of bash into something that returns
# all matching commit ids, but it's very slow...
#
#		echo "checking commits $1..."
#		git rev-list --remotes | grep -i "^$1" |
#		while read line ; do
#		    git log --format='%H %s' -1 $line |
#		    echo "commit $(cut -c 1-12,41-)"
#		done
	} elsif ($lines[0] =~ /^fatal: ambiguous argument '$commit': unknown revision or path not in the working tree\./) {
	} else {
		$id = substr($lines[0], 0, 12);
		$desc = substr($lines[0], 41);
	}

	return ($id, $desc);
}

$chk_signoff = 0 if ($file);

my @rawlines = ();
my @lines = ();
my @fixed = ();
my @fixed_inserted = ();
my @fixed_deleted = ();
my $fixlinenr = -1;

my $vname;
for my $filename (@ARGV) {
	my $FILE;
	if ($file) {
		open($FILE, '-|', "diff -u /dev/null $filename") ||
			die "$P: $filename: diff failed - $!\n";
	} elsif ($filename eq '-') {
		open($FILE, '<&STDIN');
	} else {
		open($FILE, '<', "$filename") ||
			die "$P: $filename: open failed - $!\n";
	}
	if ($filename eq '-') {
		$vname = 'Your patch';
	} else {
		$vname = $filename;
	}
	while (<$FILE>) {
		chomp;
		push(@rawlines, $_);
	}
	close($FILE);

	if ($#ARGV > 0 && $quiet == 0) {
		print '-' x length($vname) . "\n";
		print "$vname\n";
		print '-' x length($vname) . "\n";
	}

	if (!process($filename)) {
		$exit = 1;
	}
	@rawlines = ();
	@lines = ();
	@fixed = ();
	@fixed_inserted = ();
	@fixed_deleted = ();
	$fixlinenr = -1;
	@modifierListFile = ();
	@typeListFile = ();
	build_types();
}

if (!$quiet) {
	hash_show_words(\%use_type, "Used");
	hash_show_words(\%ignore_type, "Ignored");

	if ($^V lt 5.10.0) {
		print << "EOM"

NOTE: perl $^V is not modern enough to detect all possible issues.
      An upgrade to at least perl v5.10.0 is suggested.
EOM
	}
	if ($exit) {
		print << "EOM"

NOTE: If any of the errors are false positives, please report
      them to the maintainer, see CHECKPATCH in MAINTAINERS.
EOM
	}
}

exit($exit);

sub top_of_kernel_tree {
	my ($root) = @_;

	my @tree_check = (
		"COPYING", "CREDITS", "Kbuild", "MAINTAINERS", "Makefile",
		"README", "Documentation", "arch", "include", "drivers",
		"fs", "init", "ipc", "kernel", "lib", "scripts",
	);

	foreach my $check (@tree_check) {
		if (! -e $root . '/' . $check) {
			return 0;
		}
	}
	return 1;
}

sub parse_email {
	my ($formatted_email) = @_;

	my $name = "";
	my $address = "";
	my $comment = "";

	if ($formatted_email =~ /^(.*)<(\S+\@\S+)>(.*)$/) {
		$name = $1;
		$address = $2;
		$comment = $3 if defined $3;
	} elsif ($formatted_email =~ /^\s*<(\S+\@\S+)>(.*)$/) {
		$address = $1;
		$comment = $2 if defined $2;
	} elsif ($formatted_email =~ /(\S+\@\S+)(.*)$/) {
		$address = $1;
		$comment = $2 if defined $2;
		$formatted_email =~ s/$address.*$//;
		$name = $formatted_email;
		$name = trim($name);
		$name =~ s/^\"|\"$//g;
		# If there's a name left after stripping spaces and
		# leading quotes, and the address doesn't have both
		# leading and trailing angle brackets, the address
		# is invalid. ie:
		#   "joe smith joe@smith.com" bad
		#   "joe smith <joe@smith.com" bad
		if ($name ne "" && $address !~ /^<[^>]+>$/) {
			$name = "";
			$address = "";
			$comment = "";
		}
	}

	$name = trim($name);
	$name =~ s/^\"|\"$//g;
	$address = trim($address);
	$address =~ s/^\<|\>$//g;

	if ($name =~ /[^\w \-]/i) { ##has "must quote" chars
		$name =~ s/(?<!\\)"/\\"/g; ##escape quotes
		$name = "\"$name\"";
	}

	return ($name, $address, $comment);
}

sub format_email {
	my ($name, $address) = @_;

	my $formatted_email;

	$name = trim($name);
	$name =~ s/^\"|\"$//g;
	$address = trim($address);

	if ($name =~ /[^\w \-]/i) { ##has "must quote" chars
		$name =~ s/(?<!\\)"/\\"/g; ##escape quotes
		$name = "\"$name\"";
	}

	if ("$name" eq "") {
		$formatted_email = "$address";
	} else {
		$formatted_email = "$name <$address>";
	}

	return $formatted_email;
}

sub which {
	my ($bin) = @_;

	foreach my $path (split(/:/, $ENV{PATH})) {
		if (-e "$path/$bin") {
			return "$path/$bin";
		}
	}

	return "";
}

sub which_conf {
	my ($conf) = @_;

	foreach my $path (split(/:/, ".:$ENV{HOME}:.scripts")) {
		if (-e "$path/$conf") {
			return "$path/$conf";
		}
	}

	return "";
}

sub expand_tabs {
	my ($str) = @_;

	my $res = '';
	my $n = 0;
	for my $c (split(//, $str)) {
		if ($c eq "\t") {
			$res .= ' ';
			$n++;
			for (; ($n % 8) != 0; $n++) {
				$res .= ' ';
			}
			next;
		}
		$res .= $c;
		$n++;
	}

	return $res;
}
sub copy_spacing {
	(my $res = shift) =~ tr/\t/ /c;
	return $res;
}

sub line_stats {
	my ($line) = @_;

	# Drop the diff line leader and expand tabs
	$line =~ s/^.//;
	$line = expand_tabs($line);

	# Pick the indent from the front of the line.
	my ($white) = ($line =~ /^(\s*)/);

	return (length($line), length($white));
}

my $sanitise_quote = '';

sub sanitise_line_reset {
	my ($in_comment) = @_;

	if ($in_comment) {
		$sanitise_quote = '*/';
	} else {
		$sanitise_quote = '';
	}
}
sub sanitise_line {
	my ($line) = @_;

	my $res = '';
	my $l = '';

	my $qlen = 0;
	my $off = 0;
	my $c;

	# Always copy over the diff marker.
	$res = substr($line, 0, 1);

	for ($off = 1; $off < length($line); $off++) {
		$c = substr($line, $off, 1);

		# Comments we are wacking completly including the begin
		# and end, all to $;.
		if ($sanitise_quote eq '' && substr($line, $off, 2) eq '/*') {
			$sanitise_quote = '*/';

			substr($res, $off, 2, "$;$;");
			$off++;
			next;
		}
		if ($sanitise_quote eq '*/' && substr($line, $off, 2) eq '*/') {
			$sanitise_quote = '';
			substr($res, $off, 2, "$;$;");
			$off++;
			next;
		}
		if ($sanitise_quote eq '' && substr($line, $off, 2) eq '//') {
			$sanitise_quote = '//';

			substr($res, $off, 2, $sanitise_quote);
			$off++;
			next;
		}

		# A \ in a string means ignore the next character.
		if (($sanitise_quote eq "'" || $sanitise_quote eq '"') &&
		    $c eq "\\") {
			substr($res, $off, 2, 'XX');
			$off++;
			next;
		}
		# Regular quotes.
		if ($c eq "'" || $c eq '"') {
			if ($sanitise_quote eq '') {
				$sanitise_quote = $c;

				substr($res, $off, 1, $c);
				next;
			} elsif ($sanitise_quote eq $c) {
				$sanitise_quote = '';
			}
		}

		#print "c<$c> SQ<$sanitise_quote>\n";
		if ($off != 0 && $sanitise_quote eq '*/' && $c ne "\t") {
			substr($res, $off, 1, $;);
		} elsif ($off != 0 && $sanitise_quote eq '//' && $c ne "\t") {
			substr($res, $off, 1, $;);
		} elsif ($off != 0 && $sanitise_quote && $c ne "\t") {
			substr($res, $off, 1, 'X');
		} else {
			substr($res, $off, 1, $c);
		}
	}

	if ($sanitise_quote eq '//') {
		$sanitise_quote = '';
	}

	# The pathname on a #include may be surrounded by '<' and '>'.
	if ($res =~ /^.\s*\#\s*include\s+\<(.*)\>/) {
		my $clean = 'X' x length($1);
		$res =~ s@\<.*\>@<$clean>@;

	# The whole of a #error is a string.
	} elsif ($res =~ /^.\s*\#\s*(?:error|warning)\s+(.*)\b/) {
		my $clean = 'X' x length($1);
		$res =~ s@(\#\s*(?:error|warning)\s+).*@$1$clean@;
	}

	return $res;
}

sub get_quoted_string {
	my ($line, $rawline) = @_;

	return "" if ($line !~ m/($String)/g);
	return substr($rawline, $-[0], $+[0] - $-[0]);
}

sub ctx_statement_block {
	my ($linenr, $remain, $off) = @_;
	my $line = $linenr - 1;
	my $blk = '';
	my $soff = $off;
	my $coff = $off - 1;
	my $coff_set = 0;

	my $loff = 0;

	my $type = '';
	my $level = 0;
	my @stack = ();
	my $p;
	my $c;
	my $len = 0;

	my $remainder;
	while (1) {
		@stack = (['', 0]) if ($#stack == -1);

		#warn "CSB: blk<$blk> remain<$remain>\n";
		# If we are about to drop off the end, pull in more
		# context.
		if ($off >= $len) {
			for (; $remain > 0; $line++) {
				last if (!defined $lines[$line]);
				next if ($lines[$line] =~ /^-/);
				$remain--;
				$loff = $len;
				$blk .= $lines[$line] . "\n";
				$len = length($blk);
				$line++;
				last;
			}
			# Bail if there is no further context.
			#warn "CSB: blk<$blk> off<$off> len<$len>\n";
			if ($off >= $len) {
				last;
			}
			if ($level == 0 && substr($blk, $off) =~ /^.\s*#\s*define/) {
				$level++;
				$type = '#';
			}
		}
		$p = $c;
		$c = substr($blk, $off, 1);
		$remainder = substr($blk, $off);

		#warn "CSB: c<$c> type<$type> level<$level> remainder<$remainder> coff_set<$coff_set>\n";

		# Handle nested #if/#else.
		if ($remainder =~ /^#\s*(?:ifndef|ifdef|if)\s/) {
			push(@stack, [ $type, $level ]);
		} elsif ($remainder =~ /^#\s*(?:else|elif)\b/) {
			($type, $level) = @{$stack[$#stack - 1]};
		} elsif ($remainder =~ /^#\s*endif\b/) {
			($type, $level) = @{pop(@stack)};
		}

		# Statement ends at the ';' or a close '}' at the
		# outermost level.
		if ($level == 0 && $c eq ';') {
			last;
		}

		# An else is really a conditional as long as its not else if
		if ($level == 0 && $coff_set == 0 &&
				(!defined($p) || $p =~ /(?:\s|\}|\+)/) &&
				$remainder =~ /^(else)(?:\s|{)/ &&
				$remainder !~ /^else\s+if\b/) {
			$coff = $off + length($1) - 1;
			$coff_set = 1;
			#warn "CSB: mark coff<$coff> soff<$soff> 1<$1>\n";
			#warn "[" . substr($blk, $soff, $coff - $soff + 1) . "]\n";
		}

		if (($type eq '' || $type eq '(') && $c eq '(') {
			$level++;
			$type = '(';
		}
		if ($type eq '(' && $c eq ')') {
			$level--;
			$type = ($level != 0)? '(' : '';

			if ($level == 0 && $coff < $soff) {
				$coff = $off;
				$coff_set = 1;
				#warn "CSB: mark coff<$coff>\n";
			}
		}
		if (($type eq '' || $type eq '{') && $c eq '{') {
			$level++;
			$type = '{';
		}
		if ($type eq '{' && $c eq '}') {
			$level--;
			$type = ($level != 0)? '{' : '';

			if ($level == 0) {
				if (substr($blk, $off + 1, 1) eq ';') {
					$off++;
				}
				last;
			}
		}
		# Preprocessor commands end at the newline unless escaped.
		if ($type eq '#' && $c eq "\n" && $p ne "\\") {
			$level--;
			$type = '';
			$off++;
			last;
		}
		$off++;
	}
	# We are truly at the end, so shuffle to the next line.
	if ($off == $len) {
		$loff = $len + 1;
		$line++;
		$remain--;
	}

	my $statement = substr($blk, $soff, $off - $soff + 1);
	my $condition = substr($blk, $soff, $coff - $soff + 1);

	#warn "STATEMENT<$statement>\n";
	#warn "CONDITION<$condition>\n";

	#print "coff<$coff> soff<$off> loff<$loff>\n";

	return ($statement, $condition,
			$line, $remain + 1, $off - $loff + 1, $level);
}

sub statement_lines {
	my ($stmt) = @_;

	# Strip the diff line prefixes and rip blank lines at start and end.
	$stmt =~ s/(^|\n)./$1/g;
	$stmt =~ s/^\s*//;
	$stmt =~ s/\s*$//;

	my @stmt_lines = ($stmt =~ /\n/g);

	return $#stmt_lines + 2;
}

sub statement_rawlines {
	my ($stmt) = @_;

	my @stmt_lines = ($stmt =~ /\n/g);

	return $#stmt_lines + 2;
}

sub statement_block_size {
	my ($stmt) = @_;

	$stmt =~ s/(^|\n)./$1/g;
	$stmt =~ s/^\s*{//;
	$stmt =~ s/}\s*$//;
	$stmt =~ s/^\s*//;
	$stmt =~ s/\s*$//;

	my @stmt_lines = ($stmt =~ /\n/g);
	my @stmt_statements = ($stmt =~ /;/g);

	my $stmt_lines = $#stmt_lines + 2;
	my $stmt_statements = $#stmt_statements + 1;

	if ($stmt_lines > $stmt_statements) {
		return $stmt_lines;
	} else {
		return $stmt_statements;
	}
}

sub ctx_statement_full {
	my ($linenr, $remain, $off) = @_;
	my ($statement, $condition, $level);

	my (@chunks);

	# Grab the first conditional/block pair.
	($statement, $condition, $linenr, $remain, $off, $level) =
				ctx_statement_block($linenr, $remain, $off);
	#print "F: c<$condition> s<$statement> remain<$remain>\n";
	push(@chunks, [ $condition, $statement ]);
	if (!($remain > 0 && $condition =~ /^\s*(?:\n[+-])?\s*(?:if|else|do)\b/s)) {
		return ($level, $linenr, @chunks);
	}

	# Pull in the following conditional/block pairs and see if they
	# could continue the statement.
	for (;;) {
		($statement, $condition, $linenr, $remain, $off, $level) =
				ctx_statement_block($linenr, $remain, $off);
		#print "C: c<$condition> s<$statement> remain<$remain>\n";
		last if (!($remain > 0 && $condition =~ /^(?:\s*\n[+-])*\s*(?:else|do)\b/s));
		#print "C: push\n";
		push(@chunks, [ $condition, $statement ]);
	}

	return ($level, $linenr, @chunks);
}

sub ctx_block_get {
	my ($linenr, $remain, $outer, $open, $close, $off) = @_;
	my $line;
	my $start = $linenr - 1;
	my $blk = '';
	my @o;
	my @c;
	my @res = ();

	my $level = 0;
	my @stack = ($level);
	for ($line = $start; $remain > 0; $line++) {
		next if ($rawlines[$line] =~ /^-/);
		$remain--;

		$blk .= $rawlines[$line];

		# Handle nested #if/#else.
		if ($lines[$line] =~ /^.\s*#\s*(?:ifndef|ifdef|if)\s/) {
			push(@stack, $level);
		} elsif ($lines[$line] =~ /^.\s*#\s*(?:else|elif)\b/) {
			$level = $stack[$#stack - 1];
		} elsif ($lines[$line] =~ /^.\s*#\s*endif\b/) {
			$level = pop(@stack);
		}

		foreach my $c (split(//, $lines[$line])) {
			##print "C<$c>L<$level><$open$close>O<$off>\n";
			if ($off > 0) {
				$off--;
				next;
			}

			if ($c eq $close && $level > 0) {
				$level--;
				last if ($level == 0);
			} elsif ($c eq $open) {
				$level++;
			}
		}

		if (!$outer || $level <= 1) {
			push(@res, $rawlines[$line]);
		}

		last if ($level == 0);
	}

	return ($level, @res);
}
sub ctx_block_outer {
	my ($linenr, $remain) = @_;

	my ($level, @r) = ctx_block_get($linenr, $remain, 1, '{', '}', 0);
	return @r;
}
sub ctx_block {
	my ($linenr, $remain) = @_;

	my ($level, @r) = ctx_block_get($linenr, $remain, 0, '{', '}', 0);
	return @r;
}
sub ctx_statement {
	my ($linenr, $remain, $off) = @_;

	my ($level, @r) = ctx_block_get($linenr, $remain, 0, '(', ')', $off);
	return @r;
}
sub ctx_block_level {
	my ($linenr, $remain) = @_;

	return ctx_block_get($linenr, $remain, 0, '{', '}', 0);
}
sub ctx_statement_level {
	my ($linenr, $remain, $off) = @_;

	return ctx_block_get($linenr, $remain, 0, '(', ')', $off);
}

sub ctx_locate_comment {
	my ($first_line, $end_line) = @_;

	# Catch a comment on the end of the line itself.
	my ($current_comment) = ($rawlines[$end_line - 1] =~ m@.*(/\*.*\*/)\s*(?:\\\s*)?$@);
	return $current_comment if (defined $current_comment);

	# Look through the context and try and figure out if there is a
	# comment.
	my $in_comment = 0;
	$current_comment = '';
	for (my $linenr = $first_line; $linenr < $end_line; $linenr++) {
		my $line = $rawlines[$linenr - 1];
		#warn "           $line\n";
		if ($linenr == $first_line and $line =~ m@^.\s*\*@) {
			$in_comment = 1;
		}
		if ($line =~ m@/\*@) {
			$in_comment = 1;
		}
		if (!$in_comment && $current_comment ne '') {
			$current_comment = '';
		}
		$current_comment .= $line . "\n" if ($in_comment);
		if ($line =~ m@\*/@) {
			$in_comment = 0;
		}
	}

	chomp($current_comment);
	return($current_comment);
}
sub ctx_has_comment {
	my ($first_line, $end_line) = @_;
	my $cmt = ctx_locate_comment($first_line, $end_line);

	##print "LINE: $rawlines[$end_line - 1 ]\n";
	##print "CMMT: $cmt\n";

	return ($cmt ne '');
}

sub raw_line {
	my ($linenr, $cnt) = @_;

	my $offset = $linenr - 1;
	$cnt++;

	my $line;
	while ($cnt) {
		$line = $rawlines[$offset++];
		next if (defined($line) && $line =~ /^-/);
		$cnt--;
	}

	return $line;
}

sub cat_vet {
	my ($vet) = @_;
	my ($res, $coded);

	$res = '';
	while ($vet =~ /([^[:cntrl:]]*)([[:cntrl:]]|$)/g) {
		$res .= $1;
		if ($2 ne '') {
			$coded = sprintf("^%c", unpack('C', $2) + 64);
			$res .= $coded;
		}
	}
	$res =~ s/$/\$/;

	return $res;
}

my $av_preprocessor = 0;
my $av_pending;
my @av_paren_type;
my $av_pend_colon;

sub annotate_reset {
	$av_preprocessor = 0;
	$av_pending = '_';
	@av_paren_type = ('E');
	$av_pend_colon = 'O';
}

sub annotate_values {
	my ($stream, $type) = @_;

	my $res;
	my $var = '_' x length($stream);
	my $cur = $stream;

	print "$stream\n" if ($dbg_values > 1);

	while (length($cur)) {
		@av_paren_type = ('E') if ($#av_paren_type < 0);
		print " <" . join('', @av_paren_type) .
				"> <$type> <$av_pending>" if ($dbg_values > 1);
		if ($cur =~ /^(\s+)/o) {
			print "WS($1)\n" if ($dbg_values > 1);
			if ($1 =~ /\n/ && $av_preprocessor) {
				$type = pop(@av_paren_type);
				$av_preprocessor = 0;
			}

		} elsif ($cur =~ /^(\(\s*$Type\s*)\)/ && $av_pending eq '_') {
			print "CAST($1)\n" if ($dbg_values > 1);
			push(@av_paren_type, $type);
			$type = 'c';

		} elsif ($cur =~ /^($Type)\s*(?:$Ident|,|\)|\(|\s*$)/) {
			print "DECLARE($1)\n" if ($dbg_values > 1);
			$type = 'T';

		} elsif ($cur =~ /^($Modifier)\s*/) {
			print "MODIFIER($1)\n" if ($dbg_values > 1);
			$type = 'T';

		} elsif ($cur =~ /^(\#\s*define\s*$Ident)(\(?)/o) {
			print "DEFINE($1,$2)\n" if ($dbg_values > 1);
			$av_preprocessor = 1;
			push(@av_paren_type, $type);
			if ($2 ne '') {
				$av_pending = 'N';
			}
			$type = 'E';

		} elsif ($cur =~ /^(\#\s*(?:undef\s*$Ident|include\b))/o) {
			print "UNDEF($1)\n" if ($dbg_values > 1);
			$av_preprocessor = 1;
			push(@av_paren_type, $type);

		} elsif ($cur =~ /^(\#\s*(?:ifdef|ifndef|if))/o) {
			print "PRE_START($1)\n" if ($dbg_values > 1);
			$av_preprocessor = 1;

			push(@av_paren_type, $type);
			push(@av_paren_type, $type);
			$type = 'E';

		} elsif ($cur =~ /^(\#\s*(?:else|elif))/o) {
			print "PRE_RESTART($1)\n" if ($dbg_values > 1);
			$av_preprocessor = 1;

			push(@av_paren_type, $av_paren_type[$#av_paren_type]);

			$type = 'E';

		} elsif ($cur =~ /^(\#\s*(?:endif))/o) {
			print "PRE_END($1)\n" if ($dbg_values > 1);

			$av_preprocessor = 1;

			# Assume all arms of the conditional end as this
			# one does, and continue as if the #endif was not here.
			pop(@av_paren_type);
			push(@av_paren_type, $type);
			$type = 'E';

		} elsif ($cur =~ /^(\\\n)/o) {
			print "PRECONT($1)\n" if ($dbg_values > 1);

		} elsif ($cur =~ /^(__attribute__)\s*\(?/o) {
			print "ATTR($1)\n" if ($dbg_values > 1);
			$av_pending = $type;
			$type = 'N';

		} elsif ($cur =~ /^(sizeof)\s*(\()?/o) {
			print "SIZEOF($1)\n" if ($dbg_values > 1);
			if (defined $2) {
				$av_pending = 'V';
			}
			$type = 'N';

		} elsif ($cur =~ /^(if|while|for)\b/o) {
			print "COND($1)\n" if ($dbg_values > 1);
			$av_pending = 'E';
			$type = 'N';

		} elsif ($cur =~/^(case)/o) {
			print "CASE($1)\n" if ($dbg_values > 1);
			$av_pend_colon = 'C';
			$type = 'N';

		} elsif ($cur =~/^(return|else|goto|typeof|__typeof__)\b/o) {
			print "KEYWORD($1)\n" if ($dbg_values > 1);
			$type = 'N';

		} elsif ($cur =~ /^(\()/o) {
			print "PAREN('$1')\n" if ($dbg_values > 1);
			push(@av_paren_type, $av_pending);
			$av_pending = '_';
			$type = 'N';

		} elsif ($cur =~ /^(\))/o) {
			my $new_type = pop(@av_paren_type);
			if ($new_type ne '_') {
				$type = $new_type;
				print "PAREN('$1') -> $type\n"
							if ($dbg_values > 1);
			} else {
				print "PAREN('$1')\n" if ($dbg_values > 1);
			}

		} elsif ($cur =~ /^($Ident)\s*\(/o) {
			print "FUNC($1)\n" if ($dbg_values > 1);
			$type = 'V';
			$av_pending = 'V';

		} elsif ($cur =~ /^($Ident\s*):(?:\s*\d+\s*(,|=|;))?/) {
			if (defined $2 && $type eq 'C' || $type eq 'T') {
				$av_pend_colon = 'B';
			} elsif ($type eq 'E') {
				$av_pend_colon = 'L';
			}
			print "IDENT_COLON($1,$type>$av_pend_colon)\n" if ($dbg_values > 1);
			$type = 'V';

		} elsif ($cur =~ /^($Ident|$Constant)/o) {
			print "IDENT($1)\n" if ($dbg_values > 1);
			$type = 'V';

		} elsif ($cur =~ /^($Assignment)/o) {
			print "ASSIGN($1)\n" if ($dbg_values > 1);
			$type = 'N';

		} elsif ($cur =~/^(;|{|})/) {
			print "END($1)\n" if ($dbg_values > 1);
			$type = 'E';
			$av_pend_colon = 'O';

		} elsif ($cur =~/^(,)/) {
			print "COMMA($1)\n" if ($dbg_values > 1);
			$type = 'C';

		} elsif ($cur =~ /^(\?)/o) {
			print "QUESTION($1)\n" if ($dbg_values > 1);
			$type = 'N';

		} elsif ($cur =~ /^(:)/o) {
			print "COLON($1,$av_pend_colon)\n" if ($dbg_values > 1);

			substr($var, length($res), 1, $av_pend_colon);
			if ($av_pend_colon eq 'C' || $av_pend_colon eq 'L') {
				$type = 'E';
			} else {
				$type = 'N';
			}
			$av_pend_colon = 'O';

		} elsif ($cur =~ /^(\[)/o) {
			print "CLOSE($1)\n" if ($dbg_values > 1);
			$type = 'N';

		} elsif ($cur =~ /^(-(?![->])|\+(?!\+)|\*|\&\&|\&)/o) {
			my $variant;

			print "OPV($1)\n" if ($dbg_values > 1);
			if ($type eq 'V') {
				$variant = 'B';
			} else {
				$variant = 'U';
			}

			substr($var, length($res), 1, $variant);
			$type = 'N';

		} elsif ($cur =~ /^($Operators)/o) {
			print "OP($1)\n" if ($dbg_values > 1);
			if ($1 ne '++' && $1 ne '--') {
				$type = 'N';
			}

		} elsif ($cur =~ /(^.)/o) {
			print "C($1)\n" if ($dbg_values > 1);
		}
		if (defined $1) {
			$cur = substr($cur, length($1));
			$res .= $type x length($1);
		}
	}

	return ($res, $var);
}

sub possible {
	my ($possible, $line) = @_;
	my $notPermitted = qr{(?:
		^(?:
			$Modifier|
			$Storage|
			$Type|
			DEFINE_\S+
		)$|
		^(?:
			goto|
			return|
			case|
			else|
			asm|__asm__|
			do|
			\#|
			\#\#|
		)(?:\s|$)|
		^(?:typedef|struct|enum)\b
	    )}x;
	warn "CHECK<$possible> ($line)\n" if ($dbg_possible > 2);
	if ($possible !~ $notPermitted) {
		# Check for modifiers.
		$possible =~ s/\s*$Storage\s*//g;
		$possible =~ s/\s*$Sparse\s*//g;
		if ($possible =~ /^\s*$/) {

		} elsif ($possible =~ /\s/) {
			$possible =~ s/\s*$Type\s*//g;
			for my $modifier (split(' ', $possible)) {
				if ($modifier !~ $notPermitted) {
					warn "MODIFIER: $modifier ($possible) ($line)\n" if ($dbg_possible);
					push(@modifierListFile, $modifier);
				}
			}

		} else {
			warn "POSSIBLE: $possible ($line)\n" if ($dbg_possible);
			push(@typeListFile, $possible);
		}
		build_types();
	} else {
		warn "NOTPOSS: $possible ($line)\n" if ($dbg_possible > 1);
	}
}

my $prefix = '';

sub show_type {
	my ($type) = @_;

	return defined $use_type{$type} if (scalar keys %use_type > 0);

	return !defined $ignore_type{$type};
}

sub report {
	my ($level, $type, $msg) = @_;

	if (!show_type($type) ||
	    (defined $tst_only && $msg !~ /\Q$tst_only\E/)) {
		return 0;
	}
	my $output = '';
	if (-t STDOUT && $color) {
		if ($level eq 'ERROR') {
			$output .= RED;
		} elsif ($level eq 'WARNING') {
			$output .= YELLOW;
		} else {
			$output .= GREEN;
		}
	}
	$output .= $prefix . $level . ':';
	if ($show_types) {
		$output .= BLUE if (-t STDOUT && $color);
		$output .= "$type:";
	}
	$output .= RESET if (-t STDOUT && $color);
	$output .= ' ' . $msg . "\n";

	if ($showfile) {
		my @lines = split("\n", $output, -1);
		splice(@lines, 1, 1);
		$output = join("\n", @lines);
	}
	$output = (split('\n', $output))[0] . "\n" if ($terse);

	push(our @report, $output);

	return 1;
}

sub report_dump {
	our @report;
}

sub fixup_current_range {
	my ($lineRef, $offset, $length) = @_;

	if ($$lineRef =~ /^\@\@ -\d+,\d+ \+(\d+),(\d+) \@\@/) {
		my $o = $1;
		my $l = $2;
		my $no = $o + $offset;
		my $nl = $l + $length;
		$$lineRef =~ s/\+$o,$l \@\@/\+$no,$nl \@\@/;
	}
}

sub fix_inserted_deleted_lines {
	my ($linesRef, $insertedRef, $deletedRef) = @_;

	my $range_last_linenr = 0;
	my $delta_offset = 0;

	my $old_linenr = 0;
	my $new_linenr = 0;

	my $next_insert = 0;
	my $next_delete = 0;

	my @lines = ();

	my $inserted = @{$insertedRef}[$next_insert++];
	my $deleted = @{$deletedRef}[$next_delete++];

	foreach my $old_line (@{$linesRef}) {
		my $save_line = 1;
		my $line = $old_line;	#don't modify the array
		if ($line =~ /^(?:\+\+\+|\-\-\-)\s+\S+/) {	#new filename
			$delta_offset = 0;
		} elsif ($line =~ /^\@\@ -\d+,\d+ \+\d+,\d+ \@\@/) {	#new hunk
			$range_last_linenr = $new_linenr;
			fixup_current_range(\$line, $delta_offset, 0);
		}

		while (defined($deleted) && ${$deleted}{'LINENR'} == $old_linenr) {
			$deleted = @{$deletedRef}[$next_delete++];
			$save_line = 0;
			fixup_current_range(\$lines[$range_last_linenr], $delta_offset--, -1);
		}

		while (defined($inserted) && ${$inserted}{'LINENR'} == $old_linenr) {
			push(@lines, ${$inserted}{'LINE'});
			$inserted = @{$insertedRef}[$next_insert++];
			$new_linenr++;
			fixup_current_range(\$lines[$range_last_linenr], $delta_offset++, 1);
		}

		if ($save_line) {
			push(@lines, $line);
			$new_linenr++;
		}

		$old_linenr++;
	}

	return @lines;
}

sub fix_insert_line {
	my ($linenr, $line) = @_;

	my $inserted = {
		LINENR => $linenr,
		LINE => $line,
	};
	push(@fixed_inserted, $inserted);
}

sub fix_delete_line {
	my ($linenr, $line) = @_;

	my $deleted = {
		LINENR => $linenr,
		LINE => $line,
	};

	push(@fixed_deleted, $deleted);
}

sub ERROR {
	my ($type, $msg) = @_;

	if (report("ERROR", $type, $msg)) {
		our $clean = 0;
		our $cnt_error++;
		return 1;
	}
	return 0;
}
sub WARN {
	my ($type, $msg) = @_;

	if (report("WARNING", $type, $msg)) {
		our $clean = 0;
		our $cnt_warn++;
		return 1;
	}
	return 0;
}
sub CHK {
	my ($type, $msg) = @_;

	if ($check && report("CHECK", $type, $msg)) {
		our $clean = 0;
		our $cnt_chk++;
		return 1;
	}
	return 0;
}

sub check_absolute_file {
	my ($absolute, $herecurr) = @_;
	my $file = $absolute;

	##print "absolute<$absolute>\n";

	# See if any suffix of this path is a path within the tree.
	while ($file =~ s@^[^/]*/@@) {
		if (-f "$root/$file") {
			##print "file<$file>\n";
			last;
		}
	}
	if (! -f _)  {
		return 0;
	}

	# It is, so see if the prefix is acceptable.
	my $prefix = $absolute;
	substr($prefix, -length($file)) = '';

	##print "prefix<$prefix>\n";
	if ($prefix ne ".../") {
		WARN("USE_RELATIVE_PATH",
		     "use relative pathname instead of absolute in changelog text\n" . $herecurr);
	}
}

sub trim {
	my ($string) = @_;

	$string =~ s/^\s+|\s+$//g;

	return $string;
}

sub ltrim {
	my ($string) = @_;

	$string =~ s/^\s+//;

	return $string;
}

sub rtrim {
	my ($string) = @_;

	$string =~ s/\s+$//;

	return $string;
}

sub string_find_replace {
	my ($string, $find, $replace) = @_;

	$string =~ s/$find/$replace/g;

	return $string;
}

sub tabify {
	my ($leading) = @_;

	my $source_indent = 8;
	my $max_spaces_before_tab = $source_indent - 1;
	my $spaces_to_tab = " " x $source_indent;

	#convert leading spaces to tabs
	1 while $leading =~ s@^([\t]*)$spaces_to_tab@$1\t@g;
	#Remove spaces before a tab
	1 while $leading =~ s@^([\t]*)( {1,$max_spaces_before_tab})\t@$1\t@g;

	return "$leading";
}

sub pos_last_openparen {
	my ($line) = @_;

	my $pos = 0;

	my $opens = $line =~ tr/\(/\(/;
	my $closes = $line =~ tr/\)/\)/;

	my $last_openparen = 0;

	if (($opens == 0) || ($closes >= $opens)) {
		return -1;
	}

	my $len = length($line);

	for ($pos = 0; $pos < $len; $pos++) {
		my $string = substr($line, $pos);
		if ($string =~ /^($FuncArg|$balanced_parens)/) {
			$pos += length($1) - 1;
		} elsif (substr($line, $pos, 1) eq '(') {
			$last_openparen = $pos;
		} elsif (index($string, '(') == -1) {
			last;
		}
	}

	return length(expand_tabs(substr($line, 0, $last_openparen))) + 1;
}

sub process {
	my $filename = shift;

	my $linenr=0;
	my $prevline="";
	my $prevrawline="";
	my $stashline="";
	my $stashrawline="";

	my $length;
	my $indent;
	my $previndent=0;
	my $stashindent=0;

	our $clean = 1;
	my $signoff = 0;
	my $is_patch = 0;
	my $in_header_lines = $file ? 0 : 1;
	my $in_commit_log = 0;		#Scanning lines before patch
       my $commit_log_possible_stack_dump = 0;
	my $commit_log_long_line = 0;
	my $commit_log_has_diff = 0;
	my $reported_maintainer_file = 0;
	my $non_utf8_charset = 0;

	my $last_blank_line = 0;
	my $last_coalesced_string_linenr = -1;

	our @report = ();
	our $cnt_lines = 0;
	our $cnt_error = 0;
	our $cnt_warn = 0;
	our $cnt_chk = 0;

	# Trace the real file/line as we go.
	my $realfile = '';
	my $realline = 0;
	my $realcnt = 0;
	my $here = '';
	my $in_comment = 0;
	my $comment_edge = 0;
	my $first_line = 0;
	my $p1_prefix = '';

	my $prev_values = 'E';

	# suppression flags
	my %suppress_ifbraces;
	my %suppress_whiletrailers;
	my %suppress_export;
	my $suppress_statement = 0;

	my %signatures = ();

	# Pre-scan the patch sanitizing the lines.
	# Pre-scan the patch looking for any __setup documentation.
	#
	my @setup_docs = ();
	my $setup_docs = 0;

	my $camelcase_file_seeded = 0;

	sanitise_line_reset();
	my $line;
	foreach my $rawline (@rawlines) {
		$linenr++;
		$line = $rawline;

		push(@fixed, $rawline) if ($fix);

		if ($rawline=~/^\+\+\+\s+(\S+)/) {
			$setup_docs = 0;
			if ($1 =~ m@Documentation/kernel-parameters.txt$@) {
				$setup_docs = 1;
			}
			#next;
		}
		if ($rawline=~/^\@\@ -\d+(?:,\d+)? \+(\d+)(,(\d+))? \@\@/) {
			$realline=$1-1;
			if (defined $2) {
				$realcnt=$3+1;
			} else {
				$realcnt=1+1;
			}
			$in_comment = 0;

			# Guestimate if this is a continuing comment.  Run
			# the context looking for a comment "edge".  If this
			# edge is a close comment then we must be in a comment
			# at context start.
			my $edge;
			my $cnt = $realcnt;
			for (my $ln = $linenr + 1; $cnt > 0; $ln++) {
				next if (defined $rawlines[$ln - 1] &&
					 $rawlines[$ln - 1] =~ /^-/);
				$cnt--;
				#print "RAW<$rawlines[$ln - 1]>\n";
				last if (!defined $rawlines[$ln - 1]);
				if ($rawlines[$ln - 1] =~ m@(/\*|\*/)@ &&
				    $rawlines[$ln - 1] !~ m@"[^"]*(?:/\*|\*/)[^"]*"@) {
					($edge) = $1;
					last;
				}
			}
			if (defined $edge && $edge eq '*/') {
				$in_comment = 1;
			}

			# Guestimate if this is a continuing comment.  If this
			# is the start of a diff block and this line starts
			# ' *' then it is very likely a comment.
			if (!defined $edge &&
			    $rawlines[$linenr] =~ m@^.\s*(?:\*\*+| \*)(?:\s|$)@)
			{
				$in_comment = 1;
			}

			##print "COMMENT:$in_comment edge<$edge> $rawline\n";
			sanitise_line_reset($in_comment);

		} elsif ($realcnt && $rawline =~ /^(?:\+| |$)/) {
			# Standardise the strings and chars within the input to
			# simplify matching -- only bother with positive lines.
			$line = sanitise_line($rawline);
		}
		push(@lines, $line);

		if ($realcnt > 1) {
			$realcnt-- if ($line =~ /^(?:\+| |$)/);
		} else {
			$realcnt = 0;
		}

		#print "==>$rawline\n";
		#print "-->$line\n";

		if ($setup_docs && $line =~ /^\+/) {
			push(@setup_docs, $line);
		}
	}

	$prefix = '';

	$realcnt = 0;
	$linenr = 0;
	$fixlinenr = -1;
	foreach my $line (@lines) {
		$linenr++;
		$fixlinenr++;
		my $sline = $line;	#copy of $line
		$sline =~ s/$;/ /g;	#with comments as spaces

		my $rawline = $rawlines[$linenr - 1];

#extract the line range in the file after the patch is applied
		if (!$in_commit_log &&
		    $line =~ /^\@\@ -\d+(?:,\d+)? \+(\d+)(,(\d+))? \@\@/) {
			$is_patch = 1;
			$first_line = $linenr + 1;
			$realline=$1-1;
			if (defined $2) {
				$realcnt=$3+1;
			} else {
				$realcnt=1+1;
			}
			annotate_reset();
			$prev_values = 'E';

			%suppress_ifbraces = ();
			%suppress_whiletrailers = ();
			%suppress_export = ();
			$suppress_statement = 0;
			next;

# track the line number as we move through the hunk, note that
# new versions of GNU diff omit the leading space on completely
# blank context lines so we need to count that too.
		} elsif ($line =~ /^( |\+|$)/) {
			$realline++;
			$realcnt-- if ($realcnt != 0);

			# Measure the line length and indent.
			($length, $indent) = line_stats($rawline);

			# Track the previous line.
			($prevline, $stashline) = ($stashline, $line);
			($previndent, $stashindent) = ($stashindent, $indent);
			($prevrawline, $stashrawline) = ($stashrawline, $rawline);

			#warn "line<$line>\n";

		} elsif ($realcnt == 1) {
			$realcnt--;
		}

		my $hunk_line = ($realcnt != 0);

		$here = "#$linenr: " if (!$file);
		$here = "#$realline: " if ($file);

		my $found_file = 0;
		# extract the filename as it passes
		if ($line =~ /^diff --git.*?(\S+)$/) {
			$realfile = $1;
			$realfile =~ s@^([^/]*)/@@ if (!$file);
			$in_commit_log = 0;
			$found_file = 1;
		} elsif ($line =~ /^\+\+\+\s+(\S+)/) {
			$realfile = $1;
			$realfile =~ s@^([^/]*)/@@ if (!$file);
			$in_commit_log = 0;

			$p1_prefix = $1;
			if (!$file && $tree && $p1_prefix ne '' &&
			    -e "$root/$p1_prefix") {
				WARN("PATCH_PREFIX",
				     "patch prefix '$p1_prefix' exists, appears to be a -p0 patch\n");
			}

			if ($realfile =~ m@^include/asm/@) {
				ERROR("MODIFIED_INCLUDE_ASM",
				      "do not modify files in include/asm, change architecture specific files in include/asm-<architecture>\n" . "$here$rawline\n");
			}
			$found_file = 1;
		}

#make up the handle for any error we report on this line
		if ($showfile) {
			$prefix = "$realfile:$realline: "
		} elsif ($emacs) {
			if ($file) {
				$prefix = "$filename:$realline: ";
			} else {
				$prefix = "$filename:$linenr: ";
			}
		}

		if ($found_file) {
			if ($realfile =~ m@^(?:drivers/net/|net/|drivers/staging/)@) {
				$check = 1;
			} else {
				$check = $check_orig;
			}
			next;
		}

		$here .= "FILE: $realfile:$realline:" if ($realcnt != 0);

		my $hereline = "$here\n$rawline\n";
		my $herecurr = "$here\n$rawline\n";
		my $hereprev = "$here\n$prevrawline\n$rawline\n";

		$cnt_lines++ if ($realcnt != 0);

# Check if the commit log has what seems like a diff which can confuse patch
		if ($in_commit_log && !$commit_log_has_diff &&
		    (($line =~ m@^\s+diff\b.*a/[\w/]+@ &&
		      $line =~ m@^\s+diff\b.*a/([\w/]+)\s+b/$1\b@) ||
		     $line =~ m@^\s*(?:\-\-\-\s+a/|\+\+\+\s+b/)@ ||
		     $line =~ m/^\s*\@\@ \-\d+,\d+ \+\d+,\d+ \@\@/)) {
			ERROR("DIFF_IN_COMMIT_MSG",
			      "Avoid using diff content in the commit message - patch(1) might not work\n" . $herecurr);
			$commit_log_has_diff = 1;
		}

# Check for incorrect file permissions
		if ($line =~ /^new (file )?mode.*[7531]\d{0,2}$/) {
			my $permhere = $here . "FILE: $realfile\n";
			if ($realfile !~ m@scripts/@ &&
			    $realfile !~ /\.(py|pl|awk|sh)$/) {
				ERROR("EXECUTE_PERMISSIONS",
				      "do not set execute permissions for source files\n" . $permhere);
			}
		}

# Check the patch for a signoff:
		if ($line =~ /^\s*signed-off-by:/i) {
			$signoff++;
			$in_commit_log = 0;
		}

# Check if MAINTAINERS is being updated.  If so, there's probably no need to
# emit the "does MAINTAINERS need updating?" message on file add/move/delete
		if ($line =~ /^\s*MAINTAINERS\s*\|/) {
			$reported_maintainer_file = 1;
		}

# Check signature styles
		if (!$in_header_lines &&
		    $line =~ /^(\s*)([a-z0-9_-]+by:|$signature_tags)(\s*)(.*)/i) {
			my $space_before = $1;
			my $sign_off = $2;
			my $space_after = $3;
			my $email = $4;
			my $ucfirst_sign_off = ucfirst(lc($sign_off));

			if ($sign_off !~ /$signature_tags/) {
				WARN("BAD_SIGN_OFF",
				     "Non-standard signature: $sign_off\n" . $herecurr);
			}
			if (defined $space_before && $space_before ne "") {
				if (WARN("BAD_SIGN_OFF",
					 "Do not use whitespace before $ucfirst_sign_off\n" . $herecurr) &&
				    $fix) {
					$fixed[$fixlinenr] =
					    "$ucfirst_sign_off $email";
				}
			}
			if ($sign_off =~ /-by:$/i && $sign_off ne $ucfirst_sign_off) {
				if (WARN("BAD_SIGN_OFF",
					 "'$ucfirst_sign_off' is the preferred signature form\n" . $herecurr) &&
				    $fix) {
					$fixed[$fixlinenr] =
					    "$ucfirst_sign_off $email";
				}

			}
			if (!defined $space_after || $space_after ne " ") {
				if (WARN("BAD_SIGN_OFF",
					 "Use a single space after $ucfirst_sign_off\n" . $herecurr) &&
				    $fix) {
					$fixed[$fixlinenr] =
					    "$ucfirst_sign_off $email";
				}
			}

			my ($email_name, $email_address, $comment) = parse_email($email);
			my $suggested_email = format_email(($email_name, $email_address));
			if ($suggested_email eq "") {
				ERROR("BAD_SIGN_OFF",
				      "Unrecognized email address: '$email'\n" . $herecurr);
			} else {
				my $dequoted = $suggested_email;
				$dequoted =~ s/^"//;
				$dequoted =~ s/" </ </;
				# Don't force email to have quotes
				# Allow just an angle bracketed address
				if ("$dequoted$comment" ne $email &&
				    "<$email_address>$comment" ne $email &&
				    "$suggested_email$comment" ne $email) {
					WARN("BAD_SIGN_OFF",
					     "email address '$email' might be better as '$suggested_email$comment'\n" . $herecurr);
				}
			}

# Check for duplicate signatures
			my $sig_nospace = $line;
			$sig_nospace =~ s/\s//g;
			$sig_nospace = lc($sig_nospace);
			if (defined $signatures{$sig_nospace}) {
				WARN("BAD_SIGN_OFF",
				     "Duplicate signature\n" . $herecurr);
			} else {
				$signatures{$sig_nospace} = 1;
			}
		}

# Check email subject for common tools that don't need to be mentioned
		if ($in_header_lines &&
		    $line =~ /^Subject:.*\b(?:checkpatch|sparse|smatch)\b[^:]/i) {
			WARN("EMAIL_SUBJECT",
			     "A patch subject line should describe the change not the tool that found it\n" . $herecurr);
		}

# Check for old stable address
		if ($line =~ /^\s*cc:\s*.*<?\bstable\@kernel\.org\b>?.*$/i) {
			ERROR("STABLE_ADDRESS",
			      "The 'stable' address should be 'stable\@vger.kernel.org'\n" . $herecurr);
		}

# Check for unwanted Gerrit info
		if ($in_commit_log && $line =~ /^\s*change-id:/i) {
			ERROR("GERRIT_CHANGE_ID",
			      "Remove Gerrit Change-Id's before submitting upstream.\n" . $herecurr);
		}

# Check if the commit log is in a possible stack dump
		if ($in_commit_log && !$commit_log_possible_stack_dump &&
		    ($line =~ /^\s*(?:WARNING:|BUG:)/ ||
		     $line =~ /^\s*\[\s*\d+\.\d{6,6}\s*\]/ ||
					# timestamp
		     $line =~ /^\s*\[\<[0-9a-fA-F]{8,}\>\]/)) {
					# stack dump address
			$commit_log_possible_stack_dump = 1;
		}

# Check for line lengths > 75 in commit log, warn once
		if ($in_commit_log && !$commit_log_long_line &&
		    length($line) > 75 &&
		    !($line =~ /^\s*[a-zA-Z0-9_\/\.]+\s+\|\s+\d+/ ||
					# file delta changes
		      $line =~ /^\s*(?:[\w\.\-]+\/)++[\w\.\-]+:/ ||
					# filename then :
		      $line =~ /^\s*(?:Fixes:|Link:)/i ||
					# A Fixes: or Link: line
		      $commit_log_possible_stack_dump)) {
			WARN("COMMIT_LOG_LONG_LINE",
			     "Possible unwrapped commit description (prefer a maximum 75 chars per line)\n" . $herecurr);
			$commit_log_long_line = 1;
		}

# Reset possible stack dump if a blank line is found
		if ($in_commit_log && $commit_log_possible_stack_dump &&
		    $line =~ /^\s*$/) {
			$commit_log_possible_stack_dump = 0;
		}

# Check for git id commit length and improperly formed commit descriptions
		if ($in_commit_log && !$commit_log_possible_stack_dump &&
		    ($line =~ /\bcommit\s+[0-9a-f]{5,}\b/i ||
		     ($line =~ /\b[0-9a-f]{12,40}\b/i &&
		      $line !~ /[\<\[][0-9a-f]{12,40}[\>\]]/i &&
		      $line !~ /\bfixes:\s*[0-9a-f]{12,40}/i))) {
			my $init_char = "c";
			my $orig_commit = "";
			my $short = 1;
			my $long = 0;
			my $case = 1;
			my $space = 1;
			my $hasdesc = 0;
			my $hasparens = 0;
			my $id = '0123456789ab';
			my $orig_desc = "commit description";
			my $description = "";

			if ($line =~ /\b(c)ommit\s+([0-9a-f]{5,})\b/i) {
				$init_char = $1;
				$orig_commit = lc($2);
			} elsif ($line =~ /\b([0-9a-f]{12,40})\b/i) {
				$orig_commit = lc($1);
			}

			$short = 0 if ($line =~ /\bcommit\s+[0-9a-f]{12,40}/i);
			$long = 1 if ($line =~ /\bcommit\s+[0-9a-f]{41,}/i);
			$space = 0 if ($line =~ /\bcommit [0-9a-f]/i);
			$case = 0 if ($line =~ /\b[Cc]ommit\s+[0-9a-f]{5,40}[^A-F]/);
			if ($line =~ /\bcommit\s+[0-9a-f]{5,}\s+\("([^"]+)"\)/i) {
				$orig_desc = $1;
				$hasparens = 1;
			} elsif ($line =~ /\bcommit\s+[0-9a-f]{5,}\s*$/i &&
				 defined $rawlines[$linenr] &&
				 $rawlines[$linenr] =~ /^\s*\("([^"]+)"\)/) {
				$orig_desc = $1;
				$hasparens = 1;
			} elsif ($line =~ /\bcommit\s+[0-9a-f]{5,}\s+\("[^"]+$/i &&
				 defined $rawlines[$linenr] &&
				 $rawlines[$linenr] =~ /^\s*[^"]+"\)/) {
				$line =~ /\bcommit\s+[0-9a-f]{5,}\s+\("([^"]+)$/i;
				$orig_desc = $1;
				$rawlines[$linenr] =~ /^\s*([^"]+)"\)/;
				$orig_desc .= " " . $1;
				$hasparens = 1;
			}

			($id, $description) = git_commit_info($orig_commit,
							      $id, $orig_desc);

			if ($short || $long || $space || $case || ($orig_desc ne $description) || !$hasparens) {
				ERROR("GIT_COMMIT_ID",
				      "Please use git commit description style 'commit <12+ chars of sha1> (\"<title line>\")' - ie: '${init_char}ommit $id (\"$description\")'\n" . $herecurr);
			}
		}

# Check for added, moved or deleted files
		if (!$reported_maintainer_file && !$in_commit_log &&
		    ($line =~ /^(?:new|deleted) file mode\s*\d+\s*$/ ||
		     $line =~ /^rename (?:from|to) [\w\/\.\-]+\s*$/ ||
		     ($line =~ /\{\s*([\w\/\.\-]*)\s*\=\>\s*([\w\/\.\-]*)\s*\}/ &&
		      (defined($1) || defined($2))))) {
			$reported_maintainer_file = 1;
			WARN("FILE_PATH_CHANGES",
			     "added, moved or deleted file(s), does MAINTAINERS need updating?\n" . $herecurr);
		}

# Check for wrappage within a valid hunk of the file
		if ($realcnt != 0 && $line !~ m{^(?:\+|-| |\\ No newline|$)}) {
			ERROR("CORRUPTED_PATCH",
			      "patch seems to be corrupt (line wrapped?)\n" .
				$herecurr) if (!$emitted_corrupt++);
		}

# Check for absolute kernel paths.
		if ($tree) {
			while ($line =~ m{(?:^|\s)(/\S*)}g) {
				my $file = $1;

				if ($file =~ m{^(.*?)(?::\d+)+:?$} &&
				    check_absolute_file($1, $herecurr)) {
					#
				} else {
					check_absolute_file($file, $herecurr);
				}
			}
		}

# UTF-8 regex found at http://www.w3.org/International/questions/qa-forms-utf-8.en.php
		if (($realfile =~ /^$/ || $line =~ /^\+/) &&
		    $rawline !~ m/^$UTF8*$/) {
			my ($utf8_prefix) = ($rawline =~ /^($UTF8*)/);

			my $blank = copy_spacing($rawline);
			my $ptr = substr($blank, 0, length($utf8_prefix)) . "^";
			my $hereptr = "$hereline$ptr\n";

			CHK("INVALID_UTF8",
			    "Invalid UTF-8, patch and commit message should be encoded in UTF-8\n" . $hereptr);
		}

# Check if it's the start of a commit log
# (not a header line and we haven't seen the patch filename)
		if ($in_header_lines && $realfile =~ /^$/ &&
		    !($rawline =~ /^\s+\S/ ||
		      $rawline =~ /^(commit\b|from\b|[\w-]+:).*$/i)) {
			$in_header_lines = 0;
			$in_commit_log = 1;
		}

# Check if there is UTF-8 in a commit log when a mail header has explicitly
# declined it, i.e defined some charset where it is missing.
		if ($in_header_lines &&
		    $rawline =~ /^Content-Type:.+charset="(.+)".*$/ &&
		    $1 !~ /utf-8/i) {
			$non_utf8_charset = 1;
		}

		if ($in_commit_log && $non_utf8_charset && $realfile =~ /^$/ &&
		    $rawline =~ /$NON_ASCII_UTF8/) {
			WARN("UTF8_BEFORE_PATCH",
			    "8-bit UTF-8 used in possible commit log\n" . $herecurr);
		}

# Check for various typo / spelling mistakes
		if (defined($misspellings) &&
		    ($in_commit_log || $line =~ /^(?:\+|Subject:)/i)) {
			while ($rawline =~ /(?:^|[^a-z@])($misspellings)(?:\b|$|[^a-z@])/gi) {
				my $typo = $1;
				my $typo_fix = $spelling_fix{lc($typo)};
				$typo_fix = ucfirst($typo_fix) if ($typo =~ /^[A-Z]/);
				$typo_fix = uc($typo_fix) if ($typo =~ /^[A-Z]+$/);
				my $msg_type = \&WARN;
				$msg_type = \&CHK if ($file);
				if (&{$msg_type}("TYPO_SPELLING",
						 "'$typo' may be misspelled - perhaps '$typo_fix'?\n" . $herecurr) &&
				    $fix) {
					$fixed[$fixlinenr] =~ s/(^|[^A-Za-z@])($typo)($|[^A-Za-z@])/$1$typo_fix$3/;
				}
			}
		}

# ignore non-hunk lines and lines being removed
		next if (!$hunk_line || $line =~ /^-/);

#trailing whitespace
		if ($line =~ /^\+.*\015/) {
			my $herevet = "$here\n" . cat_vet($rawline) . "\n";
			if (ERROR("DOS_LINE_ENDINGS",
				  "DOS line endings\n" . $herevet) &&
			    $fix) {
				$fixed[$fixlinenr] =~ s/[\s\015]+$//;
			}
		} elsif ($rawline =~ /^\+.*\S\s+$/ || $rawline =~ /^\+\s+$/) {
			my $herevet = "$here\n" . cat_vet($rawline) . "\n";
			if (ERROR("TRAILING_WHITESPACE",
				  "trailing whitespace\n" . $herevet) &&
			    $fix) {
				$fixed[$fixlinenr] =~ s/\s+$//;
			}

			$rpt_cleaners = 1;
		}

# Check for FSF mailing addresses.
		if ($rawline =~ /\bwrite to the Free/i ||
		    $rawline =~ /\b59\s+Temple\s+Pl/i ||
		    $rawline =~ /\b51\s+Franklin\s+St/i) {
			my $herevet = "$here\n" . cat_vet($rawline) . "\n";
			my $msg_type = \&ERROR;
			$msg_type = \&CHK if ($file);
			&{$msg_type}("FSF_MAILING_ADDRESS",
				     "Do not include the paragraph about writing to the Free Software Foundation's mailing address from the sample GPL notice. The FSF has changed addresses in the past, and may do so again. Linux already includes a copy of the GPL.\n" . $herevet)
		}

# check for Kconfig help text having a real description
# Only applies when adding the entry originally, after that we do not have
# sufficient context to determine whether it is indeed long enough.
		if ($realfile =~ /Kconfig/ &&
		    $line =~ /^\+\s*config\s+/) {
			my $length = 0;
			my $cnt = $realcnt;
			my $ln = $linenr + 1;
			my $f;
			my $is_start = 0;
			my $is_end = 0;
			for (; $cnt > 0 && defined $lines[$ln - 1]; $ln++) {
				$f = $lines[$ln - 1];
				$cnt-- if ($lines[$ln - 1] !~ /^-/);
				$is_end = $lines[$ln - 1] =~ /^\+/;

				next if ($f =~ /^-/);
				last if (!$file && $f =~ /^\@\@/);

				if ($lines[$ln - 1] =~ /^\+\s*(?:bool|tristate)\s*\"/) {
					$is_start = 1;
				} elsif ($lines[$ln - 1] =~ /^\+\s*(?:---)?help(?:---)?$/) {
					$length = -1;
				}

				$f =~ s/^.//;
				$f =~ s/#.*//;
				$f =~ s/^\s+//;
				next if ($f =~ /^$/);
				if ($f =~ /^\s*config\s/) {
					$is_end = 1;
					last;
				}
				$length++;
			}
			if ($is_start && $is_end && $length < $min_conf_desc_length) {
				WARN("CONFIG_DESCRIPTION",
				     "please write a paragraph that describes the config symbol fully\n" . $herecurr);
			}
			#print "is_start<$is_start> is_end<$is_end> length<$length>\n";
		}

# discourage the addition of CONFIG_EXPERIMENTAL in Kconfig.
		if ($realfile =~ /Kconfig/ &&
		    $line =~ /.\s*depends on\s+.*\bEXPERIMENTAL\b/) {
			WARN("CONFIG_EXPERIMENTAL",
			     "Use of CONFIG_EXPERIMENTAL is deprecated. For alternatives, see https://lkml.org/lkml/2012/10/23/580\n");
		}

# discourage the use of boolean for type definition attributes of Kconfig options
		if ($realfile =~ /Kconfig/ &&
		    $line =~ /^\+\s*\bboolean\b/) {
			WARN("CONFIG_TYPE_BOOLEAN",
			     "Use of boolean is deprecated, please use bool instead.\n" . $herecurr);
		}

		if (($realfile =~ /Makefile.*/ || $realfile =~ /Kbuild.*/) &&
		    ($line =~ /\+(EXTRA_[A-Z]+FLAGS).*/)) {
			my $flag = $1;
			my $replacement = {
				'EXTRA_AFLAGS' =>   'asflags-y',
				'EXTRA_CFLAGS' =>   'ccflags-y',
				'EXTRA_CPPFLAGS' => 'cppflags-y',
				'EXTRA_LDFLAGS' =>  'ldflags-y',
			};

			WARN("DEPRECATED_VARIABLE",
			     "Use of $flag is deprecated, please use \`$replacement->{$flag} instead.\n" . $herecurr) if ($replacement->{$flag});
		}

# check for DT compatible documentation
		if (defined $root &&
			(($realfile =~ /\.dtsi?$/ && $line =~ /^\+\s*compatible\s*=\s*\"/) ||
			 ($realfile =~ /\.[ch]$/ && $line =~ /^\+.*\.compatible\s*=\s*\"/))) {

			my @compats = $rawline =~ /\"([a-zA-Z0-9\-\,\.\+_]+)\"/g;

			my $dt_path = $root . "/Documentation/devicetree/bindings/";
			my $vp_file = $dt_path . "vendor-prefixes.txt";

			foreach my $compat (@compats) {
				my $compat2 = $compat;
				$compat2 =~ s/\,[a-zA-Z0-9]*\-/\,<\.\*>\-/;
				my $compat3 = $compat;
				$compat3 =~ s/\,([a-z]*)[0-9]*\-/\,$1<\.\*>\-/;
				`grep -Erq "$compat|$compat2|$compat3" $dt_path`;
				if ( $? >> 8 ) {
					WARN("UNDOCUMENTED_DT_STRING",
					     "DT compatible string \"$compat\" appears un-documented -- check $dt_path\n" . $herecurr);
				}

				next if $compat !~ /^([a-zA-Z0-9\-]+)\,/;
				my $vendor = $1;
				`grep -Eq "^$vendor\\b" $vp_file`;
				if ( $? >> 8 ) {
					WARN("UNDOCUMENTED_DT_STRING",
					     "DT compatible string vendor \"$vendor\" appears un-documented -- check $vp_file\n" . $herecurr);
				}
			}
		}

# check we are in a valid source file if not then ignore this hunk
		next if ($realfile !~ /\.(h|c|s|S|pl|sh|dtsi|dts)$/);

# line length limit (with some exclusions)
#
# There are a few types of lines that may extend beyond $max_line_length:
#	logging functions like pr_info that end in a string
#	lines with a single string
#	#defines that are a single string
#
# There are 3 different line length message types:
# LONG_LINE_COMMENT	a comment starts before but extends beyond $max_linelength
# LONG_LINE_STRING	a string starts before but extends beyond $max_line_length
# LONG_LINE		all other lines longer than $max_line_length
#
# if LONG_LINE is ignored, the other 2 types are also ignored
#

		if ($line =~ /^\+/ && $length > $max_line_length) {
			my $msg_type = "LONG_LINE";

			# Check the allowed long line types first

			# logging functions that end in a string that starts
			# before $max_line_length
			if ($line =~ /^\+\s*$logFunctions\s*\(\s*(?:(?:KERN_\S+\s*|[^"]*))?($String\s*(?:|,|\)\s*;)\s*)$/ &&
			    length(expand_tabs(substr($line, 1, length($line) - length($1) - 1))) <= $max_line_length) {
				$msg_type = "";

			# lines with only strings (w/ possible termination)
			# #defines with only strings
			} elsif ($line =~ /^\+\s*$String\s*(?:\s*|,|\)\s*;)\s*$/ ||
				 $line =~ /^\+\s*#\s*define\s+\w+\s+$String$/) {
				$msg_type = "";

			# Otherwise set the alternate message types

			# a comment starts before $max_line_length
			} elsif ($line =~ /($;[\s$;]*)$/ &&
				 length(expand_tabs(substr($line, 1, length($line) - length($1) - 1))) <= $max_line_length) {
				$msg_type = "LONG_LINE_COMMENT"

			# a quoted string starts before $max_line_length
			} elsif ($sline =~ /\s*($String(?:\s*(?:\\|,\s*|\)\s*;\s*))?)$/ &&
				 length(expand_tabs(substr($line, 1, length($line) - length($1) - 1))) <= $max_line_length) {
				$msg_type = "LONG_LINE_STRING"
			}

			if ($msg_type ne "" &&
			    (show_type("LONG_LINE") || show_type($msg_type))) {
				WARN($msg_type,
				     "line over $max_line_length characters\n" . $herecurr);
			}
		}

# check for adding lines without a newline.
		if ($line =~ /^\+/ && defined $lines[$linenr] && $lines[$linenr] =~ /^\\ No newline at end of file/) {
			WARN("MISSING_EOF_NEWLINE",
			     "adding a line without newline at end of file\n" . $herecurr);
		}

# Blackfin: use hi/lo macros
		if ($realfile =~ m@arch/blackfin/.*\.S$@) {
			if ($line =~ /\.[lL][[:space:]]*=.*&[[:space:]]*0x[fF][fF][fF][fF]/) {
				my $herevet = "$here\n" . cat_vet($line) . "\n";
				ERROR("LO_MACRO",
				      "use the LO() macro, not (... & 0xFFFF)\n" . $herevet);
			}
			if ($line =~ /\.[hH][[:space:]]*=.*>>[[:space:]]*16/) {
				my $herevet = "$here\n" . cat_vet($line) . "\n";
				ERROR("HI_MACRO",
				      "use the HI() macro, not (... >> 16)\n" . $herevet);
			}
		}

# check we are in a valid source file C or perl if not then ignore this hunk
		next if ($realfile !~ /\.(h|c|pl|dtsi|dts)$/);

# at the beginning of a line any tabs must come first and anything
# more than 8 must use tabs.
		if ($rawline =~ /^\+\s* \t\s*\S/ ||
		    $rawline =~ /^\+\s*        \s*/) {
			my $herevet = "$here\n" . cat_vet($rawline) . "\n";
			$rpt_cleaners = 1;
			if (ERROR("CODE_INDENT",
				  "code indent should use tabs where possible\n" . $herevet) &&
			    $fix) {
				$fixed[$fixlinenr] =~ s/^\+([ \t]+)/"\+" . tabify($1)/e;
			}
		}

# check for space before tabs.
		if ($rawline =~ /^\+/ && $rawline =~ / \t/) {
			my $herevet = "$here\n" . cat_vet($rawline) . "\n";
			if (WARN("SPACE_BEFORE_TAB",
				"please, no space before tabs\n" . $herevet) &&
			    $fix) {
				while ($fixed[$fixlinenr] =~
					   s/(^\+.*) {8,8}\t/$1\t\t/) {}
				while ($fixed[$fixlinenr] =~
					   s/(^\+.*) +\t/$1\t/) {}
			}
		}

# check for && or || at the start of a line
		if ($rawline =~ /^\+\s*(&&|\|\|)/) {
			CHK("LOGICAL_CONTINUATIONS",
			    "Logical continuations should be on the previous line\n" . $hereprev);
		}

# check multi-line statement indentation matches previous line
		if ($^V && $^V ge 5.10.0 &&
		    $prevline =~ /^\+([ \t]*)((?:$c90_Keywords(?:\s+if)\s*)|(?:$Declare\s*)?(?:$Ident|\(\s*\*\s*$Ident\s*\))\s*|$Ident\s*=\s*$Ident\s*)\(.*(\&\&|\|\||,)\s*$/) {
			$prevline =~ /^\+(\t*)(.*)$/;
			my $oldindent = $1;
			my $rest = $2;

			my $pos = pos_last_openparen($rest);
			if ($pos >= 0) {
				$line =~ /^(\+| )([ \t]*)/;
				my $newindent = $2;

				my $goodtabindent = $oldindent .
					"\t" x ($pos / 8) .
					" "  x ($pos % 8);
				my $goodspaceindent = $oldindent . " "  x $pos;

				if ($newindent ne $goodtabindent &&
				    $newindent ne $goodspaceindent) {

					if (CHK("PARENTHESIS_ALIGNMENT",
						"Alignment should match open parenthesis\n" . $hereprev) &&
					    $fix && $line =~ /^\+/) {
						$fixed[$fixlinenr] =~
						    s/^\+[ \t]*/\+$goodtabindent/;
					}
				}
			}
		}

# check for space after cast like "(int) foo" or "(struct foo) bar"
# avoid checking a few false positives:
#   "sizeof(<type>)" or "__alignof__(<type>)"
#   function pointer declarations like "(*foo)(int) = bar;"
#   structure definitions like "(struct foo) { 0 };"
#   multiline macros that define functions
#   known attributes or the __attribute__ keyword
		if ($line =~ /^\+(.*)\(\s*$Type\s*\)([ \t]++)((?![={]|\\$|$Attribute|__attribute__))/ &&
		    (!defined($1) || $1 !~ /\b(?:sizeof|__alignof__)\s*$/)) {
			if (CHK("SPACING",
				"No space is necessary after a cast\n" . $herecurr) &&
			    $fix) {
				$fixed[$fixlinenr] =~
				    s/(\(\s*$Type\s*\))[ \t]+/$1/;
			}
		}

# Block comment styles
# Networking with an initial /*
		if ($realfile =~ m@^(drivers/net/|net/)@ &&
		    $prevrawline =~ /^\+[ \t]*\/\*[ \t]*$/ &&
		    $rawline =~ /^\+[ \t]*\*/ &&
		    $realline > 2) {
			WARN("NETWORKING_BLOCK_COMMENT_STYLE",
			     "networking block comments don't use an empty /* line, use /* Comment...\n" . $hereprev);
		}

# Block comments use * on subsequent lines
		if ($prevline =~ /$;[ \t]*$/ &&			#ends in comment
		    $prevrawline =~ /^\+.*?\/\*/ &&		#starting /*
		    $prevrawline !~ /\*\/[ \t]*$/ &&		#no trailing */
		    $rawline =~ /^\+/ &&			#line is new
		    $rawline !~ /^\+[ \t]*\*/) {		#no leading *
			WARN("BLOCK_COMMENT_STYLE",
			     "Block comments use * on subsequent lines\n" . $hereprev);
		}

# Block comments use */ on trailing lines
		if ($rawline !~ m@^\+[ \t]*\*/[ \t]*$@ &&	#trailing */
		    $rawline !~ m@^\+.*/\*.*\*/[ \t]*$@ &&	#inline /*...*/
		    $rawline !~ m@^\+.*\*{2,}/[ \t]*$@ &&	#trailing **/
		    $rawline =~ m@^\+[ \t]*.+\*\/[ \t]*$@) {	#non blank */
			WARN("BLOCK_COMMENT_STYLE",
			     "Block comments use a trailing */ on a separate line\n" . $herecurr);
		}

# check for missing blank lines after struct/union declarations
# with exceptions for various attributes and macros
		if ($prevline =~ /^[\+ ]};?\s*$/ &&
		    $line =~ /^\+/ &&
		    !($line =~ /^\+\s*$/ ||
		      $line =~ /^\+\s*EXPORT_SYMBOL/ ||
		      $line =~ /^\+\s*MODULE_/i ||
		      $line =~ /^\+\s*\#\s*(?:end|elif|else)/ ||
		      $line =~ /^\+[a-z_]*init/ ||
		      $line =~ /^\+\s*(?:static\s+)?[A-Z_]*ATTR/ ||
		      $line =~ /^\+\s*DECLARE/ ||
		      $line =~ /^\+\s*__setup/)) {
			if (CHK("LINE_SPACING",
				"Please use a blank line after function/struct/union/enum declarations\n" . $hereprev) &&
			    $fix) {
				fix_insert_line($fixlinenr, "\+");
			}
		}

# check for multiple consecutive blank lines
		if ($prevline =~ /^[\+ ]\s*$/ &&
		    $line =~ /^\+\s*$/ &&
		    $last_blank_line != ($linenr - 1)) {
			if (CHK("LINE_SPACING",
				"Please don't use multiple blank lines\n" . $hereprev) &&
			    $fix) {
				fix_delete_line($fixlinenr, $rawline);
			}

			$last_blank_line = $linenr;
		}

# check for missing blank lines after declarations
		if ($sline =~ /^\+\s+\S/ &&			#Not at char 1
			# actual declarations
		    ($prevline =~ /^\+\s+$Declare\s*$Ident\s*[=,;:\[]/ ||
			# function pointer declarations
		     $prevline =~ /^\+\s+$Declare\s*\(\s*\*\s*$Ident\s*\)\s*[=,;:\[\(]/ ||
			# foo bar; where foo is some local typedef or #define
		     $prevline =~ /^\+\s+$Ident(?:\s+|\s*\*\s*)$Ident\s*[=,;\[]/ ||
			# known declaration macros
		     $prevline =~ /^\+\s+$declaration_macros/) &&
			# for "else if" which can look like "$Ident $Ident"
		    !($prevline =~ /^\+\s+$c90_Keywords\b/ ||
			# other possible extensions of declaration lines
		      $prevline =~ /(?:$Compare|$Assignment|$Operators)\s*$/ ||
			# not starting a section or a macro "\" extended line
		      $prevline =~ /(?:\{\s*|\\)$/) &&
			# looks like a declaration
		    !($sline =~ /^\+\s+$Declare\s*$Ident\s*[=,;:\[]/ ||
			# function pointer declarations
		      $sline =~ /^\+\s+$Declare\s*\(\s*\*\s*$Ident\s*\)\s*[=,;:\[\(]/ ||
			# foo bar; where foo is some local typedef or #define
		      $sline =~ /^\+\s+$Ident(?:\s+|\s*\*\s*)$Ident\s*[=,;\[]/ ||
			# known declaration macros
		      $sline =~ /^\+\s+$declaration_macros/ ||
			# start of struct or union or enum
		      $sline =~ /^\+\s+(?:union|struct|enum|typedef)\b/ ||
			# start or end of block or continuation of declaration
		      $sline =~ /^\+\s+(?:$|[\{\}\.\#\"\?\:\(\[])/ ||
			# bitfield continuation
		      $sline =~ /^\+\s+$Ident\s*:\s*\d+\s*[,;]/ ||
			# other possible extensions of declaration lines
		      $sline =~ /^\+\s+\(?\s*(?:$Compare|$Assignment|$Operators)/) &&
			# indentation of previous and current line are the same
		    (($prevline =~ /\+(\s+)\S/) && $sline =~ /^\+$1\S/)) {
			if (WARN("LINE_SPACING",
				 "Missing a blank line after declarations\n" . $hereprev) &&
			    $fix) {
				fix_insert_line($fixlinenr, "\+");
			}
		}

# check for spaces at the beginning of a line.
# Exceptions:
#  1) within comments
#  2) indented preprocessor commands
#  3) hanging labels
		if ($rawline =~ /^\+ / && $line !~ /^\+ *(?:$;|#|$Ident:)/)  {
			my $herevet = "$here\n" . cat_vet($rawline) . "\n";
			if (WARN("LEADING_SPACE",
				 "please, no spaces at the start of a line\n" . $herevet) &&
			    $fix) {
				$fixed[$fixlinenr] =~ s/^\+([ \t]+)/"\+" . tabify($1)/e;
			}
		}

# check we are in a valid C source file if not then ignore this hunk
		next if ($realfile !~ /\.(h|c)$/);

# check indentation of any line with a bare else
# (but not if it is a multiple line "if (foo) return bar; else return baz;")
# if the previous line is a break or return and is indented 1 tab more...
		if ($sline =~ /^\+([\t]+)(?:}[ \t]*)?else(?:[ \t]*{)?\s*$/) {
			my $tabs = length($1) + 1;
			if ($prevline =~ /^\+\t{$tabs,$tabs}break\b/ ||
			    ($prevline =~ /^\+\t{$tabs,$tabs}return\b/ &&
			     defined $lines[$linenr] &&
			     $lines[$linenr] !~ /^[ \+]\t{$tabs,$tabs}return/)) {
				WARN("UNNECESSARY_ELSE",
				     "else is not generally useful after a break or return\n" . $hereprev);
			}
		}

# check indentation of a line with a break;
# if the previous line is a goto or return and is indented the same # of tabs
		if ($sline =~ /^\+([\t]+)break\s*;\s*$/) {
			my $tabs = $1;
			if ($prevline =~ /^\+$tabs(?:goto|return)\b/) {
				WARN("UNNECESSARY_BREAK",
				     "break is not useful after a goto or return\n" . $hereprev);
			}
		}

# discourage the addition of CONFIG_EXPERIMENTAL in #if(def).
		if ($line =~ /^\+\s*\#\s*if.*\bCONFIG_EXPERIMENTAL\b/) {
			WARN("CONFIG_EXPERIMENTAL",
			     "Use of CONFIG_EXPERIMENTAL is deprecated. For alternatives, see https://lkml.org/lkml/2012/10/23/580\n");
		}

# check for RCS/CVS revision markers
		if ($rawline =~ /^\+.*\$(Revision|Log|Id)(?:\$|)/) {
			WARN("CVS_KEYWORD",
			     "CVS style keyword markers, these will _not_ be updated\n". $herecurr);
		}

# Blackfin: don't use __builtin_bfin_[cs]sync
		if ($line =~ /__builtin_bfin_csync/) {
			my $herevet = "$here\n" . cat_vet($line) . "\n";
			ERROR("CSYNC",
			      "use the CSYNC() macro in asm/blackfin.h\n" . $herevet);
		}
		if ($line =~ /__builtin_bfin_ssync/) {
			my $herevet = "$here\n" . cat_vet($line) . "\n";
			ERROR("SSYNC",
			      "use the SSYNC() macro in asm/blackfin.h\n" . $herevet);
		}

# check for old HOTPLUG __dev<foo> section markings
		if ($line =~ /\b(__dev(init|exit)(data|const|))\b/) {
			WARN("HOTPLUG_SECTION",
			     "Using $1 is unnecessary\n" . $herecurr);
		}

# Check for potential 'bare' types
		my ($stat, $cond, $line_nr_next, $remain_next, $off_next,
		    $realline_next);
#print "LINE<$line>\n";
		if ($linenr >= $suppress_statement &&
		    $realcnt && $sline =~ /.\s*\S/) {
			($stat, $cond, $line_nr_next, $remain_next, $off_next) =
				ctx_statement_block($linenr, $realcnt, 0);
			$stat =~ s/\n./\n /g;
			$cond =~ s/\n./\n /g;

#print "linenr<$linenr> <$stat>\n";
			# If this statement has no statement boundaries within
			# it there is no point in retrying a statement scan
			# until we hit end of it.
			my $frag = $stat; $frag =~ s/;+\s*$//;
			if ($frag !~ /(?:{|;)/) {
#print "skip<$line_nr_next>\n";
				$suppress_statement = $line_nr_next;
			}

			# Find the real next line.
			$realline_next = $line_nr_next;
			if (defined $realline_next &&
			    (!defined $lines[$realline_next - 1] ||
			     substr($lines[$realline_next - 1], $off_next) =~ /^\s*$/)) {
				$realline_next++;
			}

			my $s = $stat;
			$s =~ s/{.*$//s;

			# Ignore goto labels.
			if ($s =~ /$Ident:\*$/s) {

			# Ignore functions being called
			} elsif ($s =~ /^.\s*$Ident\s*\(/s) {

			} elsif ($s =~ /^.\s*else\b/s) {

			# declarations always start with types
			} elsif ($prev_values eq 'E' && $s =~ /^.\s*(?:$Storage\s+)?(?:$Inline\s+)?(?:const\s+)?((?:\s*$Ident)+?)\b(?:\s+$Sparse)?\s*\**\s*(?:$Ident|\(\*[^\)]*\))(?:\s*$Modifier)?\s*(?:;|=|,|\()/s) {
				my $type = $1;
				$type =~ s/\s+/ /g;
				possible($type, "A:" . $s);

			# definitions in global scope can only start with types
			} elsif ($s =~ /^.(?:$Storage\s+)?(?:$Inline\s+)?(?:const\s+)?($Ident)\b\s*(?!:)/s) {
				possible($1, "B:" . $s);
			}

			# any (foo ... *) is a pointer cast, and foo is a type
			while ($s =~ /\(($Ident)(?:\s+$Sparse)*[\s\*]+\s*\)/sg) {
				possible($1, "C:" . $s);
			}

			# Check for any sort of function declaration.
			# int foo(something bar, other baz);
			# void (*store_gdt)(x86_descr_ptr *);
			if ($prev_values eq 'E' && $s =~ /^(.(?:typedef\s*)?(?:(?:$Storage|$Inline)\s*)*\s*$Type\s*(?:\b$Ident|\(\*\s*$Ident\))\s*)\(/s) {
				my ($name_len) = length($1);

				my $ctx = $s;
				substr($ctx, 0, $name_len + 1, '');
				$ctx =~ s/\)[^\)]*$//;

				for my $arg (split(/\s*,\s*/, $ctx)) {
					if ($arg =~ /^(?:const\s+)?($Ident)(?:\s+$Sparse)*\s*\**\s*(:?\b$Ident)?$/s || $arg =~ /^($Ident)$/s) {

						possible($1, "D:" . $s);
					}
				}
			}

		}

#
# Checks which may be anchored in the context.
#

# Check for switch () and associated case and default
# statements should be at the same indent.
		if ($line=~/\bswitch\s*\(.*\)/) {
			my $err = '';
			my $sep = '';
			my @ctx = ctx_block_outer($linenr, $realcnt);
			shift(@ctx);
			for my $ctx (@ctx) {
				my ($clen, $cindent) = line_stats($ctx);
				if ($ctx =~ /^\+\s*(case\s+|default:)/ &&
							$indent != $cindent) {
					$err .= "$sep$ctx\n";
					$sep = '';
				} else {
					$sep = "[...]\n";
				}
			}
			if ($err ne '') {
				ERROR("SWITCH_CASE_INDENT_LEVEL",
				      "switch and case should be at the same indent\n$hereline$err");
			}
		}

# if/while/etc brace do not go on next line, unless defining a do while loop,
# or if that brace on the next line is for something else
		if ($line =~ /(.*)\b((?:if|while|for|switch|(?:[a-z_]+|)for_each[a-z_]+)\s*\(|do\b|else\b)/ && $line !~ /^.\s*\#/) {
			my $pre_ctx = "$1$2";

			my ($level, @ctx) = ctx_statement_level($linenr, $realcnt, 0);

			if ($line =~ /^\+\t{6,}/) {
				WARN("DEEP_INDENTATION",
				     "Too many leading tabs - consider code refactoring\n" . $herecurr);
			}

			my $ctx_cnt = $realcnt - $#ctx - 1;
			my $ctx = join("\n", @ctx);

			my $ctx_ln = $linenr;
			my $ctx_skip = $realcnt;

			while ($ctx_skip > $ctx_cnt || ($ctx_skip == $ctx_cnt &&
					defined $lines[$ctx_ln - 1] &&
					$lines[$ctx_ln - 1] =~ /^-/)) {
				##print "SKIP<$ctx_skip> CNT<$ctx_cnt>\n";
				$ctx_skip-- if (!defined $lines[$ctx_ln - 1] || $lines[$ctx_ln - 1] !~ /^-/);
				$ctx_ln++;
			}

			#print "realcnt<$realcnt> ctx_cnt<$ctx_cnt>\n";
			#print "pre<$pre_ctx>\nline<$line>\nctx<$ctx>\nnext<$lines[$ctx_ln - 1]>\n";

			if ($ctx !~ /{\s*/ && defined($lines[$ctx_ln - 1]) && $lines[$ctx_ln - 1] =~ /^\+\s*{/) {
				ERROR("OPEN_BRACE",
				      "that open brace { should be on the previous line\n" .
					"$here\n$ctx\n$rawlines[$ctx_ln - 1]\n");
			}
			if ($level == 0 && $pre_ctx !~ /}\s*while\s*\($/ &&
			    $ctx =~ /\)\s*\;\s*$/ &&
			    defined $lines[$ctx_ln - 1])
			{
				my ($nlength, $nindent) = line_stats($lines[$ctx_ln - 1]);
				if ($nindent > $indent) {
					WARN("TRAILING_SEMICOLON",
					     "trailing semicolon indicates no statements, indent implies otherwise\n" .
						"$here\n$ctx\n$rawlines[$ctx_ln - 1]\n");
				}
			}
		}

# Check relative indent for conditionals and blocks.
		if ($line =~ /\b(?:(?:if|while|for|(?:[a-z_]+|)for_each[a-z_]+)\s*\(|do\b)/ && $line !~ /^.\s*#/ && $line !~ /\}\s*while\s*/) {
			($stat, $cond, $line_nr_next, $remain_next, $off_next) =
				ctx_statement_block($linenr, $realcnt, 0)
					if (!defined $stat);
			my ($s, $c) = ($stat, $cond);

			substr($s, 0, length($c), '');

			# remove inline comments
			$s =~ s/$;/ /g;
			$c =~ s/$;/ /g;

			# Find out how long the conditional actually is.
			my @newlines = ($c =~ /\n/gs);
			my $cond_lines = 1 + $#newlines;

			# Make sure we remove the line prefixes as we have
			# none on the first line, and are going to readd them
			# where necessary.
			$s =~ s/\n./\n/gs;
			while ($s =~ /\n\s+\\\n/) {
				$cond_lines += $s =~ s/\n\s+\\\n/\n/g;
			}

			# We want to check the first line inside the block
			# starting at the end of the conditional, so remove:
			#  1) any blank line termination
			#  2) any opening brace { on end of the line
			#  3) any do (...) {
			my $continuation = 0;
			my $check = 0;
			$s =~ s/^.*\bdo\b//;
			$s =~ s/^\s*{//;
			if ($s =~ s/^\s*\\//) {
				$continuation = 1;
			}
			if ($s =~ s/^\s*?\n//) {
				$check = 1;
				$cond_lines++;
			}

			# Also ignore a loop construct at the end of a
			# preprocessor statement.
			if (($prevline =~ /^.\s*#\s*define\s/ ||
			    $prevline =~ /\\\s*$/) && $continuation == 0) {
				$check = 0;
			}

			my $cond_ptr = -1;
			$continuation = 0;
			while ($cond_ptr != $cond_lines) {
				$cond_ptr = $cond_lines;

				# If we see an #else/#elif then the code
				# is not linear.
				if ($s =~ /^\s*\#\s*(?:else|elif)/) {
					$check = 0;
				}

				# Ignore:
				#  1) blank lines, they should be at 0,
				#  2) preprocessor lines, and
				#  3) labels.
				if ($continuation ||
				    $s =~ /^\s*?\n/ ||
				    $s =~ /^\s*#\s*?/ ||
				    $s =~ /^\s*$Ident\s*:/) {
					$continuation = ($s =~ /^.*?\\\n/) ? 1 : 0;
					if ($s =~ s/^.*?\n//) {
						$cond_lines++;
					}
				}
			}

			my (undef, $sindent) = line_stats("+" . $s);
			my $stat_real = raw_line($linenr, $cond_lines);

			# Check if either of these lines are modified, else
			# this is not this patch's fault.
			if (!defined($stat_real) ||
			    $stat !~ /^\+/ && $stat_real !~ /^\+/) {
				$check = 0;
			}
			if (defined($stat_real) && $cond_lines > 1) {
				$stat_real = "[...]\n$stat_real";
			}

			#print "line<$line> prevline<$prevline> indent<$indent> sindent<$sindent> check<$check> continuation<$continuation> s<$s> cond_lines<$cond_lines> stat_real<$stat_real> stat<$stat>\n";

			if ($check && $s ne '' &&
			    (($sindent % 8) != 0 ||
			     ($sindent < $indent) ||
			     ($sindent > $indent + 8))) {
				WARN("SUSPECT_CODE_INDENT",
				     "suspect code indent for conditional statements ($indent, $sindent)\n" . $herecurr . "$stat_real\n");
			}
		}

		# Track the 'values' across context and added lines.
		my $opline = $line; $opline =~ s/^./ /;
		my ($curr_values, $curr_vars) =
				annotate_values($opline . "\n", $prev_values);
		$curr_values = $prev_values . $curr_values;
		if ($dbg_values) {
			my $outline = $opline; $outline =~ s/\t/ /g;
			print "$linenr > .$outline\n";
			print "$linenr > $curr_values\n";
			print "$linenr >  $curr_vars\n";
		}
		$prev_values = substr($curr_values, -1);

#ignore lines not being added
		next if ($line =~ /^[^\+]/);

# TEST: allow direct testing of the type matcher.
		if ($dbg_type) {
			if ($line =~ /^.\s*$Declare\s*$/) {
				ERROR("TEST_TYPE",
				      "TEST: is type\n" . $herecurr);
			} elsif ($dbg_type > 1 && $line =~ /^.+($Declare)/) {
				ERROR("TEST_NOT_TYPE",
				      "TEST: is not type ($1 is)\n". $herecurr);
			}
			next;
		}
# TEST: allow direct testing of the attribute matcher.
		if ($dbg_attr) {
			if ($line =~ /^.\s*$Modifier\s*$/) {
				ERROR("TEST_ATTR",
				      "TEST: is attr\n" . $herecurr);
			} elsif ($dbg_attr > 1 && $line =~ /^.+($Modifier)/) {
				ERROR("TEST_NOT_ATTR",
				      "TEST: is not attr ($1 is)\n". $herecurr);
			}
			next;
		}

# check for initialisation to aggregates open brace on the next line
		if ($line =~ /^.\s*{/ &&
		    $prevline =~ /(?:^|[^=])=\s*$/) {
			if (ERROR("OPEN_BRACE",
				  "that open brace { should be on the previous line\n" . $hereprev) &&
			    $fix && $prevline =~ /^\+/ && $line =~ /^\+/) {
				fix_delete_line($fixlinenr - 1, $prevrawline);
				fix_delete_line($fixlinenr, $rawline);
				my $fixedline = $prevrawline;
				$fixedline =~ s/\s*=\s*$/ = {/;
				fix_insert_line($fixlinenr, $fixedline);
				$fixedline = $line;
				$fixedline =~ s/^(.\s*){\s*/$1/;
				fix_insert_line($fixlinenr, $fixedline);
			}
		}

#
# Checks which are anchored on the added line.
#

# check for malformed paths in #include statements (uses RAW line)
		if ($rawline =~ m{^.\s*\#\s*include\s+[<"](.*)[">]}) {
			my $path = $1;
			if ($path =~ m{//}) {
				ERROR("MALFORMED_INCLUDE",
				      "malformed #include filename\n" . $herecurr);
			}
			if ($path =~ "^uapi/" && $realfile =~ m@\binclude/uapi/@) {
				ERROR("UAPI_INCLUDE",
				      "No #include in ...include/uapi/... should use a uapi/ path prefix\n" . $herecurr);
			}
		}

# no C99 // comments
		if ($line =~ m{//}) {
			if (ERROR("C99_COMMENTS",
				  "do not use C99 // comments\n" . $herecurr) &&
			    $fix) {
				my $line = $fixed[$fixlinenr];
				if ($line =~ /\/\/(.*)$/) {
					my $comment = trim($1);
					$fixed[$fixlinenr] =~ s@\/\/(.*)$@/\* $comment \*/@;
				}
			}
		}
		# Remove C99 comments.
		$line =~ s@//.*@@;
		$opline =~ s@//.*@@;

# EXPORT_SYMBOL should immediately follow the thing it is exporting, consider
# the whole statement.
#print "APW <$lines[$realline_next - 1]>\n";
		if (defined $realline_next &&
		    exists $lines[$realline_next - 1] &&
		    !defined $suppress_export{$realline_next} &&
		    ($lines[$realline_next - 1] =~ /EXPORT_SYMBOL.*\((.*)\)/ ||
		     $lines[$realline_next - 1] =~ /EXPORT_UNUSED_SYMBOL.*\((.*)\)/)) {
			# Handle definitions which produce identifiers with
			# a prefix:
			#   XXX(foo);
			#   EXPORT_SYMBOL(something_foo);
			my $name = $1;
			if ($stat =~ /^(?:.\s*}\s*\n)?.([A-Z_]+)\s*\(\s*($Ident)/ &&
			    $name =~ /^${Ident}_$2/) {
#print "FOO C name<$name>\n";
				$suppress_export{$realline_next} = 1;

			} elsif ($stat !~ /(?:
				\n.}\s*$|
				^.DEFINE_$Ident\(\Q$name\E\)|
				^.DECLARE_$Ident\(\Q$name\E\)|
				^.LIST_HEAD\(\Q$name\E\)|
				^.(?:$Storage\s+)?$Type\s*\(\s*\*\s*\Q$name\E\s*\)\s*\(|
				\b\Q$name\E(?:\s+$Attribute)*\s*(?:;|=|\[|\()
			    )/x) {
#print "FOO A<$lines[$realline_next - 1]> stat<$stat> name<$name>\n";
				$suppress_export{$realline_next} = 2;
			} else {
				$suppress_export{$realline_next} = 1;
			}
		}
		if (!defined $suppress_export{$linenr} &&
		    $prevline =~ /^.\s*$/ &&
		    ($line =~ /EXPORT_SYMBOL.*\((.*)\)/ ||
		     $line =~ /EXPORT_UNUSED_SYMBOL.*\((.*)\)/)) {
#print "FOO B <$lines[$linenr - 1]>\n";
			$suppress_export{$linenr} = 2;
		}
		if (defined $suppress_export{$linenr} &&
		    $suppress_export{$linenr} == 2) {
			WARN("EXPORT_SYMBOL",
			     "EXPORT_SYMBOL(foo); should immediately follow its function/variable\n" . $herecurr);
		}

# check for global initialisers.
<<<<<<< HEAD
		if ($line =~ /^\+$Type\s*$Ident(?:\s+$Modifier)*\s*=\s*(?:0|NULL|false)\s*;/) {
=======
		if ($line =~ /^\+$Type\s*$Ident(?:\s+$Modifier)*\s*=\s*($zero_initializer)\s*;/) {
>>>>>>> db0b54cd
			if (ERROR("GLOBAL_INITIALISERS",
				  "do not initialise globals to $1\n" . $herecurr) &&
			    $fix) {
<<<<<<< HEAD
				$fixed[$fixlinenr] =~ s/(^.$Type\s*$Ident(?:\s+$Modifier)*)\s*=\s*(0|NULL|false)\s*;/$1;/;
=======
				$fixed[$fixlinenr] =~ s/(^.$Type\s*$Ident(?:\s+$Modifier)*)\s*=\s*$zero_initializer\s*;/$1;/;
>>>>>>> db0b54cd
			}
		}
# check for static initialisers.
		if ($line =~ /^\+.*\bstatic\s.*=\s*($zero_initializer)\s*;/) {
			if (ERROR("INITIALISED_STATIC",
				  "do not initialise statics to $1\n" .
				      $herecurr) &&
			    $fix) {
				$fixed[$fixlinenr] =~ s/(\bstatic\s.*?)\s*=\s*$zero_initializer\s*;/$1;/;
			}
		}

# check for misordered declarations of char/short/int/long with signed/unsigned
		while ($sline =~ m{(\b$TypeMisordered\b)}g) {
			my $tmp = trim($1);
			WARN("MISORDERED_TYPE",
			     "type '$tmp' should be specified in [[un]signed] [short|int|long|long long] order\n" . $herecurr);
		}

# check for static const char * arrays.
		if ($line =~ /\bstatic\s+const\s+char\s*\*\s*(\w+)\s*\[\s*\]\s*=\s*/) {
			WARN("STATIC_CONST_CHAR_ARRAY",
			     "static const char * array should probably be static const char * const\n" .
				$herecurr);
               }

# check for static char foo[] = "bar" declarations.
		if ($line =~ /\bstatic\s+char\s+(\w+)\s*\[\s*\]\s*=\s*"/) {
			WARN("STATIC_CONST_CHAR_ARRAY",
			     "static char array declaration should probably be static const char\n" .
				$herecurr);
               }

# check for const <foo> const where <foo> is not a pointer or array type
		if ($sline =~ /\bconst\s+($BasicType)\s+const\b/) {
			my $found = $1;
			if ($sline =~ /\bconst\s+\Q$found\E\s+const\b\s*\*/) {
				WARN("CONST_CONST",
				     "'const $found const *' should probably be 'const $found * const'\n" . $herecurr);
			} elsif ($sline !~ /\bconst\s+\Q$found\E\s+const\s+\w+\s*\[/) {
				WARN("CONST_CONST",
				     "'const $found const' should probably be 'const $found'\n" . $herecurr);
			}
		}

# check for non-global char *foo[] = {"bar", ...} declarations.
		if ($line =~ /^.\s+(?:static\s+|const\s+)?char\s+\*\s*\w+\s*\[\s*\]\s*=\s*\{/) {
			WARN("STATIC_CONST_CHAR_ARRAY",
			     "char * array declaration might be better as static const\n" .
				$herecurr);
               }

# check for sizeof(foo)/sizeof(foo[0]) that could be ARRAY_SIZE(foo)
		if ($line =~ m@\bsizeof\s*\(\s*($Lval)\s*\)@) {
			my $array = $1;
			if ($line =~ m@\b(sizeof\s*\(\s*\Q$array\E\s*\)\s*/\s*sizeof\s*\(\s*\Q$array\E\s*\[\s*0\s*\]\s*\))@) {
				my $array_div = $1;
				if (WARN("ARRAY_SIZE",
					 "Prefer ARRAY_SIZE($array)\n" . $herecurr) &&
				    $fix) {
					$fixed[$fixlinenr] =~ s/\Q$array_div\E/ARRAY_SIZE($array)/;
				}
			}
		}

# check for function declarations without arguments like "int foo()"
		if ($line =~ /(\b$Type\s+$Ident)\s*\(\s*\)/) {
			if (ERROR("FUNCTION_WITHOUT_ARGS",
				  "Bad function definition - $1() should probably be $1(void)\n" . $herecurr) &&
			    $fix) {
				$fixed[$fixlinenr] =~ s/(\b($Type)\s+($Ident))\s*\(\s*\)/$2 $3(void)/;
			}
		}

# check for uses of DEFINE_PCI_DEVICE_TABLE
		if ($line =~ /\bDEFINE_PCI_DEVICE_TABLE\s*\(\s*(\w+)\s*\)\s*=/) {
			if (WARN("DEFINE_PCI_DEVICE_TABLE",
				 "Prefer struct pci_device_id over deprecated DEFINE_PCI_DEVICE_TABLE\n" . $herecurr) &&
			    $fix) {
				$fixed[$fixlinenr] =~ s/\b(?:static\s+|)DEFINE_PCI_DEVICE_TABLE\s*\(\s*(\w+)\s*\)\s*=\s*/static const struct pci_device_id $1\[\] = /;
			}
		}

# check for new typedefs, only function parameters and sparse annotations
# make sense.
		if ($line =~ /\btypedef\s/ &&
		    $line !~ /\btypedef\s+$Type\s*\(\s*\*?$Ident\s*\)\s*\(/ &&
		    $line !~ /\btypedef\s+$Type\s+$Ident\s*\(/ &&
		    $line !~ /\b$typeTypedefs\b/ &&
		    $line !~ /\b__bitwise(?:__|)\b/) {
			WARN("NEW_TYPEDEFS",
			     "do not add new typedefs\n" . $herecurr);
		}

# * goes on variable not on type
		# (char*[ const])
		while ($line =~ m{(\($NonptrType(\s*(?:$Modifier\b\s*|\*\s*)+)\))}g) {
			#print "AA<$1>\n";
			my ($ident, $from, $to) = ($1, $2, $2);

			# Should start with a space.
			$to =~ s/^(\S)/ $1/;
			# Should not end with a space.
			$to =~ s/\s+$//;
			# '*'s should not have spaces between.
			while ($to =~ s/\*\s+\*/\*\*/) {
			}

##			print "1: from<$from> to<$to> ident<$ident>\n";
			if ($from ne $to) {
				if (ERROR("POINTER_LOCATION",
					  "\"(foo$from)\" should be \"(foo$to)\"\n" .  $herecurr) &&
				    $fix) {
					my $sub_from = $ident;
					my $sub_to = $ident;
					$sub_to =~ s/\Q$from\E/$to/;
					$fixed[$fixlinenr] =~
					    s@\Q$sub_from\E@$sub_to@;
				}
			}
		}
		while ($line =~ m{(\b$NonptrType(\s*(?:$Modifier\b\s*|\*\s*)+)($Ident))}g) {
			#print "BB<$1>\n";
			my ($match, $from, $to, $ident) = ($1, $2, $2, $3);

			# Should start with a space.
			$to =~ s/^(\S)/ $1/;
			# Should not end with a space.
			$to =~ s/\s+$//;
			# '*'s should not have spaces between.
			while ($to =~ s/\*\s+\*/\*\*/) {
			}
			# Modifiers should have spaces.
			$to =~ s/(\b$Modifier$)/$1 /;

##			print "2: from<$from> to<$to> ident<$ident>\n";
			if ($from ne $to && $ident !~ /^$Modifier$/) {
				if (ERROR("POINTER_LOCATION",
					  "\"foo${from}bar\" should be \"foo${to}bar\"\n" .  $herecurr) &&
				    $fix) {

					my $sub_from = $match;
					my $sub_to = $match;
					$sub_to =~ s/\Q$from\E/$to/;
					$fixed[$fixlinenr] =~
					    s@\Q$sub_from\E@$sub_to@;
				}
			}
		}

# avoid BUG() or BUG_ON()
		if ($line =~ /\b(?:BUG|BUG_ON)\b/) {
			my $msg_type = \&WARN;
			$msg_type = \&CHK if ($file);
			&{$msg_type}("AVOID_BUG",
				     "Avoid crashing the kernel - try using WARN_ON & recovery code rather than BUG() or BUG_ON()\n" . $herecurr);
		}

# avoid LINUX_VERSION_CODE
		if ($line =~ /\bLINUX_VERSION_CODE\b/) {
			WARN("LINUX_VERSION_CODE",
			     "LINUX_VERSION_CODE should be avoided, code should be for the version to which it is merged\n" . $herecurr);
		}

# check for uses of printk_ratelimit
		if ($line =~ /\bprintk_ratelimit\s*\(/) {
			WARN("PRINTK_RATELIMITED",
			     "Prefer printk_ratelimited or pr_<level>_ratelimited to printk_ratelimit\n" . $herecurr);
		}

# printk should use KERN_* levels.  Note that follow on printk's on the
# same line do not need a level, so we use the current block context
# to try and find and validate the current printk.  In summary the current
# printk includes all preceding printk's which have no newline on the end.
# we assume the first bad printk is the one to report.
		if ($line =~ /\bprintk\((?!KERN_)\s*"/) {
			my $ok = 0;
			for (my $ln = $linenr - 1; $ln >= $first_line; $ln--) {
				#print "CHECK<$lines[$ln - 1]\n";
				# we have a preceding printk if it ends
				# with "\n" ignore it, else it is to blame
				if ($lines[$ln - 1] =~ m{\bprintk\(}) {
					if ($rawlines[$ln - 1] !~ m{\\n"}) {
						$ok = 1;
					}
					last;
				}
			}
			if ($ok == 0) {
				WARN("PRINTK_WITHOUT_KERN_LEVEL",
				     "printk() should include KERN_ facility level\n" . $herecurr);
			}
		}

		if ($line =~ /\bprintk\s*\(\s*KERN_([A-Z]+)/) {
			my $orig = $1;
			my $level = lc($orig);
			$level = "warn" if ($level eq "warning");
			my $level2 = $level;
			$level2 = "dbg" if ($level eq "debug");
			WARN("PREFER_PR_LEVEL",
			     "Prefer [subsystem eg: netdev]_$level2([subsystem]dev, ... then dev_$level2(dev, ... then pr_$level(...  to printk(KERN_$orig ...\n" . $herecurr);
		}

		if ($line =~ /\bpr_warning\s*\(/) {
			if (WARN("PREFER_PR_LEVEL",
				 "Prefer pr_warn(... to pr_warning(...\n" . $herecurr) &&
			    $fix) {
				$fixed[$fixlinenr] =~
				    s/\bpr_warning\b/pr_warn/;
			}
		}

		if ($line =~ /\bdev_printk\s*\(\s*KERN_([A-Z]+)/) {
			my $orig = $1;
			my $level = lc($orig);
			$level = "warn" if ($level eq "warning");
			$level = "dbg" if ($level eq "debug");
			WARN("PREFER_DEV_LEVEL",
			     "Prefer dev_$level(... to dev_printk(KERN_$orig, ...\n" . $herecurr);
		}

# ENOSYS means "bad syscall nr" and nothing else.  This will have a small
# number of false positives, but assembly files are not checked, so at
# least the arch entry code will not trigger this warning.
		if ($line =~ /\bENOSYS\b/) {
			WARN("ENOSYS",
			     "ENOSYS means 'invalid syscall nr' and nothing else\n" . $herecurr);
		}

# function brace can't be on same line, except for #defines of do while,
# or if closed on same line
		if (($line=~/$Type\s*$Ident\(.*\).*\s*{/) and
		    !($line=~/\#\s*define.*do\s\{/) and !($line=~/}/)) {
			if (ERROR("OPEN_BRACE",
				  "open brace '{' following function declarations go on the next line\n" . $herecurr) &&
			    $fix) {
				fix_delete_line($fixlinenr, $rawline);
				my $fixed_line = $rawline;
				$fixed_line =~ /(^..*$Type\s*$Ident\(.*\)\s*){(.*)$/;
				my $line1 = $1;
				my $line2 = $2;
				fix_insert_line($fixlinenr, ltrim($line1));
				fix_insert_line($fixlinenr, "\+{");
				if ($line2 !~ /^\s*$/) {
					fix_insert_line($fixlinenr, "\+\t" . trim($line2));
				}
			}
		}

# open braces for enum, union and struct go on the same line.
		if ($line =~ /^.\s*{/ &&
		    $prevline =~ /^.\s*(?:typedef\s+)?(enum|union|struct)(?:\s+$Ident)?\s*$/) {
			if (ERROR("OPEN_BRACE",
				  "open brace '{' following $1 go on the same line\n" . $hereprev) &&
			    $fix && $prevline =~ /^\+/ && $line =~ /^\+/) {
				fix_delete_line($fixlinenr - 1, $prevrawline);
				fix_delete_line($fixlinenr, $rawline);
				my $fixedline = rtrim($prevrawline) . " {";
				fix_insert_line($fixlinenr, $fixedline);
				$fixedline = $rawline;
				$fixedline =~ s/^(.\s*){\s*/$1\t/;
				if ($fixedline !~ /^\+\s*$/) {
					fix_insert_line($fixlinenr, $fixedline);
				}
			}
		}

# missing space after union, struct or enum definition
		if ($line =~ /^.\s*(?:typedef\s+)?(enum|union|struct)(?:\s+$Ident){1,2}[=\{]/) {
			if (WARN("SPACING",
				 "missing space after $1 definition\n" . $herecurr) &&
			    $fix) {
				$fixed[$fixlinenr] =~
				    s/^(.\s*(?:typedef\s+)?(?:enum|union|struct)(?:\s+$Ident){1,2})([=\{])/$1 $2/;
			}
		}

# Function pointer declarations
# check spacing between type, funcptr, and args
# canonical declaration is "type (*funcptr)(args...)"
		if ($line =~ /^.\s*($Declare)\((\s*)\*(\s*)($Ident)(\s*)\)(\s*)\(/) {
			my $declare = $1;
			my $pre_pointer_space = $2;
			my $post_pointer_space = $3;
			my $funcname = $4;
			my $post_funcname_space = $5;
			my $pre_args_space = $6;

# the $Declare variable will capture all spaces after the type
# so check it for a missing trailing missing space but pointer return types
# don't need a space so don't warn for those.
			my $post_declare_space = "";
			if ($declare =~ /(\s+)$/) {
				$post_declare_space = $1;
				$declare = rtrim($declare);
			}
			if ($declare !~ /\*$/ && $post_declare_space =~ /^$/) {
				WARN("SPACING",
				     "missing space after return type\n" . $herecurr);
				$post_declare_space = " ";
			}

# unnecessary space "type  (*funcptr)(args...)"
# This test is not currently implemented because these declarations are
# equivalent to
#	int  foo(int bar, ...)
# and this is form shouldn't/doesn't generate a checkpatch warning.
#
#			elsif ($declare =~ /\s{2,}$/) {
#				WARN("SPACING",
#				     "Multiple spaces after return type\n" . $herecurr);
#			}

# unnecessary space "type ( *funcptr)(args...)"
			if (defined $pre_pointer_space &&
			    $pre_pointer_space =~ /^\s/) {
				WARN("SPACING",
				     "Unnecessary space after function pointer open parenthesis\n" . $herecurr);
			}

# unnecessary space "type (* funcptr)(args...)"
			if (defined $post_pointer_space &&
			    $post_pointer_space =~ /^\s/) {
				WARN("SPACING",
				     "Unnecessary space before function pointer name\n" . $herecurr);
			}

# unnecessary space "type (*funcptr )(args...)"
			if (defined $post_funcname_space &&
			    $post_funcname_space =~ /^\s/) {
				WARN("SPACING",
				     "Unnecessary space after function pointer name\n" . $herecurr);
			}

# unnecessary space "type (*funcptr) (args...)"
			if (defined $pre_args_space &&
			    $pre_args_space =~ /^\s/) {
				WARN("SPACING",
				     "Unnecessary space before function pointer arguments\n" . $herecurr);
			}

			if (show_type("SPACING") && $fix) {
				$fixed[$fixlinenr] =~
				    s/^(.\s*)$Declare\s*\(\s*\*\s*$Ident\s*\)\s*\(/$1 . $declare . $post_declare_space . '(*' . $funcname . ')('/ex;
			}
		}

# check for spacing round square brackets; allowed:
#  1. with a type on the left -- int [] a;
#  2. at the beginning of a line for slice initialisers -- [0...10] = 5,
#  3. inside a curly brace -- = { [0...10] = 5 }
		while ($line =~ /(.*?\s)\[/g) {
			my ($where, $prefix) = ($-[1], $1);
			if ($prefix !~ /$Type\s+$/ &&
			    ($where != 0 || $prefix !~ /^.\s+$/) &&
			    $prefix !~ /[{,]\s+$/) {
				if (ERROR("BRACKET_SPACE",
					  "space prohibited before open square bracket '['\n" . $herecurr) &&
				    $fix) {
				    $fixed[$fixlinenr] =~
					s/^(\+.*?)\s+\[/$1\[/;
				}
			}
		}

# check for spaces between functions and their parentheses.
		while ($line =~ /($Ident)\s+\(/g) {
			my $name = $1;
			my $ctx_before = substr($line, 0, $-[1]);
			my $ctx = "$ctx_before$name";

			# Ignore those directives where spaces _are_ permitted.
			if ($name =~ /^(?:
				if|for|while|switch|return|case|
				volatile|__volatile__|
				__attribute__|format|__extension__|
				asm|__asm__)$/x)
			{
			# cpp #define statements have non-optional spaces, ie
			# if there is a space between the name and the open
			# parenthesis it is simply not a parameter group.
			} elsif ($ctx_before =~ /^.\s*\#\s*define\s*$/) {

			# cpp #elif statement condition may start with a (
			} elsif ($ctx =~ /^.\s*\#\s*elif\s*$/) {

			# If this whole things ends with a type its most
			# likely a typedef for a function.
			} elsif ($ctx =~ /$Type$/) {

			} else {
				if (WARN("SPACING",
					 "space prohibited between function name and open parenthesis '('\n" . $herecurr) &&
					     $fix) {
					$fixed[$fixlinenr] =~
					    s/\b$name\s+\(/$name\(/;
				}
			}
		}

# Check operator spacing.
		if (!($line=~/\#\s*include/)) {
			my $fixed_line = "";
			my $line_fixed = 0;

			my $ops = qr{
				<<=|>>=|<=|>=|==|!=|
				\+=|-=|\*=|\/=|%=|\^=|\|=|&=|
				=>|->|<<|>>|<|>|=|!|~|
				&&|\|\||,|\^|\+\+|--|&|\||\+|-|\*|\/|%|
				\?:|\?|:
			}x;
			my @elements = split(/($ops|;)/, $opline);

##			print("element count: <" . $#elements . ">\n");
##			foreach my $el (@elements) {
##				print("el: <$el>\n");
##			}

			my @fix_elements = ();
			my $off = 0;

			foreach my $el (@elements) {
				push(@fix_elements, substr($rawline, $off, length($el)));
				$off += length($el);
			}

			$off = 0;

			my $blank = copy_spacing($opline);
			my $last_after = -1;

			for (my $n = 0; $n < $#elements; $n += 2) {

				my $good = $fix_elements[$n] . $fix_elements[$n + 1];

##				print("n: <$n> good: <$good>\n");

				$off += length($elements[$n]);

				# Pick up the preceding and succeeding characters.
				my $ca = substr($opline, 0, $off);
				my $cc = '';
				if (length($opline) >= ($off + length($elements[$n + 1]))) {
					$cc = substr($opline, $off + length($elements[$n + 1]));
				}
				my $cb = "$ca$;$cc";

				my $a = '';
				$a = 'V' if ($elements[$n] ne '');
				$a = 'W' if ($elements[$n] =~ /\s$/);
				$a = 'C' if ($elements[$n] =~ /$;$/);
				$a = 'B' if ($elements[$n] =~ /(\[|\()$/);
				$a = 'O' if ($elements[$n] eq '');
				$a = 'E' if ($ca =~ /^\s*$/);

				my $op = $elements[$n + 1];

				my $c = '';
				if (defined $elements[$n + 2]) {
					$c = 'V' if ($elements[$n + 2] ne '');
					$c = 'W' if ($elements[$n + 2] =~ /^\s/);
					$c = 'C' if ($elements[$n + 2] =~ /^$;/);
					$c = 'B' if ($elements[$n + 2] =~ /^(\)|\]|;)/);
					$c = 'O' if ($elements[$n + 2] eq '');
					$c = 'E' if ($elements[$n + 2] =~ /^\s*\\$/);
				} else {
					$c = 'E';
				}

				my $ctx = "${a}x${c}";

				my $at = "(ctx:$ctx)";

				my $ptr = substr($blank, 0, $off) . "^";
				my $hereptr = "$hereline$ptr\n";

				# Pull out the value of this operator.
				my $op_type = substr($curr_values, $off + 1, 1);

				# Get the full operator variant.
				my $opv = $op . substr($curr_vars, $off, 1);

				# Ignore operators passed as parameters.
				if ($op_type ne 'V' &&
				    $ca =~ /\s$/ && $cc =~ /^\s*[,\)]/) {

#				# Ignore comments
#				} elsif ($op =~ /^$;+$/) {

				# ; should have either the end of line or a space or \ after it
				} elsif ($op eq ';') {
					if ($ctx !~ /.x[WEBC]/ &&
					    $cc !~ /^\\/ && $cc !~ /^;/) {
						if (ERROR("SPACING",
							  "space required after that '$op' $at\n" . $hereptr)) {
							$good = $fix_elements[$n] . trim($fix_elements[$n + 1]) . " ";
							$line_fixed = 1;
						}
					}

				# // is a comment
				} elsif ($op eq '//') {

				#   :   when part of a bitfield
				} elsif ($opv eq ':B') {
					# skip the bitfield test for now

				# No spaces for:
				#   ->
				} elsif ($op eq '->') {
					if ($ctx =~ /Wx.|.xW/) {
						if (ERROR("SPACING",
							  "spaces prohibited around that '$op' $at\n" . $hereptr)) {
							$good = rtrim($fix_elements[$n]) . trim($fix_elements[$n + 1]);
							if (defined $fix_elements[$n + 2]) {
								$fix_elements[$n + 2] =~ s/^\s+//;
							}
							$line_fixed = 1;
						}
					}

				# , must not have a space before and must have a space on the right.
				} elsif ($op eq ',') {
					my $rtrim_before = 0;
					my $space_after = 0;
					if ($ctx =~ /Wx./) {
						if (ERROR("SPACING",
							  "space prohibited before that '$op' $at\n" . $hereptr)) {
							$line_fixed = 1;
							$rtrim_before = 1;
						}
					}
					if ($ctx !~ /.x[WEC]/ && $cc !~ /^}/) {
						if (ERROR("SPACING",
							  "space required after that '$op' $at\n" . $hereptr)) {
							$line_fixed = 1;
							$last_after = $n;
							$space_after = 1;
						}
					}
					if ($rtrim_before || $space_after) {
						if ($rtrim_before) {
							$good = rtrim($fix_elements[$n]) . trim($fix_elements[$n + 1]);
						} else {
							$good = $fix_elements[$n] . trim($fix_elements[$n + 1]);
						}
						if ($space_after) {
							$good .= " ";
						}
					}

				# '*' as part of a type definition -- reported already.
				} elsif ($opv eq '*_') {
					#warn "'*' is part of type\n";

				# unary operators should have a space before and
				# none after.  May be left adjacent to another
				# unary operator, or a cast
				} elsif ($op eq '!' || $op eq '~' ||
					 $opv eq '*U' || $opv eq '-U' ||
					 $opv eq '&U' || $opv eq '&&U') {
					if ($ctx !~ /[WEBC]x./ && $ca !~ /(?:\)|!|~|\*|-|\&|\||\+\+|\-\-|\{)$/) {
						if (ERROR("SPACING",
							  "space required before that '$op' $at\n" . $hereptr)) {
							if ($n != $last_after + 2) {
								$good = $fix_elements[$n] . " " . ltrim($fix_elements[$n + 1]);
								$line_fixed = 1;
							}
						}
					}
					if ($op eq '*' && $cc =~/\s*$Modifier\b/) {
						# A unary '*' may be const

					} elsif ($ctx =~ /.xW/) {
						if (ERROR("SPACING",
							  "space prohibited after that '$op' $at\n" . $hereptr)) {
							$good = $fix_elements[$n] . rtrim($fix_elements[$n + 1]);
							if (defined $fix_elements[$n + 2]) {
								$fix_elements[$n + 2] =~ s/^\s+//;
							}
							$line_fixed = 1;
						}
					}

				# unary ++ and unary -- are allowed no space on one side.
				} elsif ($op eq '++' or $op eq '--') {
					if ($ctx !~ /[WEOBC]x[^W]/ && $ctx !~ /[^W]x[WOBEC]/) {
						if (ERROR("SPACING",
							  "space required one side of that '$op' $at\n" . $hereptr)) {
							$good = $fix_elements[$n] . trim($fix_elements[$n + 1]) . " ";
							$line_fixed = 1;
						}
					}
					if ($ctx =~ /Wx[BE]/ ||
					    ($ctx =~ /Wx./ && $cc =~ /^;/)) {
						if (ERROR("SPACING",
							  "space prohibited before that '$op' $at\n" . $hereptr)) {
							$good = rtrim($fix_elements[$n]) . trim($fix_elements[$n + 1]);
							$line_fixed = 1;
						}
					}
					if ($ctx =~ /ExW/) {
						if (ERROR("SPACING",
							  "space prohibited after that '$op' $at\n" . $hereptr)) {
							$good = $fix_elements[$n] . trim($fix_elements[$n + 1]);
							if (defined $fix_elements[$n + 2]) {
								$fix_elements[$n + 2] =~ s/^\s+//;
							}
							$line_fixed = 1;
						}
					}

				# << and >> may either have or not have spaces both sides
				} elsif ($op eq '<<' or $op eq '>>' or
					 $op eq '&' or $op eq '^' or $op eq '|' or
					 $op eq '+' or $op eq '-' or
					 $op eq '*' or $op eq '/' or
					 $op eq '%')
				{
					if ($check) {
						if (defined $fix_elements[$n + 2] && $ctx !~ /[EW]x[EW]/) {
							if (CHK("SPACING",
								"spaces preferred around that '$op' $at\n" . $hereptr)) {
								$good = rtrim($fix_elements[$n]) . " " . trim($fix_elements[$n + 1]) . " ";
								$fix_elements[$n + 2] =~ s/^\s+//;
								$line_fixed = 1;
							}
						} elsif (!defined $fix_elements[$n + 2] && $ctx !~ /Wx[OE]/) {
							if (CHK("SPACING",
								"space preferred before that '$op' $at\n" . $hereptr)) {
								$good = rtrim($fix_elements[$n]) . " " . trim($fix_elements[$n + 1]);
								$line_fixed = 1;
							}
						}
					} elsif ($ctx =~ /Wx[^WCE]|[^WCE]xW/) {
						if (ERROR("SPACING",
							  "need consistent spacing around '$op' $at\n" . $hereptr)) {
							$good = rtrim($fix_elements[$n]) . " " . trim($fix_elements[$n + 1]) . " ";
							if (defined $fix_elements[$n + 2]) {
								$fix_elements[$n + 2] =~ s/^\s+//;
							}
							$line_fixed = 1;
						}
					}

				# A colon needs no spaces before when it is
				# terminating a case value or a label.
				} elsif ($opv eq ':C' || $opv eq ':L') {
					if ($ctx =~ /Wx./) {
						if (ERROR("SPACING",
							  "space prohibited before that '$op' $at\n" . $hereptr)) {
							$good = rtrim($fix_elements[$n]) . trim($fix_elements[$n + 1]);
							$line_fixed = 1;
						}
					}

				# All the others need spaces both sides.
				} elsif ($ctx !~ /[EWC]x[CWE]/) {
					my $ok = 0;

					# Ignore email addresses <foo@bar>
					if (($op eq '<' &&
					     $cc =~ /^\S+\@\S+>/) ||
					    ($op eq '>' &&
					     $ca =~ /<\S+\@\S+$/))
					{
					    	$ok = 1;
					}

					# for asm volatile statements
					# ignore a colon with another
					# colon immediately before or after
					if (($op eq ':') &&
					    ($ca =~ /:$/ || $cc =~ /^:/)) {
						$ok = 1;
					}

					# messages are ERROR, but ?: are CHK
					if ($ok == 0) {
						my $msg_type = \&ERROR;
						$msg_type = \&CHK if (($op eq '?:' || $op eq '?' || $op eq ':') && $ctx =~ /VxV/);

						if (&{$msg_type}("SPACING",
								 "spaces required around that '$op' $at\n" . $hereptr)) {
							$good = rtrim($fix_elements[$n]) . " " . trim($fix_elements[$n + 1]) . " ";
							if (defined $fix_elements[$n + 2]) {
								$fix_elements[$n + 2] =~ s/^\s+//;
							}
							$line_fixed = 1;
						}
					}
				}
				$off += length($elements[$n + 1]);

##				print("n: <$n> GOOD: <$good>\n");

				$fixed_line = $fixed_line . $good;
			}

			if (($#elements % 2) == 0) {
				$fixed_line = $fixed_line . $fix_elements[$#elements];
			}

			if ($fix && $line_fixed && $fixed_line ne $fixed[$fixlinenr]) {
				$fixed[$fixlinenr] = $fixed_line;
			}


		}

# check for whitespace before a non-naked semicolon
		if ($line =~ /^\+.*\S\s+;\s*$/) {
			if (WARN("SPACING",
				 "space prohibited before semicolon\n" . $herecurr) &&
			    $fix) {
				1 while $fixed[$fixlinenr] =~
				    s/^(\+.*\S)\s+;/$1;/;
			}
		}

# check for multiple assignments
		if ($line =~ /^.\s*$Lval\s*=\s*$Lval\s*=(?!=)/) {
			CHK("MULTIPLE_ASSIGNMENTS",
			    "multiple assignments should be avoided\n" . $herecurr);
		}

## # check for multiple declarations, allowing for a function declaration
## # continuation.
## 		if ($line =~ /^.\s*$Type\s+$Ident(?:\s*=[^,{]*)?\s*,\s*$Ident.*/ &&
## 		    $line !~ /^.\s*$Type\s+$Ident(?:\s*=[^,{]*)?\s*,\s*$Type\s*$Ident.*/) {
##
## 			# Remove any bracketed sections to ensure we do not
## 			# falsly report the parameters of functions.
## 			my $ln = $line;
## 			while ($ln =~ s/\([^\(\)]*\)//g) {
## 			}
## 			if ($ln =~ /,/) {
## 				WARN("MULTIPLE_DECLARATION",
##				     "declaring multiple variables together should be avoided\n" . $herecurr);
## 			}
## 		}

#need space before brace following if, while, etc
		if (($line =~ /\(.*\)\{/ && $line !~ /\($Type\){/) ||
		    $line =~ /do\{/) {
			if (ERROR("SPACING",
				  "space required before the open brace '{'\n" . $herecurr) &&
			    $fix) {
				$fixed[$fixlinenr] =~ s/^(\+.*(?:do|\))){/$1 {/;
			}
		}

## # check for blank lines before declarations
##		if ($line =~ /^.\t+$Type\s+$Ident(?:\s*=.*)?;/ &&
##		    $prevrawline =~ /^.\s*$/) {
##			WARN("SPACING",
##			     "No blank lines before declarations\n" . $hereprev);
##		}
##

# closing brace should have a space following it when it has anything
# on the line
		if ($line =~ /}(?!(?:,|;|\)))\S/) {
			if (ERROR("SPACING",
				  "space required after that close brace '}'\n" . $herecurr) &&
			    $fix) {
				$fixed[$fixlinenr] =~
				    s/}((?!(?:,|;|\)))\S)/} $1/;
			}
		}

# check spacing on square brackets
		if ($line =~ /\[\s/ && $line !~ /\[\s*$/) {
			if (ERROR("SPACING",
				  "space prohibited after that open square bracket '['\n" . $herecurr) &&
			    $fix) {
				$fixed[$fixlinenr] =~
				    s/\[\s+/\[/;
			}
		}
		if ($line =~ /\s\]/) {
			if (ERROR("SPACING",
				  "space prohibited before that close square bracket ']'\n" . $herecurr) &&
			    $fix) {
				$fixed[$fixlinenr] =~
				    s/\s+\]/\]/;
			}
		}

# check spacing on parentheses
		if ($line =~ /\(\s/ && $line !~ /\(\s*(?:\\)?$/ &&
		    $line !~ /for\s*\(\s+;/) {
			if (ERROR("SPACING",
				  "space prohibited after that open parenthesis '('\n" . $herecurr) &&
			    $fix) {
				$fixed[$fixlinenr] =~
				    s/\(\s+/\(/;
			}
		}
		if ($line =~ /(\s+)\)/ && $line !~ /^.\s*\)/ &&
		    $line !~ /for\s*\(.*;\s+\)/ &&
		    $line !~ /:\s+\)/) {
			if (ERROR("SPACING",
				  "space prohibited before that close parenthesis ')'\n" . $herecurr) &&
			    $fix) {
				$fixed[$fixlinenr] =~
				    s/\s+\)/\)/;
			}
		}

# check unnecessary parentheses around addressof/dereference single $Lvals
# ie: &(foo->bar) should be &foo->bar and *(foo->bar) should be *foo->bar

		while ($line =~ /(?:[^&]&\s*|\*)\(\s*($Ident\s*(?:$Member\s*)+)\s*\)/g) {
			my $var = $1;
			if (CHK("UNNECESSARY_PARENTHESES",
				"Unnecessary parentheses around $var\n" . $herecurr) &&
			    $fix) {
				$fixed[$fixlinenr] =~ s/\(\s*\Q$var\E\s*\)/$var/;
			}
		}

# check for unnecessary parentheses around function pointer uses
# ie: (foo->bar)(); should be foo->bar();
# but not "if (foo->bar) (" to avoid some false positives
		if ($line =~ /(\bif\s*|)(\(\s*$Ident\s*(?:$Member\s*)+\))[ \t]*\(/ && $1 !~ /^if/) {
			my $var = $2;
			if (CHK("UNNECESSARY_PARENTHESES",
				"Unnecessary parentheses around function pointer $var\n" . $herecurr) &&
			    $fix) {
				my $var2 = deparenthesize($var);
				$var2 =~ s/\s//g;
				$fixed[$fixlinenr] =~ s/\Q$var\E/$var2/;
			}
		}

#goto labels aren't indented, allow a single space however
		if ($line=~/^.\s+[A-Za-z\d_]+:(?![0-9]+)/ and
		   !($line=~/^. [A-Za-z\d_]+:/) and !($line=~/^.\s+default:/)) {
			if (WARN("INDENTED_LABEL",
				 "labels should not be indented\n" . $herecurr) &&
			    $fix) {
				$fixed[$fixlinenr] =~
				    s/^(.)\s+/$1/;
			}
		}

# return is not a function
		if (defined($stat) && $stat =~ /^.\s*return(\s*)\(/s) {
			my $spacing = $1;
			if ($^V && $^V ge 5.10.0 &&
			    $stat =~ /^.\s*return\s*($balanced_parens)\s*;\s*$/) {
				my $value = $1;
				$value = deparenthesize($value);
				if ($value =~ m/^\s*$FuncArg\s*(?:\?|$)/) {
					ERROR("RETURN_PARENTHESES",
					      "return is not a function, parentheses are not required\n" . $herecurr);
				}
			} elsif ($spacing !~ /\s+/) {
				ERROR("SPACING",
				      "space required before the open parenthesis '('\n" . $herecurr);
			}
		}

# unnecessary return in a void function
# at end-of-function, with the previous line a single leading tab, then return;
# and the line before that not a goto label target like "out:"
		if ($sline =~ /^[ \+]}\s*$/ &&
		    $prevline =~ /^\+\treturn\s*;\s*$/ &&
		    $linenr >= 3 &&
		    $lines[$linenr - 3] =~ /^[ +]/ &&
		    $lines[$linenr - 3] !~ /^[ +]\s*$Ident\s*:/) {
			WARN("RETURN_VOID",
			     "void function return statements are not generally useful\n" . $hereprev);
               }

# if statements using unnecessary parentheses - ie: if ((foo == bar))
		if ($^V && $^V ge 5.10.0 &&
		    $line =~ /\bif\s*((?:\(\s*){2,})/) {
			my $openparens = $1;
			my $count = $openparens =~ tr@\(@\(@;
			my $msg = "";
			if ($line =~ /\bif\s*(?:\(\s*){$count,$count}$LvalOrFunc\s*($Compare)\s*$LvalOrFunc(?:\s*\)){$count,$count}/) {
				my $comp = $4;	#Not $1 because of $LvalOrFunc
				$msg = " - maybe == should be = ?" if ($comp eq "==");
				WARN("UNNECESSARY_PARENTHESES",
				     "Unnecessary parentheses$msg\n" . $herecurr);
			}
		}

# comparisons with a constant or upper case identifier on the left
#	avoid cases like "foo + BAR < baz"
#	only fix matches surrounded by parentheses to avoid incorrect
#	conversions like "FOO < baz() + 5" being "misfixed" to "baz() > FOO + 5"
		if ($^V && $^V ge 5.10.0 &&
		    $line =~ /^\+(.*)\b($Constant|[A-Z_][A-Z0-9_]*)\s*($Compare)\s*($LvalOrFunc)/) {
			my $lead = $1;
			my $const = $2;
			my $comp = $3;
			my $to = $4;
			my $newcomp = $comp;
			if ($lead !~ /$Operators\s*$/ &&
			    $to !~ /^(?:Constant|[A-Z_][A-Z0-9_]*)$/ &&
			    WARN("CONSTANT_COMPARISON",
				 "Comparisons should place the constant on the right side of the test\n" . $herecurr) &&
			    $fix) {
				if ($comp eq "<") {
					$newcomp = ">";
				} elsif ($comp eq "<=") {
					$newcomp = ">=";
				} elsif ($comp eq ">") {
					$newcomp = "<";
				} elsif ($comp eq ">=") {
					$newcomp = "<=";
				}
				$fixed[$fixlinenr] =~ s/\(\s*\Q$const\E\s*$Compare\s*\Q$to\E\s*\)/($to $newcomp $const)/;
			}
		}

# Return of what appears to be an errno should normally be negative
		if ($sline =~ /\breturn(?:\s*\(+\s*|\s+)(E[A-Z]+)(?:\s*\)+\s*|\s*)[;:,]/) {
			my $name = $1;
			if ($name ne 'EOF' && $name ne 'ERROR') {
				WARN("USE_NEGATIVE_ERRNO",
				     "return of an errno should typically be negative (ie: return -$1)\n" . $herecurr);
			}
		}

# Need a space before open parenthesis after if, while etc
		if ($line =~ /\b(if|while|for|switch)\(/) {
			if (ERROR("SPACING",
				  "space required before the open parenthesis '('\n" . $herecurr) &&
			    $fix) {
				$fixed[$fixlinenr] =~
				    s/\b(if|while|for|switch)\(/$1 \(/;
			}
		}

# Check for illegal assignment in if conditional -- and check for trailing
# statements after the conditional.
		if ($line =~ /do\s*(?!{)/) {
			($stat, $cond, $line_nr_next, $remain_next, $off_next) =
				ctx_statement_block($linenr, $realcnt, 0)
					if (!defined $stat);
			my ($stat_next) = ctx_statement_block($line_nr_next,
						$remain_next, $off_next);
			$stat_next =~ s/\n./\n /g;
			##print "stat<$stat> stat_next<$stat_next>\n";

			if ($stat_next =~ /^\s*while\b/) {
				# If the statement carries leading newlines,
				# then count those as offsets.
				my ($whitespace) =
					($stat_next =~ /^((?:\s*\n[+-])*\s*)/s);
				my $offset =
					statement_rawlines($whitespace) - 1;

				$suppress_whiletrailers{$line_nr_next +
								$offset} = 1;
			}
		}
		if (!defined $suppress_whiletrailers{$linenr} &&
		    defined($stat) && defined($cond) &&
		    $line =~ /\b(?:if|while|for)\s*\(/ && $line !~ /^.\s*#/) {
			my ($s, $c) = ($stat, $cond);

			if ($c =~ /\bif\s*\(.*[^<>!=]=[^=].*/s) {
				ERROR("ASSIGN_IN_IF",
				      "do not use assignment in if condition\n" . $herecurr);
			}

			# Find out what is on the end of the line after the
			# conditional.
			substr($s, 0, length($c), '');
			$s =~ s/\n.*//g;
			$s =~ s/$;//g; 	# Remove any comments
			if (length($c) && $s !~ /^\s*{?\s*\\*\s*$/ &&
			    $c !~ /}\s*while\s*/)
			{
				# Find out how long the conditional actually is.
				my @newlines = ($c =~ /\n/gs);
				my $cond_lines = 1 + $#newlines;
				my $stat_real = '';

				$stat_real = raw_line($linenr, $cond_lines)
							. "\n" if ($cond_lines);
				if (defined($stat_real) && $cond_lines > 1) {
					$stat_real = "[...]\n$stat_real";
				}

				ERROR("TRAILING_STATEMENTS",
				      "trailing statements should be on next line\n" . $herecurr . $stat_real);
			}
		}

# Check for bitwise tests written as boolean
		if ($line =~ /
			(?:
				(?:\[|\(|\&\&|\|\|)
				\s*0[xX][0-9]+\s*
				(?:\&\&|\|\|)
			|
				(?:\&\&|\|\|)
				\s*0[xX][0-9]+\s*
				(?:\&\&|\|\||\)|\])
			)/x)
		{
			WARN("HEXADECIMAL_BOOLEAN_TEST",
			     "boolean test with hexadecimal, perhaps just 1 \& or \|?\n" . $herecurr);
		}

# if and else should not have general statements after it
		if ($line =~ /^.\s*(?:}\s*)?else\b(.*)/) {
			my $s = $1;
			$s =~ s/$;//g; 	# Remove any comments
			if ($s !~ /^\s*(?:\sif|(?:{|)\s*\\?\s*$)/) {
				ERROR("TRAILING_STATEMENTS",
				      "trailing statements should be on next line\n" . $herecurr);
			}
		}
# if should not continue a brace
		if ($line =~ /}\s*if\b/) {
			ERROR("TRAILING_STATEMENTS",
			      "trailing statements should be on next line (or did you mean 'else if'?)\n" .
				$herecurr);
		}
# case and default should not have general statements after them
		if ($line =~ /^.\s*(?:case\s*.*|default\s*):/g &&
		    $line !~ /\G(?:
			(?:\s*$;*)(?:\s*{)?(?:\s*$;*)(?:\s*\\)?\s*$|
			\s*return\s+
		    )/xg)
		{
			ERROR("TRAILING_STATEMENTS",
			      "trailing statements should be on next line\n" . $herecurr);
		}

		# Check for }<nl>else {, these must be at the same
		# indent level to be relevant to each other.
		if ($prevline=~/}\s*$/ and $line=~/^.\s*else\s*/ &&
		    $previndent == $indent) {
			if (ERROR("ELSE_AFTER_BRACE",
				  "else should follow close brace '}'\n" . $hereprev) &&
			    $fix && $prevline =~ /^\+/ && $line =~ /^\+/) {
				fix_delete_line($fixlinenr - 1, $prevrawline);
				fix_delete_line($fixlinenr, $rawline);
				my $fixedline = $prevrawline;
				$fixedline =~ s/}\s*$//;
				if ($fixedline !~ /^\+\s*$/) {
					fix_insert_line($fixlinenr, $fixedline);
				}
				$fixedline = $rawline;
				$fixedline =~ s/^(.\s*)else/$1} else/;
				fix_insert_line($fixlinenr, $fixedline);
			}
		}

		if ($prevline=~/}\s*$/ and $line=~/^.\s*while\s*/ &&
		    $previndent == $indent) {
			my ($s, $c) = ctx_statement_block($linenr, $realcnt, 0);

			# Find out what is on the end of the line after the
			# conditional.
			substr($s, 0, length($c), '');
			$s =~ s/\n.*//g;

			if ($s =~ /^\s*;/) {
				if (ERROR("WHILE_AFTER_BRACE",
					  "while should follow close brace '}'\n" . $hereprev) &&
				    $fix && $prevline =~ /^\+/ && $line =~ /^\+/) {
					fix_delete_line($fixlinenr - 1, $prevrawline);
					fix_delete_line($fixlinenr, $rawline);
					my $fixedline = $prevrawline;
					my $trailing = $rawline;
					$trailing =~ s/^\+//;
					$trailing = trim($trailing);
					$fixedline =~ s/}\s*$/} $trailing/;
					fix_insert_line($fixlinenr, $fixedline);
				}
			}
		}

#Specific variable tests
		while ($line =~ m{($Constant|$Lval)}g) {
			my $var = $1;

#gcc binary extension
			if ($var =~ /^$Binary$/) {
				if (WARN("GCC_BINARY_CONSTANT",
					 "Avoid gcc v4.3+ binary constant extension: <$var>\n" . $herecurr) &&
				    $fix) {
					my $hexval = sprintf("0x%x", oct($var));
					$fixed[$fixlinenr] =~
					    s/\b$var\b/$hexval/;
				}
			}

#CamelCase
			if ($var !~ /^$Constant$/ &&
			    $var =~ /[A-Z][a-z]|[a-z][A-Z]/ &&
#Ignore Page<foo> variants
			    $var !~ /^(?:Clear|Set|TestClear|TestSet|)Page[A-Z]/ &&
#Ignore SI style variants like nS, mV and dB (ie: max_uV, regulator_min_uA_show)
			    $var !~ /^(?:[a-z_]*?)_?[a-z][A-Z](?:_[a-z_]+)?$/ &&
#Ignore some three character SI units explicitly, like MiB and KHz
			    $var !~ /^(?:[a-z_]*?)_?(?:[KMGT]iB|[KMGT]?Hz)(?:_[a-z_]+)?$/) {
				while ($var =~ m{($Ident)}g) {
					my $word = $1;
					next if ($word !~ /[A-Z][a-z]|[a-z][A-Z]/);
					if ($check) {
						seed_camelcase_includes();
						if (!$file && !$camelcase_file_seeded) {
							seed_camelcase_file($realfile);
							$camelcase_file_seeded = 1;
						}
					}
					if (!defined $camelcase{$word}) {
						$camelcase{$word} = 1;
						CHK("CAMELCASE",
						    "Avoid CamelCase: <$word>\n" . $herecurr);
					}
				}
			}
		}

#no spaces allowed after \ in define
		if ($line =~ /\#\s*define.*\\\s+$/) {
			if (WARN("WHITESPACE_AFTER_LINE_CONTINUATION",
				 "Whitespace after \\ makes next lines useless\n" . $herecurr) &&
			    $fix) {
				$fixed[$fixlinenr] =~ s/\s+$//;
			}
		}

# warn if <asm/foo.h> is #included and <linux/foo.h> is available and includes
# itself <asm/foo.h> (uses RAW line)
		if ($tree && $rawline =~ m{^.\s*\#\s*include\s*\<asm\/(.*)\.h\>}) {
			my $file = "$1.h";
			my $checkfile = "include/linux/$file";
			if (-f "$root/$checkfile" &&
			    $realfile ne $checkfile &&
			    $1 !~ /$allowed_asm_includes/)
			{
				my $asminclude = `grep -Ec "#include\\s+<asm/$file>" $root/$checkfile`;
				if ($asminclude > 0) {
					if ($realfile =~ m{^arch/}) {
						CHK("ARCH_INCLUDE_LINUX",
						    "Consider using #include <linux/$file> instead of <asm/$file>\n" . $herecurr);
					} else {
						WARN("INCLUDE_LINUX",
						     "Use #include <linux/$file> instead of <asm/$file>\n" . $herecurr);
					}
				}
			}
		}

# multi-statement macros should be enclosed in a do while loop, grab the
# first statement and ensure its the whole macro if its not enclosed
# in a known good container
		if ($realfile !~ m@/vmlinux.lds.h$@ &&
		    $line =~ /^.\s*\#\s*define\s*$Ident(\()?/) {
			my $ln = $linenr;
			my $cnt = $realcnt;
			my ($off, $dstat, $dcond, $rest);
			my $ctx = '';
			my $has_flow_statement = 0;
			my $has_arg_concat = 0;
			($dstat, $dcond, $ln, $cnt, $off) =
				ctx_statement_block($linenr, $realcnt, 0);
			$ctx = $dstat;
			#print "dstat<$dstat> dcond<$dcond> cnt<$cnt> off<$off>\n";
			#print "LINE<$lines[$ln-1]> len<" . length($lines[$ln-1]) . "\n";

			$has_flow_statement = 1 if ($ctx =~ /\b(goto|return)\b/);
			$has_arg_concat = 1 if ($ctx =~ /\#\#/);

			$dstat =~ s/^.\s*\#\s*define\s+$Ident(?:\([^\)]*\))?\s*//;
			$dstat =~ s/$;//g;
			$dstat =~ s/\\\n.//g;
			$dstat =~ s/^\s*//s;
			$dstat =~ s/\s*$//s;

			# Flatten any parentheses and braces
			while ($dstat =~ s/\([^\(\)]*\)/1/ ||
			       $dstat =~ s/\{[^\{\}]*\}/1/ ||
			       $dstat =~ s/\[[^\[\]]*\]/1/)
			{
			}

			# Flatten any obvious string concatentation.
			while ($dstat =~ s/($String)\s*$Ident/$1/ ||
			       $dstat =~ s/$Ident\s*($String)/$1/)
			{
			}

			my $exceptions = qr{
				$Declare|
				module_param_named|
				MODULE_PARM_DESC|
				DECLARE_PER_CPU|
				DEFINE_PER_CPU|
				__typeof__\(|
				union|
				struct|
				\.$Ident\s*=\s*|
				^\"|\"$
			}x;
			#print "REST<$rest> dstat<$dstat> ctx<$ctx>\n";
			if ($dstat ne '' &&
			    $dstat !~ /^(?:$Ident|-?$Constant),$/ &&			# 10, // foo(),
			    $dstat !~ /^(?:$Ident|-?$Constant);$/ &&			# foo();
			    $dstat !~ /^[!~-]?(?:$Lval|$Constant)$/ &&		# 10 // foo() // !foo // ~foo // -foo // foo->bar // foo.bar->baz
			    $dstat !~ /^'X'$/ && $dstat !~ /^'XX'$/ &&			# character constants
			    $dstat !~ /$exceptions/ &&
			    $dstat !~ /^\.$Ident\s*=/ &&				# .foo =
			    $dstat !~ /^(?:\#\s*$Ident|\#\s*$Constant)\s*$/ &&		# stringification #foo
			    $dstat !~ /^do\s*$Constant\s*while\s*$Constant;?$/ &&	# do {...} while (...); // do {...} while (...)
			    $dstat !~ /^for\s*$Constant$/ &&				# for (...)
			    $dstat !~ /^for\s*$Constant\s+(?:$Ident|-?$Constant)$/ &&	# for (...) bar()
			    $dstat !~ /^do\s*{/ &&					# do {...
			    $dstat !~ /^\(\{/ &&						# ({...
			    $ctx !~ /^.\s*#\s*define\s+TRACE_(?:SYSTEM|INCLUDE_FILE|INCLUDE_PATH)\b/)
			{
				$ctx =~ s/\n*$//;
				my $herectx = $here . "\n";
				my $cnt = statement_rawlines($ctx);

				for (my $n = 0; $n < $cnt; $n++) {
					$herectx .= raw_line($linenr, $n) . "\n";
				}

				if ($dstat =~ /;/) {
					ERROR("MULTISTATEMENT_MACRO_USE_DO_WHILE",
					      "Macros with multiple statements should be enclosed in a do - while loop\n" . "$herectx");
				} else {
					ERROR("COMPLEX_MACRO",
					      "Macros with complex values should be enclosed in parentheses\n" . "$herectx");
				}
			}

# check for macros with flow control, but without ## concatenation
# ## concatenation is commonly a macro that defines a function so ignore those
			if ($has_flow_statement && !$has_arg_concat) {
				my $herectx = $here . "\n";
				my $cnt = statement_rawlines($ctx);

				for (my $n = 0; $n < $cnt; $n++) {
					$herectx .= raw_line($linenr, $n) . "\n";
				}
				WARN("MACRO_WITH_FLOW_CONTROL",
				     "Macros with flow control statements should be avoided\n" . "$herectx");
			}

# check for line continuations outside of #defines, preprocessor #, and asm

		} else {
			if ($prevline !~ /^..*\\$/ &&
			    $line !~ /^\+\s*\#.*\\$/ &&		# preprocessor
			    $line !~ /^\+.*\b(__asm__|asm)\b.*\\$/ &&	# asm
			    $line =~ /^\+.*\\$/) {
				WARN("LINE_CONTINUATIONS",
				     "Avoid unnecessary line continuations\n" . $herecurr);
			}
		}

# do {} while (0) macro tests:
# single-statement macros do not need to be enclosed in do while (0) loop,
# macro should not end with a semicolon
		if ($^V && $^V ge 5.10.0 &&
		    $realfile !~ m@/vmlinux.lds.h$@ &&
		    $line =~ /^.\s*\#\s*define\s+$Ident(\()?/) {
			my $ln = $linenr;
			my $cnt = $realcnt;
			my ($off, $dstat, $dcond, $rest);
			my $ctx = '';
			($dstat, $dcond, $ln, $cnt, $off) =
				ctx_statement_block($linenr, $realcnt, 0);
			$ctx = $dstat;

			$dstat =~ s/\\\n.//g;
			$dstat =~ s/$;/ /g;

			if ($dstat =~ /^\+\s*#\s*define\s+$Ident\s*${balanced_parens}\s*do\s*{(.*)\s*}\s*while\s*\(\s*0\s*\)\s*([;\s]*)\s*$/) {
				my $stmts = $2;
				my $semis = $3;

				$ctx =~ s/\n*$//;
				my $cnt = statement_rawlines($ctx);
				my $herectx = $here . "\n";

				for (my $n = 0; $n < $cnt; $n++) {
					$herectx .= raw_line($linenr, $n) . "\n";
				}

				if (($stmts =~ tr/;/;/) == 1 &&
				    $stmts !~ /^\s*(if|while|for|switch)\b/) {
					WARN("SINGLE_STATEMENT_DO_WHILE_MACRO",
					     "Single statement macros should not use a do {} while (0) loop\n" . "$herectx");
				}
				if (defined $semis && $semis ne "") {
					WARN("DO_WHILE_MACRO_WITH_TRAILING_SEMICOLON",
					     "do {} while (0) macros should not be semicolon terminated\n" . "$herectx");
				}
			} elsif ($dstat =~ /^\+\s*#\s*define\s+$Ident.*;\s*$/) {
				$ctx =~ s/\n*$//;
				my $cnt = statement_rawlines($ctx);
				my $herectx = $here . "\n";

				for (my $n = 0; $n < $cnt; $n++) {
					$herectx .= raw_line($linenr, $n) . "\n";
				}

				WARN("TRAILING_SEMICOLON",
				     "macros should not use a trailing semicolon\n" . "$herectx");
			}
		}

# make sure symbols are always wrapped with VMLINUX_SYMBOL() ...
# all assignments may have only one of the following with an assignment:
#	.
#	ALIGN(...)
#	VMLINUX_SYMBOL(...)
		if ($realfile eq 'vmlinux.lds.h' && $line =~ /(?:(?:^|\s)$Ident\s*=|=\s*$Ident(?:\s|$))/) {
			WARN("MISSING_VMLINUX_SYMBOL",
			     "vmlinux.lds.h needs VMLINUX_SYMBOL() around C-visible symbols\n" . $herecurr);
		}

# check for redundant bracing round if etc
		if ($line =~ /(^.*)\bif\b/ && $1 !~ /else\s*$/) {
			my ($level, $endln, @chunks) =
				ctx_statement_full($linenr, $realcnt, 1);
			#print "chunks<$#chunks> linenr<$linenr> endln<$endln> level<$level>\n";
			#print "APW: <<$chunks[1][0]>><<$chunks[1][1]>>\n";
			if ($#chunks > 0 && $level == 0) {
				my @allowed = ();
				my $allow = 0;
				my $seen = 0;
				my $herectx = $here . "\n";
				my $ln = $linenr - 1;
				for my $chunk (@chunks) {
					my ($cond, $block) = @{$chunk};

					# If the condition carries leading newlines, then count those as offsets.
					my ($whitespace) = ($cond =~ /^((?:\s*\n[+-])*\s*)/s);
					my $offset = statement_rawlines($whitespace) - 1;

					$allowed[$allow] = 0;
					#print "COND<$cond> whitespace<$whitespace> offset<$offset>\n";

					# We have looked at and allowed this specific line.
					$suppress_ifbraces{$ln + $offset} = 1;

					$herectx .= "$rawlines[$ln + $offset]\n[...]\n";
					$ln += statement_rawlines($block) - 1;

					substr($block, 0, length($cond), '');

					$seen++ if ($block =~ /^\s*{/);

					#print "cond<$cond> block<$block> allowed<$allowed[$allow]>\n";
					if (statement_lines($cond) > 1) {
						#print "APW: ALLOWED: cond<$cond>\n";
						$allowed[$allow] = 1;
					}
					if ($block =~/\b(?:if|for|while)\b/) {
						#print "APW: ALLOWED: block<$block>\n";
						$allowed[$allow] = 1;
					}
					if (statement_block_size($block) > 1) {
						#print "APW: ALLOWED: lines block<$block>\n";
						$allowed[$allow] = 1;
					}
					$allow++;
				}
				if ($seen) {
					my $sum_allowed = 0;
					foreach (@allowed) {
						$sum_allowed += $_;
					}
					if ($sum_allowed == 0) {
						WARN("BRACES",
						     "braces {} are not necessary for any arm of this statement\n" . $herectx);
					} elsif ($sum_allowed != $allow &&
						 $seen != $allow) {
						CHK("BRACES",
						    "braces {} should be used on all arms of this statement\n" . $herectx);
					}
				}
			}
		}
		if (!defined $suppress_ifbraces{$linenr - 1} &&
					$line =~ /\b(if|while|for|else)\b/) {
			my $allowed = 0;

			# Check the pre-context.
			if (substr($line, 0, $-[0]) =~ /(\}\s*)$/) {
				#print "APW: ALLOWED: pre<$1>\n";
				$allowed = 1;
			}

			my ($level, $endln, @chunks) =
				ctx_statement_full($linenr, $realcnt, $-[0]);

			# Check the condition.
			my ($cond, $block) = @{$chunks[0]};
			#print "CHECKING<$linenr> cond<$cond> block<$block>\n";
			if (defined $cond) {
				substr($block, 0, length($cond), '');
			}
			if (statement_lines($cond) > 1) {
				#print "APW: ALLOWED: cond<$cond>\n";
				$allowed = 1;
			}
			if ($block =~/\b(?:if|for|while)\b/) {
				#print "APW: ALLOWED: block<$block>\n";
				$allowed = 1;
			}
			if (statement_block_size($block) > 1) {
				#print "APW: ALLOWED: lines block<$block>\n";
				$allowed = 1;
			}
			# Check the post-context.
			if (defined $chunks[1]) {
				my ($cond, $block) = @{$chunks[1]};
				if (defined $cond) {
					substr($block, 0, length($cond), '');
				}
				if ($block =~ /^\s*\{/) {
					#print "APW: ALLOWED: chunk-1 block<$block>\n";
					$allowed = 1;
				}
			}
			if ($level == 0 && $block =~ /^\s*\{/ && !$allowed) {
				my $herectx = $here . "\n";
				my $cnt = statement_rawlines($block);

				for (my $n = 0; $n < $cnt; $n++) {
					$herectx .= raw_line($linenr, $n) . "\n";
				}

				WARN("BRACES",
				     "braces {} are not necessary for single statement blocks\n" . $herectx);
			}
		}

# check for unnecessary blank lines around braces
		if (($line =~ /^.\s*}\s*$/ && $prevrawline =~ /^.\s*$/)) {
			if (CHK("BRACES",
				"Blank lines aren't necessary before a close brace '}'\n" . $hereprev) &&
			    $fix && $prevrawline =~ /^\+/) {
				fix_delete_line($fixlinenr - 1, $prevrawline);
			}
		}
		if (($rawline =~ /^.\s*$/ && $prevline =~ /^..*{\s*$/)) {
			if (CHK("BRACES",
				"Blank lines aren't necessary after an open brace '{'\n" . $hereprev) &&
			    $fix) {
				fix_delete_line($fixlinenr, $rawline);
			}
		}

# no volatiles please
		my $asm_volatile = qr{\b(__asm__|asm)\s+(__volatile__|volatile)\b};
		if ($line =~ /\bvolatile\b/ && $line !~ /$asm_volatile/) {
			WARN("VOLATILE",
			     "Use of volatile is usually wrong: see Documentation/volatile-considered-harmful.txt\n" . $herecurr);
		}

# Check for user-visible strings broken across lines, which breaks the ability
# to grep for the string.  Make exceptions when the previous string ends in a
# newline (multiple lines in one string constant) or '\t', '\r', ';', or '{'
# (common in inline assembly) or is a octal \123 or hexadecimal \xaf value
		if ($line =~ /^\+\s*$String/ &&
		    $prevline =~ /"\s*$/ &&
		    $prevrawline !~ /(?:\\(?:[ntr]|[0-7]{1,3}|x[0-9a-fA-F]{1,2})|;\s*|\{\s*)"\s*$/) {
			if (WARN("SPLIT_STRING",
				 "quoted string split across lines\n" . $hereprev) &&
				     $fix &&
				     $prevrawline =~ /^\+.*"\s*$/ &&
				     $last_coalesced_string_linenr != $linenr - 1) {
				my $extracted_string = get_quoted_string($line, $rawline);
				my $comma_close = "";
				if ($rawline =~ /\Q$extracted_string\E(\s*\)\s*;\s*$|\s*,\s*)/) {
					$comma_close = $1;
				}

				fix_delete_line($fixlinenr - 1, $prevrawline);
				fix_delete_line($fixlinenr, $rawline);
				my $fixedline = $prevrawline;
				$fixedline =~ s/"\s*$//;
				$fixedline .= substr($extracted_string, 1) . trim($comma_close);
				fix_insert_line($fixlinenr - 1, $fixedline);
				$fixedline = $rawline;
				$fixedline =~ s/\Q$extracted_string\E\Q$comma_close\E//;
				if ($fixedline !~ /\+\s*$/) {
					fix_insert_line($fixlinenr, $fixedline);
				}
				$last_coalesced_string_linenr = $linenr;
			}
		}

# check for missing a space in a string concatenation
		if ($prevrawline =~ /[^\\]\w"$/ && $rawline =~ /^\+[\t ]+"\w/) {
			WARN('MISSING_SPACE',
			     "break quoted strings at a space character\n" . $hereprev);
		}

# check for spaces before a quoted newline
		if ($rawline =~ /^.*\".*\s\\n/) {
			if (WARN("QUOTED_WHITESPACE_BEFORE_NEWLINE",
				 "unnecessary whitespace before a quoted newline\n" . $herecurr) &&
			    $fix) {
				$fixed[$fixlinenr] =~ s/^(\+.*\".*)\s+\\n/$1\\n/;
			}

		}

# concatenated string without spaces between elements
		if ($line =~ /$String[A-Z_]/ || $line =~ /[A-Za-z0-9_]$String/) {
			CHK("CONCATENATED_STRING",
			    "Concatenated strings should use spaces between elements\n" . $herecurr);
		}

# uncoalesced string fragments
		if ($line =~ /$String\s*"/) {
			WARN("STRING_FRAGMENTS",
			     "Consecutive strings are generally better as a single string\n" . $herecurr);
		}

# check for %L{u,d,i} and 0x%[udi] in strings
		my $string;
		while ($line =~ /(?:^|")([X\t]*)(?:"|$)/g) {
			$string = substr($rawline, $-[1], $+[1] - $-[1]);
			$string =~ s/%%/__/g;
			if ($string =~ /(?<!%)%[\*\d\.\$]*L[udi]/) {
				WARN("PRINTF_L",
				     "\%Ld/%Lu are not-standard C, use %lld/%llu\n" . $herecurr);
				last;
			}
			if ($string =~ /0x%[\*\d\.\$\Llzth]*[udi]/) {
				ERROR("PRINTF_0xDECIMAL",
				      "Prefixing 0x with decimal output is defective\n" . $herecurr);
			}
		}

# check for line continuations in quoted strings with odd counts of "
		if ($rawline =~ /\\$/ && $rawline =~ tr/"/"/ % 2) {
			WARN("LINE_CONTINUATIONS",
			     "Avoid line continuations in quoted strings\n" . $herecurr);
		}

# warn about #if 0
		if ($line =~ /^.\s*\#\s*if\s+0\b/) {
			CHK("REDUNDANT_CODE",
			    "if this code is redundant consider removing it\n" .
				$herecurr);
		}

# check for needless "if (<foo>) fn(<foo>)" uses
		if ($prevline =~ /\bif\s*\(\s*($Lval)\s*\)/) {
			my $tested = quotemeta($1);
			my $expr = '\s*\(\s*' . $tested . '\s*\)\s*;';
			if ($line =~ /\b(kfree|usb_free_urb|debugfs_remove(?:_recursive)?|(?:kmem_cache|mempool|dma_pool)_destroy)$expr/) {
				my $func = $1;
				if (WARN('NEEDLESS_IF',
					 "$func(NULL) is safe and this check is probably not required\n" . $hereprev) &&
				    $fix) {
					my $do_fix = 1;
					my $leading_tabs = "";
					my $new_leading_tabs = "";
					if ($lines[$linenr - 2] =~ /^\+(\t*)if\s*\(\s*$tested\s*\)\s*$/) {
						$leading_tabs = $1;
					} else {
						$do_fix = 0;
					}
					if ($lines[$linenr - 1] =~ /^\+(\t+)$func\s*\(\s*$tested\s*\)\s*;\s*$/) {
						$new_leading_tabs = $1;
						if (length($leading_tabs) + 1 ne length($new_leading_tabs)) {
							$do_fix = 0;
						}
					} else {
						$do_fix = 0;
					}
					if ($do_fix) {
						fix_delete_line($fixlinenr - 1, $prevrawline);
						$fixed[$fixlinenr] =~ s/^\+$new_leading_tabs/\+$leading_tabs/;
					}
				}
			}
		}

# check for unnecessary "Out of Memory" messages
		if ($line =~ /^\+.*\b$logFunctions\s*\(/ &&
		    $prevline =~ /^[ \+]\s*if\s*\(\s*(\!\s*|NULL\s*==\s*)?($Lval)(\s*==\s*NULL\s*)?\s*\)/ &&
		    (defined $1 || defined $3) &&
		    $linenr > 3) {
			my $testval = $2;
			my $testline = $lines[$linenr - 3];

			my ($s, $c) = ctx_statement_block($linenr - 3, $realcnt, 0);
#			print("line: <$line>\nprevline: <$prevline>\ns: <$s>\nc: <$c>\n\n\n");

			if ($c =~ /(?:^|\n)[ \+]\s*(?:$Type\s*)?\Q$testval\E\s*=\s*(?:\([^\)]*\)\s*)?\s*(?:devm_)?(?:[kv][czm]alloc(?:_node|_array)?\b|kstrdup|(?:dev_)?alloc_skb)/) {
				WARN("OOM_MESSAGE",
				     "Possible unnecessary 'out of memory' message\n" . $hereprev);
			}
		}

# check for logging functions with KERN_<LEVEL>
		if ($line !~ /printk(?:_ratelimited|_once)?\s*\(/ &&
		    $line =~ /\b$logFunctions\s*\(.*\b(KERN_[A-Z]+)\b/) {
			my $level = $1;
			if (WARN("UNNECESSARY_KERN_LEVEL",
				 "Possible unnecessary $level\n" . $herecurr) &&
			    $fix) {
				$fixed[$fixlinenr] =~ s/\s*$level\s*//;
			}
		}

# check for mask then right shift without a parentheses
		if ($^V && $^V ge 5.10.0 &&
		    $line =~ /$LvalOrFunc\s*\&\s*($LvalOrFunc)\s*>>/ &&
		    $4 !~ /^\&/) { # $LvalOrFunc may be &foo, ignore if so
			WARN("MASK_THEN_SHIFT",
			     "Possible precedence defect with mask then right shift - may need parentheses\n" . $herecurr);
		}

# check for pointer comparisons to NULL
		if ($^V && $^V ge 5.10.0) {
			while ($line =~ /\b$LvalOrFunc\s*(==|\!=)\s*NULL\b/g) {
				my $val = $1;
				my $equal = "!";
				$equal = "" if ($4 eq "!=");
				if (CHK("COMPARISON_TO_NULL",
					"Comparison to NULL could be written \"${equal}${val}\"\n" . $herecurr) &&
					    $fix) {
					$fixed[$fixlinenr] =~ s/\b\Q$val\E\s*(?:==|\!=)\s*NULL\b/$equal$val/;
				}
			}
		}

# check for bad placement of section $InitAttribute (e.g.: __initdata)
		if ($line =~ /(\b$InitAttribute\b)/) {
			my $attr = $1;
			if ($line =~ /^\+\s*static\s+(?:const\s+)?(?:$attr\s+)?($NonptrTypeWithAttr)\s+(?:$attr\s+)?($Ident(?:\[[^]]*\])?)\s*[=;]/) {
				my $ptr = $1;
				my $var = $2;
				if ((($ptr =~ /\b(union|struct)\s+$attr\b/ &&
				      ERROR("MISPLACED_INIT",
					    "$attr should be placed after $var\n" . $herecurr)) ||
				     ($ptr !~ /\b(union|struct)\s+$attr\b/ &&
				      WARN("MISPLACED_INIT",
					   "$attr should be placed after $var\n" . $herecurr))) &&
				    $fix) {
					$fixed[$fixlinenr] =~ s/(\bstatic\s+(?:const\s+)?)(?:$attr\s+)?($NonptrTypeWithAttr)\s+(?:$attr\s+)?($Ident(?:\[[^]]*\])?)\s*([=;])\s*/"$1" . trim(string_find_replace($2, "\\s*$attr\\s*", " ")) . " " . trim(string_find_replace($3, "\\s*$attr\\s*", "")) . " $attr" . ("$4" eq ";" ? ";" : " = ")/e;
				}
			}
		}

# check for $InitAttributeData (ie: __initdata) with const
		if ($line =~ /\bconst\b/ && $line =~ /($InitAttributeData)/) {
			my $attr = $1;
			$attr =~ /($InitAttributePrefix)(.*)/;
			my $attr_prefix = $1;
			my $attr_type = $2;
			if (ERROR("INIT_ATTRIBUTE",
				  "Use of const init definition must use ${attr_prefix}initconst\n" . $herecurr) &&
			    $fix) {
				$fixed[$fixlinenr] =~
				    s/$InitAttributeData/${attr_prefix}initconst/;
			}
		}

# check for $InitAttributeConst (ie: __initconst) without const
		if ($line !~ /\bconst\b/ && $line =~ /($InitAttributeConst)/) {
			my $attr = $1;
			if (ERROR("INIT_ATTRIBUTE",
				  "Use of $attr requires a separate use of const\n" . $herecurr) &&
			    $fix) {
				my $lead = $fixed[$fixlinenr] =~
				    /(^\+\s*(?:static\s+))/;
				$lead = rtrim($1);
				$lead = "$lead " if ($lead !~ /^\+$/);
				$lead = "${lead}const ";
				$fixed[$fixlinenr] =~ s/(^\+\s*(?:static\s+))/$lead/;
			}
		}

# check for __read_mostly with const non-pointer (should just be const)
		if ($line =~ /\b__read_mostly\b/ &&
		    $line =~ /($Type)\s*$Ident/ && $1 !~ /\*\s*$/ && $1 =~ /\bconst\b/) {
			if (ERROR("CONST_READ_MOSTLY",
				  "Invalid use of __read_mostly with const type\n" . $herecurr) &&
			    $fix) {
				$fixed[$fixlinenr] =~ s/\s+__read_mostly\b//;
			}
		}

# don't use __constant_<foo> functions outside of include/uapi/
		if ($realfile !~ m@^include/uapi/@ &&
		    $line =~ /(__constant_(?:htons|ntohs|[bl]e(?:16|32|64)_to_cpu|cpu_to_[bl]e(?:16|32|64)))\s*\(/) {
			my $constant_func = $1;
			my $func = $constant_func;
			$func =~ s/^__constant_//;
			if (WARN("CONSTANT_CONVERSION",
				 "$constant_func should be $func\n" . $herecurr) &&
			    $fix) {
				$fixed[$fixlinenr] =~ s/\b$constant_func\b/$func/g;
			}
		}

# prefer usleep_range over udelay
		if ($line =~ /\budelay\s*\(\s*(\d+)\s*\)/) {
			my $delay = $1;
			# ignore udelay's < 10, however
			if (! ($delay < 10) ) {
				CHK("USLEEP_RANGE",
				    "usleep_range is preferred over udelay; see Documentation/timers/timers-howto.txt\n" . $herecurr);
			}
			if ($delay > 2000) {
				WARN("LONG_UDELAY",
				     "long udelay - prefer mdelay; see arch/arm/include/asm/delay.h\n" . $herecurr);
			}
		}

# warn about unexpectedly long msleep's
		if ($line =~ /\bmsleep\s*\((\d+)\);/) {
			if ($1 < 20) {
				WARN("MSLEEP",
				     "msleep < 20ms can sleep for up to 20ms; see Documentation/timers/timers-howto.txt\n" . $herecurr);
			}
		}

# check for comparisons of jiffies
		if ($line =~ /\bjiffies\s*$Compare|$Compare\s*jiffies\b/) {
			WARN("JIFFIES_COMPARISON",
			     "Comparing jiffies is almost always wrong; prefer time_after, time_before and friends\n" . $herecurr);
		}

# check for comparisons of get_jiffies_64()
		if ($line =~ /\bget_jiffies_64\s*\(\s*\)\s*$Compare|$Compare\s*get_jiffies_64\s*\(\s*\)/) {
			WARN("JIFFIES_COMPARISON",
			     "Comparing get_jiffies_64() is almost always wrong; prefer time_after64, time_before64 and friends\n" . $herecurr);
		}

# warn about #ifdefs in C files
#		if ($line =~ /^.\s*\#\s*if(|n)def/ && ($realfile =~ /\.c$/)) {
#			print "#ifdef in C files should be avoided\n";
#			print "$herecurr";
#			$clean = 0;
#		}

# warn about spacing in #ifdefs
		if ($line =~ /^.\s*\#\s*(ifdef|ifndef|elif)\s\s+/) {
			if (ERROR("SPACING",
				  "exactly one space required after that #$1\n" . $herecurr) &&
			    $fix) {
				$fixed[$fixlinenr] =~
				    s/^(.\s*\#\s*(ifdef|ifndef|elif))\s{2,}/$1 /;
			}

		}

# check for spinlock_t definitions without a comment.
		if ($line =~ /^.\s*(struct\s+mutex|spinlock_t)\s+\S+;/ ||
		    $line =~ /^.\s*(DEFINE_MUTEX)\s*\(/) {
			my $which = $1;
			if (!ctx_has_comment($first_line, $linenr)) {
				CHK("UNCOMMENTED_DEFINITION",
				    "$1 definition without comment\n" . $herecurr);
			}
		}
# check for memory barriers without a comment.
		if ($line =~ /\b(mb|rmb|wmb|read_barrier_depends|smp_mb|smp_rmb|smp_wmb|smp_read_barrier_depends)\(/) {
			if (!ctx_has_comment($first_line, $linenr)) {
				WARN("MEMORY_BARRIER",
				     "memory barrier without comment\n" . $herecurr);
			}
		}

# check for waitqueue_active without a comment.
		if ($line =~ /\bwaitqueue_active\s*\(/) {
			if (!ctx_has_comment($first_line, $linenr)) {
				WARN("WAITQUEUE_ACTIVE",
				     "waitqueue_active without comment\n" . $herecurr);
			}
		}

# Check for expedited grace periods that interrupt non-idle non-nohz
# online CPUs.  These expedited can therefore degrade real-time response
# if used carelessly, and should be avoided where not absolutely
# needed.  It is always OK to use synchronize_rcu_expedited() and
# synchronize_sched_expedited() at boot time (before real-time applications
# start) and in error situations where real-time response is compromised in
# any case.  Note that synchronize_srcu_expedited() does -not- interrupt
# other CPUs, so don't warn on uses of synchronize_srcu_expedited().
# Of course, nothing comes for free, and srcu_read_lock() and
# srcu_read_unlock() do contain full memory barriers in payment for
# synchronize_srcu_expedited() non-interruption properties.
		if ($line =~ /\b(synchronize_rcu_expedited|synchronize_sched_expedited)\(/) {
			WARN("EXPEDITED_RCU_GRACE_PERIOD",
			     "expedited RCU grace periods should be avoided where they can degrade real-time response\n" . $herecurr);

		}

# check of hardware specific defines
		if ($line =~ m@^.\s*\#\s*if.*\b(__i386__|__powerpc64__|__sun__|__s390x__)\b@ && $realfile !~ m@include/asm-@) {
			CHK("ARCH_DEFINES",
			    "architecture specific defines should be avoided\n" .  $herecurr);
		}

# Check that the storage class is at the beginning of a declaration
		if ($line =~ /\b$Storage\b/ && $line !~ /^.\s*$Storage\b/) {
			WARN("STORAGE_CLASS",
			     "storage class should be at the beginning of the declaration\n" . $herecurr)
		}

# check the location of the inline attribute, that it is between
# storage class and type.
		if ($line =~ /\b$Type\s+$Inline\b/ ||
		    $line =~ /\b$Inline\s+$Storage\b/) {
			ERROR("INLINE_LOCATION",
			      "inline keyword should sit between storage class and type\n" . $herecurr);
		}

# Check for __inline__ and __inline, prefer inline
		if ($realfile !~ m@\binclude/uapi/@ &&
		    $line =~ /\b(__inline__|__inline)\b/) {
			if (WARN("INLINE",
				 "plain inline is preferred over $1\n" . $herecurr) &&
			    $fix) {
				$fixed[$fixlinenr] =~ s/\b(__inline__|__inline)\b/inline/;

			}
		}

# Check for __attribute__ packed, prefer __packed
		if ($realfile !~ m@\binclude/uapi/@ &&
		    $line =~ /\b__attribute__\s*\(\s*\(.*\bpacked\b/) {
			WARN("PREFER_PACKED",
			     "__packed is preferred over __attribute__((packed))\n" . $herecurr);
		}

# Check for __attribute__ aligned, prefer __aligned
		if ($realfile !~ m@\binclude/uapi/@ &&
		    $line =~ /\b__attribute__\s*\(\s*\(.*aligned/) {
			WARN("PREFER_ALIGNED",
			     "__aligned(size) is preferred over __attribute__((aligned(size)))\n" . $herecurr);
		}

# Check for __attribute__ format(printf, prefer __printf
		if ($realfile !~ m@\binclude/uapi/@ &&
		    $line =~ /\b__attribute__\s*\(\s*\(\s*format\s*\(\s*printf/) {
			if (WARN("PREFER_PRINTF",
				 "__printf(string-index, first-to-check) is preferred over __attribute__((format(printf, string-index, first-to-check)))\n" . $herecurr) &&
			    $fix) {
				$fixed[$fixlinenr] =~ s/\b__attribute__\s*\(\s*\(\s*format\s*\(\s*printf\s*,\s*(.*)\)\s*\)\s*\)/"__printf(" . trim($1) . ")"/ex;

			}
		}

# Check for __attribute__ format(scanf, prefer __scanf
		if ($realfile !~ m@\binclude/uapi/@ &&
		    $line =~ /\b__attribute__\s*\(\s*\(\s*format\s*\(\s*scanf\b/) {
			if (WARN("PREFER_SCANF",
				 "__scanf(string-index, first-to-check) is preferred over __attribute__((format(scanf, string-index, first-to-check)))\n" . $herecurr) &&
			    $fix) {
				$fixed[$fixlinenr] =~ s/\b__attribute__\s*\(\s*\(\s*format\s*\(\s*scanf\s*,\s*(.*)\)\s*\)\s*\)/"__scanf(" . trim($1) . ")"/ex;
			}
		}

# Check for __attribute__ weak, or __weak declarations (may have link issues)
		if ($^V && $^V ge 5.10.0 &&
		    $line =~ /(?:$Declare|$DeclareMisordered)\s*$Ident\s*$balanced_parens\s*(?:$Attribute)?\s*;/ &&
		    ($line =~ /\b__attribute__\s*\(\s*\(.*\bweak\b/ ||
		     $line =~ /\b__weak\b/)) {
			ERROR("WEAK_DECLARATION",
			      "Using weak declarations can have unintended link defects\n" . $herecurr);
		}

# check for c99 types like uint8_t used outside of uapi/
		if ($realfile !~ m@\binclude/uapi/@ &&
		    $line =~ /\b($Declare)\s*$Ident\s*[=;,\[]/) {
			my $type = $1;
			if ($type =~ /\b($typeC99Typedefs)\b/) {
				$type = $1;
				my $kernel_type = 'u';
				$kernel_type = 's' if ($type =~ /^_*[si]/);
				$type =~ /(\d+)/;
				$kernel_type .= $1;
				if (CHK("PREFER_KERNEL_TYPES",
					"Prefer kernel type '$kernel_type' over '$type'\n" . $herecurr) &&
				    $fix) {
					$fixed[$fixlinenr] =~ s/\b$type\b/$kernel_type/;
				}
			}
		}

# check for sizeof(&)
		if ($line =~ /\bsizeof\s*\(\s*\&/) {
			WARN("SIZEOF_ADDRESS",
			     "sizeof(& should be avoided\n" . $herecurr);
		}

# check for sizeof without parenthesis
		if ($line =~ /\bsizeof\s+((?:\*\s*|)$Lval|$Type(?:\s+$Lval|))/) {
			if (WARN("SIZEOF_PARENTHESIS",
				 "sizeof $1 should be sizeof($1)\n" . $herecurr) &&
			    $fix) {
				$fixed[$fixlinenr] =~ s/\bsizeof\s+((?:\*\s*|)$Lval|$Type(?:\s+$Lval|))/"sizeof(" . trim($1) . ")"/ex;
			}
		}

# check for struct spinlock declarations
		if ($line =~ /^.\s*\bstruct\s+spinlock\s+\w+\s*;/) {
			WARN("USE_SPINLOCK_T",
			     "struct spinlock should be spinlock_t\n" . $herecurr);
		}

# check for seq_printf uses that could be seq_puts
		if ($sline =~ /\bseq_printf\s*\(.*"\s*\)\s*;\s*$/) {
			my $fmt = get_quoted_string($line, $rawline);
			$fmt =~ s/%%//g;
			if ($fmt !~ /%/) {
				if (WARN("PREFER_SEQ_PUTS",
					 "Prefer seq_puts to seq_printf\n" . $herecurr) &&
				    $fix) {
					$fixed[$fixlinenr] =~ s/\bseq_printf\b/seq_puts/;
				}
			}
		}

# Check for misused memsets
		if ($^V && $^V ge 5.10.0 &&
		    defined $stat &&
		    $stat =~ /^\+(?:.*?)\bmemset\s*\(\s*$FuncArg\s*,\s*$FuncArg\s*\,\s*$FuncArg\s*\)/) {

			my $ms_addr = $2;
			my $ms_val = $7;
			my $ms_size = $12;

			if ($ms_size =~ /^(0x|)0$/i) {
				ERROR("MEMSET",
				      "memset to 0's uses 0 as the 2nd argument, not the 3rd\n" . "$here\n$stat\n");
			} elsif ($ms_size =~ /^(0x|)1$/i) {
				WARN("MEMSET",
				     "single byte memset is suspicious. Swapped 2nd/3rd argument?\n" . "$here\n$stat\n");
			}
		}

# Check for memcpy(foo, bar, ETH_ALEN) that could be ether_addr_copy(foo, bar)
		if ($^V && $^V ge 5.10.0 &&
		    defined $stat &&
		    $stat =~ /^\+(?:.*?)\bmemcpy\s*\(\s*$FuncArg\s*,\s*$FuncArg\s*\,\s*ETH_ALEN\s*\)/) {
			if (WARN("PREFER_ETHER_ADDR_COPY",
				 "Prefer ether_addr_copy() over memcpy() if the Ethernet addresses are __aligned(2)\n" . "$here\n$stat\n") &&
			    $fix) {
				$fixed[$fixlinenr] =~ s/\bmemcpy\s*\(\s*$FuncArg\s*,\s*$FuncArg\s*\,\s*ETH_ALEN\s*\)/ether_addr_copy($2, $7)/;
			}
		}

# Check for memcmp(foo, bar, ETH_ALEN) that could be ether_addr_equal*(foo, bar)
		if ($^V && $^V ge 5.10.0 &&
		    defined $stat &&
		    $stat =~ /^\+(?:.*?)\bmemcmp\s*\(\s*$FuncArg\s*,\s*$FuncArg\s*\,\s*ETH_ALEN\s*\)/) {
			WARN("PREFER_ETHER_ADDR_EQUAL",
			     "Prefer ether_addr_equal() or ether_addr_equal_unaligned() over memcmp()\n" . "$here\n$stat\n")
		}

# check for memset(foo, 0x0, ETH_ALEN) that could be eth_zero_addr
# check for memset(foo, 0xFF, ETH_ALEN) that could be eth_broadcast_addr
		if ($^V && $^V ge 5.10.0 &&
		    defined $stat &&
		    $stat =~ /^\+(?:.*?)\bmemset\s*\(\s*$FuncArg\s*,\s*$FuncArg\s*\,\s*ETH_ALEN\s*\)/) {

			my $ms_val = $7;

			if ($ms_val =~ /^(?:0x|)0+$/i) {
				if (WARN("PREFER_ETH_ZERO_ADDR",
					 "Prefer eth_zero_addr over memset()\n" . "$here\n$stat\n") &&
				    $fix) {
					$fixed[$fixlinenr] =~ s/\bmemset\s*\(\s*$FuncArg\s*,\s*$FuncArg\s*,\s*ETH_ALEN\s*\)/eth_zero_addr($2)/;
				}
			} elsif ($ms_val =~ /^(?:0xff|255)$/i) {
				if (WARN("PREFER_ETH_BROADCAST_ADDR",
					 "Prefer eth_broadcast_addr() over memset()\n" . "$here\n$stat\n") &&
				    $fix) {
					$fixed[$fixlinenr] =~ s/\bmemset\s*\(\s*$FuncArg\s*,\s*$FuncArg\s*,\s*ETH_ALEN\s*\)/eth_broadcast_addr($2)/;
				}
			}
		}

# typecasts on min/max could be min_t/max_t
		if ($^V && $^V ge 5.10.0 &&
		    defined $stat &&
		    $stat =~ /^\+(?:.*?)\b(min|max)\s*\(\s*$FuncArg\s*,\s*$FuncArg\s*\)/) {
			if (defined $2 || defined $7) {
				my $call = $1;
				my $cast1 = deparenthesize($2);
				my $arg1 = $3;
				my $cast2 = deparenthesize($7);
				my $arg2 = $8;
				my $cast;

				if ($cast1 ne "" && $cast2 ne "" && $cast1 ne $cast2) {
					$cast = "$cast1 or $cast2";
				} elsif ($cast1 ne "") {
					$cast = $cast1;
				} else {
					$cast = $cast2;
				}
				WARN("MINMAX",
				     "$call() should probably be ${call}_t($cast, $arg1, $arg2)\n" . "$here\n$stat\n");
			}
		}

# check usleep_range arguments
		if ($^V && $^V ge 5.10.0 &&
		    defined $stat &&
		    $stat =~ /^\+(?:.*?)\busleep_range\s*\(\s*($FuncArg)\s*,\s*($FuncArg)\s*\)/) {
			my $min = $1;
			my $max = $7;
			if ($min eq $max) {
				WARN("USLEEP_RANGE",
				     "usleep_range should not use min == max args; see Documentation/timers/timers-howto.txt\n" . "$here\n$stat\n");
			} elsif ($min =~ /^\d+$/ && $max =~ /^\d+$/ &&
				 $min > $max) {
				WARN("USLEEP_RANGE",
				     "usleep_range args reversed, use min then max; see Documentation/timers/timers-howto.txt\n" . "$here\n$stat\n");
			}
		}

# check for naked sscanf
		if ($^V && $^V ge 5.10.0 &&
		    defined $stat &&
		    $line =~ /\bsscanf\b/ &&
		    ($stat !~ /$Ident\s*=\s*sscanf\s*$balanced_parens/ &&
		     $stat !~ /\bsscanf\s*$balanced_parens\s*(?:$Compare)/ &&
		     $stat !~ /(?:$Compare)\s*\bsscanf\s*$balanced_parens/)) {
			my $lc = $stat =~ tr@\n@@;
			$lc = $lc + $linenr;
			my $stat_real = raw_line($linenr, 0);
		        for (my $count = $linenr + 1; $count <= $lc; $count++) {
				$stat_real = $stat_real . "\n" . raw_line($count, 0);
			}
			WARN("NAKED_SSCANF",
			     "unchecked sscanf return value\n" . "$here\n$stat_real\n");
		}

# check for simple sscanf that should be kstrto<foo>
		if ($^V && $^V ge 5.10.0 &&
		    defined $stat &&
		    $line =~ /\bsscanf\b/) {
			my $lc = $stat =~ tr@\n@@;
			$lc = $lc + $linenr;
			my $stat_real = raw_line($linenr, 0);
		        for (my $count = $linenr + 1; $count <= $lc; $count++) {
				$stat_real = $stat_real . "\n" . raw_line($count, 0);
			}
			if ($stat_real =~ /\bsscanf\b\s*\(\s*$FuncArg\s*,\s*("[^"]+")/) {
				my $format = $6;
				my $count = $format =~ tr@%@%@;
				if ($count == 1 &&
				    $format =~ /^"\%(?i:ll[udxi]|[udxi]ll|ll|[hl]h?[udxi]|[udxi][hl]h?|[hl]h?|[udxi])"$/) {
					WARN("SSCANF_TO_KSTRTO",
					     "Prefer kstrto<type> to single variable sscanf\n" . "$here\n$stat_real\n");
				}
			}
		}

# check for new externs in .h files.
		if ($realfile =~ /\.h$/ &&
		    $line =~ /^\+\s*(extern\s+)$Type\s*$Ident\s*\(/s) {
			if (CHK("AVOID_EXTERNS",
				"extern prototypes should be avoided in .h files\n" . $herecurr) &&
			    $fix) {
				$fixed[$fixlinenr] =~ s/(.*)\bextern\b\s*(.*)/$1$2/;
			}
		}

# check for new externs in .c files.
		if ($realfile =~ /\.c$/ && defined $stat &&
		    $stat =~ /^.\s*(?:extern\s+)?$Type\s+($Ident)(\s*)\(/s)
		{
			my $function_name = $1;
			my $paren_space = $2;

			my $s = $stat;
			if (defined $cond) {
				substr($s, 0, length($cond), '');
			}
			if ($s =~ /^\s*;/ &&
			    $function_name ne 'uninitialized_var')
			{
				WARN("AVOID_EXTERNS",
				     "externs should be avoided in .c files\n" .  $herecurr);
			}

			if ($paren_space =~ /\n/) {
				WARN("FUNCTION_ARGUMENTS",
				     "arguments for function declarations should follow identifier\n" . $herecurr);
			}

		} elsif ($realfile =~ /\.c$/ && defined $stat &&
		    $stat =~ /^.\s*extern\s+/)
		{
			WARN("AVOID_EXTERNS",
			     "externs should be avoided in .c files\n" .  $herecurr);
		}

# checks for new __setup's
		if ($rawline =~ /\b__setup\("([^"]*)"/) {
			my $name = $1;

			if (!grep(/$name/, @setup_docs)) {
				CHK("UNDOCUMENTED_SETUP",
				    "__setup appears un-documented -- check Documentation/kernel-parameters.txt\n" . $herecurr);
			}
		}

# check for pointless casting of kmalloc return
		if ($line =~ /\*\s*\)\s*[kv][czm]alloc(_node){0,1}\b/) {
			WARN("UNNECESSARY_CASTS",
			     "unnecessary cast may hide bugs, see http://c-faq.com/malloc/mallocnocast.html\n" . $herecurr);
		}

# alloc style
# p = alloc(sizeof(struct foo), ...) should be p = alloc(sizeof(*p), ...)
		if ($^V && $^V ge 5.10.0 &&
		    $line =~ /\b($Lval)\s*\=\s*(?:$balanced_parens)?\s*([kv][mz]alloc(?:_node)?)\s*\(\s*(sizeof\s*\(\s*struct\s+$Lval\s*\))/) {
			CHK("ALLOC_SIZEOF_STRUCT",
			    "Prefer $3(sizeof(*$1)...) over $3($4...)\n" . $herecurr);
		}

# check for k[mz]alloc with multiplies that could be kmalloc_array/kcalloc
		if ($^V && $^V ge 5.10.0 &&
		    $line =~ /\b($Lval)\s*\=\s*(?:$balanced_parens)?\s*(k[mz]alloc)\s*\(\s*($FuncArg)\s*\*\s*($FuncArg)\s*,/) {
			my $oldfunc = $3;
			my $a1 = $4;
			my $a2 = $10;
			my $newfunc = "kmalloc_array";
			$newfunc = "kcalloc" if ($oldfunc eq "kzalloc");
			my $r1 = $a1;
			my $r2 = $a2;
			if ($a1 =~ /^sizeof\s*\S/) {
				$r1 = $a2;
				$r2 = $a1;
			}
			if ($r1 !~ /^sizeof\b/ && $r2 =~ /^sizeof\s*\S/ &&
			    !($r1 =~ /^$Constant$/ || $r1 =~ /^[A-Z_][A-Z0-9_]*$/)) {
				if (WARN("ALLOC_WITH_MULTIPLY",
					 "Prefer $newfunc over $oldfunc with multiply\n" . $herecurr) &&
				    $fix) {
					$fixed[$fixlinenr] =~ s/\b($Lval)\s*\=\s*(?:$balanced_parens)?\s*(k[mz]alloc)\s*\(\s*($FuncArg)\s*\*\s*($FuncArg)/$1 . ' = ' . "$newfunc(" . trim($r1) . ', ' . trim($r2)/e;

				}
			}
		}

# check for krealloc arg reuse
		if ($^V && $^V ge 5.10.0 &&
		    $line =~ /\b($Lval)\s*\=\s*(?:$balanced_parens)?\s*krealloc\s*\(\s*\1\s*,/) {
			WARN("KREALLOC_ARG_REUSE",
			     "Reusing the krealloc arg is almost always a bug\n" . $herecurr);
		}

# check for alloc argument mismatch
		if ($line =~ /\b(kcalloc|kmalloc_array)\s*\(\s*sizeof\b/) {
			WARN("ALLOC_ARRAY_ARGS",
			     "$1 uses number as first arg, sizeof is generally wrong\n" . $herecurr);
		}

# check for multiple semicolons
		if ($line =~ /;\s*;\s*$/) {
			if (WARN("ONE_SEMICOLON",
				 "Statements terminations use 1 semicolon\n" . $herecurr) &&
			    $fix) {
				$fixed[$fixlinenr] =~ s/(\s*;\s*){2,}$/;/g;
			}
		}

# check for #defines like: 1 << <digit> that could be BIT(digit)
		if ($line =~ /#\s*define\s+\w+\s+\(?\s*1\s*([ulUL]*)\s*\<\<\s*(?:\d+|$Ident)\s*\)?/) {
			my $ull = "";
			$ull = "_ULL" if (defined($1) && $1 =~ /ll/i);
			if (CHK("BIT_MACRO",
				"Prefer using the BIT$ull macro\n" . $herecurr) &&
			    $fix) {
				$fixed[$fixlinenr] =~ s/\(?\s*1\s*[ulUL]*\s*<<\s*(\d+|$Ident)\s*\)?/BIT${ull}($1)/;
			}
		}

# check for case / default statements not preceded by break/fallthrough/switch
		if ($line =~ /^.\s*(?:case\s+(?:$Ident|$Constant)\s*|default):/) {
			my $has_break = 0;
			my $has_statement = 0;
			my $count = 0;
			my $prevline = $linenr;
			while ($prevline > 1 && ($file || $count < 3) && !$has_break) {
				$prevline--;
				my $rline = $rawlines[$prevline - 1];
				my $fline = $lines[$prevline - 1];
				last if ($fline =~ /^\@\@/);
				next if ($fline =~ /^\-/);
				next if ($fline =~ /^.(?:\s*(?:case\s+(?:$Ident|$Constant)[\s$;]*|default):[\s$;]*)*$/);
				$has_break = 1 if ($rline =~ /fall[\s_-]*(through|thru)/i);
				next if ($fline =~ /^.[\s$;]*$/);
				$has_statement = 1;
				$count++;
				$has_break = 1 if ($fline =~ /\bswitch\b|\b(?:break\s*;[\s$;]*$|return\b|goto\b|continue\b)/);
			}
			if (!$has_break && $has_statement) {
				WARN("MISSING_BREAK",
				     "Possible switch case/default not preceeded by break or fallthrough comment\n" . $herecurr);
			}
		}

# check for switch/default statements without a break;
		if ($^V && $^V ge 5.10.0 &&
		    defined $stat &&
		    $stat =~ /^\+[$;\s]*(?:case[$;\s]+\w+[$;\s]*:[$;\s]*|)*[$;\s]*\bdefault[$;\s]*:[$;\s]*;/g) {
			my $ctx = '';
			my $herectx = $here . "\n";
			my $cnt = statement_rawlines($stat);
			for (my $n = 0; $n < $cnt; $n++) {
				$herectx .= raw_line($linenr, $n) . "\n";
			}
			WARN("DEFAULT_NO_BREAK",
			     "switch default: should use break\n" . $herectx);
		}

# check for gcc specific __FUNCTION__
		if ($line =~ /\b__FUNCTION__\b/) {
			if (WARN("USE_FUNC",
				 "__func__ should be used instead of gcc specific __FUNCTION__\n"  . $herecurr) &&
			    $fix) {
				$fixed[$fixlinenr] =~ s/\b__FUNCTION__\b/__func__/g;
			}
		}

# check for uses of __DATE__, __TIME__, __TIMESTAMP__
		while ($line =~ /\b(__(?:DATE|TIME|TIMESTAMP)__)\b/g) {
			ERROR("DATE_TIME",
			      "Use of the '$1' macro makes the build non-deterministic\n" . $herecurr);
		}

# check for use of yield()
		if ($line =~ /\byield\s*\(\s*\)/) {
			WARN("YIELD",
			     "Using yield() is generally wrong. See yield() kernel-doc (sched/core.c)\n"  . $herecurr);
		}

# check for comparisons against true and false
		if ($line =~ /\+\s*(.*?)\b(true|false|$Lval)\s*(==|\!=)\s*(true|false|$Lval)\b(.*)$/i) {
			my $lead = $1;
			my $arg = $2;
			my $test = $3;
			my $otype = $4;
			my $trail = $5;
			my $op = "!";

			($arg, $otype) = ($otype, $arg) if ($arg =~ /^(?:true|false)$/i);

			my $type = lc($otype);
			if ($type =~ /^(?:true|false)$/) {
				if (("$test" eq "==" && "$type" eq "true") ||
				    ("$test" eq "!=" && "$type" eq "false")) {
					$op = "";
				}

				CHK("BOOL_COMPARISON",
				    "Using comparison to $otype is error prone\n" . $herecurr);

## maybe suggesting a correct construct would better
##				    "Using comparison to $otype is error prone.  Perhaps use '${lead}${op}${arg}${trail}'\n" . $herecurr);

			}
		}

# check for semaphores initialized locked
		if ($line =~ /^.\s*sema_init.+,\W?0\W?\)/) {
			WARN("CONSIDER_COMPLETION",
			     "consider using a completion\n" . $herecurr);
		}

# recommend kstrto* over simple_strto* and strict_strto*
		if ($line =~ /\b((simple|strict)_(strto(l|ll|ul|ull)))\s*\(/) {
			WARN("CONSIDER_KSTRTO",
			     "$1 is obsolete, use k$3 instead\n" . $herecurr);
		}

# check for __initcall(), use device_initcall() explicitly or more appropriate function please
		if ($line =~ /^.\s*__initcall\s*\(/) {
			WARN("USE_DEVICE_INITCALL",
			     "please use device_initcall() or more appropriate function instead of __initcall() (see include/linux/init.h)\n" . $herecurr);
		}

# check for various structs that are normally const (ops, kgdb, device_tree)
		my $const_structs = qr{
				acpi_dock_ops|
				address_space_operations|
				backlight_ops|
				block_device_operations|
				dentry_operations|
				dev_pm_ops|
				dma_map_ops|
				extent_io_ops|
				file_lock_operations|
				file_operations|
				hv_ops|
				ide_dma_ops|
				intel_dvo_dev_ops|
				item_operations|
				iwl_ops|
				kgdb_arch|
				kgdb_io|
				kset_uevent_ops|
				lock_manager_operations|
				microcode_ops|
				mtrr_ops|
				neigh_ops|
				nlmsvc_binding|
				of_device_id|
				pci_raw_ops|
				pipe_buf_operations|
				platform_hibernation_ops|
				platform_suspend_ops|
				proto_ops|
				rpc_pipe_ops|
				seq_operations|
				snd_ac97_build_ops|
				soc_pcmcia_socket_ops|
				stacktrace_ops|
				sysfs_ops|
				tty_operations|
				uart_ops|
				usb_mon_operations|
				wd_ops}x;
		if ($line !~ /\bconst\b/ &&
		    $line =~ /\bstruct\s+($const_structs)\b/) {
			WARN("CONST_STRUCT",
			     "struct $1 should normally be const\n" .
				$herecurr);
		}

# use of NR_CPUS is usually wrong
# ignore definitions of NR_CPUS and usage to define arrays as likely right
		if ($line =~ /\bNR_CPUS\b/ &&
		    $line !~ /^.\s*\s*#\s*if\b.*\bNR_CPUS\b/ &&
		    $line !~ /^.\s*\s*#\s*define\b.*\bNR_CPUS\b/ &&
		    $line !~ /^.\s*$Declare\s.*\[[^\]]*NR_CPUS[^\]]*\]/ &&
		    $line !~ /\[[^\]]*\.\.\.[^\]]*NR_CPUS[^\]]*\]/ &&
		    $line !~ /\[[^\]]*NR_CPUS[^\]]*\.\.\.[^\]]*\]/)
		{
			WARN("NR_CPUS",
			     "usage of NR_CPUS is often wrong - consider using cpu_possible(), num_possible_cpus(), for_each_possible_cpu(), etc\n" . $herecurr);
		}

# Use of __ARCH_HAS_<FOO> or ARCH_HAVE_<BAR> is wrong.
		if ($line =~ /\+\s*#\s*define\s+((?:__)?ARCH_(?:HAS|HAVE)\w*)\b/) {
			ERROR("DEFINE_ARCH_HAS",
			      "#define of '$1' is wrong - use Kconfig variables or standard guards instead\n" . $herecurr);
		}

# likely/unlikely comparisons similar to "(likely(foo) > 0)"
		if ($^V && $^V ge 5.10.0 &&
		    $line =~ /\b((?:un)?likely)\s*\(\s*$FuncArg\s*\)\s*$Compare/) {
			WARN("LIKELY_MISUSE",
			     "Using $1 should generally have parentheses around the comparison\n" . $herecurr);
		}

# whine mightly about in_atomic
		if ($line =~ /\bin_atomic\s*\(/) {
			if ($realfile =~ m@^drivers/@) {
				ERROR("IN_ATOMIC",
				      "do not use in_atomic in drivers\n" . $herecurr);
			} elsif ($realfile !~ m@^kernel/@) {
				WARN("IN_ATOMIC",
				     "use of in_atomic() is incorrect outside core kernel code\n" . $herecurr);
			}
		}

# check for lockdep_set_novalidate_class
		if ($line =~ /^.\s*lockdep_set_novalidate_class\s*\(/ ||
		    $line =~ /__lockdep_no_validate__\s*\)/ ) {
			if ($realfile !~ m@^kernel/lockdep@ &&
			    $realfile !~ m@^include/linux/lockdep@ &&
			    $realfile !~ m@^drivers/base/core@) {
				ERROR("LOCKDEP",
				      "lockdep_no_validate class is reserved for device->mutex.\n" . $herecurr);
			}
		}

		if ($line =~ /debugfs_create_\w+.*\b$mode_perms_world_writable\b/ ||
		    $line =~ /DEVICE_ATTR.*\b$mode_perms_world_writable\b/) {
			WARN("EXPORTED_WORLD_WRITABLE",
			     "Exporting world writable files is usually an error. Consider more restrictive permissions.\n" . $herecurr);
		}

# Mode permission misuses where it seems decimal should be octal
# This uses a shortcut match to avoid unnecessary uses of a slow foreach loop
		if ($^V && $^V ge 5.10.0 &&
		    $line =~ /$mode_perms_search/) {
			foreach my $entry (@mode_permission_funcs) {
				my $func = $entry->[0];
				my $arg_pos = $entry->[1];

				my $skip_args = "";
				if ($arg_pos > 1) {
					$arg_pos--;
					$skip_args = "(?:\\s*$FuncArg\\s*,\\s*){$arg_pos,$arg_pos}";
				}
				my $test = "\\b$func\\s*\\(${skip_args}([\\d]+)\\s*[,\\)]";
				if ($line =~ /$test/) {
					my $val = $1;
					$val = $6 if ($skip_args ne "");

					if ($val !~ /^0$/ &&
					    (($val =~ /^$Int$/ && $val !~ /^$Octal$/) ||
					     length($val) ne 4)) {
						ERROR("NON_OCTAL_PERMISSIONS",
						      "Use 4 digit octal (0777) not decimal permissions\n" . $herecurr);
					} elsif ($val =~ /^$Octal$/ && (oct($val) & 02)) {
						ERROR("EXPORTED_WORLD_WRITABLE",
						      "Exporting writable files is usually an error. Consider more restrictive permissions.\n" . $herecurr);
					}
				}
			}
		}

# validate content of MODULE_LICENSE against list from include/linux/module.h
		if ($line =~ /\bMODULE_LICENSE\s*\(\s*($String)\s*\)/) {
			my $extracted_string = get_quoted_string($line, $rawline);
			my $valid_licenses = qr{
						GPL|
						GPL\ v2|
						GPL\ and\ additional\ rights|
						Dual\ BSD/GPL|
						Dual\ MIT/GPL|
						Dual\ MPL/GPL|
						Proprietary
					}x;
			if ($extracted_string !~ /^"(?:$valid_licenses)"$/x) {
				WARN("MODULE_LICENSE",
				     "unknown module license " . $extracted_string . "\n" . $herecurr);
			}
		}
	}

	# If we have no input at all, then there is nothing to report on
	# so just keep quiet.
	if ($#rawlines == -1) {
		exit(0);
	}

	# In mailback mode only produce a report in the negative, for
	# things that appear to be patches.
	if ($mailback && ($clean == 1 || !$is_patch)) {
		exit(0);
	}

	# This is not a patch, and we are are in 'no-patch' mode so
	# just keep quiet.
	if (!$chk_patch && !$is_patch) {
		exit(0);
	}

	if (!$is_patch && $file !~ /cover-letter\.patch$/) {
		ERROR("NOT_UNIFIED_DIFF",
		      "Does not appear to be a unified-diff format patch\n");
	}
	if ($is_patch && $filename ne '-' && $chk_signoff && $signoff == 0) {
		ERROR("MISSING_SIGN_OFF",
		      "Missing Signed-off-by: line(s)\n");
	}

	print report_dump();
	if ($summary && !($clean == 1 && $quiet == 1)) {
		print "$filename " if ($summary_file);
		print "total: $cnt_error errors, $cnt_warn warnings, " .
			(($check)? "$cnt_chk checks, " : "") .
			"$cnt_lines lines checked\n";
	}

	if ($quiet == 0) {
		# If there were whitespace errors which cleanpatch can fix
		# then suggest that.
		if ($rpt_cleaners) {
			$rpt_cleaners = 0;
			print << "EOM"

NOTE: Whitespace errors detected.
      You may wish to use scripts/cleanpatch or scripts/cleanfile
EOM
		}
	}

	if ($clean == 0 && $fix &&
	    ("@rawlines" ne "@fixed" ||
	     $#fixed_inserted >= 0 || $#fixed_deleted >= 0)) {
		my $newfile = $filename;
		$newfile .= ".EXPERIMENTAL-checkpatch-fixes" if (!$fix_inplace);
		my $linecount = 0;
		my $f;

		@fixed = fix_inserted_deleted_lines(\@fixed, \@fixed_inserted, \@fixed_deleted);

		open($f, '>', $newfile)
		    or die "$P: Can't open $newfile for write\n";
		foreach my $fixed_line (@fixed) {
			$linecount++;
			if ($file) {
				if ($linecount > 3) {
					$fixed_line =~ s/^\+//;
					print $f $fixed_line . "\n";
				}
			} else {
				print $f $fixed_line . "\n";
			}
		}
		close($f);

		if (!$quiet) {
			print << "EOM";

Wrote EXPERIMENTAL --fix correction(s) to '$newfile'

Do _NOT_ trust the results written to this file.
Do _NOT_ submit these changes without inspecting them for correctness.

This EXPERIMENTAL file is simply a convenience to help rewrite patches.
No warranties, expressed or implied...
EOM
		}
	}

	if ($quiet == 0) {
		print "\n";
		if ($clean == 1) {
			print "$vname has no obvious style problems and is ready for submission.\n";
		} else {
			print "$vname has style problems, please review.\n";
		}
	}
	return $clean;
}<|MERGE_RESOLUTION|>--- conflicted
+++ resolved
@@ -3336,19 +3336,11 @@
 		}
 
 # check for global initialisers.
-<<<<<<< HEAD
-		if ($line =~ /^\+$Type\s*$Ident(?:\s+$Modifier)*\s*=\s*(?:0|NULL|false)\s*;/) {
-=======
 		if ($line =~ /^\+$Type\s*$Ident(?:\s+$Modifier)*\s*=\s*($zero_initializer)\s*;/) {
->>>>>>> db0b54cd
 			if (ERROR("GLOBAL_INITIALISERS",
 				  "do not initialise globals to $1\n" . $herecurr) &&
 			    $fix) {
-<<<<<<< HEAD
-				$fixed[$fixlinenr] =~ s/(^.$Type\s*$Ident(?:\s+$Modifier)*)\s*=\s*(0|NULL|false)\s*;/$1;/;
-=======
 				$fixed[$fixlinenr] =~ s/(^.$Type\s*$Ident(?:\s+$Modifier)*)\s*=\s*$zero_initializer\s*;/$1;/;
->>>>>>> db0b54cd
 			}
 		}
 # check for static initialisers.
