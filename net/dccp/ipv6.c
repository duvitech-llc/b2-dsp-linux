--- conflicted
+++ resolved
@@ -295,40 +295,6 @@
 	.syn_ack_timeout = dccp_syn_ack_timeout,
 };
 
-<<<<<<< HEAD
-static struct sock *dccp_v6_hnd_req(struct sock *sk,struct sk_buff *skb)
-{
-	const struct dccp_hdr *dh = dccp_hdr(skb);
-	const struct ipv6hdr *iph = ipv6_hdr(skb);
-	struct request_sock *req;
-	struct sock *nsk;
-
-	req = inet6_csk_search_req(sk, dh->dccph_sport, &iph->saddr,
-				   &iph->daddr, inet6_iif(skb));
-	if (req) {
-		nsk = dccp_check_req(sk, skb, req);
-		if (!nsk)
-			reqsk_put(req);
-		return nsk;
-	}
-	nsk = __inet6_lookup_established(sock_net(sk), &dccp_hashinfo,
-					 &iph->saddr, dh->dccph_sport,
-					 &iph->daddr, ntohs(dh->dccph_dport),
-					 inet6_iif(skb));
-	if (nsk != NULL) {
-		if (nsk->sk_state != DCCP_TIME_WAIT) {
-			bh_lock_sock(nsk);
-			return nsk;
-		}
-		inet_twsk_put(inet_twsk(nsk));
-		return NULL;
-	}
-
-	return sk;
-}
-
-=======
->>>>>>> db0b54cd
 static int dccp_v6_conn_request(struct sock *sk, struct sk_buff *skb)
 {
 	struct request_sock *req;
