/*
 *	Bridge netlink control interface
 *
 *	Authors:
 *	Stephen Hemminger		<shemminger@osdl.org>
 *
 *	This program is free software; you can redistribute it and/or
 *	modify it under the terms of the GNU General Public License
 *	as published by the Free Software Foundation; either version
 *	2 of the License, or (at your option) any later version.
 */

#include <linux/kernel.h>
#include <linux/slab.h>
#include <linux/etherdevice.h>
#include <net/rtnetlink.h>
#include <net/net_namespace.h>
#include <net/sock.h>
#include <uapi/linux/if_bridge.h>

#include "br_private.h"
#include "br_private_stp.h"

static int __get_num_vlan_infos(struct net_bridge_vlan_group *vg,
				u32 filter_mask)
{
	struct net_bridge_vlan *v;
	u16 vid_range_start = 0, vid_range_end = 0, vid_range_flags = 0;
	u16 flags, pvid;
	int num_vlans = 0;

	if (!(filter_mask & RTEXT_FILTER_BRVLAN_COMPRESSED))
		return 0;

	pvid = br_get_pvid(vg);
	/* Count number of vlan infos */
	list_for_each_entry_rcu(v, &vg->vlan_list, vlist) {
		flags = 0;
		/* only a context, bridge vlan not activated */
		if (!br_vlan_should_use(v))
			continue;
		if (v->vid == pvid)
			flags |= BRIDGE_VLAN_INFO_PVID;

		if (v->flags & BRIDGE_VLAN_INFO_UNTAGGED)
			flags |= BRIDGE_VLAN_INFO_UNTAGGED;

		if (vid_range_start == 0) {
			goto initvars;
		} else if ((v->vid - vid_range_end) == 1 &&
			flags == vid_range_flags) {
			vid_range_end = v->vid;
			continue;
		} else {
			if ((vid_range_end - vid_range_start) > 0)
				num_vlans += 2;
			else
				num_vlans += 1;
		}
initvars:
		vid_range_start = v->vid;
		vid_range_end = v->vid;
		vid_range_flags = flags;
	}

	if (vid_range_start != 0) {
		if ((vid_range_end - vid_range_start) > 0)
			num_vlans += 2;
		else
			num_vlans += 1;
	}

	return num_vlans;
}

static int br_get_num_vlan_infos(struct net_bridge_vlan_group *vg,
				 u32 filter_mask)
{
	int num_vlans;

	if (!vg)
		return 0;

	if (filter_mask & RTEXT_FILTER_BRVLAN)
		return vg->num_vlans;

	rcu_read_lock();
	num_vlans = __get_num_vlan_infos(vg, filter_mask);
	rcu_read_unlock();

	return num_vlans;
}

static size_t br_get_link_af_size_filtered(const struct net_device *dev,
					   u32 filter_mask)
{
	struct net_bridge_vlan_group *vg = NULL;
	struct net_bridge_port *p;
	struct net_bridge *br;
	int num_vlan_infos;

	rcu_read_lock();
	if (br_port_exists(dev)) {
		p = br_port_get_rcu(dev);
		vg = nbp_vlan_group_rcu(p);
	} else if (dev->priv_flags & IFF_EBRIDGE) {
		br = netdev_priv(dev);
		vg = br_vlan_group_rcu(br);
	}
	num_vlan_infos = br_get_num_vlan_infos(vg, filter_mask);
	rcu_read_unlock();

	/* Each VLAN is returned in bridge_vlan_info along with flags */
	return num_vlan_infos * nla_total_size(sizeof(struct bridge_vlan_info));
}

static inline size_t br_port_info_size(void)
{
	return nla_total_size(1)	/* IFLA_BRPORT_STATE  */
		+ nla_total_size(2)	/* IFLA_BRPORT_PRIORITY */
		+ nla_total_size(4)	/* IFLA_BRPORT_COST */
		+ nla_total_size(1)	/* IFLA_BRPORT_MODE */
		+ nla_total_size(1)	/* IFLA_BRPORT_GUARD */
		+ nla_total_size(1)	/* IFLA_BRPORT_PROTECT */
		+ nla_total_size(1)	/* IFLA_BRPORT_FAST_LEAVE */
		+ nla_total_size(1)	/* IFLA_BRPORT_LEARNING */
		+ nla_total_size(1)	/* IFLA_BRPORT_UNICAST_FLOOD */
		+ nla_total_size(1)	/* IFLA_BRPORT_PROXYARP */
		+ nla_total_size(1)	/* IFLA_BRPORT_PROXYARP_WIFI */
<<<<<<< HEAD
=======
		+ nla_total_size(sizeof(struct ifla_bridge_id))	/* IFLA_BRPORT_ROOT_ID */
		+ nla_total_size(sizeof(struct ifla_bridge_id))	/* IFLA_BRPORT_BRIDGE_ID */
		+ nla_total_size(sizeof(u16))	/* IFLA_BRPORT_DESIGNATED_PORT */
		+ nla_total_size(sizeof(u16))	/* IFLA_BRPORT_DESIGNATED_COST */
		+ nla_total_size(sizeof(u16))	/* IFLA_BRPORT_ID */
		+ nla_total_size(sizeof(u16))	/* IFLA_BRPORT_NO */
		+ nla_total_size(sizeof(u8))	/* IFLA_BRPORT_TOPOLOGY_CHANGE_ACK */
		+ nla_total_size(sizeof(u8))	/* IFLA_BRPORT_CONFIG_PENDING */
		+ nla_total_size(sizeof(u64))	/* IFLA_BRPORT_MESSAGE_AGE_TIMER */
		+ nla_total_size(sizeof(u64))	/* IFLA_BRPORT_FORWARD_DELAY_TIMER */
		+ nla_total_size(sizeof(u64))	/* IFLA_BRPORT_HOLD_TIMER */
#ifdef CONFIG_BRIDGE_IGMP_SNOOPING
		+ nla_total_size(sizeof(u8))	/* IFLA_BRPORT_MULTICAST_ROUTER */
#endif
>>>>>>> db0b54cd
		+ 0;
}

static inline size_t br_nlmsg_size(struct net_device *dev, u32 filter_mask)
{
	return NLMSG_ALIGN(sizeof(struct ifinfomsg))
		+ nla_total_size(IFNAMSIZ) /* IFLA_IFNAME */
		+ nla_total_size(MAX_ADDR_LEN) /* IFLA_ADDRESS */
		+ nla_total_size(4) /* IFLA_MASTER */
		+ nla_total_size(4) /* IFLA_MTU */
		+ nla_total_size(4) /* IFLA_LINK */
		+ nla_total_size(1) /* IFLA_OPERSTATE */
		+ nla_total_size(br_port_info_size()) /* IFLA_PROTINFO */
		+ nla_total_size(br_get_link_af_size_filtered(dev,
				 filter_mask)); /* IFLA_AF_SPEC */
}

static int br_port_fill_attrs(struct sk_buff *skb,
			      const struct net_bridge_port *p)
{
	u8 mode = !!(p->flags & BR_HAIRPIN_MODE);
	u64 timerval;

	if (nla_put_u8(skb, IFLA_BRPORT_STATE, p->state) ||
	    nla_put_u16(skb, IFLA_BRPORT_PRIORITY, p->priority) ||
	    nla_put_u32(skb, IFLA_BRPORT_COST, p->path_cost) ||
	    nla_put_u8(skb, IFLA_BRPORT_MODE, mode) ||
	    nla_put_u8(skb, IFLA_BRPORT_GUARD, !!(p->flags & BR_BPDU_GUARD)) ||
	    nla_put_u8(skb, IFLA_BRPORT_PROTECT, !!(p->flags & BR_ROOT_BLOCK)) ||
	    nla_put_u8(skb, IFLA_BRPORT_FAST_LEAVE, !!(p->flags & BR_MULTICAST_FAST_LEAVE)) ||
	    nla_put_u8(skb, IFLA_BRPORT_LEARNING, !!(p->flags & BR_LEARNING)) ||
	    nla_put_u8(skb, IFLA_BRPORT_UNICAST_FLOOD, !!(p->flags & BR_FLOOD)) ||
	    nla_put_u8(skb, IFLA_BRPORT_PROXYARP, !!(p->flags & BR_PROXYARP)) ||
	    nla_put_u8(skb, IFLA_BRPORT_PROXYARP_WIFI,
		       !!(p->flags & BR_PROXYARP_WIFI)) ||
	    nla_put(skb, IFLA_BRPORT_ROOT_ID, sizeof(struct ifla_bridge_id),
		    &p->designated_root) ||
	    nla_put(skb, IFLA_BRPORT_BRIDGE_ID, sizeof(struct ifla_bridge_id),
		    &p->designated_bridge) ||
	    nla_put_u16(skb, IFLA_BRPORT_DESIGNATED_PORT, p->designated_port) ||
	    nla_put_u16(skb, IFLA_BRPORT_DESIGNATED_COST, p->designated_cost) ||
	    nla_put_u16(skb, IFLA_BRPORT_ID, p->port_id) ||
	    nla_put_u16(skb, IFLA_BRPORT_NO, p->port_no) ||
	    nla_put_u8(skb, IFLA_BRPORT_TOPOLOGY_CHANGE_ACK,
		       p->topology_change_ack) ||
	    nla_put_u8(skb, IFLA_BRPORT_CONFIG_PENDING, p->config_pending))
		return -EMSGSIZE;

	timerval = br_timer_value(&p->message_age_timer);
	if (nla_put_u64(skb, IFLA_BRPORT_MESSAGE_AGE_TIMER, timerval))
		return -EMSGSIZE;
	timerval = br_timer_value(&p->forward_delay_timer);
	if (nla_put_u64(skb, IFLA_BRPORT_FORWARD_DELAY_TIMER, timerval))
		return -EMSGSIZE;
	timerval = br_timer_value(&p->hold_timer);
	if (nla_put_u64(skb, IFLA_BRPORT_HOLD_TIMER, timerval))
		return -EMSGSIZE;

#ifdef CONFIG_BRIDGE_IGMP_SNOOPING
	if (nla_put_u8(skb, IFLA_BRPORT_MULTICAST_ROUTER,
		       p->multicast_router))
		return -EMSGSIZE;
#endif

	return 0;
}

static int br_fill_ifvlaninfo_range(struct sk_buff *skb, u16 vid_start,
				    u16 vid_end, u16 flags)
{
	struct  bridge_vlan_info vinfo;

	if ((vid_end - vid_start) > 0) {
		/* add range to skb */
		vinfo.vid = vid_start;
		vinfo.flags = flags | BRIDGE_VLAN_INFO_RANGE_BEGIN;
		if (nla_put(skb, IFLA_BRIDGE_VLAN_INFO,
			    sizeof(vinfo), &vinfo))
			goto nla_put_failure;

		vinfo.vid = vid_end;
		vinfo.flags = flags | BRIDGE_VLAN_INFO_RANGE_END;
		if (nla_put(skb, IFLA_BRIDGE_VLAN_INFO,
			    sizeof(vinfo), &vinfo))
			goto nla_put_failure;
	} else {
		vinfo.vid = vid_start;
		vinfo.flags = flags;
		if (nla_put(skb, IFLA_BRIDGE_VLAN_INFO,
			    sizeof(vinfo), &vinfo))
			goto nla_put_failure;
	}

	return 0;

nla_put_failure:
	return -EMSGSIZE;
}

static int br_fill_ifvlaninfo_compressed(struct sk_buff *skb,
					 struct net_bridge_vlan_group *vg)
{
	struct net_bridge_vlan *v;
	u16 vid_range_start = 0, vid_range_end = 0, vid_range_flags = 0;
	u16 flags, pvid;
	int err = 0;

	/* Pack IFLA_BRIDGE_VLAN_INFO's for every vlan
	 * and mark vlan info with begin and end flags
	 * if vlaninfo represents a range
	 */
	pvid = br_get_pvid(vg);
	list_for_each_entry_rcu(v, &vg->vlan_list, vlist) {
		flags = 0;
		if (!br_vlan_should_use(v))
			continue;
		if (v->vid == pvid)
			flags |= BRIDGE_VLAN_INFO_PVID;

		if (v->flags & BRIDGE_VLAN_INFO_UNTAGGED)
			flags |= BRIDGE_VLAN_INFO_UNTAGGED;

		if (vid_range_start == 0) {
			goto initvars;
		} else if ((v->vid - vid_range_end) == 1 &&
			flags == vid_range_flags) {
			vid_range_end = v->vid;
			continue;
		} else {
			err = br_fill_ifvlaninfo_range(skb, vid_range_start,
						       vid_range_end,
						       vid_range_flags);
			if (err)
				return err;
		}

initvars:
		vid_range_start = v->vid;
		vid_range_end = v->vid;
		vid_range_flags = flags;
	}

	if (vid_range_start != 0) {
		/* Call it once more to send any left over vlans */
		err = br_fill_ifvlaninfo_range(skb, vid_range_start,
					       vid_range_end,
					       vid_range_flags);
		if (err)
			return err;
	}

	return 0;
}

static int br_fill_ifvlaninfo(struct sk_buff *skb,
			      struct net_bridge_vlan_group *vg)
{
	struct bridge_vlan_info vinfo;
	struct net_bridge_vlan *v;
	u16 pvid;

	pvid = br_get_pvid(vg);
	list_for_each_entry_rcu(v, &vg->vlan_list, vlist) {
		if (!br_vlan_should_use(v))
			continue;

		vinfo.vid = v->vid;
		vinfo.flags = 0;
		if (v->vid == pvid)
			vinfo.flags |= BRIDGE_VLAN_INFO_PVID;

		if (v->flags & BRIDGE_VLAN_INFO_UNTAGGED)
			vinfo.flags |= BRIDGE_VLAN_INFO_UNTAGGED;

		if (nla_put(skb, IFLA_BRIDGE_VLAN_INFO,
			    sizeof(vinfo), &vinfo))
			goto nla_put_failure;
	}

	return 0;

nla_put_failure:
	return -EMSGSIZE;
}

/*
 * Create one netlink message for one interface
 * Contains port and master info as well as carrier and bridge state.
 */
static int br_fill_ifinfo(struct sk_buff *skb,
			  struct net_bridge_port *port,
			  u32 pid, u32 seq, int event, unsigned int flags,
			  u32 filter_mask, const struct net_device *dev)
{
	struct net_bridge *br;
	struct ifinfomsg *hdr;
	struct nlmsghdr *nlh;
	u8 operstate = netif_running(dev) ? dev->operstate : IF_OPER_DOWN;

	if (port)
		br = port->br;
	else
		br = netdev_priv(dev);

	br_debug(br, "br_fill_info event %d port %s master %s\n",
		     event, dev->name, br->dev->name);

	nlh = nlmsg_put(skb, pid, seq, event, sizeof(*hdr), flags);
	if (nlh == NULL)
		return -EMSGSIZE;

	hdr = nlmsg_data(nlh);
	hdr->ifi_family = AF_BRIDGE;
	hdr->__ifi_pad = 0;
	hdr->ifi_type = dev->type;
	hdr->ifi_index = dev->ifindex;
	hdr->ifi_flags = dev_get_flags(dev);
	hdr->ifi_change = 0;

	if (nla_put_string(skb, IFLA_IFNAME, dev->name) ||
	    nla_put_u32(skb, IFLA_MASTER, br->dev->ifindex) ||
	    nla_put_u32(skb, IFLA_MTU, dev->mtu) ||
	    nla_put_u8(skb, IFLA_OPERSTATE, operstate) ||
	    (dev->addr_len &&
	     nla_put(skb, IFLA_ADDRESS, dev->addr_len, dev->dev_addr)) ||
	    (dev->ifindex != dev_get_iflink(dev) &&
	     nla_put_u32(skb, IFLA_LINK, dev_get_iflink(dev))))
		goto nla_put_failure;

	if (event == RTM_NEWLINK && port) {
		struct nlattr *nest
			= nla_nest_start(skb, IFLA_PROTINFO | NLA_F_NESTED);

		if (nest == NULL || br_port_fill_attrs(skb, port) < 0)
			goto nla_put_failure;
		nla_nest_end(skb, nest);
	}

	/* Check if  the VID information is requested */
	if ((filter_mask & RTEXT_FILTER_BRVLAN) ||
	    (filter_mask & RTEXT_FILTER_BRVLAN_COMPRESSED)) {
		struct net_bridge_vlan_group *vg;
		struct nlattr *af;
		int err;

		/* RCU needed because of the VLAN locking rules (rcu || rtnl) */
		rcu_read_lock();
		if (port)
			vg = nbp_vlan_group_rcu(port);
		else
			vg = br_vlan_group_rcu(br);

		if (!vg || !vg->num_vlans) {
			rcu_read_unlock();
			goto done;
		}
		af = nla_nest_start(skb, IFLA_AF_SPEC);
		if (!af) {
			rcu_read_unlock();
			goto nla_put_failure;
		}
		if (filter_mask & RTEXT_FILTER_BRVLAN_COMPRESSED)
			err = br_fill_ifvlaninfo_compressed(skb, vg);
		else
			err = br_fill_ifvlaninfo(skb, vg);
		rcu_read_unlock();
		if (err)
			goto nla_put_failure;
		nla_nest_end(skb, af);
	}

done:
	nlmsg_end(skb, nlh);
	return 0;

nla_put_failure:
	nlmsg_cancel(skb, nlh);
	return -EMSGSIZE;
}

/*
 * Notify listeners of a change in port information
 */
void br_ifinfo_notify(int event, struct net_bridge_port *port)
{
	struct net *net;
	struct sk_buff *skb;
	int err = -ENOBUFS;
	u32 filter = RTEXT_FILTER_BRVLAN_COMPRESSED;

	if (!port)
		return;

	net = dev_net(port->dev);
	br_debug(port->br, "port %u(%s) event %d\n",
		 (unsigned int)port->port_no, port->dev->name, event);

	skb = nlmsg_new(br_nlmsg_size(port->dev, filter), GFP_ATOMIC);
	if (skb == NULL)
		goto errout;

	err = br_fill_ifinfo(skb, port, 0, 0, event, 0, filter, port->dev);
	if (err < 0) {
		/* -EMSGSIZE implies BUG in br_nlmsg_size() */
		WARN_ON(err == -EMSGSIZE);
		kfree_skb(skb);
		goto errout;
	}
	rtnl_notify(skb, net, 0, RTNLGRP_LINK, NULL, GFP_ATOMIC);
	return;
errout:
	rtnl_set_sk_err(net, RTNLGRP_LINK, err);
}


/*
 * Dump information about all ports, in response to GETLINK
 */
int br_getlink(struct sk_buff *skb, u32 pid, u32 seq,
	       struct net_device *dev, u32 filter_mask, int nlflags)
{
	struct net_bridge_port *port = br_port_get_rtnl(dev);

	if (!port && !(filter_mask & RTEXT_FILTER_BRVLAN) &&
	    !(filter_mask & RTEXT_FILTER_BRVLAN_COMPRESSED))
		return 0;

	return br_fill_ifinfo(skb, port, pid, seq, RTM_NEWLINK, nlflags,
			      filter_mask, dev);
}

static int br_vlan_info(struct net_bridge *br, struct net_bridge_port *p,
			int cmd, struct bridge_vlan_info *vinfo)
{
	int err = 0;

	switch (cmd) {
	case RTM_SETLINK:
		if (p) {
			/* if the MASTER flag is set this will act on the global
			 * per-VLAN entry as well
			 */
			err = nbp_vlan_add(p, vinfo->vid, vinfo->flags);
			if (err)
				break;
		} else {
			vinfo->flags |= BRIDGE_VLAN_INFO_BRENTRY;
			err = br_vlan_add(br, vinfo->vid, vinfo->flags);
		}
		break;

	case RTM_DELLINK:
		if (p) {
			nbp_vlan_delete(p, vinfo->vid);
			if (vinfo->flags & BRIDGE_VLAN_INFO_MASTER)
				br_vlan_delete(p->br, vinfo->vid);
		} else {
			br_vlan_delete(br, vinfo->vid);
		}
		break;
	}

	return err;
}

static int br_afspec(struct net_bridge *br,
		     struct net_bridge_port *p,
		     struct nlattr *af_spec,
		     int cmd)
{
	struct bridge_vlan_info *vinfo_start = NULL;
	struct bridge_vlan_info *vinfo = NULL;
	struct nlattr *attr;
	int err = 0;
	int rem;

	nla_for_each_nested(attr, af_spec, rem) {
		if (nla_type(attr) != IFLA_BRIDGE_VLAN_INFO)
			continue;
		if (nla_len(attr) != sizeof(struct bridge_vlan_info))
			return -EINVAL;
		vinfo = nla_data(attr);
		if (!vinfo->vid || vinfo->vid >= VLAN_VID_MASK)
			return -EINVAL;
		if (vinfo->flags & BRIDGE_VLAN_INFO_RANGE_BEGIN) {
			if (vinfo_start)
				return -EINVAL;
			vinfo_start = vinfo;
			/* don't allow range of pvids */
			if (vinfo_start->flags & BRIDGE_VLAN_INFO_PVID)
				return -EINVAL;
			continue;
		}

		if (vinfo_start) {
			struct bridge_vlan_info tmp_vinfo;
			int v;

			if (!(vinfo->flags & BRIDGE_VLAN_INFO_RANGE_END))
				return -EINVAL;

			if (vinfo->vid <= vinfo_start->vid)
				return -EINVAL;

			memcpy(&tmp_vinfo, vinfo_start,
			       sizeof(struct bridge_vlan_info));

			for (v = vinfo_start->vid; v <= vinfo->vid; v++) {
				tmp_vinfo.vid = v;
				err = br_vlan_info(br, p, cmd, &tmp_vinfo);
				if (err)
					break;
			}
			vinfo_start = NULL;
		} else {
			err = br_vlan_info(br, p, cmd, vinfo);
		}
		if (err)
			break;
	}

	return err;
}

static const struct nla_policy br_port_policy[IFLA_BRPORT_MAX + 1] = {
	[IFLA_BRPORT_STATE]	= { .type = NLA_U8 },
	[IFLA_BRPORT_COST]	= { .type = NLA_U32 },
	[IFLA_BRPORT_PRIORITY]	= { .type = NLA_U16 },
	[IFLA_BRPORT_MODE]	= { .type = NLA_U8 },
	[IFLA_BRPORT_GUARD]	= { .type = NLA_U8 },
	[IFLA_BRPORT_PROTECT]	= { .type = NLA_U8 },
	[IFLA_BRPORT_FAST_LEAVE]= { .type = NLA_U8 },
	[IFLA_BRPORT_LEARNING]	= { .type = NLA_U8 },
	[IFLA_BRPORT_UNICAST_FLOOD] = { .type = NLA_U8 },
	[IFLA_BRPORT_PROXYARP]	= { .type = NLA_U8 },
	[IFLA_BRPORT_PROXYARP_WIFI] = { .type = NLA_U8 },
<<<<<<< HEAD
=======
	[IFLA_BRPORT_MULTICAST_ROUTER] = { .type = NLA_U8 },
>>>>>>> db0b54cd
};

/* Change the state of the port and notify spanning tree */
static int br_set_port_state(struct net_bridge_port *p, u8 state)
{
	if (state > BR_STATE_BLOCKING)
		return -EINVAL;

	/* if kernel STP is running, don't allow changes */
	if (p->br->stp_enabled == BR_KERNEL_STP)
		return -EBUSY;

	/* if device is not up, change is not allowed
	 * if link is not present, only allowable state is disabled
	 */
	if (!netif_running(p->dev) ||
	    (!netif_oper_up(p->dev) && state != BR_STATE_DISABLED))
		return -ENETDOWN;

	br_set_state(p, state);
	br_log_state(p);
	br_port_state_selection(p->br);
	return 0;
}

/* Set/clear or port flags based on attribute */
static void br_set_port_flag(struct net_bridge_port *p, struct nlattr *tb[],
			   int attrtype, unsigned long mask)
{
	if (tb[attrtype]) {
		u8 flag = nla_get_u8(tb[attrtype]);
		if (flag)
			p->flags |= mask;
		else
			p->flags &= ~mask;
	}
}

/* Process bridge protocol info on port */
static int br_setport(struct net_bridge_port *p, struct nlattr *tb[])
{
	int err;
	unsigned long old_flags = p->flags;

	br_set_port_flag(p, tb, IFLA_BRPORT_MODE, BR_HAIRPIN_MODE);
	br_set_port_flag(p, tb, IFLA_BRPORT_GUARD, BR_BPDU_GUARD);
	br_set_port_flag(p, tb, IFLA_BRPORT_FAST_LEAVE, BR_MULTICAST_FAST_LEAVE);
	br_set_port_flag(p, tb, IFLA_BRPORT_PROTECT, BR_ROOT_BLOCK);
	br_set_port_flag(p, tb, IFLA_BRPORT_LEARNING, BR_LEARNING);
	br_set_port_flag(p, tb, IFLA_BRPORT_UNICAST_FLOOD, BR_FLOOD);
	br_set_port_flag(p, tb, IFLA_BRPORT_PROXYARP, BR_PROXYARP);
	br_set_port_flag(p, tb, IFLA_BRPORT_PROXYARP_WIFI, BR_PROXYARP_WIFI);

	if (tb[IFLA_BRPORT_COST]) {
		err = br_stp_set_path_cost(p, nla_get_u32(tb[IFLA_BRPORT_COST]));
		if (err)
			return err;
	}

	if (tb[IFLA_BRPORT_PRIORITY]) {
		err = br_stp_set_port_priority(p, nla_get_u16(tb[IFLA_BRPORT_PRIORITY]));
		if (err)
			return err;
	}

	if (tb[IFLA_BRPORT_STATE]) {
		err = br_set_port_state(p, nla_get_u8(tb[IFLA_BRPORT_STATE]));
		if (err)
			return err;
	}

	if (tb[IFLA_BRPORT_FLUSH])
		br_fdb_delete_by_port(p->br, p, 0, 0);

#ifdef CONFIG_BRIDGE_IGMP_SNOOPING
	if (tb[IFLA_BRPORT_MULTICAST_ROUTER]) {
		u8 mcast_router = nla_get_u8(tb[IFLA_BRPORT_MULTICAST_ROUTER]);

		err = br_multicast_set_port_router(p, mcast_router);
		if (err)
			return err;
	}
#endif
	br_port_flags_change(p, old_flags ^ p->flags);
	return 0;
}

/* Change state and parameters on port. */
int br_setlink(struct net_device *dev, struct nlmsghdr *nlh, u16 flags)
{
	struct nlattr *protinfo;
	struct nlattr *afspec;
	struct net_bridge_port *p;
	struct nlattr *tb[IFLA_BRPORT_MAX + 1];
	int err = 0;

	protinfo = nlmsg_find_attr(nlh, sizeof(struct ifinfomsg), IFLA_PROTINFO);
	afspec = nlmsg_find_attr(nlh, sizeof(struct ifinfomsg), IFLA_AF_SPEC);
	if (!protinfo && !afspec)
		return 0;

	p = br_port_get_rtnl(dev);
	/* We want to accept dev as bridge itself if the AF_SPEC
	 * is set to see if someone is setting vlan info on the bridge
	 */
	if (!p && !afspec)
		return -EINVAL;

	if (p && protinfo) {
		if (protinfo->nla_type & NLA_F_NESTED) {
			err = nla_parse_nested(tb, IFLA_BRPORT_MAX,
					       protinfo, br_port_policy);
			if (err)
				return err;

			spin_lock_bh(&p->br->lock);
			err = br_setport(p, tb);
			spin_unlock_bh(&p->br->lock);
		} else {
			/* Binary compatibility with old RSTP */
			if (nla_len(protinfo) < sizeof(u8))
				return -EINVAL;

			spin_lock_bh(&p->br->lock);
			err = br_set_port_state(p, nla_get_u8(protinfo));
			spin_unlock_bh(&p->br->lock);
		}
		if (err)
			goto out;
	}

	if (afspec) {
		err = br_afspec((struct net_bridge *)netdev_priv(dev), p,
				afspec, RTM_SETLINK);
	}

	if (err == 0)
		br_ifinfo_notify(RTM_NEWLINK, p);
out:
	return err;
}

/* Delete port information */
int br_dellink(struct net_device *dev, struct nlmsghdr *nlh, u16 flags)
{
	struct nlattr *afspec;
	struct net_bridge_port *p;
	int err = 0;

	afspec = nlmsg_find_attr(nlh, sizeof(struct ifinfomsg), IFLA_AF_SPEC);
	if (!afspec)
		return 0;

	p = br_port_get_rtnl(dev);
	/* We want to accept dev as bridge itself as well */
	if (!p && !(dev->priv_flags & IFF_EBRIDGE))
		return -EINVAL;

	err = br_afspec((struct net_bridge *)netdev_priv(dev), p,
			afspec, RTM_DELLINK);
	if (err == 0)
		/* Send RTM_NEWLINK because userspace
		 * expects RTM_NEWLINK for vlan dels
		 */
		br_ifinfo_notify(RTM_NEWLINK, p);

	return err;
}
static int br_validate(struct nlattr *tb[], struct nlattr *data[])
{
	if (tb[IFLA_ADDRESS]) {
		if (nla_len(tb[IFLA_ADDRESS]) != ETH_ALEN)
			return -EINVAL;
		if (!is_valid_ether_addr(nla_data(tb[IFLA_ADDRESS])))
			return -EADDRNOTAVAIL;
	}

	if (!data)
		return 0;

#ifdef CONFIG_BRIDGE_VLAN_FILTERING
	if (data[IFLA_BR_VLAN_PROTOCOL]) {
		switch (nla_get_be16(data[IFLA_BR_VLAN_PROTOCOL])) {
		case htons(ETH_P_8021Q):
		case htons(ETH_P_8021AD):
			break;
		default:
			return -EPROTONOSUPPORT;
		}
	}
#endif

	return 0;
}

static int br_dev_newlink(struct net *src_net, struct net_device *dev,
			  struct nlattr *tb[], struct nlattr *data[])
{
	struct net_bridge *br = netdev_priv(dev);

	if (tb[IFLA_ADDRESS]) {
		spin_lock_bh(&br->lock);
		br_stp_change_bridge_id(br, nla_data(tb[IFLA_ADDRESS]));
		spin_unlock_bh(&br->lock);
	}

	return register_netdevice(dev);
}

static int br_port_slave_changelink(struct net_device *brdev,
				    struct net_device *dev,
				    struct nlattr *tb[],
				    struct nlattr *data[])
{
	struct net_bridge *br = netdev_priv(brdev);
	int ret;

	if (!data)
		return 0;

	spin_lock_bh(&br->lock);
	ret = br_setport(br_port_get_rtnl(dev), data);
	spin_unlock_bh(&br->lock);

	return ret;
}

static int br_port_fill_slave_info(struct sk_buff *skb,
				   const struct net_device *brdev,
				   const struct net_device *dev)
{
	return br_port_fill_attrs(skb, br_port_get_rtnl(dev));
}

static size_t br_port_get_slave_size(const struct net_device *brdev,
				     const struct net_device *dev)
{
	return br_port_info_size();
}

static const struct nla_policy br_policy[IFLA_BR_MAX + 1] = {
	[IFLA_BR_FORWARD_DELAY]	= { .type = NLA_U32 },
	[IFLA_BR_HELLO_TIME]	= { .type = NLA_U32 },
	[IFLA_BR_MAX_AGE]	= { .type = NLA_U32 },
	[IFLA_BR_AGEING_TIME] = { .type = NLA_U32 },
	[IFLA_BR_STP_STATE] = { .type = NLA_U32 },
	[IFLA_BR_PRIORITY] = { .type = NLA_U16 },
	[IFLA_BR_VLAN_FILTERING] = { .type = NLA_U8 },
	[IFLA_BR_VLAN_PROTOCOL] = { .type = NLA_U16 },
	[IFLA_BR_GROUP_FWD_MASK] = { .type = NLA_U16 },
	[IFLA_BR_GROUP_ADDR] = { .type = NLA_BINARY,
				 .len  = ETH_ALEN },
	[IFLA_BR_MCAST_ROUTER] = { .type = NLA_U8 },
	[IFLA_BR_MCAST_SNOOPING] = { .type = NLA_U8 },
	[IFLA_BR_MCAST_QUERY_USE_IFADDR] = { .type = NLA_U8 },
	[IFLA_BR_MCAST_QUERIER] = { .type = NLA_U8 },
	[IFLA_BR_MCAST_HASH_ELASTICITY] = { .type = NLA_U32 },
	[IFLA_BR_MCAST_HASH_MAX] = { .type = NLA_U32 },
	[IFLA_BR_MCAST_LAST_MEMBER_CNT] = { .type = NLA_U32 },
	[IFLA_BR_MCAST_STARTUP_QUERY_CNT] = { .type = NLA_U32 },
	[IFLA_BR_MCAST_LAST_MEMBER_INTVL] = { .type = NLA_U64 },
	[IFLA_BR_MCAST_MEMBERSHIP_INTVL] = { .type = NLA_U64 },
	[IFLA_BR_MCAST_QUERIER_INTVL] = { .type = NLA_U64 },
	[IFLA_BR_MCAST_QUERY_INTVL] = { .type = NLA_U64 },
	[IFLA_BR_MCAST_QUERY_RESPONSE_INTVL] = { .type = NLA_U64 },
	[IFLA_BR_MCAST_STARTUP_QUERY_INTVL] = { .type = NLA_U64 },
	[IFLA_BR_NF_CALL_IPTABLES] = { .type = NLA_U8 },
	[IFLA_BR_NF_CALL_IP6TABLES] = { .type = NLA_U8 },
	[IFLA_BR_NF_CALL_ARPTABLES] = { .type = NLA_U8 },
	[IFLA_BR_VLAN_DEFAULT_PVID] = { .type = NLA_U16 },
};

static int br_changelink(struct net_device *brdev, struct nlattr *tb[],
			 struct nlattr *data[])
{
	struct net_bridge *br = netdev_priv(brdev);
	int err;

	if (!data)
		return 0;

	if (data[IFLA_BR_FORWARD_DELAY]) {
		err = br_set_forward_delay(br, nla_get_u32(data[IFLA_BR_FORWARD_DELAY]));
		if (err)
			return err;
	}

	if (data[IFLA_BR_HELLO_TIME]) {
		err = br_set_hello_time(br, nla_get_u32(data[IFLA_BR_HELLO_TIME]));
		if (err)
			return err;
	}

	if (data[IFLA_BR_MAX_AGE]) {
		err = br_set_max_age(br, nla_get_u32(data[IFLA_BR_MAX_AGE]));
		if (err)
			return err;
	}

	if (data[IFLA_BR_AGEING_TIME]) {
		err = br_set_ageing_time(br, nla_get_u32(data[IFLA_BR_AGEING_TIME]));
		if (err)
			return err;
	}

	if (data[IFLA_BR_STP_STATE]) {
		u32 stp_enabled = nla_get_u32(data[IFLA_BR_STP_STATE]);

		br_stp_set_enabled(br, stp_enabled);
	}

	if (data[IFLA_BR_PRIORITY]) {
		u32 priority = nla_get_u16(data[IFLA_BR_PRIORITY]);

		br_stp_set_bridge_priority(br, priority);
	}

	if (data[IFLA_BR_VLAN_FILTERING]) {
		u8 vlan_filter = nla_get_u8(data[IFLA_BR_VLAN_FILTERING]);

		err = __br_vlan_filter_toggle(br, vlan_filter);
		if (err)
			return err;
	}

#ifdef CONFIG_BRIDGE_VLAN_FILTERING
	if (data[IFLA_BR_VLAN_PROTOCOL]) {
		__be16 vlan_proto = nla_get_be16(data[IFLA_BR_VLAN_PROTOCOL]);

		err = __br_vlan_set_proto(br, vlan_proto);
		if (err)
			return err;
	}

	if (data[IFLA_BR_VLAN_DEFAULT_PVID]) {
		__u16 defpvid = nla_get_u16(data[IFLA_BR_VLAN_DEFAULT_PVID]);

		err = __br_vlan_set_default_pvid(br, defpvid);
		if (err)
			return err;
	}
#endif

	if (data[IFLA_BR_GROUP_FWD_MASK]) {
		u16 fwd_mask = nla_get_u16(data[IFLA_BR_GROUP_FWD_MASK]);

		if (fwd_mask & BR_GROUPFWD_RESTRICTED)
			return -EINVAL;
		br->group_fwd_mask = fwd_mask;
	}

	if (data[IFLA_BR_GROUP_ADDR]) {
		u8 new_addr[ETH_ALEN];

		if (nla_len(data[IFLA_BR_GROUP_ADDR]) != ETH_ALEN)
			return -EINVAL;
		memcpy(new_addr, nla_data(data[IFLA_BR_GROUP_ADDR]), ETH_ALEN);
		if (!is_link_local_ether_addr(new_addr))
			return -EINVAL;
		if (new_addr[5] == 1 ||		/* 802.3x Pause address */
		    new_addr[5] == 2 ||		/* 802.3ad Slow protocols */
		    new_addr[5] == 3)		/* 802.1X PAE address */
			return -EINVAL;
		spin_lock_bh(&br->lock);
		memcpy(br->group_addr, new_addr, sizeof(br->group_addr));
		spin_unlock_bh(&br->lock);
		br->group_addr_set = true;
		br_recalculate_fwd_mask(br);
	}

	if (data[IFLA_BR_FDB_FLUSH])
		br_fdb_flush(br);

#ifdef CONFIG_BRIDGE_IGMP_SNOOPING
	if (data[IFLA_BR_MCAST_ROUTER]) {
		u8 multicast_router = nla_get_u8(data[IFLA_BR_MCAST_ROUTER]);

		err = br_multicast_set_router(br, multicast_router);
		if (err)
			return err;
	}

	if (data[IFLA_BR_MCAST_SNOOPING]) {
		u8 mcast_snooping = nla_get_u8(data[IFLA_BR_MCAST_SNOOPING]);

		err = br_multicast_toggle(br, mcast_snooping);
		if (err)
			return err;
	}

	if (data[IFLA_BR_MCAST_QUERY_USE_IFADDR]) {
		u8 val;

		val = nla_get_u8(data[IFLA_BR_MCAST_QUERY_USE_IFADDR]);
		br->multicast_query_use_ifaddr = !!val;
	}

	if (data[IFLA_BR_MCAST_QUERIER]) {
		u8 mcast_querier = nla_get_u8(data[IFLA_BR_MCAST_QUERIER]);

		err = br_multicast_set_querier(br, mcast_querier);
		if (err)
			return err;
	}

	if (data[IFLA_BR_MCAST_HASH_ELASTICITY]) {
		u32 val = nla_get_u32(data[IFLA_BR_MCAST_HASH_ELASTICITY]);

		br->hash_elasticity = val;
	}

	if (data[IFLA_BR_MCAST_HASH_MAX]) {
		u32 hash_max = nla_get_u32(data[IFLA_BR_MCAST_HASH_MAX]);

		err = br_multicast_set_hash_max(br, hash_max);
		if (err)
			return err;
	}

	if (data[IFLA_BR_MCAST_LAST_MEMBER_CNT]) {
		u32 val = nla_get_u32(data[IFLA_BR_MCAST_LAST_MEMBER_CNT]);

		br->multicast_last_member_count = val;
	}

	if (data[IFLA_BR_MCAST_STARTUP_QUERY_CNT]) {
		u32 val = nla_get_u32(data[IFLA_BR_MCAST_STARTUP_QUERY_CNT]);

		br->multicast_startup_query_count = val;
	}

	if (data[IFLA_BR_MCAST_LAST_MEMBER_INTVL]) {
		u64 val = nla_get_u64(data[IFLA_BR_MCAST_LAST_MEMBER_INTVL]);

		br->multicast_last_member_interval = clock_t_to_jiffies(val);
	}

	if (data[IFLA_BR_MCAST_MEMBERSHIP_INTVL]) {
		u64 val = nla_get_u64(data[IFLA_BR_MCAST_MEMBERSHIP_INTVL]);

		br->multicast_membership_interval = clock_t_to_jiffies(val);
	}

	if (data[IFLA_BR_MCAST_QUERIER_INTVL]) {
		u64 val = nla_get_u64(data[IFLA_BR_MCAST_QUERIER_INTVL]);

		br->multicast_querier_interval = clock_t_to_jiffies(val);
	}

	if (data[IFLA_BR_MCAST_QUERY_INTVL]) {
		u64 val = nla_get_u64(data[IFLA_BR_MCAST_QUERY_INTVL]);

		br->multicast_query_interval = clock_t_to_jiffies(val);
	}

	if (data[IFLA_BR_MCAST_QUERY_RESPONSE_INTVL]) {
		u64 val = nla_get_u64(data[IFLA_BR_MCAST_QUERY_RESPONSE_INTVL]);

		br->multicast_query_response_interval = clock_t_to_jiffies(val);
	}

	if (data[IFLA_BR_MCAST_STARTUP_QUERY_INTVL]) {
		u64 val = nla_get_u64(data[IFLA_BR_MCAST_STARTUP_QUERY_INTVL]);

		br->multicast_startup_query_interval = clock_t_to_jiffies(val);
	}
#endif
#if IS_ENABLED(CONFIG_BRIDGE_NETFILTER)
	if (data[IFLA_BR_NF_CALL_IPTABLES]) {
		u8 val = nla_get_u8(data[IFLA_BR_NF_CALL_IPTABLES]);

		br->nf_call_iptables = val ? true : false;
	}

	if (data[IFLA_BR_NF_CALL_IP6TABLES]) {
		u8 val = nla_get_u8(data[IFLA_BR_NF_CALL_IP6TABLES]);

		br->nf_call_ip6tables = val ? true : false;
	}

	if (data[IFLA_BR_NF_CALL_ARPTABLES]) {
		u8 val = nla_get_u8(data[IFLA_BR_NF_CALL_ARPTABLES]);

		br->nf_call_arptables = val ? true : false;
	}
#endif

	return 0;
}

static size_t br_get_size(const struct net_device *brdev)
{
	return nla_total_size(sizeof(u32)) +	/* IFLA_BR_FORWARD_DELAY  */
	       nla_total_size(sizeof(u32)) +	/* IFLA_BR_HELLO_TIME */
	       nla_total_size(sizeof(u32)) +	/* IFLA_BR_MAX_AGE */
	       nla_total_size(sizeof(u32)) +    /* IFLA_BR_AGEING_TIME */
	       nla_total_size(sizeof(u32)) +    /* IFLA_BR_STP_STATE */
	       nla_total_size(sizeof(u16)) +    /* IFLA_BR_PRIORITY */
	       nla_total_size(sizeof(u8)) +     /* IFLA_BR_VLAN_FILTERING */
#ifdef CONFIG_BRIDGE_VLAN_FILTERING
	       nla_total_size(sizeof(__be16)) +	/* IFLA_BR_VLAN_PROTOCOL */
	       nla_total_size(sizeof(u16)) +    /* IFLA_BR_VLAN_DEFAULT_PVID */
#endif
	       nla_total_size(sizeof(u16)) +    /* IFLA_BR_GROUP_FWD_MASK */
	       nla_total_size(sizeof(struct ifla_bridge_id)) +   /* IFLA_BR_ROOT_ID */
	       nla_total_size(sizeof(struct ifla_bridge_id)) +   /* IFLA_BR_BRIDGE_ID */
	       nla_total_size(sizeof(u16)) +    /* IFLA_BR_ROOT_PORT */
	       nla_total_size(sizeof(u32)) +    /* IFLA_BR_ROOT_PATH_COST */
	       nla_total_size(sizeof(u8)) +     /* IFLA_BR_TOPOLOGY_CHANGE */
	       nla_total_size(sizeof(u8)) +     /* IFLA_BR_TOPOLOGY_CHANGE_DETECTED */
	       nla_total_size(sizeof(u64)) +    /* IFLA_BR_HELLO_TIMER */
	       nla_total_size(sizeof(u64)) +    /* IFLA_BR_TCN_TIMER */
	       nla_total_size(sizeof(u64)) +    /* IFLA_BR_TOPOLOGY_CHANGE_TIMER */
	       nla_total_size(sizeof(u64)) +    /* IFLA_BR_GC_TIMER */
	       nla_total_size(ETH_ALEN) +       /* IFLA_BR_GROUP_ADDR */
#ifdef CONFIG_BRIDGE_IGMP_SNOOPING
	       nla_total_size(sizeof(u8)) +     /* IFLA_BR_MCAST_ROUTER */
	       nla_total_size(sizeof(u8)) +     /* IFLA_BR_MCAST_SNOOPING */
	       nla_total_size(sizeof(u8)) +     /* IFLA_BR_MCAST_QUERY_USE_IFADDR */
	       nla_total_size(sizeof(u8)) +     /* IFLA_BR_MCAST_QUERIER */
	       nla_total_size(sizeof(u32)) +    /* IFLA_BR_MCAST_HASH_ELASTICITY */
	       nla_total_size(sizeof(u32)) +    /* IFLA_BR_MCAST_HASH_MAX */
	       nla_total_size(sizeof(u32)) +    /* IFLA_BR_MCAST_LAST_MEMBER_CNT */
	       nla_total_size(sizeof(u32)) +    /* IFLA_BR_MCAST_STARTUP_QUERY_CNT */
	       nla_total_size(sizeof(u64)) +    /* IFLA_BR_MCAST_LAST_MEMBER_INTVL */
	       nla_total_size(sizeof(u64)) +    /* IFLA_BR_MCAST_MEMBERSHIP_INTVL */
	       nla_total_size(sizeof(u64)) +    /* IFLA_BR_MCAST_QUERIER_INTVL */
	       nla_total_size(sizeof(u64)) +    /* IFLA_BR_MCAST_QUERY_INTVL */
	       nla_total_size(sizeof(u64)) +    /* IFLA_BR_MCAST_QUERY_RESPONSE_INTVL */
	       nla_total_size(sizeof(u64)) +    /* IFLA_BR_MCAST_STARTUP_QUERY_INTVL */
#endif
#if IS_ENABLED(CONFIG_BRIDGE_NETFILTER)
	       nla_total_size(sizeof(u8)) +     /* IFLA_BR_NF_CALL_IPTABLES */
	       nla_total_size(sizeof(u8)) +     /* IFLA_BR_NF_CALL_IP6TABLES */
	       nla_total_size(sizeof(u8)) +     /* IFLA_BR_NF_CALL_ARPTABLES */
#endif
	       0;
}

static int br_fill_info(struct sk_buff *skb, const struct net_device *brdev)
{
	struct net_bridge *br = netdev_priv(brdev);
	u32 forward_delay = jiffies_to_clock_t(br->forward_delay);
	u32 hello_time = jiffies_to_clock_t(br->hello_time);
	u32 age_time = jiffies_to_clock_t(br->max_age);
	u32 ageing_time = jiffies_to_clock_t(br->ageing_time);
	u32 stp_enabled = br->stp_enabled;
	u16 priority = (br->bridge_id.prio[0] << 8) | br->bridge_id.prio[1];
	u8 vlan_enabled = br_vlan_enabled(br);
	u64 clockval;

	clockval = br_timer_value(&br->hello_timer);
	if (nla_put_u64(skb, IFLA_BR_HELLO_TIMER, clockval))
		return -EMSGSIZE;
	clockval = br_timer_value(&br->tcn_timer);
	if (nla_put_u64(skb, IFLA_BR_TCN_TIMER, clockval))
		return -EMSGSIZE;
	clockval = br_timer_value(&br->topology_change_timer);
	if (nla_put_u64(skb, IFLA_BR_TOPOLOGY_CHANGE_TIMER, clockval))
		return -EMSGSIZE;
	clockval = br_timer_value(&br->gc_timer);
	if (nla_put_u64(skb, IFLA_BR_GC_TIMER, clockval))
		return -EMSGSIZE;

	if (nla_put_u32(skb, IFLA_BR_FORWARD_DELAY, forward_delay) ||
	    nla_put_u32(skb, IFLA_BR_HELLO_TIME, hello_time) ||
	    nla_put_u32(skb, IFLA_BR_MAX_AGE, age_time) ||
	    nla_put_u32(skb, IFLA_BR_AGEING_TIME, ageing_time) ||
	    nla_put_u32(skb, IFLA_BR_STP_STATE, stp_enabled) ||
	    nla_put_u16(skb, IFLA_BR_PRIORITY, priority) ||
	    nla_put_u8(skb, IFLA_BR_VLAN_FILTERING, vlan_enabled) ||
	    nla_put_u16(skb, IFLA_BR_GROUP_FWD_MASK, br->group_fwd_mask) ||
	    nla_put(skb, IFLA_BR_BRIDGE_ID, sizeof(struct ifla_bridge_id),
		    &br->bridge_id) ||
	    nla_put(skb, IFLA_BR_ROOT_ID, sizeof(struct ifla_bridge_id),
		    &br->designated_root) ||
	    nla_put_u16(skb, IFLA_BR_ROOT_PORT, br->root_port) ||
	    nla_put_u32(skb, IFLA_BR_ROOT_PATH_COST, br->root_path_cost) ||
	    nla_put_u8(skb, IFLA_BR_TOPOLOGY_CHANGE, br->topology_change) ||
	    nla_put_u8(skb, IFLA_BR_TOPOLOGY_CHANGE_DETECTED,
		       br->topology_change_detected) ||
	    nla_put(skb, IFLA_BR_GROUP_ADDR, ETH_ALEN, br->group_addr))
		return -EMSGSIZE;

#ifdef CONFIG_BRIDGE_VLAN_FILTERING
	if (nla_put_be16(skb, IFLA_BR_VLAN_PROTOCOL, br->vlan_proto) ||
	    nla_put_u16(skb, IFLA_BR_VLAN_DEFAULT_PVID, br->default_pvid))
		return -EMSGSIZE;
#endif
#ifdef CONFIG_BRIDGE_IGMP_SNOOPING
	if (nla_put_u8(skb, IFLA_BR_MCAST_ROUTER, br->multicast_router) ||
	    nla_put_u8(skb, IFLA_BR_MCAST_SNOOPING, !br->multicast_disabled) ||
	    nla_put_u8(skb, IFLA_BR_MCAST_QUERY_USE_IFADDR,
		       br->multicast_query_use_ifaddr) ||
	    nla_put_u8(skb, IFLA_BR_MCAST_QUERIER, br->multicast_querier) ||
	    nla_put_u32(skb, IFLA_BR_MCAST_HASH_ELASTICITY,
			br->hash_elasticity) ||
	    nla_put_u32(skb, IFLA_BR_MCAST_HASH_MAX, br->hash_max) ||
	    nla_put_u32(skb, IFLA_BR_MCAST_LAST_MEMBER_CNT,
			br->multicast_last_member_count) ||
	    nla_put_u32(skb, IFLA_BR_MCAST_STARTUP_QUERY_CNT,
			br->multicast_startup_query_count))
		return -EMSGSIZE;

	clockval = jiffies_to_clock_t(br->multicast_last_member_interval);
	if (nla_put_u64(skb, IFLA_BR_MCAST_LAST_MEMBER_INTVL, clockval))
		return -EMSGSIZE;
	clockval = jiffies_to_clock_t(br->multicast_membership_interval);
	if (nla_put_u64(skb, IFLA_BR_MCAST_MEMBERSHIP_INTVL, clockval))
		return -EMSGSIZE;
	clockval = jiffies_to_clock_t(br->multicast_querier_interval);
	if (nla_put_u64(skb, IFLA_BR_MCAST_QUERIER_INTVL, clockval))
		return -EMSGSIZE;
	clockval = jiffies_to_clock_t(br->multicast_query_interval);
	if (nla_put_u64(skb, IFLA_BR_MCAST_QUERY_INTVL, clockval))
		return -EMSGSIZE;
	clockval = jiffies_to_clock_t(br->multicast_query_response_interval);
	if (nla_put_u64(skb, IFLA_BR_MCAST_QUERY_RESPONSE_INTVL, clockval))
		return -EMSGSIZE;
	clockval = jiffies_to_clock_t(br->multicast_startup_query_interval);
	if (nla_put_u64(skb, IFLA_BR_MCAST_STARTUP_QUERY_INTVL, clockval))
		return -EMSGSIZE;
#endif
#if IS_ENABLED(CONFIG_BRIDGE_NETFILTER)
	if (nla_put_u8(skb, IFLA_BR_NF_CALL_IPTABLES,
		       br->nf_call_iptables ? 1 : 0) ||
	    nla_put_u8(skb, IFLA_BR_NF_CALL_IP6TABLES,
		       br->nf_call_ip6tables ? 1 : 0) ||
	    nla_put_u8(skb, IFLA_BR_NF_CALL_ARPTABLES,
		       br->nf_call_arptables ? 1 : 0))
		return -EMSGSIZE;
#endif

	return 0;
}


static struct rtnl_af_ops br_af_ops __read_mostly = {
	.family			= AF_BRIDGE,
	.get_link_af_size	= br_get_link_af_size_filtered,
};

struct rtnl_link_ops br_link_ops __read_mostly = {
	.kind			= "bridge",
	.priv_size		= sizeof(struct net_bridge),
	.setup			= br_dev_setup,
	.maxtype		= IFLA_BR_MAX,
	.policy			= br_policy,
	.validate		= br_validate,
	.newlink		= br_dev_newlink,
	.changelink		= br_changelink,
	.dellink		= br_dev_delete,
	.get_size		= br_get_size,
	.fill_info		= br_fill_info,

	.slave_maxtype		= IFLA_BRPORT_MAX,
	.slave_policy		= br_port_policy,
	.slave_changelink	= br_port_slave_changelink,
	.get_slave_size		= br_port_get_slave_size,
	.fill_slave_info	= br_port_fill_slave_info,
};

int __init br_netlink_init(void)
{
	int err;

	br_mdb_init();
	rtnl_af_register(&br_af_ops);

	err = rtnl_link_register(&br_link_ops);
	if (err)
		goto out_af;

	return 0;

out_af:
	rtnl_af_unregister(&br_af_ops);
	br_mdb_uninit();
	return err;
}

void br_netlink_fini(void)
{
	br_mdb_uninit();
	rtnl_af_unregister(&br_af_ops);
	rtnl_link_unregister(&br_link_ops);
}<|MERGE_RESOLUTION|>--- conflicted
+++ resolved
@@ -127,8 +127,6 @@
 		+ nla_total_size(1)	/* IFLA_BRPORT_UNICAST_FLOOD */
 		+ nla_total_size(1)	/* IFLA_BRPORT_PROXYARP */
 		+ nla_total_size(1)	/* IFLA_BRPORT_PROXYARP_WIFI */
-<<<<<<< HEAD
-=======
 		+ nla_total_size(sizeof(struct ifla_bridge_id))	/* IFLA_BRPORT_ROOT_ID */
 		+ nla_total_size(sizeof(struct ifla_bridge_id))	/* IFLA_BRPORT_BRIDGE_ID */
 		+ nla_total_size(sizeof(u16))	/* IFLA_BRPORT_DESIGNATED_PORT */
@@ -143,7 +141,6 @@
 #ifdef CONFIG_BRIDGE_IGMP_SNOOPING
 		+ nla_total_size(sizeof(u8))	/* IFLA_BRPORT_MULTICAST_ROUTER */
 #endif
->>>>>>> db0b54cd
 		+ 0;
 }
 
@@ -580,10 +577,7 @@
 	[IFLA_BRPORT_UNICAST_FLOOD] = { .type = NLA_U8 },
 	[IFLA_BRPORT_PROXYARP]	= { .type = NLA_U8 },
 	[IFLA_BRPORT_PROXYARP_WIFI] = { .type = NLA_U8 },
-<<<<<<< HEAD
-=======
 	[IFLA_BRPORT_MULTICAST_ROUTER] = { .type = NLA_U8 },
->>>>>>> db0b54cd
 };
 
 /* Change the state of the port and notify spanning tree */
