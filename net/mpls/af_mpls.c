#include <linux/types.h>
#include <linux/skbuff.h>
#include <linux/socket.h>
#include <linux/sysctl.h>
#include <linux/net.h>
#include <linux/module.h>
#include <linux/if_arp.h>
#include <linux/ipv6.h>
#include <linux/mpls.h>
#include <linux/vmalloc.h>
#include <net/ip.h>
#include <net/dst.h>
#include <net/sock.h>
#include <net/arp.h>
#include <net/ip_fib.h>
#include <net/netevent.h>
#include <net/netns/generic.h>
#if IS_ENABLED(CONFIG_IPV6)
#include <net/ipv6.h>
#include <net/addrconf.h>
#endif
#include <net/nexthop.h>
#include "internal.h"

/* Maximum number of labels to look ahead at when selecting a path of
 * a multipath route
 */
#define MAX_MP_SELECT_LABELS 4

#define MPLS_NEIGH_TABLE_UNSPEC (NEIGH_LINK_TABLE + 1)

static int zero = 0;
static int label_limit = (1 << 20) - 1;

static void rtmsg_lfib(int event, u32 label, struct mpls_route *rt,
		       struct nlmsghdr *nlh, struct net *net, u32 portid,
		       unsigned int nlm_flags);

static struct mpls_route *mpls_route_input_rcu(struct net *net, unsigned index)
{
	struct mpls_route *rt = NULL;

	if (index < net->mpls.platform_labels) {
		struct mpls_route __rcu **platform_label =
			rcu_dereference(net->mpls.platform_label);
		rt = rcu_dereference(platform_label[index]);
	}
	return rt;
}

static inline struct mpls_dev *mpls_dev_get(const struct net_device *dev)
{
	return rcu_dereference_rtnl(dev->mpls_ptr);
}

<<<<<<< HEAD
static bool mpls_output_possible(const struct net_device *dev)
=======
bool mpls_output_possible(const struct net_device *dev)
>>>>>>> db0b54cd
{
	return dev && (dev->flags & IFF_UP) && netif_carrier_ok(dev);
}
EXPORT_SYMBOL_GPL(mpls_output_possible);

static u8 *__mpls_nh_via(struct mpls_route *rt, struct mpls_nh *nh)
{
	u8 *nh0_via = PTR_ALIGN((u8 *)&rt->rt_nh[rt->rt_nhn], VIA_ALEN_ALIGN);
	int nh_index = nh - rt->rt_nh;

	return nh0_via + rt->rt_max_alen * nh_index;
}

static const u8 *mpls_nh_via(const struct mpls_route *rt,
			     const struct mpls_nh *nh)
{
	return __mpls_nh_via((struct mpls_route *)rt, (struct mpls_nh *)nh);
}

static unsigned int mpls_nh_header_size(const struct mpls_nh *nh)
{
	/* The size of the layer 2.5 labels to be added for this route */
	return nh->nh_labels * sizeof(struct mpls_shim_hdr);
}

unsigned int mpls_dev_mtu(const struct net_device *dev)
{
	/* The amount of data the layer 2 frame can hold */
	return dev->mtu;
}
EXPORT_SYMBOL_GPL(mpls_dev_mtu);

bool mpls_pkt_too_big(const struct sk_buff *skb, unsigned int mtu)
{
	if (skb->len <= mtu)
		return false;

	if (skb_is_gso(skb) && skb_gso_network_seglen(skb) <= mtu)
		return false;

	return true;
}
EXPORT_SYMBOL_GPL(mpls_pkt_too_big);

static struct mpls_nh *mpls_select_multipath(struct mpls_route *rt,
					     struct sk_buff *skb, bool bos)
{
	struct mpls_entry_decoded dec;
	struct mpls_shim_hdr *hdr;
	bool eli_seen = false;
	int label_index;
	int nh_index = 0;
	u32 hash = 0;

	/* No need to look further into packet if there's only
	 * one path
	 */
	if (rt->rt_nhn == 1)
		goto out;

	for (label_index = 0; label_index < MAX_MP_SELECT_LABELS && !bos;
	     label_index++) {
		if (!pskb_may_pull(skb, sizeof(*hdr) * label_index))
			break;

		/* Read and decode the current label */
		hdr = mpls_hdr(skb) + label_index;
		dec = mpls_entry_decode(hdr);

		/* RFC6790 - reserved labels MUST NOT be used as keys
		 * for the load-balancing function
		 */
		if (likely(dec.label >= MPLS_LABEL_FIRST_UNRESERVED)) {
			hash = jhash_1word(dec.label, hash);

			/* The entropy label follows the entropy label
			 * indicator, so this means that the entropy
			 * label was just added to the hash - no need to
			 * go any deeper either in the label stack or in the
			 * payload
			 */
			if (eli_seen)
				break;
		} else if (dec.label == MPLS_LABEL_ENTROPY) {
			eli_seen = true;
		}

		bos = dec.bos;
		if (bos && pskb_may_pull(skb, sizeof(*hdr) * label_index +
					 sizeof(struct iphdr))) {
			const struct iphdr *v4hdr;

			v4hdr = (const struct iphdr *)(mpls_hdr(skb) +
						       label_index);
			if (v4hdr->version == 4) {
				hash = jhash_3words(ntohl(v4hdr->saddr),
						    ntohl(v4hdr->daddr),
						    v4hdr->protocol, hash);
			} else if (v4hdr->version == 6 &&
				pskb_may_pull(skb, sizeof(*hdr) * label_index +
					      sizeof(struct ipv6hdr))) {
				const struct ipv6hdr *v6hdr;

				v6hdr = (const struct ipv6hdr *)(mpls_hdr(skb) +
								label_index);

				hash = __ipv6_addr_jhash(&v6hdr->saddr, hash);
				hash = __ipv6_addr_jhash(&v6hdr->daddr, hash);
				hash = jhash_1word(v6hdr->nexthdr, hash);
			}
		}
	}

	nh_index = hash % rt->rt_nhn;
out:
	return &rt->rt_nh[nh_index];
}

static bool mpls_egress(struct mpls_route *rt, struct sk_buff *skb,
			struct mpls_entry_decoded dec)
{
	enum mpls_payload_type payload_type;
	bool success = false;

	/* The IPv4 code below accesses through the IPv4 header
	 * checksum, which is 12 bytes into the packet.
	 * The IPv6 code below accesses through the IPv6 hop limit
	 * which is 8 bytes into the packet.
	 *
	 * For all supported cases there should always be at least 12
	 * bytes of packet data present.  The IPv4 header is 20 bytes
	 * without options and the IPv6 header is always 40 bytes
	 * long.
	 */
	if (!pskb_may_pull(skb, 12))
		return false;

	payload_type = rt->rt_payload_type;
	if (payload_type == MPT_UNSPEC)
		payload_type = ip_hdr(skb)->version;

	switch (payload_type) {
	case MPT_IPV4: {
		struct iphdr *hdr4 = ip_hdr(skb);
		skb->protocol = htons(ETH_P_IP);
		csum_replace2(&hdr4->check,
			      htons(hdr4->ttl << 8),
			      htons(dec.ttl << 8));
		hdr4->ttl = dec.ttl;
		success = true;
		break;
	}
	case MPT_IPV6: {
		struct ipv6hdr *hdr6 = ipv6_hdr(skb);
		skb->protocol = htons(ETH_P_IPV6);
		hdr6->hop_limit = dec.ttl;
		success = true;
		break;
	}
	case MPT_UNSPEC:
		break;
	}

	return success;
}

static int mpls_forward(struct sk_buff *skb, struct net_device *dev,
			struct packet_type *pt, struct net_device *orig_dev)
{
	struct net *net = dev_net(dev);
	struct mpls_shim_hdr *hdr;
	struct mpls_route *rt;
	struct mpls_nh *nh;
	struct mpls_entry_decoded dec;
	struct net_device *out_dev;
	struct mpls_dev *mdev;
	unsigned int hh_len;
	unsigned int new_header_size;
	unsigned int mtu;
	int err;

	/* Careful this entire function runs inside of an rcu critical section */

	mdev = mpls_dev_get(dev);
	if (!mdev || !mdev->input_enabled)
		goto drop;

	if (skb->pkt_type != PACKET_HOST)
		goto drop;

	if ((skb = skb_share_check(skb, GFP_ATOMIC)) == NULL)
		goto drop;

	if (!pskb_may_pull(skb, sizeof(*hdr)))
		goto drop;

	/* Read and decode the label */
	hdr = mpls_hdr(skb);
	dec = mpls_entry_decode(hdr);

	/* Pop the label */
	skb_pull(skb, sizeof(*hdr));
	skb_reset_network_header(skb);

	skb_orphan(skb);

	rt = mpls_route_input_rcu(net, dec.label);
	if (!rt)
		goto drop;

	nh = mpls_select_multipath(rt, skb, dec.bos);
	if (!nh)
		goto drop;

	/* Find the output device */
	out_dev = rcu_dereference(nh->nh_dev);
	if (!mpls_output_possible(out_dev))
		goto drop;

	if (skb_warn_if_lro(skb))
		goto drop;

	skb_forward_csum(skb);

	/* Verify ttl is valid */
	if (dec.ttl <= 1)
		goto drop;
	dec.ttl -= 1;

	/* Verify the destination can hold the packet */
	new_header_size = mpls_nh_header_size(nh);
	mtu = mpls_dev_mtu(out_dev);
	if (mpls_pkt_too_big(skb, mtu - new_header_size))
		goto drop;

	hh_len = LL_RESERVED_SPACE(out_dev);
	if (!out_dev->header_ops)
		hh_len = 0;

	/* Ensure there is enough space for the headers in the skb */
	if (skb_cow(skb, hh_len + new_header_size))
		goto drop;

	skb->dev = out_dev;
	skb->protocol = htons(ETH_P_MPLS_UC);

	if (unlikely(!new_header_size && dec.bos)) {
		/* Penultimate hop popping */
		if (!mpls_egress(rt, skb, dec))
			goto drop;
	} else {
		bool bos;
		int i;
		skb_push(skb, new_header_size);
		skb_reset_network_header(skb);
		/* Push the new labels */
		hdr = mpls_hdr(skb);
		bos = dec.bos;
		for (i = nh->nh_labels - 1; i >= 0; i--) {
			hdr[i] = mpls_entry_encode(nh->nh_label[i],
						   dec.ttl, 0, bos);
			bos = false;
		}
	}

	/* If via wasn't specified then send out using device address */
	if (nh->nh_via_table == MPLS_NEIGH_TABLE_UNSPEC)
		err = neigh_xmit(NEIGH_LINK_TABLE, out_dev,
				 out_dev->dev_addr, skb);
	else
		err = neigh_xmit(nh->nh_via_table, out_dev,
				 mpls_nh_via(rt, nh), skb);
	if (err)
		net_dbg_ratelimited("%s: packet transmission failed: %d\n",
				    __func__, err);
	return 0;

drop:
	kfree_skb(skb);
	return NET_RX_DROP;
}

static struct packet_type mpls_packet_type __read_mostly = {
	.type = cpu_to_be16(ETH_P_MPLS_UC),
	.func = mpls_forward,
};

static const struct nla_policy rtm_mpls_policy[RTA_MAX+1] = {
	[RTA_DST]		= { .type = NLA_U32 },
	[RTA_OIF]		= { .type = NLA_U32 },
};

struct mpls_route_config {
	u32			rc_protocol;
	u32			rc_ifindex;
	u8			rc_via_table;
	u8			rc_via_alen;
	u8			rc_via[MAX_VIA_ALEN];
	u32			rc_label;
	u8			rc_output_labels;
	u32			rc_output_label[MAX_NEW_LABELS];
	u32			rc_nlflags;
	enum mpls_payload_type	rc_payload_type;
	struct nl_info		rc_nlinfo;
	struct rtnexthop	*rc_mp;
	int			rc_mp_len;
};

static struct mpls_route *mpls_rt_alloc(int num_nh, u8 max_alen)
{
	u8 max_alen_aligned = ALIGN(max_alen, VIA_ALEN_ALIGN);
	struct mpls_route *rt;

	rt = kzalloc(ALIGN(sizeof(*rt) + num_nh * sizeof(*rt->rt_nh),
			   VIA_ALEN_ALIGN) +
		     num_nh * max_alen_aligned,
		     GFP_KERNEL);
	if (rt) {
		rt->rt_nhn = num_nh;
		rt->rt_max_alen = max_alen_aligned;
	}

	return rt;
}

static void mpls_rt_free(struct mpls_route *rt)
{
	if (rt)
		kfree_rcu(rt, rt_rcu);
}

static void mpls_notify_route(struct net *net, unsigned index,
			      struct mpls_route *old, struct mpls_route *new,
			      const struct nl_info *info)
{
	struct nlmsghdr *nlh = info ? info->nlh : NULL;
	unsigned portid = info ? info->portid : 0;
	int event = new ? RTM_NEWROUTE : RTM_DELROUTE;
	struct mpls_route *rt = new ? new : old;
	unsigned nlm_flags = (old && new) ? NLM_F_REPLACE : 0;
	/* Ignore reserved labels for now */
	if (rt && (index >= MPLS_LABEL_FIRST_UNRESERVED))
		rtmsg_lfib(event, index, rt, nlh, net, portid, nlm_flags);
}

static void mpls_route_update(struct net *net, unsigned index,
			      struct mpls_route *new,
			      const struct nl_info *info)
{
	struct mpls_route __rcu **platform_label;
	struct mpls_route *rt;

	ASSERT_RTNL();

	platform_label = rtnl_dereference(net->mpls.platform_label);
	rt = rtnl_dereference(platform_label[index]);
	rcu_assign_pointer(platform_label[index], new);

	mpls_notify_route(net, index, rt, new, info);

	/* If we removed a route free it now */
	mpls_rt_free(rt);
}

static unsigned find_free_label(struct net *net)
{
	struct mpls_route __rcu **platform_label;
	size_t platform_labels;
	unsigned index;

	platform_label = rtnl_dereference(net->mpls.platform_label);
	platform_labels = net->mpls.platform_labels;
	for (index = MPLS_LABEL_FIRST_UNRESERVED; index < platform_labels;
	     index++) {
		if (!rtnl_dereference(platform_label[index]))
			return index;
	}
	return LABEL_NOT_SPECIFIED;
}

#if IS_ENABLED(CONFIG_INET)
static struct net_device *inet_fib_lookup_dev(struct net *net,
					      const void *addr)
{
	struct net_device *dev;
	struct rtable *rt;
	struct in_addr daddr;

	memcpy(&daddr, addr, sizeof(struct in_addr));
	rt = ip_route_output(net, daddr.s_addr, 0, 0, 0);
	if (IS_ERR(rt))
		return ERR_CAST(rt);

	dev = rt->dst.dev;
	dev_hold(dev);

	ip_rt_put(rt);

	return dev;
}
#else
static struct net_device *inet_fib_lookup_dev(struct net *net,
					      const void *addr)
{
	return ERR_PTR(-EAFNOSUPPORT);
}
#endif

#if IS_ENABLED(CONFIG_IPV6)
static struct net_device *inet6_fib_lookup_dev(struct net *net,
					       const void *addr)
{
	struct net_device *dev;
	struct dst_entry *dst;
	struct flowi6 fl6;
	int err;

	if (!ipv6_stub)
		return ERR_PTR(-EAFNOSUPPORT);

	memset(&fl6, 0, sizeof(fl6));
	memcpy(&fl6.daddr, addr, sizeof(struct in6_addr));
	err = ipv6_stub->ipv6_dst_lookup(net, NULL, &dst, &fl6);
	if (err)
		return ERR_PTR(err);

	dev = dst->dev;
	dev_hold(dev);
	dst_release(dst);

	return dev;
}
#else
static struct net_device *inet6_fib_lookup_dev(struct net *net,
					       const void *addr)
{
	return ERR_PTR(-EAFNOSUPPORT);
}
#endif

static struct net_device *find_outdev(struct net *net,
				      struct mpls_route *rt,
				      struct mpls_nh *nh, int oif)
{
	struct net_device *dev = NULL;

	if (!oif) {
		switch (nh->nh_via_table) {
		case NEIGH_ARP_TABLE:
			dev = inet_fib_lookup_dev(net, mpls_nh_via(rt, nh));
			break;
		case NEIGH_ND_TABLE:
			dev = inet6_fib_lookup_dev(net, mpls_nh_via(rt, nh));
			break;
		case NEIGH_LINK_TABLE:
			break;
		}
	} else {
		dev = dev_get_by_index(net, oif);
	}

	if (!dev)
		return ERR_PTR(-ENODEV);

	if (IS_ERR(dev))
		return dev;

	/* The caller is holding rtnl anyways, so release the dev reference */
	dev_put(dev);

	return dev;
}

static int mpls_nh_assign_dev(struct net *net, struct mpls_route *rt,
			      struct mpls_nh *nh, int oif)
{
	struct net_device *dev = NULL;
	int err = -ENODEV;

	dev = find_outdev(net, rt, nh, oif);
	if (IS_ERR(dev)) {
		err = PTR_ERR(dev);
		dev = NULL;
		goto errout;
	}

	/* Ensure this is a supported device */
	err = -EINVAL;
	if (!mpls_dev_get(dev))
		goto errout;

	if ((nh->nh_via_table == NEIGH_LINK_TABLE) &&
	    (dev->addr_len != nh->nh_via_alen))
		goto errout;

	RCU_INIT_POINTER(nh->nh_dev, dev);

	return 0;

errout:
	return err;
}

static int mpls_nh_build_from_cfg(struct mpls_route_config *cfg,
				  struct mpls_route *rt)
{
	struct net *net = cfg->rc_nlinfo.nl_net;
	struct mpls_nh *nh = rt->rt_nh;
	int err;
	int i;

	if (!nh)
		return -ENOMEM;

	err = -EINVAL;
	/* Ensure only a supported number of labels are present */
	if (cfg->rc_output_labels > MAX_NEW_LABELS)
		goto errout;

	nh->nh_labels = cfg->rc_output_labels;
	for (i = 0; i < nh->nh_labels; i++)
		nh->nh_label[i] = cfg->rc_output_label[i];

	nh->nh_via_table = cfg->rc_via_table;
	memcpy(__mpls_nh_via(rt, nh), cfg->rc_via, cfg->rc_via_alen);
	nh->nh_via_alen = cfg->rc_via_alen;

	err = mpls_nh_assign_dev(net, rt, nh, cfg->rc_ifindex);
	if (err)
		goto errout;

	return 0;

errout:
	return err;
}

static int mpls_nh_build(struct net *net, struct mpls_route *rt,
			 struct mpls_nh *nh, int oif,
			 struct nlattr *via, struct nlattr *newdst)
{
	int err = -ENOMEM;

	if (!nh)
		goto errout;

	if (newdst) {
		err = nla_get_labels(newdst, MAX_NEW_LABELS,
				     &nh->nh_labels, nh->nh_label);
		if (err)
			goto errout;
	}

	if (via) {
		err = nla_get_via(via, &nh->nh_via_alen, &nh->nh_via_table,
				  __mpls_nh_via(rt, nh));
		if (err)
			goto errout;
	} else {
		nh->nh_via_table = MPLS_NEIGH_TABLE_UNSPEC;
	}

	err = mpls_nh_assign_dev(net, rt, nh, oif);
	if (err)
		goto errout;

	return 0;

errout:
	return err;
}

static int mpls_count_nexthops(struct rtnexthop *rtnh, int len,
			       u8 cfg_via_alen, u8 *max_via_alen)
{
	int nhs = 0;
	int remaining = len;

	if (!rtnh) {
		*max_via_alen = cfg_via_alen;
		return 1;
	}

	*max_via_alen = 0;

	while (rtnh_ok(rtnh, remaining)) {
		struct nlattr *nla, *attrs = rtnh_attrs(rtnh);
		int attrlen;

		attrlen = rtnh_attrlen(rtnh);
		nla = nla_find(attrs, attrlen, RTA_VIA);
		if (nla && nla_len(nla) >=
		    offsetof(struct rtvia, rtvia_addr)) {
			int via_alen = nla_len(nla) -
				offsetof(struct rtvia, rtvia_addr);

			if (via_alen <= MAX_VIA_ALEN)
				*max_via_alen = max_t(u16, *max_via_alen,
						      via_alen);
		}

		nhs++;
		rtnh = rtnh_next(rtnh, &remaining);
	}

	/* leftover implies invalid nexthop configuration, discard it */
	return remaining > 0 ? 0 : nhs;
}

static int mpls_nh_build_multi(struct mpls_route_config *cfg,
			       struct mpls_route *rt)
{
	struct rtnexthop *rtnh = cfg->rc_mp;
	struct nlattr *nla_via, *nla_newdst;
	int remaining = cfg->rc_mp_len;
	int nhs = 0;
	int err = 0;

	change_nexthops(rt) {
		int attrlen;

		nla_via = NULL;
		nla_newdst = NULL;

		err = -EINVAL;
		if (!rtnh_ok(rtnh, remaining))
			goto errout;

		/* neither weighted multipath nor any flags
		 * are supported
		 */
		if (rtnh->rtnh_hops || rtnh->rtnh_flags)
			goto errout;

		attrlen = rtnh_attrlen(rtnh);
		if (attrlen > 0) {
			struct nlattr *attrs = rtnh_attrs(rtnh);

			nla_via = nla_find(attrs, attrlen, RTA_VIA);
			nla_newdst = nla_find(attrs, attrlen, RTA_NEWDST);
		}

		err = mpls_nh_build(cfg->rc_nlinfo.nl_net, rt, nh,
				    rtnh->rtnh_ifindex, nla_via,
				    nla_newdst);
		if (err)
			goto errout;

		rtnh = rtnh_next(rtnh, &remaining);
		nhs++;
	} endfor_nexthops(rt);

	rt->rt_nhn = nhs;

	return 0;

errout:
	return err;
}

static int mpls_route_add(struct mpls_route_config *cfg)
{
	struct mpls_route __rcu **platform_label;
	struct net *net = cfg->rc_nlinfo.nl_net;
	struct mpls_route *rt, *old;
	int err = -EINVAL;
	u8 max_via_alen;
	unsigned index;
	int nhs;

	index = cfg->rc_label;

	/* If a label was not specified during insert pick one */
	if ((index == LABEL_NOT_SPECIFIED) &&
	    (cfg->rc_nlflags & NLM_F_CREATE)) {
		index = find_free_label(net);
	}

	/* Reserved labels may not be set */
	if (index < MPLS_LABEL_FIRST_UNRESERVED)
		goto errout;

	/* The full 20 bit range may not be supported. */
	if (index >= net->mpls.platform_labels)
		goto errout;

<<<<<<< HEAD
	/* Ensure only a supported number of labels are present */
	if (cfg->rc_output_labels > MAX_NEW_LABELS)
		goto errout;

	err = -ENODEV;
	dev = dev_get_by_index(net, cfg->rc_ifindex);
	if (!dev)
		goto errout;

	/* Ensure this is a supported device */
	err = -EINVAL;
	if (!mpls_dev_get(dev))
		goto errout;

	err = -EINVAL;
	if ((cfg->rc_via_table == NEIGH_LINK_TABLE) &&
	    (dev->addr_len != cfg->rc_via_alen))
		goto errout;

=======
>>>>>>> db0b54cd
	/* Append makes no sense with mpls */
	err = -EOPNOTSUPP;
	if (cfg->rc_nlflags & NLM_F_APPEND)
		goto errout;

	err = -EEXIST;
	platform_label = rtnl_dereference(net->mpls.platform_label);
	old = rtnl_dereference(platform_label[index]);
	if ((cfg->rc_nlflags & NLM_F_EXCL) && old)
		goto errout;

	err = -EEXIST;
	if (!(cfg->rc_nlflags & NLM_F_REPLACE) && old)
		goto errout;

	err = -ENOENT;
	if (!(cfg->rc_nlflags & NLM_F_CREATE) && !old)
		goto errout;

	err = -EINVAL;
	nhs = mpls_count_nexthops(cfg->rc_mp, cfg->rc_mp_len,
				  cfg->rc_via_alen, &max_via_alen);
	if (nhs == 0)
		goto errout;

	err = -ENOMEM;
	rt = mpls_rt_alloc(nhs, max_via_alen);
	if (!rt)
		goto errout;

	rt->rt_protocol = cfg->rc_protocol;
	rt->rt_payload_type = cfg->rc_payload_type;

	if (cfg->rc_mp)
		err = mpls_nh_build_multi(cfg, rt);
	else
		err = mpls_nh_build_from_cfg(cfg, rt);
	if (err)
		goto freert;

	mpls_route_update(net, index, rt, &cfg->rc_nlinfo);

	return 0;

freert:
	mpls_rt_free(rt);
errout:
	return err;
}

static int mpls_route_del(struct mpls_route_config *cfg)
{
	struct net *net = cfg->rc_nlinfo.nl_net;
	unsigned index;
	int err = -EINVAL;

	index = cfg->rc_label;

	/* Reserved labels may not be removed */
	if (index < MPLS_LABEL_FIRST_UNRESERVED)
		goto errout;

	/* The full 20 bit range may not be supported */
	if (index >= net->mpls.platform_labels)
		goto errout;

	mpls_route_update(net, index, NULL, &cfg->rc_nlinfo);

	err = 0;
errout:
	return err;
}

#define MPLS_PERDEV_SYSCTL_OFFSET(field)	\
	(&((struct mpls_dev *)0)->field)

static const struct ctl_table mpls_dev_table[] = {
	{
		.procname	= "input",
		.maxlen		= sizeof(int),
		.mode		= 0644,
		.proc_handler	= proc_dointvec,
		.data		= MPLS_PERDEV_SYSCTL_OFFSET(input_enabled),
	},
	{ }
};

static int mpls_dev_sysctl_register(struct net_device *dev,
				    struct mpls_dev *mdev)
{
	char path[sizeof("net/mpls/conf/") + IFNAMSIZ];
	struct ctl_table *table;
	int i;

	table = kmemdup(&mpls_dev_table, sizeof(mpls_dev_table), GFP_KERNEL);
	if (!table)
		goto out;

	/* Table data contains only offsets relative to the base of
	 * the mdev at this point, so make them absolute.
	 */
	for (i = 0; i < ARRAY_SIZE(mpls_dev_table); i++)
		table[i].data = (char *)mdev + (uintptr_t)table[i].data;

	snprintf(path, sizeof(path), "net/mpls/conf/%s", dev->name);

	mdev->sysctl = register_net_sysctl(dev_net(dev), path, table);
	if (!mdev->sysctl)
		goto free;

	return 0;

free:
	kfree(table);
out:
	return -ENOBUFS;
}

static void mpls_dev_sysctl_unregister(struct mpls_dev *mdev)
{
	struct ctl_table *table;

	table = mdev->sysctl->ctl_table_arg;
	unregister_net_sysctl_table(mdev->sysctl);
	kfree(table);
}

static struct mpls_dev *mpls_add_dev(struct net_device *dev)
{
	struct mpls_dev *mdev;
	int err = -ENOMEM;

	ASSERT_RTNL();

	mdev = kzalloc(sizeof(*mdev), GFP_KERNEL);
	if (!mdev)
		return ERR_PTR(err);

	err = mpls_dev_sysctl_register(dev, mdev);
	if (err)
		goto free;

	rcu_assign_pointer(dev->mpls_ptr, mdev);

	return mdev;

free:
	kfree(mdev);
	return ERR_PTR(err);
}

static void mpls_ifdown(struct net_device *dev)
{
	struct mpls_route __rcu **platform_label;
	struct net *net = dev_net(dev);
	struct mpls_dev *mdev;
	unsigned index;

	platform_label = rtnl_dereference(net->mpls.platform_label);
	for (index = 0; index < net->mpls.platform_labels; index++) {
		struct mpls_route *rt = rtnl_dereference(platform_label[index]);
		if (!rt)
			continue;
		for_nexthops(rt) {
			if (rtnl_dereference(nh->nh_dev) != dev)
				continue;
			nh->nh_dev = NULL;
		} endfor_nexthops(rt);
	}

	mdev = mpls_dev_get(dev);
	if (!mdev)
		return;

	mpls_dev_sysctl_unregister(mdev);

	RCU_INIT_POINTER(dev->mpls_ptr, NULL);

	kfree_rcu(mdev, rcu);
}

static int mpls_dev_notify(struct notifier_block *this, unsigned long event,
			   void *ptr)
{
	struct net_device *dev = netdev_notifier_info_to_dev(ptr);
	struct mpls_dev *mdev;

	switch(event) {
	case NETDEV_REGISTER:
		/* For now just support ethernet devices */
		if ((dev->type == ARPHRD_ETHER) ||
		    (dev->type == ARPHRD_LOOPBACK)) {
			mdev = mpls_add_dev(dev);
			if (IS_ERR(mdev))
				return notifier_from_errno(PTR_ERR(mdev));
		}
		break;

	case NETDEV_UNREGISTER:
		mpls_ifdown(dev);
		break;
	case NETDEV_CHANGENAME:
		mdev = mpls_dev_get(dev);
		if (mdev) {
			int err;

			mpls_dev_sysctl_unregister(mdev);
			err = mpls_dev_sysctl_register(dev, mdev);
			if (err)
				return notifier_from_errno(err);
		}
		break;
	}
	return NOTIFY_OK;
}

static struct notifier_block mpls_dev_notifier = {
	.notifier_call = mpls_dev_notify,
};

static int nla_put_via(struct sk_buff *skb,
		       u8 table, const void *addr, int alen)
{
	static const int table_to_family[NEIGH_NR_TABLES + 1] = {
		AF_INET, AF_INET6, AF_DECnet, AF_PACKET,
	};
	struct nlattr *nla;
	struct rtvia *via;
	int family = AF_UNSPEC;

	nla = nla_reserve(skb, RTA_VIA, alen + 2);
	if (!nla)
		return -EMSGSIZE;

	if (table <= NEIGH_NR_TABLES)
		family = table_to_family[table];

	via = nla_data(nla);
	via->rtvia_family = family;
	memcpy(via->rtvia_addr, addr, alen);
	return 0;
}

int nla_put_labels(struct sk_buff *skb, int attrtype,
		   u8 labels, const u32 label[])
{
	struct nlattr *nla;
	struct mpls_shim_hdr *nla_label;
	bool bos;
	int i;
	nla = nla_reserve(skb, attrtype, labels*4);
	if (!nla)
		return -EMSGSIZE;

	nla_label = nla_data(nla);
	bos = true;
	for (i = labels - 1; i >= 0; i--) {
		nla_label[i] = mpls_entry_encode(label[i], 0, 0, bos);
		bos = false;
	}

	return 0;
}
EXPORT_SYMBOL_GPL(nla_put_labels);

int nla_get_labels(const struct nlattr *nla,
		   u32 max_labels, u8 *labels, u32 label[])
{
	unsigned len = nla_len(nla);
	unsigned nla_labels;
	struct mpls_shim_hdr *nla_label;
	bool bos;
	int i;

	/* len needs to be an even multiple of 4 (the label size) */
	if (len & 3)
		return -EINVAL;

	/* Limit the number of new labels allowed */
	nla_labels = len/4;
	if (nla_labels > max_labels)
		return -EINVAL;

	nla_label = nla_data(nla);
	bos = true;
	for (i = nla_labels - 1; i >= 0; i--, bos = false) {
		struct mpls_entry_decoded dec;
		dec = mpls_entry_decode(nla_label + i);

		/* Ensure the bottom of stack flag is properly set
		 * and ttl and tc are both clear.
		 */
		if ((dec.bos != bos) || dec.ttl || dec.tc)
			return -EINVAL;

		switch (dec.label) {
		case MPLS_LABEL_IMPLNULL:
			/* RFC3032: This is a label that an LSR may
			 * assign and distribute, but which never
			 * actually appears in the encapsulation.
			 */
			return -EINVAL;
		}

		label[i] = dec.label;
	}
	*labels = nla_labels;
	return 0;
}
EXPORT_SYMBOL_GPL(nla_get_labels);

int nla_get_via(const struct nlattr *nla, u8 *via_alen,
		u8 *via_table, u8 via_addr[])
{
	struct rtvia *via = nla_data(nla);
	int err = -EINVAL;
	int alen;

	if (nla_len(nla) < offsetof(struct rtvia, rtvia_addr))
		goto errout;
	alen = nla_len(nla) -
			offsetof(struct rtvia, rtvia_addr);
	if (alen > MAX_VIA_ALEN)
		goto errout;

	/* Validate the address family */
	switch (via->rtvia_family) {
	case AF_PACKET:
		*via_table = NEIGH_LINK_TABLE;
		break;
	case AF_INET:
		*via_table = NEIGH_ARP_TABLE;
		if (alen != 4)
			goto errout;
		break;
	case AF_INET6:
		*via_table = NEIGH_ND_TABLE;
		if (alen != 16)
			goto errout;
		break;
	default:
		/* Unsupported address family */
		goto errout;
	}

	memcpy(via_addr, via->rtvia_addr, alen);
	*via_alen = alen;
	err = 0;

errout:
	return err;
}

static int rtm_to_route_config(struct sk_buff *skb,  struct nlmsghdr *nlh,
			       struct mpls_route_config *cfg)
{
	struct rtmsg *rtm;
	struct nlattr *tb[RTA_MAX+1];
	int index;
	int err;

	err = nlmsg_parse(nlh, sizeof(*rtm), tb, RTA_MAX, rtm_mpls_policy);
	if (err < 0)
		goto errout;

	err = -EINVAL;
	rtm = nlmsg_data(nlh);
	memset(cfg, 0, sizeof(*cfg));

	if (rtm->rtm_family != AF_MPLS)
		goto errout;
	if (rtm->rtm_dst_len != 20)
		goto errout;
	if (rtm->rtm_src_len != 0)
		goto errout;
	if (rtm->rtm_tos != 0)
		goto errout;
	if (rtm->rtm_table != RT_TABLE_MAIN)
		goto errout;
	/* Any value is acceptable for rtm_protocol */

	/* As mpls uses destination specific addresses
	 * (or source specific address in the case of multicast)
	 * all addresses have universal scope.
	 */
	if (rtm->rtm_scope != RT_SCOPE_UNIVERSE)
		goto errout;
	if (rtm->rtm_type != RTN_UNICAST)
		goto errout;
	if (rtm->rtm_flags != 0)
		goto errout;

	cfg->rc_label		= LABEL_NOT_SPECIFIED;
	cfg->rc_protocol	= rtm->rtm_protocol;
	cfg->rc_via_table	= MPLS_NEIGH_TABLE_UNSPEC;
	cfg->rc_nlflags		= nlh->nlmsg_flags;
	cfg->rc_nlinfo.portid	= NETLINK_CB(skb).portid;
	cfg->rc_nlinfo.nlh	= nlh;
	cfg->rc_nlinfo.nl_net	= sock_net(skb->sk);

	for (index = 0; index <= RTA_MAX; index++) {
		struct nlattr *nla = tb[index];
		if (!nla)
			continue;

		switch(index) {
		case RTA_OIF:
			cfg->rc_ifindex = nla_get_u32(nla);
			break;
		case RTA_NEWDST:
			if (nla_get_labels(nla, MAX_NEW_LABELS,
					   &cfg->rc_output_labels,
					   cfg->rc_output_label))
				goto errout;
			break;
		case RTA_DST:
		{
			u8 label_count;
			if (nla_get_labels(nla, 1, &label_count,
					   &cfg->rc_label))
				goto errout;

			/* Reserved labels may not be set */
			if (cfg->rc_label < MPLS_LABEL_FIRST_UNRESERVED)
				goto errout;

			break;
		}
		case RTA_VIA:
		{
			if (nla_get_via(nla, &cfg->rc_via_alen,
					&cfg->rc_via_table, cfg->rc_via))
				goto errout;
			break;
		}
		case RTA_MULTIPATH:
		{
			cfg->rc_mp = nla_data(nla);
			cfg->rc_mp_len = nla_len(nla);
			break;
		}
		default:
			/* Unsupported attribute */
			goto errout;
		}
	}

	err = 0;
errout:
	return err;
}

static int mpls_rtm_delroute(struct sk_buff *skb, struct nlmsghdr *nlh)
{
	struct mpls_route_config cfg;
	int err;

	err = rtm_to_route_config(skb, nlh, &cfg);
	if (err < 0)
		return err;

	return mpls_route_del(&cfg);
}


static int mpls_rtm_newroute(struct sk_buff *skb, struct nlmsghdr *nlh)
{
	struct mpls_route_config cfg;
	int err;

	err = rtm_to_route_config(skb, nlh, &cfg);
	if (err < 0)
		return err;

	return mpls_route_add(&cfg);
}

static int mpls_dump_route(struct sk_buff *skb, u32 portid, u32 seq, int event,
			   u32 label, struct mpls_route *rt, int flags)
{
	struct net_device *dev;
	struct nlmsghdr *nlh;
	struct rtmsg *rtm;

	nlh = nlmsg_put(skb, portid, seq, event, sizeof(*rtm), flags);
	if (nlh == NULL)
		return -EMSGSIZE;

	rtm = nlmsg_data(nlh);
	rtm->rtm_family = AF_MPLS;
	rtm->rtm_dst_len = 20;
	rtm->rtm_src_len = 0;
	rtm->rtm_tos = 0;
	rtm->rtm_table = RT_TABLE_MAIN;
	rtm->rtm_protocol = rt->rt_protocol;
	rtm->rtm_scope = RT_SCOPE_UNIVERSE;
	rtm->rtm_type = RTN_UNICAST;
	rtm->rtm_flags = 0;

	if (nla_put_labels(skb, RTA_DST, 1, &label))
		goto nla_put_failure;
	if (rt->rt_nhn == 1) {
		const struct mpls_nh *nh = rt->rt_nh;

		if (nh->nh_labels &&
		    nla_put_labels(skb, RTA_NEWDST, nh->nh_labels,
				   nh->nh_label))
			goto nla_put_failure;
		if (nh->nh_via_table != MPLS_NEIGH_TABLE_UNSPEC &&
		    nla_put_via(skb, nh->nh_via_table, mpls_nh_via(rt, nh),
				nh->nh_via_alen))
			goto nla_put_failure;
		dev = rtnl_dereference(nh->nh_dev);
		if (dev && nla_put_u32(skb, RTA_OIF, dev->ifindex))
			goto nla_put_failure;
	} else {
		struct rtnexthop *rtnh;
		struct nlattr *mp;

		mp = nla_nest_start(skb, RTA_MULTIPATH);
		if (!mp)
			goto nla_put_failure;

		for_nexthops(rt) {
			rtnh = nla_reserve_nohdr(skb, sizeof(*rtnh));
			if (!rtnh)
				goto nla_put_failure;

			dev = rtnl_dereference(nh->nh_dev);
			if (dev)
				rtnh->rtnh_ifindex = dev->ifindex;
			if (nh->nh_labels && nla_put_labels(skb, RTA_NEWDST,
							    nh->nh_labels,
							    nh->nh_label))
				goto nla_put_failure;
			if (nh->nh_via_table != MPLS_NEIGH_TABLE_UNSPEC &&
			    nla_put_via(skb, nh->nh_via_table,
					mpls_nh_via(rt, nh),
					nh->nh_via_alen))
				goto nla_put_failure;

			/* length of rtnetlink header + attributes */
			rtnh->rtnh_len = nlmsg_get_pos(skb) - (void *)rtnh;
		} endfor_nexthops(rt);

		nla_nest_end(skb, mp);
	}

	nlmsg_end(skb, nlh);
	return 0;

nla_put_failure:
	nlmsg_cancel(skb, nlh);
	return -EMSGSIZE;
}

static int mpls_dump_routes(struct sk_buff *skb, struct netlink_callback *cb)
{
	struct net *net = sock_net(skb->sk);
	struct mpls_route __rcu **platform_label;
	size_t platform_labels;
	unsigned int index;

	ASSERT_RTNL();

	index = cb->args[0];
	if (index < MPLS_LABEL_FIRST_UNRESERVED)
		index = MPLS_LABEL_FIRST_UNRESERVED;

	platform_label = rtnl_dereference(net->mpls.platform_label);
	platform_labels = net->mpls.platform_labels;
	for (; index < platform_labels; index++) {
		struct mpls_route *rt;
		rt = rtnl_dereference(platform_label[index]);
		if (!rt)
			continue;

		if (mpls_dump_route(skb, NETLINK_CB(cb->skb).portid,
				    cb->nlh->nlmsg_seq, RTM_NEWROUTE,
				    index, rt, NLM_F_MULTI) < 0)
			break;
	}
	cb->args[0] = index;

	return skb->len;
}

static inline size_t lfib_nlmsg_size(struct mpls_route *rt)
{
	size_t payload =
		NLMSG_ALIGN(sizeof(struct rtmsg))
		+ nla_total_size(4);			/* RTA_DST */

	if (rt->rt_nhn == 1) {
		struct mpls_nh *nh = rt->rt_nh;

		if (nh->nh_dev)
			payload += nla_total_size(4); /* RTA_OIF */
		if (nh->nh_via_table != MPLS_NEIGH_TABLE_UNSPEC) /* RTA_VIA */
			payload += nla_total_size(2 + nh->nh_via_alen);
		if (nh->nh_labels) /* RTA_NEWDST */
			payload += nla_total_size(nh->nh_labels * 4);
	} else {
		/* each nexthop is packed in an attribute */
		size_t nhsize = 0;

		for_nexthops(rt) {
			nhsize += nla_total_size(sizeof(struct rtnexthop));
			/* RTA_VIA */
			if (nh->nh_via_table != MPLS_NEIGH_TABLE_UNSPEC)
				nhsize += nla_total_size(2 + nh->nh_via_alen);
			if (nh->nh_labels)
				nhsize += nla_total_size(nh->nh_labels * 4);
		} endfor_nexthops(rt);
		/* nested attribute */
		payload += nla_total_size(nhsize);
	}

	return payload;
}

static void rtmsg_lfib(int event, u32 label, struct mpls_route *rt,
		       struct nlmsghdr *nlh, struct net *net, u32 portid,
		       unsigned int nlm_flags)
{
	struct sk_buff *skb;
	u32 seq = nlh ? nlh->nlmsg_seq : 0;
	int err = -ENOBUFS;

	skb = nlmsg_new(lfib_nlmsg_size(rt), GFP_KERNEL);
	if (skb == NULL)
		goto errout;

	err = mpls_dump_route(skb, portid, seq, event, label, rt, nlm_flags);
	if (err < 0) {
		/* -EMSGSIZE implies BUG in lfib_nlmsg_size */
		WARN_ON(err == -EMSGSIZE);
		kfree_skb(skb);
		goto errout;
	}
	rtnl_notify(skb, net, portid, RTNLGRP_MPLS_ROUTE, nlh, GFP_KERNEL);

	return;
errout:
	if (err < 0)
		rtnl_set_sk_err(net, RTNLGRP_MPLS_ROUTE, err);
}

static int resize_platform_label_table(struct net *net, size_t limit)
{
	size_t size = sizeof(struct mpls_route *) * limit;
	size_t old_limit;
	size_t cp_size;
	struct mpls_route __rcu **labels = NULL, **old;
	struct mpls_route *rt0 = NULL, *rt2 = NULL;
	unsigned index;

	if (size) {
		labels = kzalloc(size, GFP_KERNEL | __GFP_NOWARN | __GFP_NORETRY);
		if (!labels)
			labels = vzalloc(size);

		if (!labels)
			goto nolabels;
	}

	/* In case the predefined labels need to be populated */
	if (limit > MPLS_LABEL_IPV4NULL) {
		struct net_device *lo = net->loopback_dev;
		rt0 = mpls_rt_alloc(1, lo->addr_len);
		if (!rt0)
			goto nort0;
		RCU_INIT_POINTER(rt0->rt_nh->nh_dev, lo);
		rt0->rt_protocol = RTPROT_KERNEL;
		rt0->rt_payload_type = MPT_IPV4;
		rt0->rt_nh->nh_via_table = NEIGH_LINK_TABLE;
		rt0->rt_nh->nh_via_alen = lo->addr_len;
		memcpy(__mpls_nh_via(rt0, rt0->rt_nh), lo->dev_addr,
		       lo->addr_len);
	}
	if (limit > MPLS_LABEL_IPV6NULL) {
		struct net_device *lo = net->loopback_dev;
		rt2 = mpls_rt_alloc(1, lo->addr_len);
		if (!rt2)
			goto nort2;
		RCU_INIT_POINTER(rt2->rt_nh->nh_dev, lo);
		rt2->rt_protocol = RTPROT_KERNEL;
		rt2->rt_payload_type = MPT_IPV6;
		rt2->rt_nh->nh_via_table = NEIGH_LINK_TABLE;
		rt2->rt_nh->nh_via_alen = lo->addr_len;
		memcpy(__mpls_nh_via(rt2, rt2->rt_nh), lo->dev_addr,
		       lo->addr_len);
	}

	rtnl_lock();
	/* Remember the original table */
	old = rtnl_dereference(net->mpls.platform_label);
	old_limit = net->mpls.platform_labels;

	/* Free any labels beyond the new table */
	for (index = limit; index < old_limit; index++)
		mpls_route_update(net, index, NULL, NULL);

	/* Copy over the old labels */
	cp_size = size;
	if (old_limit < limit)
		cp_size = old_limit * sizeof(struct mpls_route *);

	memcpy(labels, old, cp_size);

	/* If needed set the predefined labels */
	if ((old_limit <= MPLS_LABEL_IPV6NULL) &&
	    (limit > MPLS_LABEL_IPV6NULL)) {
		RCU_INIT_POINTER(labels[MPLS_LABEL_IPV6NULL], rt2);
		rt2 = NULL;
	}

	if ((old_limit <= MPLS_LABEL_IPV4NULL) &&
	    (limit > MPLS_LABEL_IPV4NULL)) {
		RCU_INIT_POINTER(labels[MPLS_LABEL_IPV4NULL], rt0);
		rt0 = NULL;
	}

	/* Update the global pointers */
	net->mpls.platform_labels = limit;
	rcu_assign_pointer(net->mpls.platform_label, labels);

	rtnl_unlock();

	mpls_rt_free(rt2);
	mpls_rt_free(rt0);

	if (old) {
		synchronize_rcu();
		kvfree(old);
	}
	return 0;

nort2:
	mpls_rt_free(rt0);
nort0:
	kvfree(labels);
nolabels:
	return -ENOMEM;
}

static int mpls_platform_labels(struct ctl_table *table, int write,
				void __user *buffer, size_t *lenp, loff_t *ppos)
{
	struct net *net = table->data;
	int platform_labels = net->mpls.platform_labels;
	int ret;
	struct ctl_table tmp = {
		.procname	= table->procname,
		.data		= &platform_labels,
		.maxlen		= sizeof(int),
		.mode		= table->mode,
		.extra1		= &zero,
		.extra2		= &label_limit,
	};

	ret = proc_dointvec_minmax(&tmp, write, buffer, lenp, ppos);

	if (write && ret == 0)
		ret = resize_platform_label_table(net, platform_labels);

	return ret;
}

static const struct ctl_table mpls_table[] = {
	{
		.procname	= "platform_labels",
		.data		= NULL,
		.maxlen		= sizeof(int),
		.mode		= 0644,
		.proc_handler	= mpls_platform_labels,
	},
	{ }
};

static int mpls_net_init(struct net *net)
{
	struct ctl_table *table;

	net->mpls.platform_labels = 0;
	net->mpls.platform_label = NULL;

	table = kmemdup(mpls_table, sizeof(mpls_table), GFP_KERNEL);
	if (table == NULL)
		return -ENOMEM;

	table[0].data = net;
	net->mpls.ctl = register_net_sysctl(net, "net/mpls", table);
	if (net->mpls.ctl == NULL) {
		kfree(table);
		return -ENOMEM;
	}

	return 0;
}

static void mpls_net_exit(struct net *net)
{
	struct mpls_route __rcu **platform_label;
	size_t platform_labels;
	struct ctl_table *table;
	unsigned int index;

	table = net->mpls.ctl->ctl_table_arg;
	unregister_net_sysctl_table(net->mpls.ctl);
	kfree(table);

	/* An rcu grace period has passed since there was a device in
	 * the network namespace (and thus the last in flight packet)
	 * left this network namespace.  This is because
	 * unregister_netdevice_many and netdev_run_todo has completed
	 * for each network device that was in this network namespace.
	 *
	 * As such no additional rcu synchronization is necessary when
	 * freeing the platform_label table.
	 */
	rtnl_lock();
	platform_label = rtnl_dereference(net->mpls.platform_label);
	platform_labels = net->mpls.platform_labels;
	for (index = 0; index < platform_labels; index++) {
		struct mpls_route *rt = rtnl_dereference(platform_label[index]);
		RCU_INIT_POINTER(platform_label[index], NULL);
		mpls_rt_free(rt);
	}
	rtnl_unlock();

	kvfree(platform_label);
}

static struct pernet_operations mpls_net_ops = {
	.init = mpls_net_init,
	.exit = mpls_net_exit,
};

static int __init mpls_init(void)
{
	int err;

	BUILD_BUG_ON(sizeof(struct mpls_shim_hdr) != 4);

	err = register_pernet_subsys(&mpls_net_ops);
	if (err)
		goto out;

	err = register_netdevice_notifier(&mpls_dev_notifier);
	if (err)
		goto out_unregister_pernet;

	dev_add_pack(&mpls_packet_type);

	rtnl_register(PF_MPLS, RTM_NEWROUTE, mpls_rtm_newroute, NULL, NULL);
	rtnl_register(PF_MPLS, RTM_DELROUTE, mpls_rtm_delroute, NULL, NULL);
	rtnl_register(PF_MPLS, RTM_GETROUTE, NULL, mpls_dump_routes, NULL);
	err = 0;
out:
	return err;

out_unregister_pernet:
	unregister_pernet_subsys(&mpls_net_ops);
	goto out;
}
module_init(mpls_init);

static void __exit mpls_exit(void)
{
	rtnl_unregister_all(PF_MPLS);
	dev_remove_pack(&mpls_packet_type);
	unregister_netdevice_notifier(&mpls_dev_notifier);
	unregister_pernet_subsys(&mpls_net_ops);
}
module_exit(mpls_exit);

MODULE_DESCRIPTION("MultiProtocol Label Switching");
MODULE_LICENSE("GPL v2");
MODULE_ALIAS_NETPROTO(PF_MPLS);<|MERGE_RESOLUTION|>--- conflicted
+++ resolved
@@ -53,11 +53,7 @@
 	return rcu_dereference_rtnl(dev->mpls_ptr);
 }
 
-<<<<<<< HEAD
-static bool mpls_output_possible(const struct net_device *dev)
-=======
 bool mpls_output_possible(const struct net_device *dev)
->>>>>>> db0b54cd
 {
 	return dev && (dev->flags & IFF_UP) && netif_carrier_ok(dev);
 }
@@ -744,28 +740,6 @@
 	if (index >= net->mpls.platform_labels)
 		goto errout;
 
-<<<<<<< HEAD
-	/* Ensure only a supported number of labels are present */
-	if (cfg->rc_output_labels > MAX_NEW_LABELS)
-		goto errout;
-
-	err = -ENODEV;
-	dev = dev_get_by_index(net, cfg->rc_ifindex);
-	if (!dev)
-		goto errout;
-
-	/* Ensure this is a supported device */
-	err = -EINVAL;
-	if (!mpls_dev_get(dev))
-		goto errout;
-
-	err = -EINVAL;
-	if ((cfg->rc_via_table == NEIGH_LINK_TABLE) &&
-	    (dev->addr_len != cfg->rc_via_alen))
-		goto errout;
-
-=======
->>>>>>> db0b54cd
 	/* Append makes no sense with mpls */
 	err = -EOPNOTSUPP;
 	if (cfg->rc_nlflags & NLM_F_APPEND)
