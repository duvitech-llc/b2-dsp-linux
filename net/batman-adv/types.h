--- conflicted
+++ resolved
@@ -83,29 +83,17 @@
 	uint32_t last_bcast_seqno;
 	struct hlist_head neigh_list;
 	struct list_head frag_list;
-<<<<<<< HEAD
-	spinlock_t neigh_list_lock; /* protects neighbor list */
-=======
 	spinlock_t neigh_list_lock; /* protects neigh_list and router */
->>>>>>> d762f438
 	atomic_t refcount;
 	struct rcu_head rcu;
 	struct hlist_node hash_entry;
 	struct bat_priv *bat_priv;
 	unsigned long last_frag_packet;
-<<<<<<< HEAD
-	spinlock_t ogm_cnt_lock; /* protects: bcast_own, bcast_own_sum,
-				  * neigh_node->real_bits,
-				  * neigh_node->real_packet_count */
-	spinlock_t bcast_seqno_lock; /* protects bcast_bits,
-				      *	 last_bcast_seqno */
-=======
 	/* ogm_cnt_lock protects: bcast_own, bcast_own_sum,
 	 * neigh_node->real_bits, neigh_node->real_packet_count */
 	spinlock_t ogm_cnt_lock;
 	/* bcast_seqno_lock protects bcast_bits, last_bcast_seqno */
 	spinlock_t bcast_seqno_lock;
->>>>>>> d762f438
 	atomic_t bond_candidates;
 	struct list_head bond_list;
 };
@@ -137,10 +125,7 @@
 	struct rcu_head rcu;
 	struct orig_node *orig_node;
 	struct hard_iface *if_incoming;
-<<<<<<< HEAD
-=======
 	spinlock_t tq_lock;	/* protects: tq_recv, tq_index */
->>>>>>> d762f438
 };
 
 
@@ -162,10 +147,6 @@
 	atomic_t batman_queue_left;
 	char num_ifaces;
 	struct debug_log *debug_log;
-<<<<<<< HEAD
-	struct hard_iface *primary_if;
-=======
->>>>>>> d762f438
 	struct kobject *mesh_obj;
 	struct dentry *debug_dir;
 	struct hlist_head forw_bat_list;
@@ -179,13 +160,8 @@
 	struct hashtable_t *vis_hash;
 	spinlock_t forw_bat_list_lock; /* protects forw_bat_list */
 	spinlock_t forw_bcast_list_lock; /* protects  */
-<<<<<<< HEAD
-	spinlock_t hna_lhash_lock; /* protects hna_local_hash */
-	spinlock_t hna_ghash_lock; /* protects hna_global_hash */
-=======
 	spinlock_t tt_lhash_lock; /* protects tt_local_hash */
 	spinlock_t tt_ghash_lock; /* protects tt_global_hash */
->>>>>>> d762f438
 	spinlock_t gw_list_lock; /* protects gw_list and curr_gw */
 	spinlock_t vis_hash_lock; /* protects vis_hash */
 	spinlock_t vis_list_lock; /* protects vis_info::recv_list */
@@ -197,10 +173,7 @@
 	struct delayed_work orig_work;
 	struct delayed_work vis_work;
 	struct gw_node __rcu *curr_gw;  /* rcu protected pointer */
-<<<<<<< HEAD
-=======
 	struct hard_iface __rcu *primary_if;  /* rcu protected pointer */
->>>>>>> d762f438
 	struct vis_info *my_vis_info;
 };
 
@@ -311,10 +284,6 @@
 	struct hlist_node list;
 	uint8_t addr[ETH_ALEN];
 	unsigned long last_seen;
-<<<<<<< HEAD
-	short vid;
-=======
->>>>>>> d762f438
 	atomic_t refcount;
 	struct rcu_head rcu;
 };
