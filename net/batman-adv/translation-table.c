--- conflicted
+++ resolved
@@ -15,11 +15,6 @@
  * along with this program; if not, see <http://www.gnu.org/licenses/>.
  */
 
-<<<<<<< HEAD
-#include <linux/bitops.h>
-#include "main.h"
-=======
->>>>>>> db0b54cd
 #include "translation-table.h"
 #include "main.h"
 
@@ -603,16 +598,11 @@
 	/* increase the refcounter of the related vlan */
 	vlan = batadv_softif_vlan_get(bat_priv, vid);
 	if (WARN(!vlan, "adding TT local entry %pM to non-existent VLAN %d",
-<<<<<<< HEAD
-		 addr, BATADV_PRINT_VID(vid)))
-		goto out;
-=======
 		 addr, BATADV_PRINT_VID(vid))) {
 		kfree(tt_local);
 		tt_local = NULL;
 		goto out;
 	}
->>>>>>> db0b54cd
 
 	batadv_dbg(BATADV_DBG_TT, bat_priv,
 		   "Creating new local tt entry: %pM (vid: %d, ttvn: %d)\n",
