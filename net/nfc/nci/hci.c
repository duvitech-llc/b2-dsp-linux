/*
 *  The NFC Controller Interface is the communication protocol between an
 *  NFC Controller (NFCC) and a Device Host (DH).
 *  This is the HCI over NCI implementation, as specified in the 10.2
 *  section of the NCI 1.1 specification.
 *
 *  Copyright (C) 2014  STMicroelectronics SAS. All rights reserved.
 *
 *  This program is free software; you can redistribute it and/or modify
 *  it under the terms of the GNU General Public License version 2
 *  as published by the Free Software Foundation
 *
 *  This program is distributed in the hope that it will be useful,
 *  but WITHOUT ANY WARRANTY; without even the implied warranty of
 *  MERCHANTABILITY or FITNESS FOR A PARTICULAR PURPOSE.  See the
 *  GNU General Public License for more details.
 *
 *  You should have received a copy of the GNU General Public License
 *  along with this program; if not, see <http://www.gnu.org/licenses/>.
 *
 */

#include <linux/skbuff.h>

#include "../nfc.h"
#include <net/nfc/nci.h>
#include <net/nfc/nci_core.h>
#include <linux/nfc.h>

struct nci_data {
	u8              conn_id;
	u8              pipe;
	u8              cmd;
	const u8        *data;
	u32             data_len;
} __packed;

struct nci_hci_create_pipe_params {
	u8 src_gate;
	u8 dest_host;
	u8 dest_gate;
} __packed;

struct nci_hci_create_pipe_resp {
	u8 src_host;
	u8 src_gate;
	u8 dest_host;
	u8 dest_gate;
	u8 pipe;
} __packed;

struct nci_hci_delete_pipe_noti {
	u8 pipe;
} __packed;

struct nci_hci_all_pipe_cleared_noti {
	u8 host;
} __packed;

struct nci_hcp_message {
	u8 header;      /* type -cmd,evt,rsp- + instruction */
	u8 data[];
} __packed;

struct nci_hcp_packet {
	u8 header;      /* cbit+pipe */
	struct nci_hcp_message message;
} __packed;

#define NCI_HCI_ANY_SET_PARAMETER  0x01
#define NCI_HCI_ANY_GET_PARAMETER  0x02
#define NCI_HCI_ANY_CLOSE_PIPE     0x04
#define NCI_HCI_ADM_CLEAR_ALL_PIPE 0x14

#define NCI_HFP_NO_CHAINING        0x80

#define NCI_NFCEE_ID_HCI                0x80

#define NCI_EVT_HOT_PLUG           0x03

#define NCI_HCI_ADMIN_PARAM_SESSION_IDENTITY       0x01
#define NCI_HCI_ADM_CREATE_PIPE			0x10
#define NCI_HCI_ADM_DELETE_PIPE			0x11

/* HCP headers */
#define NCI_HCI_HCP_PACKET_HEADER_LEN      1
#define NCI_HCI_HCP_MESSAGE_HEADER_LEN     1
#define NCI_HCI_HCP_HEADER_LEN             2

/* HCP types */
#define NCI_HCI_HCP_COMMAND        0x00
#define NCI_HCI_HCP_EVENT          0x01
#define NCI_HCI_HCP_RESPONSE       0x02

#define NCI_HCI_ADM_NOTIFY_PIPE_CREATED     0x12
#define NCI_HCI_ADM_NOTIFY_PIPE_DELETED     0x13
#define NCI_HCI_ADM_NOTIFY_ALL_PIPE_CLEARED 0x15

#define NCI_HCI_FRAGMENT           0x7f
#define NCI_HCP_HEADER(type, instr) ((((type) & 0x03) << 6) |\
				      ((instr) & 0x3f))

#define NCI_HCP_MSG_GET_TYPE(header) ((header & 0xc0) >> 6)
#define NCI_HCP_MSG_GET_CMD(header)  (header & 0x3f)
#define NCI_HCP_MSG_GET_PIPE(header) (header & 0x7f)

static int nci_hci_result_to_errno(u8 result)
{
	switch (result) {
	case NCI_HCI_ANY_OK:
		return 0;
	case NCI_HCI_ANY_E_REG_PAR_UNKNOWN:
		return -EOPNOTSUPP;
	case NCI_HCI_ANY_E_TIMEOUT:
		return -ETIME;
	default:
		return -1;
	}
}

/* HCI core */
static void nci_hci_reset_pipes(struct nci_hci_dev *hdev)
{
	int i;

	for (i = 0; i < NCI_HCI_MAX_PIPES; i++) {
		hdev->pipes[i].gate = NCI_HCI_INVALID_GATE;
		hdev->pipes[i].host = NCI_HCI_INVALID_HOST;
	}
	memset(hdev->gate2pipe, NCI_HCI_INVALID_PIPE, sizeof(hdev->gate2pipe));
}

static void nci_hci_reset_pipes_per_host(struct nci_dev *ndev, u8 host)
{
	int i;

	for (i = 0; i < NCI_HCI_MAX_PIPES; i++) {
		if (ndev->hci_dev->pipes[i].host == host) {
			ndev->hci_dev->pipes[i].gate = NCI_HCI_INVALID_GATE;
			ndev->hci_dev->pipes[i].host = NCI_HCI_INVALID_HOST;
		}
	}
}

/* Fragment HCI data over NCI packet.
 * NFC Forum NCI 10.2.2 Data Exchange:
 * The payload of the Data Packets sent on the Logical Connection SHALL be
 * valid HCP packets, as defined within [ETSI_102622]. Each Data Packet SHALL
 * contain a single HCP packet. NCI Segmentation and Reassembly SHALL NOT be
 * applied to Data Messages in either direction. The HCI fragmentation mechanism
 * is used if required.
 */
static int nci_hci_send_data(struct nci_dev *ndev, u8 pipe,
			     const u8 data_type, const u8 *data,
			     size_t data_len)
{
	struct nci_conn_info    *conn_info;
	struct sk_buff *skb;
	int len, i, r;
	u8 cb = pipe;

	conn_info = ndev->hci_dev->conn_info;
	if (!conn_info)
		return -EPROTO;

	i = 0;
	skb = nci_skb_alloc(ndev, conn_info->max_pkt_payload_len +
			    NCI_DATA_HDR_SIZE, GFP_KERNEL);
	if (!skb)
		return -ENOMEM;

	skb_reserve(skb, NCI_DATA_HDR_SIZE + 2);
	*skb_push(skb, 1) = data_type;

	do {
		len = conn_info->max_pkt_payload_len;

		/* If last packet add NCI_HFP_NO_CHAINING */
		if (i + conn_info->max_pkt_payload_len -
		    (skb->len + 1) >= data_len) {
			cb |= NCI_HFP_NO_CHAINING;
			len = data_len - i;
		} else {
			len = conn_info->max_pkt_payload_len - skb->len - 1;
		}

		*skb_push(skb, 1) = cb;

		if (len > 0)
			memcpy(skb_put(skb, len), data + i, len);

		r = nci_send_data(ndev, conn_info->conn_id, skb);
		if (r < 0)
			return r;

		i += len;

		if (i < data_len) {
			skb = nci_skb_alloc(ndev,
					    conn_info->max_pkt_payload_len +
					    NCI_DATA_HDR_SIZE, GFP_KERNEL);
			if (!skb)
				return -ENOMEM;

			skb_reserve(skb, NCI_DATA_HDR_SIZE + 1);
		}
	} while (i < data_len);

	return i;
}

static void nci_hci_send_data_req(struct nci_dev *ndev, unsigned long opt)
{
	struct nci_data *data = (struct nci_data *)opt;

	nci_hci_send_data(ndev, data->pipe, data->cmd,
			  data->data, data->data_len);
}

int nci_hci_send_event(struct nci_dev *ndev, u8 gate, u8 event,
		       const u8 *param, size_t param_len)
{
	u8 pipe = ndev->hci_dev->gate2pipe[gate];

	if (pipe == NCI_HCI_INVALID_PIPE)
		return -EADDRNOTAVAIL;

	return nci_hci_send_data(ndev, pipe,
			NCI_HCP_HEADER(NCI_HCI_HCP_EVENT, event),
			param, param_len);
}
EXPORT_SYMBOL(nci_hci_send_event);

int nci_hci_send_cmd(struct nci_dev *ndev, u8 gate, u8 cmd,
		     const u8 *param, size_t param_len,
		     struct sk_buff **skb)
{
	struct nci_hcp_message *message;
	struct nci_conn_info   *conn_info;
	struct nci_data data;
	int r;
	u8 pipe = ndev->hci_dev->gate2pipe[gate];

	if (pipe == NCI_HCI_INVALID_PIPE)
		return -EADDRNOTAVAIL;

	conn_info = ndev->hci_dev->conn_info;
	if (!conn_info)
		return -EPROTO;

	data.conn_id = conn_info->conn_id;
	data.pipe = pipe;
	data.cmd = NCI_HCP_HEADER(NCI_HCI_HCP_COMMAND, cmd);
	data.data = param;
	data.data_len = param_len;

	r = nci_request(ndev, nci_hci_send_data_req, (unsigned long)&data,
			msecs_to_jiffies(NCI_DATA_TIMEOUT));
<<<<<<< HEAD

	if (r == NCI_STATUS_OK && skb)
		*skb = conn_info->rx_skb;
=======
	if (r == NCI_STATUS_OK) {
		message = (struct nci_hcp_message *)conn_info->rx_skb->data;
		r = nci_hci_result_to_errno(
			NCI_HCP_MSG_GET_CMD(message->header));
		skb_pull(conn_info->rx_skb, NCI_HCI_HCP_MESSAGE_HEADER_LEN);

		if (!r && skb)
			*skb = conn_info->rx_skb;
	}
>>>>>>> db0b54cd

	return r;
}
EXPORT_SYMBOL(nci_hci_send_cmd);

int nci_hci_clear_all_pipes(struct nci_dev *ndev)
{
	int r;

	r = nci_hci_send_cmd(ndev, NCI_HCI_ADMIN_GATE,
			     NCI_HCI_ADM_CLEAR_ALL_PIPE, NULL, 0, NULL);
	if (r < 0)
		return r;

	nci_hci_reset_pipes(ndev->hci_dev);
	return r;
}
EXPORT_SYMBOL(nci_hci_clear_all_pipes);

static void nci_hci_event_received(struct nci_dev *ndev, u8 pipe,
				   u8 event, struct sk_buff *skb)
{
	if (ndev->ops->hci_event_received)
		ndev->ops->hci_event_received(ndev, pipe, event, skb);
}

static void nci_hci_cmd_received(struct nci_dev *ndev, u8 pipe,
				 u8 cmd, struct sk_buff *skb)
{
	u8 gate = ndev->hci_dev->pipes[pipe].gate;
	u8 status = NCI_HCI_ANY_OK | ~NCI_HCI_FRAGMENT;
	u8 dest_gate, new_pipe;
	struct nci_hci_create_pipe_resp *create_info;
	struct nci_hci_delete_pipe_noti *delete_info;
	struct nci_hci_all_pipe_cleared_noti *cleared_info;

	pr_debug("from gate %x pipe %x cmd %x\n", gate, pipe, cmd);

	switch (cmd) {
	case NCI_HCI_ADM_NOTIFY_PIPE_CREATED:
		if (skb->len != 5) {
			status = NCI_HCI_ANY_E_NOK;
			goto exit;
		}
		create_info = (struct nci_hci_create_pipe_resp *)skb->data;
		dest_gate = create_info->dest_gate;
		new_pipe = create_info->pipe;

		/* Save the new created pipe and bind with local gate,
		 * the description for skb->data[3] is destination gate id
		 * but since we received this cmd from host controller, we
		 * are the destination and it is our local gate
		 */
		ndev->hci_dev->gate2pipe[dest_gate] = new_pipe;
		ndev->hci_dev->pipes[new_pipe].gate = dest_gate;
		ndev->hci_dev->pipes[new_pipe].host =
						create_info->src_host;
		break;
	case NCI_HCI_ANY_OPEN_PIPE:
		/* If the pipe is not created report an error */
		if (gate == NCI_HCI_INVALID_GATE) {
			status = NCI_HCI_ANY_E_NOK;
			goto exit;
		}
		break;
	case NCI_HCI_ADM_NOTIFY_PIPE_DELETED:
		if (skb->len != 1) {
			status = NCI_HCI_ANY_E_NOK;
			goto exit;
		}
		delete_info = (struct nci_hci_delete_pipe_noti *)skb->data;

		ndev->hci_dev->pipes[delete_info->pipe].gate =
						NCI_HCI_INVALID_GATE;
		ndev->hci_dev->pipes[delete_info->pipe].host =
						NCI_HCI_INVALID_HOST;
		break;
	case NCI_HCI_ADM_NOTIFY_ALL_PIPE_CLEARED:
		if (skb->len != 1) {
			status = NCI_HCI_ANY_E_NOK;
			goto exit;
		}

		cleared_info =
			(struct nci_hci_all_pipe_cleared_noti *)skb->data;
		nci_hci_reset_pipes_per_host(ndev, cleared_info->host);
		break;
	default:
		pr_debug("Discarded unknown cmd %x to gate %x\n", cmd, gate);
		break;
	}

	if (ndev->ops->hci_cmd_received)
		ndev->ops->hci_cmd_received(ndev, pipe, cmd, skb);

exit:
	nci_hci_send_data(ndev, pipe, status, NULL, 0);

	kfree_skb(skb);
}

static void nci_hci_resp_received(struct nci_dev *ndev, u8 pipe,
				  u8 result, struct sk_buff *skb)
{
	struct nci_conn_info    *conn_info;
	u8 status = result;

	conn_info = ndev->hci_dev->conn_info;
	if (!conn_info) {
		status = NCI_STATUS_REJECTED;
		goto exit;
	}

	conn_info->rx_skb = skb;

exit:
	nci_req_complete(ndev, NCI_STATUS_OK);
}

/* Receive hcp message for pipe, with type and cmd.
 * skb contains optional message data only.
 */
static void nci_hci_hcp_message_rx(struct nci_dev *ndev, u8 pipe,
				   u8 type, u8 instruction, struct sk_buff *skb)
{
	switch (type) {
	case NCI_HCI_HCP_RESPONSE:
		nci_hci_resp_received(ndev, pipe, instruction, skb);
		break;
	case NCI_HCI_HCP_COMMAND:
		nci_hci_cmd_received(ndev, pipe, instruction, skb);
		break;
	case NCI_HCI_HCP_EVENT:
		nci_hci_event_received(ndev, pipe, instruction, skb);
		break;
	default:
		pr_err("UNKNOWN MSG Type %d, instruction=%d\n",
		       type, instruction);
		kfree_skb(skb);
		break;
	}

	nci_req_complete(ndev, NCI_STATUS_OK);
}

static void nci_hci_msg_rx_work(struct work_struct *work)
{
	struct nci_hci_dev *hdev =
		container_of(work, struct nci_hci_dev, msg_rx_work);
	struct sk_buff *skb;
	struct nci_hcp_message *message;
	u8 pipe, type, instruction;

	while ((skb = skb_dequeue(&hdev->msg_rx_queue)) != NULL) {
		pipe = NCI_HCP_MSG_GET_PIPE(skb->data[0]);
		skb_pull(skb, NCI_HCI_HCP_PACKET_HEADER_LEN);
		message = (struct nci_hcp_message *)skb->data;
		type = NCI_HCP_MSG_GET_TYPE(message->header);
		instruction = NCI_HCP_MSG_GET_CMD(message->header);
		skb_pull(skb, NCI_HCI_HCP_MESSAGE_HEADER_LEN);

		nci_hci_hcp_message_rx(hdev->ndev, pipe,
				       type, instruction, skb);
	}
}

void nci_hci_data_received_cb(void *context,
			      struct sk_buff *skb, int err)
{
	struct nci_dev *ndev = (struct nci_dev *)context;
	struct nci_hcp_packet *packet;
	u8 pipe, type;
	struct sk_buff *hcp_skb;
	struct sk_buff *frag_skb;
	int msg_len;

	pr_debug("\n");

	if (err) {
		nci_req_complete(ndev, err);
		return;
	}

	packet = (struct nci_hcp_packet *)skb->data;
	if ((packet->header & ~NCI_HCI_FRAGMENT) == 0) {
		skb_queue_tail(&ndev->hci_dev->rx_hcp_frags, skb);
		return;
	}

	/* it's the last fragment. Does it need re-aggregation? */
	if (skb_queue_len(&ndev->hci_dev->rx_hcp_frags)) {
		pipe = NCI_HCP_MSG_GET_PIPE(packet->header);
		skb_queue_tail(&ndev->hci_dev->rx_hcp_frags, skb);

		msg_len = 0;
		skb_queue_walk(&ndev->hci_dev->rx_hcp_frags, frag_skb) {
			msg_len += (frag_skb->len -
				    NCI_HCI_HCP_PACKET_HEADER_LEN);
		}

		hcp_skb = nfc_alloc_recv_skb(NCI_HCI_HCP_PACKET_HEADER_LEN +
					     msg_len, GFP_KERNEL);
		if (!hcp_skb) {
			nci_req_complete(ndev, -ENOMEM);
			return;
		}

		*skb_put(hcp_skb, NCI_HCI_HCP_PACKET_HEADER_LEN) = pipe;

		skb_queue_walk(&ndev->hci_dev->rx_hcp_frags, frag_skb) {
			msg_len = frag_skb->len - NCI_HCI_HCP_PACKET_HEADER_LEN;
			memcpy(skb_put(hcp_skb, msg_len), frag_skb->data +
			       NCI_HCI_HCP_PACKET_HEADER_LEN, msg_len);
		}

		skb_queue_purge(&ndev->hci_dev->rx_hcp_frags);
	} else {
		packet->header &= NCI_HCI_FRAGMENT;
		hcp_skb = skb;
	}

	/* if this is a response, dispatch immediately to
	 * unblock waiting cmd context. Otherwise, enqueue to dispatch
	 * in separate context where handler can also execute command.
	 */
	packet = (struct nci_hcp_packet *)hcp_skb->data;
	type = NCI_HCP_MSG_GET_TYPE(packet->message.header);
	if (type == NCI_HCI_HCP_RESPONSE) {
		pipe = NCI_HCP_MSG_GET_PIPE(packet->header);
		skb_pull(hcp_skb, NCI_HCI_HCP_PACKET_HEADER_LEN);
		nci_hci_hcp_message_rx(ndev, pipe, type,
				       NCI_STATUS_OK, hcp_skb);
	} else {
		skb_queue_tail(&ndev->hci_dev->msg_rx_queue, hcp_skb);
		schedule_work(&ndev->hci_dev->msg_rx_work);
	}
}

int nci_hci_open_pipe(struct nci_dev *ndev, u8 pipe)
{
	struct nci_data data;
	struct nci_conn_info    *conn_info;

	conn_info = ndev->hci_dev->conn_info;
	if (!conn_info)
		return -EPROTO;

	data.conn_id = conn_info->conn_id;
	data.pipe = pipe;
	data.cmd = NCI_HCP_HEADER(NCI_HCI_HCP_COMMAND,
				       NCI_HCI_ANY_OPEN_PIPE);
	data.data = NULL;
	data.data_len = 0;

	return nci_request(ndev, nci_hci_send_data_req,
			(unsigned long)&data,
			msecs_to_jiffies(NCI_DATA_TIMEOUT));
}
EXPORT_SYMBOL(nci_hci_open_pipe);

static u8 nci_hci_create_pipe(struct nci_dev *ndev, u8 dest_host,
			      u8 dest_gate, int *result)
{
	u8 pipe;
	struct sk_buff *skb;
	struct nci_hci_create_pipe_params params;
	struct nci_hci_create_pipe_resp *resp;

	pr_debug("gate=%d\n", dest_gate);

	params.src_gate = NCI_HCI_ADMIN_GATE;
	params.dest_host = dest_host;
	params.dest_gate = dest_gate;

	*result = nci_hci_send_cmd(ndev, NCI_HCI_ADMIN_GATE,
				   NCI_HCI_ADM_CREATE_PIPE,
				   (u8 *)&params, sizeof(params), &skb);
	if (*result < 0)
		return NCI_HCI_INVALID_PIPE;

	resp = (struct nci_hci_create_pipe_resp *)skb->data;
	pipe = resp->pipe;
	kfree_skb(skb);

	pr_debug("pipe created=%d\n", pipe);

	return pipe;
}

static int nci_hci_delete_pipe(struct nci_dev *ndev, u8 pipe)
{
	pr_debug("\n");

	return nci_hci_send_cmd(ndev, NCI_HCI_ADMIN_GATE,
				NCI_HCI_ADM_DELETE_PIPE, &pipe, 1, NULL);
}

int nci_hci_set_param(struct nci_dev *ndev, u8 gate, u8 idx,
		      const u8 *param, size_t param_len)
{
	struct nci_hcp_message *message;
	struct nci_conn_info *conn_info;
	struct nci_data data;
	int r;
	u8 *tmp;
	u8 pipe = ndev->hci_dev->gate2pipe[gate];

	pr_debug("idx=%d to gate %d\n", idx, gate);

	if (pipe == NCI_HCI_INVALID_PIPE)
		return -EADDRNOTAVAIL;

	conn_info = ndev->hci_dev->conn_info;
	if (!conn_info)
		return -EPROTO;

	tmp = kmalloc(1 + param_len, GFP_KERNEL);
	if (!tmp)
		return -ENOMEM;

	*tmp = idx;
	memcpy(tmp + 1, param, param_len);

	data.conn_id = conn_info->conn_id;
	data.pipe = pipe;
	data.cmd = NCI_HCP_HEADER(NCI_HCI_HCP_COMMAND,
				       NCI_HCI_ANY_SET_PARAMETER);
	data.data = tmp;
	data.data_len = param_len + 1;

	r = nci_request(ndev, nci_hci_send_data_req,
			(unsigned long)&data,
			msecs_to_jiffies(NCI_DATA_TIMEOUT));
	if (r == NCI_STATUS_OK) {
		message = (struct nci_hcp_message *)conn_info->rx_skb->data;
		r = nci_hci_result_to_errno(
			NCI_HCP_MSG_GET_CMD(message->header));
		skb_pull(conn_info->rx_skb, NCI_HCI_HCP_MESSAGE_HEADER_LEN);
	}

	kfree(tmp);
	return r;
}
EXPORT_SYMBOL(nci_hci_set_param);

int nci_hci_get_param(struct nci_dev *ndev, u8 gate, u8 idx,
		      struct sk_buff **skb)
{
	struct nci_hcp_message *message;
	struct nci_conn_info    *conn_info;
	struct nci_data data;
	int r;
	u8 pipe = ndev->hci_dev->gate2pipe[gate];

	pr_debug("idx=%d to gate %d\n", idx, gate);

	if (pipe == NCI_HCI_INVALID_PIPE)
		return -EADDRNOTAVAIL;

	conn_info = ndev->hci_dev->conn_info;
	if (!conn_info)
		return -EPROTO;

	data.conn_id = conn_info->conn_id;
	data.pipe = pipe;
	data.cmd = NCI_HCP_HEADER(NCI_HCI_HCP_COMMAND,
				  NCI_HCI_ANY_GET_PARAMETER);
	data.data = &idx;
	data.data_len = 1;

	r = nci_request(ndev, nci_hci_send_data_req, (unsigned long)&data,
			msecs_to_jiffies(NCI_DATA_TIMEOUT));

	if (r == NCI_STATUS_OK) {
		message = (struct nci_hcp_message *)conn_info->rx_skb->data;
		r = nci_hci_result_to_errno(
			NCI_HCP_MSG_GET_CMD(message->header));
		skb_pull(conn_info->rx_skb, NCI_HCI_HCP_MESSAGE_HEADER_LEN);

		if (!r && skb)
			*skb = conn_info->rx_skb;
	}

	return r;
}
EXPORT_SYMBOL(nci_hci_get_param);

int nci_hci_connect_gate(struct nci_dev *ndev,
			 u8 dest_host, u8 dest_gate, u8 pipe)
{
	bool pipe_created = false;
	int r;

	if (pipe == NCI_HCI_DO_NOT_OPEN_PIPE)
		return 0;

	if (ndev->hci_dev->gate2pipe[dest_gate] != NCI_HCI_INVALID_PIPE)
		return -EADDRINUSE;

	if (pipe != NCI_HCI_INVALID_PIPE)
		goto open_pipe;

	switch (dest_gate) {
	case NCI_HCI_LINK_MGMT_GATE:
		pipe = NCI_HCI_LINK_MGMT_PIPE;
	break;
	case NCI_HCI_ADMIN_GATE:
		pipe = NCI_HCI_ADMIN_PIPE;
	break;
	default:
		pipe = nci_hci_create_pipe(ndev, dest_host, dest_gate, &r);
		if (pipe < 0)
			return r;
		pipe_created = true;
		break;
	}

open_pipe:
	r = nci_hci_open_pipe(ndev, pipe);
	if (r < 0) {
		if (pipe_created) {
			if (nci_hci_delete_pipe(ndev, pipe) < 0) {
				/* TODO: Cannot clean by deleting pipe...
				 * -> inconsistent state
				 */
			}
		}
		return r;
	}

	ndev->hci_dev->pipes[pipe].gate = dest_gate;
	ndev->hci_dev->pipes[pipe].host = dest_host;
	ndev->hci_dev->gate2pipe[dest_gate] = pipe;

	return 0;
}
EXPORT_SYMBOL(nci_hci_connect_gate);

static int nci_hci_dev_connect_gates(struct nci_dev *ndev,
				     u8 gate_count,
				     struct nci_hci_gate *gates)
{
	int r;

	while (gate_count--) {
		r = nci_hci_connect_gate(ndev, gates->dest_host,
					 gates->gate, gates->pipe);
		if (r < 0)
			return r;
		gates++;
	}

	return 0;
}

int nci_hci_dev_session_init(struct nci_dev *ndev)
{
	struct nci_conn_info    *conn_info;
	struct sk_buff *skb;
	int r;

	ndev->hci_dev->count_pipes = 0;
	ndev->hci_dev->expected_pipes = 0;

	conn_info = ndev->hci_dev->conn_info;
	if (!conn_info)
		return -EPROTO;

	conn_info->data_exchange_cb = nci_hci_data_received_cb;
	conn_info->data_exchange_cb_context = ndev;

	nci_hci_reset_pipes(ndev->hci_dev);

	if (ndev->hci_dev->init_data.gates[0].gate != NCI_HCI_ADMIN_GATE)
		return -EPROTO;

	r = nci_hci_connect_gate(ndev,
				 ndev->hci_dev->init_data.gates[0].dest_host,
				 ndev->hci_dev->init_data.gates[0].gate,
				 ndev->hci_dev->init_data.gates[0].pipe);
	if (r < 0)
		return r;

	r = nci_hci_get_param(ndev, NCI_HCI_ADMIN_GATE,
			      NCI_HCI_ADMIN_PARAM_SESSION_IDENTITY, &skb);
	if (r < 0)
		return r;

	if (skb->len &&
	    skb->len == strlen(ndev->hci_dev->init_data.session_id) &&
	    !memcmp(ndev->hci_dev->init_data.session_id, skb->data, skb->len) &&
	    ndev->ops->hci_load_session) {
		/* Restore gate<->pipe table from some proprietary location. */
		r = ndev->ops->hci_load_session(ndev);
	} else {
		r = nci_hci_clear_all_pipes(ndev);
		if (r < 0)
			goto exit;

		r = nci_hci_dev_connect_gates(ndev,
					      ndev->hci_dev->init_data.gate_count,
					      ndev->hci_dev->init_data.gates);
		if (r < 0)
			goto exit;

		r = nci_hci_set_param(ndev, NCI_HCI_ADMIN_GATE,
				      NCI_HCI_ADMIN_PARAM_SESSION_IDENTITY,
				      ndev->hci_dev->init_data.session_id,
				      strlen(ndev->hci_dev->init_data.session_id));
	}

exit:
	kfree_skb(skb);

	return r;
}
EXPORT_SYMBOL(nci_hci_dev_session_init);

struct nci_hci_dev *nci_hci_allocate(struct nci_dev *ndev)
{
	struct nci_hci_dev *hdev;

	hdev = kzalloc(sizeof(*hdev), GFP_KERNEL);
	if (!hdev)
		return NULL;

	skb_queue_head_init(&hdev->rx_hcp_frags);
	INIT_WORK(&hdev->msg_rx_work, nci_hci_msg_rx_work);
	skb_queue_head_init(&hdev->msg_rx_queue);
	hdev->ndev = ndev;

	return hdev;
}<|MERGE_RESOLUTION|>--- conflicted
+++ resolved
@@ -256,11 +256,6 @@
 
 	r = nci_request(ndev, nci_hci_send_data_req, (unsigned long)&data,
 			msecs_to_jiffies(NCI_DATA_TIMEOUT));
-<<<<<<< HEAD
-
-	if (r == NCI_STATUS_OK && skb)
-		*skb = conn_info->rx_skb;
-=======
 	if (r == NCI_STATUS_OK) {
 		message = (struct nci_hcp_message *)conn_info->rx_skb->data;
 		r = nci_hci_result_to_errno(
@@ -270,7 +265,6 @@
 		if (!r && skb)
 			*skb = conn_info->rx_skb;
 	}
->>>>>>> db0b54cd
 
 	return r;
 }
