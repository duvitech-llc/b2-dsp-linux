--- conflicted
+++ resolved
@@ -262,14 +262,10 @@
 				  struct tcf_bpf_cfg *cfg)
 {
 	cfg->is_ebpf = tcf_bpf_is_ebpf(prog);
-<<<<<<< HEAD
-	cfg->filter = prog->filter;
-=======
 	/* updates to prog->filter are prevented, since it's called either
 	 * with rtnl lock or during final cleanup in rcu callback
 	 */
 	cfg->filter = rcu_dereference_protected(prog->filter, 1);
->>>>>>> db0b54cd
 
 	cfg->bpf_ops = prog->bpf_ops;
 	cfg->bpf_name = prog->bpf_name;
@@ -336,9 +332,6 @@
 	if (res != ACT_P_CREATED)
 		tcf_bpf_prog_fill_cfg(prog, &old);
 
-	if (ret != ACT_P_CREATED)
-		tcf_bpf_prog_fill_cfg(prog, &old);
-
 	prog->bpf_ops = cfg.bpf_ops;
 	prog->bpf_name = cfg.bpf_name;
 
@@ -352,15 +345,6 @@
 
 	if (res == ACT_P_CREATED) {
 		tcf_hash_insert(act);
-<<<<<<< HEAD
-	else
-		tcf_bpf_cfg_cleanup(&old);
-
-	return ret;
-
-destroy_fp:
-	tcf_bpf_cfg_cleanup(&cfg);
-=======
 	} else {
 		/* make sure the program being replaced is no longer executing */
 		synchronize_rcu();
@@ -372,7 +356,6 @@
 	if (res == ACT_P_CREATED)
 		tcf_hash_cleanup(act, est);
 
->>>>>>> db0b54cd
 	return ret;
 }
 
