/*
 * Rusty Russell (C)2000 -- This code is GPL.
 * Patrick McHardy (c) 2006-2012
 */

#include <linux/kernel.h>
#include <linux/slab.h>
#include <linux/init.h>
#include <linux/module.h>
#include <linux/proc_fs.h>
#include <linux/skbuff.h>
#include <linux/netfilter.h>
#include <linux/netfilter_bridge.h>
#include <linux/seq_file.h>
#include <linux/rcupdate.h>
#include <net/protocol.h>
#include <net/netfilter/nf_queue.h>
#include <net/dst.h>

#include "nf_internals.h"

/*
 * Hook for nfnetlink_queue to register its queue handler.
 * We do this so that most of the NFQUEUE code can be modular.
 *
 * Once the queue is registered it must reinject all packets it
 * receives, no matter what.
 */
static const struct nf_queue_handler __rcu *queue_handler __read_mostly;

/* return EBUSY when somebody else is registered, return EEXIST if the
 * same handler is registered, return 0 in case of success. */
void nf_register_queue_handler(const struct nf_queue_handler *qh)
{
	/* should never happen, we only have one queueing backend in kernel */
	WARN_ON(rcu_access_pointer(queue_handler));
	rcu_assign_pointer(queue_handler, qh);
}
EXPORT_SYMBOL(nf_register_queue_handler);

/* The caller must flush their queue before this */
void nf_unregister_queue_handler(void)
{
	RCU_INIT_POINTER(queue_handler, NULL);
	synchronize_rcu();
}
EXPORT_SYMBOL(nf_unregister_queue_handler);

void nf_queue_entry_release_refs(struct nf_queue_entry *entry)
{
	struct nf_hook_state *state = &entry->state;

	/* Release those devices we held, or Alexey will kill me. */
	if (state->in)
		dev_put(state->in);
	if (state->out)
		dev_put(state->out);
	if (state->sk)
		sock_put(state->sk);
#if IS_ENABLED(CONFIG_BRIDGE_NETFILTER)
	if (entry->skb->nf_bridge) {
		struct net_device *physdev;

		physdev = nf_bridge_get_physindev(entry->skb);
		if (physdev)
			dev_put(physdev);
		physdev = nf_bridge_get_physoutdev(entry->skb);
		if (physdev)
			dev_put(physdev);
	}
#endif
}
EXPORT_SYMBOL_GPL(nf_queue_entry_release_refs);

/* Bump dev refs so they don't vanish while packet is out */
void nf_queue_entry_get_refs(struct nf_queue_entry *entry)
{
	struct nf_hook_state *state = &entry->state;

	if (state->in)
		dev_hold(state->in);
	if (state->out)
		dev_hold(state->out);
	if (state->sk)
		sock_hold(state->sk);
#if IS_ENABLED(CONFIG_BRIDGE_NETFILTER)
	if (entry->skb->nf_bridge) {
		struct net_device *physdev;

		physdev = nf_bridge_get_physindev(entry->skb);
		if (physdev)
			dev_hold(physdev);
		physdev = nf_bridge_get_physoutdev(entry->skb);
		if (physdev)
			dev_hold(physdev);
	}
#endif
}
EXPORT_SYMBOL_GPL(nf_queue_entry_get_refs);

<<<<<<< HEAD
void nf_queue_nf_hook_drop(struct nf_hook_ops *ops)
{
	const struct nf_queue_handler *qh;
	struct net *net;

	rtnl_lock();
	rcu_read_lock();
	qh = rcu_dereference(queue_handler);
	if (qh) {
		for_each_net(net) {
			qh->nf_hook_drop(net, ops);
		}
	}
	rcu_read_unlock();
	rtnl_unlock();
=======
void nf_queue_nf_hook_drop(struct net *net, struct nf_hook_ops *ops)
{
	const struct nf_queue_handler *qh;

	rcu_read_lock();
	qh = rcu_dereference(queue_handler);
	if (qh)
		qh->nf_hook_drop(net, ops);
	rcu_read_unlock();
>>>>>>> db0b54cd
}

/*
 * Any packet that leaves via this function must come back
 * through nf_reinject().
 */
int nf_queue(struct sk_buff *skb,
	     struct nf_hook_ops *elem,
	     struct nf_hook_state *state,
	     unsigned int queuenum)
{
	int status = -ENOENT;
	struct nf_queue_entry *entry = NULL;
	const struct nf_afinfo *afinfo;
	const struct nf_queue_handler *qh;

	/* QUEUE == DROP if no one is waiting, to be safe. */
	qh = rcu_dereference(queue_handler);
	if (!qh) {
		status = -ESRCH;
		goto err;
	}

	afinfo = nf_get_afinfo(state->pf);
	if (!afinfo)
		goto err;

	entry = kmalloc(sizeof(*entry) + afinfo->route_key_size, GFP_ATOMIC);
	if (!entry) {
		status = -ENOMEM;
		goto err;
	}

	*entry = (struct nf_queue_entry) {
		.skb	= skb,
		.elem	= elem,
		.state	= *state,
		.size	= sizeof(*entry) + afinfo->route_key_size,
	};

	nf_queue_entry_get_refs(entry);
	skb_dst_force(skb);
	afinfo->saveroute(skb, entry);
	status = qh->outfn(entry, queuenum);

	if (status < 0) {
		nf_queue_entry_release_refs(entry);
		goto err;
	}

	return 0;

err:
	kfree(entry);
	return status;
}

void nf_reinject(struct nf_queue_entry *entry, unsigned int verdict)
{
	struct sk_buff *skb = entry->skb;
	struct nf_hook_ops *elem = entry->elem;
	const struct nf_afinfo *afinfo;
	int err;

	nf_queue_entry_release_refs(entry);

	/* Continue traversal iff userspace said ok... */
	if (verdict == NF_REPEAT)
		verdict = elem->hook(elem->priv, skb, &entry->state);

	if (verdict == NF_ACCEPT) {
		afinfo = nf_get_afinfo(entry->state.pf);
		if (!afinfo || afinfo->reroute(entry->state.net, skb, entry) < 0)
			verdict = NF_DROP;
	}

	entry->state.thresh = INT_MIN;

	if (verdict == NF_ACCEPT) {
	next_hook:
		verdict = nf_iterate(entry->state.hook_list,
				     skb, &entry->state, &elem);
	}

	switch (verdict & NF_VERDICT_MASK) {
	case NF_ACCEPT:
	case NF_STOP:
		local_bh_disable();
		entry->state.okfn(entry->state.net, entry->state.sk, skb);
		local_bh_enable();
		break;
	case NF_QUEUE:
		err = nf_queue(skb, elem, &entry->state,
			       verdict >> NF_VERDICT_QBITS);
		if (err < 0) {
			if (err == -ESRCH &&
			   (verdict & NF_VERDICT_FLAG_QUEUE_BYPASS))
				goto next_hook;
			kfree_skb(skb);
		}
		break;
	case NF_STOLEN:
		break;
	default:
		kfree_skb(skb);
	}

	kfree(entry);
}
EXPORT_SYMBOL(nf_reinject);<|MERGE_RESOLUTION|>--- conflicted
+++ resolved
@@ -98,23 +98,6 @@
 }
 EXPORT_SYMBOL_GPL(nf_queue_entry_get_refs);
 
-<<<<<<< HEAD
-void nf_queue_nf_hook_drop(struct nf_hook_ops *ops)
-{
-	const struct nf_queue_handler *qh;
-	struct net *net;
-
-	rtnl_lock();
-	rcu_read_lock();
-	qh = rcu_dereference(queue_handler);
-	if (qh) {
-		for_each_net(net) {
-			qh->nf_hook_drop(net, ops);
-		}
-	}
-	rcu_read_unlock();
-	rtnl_unlock();
-=======
 void nf_queue_nf_hook_drop(struct net *net, struct nf_hook_ops *ops)
 {
 	const struct nf_queue_handler *qh;
@@ -124,7 +107,6 @@
 	if (qh)
 		qh->nf_hook_drop(net, ops);
 	rcu_read_unlock();
->>>>>>> db0b54cd
 }
 
 /*
