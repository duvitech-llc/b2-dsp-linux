--- conflicted
+++ resolved
@@ -223,11 +223,7 @@
 	}
 
 	return nf_ct_tuple_mask_cmp(&a->tuple, &b->tuple, &intersect_mask) &&
-<<<<<<< HEAD
-	       nf_ct_zone(a->master) == nf_ct_zone(b->master);
-=======
 	       nf_ct_zone_equal_any(a->master, nf_ct_zone(b->master));
->>>>>>> db0b54cd
 }
 
 static inline int expect_matches(const struct nf_conntrack_expect *a,
