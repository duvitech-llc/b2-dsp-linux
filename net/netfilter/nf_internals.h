--- conflicted
+++ resolved
@@ -19,11 +19,7 @@
 /* nf_queue.c */
 int nf_queue(struct sk_buff *skb, struct nf_hook_ops *elem,
 	     struct nf_hook_state *state, unsigned int queuenum);
-<<<<<<< HEAD
-void nf_queue_nf_hook_drop(struct nf_hook_ops *ops);
-=======
 void nf_queue_nf_hook_drop(struct net *net, struct nf_hook_ops *ops);
->>>>>>> db0b54cd
 int __init netfilter_queue_init(void);
 
 /* nf_log.c */
