/*
 * Copyright (c) 2008 Patrick McHardy <kaber@trash.net>
 *
 * This program is free software; you can redistribute it and/or modify
 * it under the terms of the GNU General Public License version 2 as
 * published by the Free Software Foundation.
 *
 * Development of this code funded by Astaro AG (http://www.astaro.com/)
 */

#include <linux/kernel.h>
#include <linux/module.h>
#include <linux/init.h>
#include <linux/list.h>
#include <linux/rculist.h>
#include <linux/skbuff.h>
#include <linux/netlink.h>
#include <linux/netfilter.h>
#include <linux/netfilter/nfnetlink.h>
#include <linux/netfilter/nf_tables.h>
#include <net/netfilter/nf_tables_core.h>
#include <net/netfilter/nf_tables.h>
#include <net/netfilter/nf_log.h>

enum nft_trace {
	NFT_TRACE_RULE,
	NFT_TRACE_RETURN,
	NFT_TRACE_POLICY,
};

static const char *const comments[] = {
	[NFT_TRACE_RULE]	= "rule",
	[NFT_TRACE_RETURN]	= "return",
	[NFT_TRACE_POLICY]	= "policy",
};

static struct nf_loginfo trace_loginfo = {
	.type = NF_LOG_TYPE_LOG,
	.u = {
		.log = {
			.level = LOGLEVEL_WARNING,
			.logflags = NF_LOG_MASK,
	        },
	},
};

static void __nft_trace_packet(const struct nft_pktinfo *pkt,
			       const struct nft_chain *chain,
			       int rulenum, enum nft_trace type)
{
	nf_log_trace(pkt->net, pkt->pf, pkt->hook, pkt->skb, pkt->in,
		     pkt->out, &trace_loginfo, "TRACE: %s:%s:%s:%u ",
		     chain->table->name, chain->name, comments[type],
		     rulenum);
}

static inline void nft_trace_packet(const struct nft_pktinfo *pkt,
				    const struct nft_chain *chain,
				    int rulenum, enum nft_trace type)
{
	if (unlikely(pkt->skb->nf_trace))
		__nft_trace_packet(pkt, chain, rulenum, type);
}

static void nft_cmp_fast_eval(const struct nft_expr *expr,
			      struct nft_regs *regs)
{
	const struct nft_cmp_fast_expr *priv = nft_expr_priv(expr);
	u32 mask = nft_cmp_fast_mask(priv->len);

	if ((regs->data[priv->sreg] & mask) == priv->data)
		return;
	regs->verdict.code = NFT_BREAK;
}

static bool nft_payload_fast_eval(const struct nft_expr *expr,
				  struct nft_regs *regs,
				  const struct nft_pktinfo *pkt)
{
	const struct nft_payload *priv = nft_expr_priv(expr);
	const struct sk_buff *skb = pkt->skb;
	u32 *dest = &regs->data[priv->dreg];
	unsigned char *ptr;

	if (priv->base == NFT_PAYLOAD_NETWORK_HEADER)
		ptr = skb_network_header(skb);
	else
		ptr = skb_network_header(skb) + pkt->xt.thoff;

	ptr += priv->offset;

	if (unlikely(ptr + priv->len >= skb_tail_pointer(skb)))
		return false;

	*dest = 0;
	if (priv->len == 2)
		*(u16 *)dest = *(u16 *)ptr;
	else if (priv->len == 4)
		*(u32 *)dest = *(u32 *)ptr;
	else
		*(u8 *)dest = *(u8 *)ptr;
	return true;
}

struct nft_jumpstack {
	const struct nft_chain	*chain;
	const struct nft_rule	*rule;
	int			rulenum;
};

unsigned int
nft_do_chain(struct nft_pktinfo *pkt, void *priv)
{
<<<<<<< HEAD
	const struct nft_chain *chain = ops->priv, *basechain = chain;
	const struct net *chain_net = read_pnet(&nft_base_chain(basechain)->pnet);
	const struct net *net = dev_net(pkt->in ? pkt->in : pkt->out);
=======
	const struct nft_chain *chain = priv, *basechain = chain;
	const struct net *net = pkt->net;
>>>>>>> db0b54cd
	const struct nft_rule *rule;
	const struct nft_expr *expr, *last;
	struct nft_regs regs;
	unsigned int stackptr = 0;
	struct nft_jumpstack jumpstack[NFT_JUMP_STACK_SIZE];
	struct nft_stats *stats;
	int rulenum;
	unsigned int gencursor = nft_genmask_cur(net);

	/* Ignore chains that are not for the current network namespace */
	if (!net_eq(net, chain_net))
		return NF_ACCEPT;

do_chain:
	rulenum = 0;
	rule = list_entry(&chain->rules, struct nft_rule, list);
next_rule:
	regs.verdict.code = NFT_CONTINUE;
	list_for_each_entry_continue_rcu(rule, &chain->rules, list) {

		/* This rule is not active, skip. */
		if (unlikely(rule->genmask & (1 << gencursor)))
			continue;

		rulenum++;

		nft_rule_for_each_expr(expr, last, rule) {
			if (expr->ops == &nft_cmp_fast_ops)
				nft_cmp_fast_eval(expr, &regs);
			else if (expr->ops != &nft_payload_fast_ops ||
				 !nft_payload_fast_eval(expr, &regs, pkt))
				expr->ops->eval(expr, &regs, pkt);

			if (regs.verdict.code != NFT_CONTINUE)
				break;
		}

		switch (regs.verdict.code) {
		case NFT_BREAK:
			regs.verdict.code = NFT_CONTINUE;
			continue;
		case NFT_CONTINUE:
			nft_trace_packet(pkt, chain, rulenum, NFT_TRACE_RULE);
			continue;
		}
		break;
	}

	switch (regs.verdict.code & NF_VERDICT_MASK) {
	case NF_ACCEPT:
	case NF_DROP:
	case NF_QUEUE:
		nft_trace_packet(pkt, chain, rulenum, NFT_TRACE_RULE);
		return regs.verdict.code;
	}

	switch (regs.verdict.code) {
	case NFT_JUMP:
		BUG_ON(stackptr >= NFT_JUMP_STACK_SIZE);
		jumpstack[stackptr].chain = chain;
		jumpstack[stackptr].rule  = rule;
		jumpstack[stackptr].rulenum = rulenum;
		stackptr++;
		/* fall through */
	case NFT_GOTO:
		nft_trace_packet(pkt, chain, rulenum, NFT_TRACE_RULE);

		chain = regs.verdict.chain;
		goto do_chain;
	case NFT_CONTINUE:
		rulenum++;
		/* fall through */
	case NFT_RETURN:
		nft_trace_packet(pkt, chain, rulenum, NFT_TRACE_RETURN);
		break;
	default:
		WARN_ON(1);
	}

	if (stackptr > 0) {
		stackptr--;
		chain = jumpstack[stackptr].chain;
		rule  = jumpstack[stackptr].rule;
		rulenum = jumpstack[stackptr].rulenum;
		goto next_rule;
	}

	nft_trace_packet(pkt, basechain, -1, NFT_TRACE_POLICY);

	rcu_read_lock_bh();
	stats = this_cpu_ptr(rcu_dereference(nft_base_chain(basechain)->stats));
	u64_stats_update_begin(&stats->syncp);
	stats->pkts++;
	stats->bytes += pkt->skb->len;
	u64_stats_update_end(&stats->syncp);
	rcu_read_unlock_bh();

	return nft_base_chain(basechain)->policy;
}
EXPORT_SYMBOL_GPL(nft_do_chain);

int __init nf_tables_core_module_init(void)
{
	int err;

	err = nft_immediate_module_init();
	if (err < 0)
		goto err1;

	err = nft_cmp_module_init();
	if (err < 0)
		goto err2;

	err = nft_lookup_module_init();
	if (err < 0)
		goto err3;

	err = nft_bitwise_module_init();
	if (err < 0)
		goto err4;

	err = nft_byteorder_module_init();
	if (err < 0)
		goto err5;

	err = nft_payload_module_init();
	if (err < 0)
		goto err6;

	err = nft_dynset_module_init();
	if (err < 0)
		goto err7;

	return 0;

err7:
	nft_payload_module_exit();
err6:
	nft_byteorder_module_exit();
err5:
	nft_bitwise_module_exit();
err4:
	nft_lookup_module_exit();
err3:
	nft_cmp_module_exit();
err2:
	nft_immediate_module_exit();
err1:
	return err;
}

void nf_tables_core_module_exit(void)
{
	nft_dynset_module_exit();
	nft_payload_module_exit();
	nft_byteorder_module_exit();
	nft_bitwise_module_exit();
	nft_lookup_module_exit();
	nft_cmp_module_exit();
	nft_immediate_module_exit();
}<|MERGE_RESOLUTION|>--- conflicted
+++ resolved
@@ -111,14 +111,8 @@
 unsigned int
 nft_do_chain(struct nft_pktinfo *pkt, void *priv)
 {
-<<<<<<< HEAD
-	const struct nft_chain *chain = ops->priv, *basechain = chain;
-	const struct net *chain_net = read_pnet(&nft_base_chain(basechain)->pnet);
-	const struct net *net = dev_net(pkt->in ? pkt->in : pkt->out);
-=======
 	const struct nft_chain *chain = priv, *basechain = chain;
 	const struct net *net = pkt->net;
->>>>>>> db0b54cd
 	const struct nft_rule *rule;
 	const struct nft_expr *expr, *last;
 	struct nft_regs regs;
@@ -127,10 +121,6 @@
 	struct nft_stats *stats;
 	int rulenum;
 	unsigned int gencursor = nft_genmask_cur(net);
-
-	/* Ignore chains that are not for the current network namespace */
-	if (!net_eq(net, chain_net))
-		return NF_ACCEPT;
 
 do_chain:
 	rulenum = 0;
