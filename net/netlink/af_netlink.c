--- conflicted
+++ resolved
@@ -1510,13 +1510,8 @@
 		return -EINVAL;
 
 	/* Only superuser is allowed to listen multicasts */
-<<<<<<< HEAD
 	if (groups) {
-		if (!netlink_capable(sock, NL_CFG_F_NONROOT_RECV))
-=======
-	if (nladdr->nl_groups) {
 		if (!netlink_allowed(sock, NL_CFG_F_NONROOT_RECV))
->>>>>>> 1a466ae9
 			return -EPERM;
 		err = netlink_realloc_groups(sk);
 		if (err)
