--- conflicted
+++ resolved
@@ -677,17 +677,10 @@
 
 	sband = sdata->local->hw.wiphy->bands[ieee80211_get_sdata_band(sdata)];
 	for (i = 0; i < ie[1]; i++) {
-<<<<<<< HEAD
-		if (!(ie[2 + i] & 0x80))
-			continue;
-
-		rate = (ie[2 + i] & 0x7f) * 5;
-=======
 		if (!(ie[2+i] & 0x80))
 			continue;
 
 		rate = (ie[2+i] & 0x7f) * 5;
->>>>>>> db0b54cd
 
 		for (j = 0; j < sband->n_bitrates; j++) {
 			if (sband->bitrates[j].bitrate == rate)
@@ -696,10 +689,6 @@
 	}
 	return rates;
 }
-<<<<<<< HEAD
-
-=======
->>>>>>> db0b54cd
 static u32 ieee80211_get_basic_rates(struct ieee80211_sub_if_data *sdata)
 {
 	struct sk_buff *skb;
@@ -2591,8 +2580,6 @@
 	/* add to dependents so we send the expired event properly */
 	list_add_tail(&new_roc->list, &cur_roc->dependents);
 	return true;
-<<<<<<< HEAD
-=======
 }
 
 static u64 ieee80211_mgmt_tx_cookie(struct ieee80211_local *local)
@@ -2606,7 +2593,6 @@
 		local->roc_cookie_counter++;
 
 	return local->roc_cookie_counter;
->>>>>>> db0b54cd
 }
 
 static int ieee80211_start_roc_work(struct ieee80211_local *local,
