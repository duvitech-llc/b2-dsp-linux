--- conflicted
+++ resolved
@@ -838,35 +838,6 @@
 			break;
 	}
 
-<<<<<<< HEAD
-		/* Link is now in state WORKING_WORKING */
-		if (unlikely(seq_no != mod(l_ptr->next_in_no))) {
-			link_handle_out_of_seq_msg(l_ptr, skb);
-			link_retrieve_defq(l_ptr, &head);
-			skb = NULL;
-			goto unlock;
-		}
-		/* Synchronize with parallel link if applicable */
-		if (unlikely((l_ptr->flags & LINK_SYNCHING) && !msg_dup(msg))) {
-			if (!link_synch(l_ptr))
-				goto unlock;
-		}
-		l_ptr->next_in_no++;
-		if (unlikely(!skb_queue_empty(&l_ptr->deferdq)))
-			link_retrieve_defq(l_ptr, &head);
-		if (unlikely(++l_ptr->rcv_unacked >= TIPC_MIN_LINK_WIN)) {
-			l_ptr->stats.sent_acks++;
-			tipc_link_proto_xmit(l_ptr, STATE_MSG, 0, 0, 0, 0);
-		}
-		tipc_link_input(l_ptr, skb);
-		skb = NULL;
-unlock:
-		tipc_node_unlock(n_ptr);
-		tipc_node_put(n_ptr);
-discard:
-		if (unlikely(skb))
-			kfree_skb(skb);
-=======
 	skb_queue_walk_from(&l->transmq, skb) {
 		if (more(buf_seqno(skb), to))
 			break;
@@ -880,7 +851,6 @@
 		_skb->priority = TC_PRIO_CONTROL;
 		__skb_queue_tail(xmitq, _skb);
 		l->stats.retransmitted++;
->>>>>>> db0b54cd
 	}
 	return 0;
 }
@@ -1883,12 +1853,8 @@
 		if (!node->links[i].link)
 			continue;
 
-<<<<<<< HEAD
-		err = __tipc_nl_add_link(net, msg, node->links[i], NLM_F_MULTI);
-=======
 		err = __tipc_nl_add_link(net, msg,
 					 node->links[i].link, NLM_F_MULTI);
->>>>>>> db0b54cd
 		if (err)
 			return err;
 	}
@@ -1986,22 +1952,6 @@
 	if (!msg.skb)
 		return -ENOMEM;
 
-<<<<<<< HEAD
-	msg.skb = ans_skb;
-	msg.portid = info->snd_portid;
-	msg.seq = info->snd_seq;
-
-	tipc_node_lock(node);
-	link = node->links[bearer_id];
-	if (!link) {
-		err = -EINVAL;
-		goto err_out;
-	}
-
-	err = __tipc_nl_add_link(net, &msg, link, 0);
-	if (err)
-		goto err_out;
-=======
 	if (strcmp(name, tipc_bclink_name) == 0) {
 		err = tipc_nl_add_bc_link(net, &msg);
 		if (err) {
@@ -2012,7 +1962,6 @@
 		int bearer_id;
 		struct tipc_node *node;
 		struct tipc_link *link;
->>>>>>> db0b54cd
 
 		node = tipc_link_find_owner(net, name, &bearer_id);
 		if (!node)
