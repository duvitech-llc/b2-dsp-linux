/*
 * NET3:	Garbage Collector For AF_UNIX sockets
 *
 * Garbage Collector:
 *	Copyright (C) Barak A. Pearlmutter.
 *	Released under the GPL version 2 or later.
 *
 * Chopped about by Alan Cox 22/3/96 to make it fit the AF_UNIX socket problem.
 * If it doesn't work blame me, it worked when Barak sent it.
 *
 * Assumptions:
 *
 *  - object w/ a bit
 *  - free list
 *
 * Current optimizations:
 *
 *  - explicit stack instead of recursion
 *  - tail recurse on first born instead of immediate push/pop
 *  - we gather the stuff that should not be killed into tree
 *    and stack is just a path from root to the current pointer.
 *
 *  Future optimizations:
 *
 *  - don't just push entire root set; process in place
 *
 *	This program is free software; you can redistribute it and/or
 *	modify it under the terms of the GNU General Public License
 *	as published by the Free Software Foundation; either version
 *	2 of the License, or (at your option) any later version.
 *
 *  Fixes:
 *	Alan Cox	07 Sept	1997	Vmalloc internal stack as needed.
 *					Cope with changing max_files.
 *	Al Viro		11 Oct 1998
 *		Graph may have cycles. That is, we can send the descriptor
 *		of foo to bar and vice versa. Current code chokes on that.
 *		Fix: move SCM_RIGHTS ones into the separate list and then
 *		skb_free() them all instead of doing explicit fput's.
 *		Another problem: since fput() may block somebody may
 *		create a new unix_socket when we are in the middle of sweep
 *		phase. Fix: revert the logic wrt MARKED. Mark everything
 *		upon the beginning and unmark non-junk ones.
 *
 *		[12 Oct 1998] AAARGH! New code purges all SCM_RIGHTS
 *		sent to connect()'ed but still not accept()'ed sockets.
 *		Fixed. Old code had slightly different problem here:
 *		extra fput() in situation when we passed the descriptor via
 *		such socket and closed it (descriptor). That would happen on
 *		each unix_gc() until the accept(). Since the struct file in
 *		question would go to the free list and might be reused...
 *		That might be the reason of random oopses on filp_close()
 *		in unrelated processes.
 *
 *	AV		28 Feb 1999
 *		Kill the explicit allocation of stack. Now we keep the tree
 *		with root in dummy + pointer (gc_current) to one of the nodes.
 *		Stack is represented as path from gc_current to dummy. Unmark
 *		now means "add to tree". Push == "make it a son of gc_current".
 *		Pop == "move gc_current to parent". We keep only pointers to
 *		parents (->gc_tree).
 *	AV		1 Mar 1999
 *		Damn. Added missing check for ->dead in listen queues scanning.
 *
 *	Miklos Szeredi 25 Jun 2007
 *		Reimplement with a cycle collecting algorithm. This should
 *		solve several problems with the previous code, like being racy
 *		wrt receive and holding up unrelated socket operations.
 */

#include <linux/kernel.h>
#include <linux/string.h>
#include <linux/socket.h>
#include <linux/un.h>
#include <linux/net.h>
#include <linux/fs.h>
#include <linux/skbuff.h>
#include <linux/netdevice.h>
#include <linux/file.h>
#include <linux/proc_fs.h>
#include <linux/mutex.h>
#include <linux/wait.h>

#include <net/sock.h>
#include <net/af_unix.h>
#include <net/scm.h>
#include <net/tcp_states.h>

/* Internal data structures and random procedures: */

static LIST_HEAD(gc_inflight_list);
static LIST_HEAD(gc_candidates);
static DEFINE_SPINLOCK(unix_gc_lock);
static DECLARE_WAIT_QUEUE_HEAD(unix_gc_wait);

unsigned int unix_tot_inflight;

struct sock *unix_get_socket(struct file *filp)
{
	struct sock *u_sock = NULL;
	struct inode *inode = file_inode(filp);

	/* Socket ? */
	if (S_ISSOCK(inode->i_mode) && !(filp->f_mode & FMODE_PATH)) {
		struct socket *sock = SOCKET_I(inode);
		struct sock *s = sock->sk;

		/* PF_UNIX ? */
		if (s && sock->ops && sock->ops->family == PF_UNIX)
			u_sock = s;
	}
	return u_sock;
}

/* Keep the number of times in flight count for the file
 * descriptor if it is for an AF_UNIX socket.
 */

void unix_inflight(struct user_struct *user, struct file *fp)
{
	struct sock *s = unix_get_socket(fp);

<<<<<<< HEAD
	if (s) {
		struct unix_sock *u = unix_sk(s);

		spin_lock(&unix_gc_lock);

=======
	spin_lock(&unix_gc_lock);

	if (s) {
		struct unix_sock *u = unix_sk(s);

>>>>>>> db0b54cd
		if (atomic_long_inc_return(&u->inflight) == 1) {
			BUG_ON(!list_empty(&u->link));
			list_add_tail(&u->link, &gc_inflight_list);
		} else {
			BUG_ON(list_empty(&u->link));
		}
		unix_tot_inflight++;
	}
	user->unix_inflight++;
	spin_unlock(&unix_gc_lock);
}

void unix_notinflight(struct user_struct *user, struct file *fp)
{
	struct sock *s = unix_get_socket(fp);

<<<<<<< HEAD
	if (s) {
		struct unix_sock *u = unix_sk(s);

		spin_lock(&unix_gc_lock);
=======
	spin_lock(&unix_gc_lock);

	if (s) {
		struct unix_sock *u = unix_sk(s);

>>>>>>> db0b54cd
		BUG_ON(list_empty(&u->link));

		if (atomic_long_dec_and_test(&u->inflight))
			list_del_init(&u->link);
		unix_tot_inflight--;
	}
	user->unix_inflight--;
	spin_unlock(&unix_gc_lock);
}

static void scan_inflight(struct sock *x, void (*func)(struct unix_sock *),
			  struct sk_buff_head *hitlist)
{
	struct sk_buff *skb;
	struct sk_buff *next;

	spin_lock(&x->sk_receive_queue.lock);
	skb_queue_walk_safe(&x->sk_receive_queue, skb, next) {
		/* Do we have file descriptors ? */
		if (UNIXCB(skb).fp) {
			bool hit = false;
			/* Process the descriptors of this socket */
			int nfd = UNIXCB(skb).fp->count;
			struct file **fp = UNIXCB(skb).fp->fp;

			while (nfd--) {
				/* Get the socket the fd matches if it indeed does so */
				struct sock *sk = unix_get_socket(*fp++);

				if (sk) {
					struct unix_sock *u = unix_sk(sk);

					/* Ignore non-candidates, they could
					 * have been added to the queues after
					 * starting the garbage collection
					 */
					if (test_bit(UNIX_GC_CANDIDATE, &u->gc_flags)) {
						hit = true;

						func(u);
					}
				}
			}
			if (hit && hitlist != NULL) {
				__skb_unlink(skb, &x->sk_receive_queue);
				__skb_queue_tail(hitlist, skb);
			}
		}
	}
	spin_unlock(&x->sk_receive_queue.lock);
}

static void scan_children(struct sock *x, void (*func)(struct unix_sock *),
			  struct sk_buff_head *hitlist)
{
	if (x->sk_state != TCP_LISTEN) {
		scan_inflight(x, func, hitlist);
	} else {
		struct sk_buff *skb;
		struct sk_buff *next;
		struct unix_sock *u;
		LIST_HEAD(embryos);

		/* For a listening socket collect the queued embryos
		 * and perform a scan on them as well.
		 */
		spin_lock(&x->sk_receive_queue.lock);
		skb_queue_walk_safe(&x->sk_receive_queue, skb, next) {
			u = unix_sk(skb->sk);

			/* An embryo cannot be in-flight, so it's safe
			 * to use the list link.
			 */
			BUG_ON(!list_empty(&u->link));
			list_add_tail(&u->link, &embryos);
		}
		spin_unlock(&x->sk_receive_queue.lock);

		while (!list_empty(&embryos)) {
			u = list_entry(embryos.next, struct unix_sock, link);
			scan_inflight(&u->sk, func, hitlist);
			list_del_init(&u->link);
		}
	}
}

static void dec_inflight(struct unix_sock *usk)
{
	atomic_long_dec(&usk->inflight);
}

static void inc_inflight(struct unix_sock *usk)
{
	atomic_long_inc(&usk->inflight);
}

static void inc_inflight_move_tail(struct unix_sock *u)
{
	atomic_long_inc(&u->inflight);
	/* If this still might be part of a cycle, move it to the end
	 * of the list, so that it's checked even if it was already
	 * passed over
	 */
	if (test_bit(UNIX_GC_MAYBE_CYCLE, &u->gc_flags))
		list_move_tail(&u->link, &gc_candidates);
}

static bool gc_in_progress;
#define UNIX_INFLIGHT_TRIGGER_GC 16000

void wait_for_unix_gc(void)
{
	/* If number of inflight sockets is insane,
	 * force a garbage collect right now.
	 */
	if (unix_tot_inflight > UNIX_INFLIGHT_TRIGGER_GC && !gc_in_progress)
		unix_gc();
	wait_event(unix_gc_wait, gc_in_progress == false);
}

/* The external entry point: unix_gc() */
void unix_gc(void)
{
	struct unix_sock *u;
	struct unix_sock *next;
	struct sk_buff_head hitlist;
	struct list_head cursor;
	LIST_HEAD(not_cycle_list);

	spin_lock(&unix_gc_lock);

	/* Avoid a recursive GC. */
	if (gc_in_progress)
		goto out;

	gc_in_progress = true;
	/* First, select candidates for garbage collection.  Only
	 * in-flight sockets are considered, and from those only ones
	 * which don't have any external reference.
	 *
	 * Holding unix_gc_lock will protect these candidates from
	 * being detached, and hence from gaining an external
	 * reference.  Since there are no possible receivers, all
	 * buffers currently on the candidates' queues stay there
	 * during the garbage collection.
	 *
	 * We also know that no new candidate can be added onto the
	 * receive queues.  Other, non candidate sockets _can_ be
	 * added to queue, so we must make sure only to touch
	 * candidates.
	 */
	list_for_each_entry_safe(u, next, &gc_inflight_list, link) {
		long total_refs;
		long inflight_refs;

		total_refs = file_count(u->sk.sk_socket->file);
		inflight_refs = atomic_long_read(&u->inflight);

		BUG_ON(inflight_refs < 1);
		BUG_ON(total_refs < inflight_refs);
		if (total_refs == inflight_refs) {
			list_move_tail(&u->link, &gc_candidates);
			__set_bit(UNIX_GC_CANDIDATE, &u->gc_flags);
			__set_bit(UNIX_GC_MAYBE_CYCLE, &u->gc_flags);
		}
	}

	/* Now remove all internal in-flight reference to children of
	 * the candidates.
	 */
	list_for_each_entry(u, &gc_candidates, link)
		scan_children(&u->sk, dec_inflight, NULL);

	/* Restore the references for children of all candidates,
	 * which have remaining references.  Do this recursively, so
	 * only those remain, which form cyclic references.
	 *
	 * Use a "cursor" link, to make the list traversal safe, even
	 * though elements might be moved about.
	 */
	list_add(&cursor, &gc_candidates);
	while (cursor.next != &gc_candidates) {
		u = list_entry(cursor.next, struct unix_sock, link);

		/* Move cursor to after the current position. */
		list_move(&cursor, &u->link);

		if (atomic_long_read(&u->inflight) > 0) {
			list_move_tail(&u->link, &not_cycle_list);
			__clear_bit(UNIX_GC_MAYBE_CYCLE, &u->gc_flags);
			scan_children(&u->sk, inc_inflight_move_tail, NULL);
		}
	}
	list_del(&cursor);

	/* not_cycle_list contains those sockets which do not make up a
	 * cycle.  Restore these to the inflight list.
	 */
	while (!list_empty(&not_cycle_list)) {
		u = list_entry(not_cycle_list.next, struct unix_sock, link);
		__clear_bit(UNIX_GC_CANDIDATE, &u->gc_flags);
		list_move_tail(&u->link, &gc_inflight_list);
	}

	/* Now gc_candidates contains only garbage.  Restore original
	 * inflight counters for these as well, and remove the skbuffs
	 * which are creating the cycle(s).
	 */
	skb_queue_head_init(&hitlist);
	list_for_each_entry(u, &gc_candidates, link)
	scan_children(&u->sk, inc_inflight, &hitlist);

	spin_unlock(&unix_gc_lock);

	/* Here we are. Hitlist is filled. Die. */
	__skb_queue_purge(&hitlist);

	spin_lock(&unix_gc_lock);

	/* All candidates should have been detached by now. */
	BUG_ON(!list_empty(&gc_candidates));
	gc_in_progress = false;
	wake_up(&unix_gc_wait);

 out:
	spin_unlock(&unix_gc_lock);
}<|MERGE_RESOLUTION|>--- conflicted
+++ resolved
@@ -120,19 +120,11 @@
 {
 	struct sock *s = unix_get_socket(fp);
 
-<<<<<<< HEAD
+	spin_lock(&unix_gc_lock);
+
 	if (s) {
 		struct unix_sock *u = unix_sk(s);
 
-		spin_lock(&unix_gc_lock);
-
-=======
-	spin_lock(&unix_gc_lock);
-
-	if (s) {
-		struct unix_sock *u = unix_sk(s);
-
->>>>>>> db0b54cd
 		if (atomic_long_inc_return(&u->inflight) == 1) {
 			BUG_ON(!list_empty(&u->link));
 			list_add_tail(&u->link, &gc_inflight_list);
@@ -149,18 +141,11 @@
 {
 	struct sock *s = unix_get_socket(fp);
 
-<<<<<<< HEAD
+	spin_lock(&unix_gc_lock);
+
 	if (s) {
 		struct unix_sock *u = unix_sk(s);
 
-		spin_lock(&unix_gc_lock);
-=======
-	spin_lock(&unix_gc_lock);
-
-	if (s) {
-		struct unix_sock *u = unix_sk(s);
-
->>>>>>> db0b54cd
 		BUG_ON(list_empty(&u->link));
 
 		if (atomic_long_dec_and_test(&u->inflight))
