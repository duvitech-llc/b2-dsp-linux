/*
 * Copyright (c) 2006 Oracle.  All rights reserved.
 *
 * This software is available to you under a choice of one of two
 * licenses.  You may choose to be licensed under the terms of the GNU
 * General Public License (GPL) Version 2, available from the file
 * COPYING in the main directory of this source tree, or the
 * OpenIB.org BSD license below:
 *
 *     Redistribution and use in source and binary forms, with or
 *     without modification, are permitted provided that the following
 *     conditions are met:
 *
 *      - Redistributions of source code must retain the above
 *        copyright notice, this list of conditions and the following
 *        disclaimer.
 *
 *      - Redistributions in binary form must reproduce the above
 *        copyright notice, this list of conditions and the following
 *        disclaimer in the documentation and/or other materials
 *        provided with the distribution.
 *
 * THE SOFTWARE IS PROVIDED "AS IS", WITHOUT WARRANTY OF ANY KIND,
 * EXPRESS OR IMPLIED, INCLUDING BUT NOT LIMITED TO THE WARRANTIES OF
 * MERCHANTABILITY, FITNESS FOR A PARTICULAR PURPOSE AND
 * NONINFRINGEMENT. IN NO EVENT SHALL THE AUTHORS OR COPYRIGHT HOLDERS
 * BE LIABLE FOR ANY CLAIM, DAMAGES OR OTHER LIABILITY, WHETHER IN AN
 * ACTION OF CONTRACT, TORT OR OTHERWISE, ARISING FROM, OUT OF OR IN
 * CONNECTION WITH THE SOFTWARE OR THE USE OR OTHER DEALINGS IN THE
 * SOFTWARE.
 *
 */
#include <linux/kernel.h>
#include <linux/slab.h>
#include <linux/rculist.h>
#include <linux/llist.h>

#include "rds.h"
#include "ib.h"

static DEFINE_PER_CPU(unsigned long, clean_list_grace);
#define CLEAN_LIST_BUSY_BIT 0

/*
 * This is stored as mr->r_trans_private.
 */
struct rds_ib_mr {
	struct rds_ib_device	*device;
	struct rds_ib_mr_pool	*pool;
	struct ib_fmr		*fmr;

	struct llist_node	llnode;

	/* unmap_list is for freeing */
	struct list_head	unmap_list;
	unsigned int		remap_count;

	struct scatterlist	*sg;
	unsigned int		sg_len;
	u64			*dma;
	int			sg_dma_len;
};

/*
 * Our own little FMR pool
 */
struct rds_ib_mr_pool {
	unsigned int            pool_type;
	struct mutex		flush_lock;		/* serialize fmr invalidate */
	struct delayed_work	flush_worker;		/* flush worker */

	atomic_t		item_count;		/* total # of MRs */
	atomic_t		dirty_count;		/* # dirty of MRs */

	struct llist_head	drop_list;		/* MRs that have reached their max_maps limit */
	struct llist_head	free_list;		/* unused MRs */
	struct llist_head	clean_list;		/* global unused & unamapped MRs */
	wait_queue_head_t	flush_wait;

	atomic_t		free_pinned;		/* memory pinned by free MRs */
	unsigned long		max_items;
	unsigned long		max_items_soft;
	unsigned long		max_free_pinned;
	struct ib_fmr_attr	fmr_attr;
};

static struct workqueue_struct *rds_ib_fmr_wq;

int rds_ib_fmr_init(void)
{
	rds_ib_fmr_wq = create_workqueue("rds_fmr_flushd");
	if (!rds_ib_fmr_wq)
		return -ENOMEM;
	return 0;
}

/* By the time this is called all the IB devices should have been torn down and
 * had their pools freed.  As each pool is freed its work struct is waited on,
 * so the pool flushing work queue should be idle by the time we get here.
 */
void rds_ib_fmr_exit(void)
{
	destroy_workqueue(rds_ib_fmr_wq);
}

static int rds_ib_flush_mr_pool(struct rds_ib_mr_pool *pool, int free_all, struct rds_ib_mr **);
static void rds_ib_teardown_mr(struct rds_ib_mr *ibmr);
static void rds_ib_mr_pool_flush_worker(struct work_struct *work);

static struct rds_ib_device *rds_ib_get_device(__be32 ipaddr)
{
	struct rds_ib_device *rds_ibdev;
	struct rds_ib_ipaddr *i_ipaddr;

	rcu_read_lock();
	list_for_each_entry_rcu(rds_ibdev, &rds_ib_devices, list) {
		list_for_each_entry_rcu(i_ipaddr, &rds_ibdev->ipaddr_list, list) {
			if (i_ipaddr->ipaddr == ipaddr) {
				atomic_inc(&rds_ibdev->refcount);
				rcu_read_unlock();
				return rds_ibdev;
			}
		}
	}
	rcu_read_unlock();

	return NULL;
}

static int rds_ib_add_ipaddr(struct rds_ib_device *rds_ibdev, __be32 ipaddr)
{
	struct rds_ib_ipaddr *i_ipaddr;

	i_ipaddr = kmalloc(sizeof *i_ipaddr, GFP_KERNEL);
	if (!i_ipaddr)
		return -ENOMEM;

	i_ipaddr->ipaddr = ipaddr;

	spin_lock_irq(&rds_ibdev->spinlock);
	list_add_tail_rcu(&i_ipaddr->list, &rds_ibdev->ipaddr_list);
	spin_unlock_irq(&rds_ibdev->spinlock);

	return 0;
}

static void rds_ib_remove_ipaddr(struct rds_ib_device *rds_ibdev, __be32 ipaddr)
{
	struct rds_ib_ipaddr *i_ipaddr;
	struct rds_ib_ipaddr *to_free = NULL;


	spin_lock_irq(&rds_ibdev->spinlock);
	list_for_each_entry_rcu(i_ipaddr, &rds_ibdev->ipaddr_list, list) {
		if (i_ipaddr->ipaddr == ipaddr) {
			list_del_rcu(&i_ipaddr->list);
			to_free = i_ipaddr;
			break;
		}
	}
	spin_unlock_irq(&rds_ibdev->spinlock);

	if (to_free)
		kfree_rcu(to_free, rcu);
}

int rds_ib_update_ipaddr(struct rds_ib_device *rds_ibdev, __be32 ipaddr)
{
	struct rds_ib_device *rds_ibdev_old;

	rds_ibdev_old = rds_ib_get_device(ipaddr);
	if (!rds_ibdev_old)
		return rds_ib_add_ipaddr(rds_ibdev, ipaddr);

	if (rds_ibdev_old != rds_ibdev) {
		rds_ib_remove_ipaddr(rds_ibdev_old, ipaddr);
		rds_ib_dev_put(rds_ibdev_old);
		return rds_ib_add_ipaddr(rds_ibdev, ipaddr);
	}
	rds_ib_dev_put(rds_ibdev_old);

	return 0;
}

void rds_ib_add_conn(struct rds_ib_device *rds_ibdev, struct rds_connection *conn)
{
	struct rds_ib_connection *ic = conn->c_transport_data;

	/* conn was previously on the nodev_conns_list */
	spin_lock_irq(&ib_nodev_conns_lock);
	BUG_ON(list_empty(&ib_nodev_conns));
	BUG_ON(list_empty(&ic->ib_node));
	list_del(&ic->ib_node);

	spin_lock(&rds_ibdev->spinlock);
	list_add_tail(&ic->ib_node, &rds_ibdev->conn_list);
	spin_unlock(&rds_ibdev->spinlock);
	spin_unlock_irq(&ib_nodev_conns_lock);

	ic->rds_ibdev = rds_ibdev;
	atomic_inc(&rds_ibdev->refcount);
}

void rds_ib_remove_conn(struct rds_ib_device *rds_ibdev, struct rds_connection *conn)
{
	struct rds_ib_connection *ic = conn->c_transport_data;

	/* place conn on nodev_conns_list */
	spin_lock(&ib_nodev_conns_lock);

	spin_lock_irq(&rds_ibdev->spinlock);
	BUG_ON(list_empty(&ic->ib_node));
	list_del(&ic->ib_node);
	spin_unlock_irq(&rds_ibdev->spinlock);

	list_add_tail(&ic->ib_node, &ib_nodev_conns);

	spin_unlock(&ib_nodev_conns_lock);

	ic->rds_ibdev = NULL;
	rds_ib_dev_put(rds_ibdev);
}

void rds_ib_destroy_nodev_conns(void)
{
	struct rds_ib_connection *ic, *_ic;
	LIST_HEAD(tmp_list);

	/* avoid calling conn_destroy with irqs off */
	spin_lock_irq(&ib_nodev_conns_lock);
	list_splice(&ib_nodev_conns, &tmp_list);
	spin_unlock_irq(&ib_nodev_conns_lock);

	list_for_each_entry_safe(ic, _ic, &tmp_list, ib_node)
		rds_conn_destroy(ic->conn);
}

struct rds_ib_mr_pool *rds_ib_create_mr_pool(struct rds_ib_device *rds_ibdev,
					     int pool_type)
{
	struct rds_ib_mr_pool *pool;

	pool = kzalloc(sizeof(*pool), GFP_KERNEL);
	if (!pool)
		return ERR_PTR(-ENOMEM);

	pool->pool_type = pool_type;
	init_llist_head(&pool->free_list);
	init_llist_head(&pool->drop_list);
	init_llist_head(&pool->clean_list);
	mutex_init(&pool->flush_lock);
	init_waitqueue_head(&pool->flush_wait);
	INIT_DELAYED_WORK(&pool->flush_worker, rds_ib_mr_pool_flush_worker);

	if (pool_type == RDS_IB_MR_1M_POOL) {
		/* +1 allows for unaligned MRs */
		pool->fmr_attr.max_pages = RDS_FMR_1M_MSG_SIZE + 1;
		pool->max_items = RDS_FMR_1M_POOL_SIZE;
	} else {
		/* pool_type == RDS_IB_MR_8K_POOL */
		pool->fmr_attr.max_pages = RDS_FMR_8K_MSG_SIZE + 1;
		pool->max_items = RDS_FMR_8K_POOL_SIZE;
	}

	pool->max_free_pinned = pool->max_items * pool->fmr_attr.max_pages / 4;
	pool->fmr_attr.max_maps = rds_ibdev->fmr_max_remaps;
	pool->fmr_attr.page_shift = PAGE_SHIFT;
	pool->max_items_soft = rds_ibdev->max_fmrs * 3 / 4;

	return pool;
}

void rds_ib_get_mr_info(struct rds_ib_device *rds_ibdev, struct rds_info_rdma_connection *iinfo)
{
	struct rds_ib_mr_pool *pool_1m = rds_ibdev->mr_1m_pool;

	iinfo->rdma_mr_max = pool_1m->max_items;
	iinfo->rdma_mr_size = pool_1m->fmr_attr.max_pages;
}

void rds_ib_destroy_mr_pool(struct rds_ib_mr_pool *pool)
{
	cancel_delayed_work_sync(&pool->flush_worker);
	rds_ib_flush_mr_pool(pool, 1, NULL);
	WARN_ON(atomic_read(&pool->item_count));
	WARN_ON(atomic_read(&pool->free_pinned));
	kfree(pool);
}

static inline struct rds_ib_mr *rds_ib_reuse_fmr(struct rds_ib_mr_pool *pool)
{
	struct rds_ib_mr *ibmr = NULL;
	struct llist_node *ret;
	unsigned long *flag;

	preempt_disable();
	flag = this_cpu_ptr(&clean_list_grace);
	set_bit(CLEAN_LIST_BUSY_BIT, flag);
	ret = llist_del_first(&pool->clean_list);
	if (ret)
		ibmr = llist_entry(ret, struct rds_ib_mr, llnode);

	clear_bit(CLEAN_LIST_BUSY_BIT, flag);
	preempt_enable();
	return ibmr;
}

static inline void wait_clean_list_grace(void)
{
	int cpu;
	unsigned long *flag;

	for_each_online_cpu(cpu) {
		flag = &per_cpu(clean_list_grace, cpu);
		while (test_bit(CLEAN_LIST_BUSY_BIT, flag))
			cpu_relax();
	}
}

static struct rds_ib_mr *rds_ib_alloc_fmr(struct rds_ib_device *rds_ibdev,
					  int npages)
{
	struct rds_ib_mr_pool *pool;
	struct rds_ib_mr *ibmr = NULL;
	int err = 0, iter = 0;

	if (npages <= RDS_FMR_8K_MSG_SIZE)
		pool = rds_ibdev->mr_8k_pool;
	else
		pool = rds_ibdev->mr_1m_pool;

	if (atomic_read(&pool->dirty_count) >= pool->max_items / 10)
		queue_delayed_work(rds_ib_fmr_wq, &pool->flush_worker, 10);

	/* Switch pools if one of the pool is reaching upper limit */
	if (atomic_read(&pool->dirty_count) >=  pool->max_items * 9 / 10) {
		if (pool->pool_type == RDS_IB_MR_8K_POOL)
			pool = rds_ibdev->mr_1m_pool;
		else
			pool = rds_ibdev->mr_8k_pool;
	}

	while (1) {
		ibmr = rds_ib_reuse_fmr(pool);
		if (ibmr)
			return ibmr;

		/* No clean MRs - now we have the choice of either
		 * allocating a fresh MR up to the limit imposed by the
		 * driver, or flush any dirty unused MRs.
		 * We try to avoid stalling in the send path if possible,
		 * so we allocate as long as we're allowed to.
		 *
		 * We're fussy with enforcing the FMR limit, though. If the driver
		 * tells us we can't use more than N fmrs, we shouldn't start
		 * arguing with it */
		if (atomic_inc_return(&pool->item_count) <= pool->max_items)
			break;

		atomic_dec(&pool->item_count);

		if (++iter > 2) {
			if (pool->pool_type == RDS_IB_MR_8K_POOL)
				rds_ib_stats_inc(s_ib_rdma_mr_8k_pool_depleted);
			else
				rds_ib_stats_inc(s_ib_rdma_mr_1m_pool_depleted);
			return ERR_PTR(-EAGAIN);
		}

		/* We do have some empty MRs. Flush them out. */
		if (pool->pool_type == RDS_IB_MR_8K_POOL)
			rds_ib_stats_inc(s_ib_rdma_mr_8k_pool_wait);
		else
			rds_ib_stats_inc(s_ib_rdma_mr_1m_pool_wait);
		rds_ib_flush_mr_pool(pool, 0, &ibmr);
		if (ibmr)
			return ibmr;
	}

	ibmr = kzalloc_node(sizeof(*ibmr), GFP_KERNEL, rdsibdev_to_node(rds_ibdev));
	if (!ibmr) {
		err = -ENOMEM;
		goto out_no_cigar;
	}

	ibmr->fmr = ib_alloc_fmr(rds_ibdev->pd,
			(IB_ACCESS_LOCAL_WRITE |
			 IB_ACCESS_REMOTE_READ |
			 IB_ACCESS_REMOTE_WRITE|
			 IB_ACCESS_REMOTE_ATOMIC),
			&pool->fmr_attr);
	if (IS_ERR(ibmr->fmr)) {
		err = PTR_ERR(ibmr->fmr);
		ibmr->fmr = NULL;
		printk(KERN_WARNING "RDS/IB: ib_alloc_fmr failed (err=%d)\n", err);
		goto out_no_cigar;
	}

	ibmr->pool = pool;
	if (pool->pool_type == RDS_IB_MR_8K_POOL)
		rds_ib_stats_inc(s_ib_rdma_mr_8k_alloc);
	else
		rds_ib_stats_inc(s_ib_rdma_mr_1m_alloc);

	return ibmr;

out_no_cigar:
	if (ibmr) {
		if (ibmr->fmr)
			ib_dealloc_fmr(ibmr->fmr);
		kfree(ibmr);
	}
	atomic_dec(&pool->item_count);
	return ERR_PTR(err);
}

static int rds_ib_map_fmr(struct rds_ib_device *rds_ibdev, struct rds_ib_mr *ibmr,
	       struct scatterlist *sg, unsigned int nents)
{
	struct ib_device *dev = rds_ibdev->dev;
	struct scatterlist *scat = sg;
	u64 io_addr = 0;
	u64 *dma_pages;
	u32 len;
	int page_cnt, sg_dma_len;
	int i, j;
	int ret;

	sg_dma_len = ib_dma_map_sg(dev, sg, nents,
				 DMA_BIDIRECTIONAL);
	if (unlikely(!sg_dma_len)) {
		printk(KERN_WARNING "RDS/IB: dma_map_sg failed!\n");
		return -EBUSY;
	}

	len = 0;
	page_cnt = 0;

	for (i = 0; i < sg_dma_len; ++i) {
		unsigned int dma_len = ib_sg_dma_len(dev, &scat[i]);
		u64 dma_addr = ib_sg_dma_address(dev, &scat[i]);

		if (dma_addr & ~PAGE_MASK) {
			if (i > 0)
				return -EINVAL;
			else
				++page_cnt;
		}
		if ((dma_addr + dma_len) & ~PAGE_MASK) {
			if (i < sg_dma_len - 1)
				return -EINVAL;
			else
				++page_cnt;
		}

		len += dma_len;
	}

	page_cnt += len >> PAGE_SHIFT;
	if (page_cnt > ibmr->pool->fmr_attr.max_pages)
		return -EINVAL;

	dma_pages = kmalloc_node(sizeof(u64) * page_cnt, GFP_ATOMIC,
				 rdsibdev_to_node(rds_ibdev));
	if (!dma_pages)
		return -ENOMEM;

	page_cnt = 0;
	for (i = 0; i < sg_dma_len; ++i) {
		unsigned int dma_len = ib_sg_dma_len(dev, &scat[i]);
		u64 dma_addr = ib_sg_dma_address(dev, &scat[i]);

		for (j = 0; j < dma_len; j += PAGE_SIZE)
			dma_pages[page_cnt++] =
				(dma_addr & PAGE_MASK) + j;
	}

	ret = ib_map_phys_fmr(ibmr->fmr,
				   dma_pages, page_cnt, io_addr);
	if (ret)
		goto out;

	/* Success - we successfully remapped the MR, so we can
	 * safely tear down the old mapping. */
	rds_ib_teardown_mr(ibmr);

	ibmr->sg = scat;
	ibmr->sg_len = nents;
	ibmr->sg_dma_len = sg_dma_len;
	ibmr->remap_count++;

	if (ibmr->pool->pool_type == RDS_IB_MR_8K_POOL)
		rds_ib_stats_inc(s_ib_rdma_mr_8k_used);
	else
		rds_ib_stats_inc(s_ib_rdma_mr_1m_used);
	ret = 0;

out:
	kfree(dma_pages);

	return ret;
}

void rds_ib_sync_mr(void *trans_private, int direction)
{
	struct rds_ib_mr *ibmr = trans_private;
	struct rds_ib_device *rds_ibdev = ibmr->device;

	switch (direction) {
	case DMA_FROM_DEVICE:
		ib_dma_sync_sg_for_cpu(rds_ibdev->dev, ibmr->sg,
			ibmr->sg_dma_len, DMA_BIDIRECTIONAL);
		break;
	case DMA_TO_DEVICE:
		ib_dma_sync_sg_for_device(rds_ibdev->dev, ibmr->sg,
			ibmr->sg_dma_len, DMA_BIDIRECTIONAL);
		break;
	}
}

static void __rds_ib_teardown_mr(struct rds_ib_mr *ibmr)
{
	struct rds_ib_device *rds_ibdev = ibmr->device;

	if (ibmr->sg_dma_len) {
		ib_dma_unmap_sg(rds_ibdev->dev,
				ibmr->sg, ibmr->sg_len,
				DMA_BIDIRECTIONAL);
		ibmr->sg_dma_len = 0;
	}

	/* Release the s/g list */
	if (ibmr->sg_len) {
		unsigned int i;

		for (i = 0; i < ibmr->sg_len; ++i) {
			struct page *page = sg_page(&ibmr->sg[i]);

			/* FIXME we need a way to tell a r/w MR
			 * from a r/o MR */
			WARN_ON(!page->mapping && irqs_disabled());
			set_page_dirty(page);
			put_page(page);
		}
		kfree(ibmr->sg);

		ibmr->sg = NULL;
		ibmr->sg_len = 0;
	}
}

static void rds_ib_teardown_mr(struct rds_ib_mr *ibmr)
{
	unsigned int pinned = ibmr->sg_len;

	__rds_ib_teardown_mr(ibmr);
	if (pinned) {
		struct rds_ib_mr_pool *pool = ibmr->pool;

		atomic_sub(pinned, &pool->free_pinned);
	}
}

static inline unsigned int rds_ib_flush_goal(struct rds_ib_mr_pool *pool, int free_all)
{
	unsigned int item_count;

	item_count = atomic_read(&pool->item_count);
	if (free_all)
		return item_count;

	return 0;
}

/*
 * given an llist of mrs, put them all into the list_head for more processing
 */
static unsigned int llist_append_to_list(struct llist_head *llist,
					 struct list_head *list)
{
	struct rds_ib_mr *ibmr;
	struct llist_node *node;
	struct llist_node *next;
	unsigned int count = 0;

	node = llist_del_all(llist);
	while (node) {
		next = node->next;
		ibmr = llist_entry(node, struct rds_ib_mr, llnode);
		list_add_tail(&ibmr->unmap_list, list);
		node = next;
		count++;
	}
	return count;
}

/*
 * this takes a list head of mrs and turns it into linked llist nodes
 * of clusters.  Each cluster has linked llist nodes of
 * MR_CLUSTER_SIZE mrs that are ready for reuse.
 */
static void list_to_llist_nodes(struct rds_ib_mr_pool *pool,
				struct list_head *list,
				struct llist_node **nodes_head,
				struct llist_node **nodes_tail)
{
	struct rds_ib_mr *ibmr;
	struct llist_node *cur = NULL;
	struct llist_node **next = nodes_head;

	list_for_each_entry(ibmr, list, unmap_list) {
		cur = &ibmr->llnode;
		*next = cur;
		next = &cur->next;
	}
	*next = NULL;
	*nodes_tail = cur;
}

/*
 * Flush our pool of MRs.
 * At a minimum, all currently unused MRs are unmapped.
 * If the number of MRs allocated exceeds the limit, we also try
 * to free as many MRs as needed to get back to this limit.
 */
static int rds_ib_flush_mr_pool(struct rds_ib_mr_pool *pool,
				int free_all, struct rds_ib_mr **ibmr_ret)
{
	struct rds_ib_mr *ibmr, *next;
	struct llist_node *clean_nodes;
	struct llist_node *clean_tail;
	LIST_HEAD(unmap_list);
	LIST_HEAD(fmr_list);
	unsigned long unpinned = 0;
	unsigned int nfreed = 0, dirty_to_clean = 0, free_goal;
	int ret = 0;

	if (pool->pool_type == RDS_IB_MR_8K_POOL)
		rds_ib_stats_inc(s_ib_rdma_mr_8k_pool_flush);
	else
		rds_ib_stats_inc(s_ib_rdma_mr_1m_pool_flush);

	if (ibmr_ret) {
		DEFINE_WAIT(wait);
		while (!mutex_trylock(&pool->flush_lock)) {
			ibmr = rds_ib_reuse_fmr(pool);
			if (ibmr) {
				*ibmr_ret = ibmr;
				finish_wait(&pool->flush_wait, &wait);
				goto out_nolock;
			}

			prepare_to_wait(&pool->flush_wait, &wait,
					TASK_UNINTERRUPTIBLE);
			if (llist_empty(&pool->clean_list))
				schedule();

			ibmr = rds_ib_reuse_fmr(pool);
			if (ibmr) {
				*ibmr_ret = ibmr;
				finish_wait(&pool->flush_wait, &wait);
				goto out_nolock;
			}
		}
		finish_wait(&pool->flush_wait, &wait);
	} else
		mutex_lock(&pool->flush_lock);

	if (ibmr_ret) {
		ibmr = rds_ib_reuse_fmr(pool);
		if (ibmr) {
			*ibmr_ret = ibmr;
			goto out;
		}
	}

	/* Get the list of all MRs to be dropped. Ordering matters -
	 * we want to put drop_list ahead of free_list.
	 */
	dirty_to_clean = llist_append_to_list(&pool->drop_list, &unmap_list);
	dirty_to_clean += llist_append_to_list(&pool->free_list, &unmap_list);
	if (free_all)
		llist_append_to_list(&pool->clean_list, &unmap_list);

	free_goal = rds_ib_flush_goal(pool, free_all);

	if (list_empty(&unmap_list))
		goto out;

	/* String all ib_mr's onto one list and hand them to ib_unmap_fmr */
	list_for_each_entry(ibmr, &unmap_list, unmap_list)
		list_add(&ibmr->fmr->list, &fmr_list);

	ret = ib_unmap_fmr(&fmr_list);
	if (ret)
		printk(KERN_WARNING "RDS/IB: ib_unmap_fmr failed (err=%d)\n", ret);

	/* Now we can destroy the DMA mapping and unpin any pages */
	list_for_each_entry_safe(ibmr, next, &unmap_list, unmap_list) {
		unpinned += ibmr->sg_len;
		__rds_ib_teardown_mr(ibmr);
		if (nfreed < free_goal ||
		    ibmr->remap_count >= pool->fmr_attr.max_maps) {
			if (ibmr->pool->pool_type == RDS_IB_MR_8K_POOL)
				rds_ib_stats_inc(s_ib_rdma_mr_8k_free);
			else
				rds_ib_stats_inc(s_ib_rdma_mr_1m_free);
			list_del(&ibmr->unmap_list);
			ib_dealloc_fmr(ibmr->fmr);
			kfree(ibmr);
			nfreed++;
		}
	}

	if (!list_empty(&unmap_list)) {
		/* we have to make sure that none of the things we're about
		 * to put on the clean list would race with other cpus trying
		 * to pull items off.  The llist would explode if we managed to
		 * remove something from the clean list and then add it back again
		 * while another CPU was spinning on that same item in llist_del_first.
		 *
		 * This is pretty unlikely, but just in case  wait for an llist grace period
		 * here before adding anything back into the clean list.
		 */
		wait_clean_list_grace();

		list_to_llist_nodes(pool, &unmap_list, &clean_nodes, &clean_tail);
		if (ibmr_ret)
			*ibmr_ret = llist_entry(clean_nodes, struct rds_ib_mr, llnode);

		/* more than one entry in llist nodes */
		if (clean_nodes->next)
			llist_add_batch(clean_nodes->next, clean_tail, &pool->clean_list);

	}

	atomic_sub(unpinned, &pool->free_pinned);
	atomic_sub(dirty_to_clean, &pool->dirty_count);
	atomic_sub(nfreed, &pool->item_count);

out:
	mutex_unlock(&pool->flush_lock);
	if (waitqueue_active(&pool->flush_wait))
		wake_up(&pool->flush_wait);
out_nolock:
	return ret;
}

static void rds_ib_mr_pool_flush_worker(struct work_struct *work)
{
	struct rds_ib_mr_pool *pool = container_of(work, struct rds_ib_mr_pool, flush_worker.work);

	rds_ib_flush_mr_pool(pool, 0, NULL);
}

void rds_ib_free_mr(void *trans_private, int invalidate)
{
	struct rds_ib_mr *ibmr = trans_private;
	struct rds_ib_mr_pool *pool = ibmr->pool;
	struct rds_ib_device *rds_ibdev = ibmr->device;

	rdsdebug("RDS/IB: free_mr nents %u\n", ibmr->sg_len);

	/* Return it to the pool's free list */
	if (ibmr->remap_count >= pool->fmr_attr.max_maps)
		llist_add(&ibmr->llnode, &pool->drop_list);
	else
		llist_add(&ibmr->llnode, &pool->free_list);

	atomic_add(ibmr->sg_len, &pool->free_pinned);
	atomic_inc(&pool->dirty_count);

	/* If we've pinned too many pages, request a flush */
	if (atomic_read(&pool->free_pinned) >= pool->max_free_pinned ||
	    atomic_read(&pool->dirty_count) >= pool->max_items / 5)
		queue_delayed_work(rds_ib_fmr_wq, &pool->flush_worker, 10);

	if (invalidate) {
		if (likely(!in_interrupt())) {
			rds_ib_flush_mr_pool(pool, 0, NULL);
		} else {
			/* We get here if the user created a MR marked
			 * as use_once and invalidate at the same time.
			 */
			queue_delayed_work(rds_ib_fmr_wq,
					   &pool->flush_worker, 10);
		}
	}

	rds_ib_dev_put(rds_ibdev);
}

void rds_ib_flush_mrs(void)
{
	struct rds_ib_device *rds_ibdev;

	down_read(&rds_ib_devices_lock);
	list_for_each_entry(rds_ibdev, &rds_ib_devices, list) {
		if (rds_ibdev->mr_8k_pool)
			rds_ib_flush_mr_pool(rds_ibdev->mr_8k_pool, 0, NULL);

		if (rds_ibdev->mr_1m_pool)
			rds_ib_flush_mr_pool(rds_ibdev->mr_1m_pool, 0, NULL);
	}
	up_read(&rds_ib_devices_lock);
}

void *rds_ib_get_mr(struct scatterlist *sg, unsigned long nents,
		    struct rds_sock *rs, u32 *key_ret)
{
	struct rds_ib_device *rds_ibdev;
	struct rds_ib_mr *ibmr = NULL;
	int ret;

	rds_ibdev = rds_ib_get_device(rs->rs_bound_addr);
	if (!rds_ibdev) {
		ret = -ENODEV;
		goto out;
	}

	if (!rds_ibdev->mr_8k_pool || !rds_ibdev->mr_1m_pool) {
		ret = -ENODEV;
		goto out;
	}

<<<<<<< HEAD
	ibmr = rds_ib_alloc_fmr(rds_ibdev);
=======
	ibmr = rds_ib_alloc_fmr(rds_ibdev, nents);
>>>>>>> db0b54cd
	if (IS_ERR(ibmr)) {
		rds_ib_dev_put(rds_ibdev);
		return ibmr;
	}

	ret = rds_ib_map_fmr(rds_ibdev, ibmr, sg, nents);
	if (ret == 0)
		*key_ret = ibmr->fmr->rkey;
	else
		printk(KERN_WARNING "RDS/IB: map_fmr failed (errno=%d)\n", ret);

	ibmr->device = rds_ibdev;
	rds_ibdev = NULL;

 out:
	if (ret) {
		if (ibmr)
			rds_ib_free_mr(ibmr, 0);
		ibmr = ERR_PTR(ret);
	}
	if (rds_ibdev)
		rds_ib_dev_put(rds_ibdev);
	return ibmr;
}
<|MERGE_RESOLUTION|>--- conflicted
+++ resolved
@@ -823,11 +823,7 @@
 		goto out;
 	}
 
-<<<<<<< HEAD
-	ibmr = rds_ib_alloc_fmr(rds_ibdev);
-=======
 	ibmr = rds_ib_alloc_fmr(rds_ibdev, nents);
->>>>>>> db0b54cd
 	if (IS_ERR(ibmr)) {
 		rds_ib_dev_put(rds_ibdev);
 		return ibmr;
