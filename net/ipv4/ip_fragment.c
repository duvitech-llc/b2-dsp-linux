--- conflicted
+++ resolved
@@ -620,8 +620,6 @@
 	iph->tot_len = htons(len);
 	iph->tos |= ecn;
 
-<<<<<<< HEAD
-=======
 	/* When we set IP_DF on a refragmented skb we must also force a
 	 * call to ip_fragment to avoid forwarding a DF-skb of size s while
 	 * original sender only sent fragments of size f (where f < s).
@@ -637,7 +635,6 @@
 		iph->frag_off = 0;
 	}
 
->>>>>>> db0b54cd
 	ip_send_check(iph);
 
 	IP_INC_STATS_BH(net, IPSTATS_MIB_REASMOKS);
