/*
 * INET		An implementation of the TCP/IP protocol suite for the LINUX
 *		operating system.  INET is implemented using the  BSD Socket
 *		interface as the means of communication with the user level.
 *
 *		PF_INET protocol family socket handler.
 *
 * Authors:	Ross Biro
 *		Fred N. van Kempen, <waltje@uWalt.NL.Mugnet.ORG>
 *		Florian La Roche, <flla@stud.uni-sb.de>
 *		Alan Cox, <A.Cox@swansea.ac.uk>
 *
 * Changes (see also sock.c)
 *
 *		piggy,
 *		Karl Knutson	:	Socket protocol table
 *		A.N.Kuznetsov	:	Socket death error in accept().
 *		John Richardson :	Fix non blocking error in connect()
 *					so sockets that fail to connect
 *					don't return -EINPROGRESS.
 *		Alan Cox	:	Asynchronous I/O support
 *		Alan Cox	:	Keep correct socket pointer on sock
 *					structures
 *					when accept() ed
 *		Alan Cox	:	Semantics of SO_LINGER aren't state
 *					moved to close when you look carefully.
 *					With this fixed and the accept bug fixed
 *					some RPC stuff seems happier.
 *		Niibe Yutaka	:	4.4BSD style write async I/O
 *		Alan Cox,
 *		Tony Gale 	:	Fixed reuse semantics.
 *		Alan Cox	:	bind() shouldn't abort existing but dead
 *					sockets. Stops FTP netin:.. I hope.
 *		Alan Cox	:	bind() works correctly for RAW sockets.
 *					Note that FreeBSD at least was broken
 *					in this respect so be careful with
 *					compatibility tests...
 *		Alan Cox	:	routing cache support
 *		Alan Cox	:	memzero the socket structure for
 *					compactness.
 *		Matt Day	:	nonblock connect error handler
 *		Alan Cox	:	Allow large numbers of pending sockets
 *					(eg for big web sites), but only if
 *					specifically application requested.
 *		Alan Cox	:	New buffering throughout IP. Used
 *					dumbly.
 *		Alan Cox	:	New buffering now used smartly.
 *		Alan Cox	:	BSD rather than common sense
 *					interpretation of listen.
 *		Germano Caronni	:	Assorted small races.
 *		Alan Cox	:	sendmsg/recvmsg basic support.
 *		Alan Cox	:	Only sendmsg/recvmsg now supported.
 *		Alan Cox	:	Locked down bind (see security list).
 *		Alan Cox	:	Loosened bind a little.
 *		Mike McLagan	:	ADD/DEL DLCI Ioctls
 *	Willy Konynenberg	:	Transparent proxying support.
 *		David S. Miller	:	New socket lookup architecture.
 *					Some other random speedups.
 *		Cyrus Durgin	:	Cleaned up file for kmod hacks.
 *		Andi Kleen	:	Fix inet_stream_connect TCP race.
 *
 *		This program is free software; you can redistribute it and/or
 *		modify it under the terms of the GNU General Public License
 *		as published by the Free Software Foundation; either version
 *		2 of the License, or (at your option) any later version.
 */

#define pr_fmt(fmt) "IPv4: " fmt

#include <linux/err.h>
#include <linux/errno.h>
#include <linux/types.h>
#include <linux/socket.h>
#include <linux/in.h>
#include <linux/kernel.h>
#include <linux/module.h>
#include <linux/sched.h>
#include <linux/timer.h>
#include <linux/string.h>
#include <linux/sockios.h>
#include <linux/net.h>
#include <linux/capability.h>
#include <linux/fcntl.h>
#include <linux/mm.h>
#include <linux/interrupt.h>
#include <linux/stat.h>
#include <linux/init.h>
#include <linux/poll.h>
#include <linux/netfilter_ipv4.h>
#include <linux/random.h>
#include <linux/slab.h>

#include <asm/uaccess.h>

#include <linux/inet.h>
#include <linux/igmp.h>
#include <linux/inetdevice.h>
#include <linux/netdevice.h>
#include <net/checksum.h>
#include <net/ip.h>
#include <net/protocol.h>
#include <net/arp.h>
#include <net/route.h>
#include <net/ip_fib.h>
#include <net/inet_connection_sock.h>
#include <net/tcp.h>
#include <net/udp.h>
#include <net/udplite.h>
#include <net/ping.h>
#include <linux/skbuff.h>
#include <net/sock.h>
#include <net/raw.h>
#include <net/icmp.h>
#include <net/inet_common.h>
#include <net/ip_tunnels.h>
#include <net/xfrm.h>
#include <net/net_namespace.h>
#include <net/secure_seq.h>
#ifdef CONFIG_IP_MROUTE
#include <linux/mroute.h>
#endif
#include <net/l3mdev.h>


/* The inetsw table contains everything that inet_create needs to
 * build a new socket.
 */
static struct list_head inetsw[SOCK_MAX];
static DEFINE_SPINLOCK(inetsw_lock);

/* New destruction routine */

void inet_sock_destruct(struct sock *sk)
{
	struct inet_sock *inet = inet_sk(sk);

	__skb_queue_purge(&sk->sk_receive_queue);
	__skb_queue_purge(&sk->sk_error_queue);

	sk_mem_reclaim(sk);

	if (sk->sk_type == SOCK_STREAM && sk->sk_state != TCP_CLOSE) {
		pr_err("Attempt to release TCP socket in state %d %p\n",
		       sk->sk_state, sk);
		return;
	}
	if (!sock_flag(sk, SOCK_DEAD)) {
		pr_err("Attempt to release alive inet socket %p\n", sk);
		return;
	}

	WARN_ON(atomic_read(&sk->sk_rmem_alloc));
	WARN_ON(atomic_read(&sk->sk_wmem_alloc));
	WARN_ON(sk->sk_wmem_queued);
	WARN_ON(sk->sk_forward_alloc);

	kfree(rcu_dereference_protected(inet->inet_opt, 1));
	dst_release(rcu_dereference_check(sk->sk_dst_cache, 1));
	dst_release(sk->sk_rx_dst);
	sk_refcnt_debug_dec(sk);
}
EXPORT_SYMBOL(inet_sock_destruct);

/*
 *	The routines beyond this point handle the behaviour of an AF_INET
 *	socket object. Mostly it punts to the subprotocols of IP to do
 *	the work.
 */

/*
 *	Automatically bind an unbound socket.
 */

static int inet_autobind(struct sock *sk)
{
	struct inet_sock *inet;
	/* We may need to bind the socket. */
	lock_sock(sk);
	inet = inet_sk(sk);
	if (!inet->inet_num) {
		if (sk->sk_prot->get_port(sk, 0)) {
			release_sock(sk);
			return -EAGAIN;
		}
		inet->inet_sport = htons(inet->inet_num);
	}
	release_sock(sk);
	return 0;
}

/*
 *	Move a socket into listening state.
 */
int inet_listen(struct socket *sock, int backlog)
{
	struct sock *sk = sock->sk;
	unsigned char old_state;
	int err;

	lock_sock(sk);

	err = -EINVAL;
	if (sock->state != SS_UNCONNECTED || sock->type != SOCK_STREAM)
		goto out;

	old_state = sk->sk_state;
	if (!((1 << old_state) & (TCPF_CLOSE | TCPF_LISTEN)))
		goto out;

	/* Really, if the socket is already in listen state
	 * we can only allow the backlog to be adjusted.
	 */
	if (old_state != TCP_LISTEN) {
		/* Check special setups for testing purpose to enable TFO w/o
		 * requiring TCP_FASTOPEN sockopt.
		 * Note that only TCP sockets (SOCK_STREAM) will reach here.
		 * Also fastopenq may already been allocated because this
		 * socket was in TCP_LISTEN state previously but was
		 * shutdown() (rather than close()).
		 */
		if ((sysctl_tcp_fastopen & TFO_SERVER_ENABLE) != 0 &&
		    !inet_csk(sk)->icsk_accept_queue.fastopenq.max_qlen) {
			if ((sysctl_tcp_fastopen & TFO_SERVER_WO_SOCKOPT1) != 0)
				fastopen_queue_tune(sk, backlog);
			else if ((sysctl_tcp_fastopen &
				  TFO_SERVER_WO_SOCKOPT2) != 0)
				fastopen_queue_tune(sk,
				    ((uint)sysctl_tcp_fastopen) >> 16);
<<<<<<< HEAD
			else
				err = 0;
			if (err)
				goto out;
=======
>>>>>>> db0b54cd

			tcp_fastopen_init_key_once(true);
		}
		err = inet_csk_listen_start(sk, backlog);
		if (err)
			goto out;
	}
	sk->sk_max_ack_backlog = backlog;
	err = 0;

out:
	release_sock(sk);
	return err;
}
EXPORT_SYMBOL(inet_listen);

/*
 *	Create an inet socket.
 */

static int inet_create(struct net *net, struct socket *sock, int protocol,
		       int kern)
{
	struct sock *sk;
	struct inet_protosw *answer;
	struct inet_sock *inet;
	struct proto *answer_prot;
	unsigned char answer_flags;
	int try_loading_module = 0;
	int err;

	if (protocol < 0 || protocol >= IPPROTO_MAX)
		return -EINVAL;

	sock->state = SS_UNCONNECTED;

	/* Look for the requested type/protocol pair. */
lookup_protocol:
	err = -ESOCKTNOSUPPORT;
	rcu_read_lock();
	list_for_each_entry_rcu(answer, &inetsw[sock->type], list) {

		err = 0;
		/* Check the non-wild match. */
		if (protocol == answer->protocol) {
			if (protocol != IPPROTO_IP)
				break;
		} else {
			/* Check for the two wild cases. */
			if (IPPROTO_IP == protocol) {
				protocol = answer->protocol;
				break;
			}
			if (IPPROTO_IP == answer->protocol)
				break;
		}
		err = -EPROTONOSUPPORT;
	}

	if (unlikely(err)) {
		if (try_loading_module < 2) {
			rcu_read_unlock();
			/*
			 * Be more specific, e.g. net-pf-2-proto-132-type-1
			 * (net-pf-PF_INET-proto-IPPROTO_SCTP-type-SOCK_STREAM)
			 */
			if (++try_loading_module == 1)
				request_module("net-pf-%d-proto-%d-type-%d",
					       PF_INET, protocol, sock->type);
			/*
			 * Fall back to generic, e.g. net-pf-2-proto-132
			 * (net-pf-PF_INET-proto-IPPROTO_SCTP)
			 */
			else
				request_module("net-pf-%d-proto-%d",
					       PF_INET, protocol);
			goto lookup_protocol;
		} else
			goto out_rcu_unlock;
	}

	err = -EPERM;
	if (sock->type == SOCK_RAW && !kern &&
	    !ns_capable(net->user_ns, CAP_NET_RAW))
		goto out_rcu_unlock;

	sock->ops = answer->ops;
	answer_prot = answer->prot;
	answer_flags = answer->flags;
	rcu_read_unlock();

	WARN_ON(!answer_prot->slab);

	err = -ENOBUFS;
	sk = sk_alloc(net, PF_INET, GFP_KERNEL, answer_prot, kern);
	if (!sk)
		goto out;

	err = 0;
	if (INET_PROTOSW_REUSE & answer_flags)
		sk->sk_reuse = SK_CAN_REUSE;

	inet = inet_sk(sk);
	inet->is_icsk = (INET_PROTOSW_ICSK & answer_flags) != 0;

	inet->nodefrag = 0;

	if (SOCK_RAW == sock->type) {
		inet->inet_num = protocol;
		if (IPPROTO_RAW == protocol)
			inet->hdrincl = 1;
	}

	if (net->ipv4.sysctl_ip_no_pmtu_disc)
		inet->pmtudisc = IP_PMTUDISC_DONT;
	else
		inet->pmtudisc = IP_PMTUDISC_WANT;

	inet->inet_id = 0;

	sock_init_data(sock, sk);

	sk->sk_destruct	   = inet_sock_destruct;
	sk->sk_protocol	   = protocol;
	sk->sk_backlog_rcv = sk->sk_prot->backlog_rcv;

	inet->uc_ttl	= -1;
	inet->mc_loop	= 1;
	inet->mc_ttl	= 1;
	inet->mc_all	= 1;
	inet->mc_index	= 0;
	inet->mc_list	= NULL;
	inet->rcv_tos	= 0;

	sk_refcnt_debug_inc(sk);

	if (inet->inet_num) {
		/* It assumes that any protocol which allows
		 * the user to assign a number at socket
		 * creation time automatically
		 * shares.
		 */
		inet->inet_sport = htons(inet->inet_num);
		/* Add to protocol hash chains. */
		sk->sk_prot->hash(sk);
	}

	if (sk->sk_prot->init) {
		err = sk->sk_prot->init(sk);
		if (err)
			sk_common_release(sk);
	}
out:
	return err;
out_rcu_unlock:
	rcu_read_unlock();
	goto out;
}


/*
 *	The peer socket should always be NULL (or else). When we call this
 *	function we are destroying the object and from then on nobody
 *	should refer to it.
 */
int inet_release(struct socket *sock)
{
	struct sock *sk = sock->sk;

	if (sk) {
		long timeout;

		/* Applications forget to leave groups before exiting */
		ip_mc_drop_socket(sk);

		/* If linger is set, we don't return until the close
		 * is complete.  Otherwise we return immediately. The
		 * actually closing is done the same either way.
		 *
		 * If the close is due to the process exiting, we never
		 * linger..
		 */
		timeout = 0;
		if (sock_flag(sk, SOCK_LINGER) &&
		    !(current->flags & PF_EXITING))
			timeout = sk->sk_lingertime;
		sock->sk = NULL;
		sk->sk_prot->close(sk, timeout);
	}
	return 0;
}
EXPORT_SYMBOL(inet_release);

int inet_bind(struct socket *sock, struct sockaddr *uaddr, int addr_len)
{
	struct sockaddr_in *addr = (struct sockaddr_in *)uaddr;
	struct sock *sk = sock->sk;
	struct inet_sock *inet = inet_sk(sk);
	struct net *net = sock_net(sk);
	unsigned short snum;
	int chk_addr_ret;
	u32 tb_id = RT_TABLE_LOCAL;
	int err;

	/* If the socket has its own bind function then use it. (RAW) */
	if (sk->sk_prot->bind) {
		err = sk->sk_prot->bind(sk, uaddr, addr_len);
		goto out;
	}
	err = -EINVAL;
	if (addr_len < sizeof(struct sockaddr_in))
		goto out;

	if (addr->sin_family != AF_INET) {
		/* Compatibility games : accept AF_UNSPEC (mapped to AF_INET)
		 * only if s_addr is INADDR_ANY.
		 */
		err = -EAFNOSUPPORT;
		if (addr->sin_family != AF_UNSPEC ||
		    addr->sin_addr.s_addr != htonl(INADDR_ANY))
			goto out;
	}

	tb_id = l3mdev_fib_table_by_index(net, sk->sk_bound_dev_if) ? : tb_id;
	chk_addr_ret = inet_addr_type_table(net, addr->sin_addr.s_addr, tb_id);

	/* Not specified by any standard per-se, however it breaks too
	 * many applications when removed.  It is unfortunate since
	 * allowing applications to make a non-local bind solves
	 * several problems with systems using dynamic addressing.
	 * (ie. your servers still start up even if your ISDN link
	 *  is temporarily down)
	 */
	err = -EADDRNOTAVAIL;
	if (!net->ipv4.sysctl_ip_nonlocal_bind &&
	    !(inet->freebind || inet->transparent) &&
	    addr->sin_addr.s_addr != htonl(INADDR_ANY) &&
	    chk_addr_ret != RTN_LOCAL &&
	    chk_addr_ret != RTN_MULTICAST &&
	    chk_addr_ret != RTN_BROADCAST)
		goto out;

	snum = ntohs(addr->sin_port);
	err = -EACCES;
	if (snum && snum < PROT_SOCK &&
	    !ns_capable(net->user_ns, CAP_NET_BIND_SERVICE))
		goto out;

	/*      We keep a pair of addresses. rcv_saddr is the one
	 *      used by hash lookups, and saddr is used for transmit.
	 *
	 *      In the BSD API these are the same except where it
	 *      would be illegal to use them (multicast/broadcast) in
	 *      which case the sending device address is used.
	 */
	lock_sock(sk);

	/* Check these errors (active socket, double bind). */
	err = -EINVAL;
	if (sk->sk_state != TCP_CLOSE || inet->inet_num)
		goto out_release_sock;

	inet->inet_rcv_saddr = inet->inet_saddr = addr->sin_addr.s_addr;
	if (chk_addr_ret == RTN_MULTICAST || chk_addr_ret == RTN_BROADCAST)
		inet->inet_saddr = 0;  /* Use device */

	/* Make sure we are allowed to bind here. */
	if ((snum || !inet->bind_address_no_port) &&
	    sk->sk_prot->get_port(sk, snum)) {
		inet->inet_saddr = inet->inet_rcv_saddr = 0;
		err = -EADDRINUSE;
		goto out_release_sock;
	}

	if (inet->inet_rcv_saddr)
		sk->sk_userlocks |= SOCK_BINDADDR_LOCK;
	if (snum)
		sk->sk_userlocks |= SOCK_BINDPORT_LOCK;
	inet->inet_sport = htons(inet->inet_num);
	inet->inet_daddr = 0;
	inet->inet_dport = 0;
	sk_dst_reset(sk);
	err = 0;
out_release_sock:
	release_sock(sk);
out:
	return err;
}
EXPORT_SYMBOL(inet_bind);

int inet_dgram_connect(struct socket *sock, struct sockaddr *uaddr,
		       int addr_len, int flags)
{
	struct sock *sk = sock->sk;

	if (addr_len < sizeof(uaddr->sa_family))
		return -EINVAL;
	if (uaddr->sa_family == AF_UNSPEC)
		return sk->sk_prot->disconnect(sk, flags);

	if (!inet_sk(sk)->inet_num && inet_autobind(sk))
		return -EAGAIN;
	return sk->sk_prot->connect(sk, uaddr, addr_len);
}
EXPORT_SYMBOL(inet_dgram_connect);

static long inet_wait_for_connect(struct sock *sk, long timeo, int writebias)
{
	DEFINE_WAIT(wait);

	prepare_to_wait(sk_sleep(sk), &wait, TASK_INTERRUPTIBLE);
	sk->sk_write_pending += writebias;

	/* Basic assumption: if someone sets sk->sk_err, he _must_
	 * change state of the socket from TCP_SYN_*.
	 * Connect() does not allow to get error notifications
	 * without closing the socket.
	 */
	while ((1 << sk->sk_state) & (TCPF_SYN_SENT | TCPF_SYN_RECV)) {
		release_sock(sk);
		timeo = schedule_timeout(timeo);
		lock_sock(sk);
		if (signal_pending(current) || !timeo)
			break;
		prepare_to_wait(sk_sleep(sk), &wait, TASK_INTERRUPTIBLE);
	}
	finish_wait(sk_sleep(sk), &wait);
	sk->sk_write_pending -= writebias;
	return timeo;
}

/*
 *	Connect to a remote host. There is regrettably still a little
 *	TCP 'magic' in here.
 */
int __inet_stream_connect(struct socket *sock, struct sockaddr *uaddr,
			  int addr_len, int flags)
{
	struct sock *sk = sock->sk;
	int err;
	long timeo;

	if (addr_len < sizeof(uaddr->sa_family))
		return -EINVAL;

	if (uaddr->sa_family == AF_UNSPEC) {
		err = sk->sk_prot->disconnect(sk, flags);
		sock->state = err ? SS_DISCONNECTING : SS_UNCONNECTED;
		goto out;
	}

	switch (sock->state) {
	default:
		err = -EINVAL;
		goto out;
	case SS_CONNECTED:
		err = -EISCONN;
		goto out;
	case SS_CONNECTING:
		err = -EALREADY;
		/* Fall out of switch with err, set for this state */
		break;
	case SS_UNCONNECTED:
		err = -EISCONN;
		if (sk->sk_state != TCP_CLOSE)
			goto out;

		err = sk->sk_prot->connect(sk, uaddr, addr_len);
		if (err < 0)
			goto out;

		sock->state = SS_CONNECTING;

		/* Just entered SS_CONNECTING state; the only
		 * difference is that return value in non-blocking
		 * case is EINPROGRESS, rather than EALREADY.
		 */
		err = -EINPROGRESS;
		break;
	}

	timeo = sock_sndtimeo(sk, flags & O_NONBLOCK);

	if ((1 << sk->sk_state) & (TCPF_SYN_SENT | TCPF_SYN_RECV)) {
		int writebias = (sk->sk_protocol == IPPROTO_TCP) &&
				tcp_sk(sk)->fastopen_req &&
				tcp_sk(sk)->fastopen_req->data ? 1 : 0;

		/* Error code is set above */
		if (!timeo || !inet_wait_for_connect(sk, timeo, writebias))
			goto out;

		err = sock_intr_errno(timeo);
		if (signal_pending(current))
			goto out;
	}

	/* Connection was closed by RST, timeout, ICMP error
	 * or another process disconnected us.
	 */
	if (sk->sk_state == TCP_CLOSE)
		goto sock_error;

	/* sk->sk_err may be not zero now, if RECVERR was ordered by user
	 * and error was received after socket entered established state.
	 * Hence, it is handled normally after connect() return successfully.
	 */

	sock->state = SS_CONNECTED;
	err = 0;
out:
	return err;

sock_error:
	err = sock_error(sk) ? : -ECONNABORTED;
	sock->state = SS_UNCONNECTED;
	if (sk->sk_prot->disconnect(sk, flags))
		sock->state = SS_DISCONNECTING;
	goto out;
}
EXPORT_SYMBOL(__inet_stream_connect);

int inet_stream_connect(struct socket *sock, struct sockaddr *uaddr,
			int addr_len, int flags)
{
	int err;

	lock_sock(sock->sk);
	err = __inet_stream_connect(sock, uaddr, addr_len, flags);
	release_sock(sock->sk);
	return err;
}
EXPORT_SYMBOL(inet_stream_connect);

/*
 *	Accept a pending connection. The TCP layer now gives BSD semantics.
 */

int inet_accept(struct socket *sock, struct socket *newsock, int flags)
{
	struct sock *sk1 = sock->sk;
	int err = -EINVAL;
	struct sock *sk2 = sk1->sk_prot->accept(sk1, flags, &err);

	if (!sk2)
		goto do_err;

	lock_sock(sk2);

	sock_rps_record_flow(sk2);
	WARN_ON(!((1 << sk2->sk_state) &
		  (TCPF_ESTABLISHED | TCPF_SYN_RECV |
		  TCPF_CLOSE_WAIT | TCPF_CLOSE)));

	sock_graft(sk2, newsock);

	newsock->state = SS_CONNECTED;
	err = 0;
	release_sock(sk2);
do_err:
	return err;
}
EXPORT_SYMBOL(inet_accept);


/*
 *	This does both peername and sockname.
 */
int inet_getname(struct socket *sock, struct sockaddr *uaddr,
			int *uaddr_len, int peer)
{
	struct sock *sk		= sock->sk;
	struct inet_sock *inet	= inet_sk(sk);
	DECLARE_SOCKADDR(struct sockaddr_in *, sin, uaddr);

	sin->sin_family = AF_INET;
	if (peer) {
		if (!inet->inet_dport ||
		    (((1 << sk->sk_state) & (TCPF_CLOSE | TCPF_SYN_SENT)) &&
		     peer == 1))
			return -ENOTCONN;
		sin->sin_port = inet->inet_dport;
		sin->sin_addr.s_addr = inet->inet_daddr;
	} else {
		__be32 addr = inet->inet_rcv_saddr;
		if (!addr)
			addr = inet->inet_saddr;
		sin->sin_port = inet->inet_sport;
		sin->sin_addr.s_addr = addr;
	}
	memset(sin->sin_zero, 0, sizeof(sin->sin_zero));
	*uaddr_len = sizeof(*sin);
	return 0;
}
EXPORT_SYMBOL(inet_getname);

int inet_sendmsg(struct socket *sock, struct msghdr *msg, size_t size)
{
	struct sock *sk = sock->sk;

	sock_rps_record_flow(sk);

	/* We may need to bind the socket. */
	if (!inet_sk(sk)->inet_num && !sk->sk_prot->no_autobind &&
	    inet_autobind(sk))
		return -EAGAIN;

	return sk->sk_prot->sendmsg(sk, msg, size);
}
EXPORT_SYMBOL(inet_sendmsg);

ssize_t inet_sendpage(struct socket *sock, struct page *page, int offset,
		      size_t size, int flags)
{
	struct sock *sk = sock->sk;

	sock_rps_record_flow(sk);

	/* We may need to bind the socket. */
	if (!inet_sk(sk)->inet_num && !sk->sk_prot->no_autobind &&
	    inet_autobind(sk))
		return -EAGAIN;

	if (sk->sk_prot->sendpage)
		return sk->sk_prot->sendpage(sk, page, offset, size, flags);
	return sock_no_sendpage(sock, page, offset, size, flags);
}
EXPORT_SYMBOL(inet_sendpage);

int inet_recvmsg(struct socket *sock, struct msghdr *msg, size_t size,
		 int flags)
{
	struct sock *sk = sock->sk;
	int addr_len = 0;
	int err;

	sock_rps_record_flow(sk);

	err = sk->sk_prot->recvmsg(sk, msg, size, flags & MSG_DONTWAIT,
				   flags & ~MSG_DONTWAIT, &addr_len);
	if (err >= 0)
		msg->msg_namelen = addr_len;
	return err;
}
EXPORT_SYMBOL(inet_recvmsg);

int inet_shutdown(struct socket *sock, int how)
{
	struct sock *sk = sock->sk;
	int err = 0;

	/* This should really check to make sure
	 * the socket is a TCP socket. (WHY AC...)
	 */
	how++; /* maps 0->1 has the advantage of making bit 1 rcvs and
		       1->2 bit 2 snds.
		       2->3 */
	if ((how & ~SHUTDOWN_MASK) || !how)	/* MAXINT->0 */
		return -EINVAL;

	lock_sock(sk);
	if (sock->state == SS_CONNECTING) {
		if ((1 << sk->sk_state) &
		    (TCPF_SYN_SENT | TCPF_SYN_RECV | TCPF_CLOSE))
			sock->state = SS_DISCONNECTING;
		else
			sock->state = SS_CONNECTED;
	}

	switch (sk->sk_state) {
	case TCP_CLOSE:
		err = -ENOTCONN;
		/* Hack to wake up other listeners, who can poll for
		   POLLHUP, even on eg. unconnected UDP sockets -- RR */
	default:
		sk->sk_shutdown |= how;
		if (sk->sk_prot->shutdown)
			sk->sk_prot->shutdown(sk, how);
		break;

	/* Remaining two branches are temporary solution for missing
	 * close() in multithreaded environment. It is _not_ a good idea,
	 * but we have no choice until close() is repaired at VFS level.
	 */
	case TCP_LISTEN:
		if (!(how & RCV_SHUTDOWN))
			break;
		/* Fall through */
	case TCP_SYN_SENT:
		err = sk->sk_prot->disconnect(sk, O_NONBLOCK);
		sock->state = err ? SS_DISCONNECTING : SS_UNCONNECTED;
		break;
	}

	/* Wake up anyone sleeping in poll. */
	sk->sk_state_change(sk);
	release_sock(sk);
	return err;
}
EXPORT_SYMBOL(inet_shutdown);

/*
 *	ioctl() calls you can issue on an INET socket. Most of these are
 *	device configuration and stuff and very rarely used. Some ioctls
 *	pass on to the socket itself.
 *
 *	NOTE: I like the idea of a module for the config stuff. ie ifconfig
 *	loads the devconfigure module does its configuring and unloads it.
 *	There's a good 20K of config code hanging around the kernel.
 */

int inet_ioctl(struct socket *sock, unsigned int cmd, unsigned long arg)
{
	struct sock *sk = sock->sk;
	int err = 0;
	struct net *net = sock_net(sk);

	switch (cmd) {
	case SIOCGSTAMP:
		err = sock_get_timestamp(sk, (struct timeval __user *)arg);
		break;
	case SIOCGSTAMPNS:
		err = sock_get_timestampns(sk, (struct timespec __user *)arg);
		break;
	case SIOCADDRT:
	case SIOCDELRT:
	case SIOCRTMSG:
		err = ip_rt_ioctl(net, cmd, (void __user *)arg);
		break;
	case SIOCDARP:
	case SIOCGARP:
	case SIOCSARP:
		err = arp_ioctl(net, cmd, (void __user *)arg);
		break;
	case SIOCGIFADDR:
	case SIOCSIFADDR:
	case SIOCGIFBRDADDR:
	case SIOCSIFBRDADDR:
	case SIOCGIFNETMASK:
	case SIOCSIFNETMASK:
	case SIOCGIFDSTADDR:
	case SIOCSIFDSTADDR:
	case SIOCSIFPFLAGS:
	case SIOCGIFPFLAGS:
	case SIOCSIFFLAGS:
		err = devinet_ioctl(net, cmd, (void __user *)arg);
		break;
	default:
		if (sk->sk_prot->ioctl)
			err = sk->sk_prot->ioctl(sk, cmd, arg);
		else
			err = -ENOIOCTLCMD;
		break;
	}
	return err;
}
EXPORT_SYMBOL(inet_ioctl);

#ifdef CONFIG_COMPAT
static int inet_compat_ioctl(struct socket *sock, unsigned int cmd, unsigned long arg)
{
	struct sock *sk = sock->sk;
	int err = -ENOIOCTLCMD;

	if (sk->sk_prot->compat_ioctl)
		err = sk->sk_prot->compat_ioctl(sk, cmd, arg);

	return err;
}
#endif

const struct proto_ops inet_stream_ops = {
	.family		   = PF_INET,
	.owner		   = THIS_MODULE,
	.release	   = inet_release,
	.bind		   = inet_bind,
	.connect	   = inet_stream_connect,
	.socketpair	   = sock_no_socketpair,
	.accept		   = inet_accept,
	.getname	   = inet_getname,
	.poll		   = tcp_poll,
	.ioctl		   = inet_ioctl,
	.listen		   = inet_listen,
	.shutdown	   = inet_shutdown,
	.setsockopt	   = sock_common_setsockopt,
	.getsockopt	   = sock_common_getsockopt,
	.sendmsg	   = inet_sendmsg,
	.recvmsg	   = inet_recvmsg,
	.mmap		   = sock_no_mmap,
	.sendpage	   = inet_sendpage,
	.splice_read	   = tcp_splice_read,
#ifdef CONFIG_COMPAT
	.compat_setsockopt = compat_sock_common_setsockopt,
	.compat_getsockopt = compat_sock_common_getsockopt,
	.compat_ioctl	   = inet_compat_ioctl,
#endif
};
EXPORT_SYMBOL(inet_stream_ops);

const struct proto_ops inet_dgram_ops = {
	.family		   = PF_INET,
	.owner		   = THIS_MODULE,
	.release	   = inet_release,
	.bind		   = inet_bind,
	.connect	   = inet_dgram_connect,
	.socketpair	   = sock_no_socketpair,
	.accept		   = sock_no_accept,
	.getname	   = inet_getname,
	.poll		   = udp_poll,
	.ioctl		   = inet_ioctl,
	.listen		   = sock_no_listen,
	.shutdown	   = inet_shutdown,
	.setsockopt	   = sock_common_setsockopt,
	.getsockopt	   = sock_common_getsockopt,
	.sendmsg	   = inet_sendmsg,
	.recvmsg	   = inet_recvmsg,
	.mmap		   = sock_no_mmap,
	.sendpage	   = inet_sendpage,
#ifdef CONFIG_COMPAT
	.compat_setsockopt = compat_sock_common_setsockopt,
	.compat_getsockopt = compat_sock_common_getsockopt,
	.compat_ioctl	   = inet_compat_ioctl,
#endif
};
EXPORT_SYMBOL(inet_dgram_ops);

/*
 * For SOCK_RAW sockets; should be the same as inet_dgram_ops but without
 * udp_poll
 */
static const struct proto_ops inet_sockraw_ops = {
	.family		   = PF_INET,
	.owner		   = THIS_MODULE,
	.release	   = inet_release,
	.bind		   = inet_bind,
	.connect	   = inet_dgram_connect,
	.socketpair	   = sock_no_socketpair,
	.accept		   = sock_no_accept,
	.getname	   = inet_getname,
	.poll		   = datagram_poll,
	.ioctl		   = inet_ioctl,
	.listen		   = sock_no_listen,
	.shutdown	   = inet_shutdown,
	.setsockopt	   = sock_common_setsockopt,
	.getsockopt	   = sock_common_getsockopt,
	.sendmsg	   = inet_sendmsg,
	.recvmsg	   = inet_recvmsg,
	.mmap		   = sock_no_mmap,
	.sendpage	   = inet_sendpage,
#ifdef CONFIG_COMPAT
	.compat_setsockopt = compat_sock_common_setsockopt,
	.compat_getsockopt = compat_sock_common_getsockopt,
	.compat_ioctl	   = inet_compat_ioctl,
#endif
};

static const struct net_proto_family inet_family_ops = {
	.family = PF_INET,
	.create = inet_create,
	.owner	= THIS_MODULE,
};

/* Upon startup we insert all the elements in inetsw_array[] into
 * the linked list inetsw.
 */
static struct inet_protosw inetsw_array[] =
{
	{
		.type =       SOCK_STREAM,
		.protocol =   IPPROTO_TCP,
		.prot =       &tcp_prot,
		.ops =        &inet_stream_ops,
		.flags =      INET_PROTOSW_PERMANENT |
			      INET_PROTOSW_ICSK,
	},

	{
		.type =       SOCK_DGRAM,
		.protocol =   IPPROTO_UDP,
		.prot =       &udp_prot,
		.ops =        &inet_dgram_ops,
		.flags =      INET_PROTOSW_PERMANENT,
       },

       {
		.type =       SOCK_DGRAM,
		.protocol =   IPPROTO_ICMP,
		.prot =       &ping_prot,
		.ops =        &inet_dgram_ops,
		.flags =      INET_PROTOSW_REUSE,
       },

       {
	       .type =       SOCK_RAW,
	       .protocol =   IPPROTO_IP,	/* wild card */
	       .prot =       &raw_prot,
	       .ops =        &inet_sockraw_ops,
	       .flags =      INET_PROTOSW_REUSE,
       }
};

#define INETSW_ARRAY_LEN ARRAY_SIZE(inetsw_array)

void inet_register_protosw(struct inet_protosw *p)
{
	struct list_head *lh;
	struct inet_protosw *answer;
	int protocol = p->protocol;
	struct list_head *last_perm;

	spin_lock_bh(&inetsw_lock);

	if (p->type >= SOCK_MAX)
		goto out_illegal;

	/* If we are trying to override a permanent protocol, bail. */
	last_perm = &inetsw[p->type];
	list_for_each(lh, &inetsw[p->type]) {
		answer = list_entry(lh, struct inet_protosw, list);
		/* Check only the non-wild match. */
		if ((INET_PROTOSW_PERMANENT & answer->flags) == 0)
			break;
		if (protocol == answer->protocol)
			goto out_permanent;
		last_perm = lh;
	}

	/* Add the new entry after the last permanent entry if any, so that
	 * the new entry does not override a permanent entry when matched with
	 * a wild-card protocol. But it is allowed to override any existing
	 * non-permanent entry.  This means that when we remove this entry, the
	 * system automatically returns to the old behavior.
	 */
	list_add_rcu(&p->list, last_perm);
out:
	spin_unlock_bh(&inetsw_lock);

	return;

out_permanent:
	pr_err("Attempt to override permanent protocol %d\n", protocol);
	goto out;

out_illegal:
	pr_err("Ignoring attempt to register invalid socket type %d\n",
	       p->type);
	goto out;
}
EXPORT_SYMBOL(inet_register_protosw);

void inet_unregister_protosw(struct inet_protosw *p)
{
	if (INET_PROTOSW_PERMANENT & p->flags) {
		pr_err("Attempt to unregister permanent protocol %d\n",
		       p->protocol);
	} else {
		spin_lock_bh(&inetsw_lock);
		list_del_rcu(&p->list);
		spin_unlock_bh(&inetsw_lock);

		synchronize_net();
	}
}
EXPORT_SYMBOL(inet_unregister_protosw);

/*
 *      Shall we try to damage output packets if routing dev changes?
 */

int sysctl_ip_dynaddr __read_mostly;

static int inet_sk_reselect_saddr(struct sock *sk)
{
	struct inet_sock *inet = inet_sk(sk);
	__be32 old_saddr = inet->inet_saddr;
	__be32 daddr = inet->inet_daddr;
	struct flowi4 *fl4;
	struct rtable *rt;
	__be32 new_saddr;
	struct ip_options_rcu *inet_opt;

	inet_opt = rcu_dereference_protected(inet->inet_opt,
					     sock_owned_by_user(sk));
	if (inet_opt && inet_opt->opt.srr)
		daddr = inet_opt->opt.faddr;

	/* Query new route. */
	fl4 = &inet->cork.fl.u.ip4;
	rt = ip_route_connect(fl4, daddr, 0, RT_CONN_FLAGS(sk),
			      sk->sk_bound_dev_if, sk->sk_protocol,
			      inet->inet_sport, inet->inet_dport, sk);
	if (IS_ERR(rt))
		return PTR_ERR(rt);

	sk_setup_caps(sk, &rt->dst);

	new_saddr = fl4->saddr;

	if (new_saddr == old_saddr)
		return 0;

	if (sysctl_ip_dynaddr > 1) {
		pr_info("%s(): shifting inet->saddr from %pI4 to %pI4\n",
			__func__, &old_saddr, &new_saddr);
	}

	inet->inet_saddr = inet->inet_rcv_saddr = new_saddr;

	/*
	 * XXX The only one ugly spot where we need to
	 * XXX really change the sockets identity after
	 * XXX it has entered the hashes. -DaveM
	 *
	 * Besides that, it does not check for connection
	 * uniqueness. Wait for troubles.
	 */
	__sk_prot_rehash(sk);
	return 0;
}

int inet_sk_rebuild_header(struct sock *sk)
{
	struct inet_sock *inet = inet_sk(sk);
	struct rtable *rt = (struct rtable *)__sk_dst_check(sk, 0);
	__be32 daddr;
	struct ip_options_rcu *inet_opt;
	struct flowi4 *fl4;
	int err;

	/* Route is OK, nothing to do. */
	if (rt)
		return 0;

	/* Reroute. */
	rcu_read_lock();
	inet_opt = rcu_dereference(inet->inet_opt);
	daddr = inet->inet_daddr;
	if (inet_opt && inet_opt->opt.srr)
		daddr = inet_opt->opt.faddr;
	rcu_read_unlock();
	fl4 = &inet->cork.fl.u.ip4;
	rt = ip_route_output_ports(sock_net(sk), fl4, sk, daddr, inet->inet_saddr,
				   inet->inet_dport, inet->inet_sport,
				   sk->sk_protocol, RT_CONN_FLAGS(sk),
				   sk->sk_bound_dev_if);
	if (!IS_ERR(rt)) {
		err = 0;
		sk_setup_caps(sk, &rt->dst);
	} else {
		err = PTR_ERR(rt);

		/* Routing failed... */
		sk->sk_route_caps = 0;
		/*
		 * Other protocols have to map its equivalent state to TCP_SYN_SENT.
		 * DCCP maps its DCCP_REQUESTING state to TCP_SYN_SENT. -acme
		 */
		if (!sysctl_ip_dynaddr ||
		    sk->sk_state != TCP_SYN_SENT ||
		    (sk->sk_userlocks & SOCK_BINDADDR_LOCK) ||
		    (err = inet_sk_reselect_saddr(sk)) != 0)
			sk->sk_err_soft = -err;
	}

	return err;
}
EXPORT_SYMBOL(inet_sk_rebuild_header);

static struct sk_buff *inet_gso_segment(struct sk_buff *skb,
					netdev_features_t features)
{
	struct sk_buff *segs = ERR_PTR(-EINVAL);
	const struct net_offload *ops;
	unsigned int offset = 0;
	bool udpfrag, encap;
	struct iphdr *iph;
	int proto;
	int nhoff;
	int ihl;
	int id;

	if (unlikely(skb_shinfo(skb)->gso_type &
		     ~(SKB_GSO_TCPV4 |
		       SKB_GSO_UDP |
		       SKB_GSO_DODGY |
		       SKB_GSO_TCP_ECN |
		       SKB_GSO_GRE |
		       SKB_GSO_GRE_CSUM |
		       SKB_GSO_IPIP |
		       SKB_GSO_SIT |
		       SKB_GSO_TCPV6 |
		       SKB_GSO_UDP_TUNNEL |
		       SKB_GSO_UDP_TUNNEL_CSUM |
		       SKB_GSO_TUNNEL_REMCSUM |
		       0)))
		goto out;

	skb_reset_network_header(skb);
	nhoff = skb_network_header(skb) - skb_mac_header(skb);
	if (unlikely(!pskb_may_pull(skb, sizeof(*iph))))
		goto out;

	iph = ip_hdr(skb);
	ihl = iph->ihl * 4;
	if (ihl < sizeof(*iph))
		goto out;

	id = ntohs(iph->id);
	proto = iph->protocol;

	/* Warning: after this point, iph might be no longer valid */
	if (unlikely(!pskb_may_pull(skb, ihl)))
		goto out;
	__skb_pull(skb, ihl);

	encap = SKB_GSO_CB(skb)->encap_level > 0;
	if (encap)
		features &= skb->dev->hw_enc_features;
	SKB_GSO_CB(skb)->encap_level += ihl;

	skb_reset_transport_header(skb);

	segs = ERR_PTR(-EPROTONOSUPPORT);

	if (skb->encapsulation &&
	    skb_shinfo(skb)->gso_type & (SKB_GSO_SIT|SKB_GSO_IPIP))
		udpfrag = proto == IPPROTO_UDP && encap;
	else
		udpfrag = proto == IPPROTO_UDP && !skb->encapsulation;

	ops = rcu_dereference(inet_offloads[proto]);
	if (likely(ops && ops->callbacks.gso_segment))
		segs = ops->callbacks.gso_segment(skb, features);

	if (IS_ERR_OR_NULL(segs))
		goto out;

	skb = segs;
	do {
		iph = (struct iphdr *)(skb_mac_header(skb) + nhoff);
		if (udpfrag) {
			iph->id = htons(id);
			iph->frag_off = htons(offset >> 3);
			if (skb->next)
				iph->frag_off |= htons(IP_MF);
			offset += skb->len - nhoff - ihl;
		} else {
			iph->id = htons(id++);
		}
		iph->tot_len = htons(skb->len - nhoff);
		ip_send_check(iph);
		if (encap)
			skb_reset_inner_headers(skb);
		skb->network_header = (u8 *)iph - skb->head;
	} while ((skb = skb->next));

out:
	return segs;
}

static struct sk_buff **inet_gro_receive(struct sk_buff **head,
					 struct sk_buff *skb)
{
	const struct net_offload *ops;
	struct sk_buff **pp = NULL;
	struct sk_buff *p;
	const struct iphdr *iph;
	unsigned int hlen;
	unsigned int off;
	unsigned int id;
	int flush = 1;
	int proto;

	off = skb_gro_offset(skb);
	hlen = off + sizeof(*iph);
	iph = skb_gro_header_fast(skb, off);
	if (skb_gro_header_hard(skb, hlen)) {
		iph = skb_gro_header_slow(skb, hlen, off);
		if (unlikely(!iph))
			goto out;
	}

	proto = iph->protocol;

	rcu_read_lock();
	ops = rcu_dereference(inet_offloads[proto]);
	if (!ops || !ops->callbacks.gro_receive)
		goto out_unlock;

	if (*(u8 *)iph != 0x45)
		goto out_unlock;

	if (unlikely(ip_fast_csum((u8 *)iph, 5)))
		goto out_unlock;

	id = ntohl(*(__be32 *)&iph->id);
	flush = (u16)((ntohl(*(__be32 *)iph) ^ skb_gro_len(skb)) | (id & ~IP_DF));
	id >>= 16;

	for (p = *head; p; p = p->next) {
		struct iphdr *iph2;

		if (!NAPI_GRO_CB(p)->same_flow)
			continue;

		iph2 = (struct iphdr *)(p->data + off);
		/* The above works because, with the exception of the top
		 * (inner most) layer, we only aggregate pkts with the same
		 * hdr length so all the hdrs we'll need to verify will start
		 * at the same offset.
		 */
		if ((iph->protocol ^ iph2->protocol) |
		    ((__force u32)iph->saddr ^ (__force u32)iph2->saddr) |
		    ((__force u32)iph->daddr ^ (__force u32)iph2->daddr)) {
			NAPI_GRO_CB(p)->same_flow = 0;
			continue;
		}

		/* All fields must match except length and checksum. */
		NAPI_GRO_CB(p)->flush |=
			(iph->ttl ^ iph2->ttl) |
			(iph->tos ^ iph2->tos) |
			((iph->frag_off ^ iph2->frag_off) & htons(IP_DF));

		/* Save the IP ID check to be included later when we get to
		 * the transport layer so only the inner most IP ID is checked.
		 * This is because some GSO/TSO implementations do not
		 * correctly increment the IP ID for the outer hdrs.
		 */
		NAPI_GRO_CB(p)->flush_id =
			    ((u16)(ntohs(iph2->id) + NAPI_GRO_CB(p)->count) ^ id);
		NAPI_GRO_CB(p)->flush |= flush;
	}

	NAPI_GRO_CB(skb)->flush |= flush;
	skb_set_network_header(skb, off);
	/* The above will be needed by the transport layer if there is one
	 * immediately following this IP hdr.
	 */

	/* Note : No need to call skb_gro_postpull_rcsum() here,
	 * as we already checked checksum over ipv4 header was 0
	 */
	skb_gro_pull(skb, sizeof(*iph));
	skb_set_transport_header(skb, skb_gro_offset(skb));

	pp = ops->callbacks.gro_receive(head, skb);

out_unlock:
	rcu_read_unlock();

out:
	NAPI_GRO_CB(skb)->flush |= flush;

	return pp;
}

int inet_recv_error(struct sock *sk, struct msghdr *msg, int len, int *addr_len)
{
	if (sk->sk_family == AF_INET)
		return ip_recv_error(sk, msg, len, addr_len);
#if IS_ENABLED(CONFIG_IPV6)
	if (sk->sk_family == AF_INET6)
		return pingv6_ops.ipv6_recv_error(sk, msg, len, addr_len);
#endif
	return -EINVAL;
}

static int inet_gro_complete(struct sk_buff *skb, int nhoff)
{
	__be16 newlen = htons(skb->len - nhoff);
	struct iphdr *iph = (struct iphdr *)(skb->data + nhoff);
	const struct net_offload *ops;
	int proto = iph->protocol;
	int err = -ENOSYS;

	if (skb->encapsulation)
		skb_set_inner_network_header(skb, nhoff);

	csum_replace2(&iph->check, iph->tot_len, newlen);
	iph->tot_len = newlen;

	rcu_read_lock();
	ops = rcu_dereference(inet_offloads[proto]);
	if (WARN_ON(!ops || !ops->callbacks.gro_complete))
		goto out_unlock;

	/* Only need to add sizeof(*iph) to get to the next hdr below
	 * because any hdr with option will have been flushed in
	 * inet_gro_receive().
	 */
	err = ops->callbacks.gro_complete(skb, nhoff + sizeof(*iph));

out_unlock:
	rcu_read_unlock();

	return err;
}

int inet_ctl_sock_create(struct sock **sk, unsigned short family,
			 unsigned short type, unsigned char protocol,
			 struct net *net)
{
	struct socket *sock;
	int rc = sock_create_kern(net, family, type, protocol, &sock);

	if (rc == 0) {
		*sk = sock->sk;
		(*sk)->sk_allocation = GFP_ATOMIC;
		/*
		 * Unhash it so that IP input processing does not even see it,
		 * we do not wish this socket to see incoming packets.
		 */
		(*sk)->sk_prot->unhash(*sk);
	}
	return rc;
}
EXPORT_SYMBOL_GPL(inet_ctl_sock_create);

u64 snmp_get_cpu_field(void __percpu *mib, int cpu, int offt)
{
	return  *(((unsigned long *)per_cpu_ptr(mib, cpu)) + offt);
}
EXPORT_SYMBOL_GPL(snmp_get_cpu_field);

unsigned long snmp_fold_field(void __percpu *mib, int offt)
{
	unsigned long res = 0;
	int i;

	for_each_possible_cpu(i)
		res += snmp_get_cpu_field(mib, i, offt);
	return res;
}
EXPORT_SYMBOL_GPL(snmp_fold_field);

#if BITS_PER_LONG==32

u64 snmp_get_cpu_field64(void __percpu *mib, int cpu, int offt,
			 size_t syncp_offset)
{
	void *bhptr;
	struct u64_stats_sync *syncp;
	u64 v;
	unsigned int start;

	bhptr = per_cpu_ptr(mib, cpu);
	syncp = (struct u64_stats_sync *)(bhptr + syncp_offset);
	do {
		start = u64_stats_fetch_begin_irq(syncp);
		v = *(((u64 *)bhptr) + offt);
	} while (u64_stats_fetch_retry_irq(syncp, start));

	return v;
}
EXPORT_SYMBOL_GPL(snmp_get_cpu_field64);

u64 snmp_fold_field64(void __percpu *mib, int offt, size_t syncp_offset)
{
	u64 res = 0;
	int cpu;

	for_each_possible_cpu(cpu) {
		res += snmp_get_cpu_field64(mib, cpu, offt, syncp_offset);
	}
	return res;
}
EXPORT_SYMBOL_GPL(snmp_fold_field64);
#endif

#ifdef CONFIG_IP_MULTICAST
static const struct net_protocol igmp_protocol = {
	.handler =	igmp_rcv,
	.netns_ok =	1,
};
#endif

static const struct net_protocol tcp_protocol = {
	.early_demux	=	tcp_v4_early_demux,
	.handler	=	tcp_v4_rcv,
	.err_handler	=	tcp_v4_err,
	.no_policy	=	1,
	.netns_ok	=	1,
	.icmp_strict_tag_validation = 1,
};

static const struct net_protocol udp_protocol = {
	.early_demux =	udp_v4_early_demux,
	.handler =	udp_rcv,
	.err_handler =	udp_err,
	.no_policy =	1,
	.netns_ok =	1,
};

static const struct net_protocol icmp_protocol = {
	.handler =	icmp_rcv,
	.err_handler =	icmp_err,
	.no_policy =	1,
	.netns_ok =	1,
};

static __net_init int ipv4_mib_init_net(struct net *net)
{
	int i;

	net->mib.tcp_statistics = alloc_percpu(struct tcp_mib);
	if (!net->mib.tcp_statistics)
		goto err_tcp_mib;
	net->mib.ip_statistics = alloc_percpu(struct ipstats_mib);
	if (!net->mib.ip_statistics)
		goto err_ip_mib;

	for_each_possible_cpu(i) {
		struct ipstats_mib *af_inet_stats;
		af_inet_stats = per_cpu_ptr(net->mib.ip_statistics, i);
		u64_stats_init(&af_inet_stats->syncp);
	}

	net->mib.net_statistics = alloc_percpu(struct linux_mib);
	if (!net->mib.net_statistics)
		goto err_net_mib;
	net->mib.udp_statistics = alloc_percpu(struct udp_mib);
	if (!net->mib.udp_statistics)
		goto err_udp_mib;
	net->mib.udplite_statistics = alloc_percpu(struct udp_mib);
	if (!net->mib.udplite_statistics)
		goto err_udplite_mib;
	net->mib.icmp_statistics = alloc_percpu(struct icmp_mib);
	if (!net->mib.icmp_statistics)
		goto err_icmp_mib;
	net->mib.icmpmsg_statistics = kzalloc(sizeof(struct icmpmsg_mib),
					      GFP_KERNEL);
	if (!net->mib.icmpmsg_statistics)
		goto err_icmpmsg_mib;

	tcp_mib_init(net);
	return 0;

err_icmpmsg_mib:
	free_percpu(net->mib.icmp_statistics);
err_icmp_mib:
	free_percpu(net->mib.udplite_statistics);
err_udplite_mib:
	free_percpu(net->mib.udp_statistics);
err_udp_mib:
	free_percpu(net->mib.net_statistics);
err_net_mib:
	free_percpu(net->mib.ip_statistics);
err_ip_mib:
	free_percpu(net->mib.tcp_statistics);
err_tcp_mib:
	return -ENOMEM;
}

static __net_exit void ipv4_mib_exit_net(struct net *net)
{
	kfree(net->mib.icmpmsg_statistics);
	free_percpu(net->mib.icmp_statistics);
	free_percpu(net->mib.udplite_statistics);
	free_percpu(net->mib.udp_statistics);
	free_percpu(net->mib.net_statistics);
	free_percpu(net->mib.ip_statistics);
	free_percpu(net->mib.tcp_statistics);
}

static __net_initdata struct pernet_operations ipv4_mib_ops = {
	.init = ipv4_mib_init_net,
	.exit = ipv4_mib_exit_net,
};

static int __init init_ipv4_mibs(void)
{
	return register_pernet_subsys(&ipv4_mib_ops);
}

static __net_init int inet_init_net(struct net *net)
{
	/*
	 * Set defaults for local port range
	 */
	seqlock_init(&net->ipv4.ip_local_ports.lock);
	net->ipv4.ip_local_ports.range[0] =  32768;
	net->ipv4.ip_local_ports.range[1] =  60999;

	seqlock_init(&net->ipv4.ping_group_range.lock);
	/*
	 * Sane defaults - nobody may create ping sockets.
	 * Boot scripts should set this to distro-specific group.
	 */
	net->ipv4.ping_group_range.range[0] = make_kgid(&init_user_ns, 1);
	net->ipv4.ping_group_range.range[1] = make_kgid(&init_user_ns, 0);
	return 0;
}

static __net_exit void inet_exit_net(struct net *net)
{
}

static __net_initdata struct pernet_operations af_inet_ops = {
	.init = inet_init_net,
	.exit = inet_exit_net,
};

static int __init init_inet_pernet_ops(void)
{
	return register_pernet_subsys(&af_inet_ops);
}

static int ipv4_proc_init(void);

/*
 *	IP protocol layer initialiser
 */

static struct packet_offload ip_packet_offload __read_mostly = {
	.type = cpu_to_be16(ETH_P_IP),
	.callbacks = {
		.gso_segment = inet_gso_segment,
		.gro_receive = inet_gro_receive,
		.gro_complete = inet_gro_complete,
	},
};

static const struct net_offload ipip_offload = {
	.callbacks = {
		.gso_segment	= inet_gso_segment,
		.gro_receive	= inet_gro_receive,
		.gro_complete	= inet_gro_complete,
	},
};

static int __init ipv4_offload_init(void)
{
	/*
	 * Add offloads
	 */
	if (udpv4_offload_init() < 0)
		pr_crit("%s: Cannot add UDP protocol offload\n", __func__);
	if (tcpv4_offload_init() < 0)
		pr_crit("%s: Cannot add TCP protocol offload\n", __func__);

	dev_add_offload(&ip_packet_offload);
	inet_add_offload(&ipip_offload, IPPROTO_IPIP);
	return 0;
}

fs_initcall(ipv4_offload_init);

static struct packet_type ip_packet_type __read_mostly = {
	.type = cpu_to_be16(ETH_P_IP),
	.func = ip_rcv,
};

static int __init inet_init(void)
{
	struct inet_protosw *q;
	struct list_head *r;
	int rc = -EINVAL;

	sock_skb_cb_check_size(sizeof(struct inet_skb_parm));

	rc = proto_register(&tcp_prot, 1);
	if (rc)
		goto out;

	rc = proto_register(&udp_prot, 1);
	if (rc)
		goto out_unregister_tcp_proto;

	rc = proto_register(&raw_prot, 1);
	if (rc)
		goto out_unregister_udp_proto;

	rc = proto_register(&ping_prot, 1);
	if (rc)
		goto out_unregister_raw_proto;

	/*
	 *	Tell SOCKET that we are alive...
	 */

	(void)sock_register(&inet_family_ops);

#ifdef CONFIG_SYSCTL
	ip_static_sysctl_init();
#endif

	/*
	 *	Add all the base protocols.
	 */

	if (inet_add_protocol(&icmp_protocol, IPPROTO_ICMP) < 0)
		pr_crit("%s: Cannot add ICMP protocol\n", __func__);
	if (inet_add_protocol(&udp_protocol, IPPROTO_UDP) < 0)
		pr_crit("%s: Cannot add UDP protocol\n", __func__);
	if (inet_add_protocol(&tcp_protocol, IPPROTO_TCP) < 0)
		pr_crit("%s: Cannot add TCP protocol\n", __func__);
#ifdef CONFIG_IP_MULTICAST
	if (inet_add_protocol(&igmp_protocol, IPPROTO_IGMP) < 0)
		pr_crit("%s: Cannot add IGMP protocol\n", __func__);
#endif

	/* Register the socket-side information for inet_create. */
	for (r = &inetsw[0]; r < &inetsw[SOCK_MAX]; ++r)
		INIT_LIST_HEAD(r);

	for (q = inetsw_array; q < &inetsw_array[INETSW_ARRAY_LEN]; ++q)
		inet_register_protosw(q);

	/*
	 *	Set the ARP module up
	 */

	arp_init();

	/*
	 *	Set the IP module up
	 */

	ip_init();

	tcp_v4_init();

	/* Setup TCP slab cache for open requests. */
	tcp_init();

	/* Setup UDP memory threshold */
	udp_init();

	/* Add UDP-Lite (RFC 3828) */
	udplite4_register();

	ping_init();

	/*
	 *	Set the ICMP layer up
	 */

	if (icmp_init() < 0)
		panic("Failed to create the ICMP control socket.\n");

	/*
	 *	Initialise the multicast router
	 */
#if defined(CONFIG_IP_MROUTE)
	if (ip_mr_init())
		pr_crit("%s: Cannot init ipv4 mroute\n", __func__);
#endif

	if (init_inet_pernet_ops())
		pr_crit("%s: Cannot init ipv4 inet pernet ops\n", __func__);
	/*
	 *	Initialise per-cpu ipv4 mibs
	 */

	if (init_ipv4_mibs())
		pr_crit("%s: Cannot init ipv4 mibs\n", __func__);

	ipv4_proc_init();

	ipfrag_init();

	dev_add_pack(&ip_packet_type);

	ip_tunnel_core_init();

	rc = 0;
out:
	return rc;
out_unregister_raw_proto:
	proto_unregister(&raw_prot);
out_unregister_udp_proto:
	proto_unregister(&udp_prot);
out_unregister_tcp_proto:
	proto_unregister(&tcp_prot);
	goto out;
}

fs_initcall(inet_init);

/* ------------------------------------------------------------------------ */

#ifdef CONFIG_PROC_FS
static int __init ipv4_proc_init(void)
{
	int rc = 0;

	if (raw_proc_init())
		goto out_raw;
	if (tcp4_proc_init())
		goto out_tcp;
	if (udp4_proc_init())
		goto out_udp;
	if (ping_proc_init())
		goto out_ping;
	if (ip_misc_proc_init())
		goto out_misc;
out:
	return rc;
out_misc:
	ping_proc_exit();
out_ping:
	udp4_proc_exit();
out_udp:
	tcp4_proc_exit();
out_tcp:
	raw_proc_exit();
out_raw:
	rc = -ENOMEM;
	goto out;
}

#else /* CONFIG_PROC_FS */
static int __init ipv4_proc_init(void)
{
	return 0;
}
#endif /* CONFIG_PROC_FS */

MODULE_ALIAS_NETPROTO(PF_INET);
<|MERGE_RESOLUTION|>--- conflicted
+++ resolved
@@ -226,13 +226,6 @@
 				  TFO_SERVER_WO_SOCKOPT2) != 0)
 				fastopen_queue_tune(sk,
 				    ((uint)sysctl_tcp_fastopen) >> 16);
-<<<<<<< HEAD
-			else
-				err = 0;
-			if (err)
-				goto out;
-=======
->>>>>>> db0b54cd
 
 			tcp_fastopen_init_key_once(true);
 		}
