/*
 * INET		An implementation of the TCP/IP protocol suite for the LINUX
 *		operating system.  INET is implemented using the  BSD Socket
 *		interface as the means of communication with the user level.
 *
 *		Implementation of the Transmission Control Protocol(TCP).
 *
 * Authors:	Ross Biro
 *		Fred N. van Kempen, <waltje@uWalt.NL.Mugnet.ORG>
 *		Mark Evans, <evansmp@uhura.aston.ac.uk>
 *		Corey Minyard <wf-rch!minyard@relay.EU.net>
 *		Florian La Roche, <flla@stud.uni-sb.de>
 *		Charles Hedrick, <hedrick@klinzhai.rutgers.edu>
 *		Linus Torvalds, <torvalds@cs.helsinki.fi>
 *		Alan Cox, <gw4pts@gw4pts.ampr.org>
 *		Matthew Dillon, <dillon@apollo.west.oic.com>
 *		Arnt Gulbrandsen, <agulbra@nvg.unit.no>
 *		Jorge Cwik, <jorge@laser.satlink.net>
 *
 * Fixes:
 *		Alan Cox	:	Numerous verify_area() calls
 *		Alan Cox	:	Set the ACK bit on a reset
 *		Alan Cox	:	Stopped it crashing if it closed while
 *					sk->inuse=1 and was trying to connect
 *					(tcp_err()).
 *		Alan Cox	:	All icmp error handling was broken
 *					pointers passed where wrong and the
 *					socket was looked up backwards. Nobody
 *					tested any icmp error code obviously.
 *		Alan Cox	:	tcp_err() now handled properly. It
 *					wakes people on errors. poll
 *					behaves and the icmp error race
 *					has gone by moving it into sock.c
 *		Alan Cox	:	tcp_send_reset() fixed to work for
 *					everything not just packets for
 *					unknown sockets.
 *		Alan Cox	:	tcp option processing.
 *		Alan Cox	:	Reset tweaked (still not 100%) [Had
 *					syn rule wrong]
 *		Herp Rosmanith  :	More reset fixes
 *		Alan Cox	:	No longer acks invalid rst frames.
 *					Acking any kind of RST is right out.
 *		Alan Cox	:	Sets an ignore me flag on an rst
 *					receive otherwise odd bits of prattle
 *					escape still
 *		Alan Cox	:	Fixed another acking RST frame bug.
 *					Should stop LAN workplace lockups.
 *		Alan Cox	: 	Some tidyups using the new skb list
 *					facilities
 *		Alan Cox	:	sk->keepopen now seems to work
 *		Alan Cox	:	Pulls options out correctly on accepts
 *		Alan Cox	:	Fixed assorted sk->rqueue->next errors
 *		Alan Cox	:	PSH doesn't end a TCP read. Switched a
 *					bit to skb ops.
 *		Alan Cox	:	Tidied tcp_data to avoid a potential
 *					nasty.
 *		Alan Cox	:	Added some better commenting, as the
 *					tcp is hard to follow
 *		Alan Cox	:	Removed incorrect check for 20 * psh
 *	Michael O'Reilly	:	ack < copied bug fix.
 *	Johannes Stille		:	Misc tcp fixes (not all in yet).
 *		Alan Cox	:	FIN with no memory -> CRASH
 *		Alan Cox	:	Added socket option proto entries.
 *					Also added awareness of them to accept.
 *		Alan Cox	:	Added TCP options (SOL_TCP)
 *		Alan Cox	:	Switched wakeup calls to callbacks,
 *					so the kernel can layer network
 *					sockets.
 *		Alan Cox	:	Use ip_tos/ip_ttl settings.
 *		Alan Cox	:	Handle FIN (more) properly (we hope).
 *		Alan Cox	:	RST frames sent on unsynchronised
 *					state ack error.
 *		Alan Cox	:	Put in missing check for SYN bit.
 *		Alan Cox	:	Added tcp_select_window() aka NET2E
 *					window non shrink trick.
 *		Alan Cox	:	Added a couple of small NET2E timer
 *					fixes
 *		Charles Hedrick :	TCP fixes
 *		Toomas Tamm	:	TCP window fixes
 *		Alan Cox	:	Small URG fix to rlogin ^C ack fight
 *		Charles Hedrick	:	Rewrote most of it to actually work
 *		Linus		:	Rewrote tcp_read() and URG handling
 *					completely
 *		Gerhard Koerting:	Fixed some missing timer handling
 *		Matthew Dillon  :	Reworked TCP machine states as per RFC
 *		Gerhard Koerting:	PC/TCP workarounds
 *		Adam Caldwell	:	Assorted timer/timing errors
 *		Matthew Dillon	:	Fixed another RST bug
 *		Alan Cox	:	Move to kernel side addressing changes.
 *		Alan Cox	:	Beginning work on TCP fastpathing
 *					(not yet usable)
 *		Arnt Gulbrandsen:	Turbocharged tcp_check() routine.
 *		Alan Cox	:	TCP fast path debugging
 *		Alan Cox	:	Window clamping
 *		Michael Riepe	:	Bug in tcp_check()
 *		Matt Dillon	:	More TCP improvements and RST bug fixes
 *		Matt Dillon	:	Yet more small nasties remove from the
 *					TCP code (Be very nice to this man if
 *					tcp finally works 100%) 8)
 *		Alan Cox	:	BSD accept semantics.
 *		Alan Cox	:	Reset on closedown bug.
 *	Peter De Schrijver	:	ENOTCONN check missing in tcp_sendto().
 *		Michael Pall	:	Handle poll() after URG properly in
 *					all cases.
 *		Michael Pall	:	Undo the last fix in tcp_read_urg()
 *					(multi URG PUSH broke rlogin).
 *		Michael Pall	:	Fix the multi URG PUSH problem in
 *					tcp_readable(), poll() after URG
 *					works now.
 *		Michael Pall	:	recv(...,MSG_OOB) never blocks in the
 *					BSD api.
 *		Alan Cox	:	Changed the semantics of sk->socket to
 *					fix a race and a signal problem with
 *					accept() and async I/O.
 *		Alan Cox	:	Relaxed the rules on tcp_sendto().
 *		Yury Shevchuk	:	Really fixed accept() blocking problem.
 *		Craig I. Hagan  :	Allow for BSD compatible TIME_WAIT for
 *					clients/servers which listen in on
 *					fixed ports.
 *		Alan Cox	:	Cleaned the above up and shrank it to
 *					a sensible code size.
 *		Alan Cox	:	Self connect lockup fix.
 *		Alan Cox	:	No connect to multicast.
 *		Ross Biro	:	Close unaccepted children on master
 *					socket close.
 *		Alan Cox	:	Reset tracing code.
 *		Alan Cox	:	Spurious resets on shutdown.
 *		Alan Cox	:	Giant 15 minute/60 second timer error
 *		Alan Cox	:	Small whoops in polling before an
 *					accept.
 *		Alan Cox	:	Kept the state trace facility since
 *					it's handy for debugging.
 *		Alan Cox	:	More reset handler fixes.
 *		Alan Cox	:	Started rewriting the code based on
 *					the RFC's for other useful protocol
 *					references see: Comer, KA9Q NOS, and
 *					for a reference on the difference
 *					between specifications and how BSD
 *					works see the 4.4lite source.
 *		A.N.Kuznetsov	:	Don't time wait on completion of tidy
 *					close.
 *		Linus Torvalds	:	Fin/Shutdown & copied_seq changes.
 *		Linus Torvalds	:	Fixed BSD port reuse to work first syn
 *		Alan Cox	:	Reimplemented timers as per the RFC
 *					and using multiple timers for sanity.
 *		Alan Cox	:	Small bug fixes, and a lot of new
 *					comments.
 *		Alan Cox	:	Fixed dual reader crash by locking
 *					the buffers (much like datagram.c)
 *		Alan Cox	:	Fixed stuck sockets in probe. A probe
 *					now gets fed up of retrying without
 *					(even a no space) answer.
 *		Alan Cox	:	Extracted closing code better
 *		Alan Cox	:	Fixed the closing state machine to
 *					resemble the RFC.
 *		Alan Cox	:	More 'per spec' fixes.
 *		Jorge Cwik	:	Even faster checksumming.
 *		Alan Cox	:	tcp_data() doesn't ack illegal PSH
 *					only frames. At least one pc tcp stack
 *					generates them.
 *		Alan Cox	:	Cache last socket.
 *		Alan Cox	:	Per route irtt.
 *		Matt Day	:	poll()->select() match BSD precisely on error
 *		Alan Cox	:	New buffers
 *		Marc Tamsky	:	Various sk->prot->retransmits and
 *					sk->retransmits misupdating fixed.
 *					Fixed tcp_write_timeout: stuck close,
 *					and TCP syn retries gets used now.
 *		Mark Yarvis	:	In tcp_read_wakeup(), don't send an
 *					ack if state is TCP_CLOSED.
 *		Alan Cox	:	Look up device on a retransmit - routes may
 *					change. Doesn't yet cope with MSS shrink right
 *					but it's a start!
 *		Marc Tamsky	:	Closing in closing fixes.
 *		Mike Shaver	:	RFC1122 verifications.
 *		Alan Cox	:	rcv_saddr errors.
 *		Alan Cox	:	Block double connect().
 *		Alan Cox	:	Small hooks for enSKIP.
 *		Alexey Kuznetsov:	Path MTU discovery.
 *		Alan Cox	:	Support soft errors.
 *		Alan Cox	:	Fix MTU discovery pathological case
 *					when the remote claims no mtu!
 *		Marc Tamsky	:	TCP_CLOSE fix.
 *		Colin (G3TNE)	:	Send a reset on syn ack replies in
 *					window but wrong (fixes NT lpd problems)
 *		Pedro Roque	:	Better TCP window handling, delayed ack.
 *		Joerg Reuter	:	No modification of locked buffers in
 *					tcp_do_retransmit()
 *		Eric Schenk	:	Changed receiver side silly window
 *					avoidance algorithm to BSD style
 *					algorithm. This doubles throughput
 *					against machines running Solaris,
 *					and seems to result in general
 *					improvement.
 *	Stefan Magdalinski	:	adjusted tcp_readable() to fix FIONREAD
 *	Willy Konynenberg	:	Transparent proxying support.
 *	Mike McLagan		:	Routing by source
 *		Keith Owens	:	Do proper merging with partial SKB's in
 *					tcp_do_sendmsg to avoid burstiness.
 *		Eric Schenk	:	Fix fast close down bug with
 *					shutdown() followed by close().
 *		Andi Kleen 	:	Make poll agree with SIGIO
 *	Salvatore Sanfilippo	:	Support SO_LINGER with linger == 1 and
 *					lingertime == 0 (RFC 793 ABORT Call)
 *	Hirokazu Takahashi	:	Use copy_from_user() instead of
 *					csum_and_copy_from_user() if possible.
 *
 *		This program is free software; you can redistribute it and/or
 *		modify it under the terms of the GNU General Public License
 *		as published by the Free Software Foundation; either version
 *		2 of the License, or(at your option) any later version.
 *
 * Description of States:
 *
 *	TCP_SYN_SENT		sent a connection request, waiting for ack
 *
 *	TCP_SYN_RECV		received a connection request, sent ack,
 *				waiting for final ack in three-way handshake.
 *
 *	TCP_ESTABLISHED		connection established
 *
 *	TCP_FIN_WAIT1		our side has shutdown, waiting to complete
 *				transmission of remaining buffered data
 *
 *	TCP_FIN_WAIT2		all buffered data sent, waiting for remote
 *				to shutdown
 *
 *	TCP_CLOSING		both sides have shutdown but we still have
 *				data we have to finish sending
 *
 *	TCP_TIME_WAIT		timeout to catch resent junk before entering
 *				closed, can only be entered from FIN_WAIT2
 *				or CLOSING.  Required because the other end
 *				may not have gotten our last ACK causing it
 *				to retransmit the data packet (which we ignore)
 *
 *	TCP_CLOSE_WAIT		remote side has shutdown and is waiting for
 *				us to finish writing our data and to shutdown
 *				(we have to close() to move on to LAST_ACK)
 *
 *	TCP_LAST_ACK		out side has shutdown after remote has
 *				shutdown.  There may still be data in our
 *				buffer that we have to finish sending
 *
 *	TCP_CLOSE		socket is finished
 */

#define pr_fmt(fmt) "TCP: " fmt

#include <linux/kernel.h>
#include <linux/module.h>
#include <linux/types.h>
#include <linux/fcntl.h>
#include <linux/poll.h>
#include <linux/inet_diag.h>
#include <linux/init.h>
#include <linux/fs.h>
#include <linux/skbuff.h>
#include <linux/scatterlist.h>
#include <linux/splice.h>
#include <linux/net.h>
#include <linux/socket.h>
#include <linux/random.h>
#include <linux/bootmem.h>
#include <linux/highmem.h>
#include <linux/swap.h>
#include <linux/cache.h>
#include <linux/err.h>
#include <linux/crypto.h>
#include <linux/time.h>
#include <linux/slab.h>

#include <net/icmp.h>
#include <net/inet_common.h>
#include <net/tcp.h>
#include <net/xfrm.h>
#include <net/ip.h>
#include <net/sock.h>

#include <asm/uaccess.h>
#include <asm/ioctls.h>
#include <asm/unaligned.h>
#include <net/busy_poll.h>

int sysctl_tcp_fin_timeout __read_mostly = TCP_FIN_TIMEOUT;

int sysctl_tcp_min_tso_segs __read_mostly = 2;

int sysctl_tcp_autocorking __read_mostly = 1;

struct percpu_counter tcp_orphan_count;
EXPORT_SYMBOL_GPL(tcp_orphan_count);

long sysctl_tcp_mem[3] __read_mostly;
int sysctl_tcp_wmem[3] __read_mostly;
int sysctl_tcp_rmem[3] __read_mostly;

EXPORT_SYMBOL(sysctl_tcp_mem);
EXPORT_SYMBOL(sysctl_tcp_rmem);
EXPORT_SYMBOL(sysctl_tcp_wmem);

atomic_long_t tcp_memory_allocated;	/* Current allocated memory. */
EXPORT_SYMBOL(tcp_memory_allocated);

/*
 * Current number of TCP sockets.
 */
struct percpu_counter tcp_sockets_allocated;
EXPORT_SYMBOL(tcp_sockets_allocated);

/*
 * TCP splice context
 */
struct tcp_splice_state {
	struct pipe_inode_info *pipe;
	size_t len;
	unsigned int flags;
};

/*
 * Pressure flag: try to collapse.
 * Technical note: it is used by multiple contexts non atomically.
 * All the __sk_mem_schedule() is of this nature: accounting
 * is strict, actions are advisory and have some latency.
 */
int tcp_memory_pressure __read_mostly;
EXPORT_SYMBOL(tcp_memory_pressure);

void tcp_enter_memory_pressure(struct sock *sk)
{
	if (!tcp_memory_pressure) {
		NET_INC_STATS(sock_net(sk), LINUX_MIB_TCPMEMORYPRESSURES);
		tcp_memory_pressure = 1;
	}
}
EXPORT_SYMBOL(tcp_enter_memory_pressure);

/* Convert seconds to retransmits based on initial and max timeout */
static u8 secs_to_retrans(int seconds, int timeout, int rto_max)
{
	u8 res = 0;

	if (seconds > 0) {
		int period = timeout;

		res = 1;
		while (seconds > period && res < 255) {
			res++;
			timeout <<= 1;
			if (timeout > rto_max)
				timeout = rto_max;
			period += timeout;
		}
	}
	return res;
}

/* Convert retransmits to seconds based on initial and max timeout */
static int retrans_to_secs(u8 retrans, int timeout, int rto_max)
{
	int period = 0;

	if (retrans > 0) {
		period = timeout;
		while (--retrans) {
			timeout <<= 1;
			if (timeout > rto_max)
				timeout = rto_max;
			period += timeout;
		}
	}
	return period;
}

/* Address-family independent initialization for a tcp_sock.
 *
 * NOTE: A lot of things set to zero explicitly by call to
 *       sk_alloc() so need not be done here.
 */
void tcp_init_sock(struct sock *sk)
{
	struct inet_connection_sock *icsk = inet_csk(sk);
	struct tcp_sock *tp = tcp_sk(sk);

	__skb_queue_head_init(&tp->out_of_order_queue);
	tcp_init_xmit_timers(sk);
	tcp_prequeue_init(tp);
	INIT_LIST_HEAD(&tp->tsq_node);

	icsk->icsk_rto = TCP_TIMEOUT_INIT;
	tp->mdev_us = jiffies_to_usecs(TCP_TIMEOUT_INIT);
	tp->rtt_min[0].rtt = ~0U;

	/* So many TCP implementations out there (incorrectly) count the
	 * initial SYN frame in their delayed-ACK and congestion control
	 * algorithms that we must have the following bandaid to talk
	 * efficiently to them.  -DaveM
	 */
	tp->snd_cwnd = TCP_INIT_CWND;

	/* See draft-stevens-tcpca-spec-01 for discussion of the
	 * initialization of these values.
	 */
	tp->snd_ssthresh = TCP_INFINITE_SSTHRESH;
	tp->snd_cwnd_clamp = ~0;
	tp->mss_cache = TCP_MSS_DEFAULT;
	u64_stats_init(&tp->syncp);

	tp->reordering = sysctl_tcp_reordering;
	tcp_enable_early_retrans(tp);
	tcp_assign_congestion_control(sk);

	tp->tsoffset = 0;

	sk->sk_state = TCP_CLOSE;

	sk->sk_write_space = sk_stream_write_space;
	sock_set_flag(sk, SOCK_USE_WRITE_QUEUE);

	icsk->icsk_sync_mss = tcp_sync_mss;

	sk->sk_sndbuf = sysctl_tcp_wmem[1];
	sk->sk_rcvbuf = sysctl_tcp_rmem[1];

	local_bh_disable();
	sock_update_memcg(sk);
	sk_sockets_allocated_inc(sk);
	local_bh_enable();
}
EXPORT_SYMBOL(tcp_init_sock);

static void tcp_tx_timestamp(struct sock *sk, struct sk_buff *skb)
{
	if (sk->sk_tsflags) {
		struct skb_shared_info *shinfo = skb_shinfo(skb);

		sock_tx_timestamp(sk, &shinfo->tx_flags);
		if (shinfo->tx_flags & SKBTX_ANY_TSTAMP)
			shinfo->tskey = TCP_SKB_CB(skb)->seq + skb->len - 1;
	}
}

/*
 *	Wait for a TCP event.
 *
 *	Note that we don't need to lock the socket, as the upper poll layers
 *	take care of normal races (between the test and the event) and we don't
 *	go look at any of the socket buffers directly.
 */
unsigned int tcp_poll(struct file *file, struct socket *sock, poll_table *wait)
{
	unsigned int mask;
	struct sock *sk = sock->sk;
	const struct tcp_sock *tp = tcp_sk(sk);
	int state;

	sock_rps_record_flow(sk);

	sock_poll_wait(file, sk_sleep(sk), wait);

	state = sk_state_load(sk);
	if (state == TCP_LISTEN)
		return inet_csk_listen_poll(sk);

	/* Socket is not locked. We are protected from async events
	 * by poll logic and correct handling of state changes
	 * made by other threads is impossible in any case.
	 */

	mask = 0;

	/*
	 * POLLHUP is certainly not done right. But poll() doesn't
	 * have a notion of HUP in just one direction, and for a
	 * socket the read side is more interesting.
	 *
	 * Some poll() documentation says that POLLHUP is incompatible
	 * with the POLLOUT/POLLWR flags, so somebody should check this
	 * all. But careful, it tends to be safer to return too many
	 * bits than too few, and you can easily break real applications
	 * if you don't tell them that something has hung up!
	 *
	 * Check-me.
	 *
	 * Check number 1. POLLHUP is _UNMASKABLE_ event (see UNIX98 and
	 * our fs/select.c). It means that after we received EOF,
	 * poll always returns immediately, making impossible poll() on write()
	 * in state CLOSE_WAIT. One solution is evident --- to set POLLHUP
	 * if and only if shutdown has been made in both directions.
	 * Actually, it is interesting to look how Solaris and DUX
	 * solve this dilemma. I would prefer, if POLLHUP were maskable,
	 * then we could set it on SND_SHUTDOWN. BTW examples given
	 * in Stevens' books assume exactly this behaviour, it explains
	 * why POLLHUP is incompatible with POLLOUT.	--ANK
	 *
	 * NOTE. Check for TCP_CLOSE is added. The goal is to prevent
	 * blocking on fresh not-connected or disconnected socket. --ANK
	 */
	if (sk->sk_shutdown == SHUTDOWN_MASK || state == TCP_CLOSE)
		mask |= POLLHUP;
	if (sk->sk_shutdown & RCV_SHUTDOWN)
		mask |= POLLIN | POLLRDNORM | POLLRDHUP;

	/* Connected or passive Fast Open socket? */
	if (state != TCP_SYN_SENT &&
	    (state != TCP_SYN_RECV || tp->fastopen_rsk)) {
		int target = sock_rcvlowat(sk, 0, INT_MAX);

		if (tp->urg_seq == tp->copied_seq &&
		    !sock_flag(sk, SOCK_URGINLINE) &&
		    tp->urg_data)
			target++;

		if (tp->rcv_nxt - tp->copied_seq >= target)
			mask |= POLLIN | POLLRDNORM;

		if (!(sk->sk_shutdown & SEND_SHUTDOWN)) {
			if (sk_stream_is_writeable(sk)) {
				mask |= POLLOUT | POLLWRNORM;
			} else {  /* send SIGIO later */
				sk_set_bit(SOCKWQ_ASYNC_NOSPACE, sk);
				set_bit(SOCK_NOSPACE, &sk->sk_socket->flags);

				/* Race breaker. If space is freed after
				 * wspace test but before the flags are set,
				 * IO signal will be lost. Memory barrier
				 * pairs with the input side.
				 */
				smp_mb__after_atomic();
				if (sk_stream_is_writeable(sk))
					mask |= POLLOUT | POLLWRNORM;
			}
		} else
			mask |= POLLOUT | POLLWRNORM;

		if (tp->urg_data & TCP_URG_VALID)
			mask |= POLLPRI;
	}
	/* This barrier is coupled with smp_wmb() in tcp_reset() */
	smp_rmb();
	if (sk->sk_err || !skb_queue_empty(&sk->sk_error_queue))
		mask |= POLLERR;

	return mask;
}
EXPORT_SYMBOL(tcp_poll);

int tcp_ioctl(struct sock *sk, int cmd, unsigned long arg)
{
	struct tcp_sock *tp = tcp_sk(sk);
	int answ;
	bool slow;

	switch (cmd) {
	case SIOCINQ:
		if (sk->sk_state == TCP_LISTEN)
			return -EINVAL;

		slow = lock_sock_fast(sk);
		if ((1 << sk->sk_state) & (TCPF_SYN_SENT | TCPF_SYN_RECV))
			answ = 0;
		else if (sock_flag(sk, SOCK_URGINLINE) ||
			 !tp->urg_data ||
			 before(tp->urg_seq, tp->copied_seq) ||
			 !before(tp->urg_seq, tp->rcv_nxt)) {

			answ = tp->rcv_nxt - tp->copied_seq;

			/* Subtract 1, if FIN was received */
			if (answ && sock_flag(sk, SOCK_DONE))
				answ--;
		} else
			answ = tp->urg_seq - tp->copied_seq;
		unlock_sock_fast(sk, slow);
		break;
	case SIOCATMARK:
		answ = tp->urg_data && tp->urg_seq == tp->copied_seq;
		break;
	case SIOCOUTQ:
		if (sk->sk_state == TCP_LISTEN)
			return -EINVAL;

		if ((1 << sk->sk_state) & (TCPF_SYN_SENT | TCPF_SYN_RECV))
			answ = 0;
		else
			answ = tp->write_seq - tp->snd_una;
		break;
	case SIOCOUTQNSD:
		if (sk->sk_state == TCP_LISTEN)
			return -EINVAL;

		if ((1 << sk->sk_state) & (TCPF_SYN_SENT | TCPF_SYN_RECV))
			answ = 0;
		else
			answ = tp->write_seq - tp->snd_nxt;
		break;
	default:
		return -ENOIOCTLCMD;
	}

	return put_user(answ, (int __user *)arg);
}
EXPORT_SYMBOL(tcp_ioctl);

static inline void tcp_mark_push(struct tcp_sock *tp, struct sk_buff *skb)
{
	TCP_SKB_CB(skb)->tcp_flags |= TCPHDR_PSH;
	tp->pushed_seq = tp->write_seq;
}

static inline bool forced_push(const struct tcp_sock *tp)
{
	return after(tp->write_seq, tp->pushed_seq + (tp->max_window >> 1));
}

static void skb_entail(struct sock *sk, struct sk_buff *skb)
{
	struct tcp_sock *tp = tcp_sk(sk);
	struct tcp_skb_cb *tcb = TCP_SKB_CB(skb);

	skb->csum    = 0;
	tcb->seq     = tcb->end_seq = tp->write_seq;
	tcb->tcp_flags = TCPHDR_ACK;
	tcb->sacked  = 0;
	__skb_header_release(skb);
	tcp_add_write_queue_tail(sk, skb);
	sk->sk_wmem_queued += skb->truesize;
	sk_mem_charge(sk, skb->truesize);
	if (tp->nonagle & TCP_NAGLE_PUSH)
		tp->nonagle &= ~TCP_NAGLE_PUSH;

	tcp_slow_start_after_idle_check(sk);
}

static inline void tcp_mark_urg(struct tcp_sock *tp, int flags)
{
	if (flags & MSG_OOB)
		tp->snd_up = tp->write_seq;
}

/* If a not yet filled skb is pushed, do not send it if
 * we have data packets in Qdisc or NIC queues :
 * Because TX completion will happen shortly, it gives a chance
 * to coalesce future sendmsg() payload into this skb, without
 * need for a timer, and with no latency trade off.
 * As packets containing data payload have a bigger truesize
 * than pure acks (dataless) packets, the last checks prevent
 * autocorking if we only have an ACK in Qdisc/NIC queues,
 * or if TX completion was delayed after we processed ACK packet.
 */
static bool tcp_should_autocork(struct sock *sk, struct sk_buff *skb,
				int size_goal)
{
	return skb->len < size_goal &&
	       sysctl_tcp_autocorking &&
	       skb != tcp_write_queue_head(sk) &&
	       atomic_read(&sk->sk_wmem_alloc) > skb->truesize;
}

static void tcp_push(struct sock *sk, int flags, int mss_now,
		     int nonagle, int size_goal)
{
	struct tcp_sock *tp = tcp_sk(sk);
	struct sk_buff *skb;

	if (!tcp_send_head(sk))
		return;

	skb = tcp_write_queue_tail(sk);
	if (!(flags & MSG_MORE) || forced_push(tp))
		tcp_mark_push(tp, skb);

	tcp_mark_urg(tp, flags);

	if (tcp_should_autocork(sk, skb, size_goal)) {

		/* avoid atomic op if TSQ_THROTTLED bit is already set */
		if (!test_bit(TSQ_THROTTLED, &tp->tsq_flags)) {
			NET_INC_STATS(sock_net(sk), LINUX_MIB_TCPAUTOCORKING);
			set_bit(TSQ_THROTTLED, &tp->tsq_flags);
		}
		/* It is possible TX completion already happened
		 * before we set TSQ_THROTTLED.
		 */
		if (atomic_read(&sk->sk_wmem_alloc) > skb->truesize)
			return;
	}

	if (flags & MSG_MORE)
		nonagle = TCP_NAGLE_CORK;

	__tcp_push_pending_frames(sk, mss_now, nonagle);
}

static int tcp_splice_data_recv(read_descriptor_t *rd_desc, struct sk_buff *skb,
				unsigned int offset, size_t len)
{
	struct tcp_splice_state *tss = rd_desc->arg.data;
	int ret;

	ret = skb_splice_bits(skb, skb->sk, offset, tss->pipe,
			      min(rd_desc->count, len), tss->flags,
			      skb_socket_splice);
	if (ret > 0)
		rd_desc->count -= ret;
	return ret;
}

static int __tcp_splice_read(struct sock *sk, struct tcp_splice_state *tss)
{
	/* Store TCP splice context information in read_descriptor_t. */
	read_descriptor_t rd_desc = {
		.arg.data = tss,
		.count	  = tss->len,
	};

	return tcp_read_sock(sk, &rd_desc, tcp_splice_data_recv);
}

/**
 *  tcp_splice_read - splice data from TCP socket to a pipe
 * @sock:	socket to splice from
 * @ppos:	position (not valid)
 * @pipe:	pipe to splice to
 * @len:	number of bytes to splice
 * @flags:	splice modifier flags
 *
 * Description:
 *    Will read pages from given socket and fill them into a pipe.
 *
 **/
ssize_t tcp_splice_read(struct socket *sock, loff_t *ppos,
			struct pipe_inode_info *pipe, size_t len,
			unsigned int flags)
{
	struct sock *sk = sock->sk;
	struct tcp_splice_state tss = {
		.pipe = pipe,
		.len = len,
		.flags = flags,
	};
	long timeo;
	ssize_t spliced;
	int ret;

	sock_rps_record_flow(sk);
	/*
	 * We can't seek on a socket input
	 */
	if (unlikely(*ppos))
		return -ESPIPE;

	ret = spliced = 0;

	lock_sock(sk);

	timeo = sock_rcvtimeo(sk, sock->file->f_flags & O_NONBLOCK);
	while (tss.len) {
		ret = __tcp_splice_read(sk, &tss);
		if (ret < 0)
			break;
		else if (!ret) {
			if (spliced)
				break;
			if (sock_flag(sk, SOCK_DONE))
				break;
			if (sk->sk_err) {
				ret = sock_error(sk);
				break;
			}
			if (sk->sk_shutdown & RCV_SHUTDOWN)
				break;
			if (sk->sk_state == TCP_CLOSE) {
				/*
				 * This occurs when user tries to read
				 * from never connected socket.
				 */
				if (!sock_flag(sk, SOCK_DONE))
					ret = -ENOTCONN;
				break;
			}
			if (!timeo) {
				ret = -EAGAIN;
				break;
			}
			sk_wait_data(sk, &timeo, NULL);
			if (signal_pending(current)) {
				ret = sock_intr_errno(timeo);
				break;
			}
			continue;
		}
		tss.len -= ret;
		spliced += ret;

		if (!timeo)
			break;
		release_sock(sk);
		lock_sock(sk);

		if (sk->sk_err || sk->sk_state == TCP_CLOSE ||
		    (sk->sk_shutdown & RCV_SHUTDOWN) ||
		    signal_pending(current))
			break;
	}

	release_sock(sk);

	if (spliced)
		return spliced;

	return ret;
}
EXPORT_SYMBOL(tcp_splice_read);

struct sk_buff *sk_stream_alloc_skb(struct sock *sk, int size, gfp_t gfp,
				    bool force_schedule)
{
	struct sk_buff *skb;

	/* The TCP header must be at least 32-bit aligned.  */
	size = ALIGN(size, 4);

	if (unlikely(tcp_under_memory_pressure(sk)))
		sk_mem_reclaim_partial(sk);

	skb = alloc_skb_fclone(size + sk->sk_prot->max_header, gfp);
	if (likely(skb)) {
		bool mem_scheduled;

		if (force_schedule) {
			mem_scheduled = true;
			sk_forced_mem_schedule(sk, skb->truesize);
		} else {
			mem_scheduled = sk_wmem_schedule(sk, skb->truesize);
		}
		if (likely(mem_scheduled)) {
			skb_reserve(skb, sk->sk_prot->max_header);
			/*
			 * Make sure that we have exactly size bytes
			 * available to the caller, no more, no less.
			 */
			skb->reserved_tailroom = skb->end - skb->tail - size;
			return skb;
		}
		__kfree_skb(skb);
	} else {
		sk->sk_prot->enter_memory_pressure(sk);
		sk_stream_moderate_sndbuf(sk);
	}
	return NULL;
}

static unsigned int tcp_xmit_size_goal(struct sock *sk, u32 mss_now,
				       int large_allowed)
{
	struct tcp_sock *tp = tcp_sk(sk);
	u32 new_size_goal, size_goal;

	if (!large_allowed || !sk_can_gso(sk))
		return mss_now;

	/* Note : tcp_tso_autosize() will eventually split this later */
	new_size_goal = sk->sk_gso_max_size - 1 - MAX_TCP_HEADER;
	new_size_goal = tcp_bound_to_half_wnd(tp, new_size_goal);

	/* We try hard to avoid divides here */
	size_goal = tp->gso_segs * mss_now;
	if (unlikely(new_size_goal < size_goal ||
		     new_size_goal >= size_goal + mss_now)) {
		tp->gso_segs = min_t(u16, new_size_goal / mss_now,
				     sk->sk_gso_max_segs);
		size_goal = tp->gso_segs * mss_now;
	}

	return max(size_goal, mss_now);
}

static int tcp_send_mss(struct sock *sk, int *size_goal, int flags)
{
	int mss_now;

	mss_now = tcp_current_mss(sk);
	*size_goal = tcp_xmit_size_goal(sk, mss_now, !(flags & MSG_OOB));

	return mss_now;
}

static ssize_t do_tcp_sendpages(struct sock *sk, struct page *page, int offset,
				size_t size, int flags)
{
	struct tcp_sock *tp = tcp_sk(sk);
	int mss_now, size_goal;
	int err;
	ssize_t copied;
	long timeo = sock_sndtimeo(sk, flags & MSG_DONTWAIT);

	/* Wait for a connection to finish. One exception is TCP Fast Open
	 * (passive side) where data is allowed to be sent before a connection
	 * is fully established.
	 */
	if (((1 << sk->sk_state) & ~(TCPF_ESTABLISHED | TCPF_CLOSE_WAIT)) &&
	    !tcp_passive_fastopen(sk)) {
		err = sk_stream_wait_connect(sk, &timeo);
		if (err != 0)
			goto out_err;
	}

	sk_clear_bit(SOCKWQ_ASYNC_NOSPACE, sk);

	mss_now = tcp_send_mss(sk, &size_goal, flags);
	copied = 0;

	err = -EPIPE;
	if (sk->sk_err || (sk->sk_shutdown & SEND_SHUTDOWN))
		goto out_err;

	while (size > 0) {
		struct sk_buff *skb = tcp_write_queue_tail(sk);
		int copy, i;
		bool can_coalesce;

		if (!tcp_send_head(sk) || (copy = size_goal - skb->len) <= 0) {
new_segment:
			if (!sk_stream_memory_free(sk))
				goto wait_for_sndbuf;

			skb = sk_stream_alloc_skb(sk, 0, sk->sk_allocation,
						  skb_queue_empty(&sk->sk_write_queue));
			if (!skb)
				goto wait_for_memory;

			skb_entail(sk, skb);
			copy = size_goal;
		}

		if (copy > size)
			copy = size;

		i = skb_shinfo(skb)->nr_frags;
		can_coalesce = skb_can_coalesce(skb, i, page, offset);
		if (!can_coalesce && i >= sysctl_max_skb_frags) {
			tcp_mark_push(tp, skb);
			goto new_segment;
		}
		if (!sk_wmem_schedule(sk, copy))
			goto wait_for_memory;

		if (can_coalesce) {
			skb_frag_size_add(&skb_shinfo(skb)->frags[i - 1], copy);
		} else {
			get_page(page);
			skb_fill_page_desc(skb, i, page, offset, copy);
		}
		skb_shinfo(skb)->tx_flags |= SKBTX_SHARED_FRAG;

		skb->len += copy;
		skb->data_len += copy;
		skb->truesize += copy;
		sk->sk_wmem_queued += copy;
		sk_mem_charge(sk, copy);
		skb->ip_summed = CHECKSUM_PARTIAL;
		tp->write_seq += copy;
		TCP_SKB_CB(skb)->end_seq += copy;
		tcp_skb_pcount_set(skb, 0);

		if (!copied)
			TCP_SKB_CB(skb)->tcp_flags &= ~TCPHDR_PSH;

		copied += copy;
		offset += copy;
		size -= copy;
		if (!size) {
			tcp_tx_timestamp(sk, skb);
			goto out;
		}

		if (skb->len < size_goal || (flags & MSG_OOB))
			continue;

		if (forced_push(tp)) {
			tcp_mark_push(tp, skb);
			__tcp_push_pending_frames(sk, mss_now, TCP_NAGLE_PUSH);
		} else if (skb == tcp_send_head(sk))
			tcp_push_one(sk, mss_now);
		continue;

wait_for_sndbuf:
		set_bit(SOCK_NOSPACE, &sk->sk_socket->flags);
wait_for_memory:
		tcp_push(sk, flags & ~MSG_MORE, mss_now,
			 TCP_NAGLE_PUSH, size_goal);

		err = sk_stream_wait_memory(sk, &timeo);
		if (err != 0)
			goto do_error;

		mss_now = tcp_send_mss(sk, &size_goal, flags);
	}

out:
	if (copied && !(flags & MSG_SENDPAGE_NOTLAST))
		tcp_push(sk, flags, mss_now, tp->nonagle, size_goal);
	return copied;

do_error:
	if (copied)
		goto out;
out_err:
	/* make sure we wake any epoll edge trigger waiter */
	if (unlikely(skb_queue_len(&sk->sk_write_queue) == 0 && err == -EAGAIN))
		sk->sk_write_space(sk);
	return sk_stream_error(sk, flags, err);
}

int tcp_sendpage(struct sock *sk, struct page *page, int offset,
		 size_t size, int flags)
{
	ssize_t res;

	if (!(sk->sk_route_caps & NETIF_F_SG) ||
	    !(sk->sk_route_caps & NETIF_F_ALL_CSUM))
		return sock_no_sendpage(sk->sk_socket, page, offset, size,
					flags);

	lock_sock(sk);
	res = do_tcp_sendpages(sk, page, offset, size, flags);
	release_sock(sk);
	return res;
}
EXPORT_SYMBOL(tcp_sendpage);

static inline int select_size(const struct sock *sk, bool sg)
{
	const struct tcp_sock *tp = tcp_sk(sk);
	int tmp = tp->mss_cache;

	if (sg) {
		if (sk_can_gso(sk)) {
			/* Small frames wont use a full page:
			 * Payload will immediately follow tcp header.
			 */
			tmp = SKB_WITH_OVERHEAD(2048 - MAX_TCP_HEADER);
		} else {
			int pgbreak = SKB_MAX_HEAD(MAX_TCP_HEADER);

			if (tmp >= pgbreak &&
			    tmp <= pgbreak + (MAX_SKB_FRAGS - 1) * PAGE_SIZE)
				tmp = pgbreak;
		}
	}

	return tmp;
}

void tcp_free_fastopen_req(struct tcp_sock *tp)
{
	if (tp->fastopen_req) {
		kfree(tp->fastopen_req);
		tp->fastopen_req = NULL;
	}
}

static int tcp_sendmsg_fastopen(struct sock *sk, struct msghdr *msg,
				int *copied, size_t size)
{
	struct tcp_sock *tp = tcp_sk(sk);
	int err, flags;

	if (!(sysctl_tcp_fastopen & TFO_CLIENT_ENABLE))
		return -EOPNOTSUPP;
	if (tp->fastopen_req)
		return -EALREADY; /* Another Fast Open is in progress */

	tp->fastopen_req = kzalloc(sizeof(struct tcp_fastopen_request),
				   sk->sk_allocation);
	if (unlikely(!tp->fastopen_req))
		return -ENOBUFS;
	tp->fastopen_req->data = msg;
	tp->fastopen_req->size = size;

	flags = (msg->msg_flags & MSG_DONTWAIT) ? O_NONBLOCK : 0;
	err = __inet_stream_connect(sk->sk_socket, msg->msg_name,
				    msg->msg_namelen, flags);
	*copied = tp->fastopen_req->copied;
	tcp_free_fastopen_req(tp);
	return err;
}

int tcp_sendmsg(struct sock *sk, struct msghdr *msg, size_t size)
{
	struct tcp_sock *tp = tcp_sk(sk);
	struct sk_buff *skb;
	int flags, err, copied = 0;
	int mss_now = 0, size_goal, copied_syn = 0;
	bool sg;
	long timeo;

	lock_sock(sk);

	flags = msg->msg_flags;
	if (flags & MSG_FASTOPEN) {
		err = tcp_sendmsg_fastopen(sk, msg, &copied_syn, size);
		if (err == -EINPROGRESS && copied_syn > 0)
			goto out;
		else if (err)
			goto out_err;
	}

	timeo = sock_sndtimeo(sk, flags & MSG_DONTWAIT);

	/* Wait for a connection to finish. One exception is TCP Fast Open
	 * (passive side) where data is allowed to be sent before a connection
	 * is fully established.
	 */
	if (((1 << sk->sk_state) & ~(TCPF_ESTABLISHED | TCPF_CLOSE_WAIT)) &&
	    !tcp_passive_fastopen(sk)) {
		err = sk_stream_wait_connect(sk, &timeo);
		if (err != 0)
			goto do_error;
	}

	if (unlikely(tp->repair)) {
		if (tp->repair_queue == TCP_RECV_QUEUE) {
			copied = tcp_send_rcvq(sk, msg, size);
			goto out_nopush;
		}

		err = -EINVAL;
		if (tp->repair_queue == TCP_NO_QUEUE)
			goto out_err;

		/* 'common' sending to sendq */
	}

	/* This should be in poll */
	sk_clear_bit(SOCKWQ_ASYNC_NOSPACE, sk);

	mss_now = tcp_send_mss(sk, &size_goal, flags);

	/* Ok commence sending. */
	copied = 0;

	err = -EPIPE;
	if (sk->sk_err || (sk->sk_shutdown & SEND_SHUTDOWN))
		goto out_err;

	sg = !!(sk->sk_route_caps & NETIF_F_SG);

	while (msg_data_left(msg)) {
		int copy = 0;
		int max = size_goal;

		skb = tcp_write_queue_tail(sk);
		if (tcp_send_head(sk)) {
			if (skb->ip_summed == CHECKSUM_NONE)
				max = mss_now;
			copy = max - skb->len;
		}

		if (copy <= 0) {
new_segment:
			/* Allocate new segment. If the interface is SG,
			 * allocate skb fitting to single page.
			 */
			if (!sk_stream_memory_free(sk))
				goto wait_for_sndbuf;

			skb = sk_stream_alloc_skb(sk,
						  select_size(sk, sg),
						  sk->sk_allocation,
						  skb_queue_empty(&sk->sk_write_queue));
			if (!skb)
				goto wait_for_memory;

			/*
			 * Check whether we can use HW checksum.
			 */
			if (sk->sk_route_caps & NETIF_F_ALL_CSUM)
				skb->ip_summed = CHECKSUM_PARTIAL;

			skb_entail(sk, skb);
			copy = size_goal;
			max = size_goal;

			/* All packets are restored as if they have
			 * already been sent. skb_mstamp isn't set to
			 * avoid wrong rtt estimation.
			 */
			if (tp->repair)
				TCP_SKB_CB(skb)->sacked |= TCPCB_REPAIRED;
		}

		/* Try to append data to the end of skb. */
		if (copy > msg_data_left(msg))
			copy = msg_data_left(msg);

		/* Where to copy to? */
		if (skb_availroom(skb) > 0) {
			/* We have some space in skb head. Superb! */
			copy = min_t(int, copy, skb_availroom(skb));
			err = skb_add_data_nocache(sk, skb, &msg->msg_iter, copy);
			if (err)
				goto do_fault;
		} else {
			bool merge = true;
			int i = skb_shinfo(skb)->nr_frags;
			struct page_frag *pfrag = sk_page_frag(sk);

			if (!sk_page_frag_refill(sk, pfrag))
				goto wait_for_memory;

			if (!skb_can_coalesce(skb, i, pfrag->page,
					      pfrag->offset)) {
				if (i == sysctl_max_skb_frags || !sg) {
					tcp_mark_push(tp, skb);
					goto new_segment;
				}
				merge = false;
			}

			copy = min_t(int, copy, pfrag->size - pfrag->offset);

			if (!sk_wmem_schedule(sk, copy))
				goto wait_for_memory;

			err = skb_copy_to_page_nocache(sk, &msg->msg_iter, skb,
						       pfrag->page,
						       pfrag->offset,
						       copy);
			if (err)
				goto do_error;

			/* Update the skb. */
			if (merge) {
				skb_frag_size_add(&skb_shinfo(skb)->frags[i - 1], copy);
			} else {
				skb_fill_page_desc(skb, i, pfrag->page,
						   pfrag->offset, copy);
				get_page(pfrag->page);
			}
			pfrag->offset += copy;
		}

		if (!copied)
			TCP_SKB_CB(skb)->tcp_flags &= ~TCPHDR_PSH;

		tp->write_seq += copy;
		TCP_SKB_CB(skb)->end_seq += copy;
		tcp_skb_pcount_set(skb, 0);

		copied += copy;
		if (!msg_data_left(msg)) {
			tcp_tx_timestamp(sk, skb);
			goto out;
		}

		if (skb->len < max || (flags & MSG_OOB) || unlikely(tp->repair))
			continue;

		if (forced_push(tp)) {
			tcp_mark_push(tp, skb);
			__tcp_push_pending_frames(sk, mss_now, TCP_NAGLE_PUSH);
		} else if (skb == tcp_send_head(sk))
			tcp_push_one(sk, mss_now);
		continue;

wait_for_sndbuf:
		set_bit(SOCK_NOSPACE, &sk->sk_socket->flags);
wait_for_memory:
		if (copied)
			tcp_push(sk, flags & ~MSG_MORE, mss_now,
				 TCP_NAGLE_PUSH, size_goal);

		err = sk_stream_wait_memory(sk, &timeo);
		if (err != 0)
			goto do_error;

		mss_now = tcp_send_mss(sk, &size_goal, flags);
	}

out:
	if (copied)
		tcp_push(sk, flags, mss_now, tp->nonagle, size_goal);
out_nopush:
	release_sock(sk);
	return copied + copied_syn;

do_fault:
	if (!skb->len) {
		tcp_unlink_write_queue(skb, sk);
		/* It is the one place in all of TCP, except connection
		 * reset, where we can be unlinking the send_head.
		 */
		tcp_check_send_head(sk, skb);
		sk_wmem_free_skb(sk, skb);
	}

do_error:
	if (copied + copied_syn)
		goto out;
out_err:
	err = sk_stream_error(sk, flags, err);
	/* make sure we wake any epoll edge trigger waiter */
	if (unlikely(skb_queue_len(&sk->sk_write_queue) == 0 && err == -EAGAIN))
		sk->sk_write_space(sk);
	release_sock(sk);
	return err;
}
EXPORT_SYMBOL(tcp_sendmsg);

/*
 *	Handle reading urgent data. BSD has very simple semantics for
 *	this, no blocking and very strange errors 8)
 */

static int tcp_recv_urg(struct sock *sk, struct msghdr *msg, int len, int flags)
{
	struct tcp_sock *tp = tcp_sk(sk);

	/* No URG data to read. */
	if (sock_flag(sk, SOCK_URGINLINE) || !tp->urg_data ||
	    tp->urg_data == TCP_URG_READ)
		return -EINVAL;	/* Yes this is right ! */

	if (sk->sk_state == TCP_CLOSE && !sock_flag(sk, SOCK_DONE))
		return -ENOTCONN;

	if (tp->urg_data & TCP_URG_VALID) {
		int err = 0;
		char c = tp->urg_data;

		if (!(flags & MSG_PEEK))
			tp->urg_data = TCP_URG_READ;

		/* Read urgent data. */
		msg->msg_flags |= MSG_OOB;

		if (len > 0) {
			if (!(flags & MSG_TRUNC))
				err = memcpy_to_msg(msg, &c, 1);
			len = 1;
		} else
			msg->msg_flags |= MSG_TRUNC;

		return err ? -EFAULT : len;
	}

	if (sk->sk_state == TCP_CLOSE || (sk->sk_shutdown & RCV_SHUTDOWN))
		return 0;

	/* Fixed the recv(..., MSG_OOB) behaviour.  BSD docs and
	 * the available implementations agree in this case:
	 * this call should never block, independent of the
	 * blocking state of the socket.
	 * Mike <pall@rz.uni-karlsruhe.de>
	 */
	return -EAGAIN;
}

static int tcp_peek_sndq(struct sock *sk, struct msghdr *msg, int len)
{
	struct sk_buff *skb;
	int copied = 0, err = 0;

	/* XXX -- need to support SO_PEEK_OFF */

	skb_queue_walk(&sk->sk_write_queue, skb) {
		err = skb_copy_datagram_msg(skb, 0, msg, skb->len);
		if (err)
			break;

		copied += skb->len;
	}

	return err ?: copied;
}

/* Clean up the receive buffer for full frames taken by the user,
 * then send an ACK if necessary.  COPIED is the number of bytes
 * tcp_recvmsg has given to the user so far, it speeds up the
 * calculation of whether or not we must ACK for the sake of
 * a window update.
 */
static void tcp_cleanup_rbuf(struct sock *sk, int copied)
{
	struct tcp_sock *tp = tcp_sk(sk);
	bool time_to_ack = false;

	struct sk_buff *skb = skb_peek(&sk->sk_receive_queue);

	WARN(skb && !before(tp->copied_seq, TCP_SKB_CB(skb)->end_seq),
	     "cleanup rbuf bug: copied %X seq %X rcvnxt %X\n",
	     tp->copied_seq, TCP_SKB_CB(skb)->end_seq, tp->rcv_nxt);

	if (inet_csk_ack_scheduled(sk)) {
		const struct inet_connection_sock *icsk = inet_csk(sk);
		   /* Delayed ACKs frequently hit locked sockets during bulk
		    * receive. */
		if (icsk->icsk_ack.blocked ||
		    /* Once-per-two-segments ACK was not sent by tcp_input.c */
		    tp->rcv_nxt - tp->rcv_wup > icsk->icsk_ack.rcv_mss ||
		    /*
		     * If this read emptied read buffer, we send ACK, if
		     * connection is not bidirectional, user drained
		     * receive buffer and there was a small segment
		     * in queue.
		     */
		    (copied > 0 &&
		     ((icsk->icsk_ack.pending & ICSK_ACK_PUSHED2) ||
		      ((icsk->icsk_ack.pending & ICSK_ACK_PUSHED) &&
		       !icsk->icsk_ack.pingpong)) &&
		      !atomic_read(&sk->sk_rmem_alloc)))
			time_to_ack = true;
	}

	/* We send an ACK if we can now advertise a non-zero window
	 * which has been raised "significantly".
	 *
	 * Even if window raised up to infinity, do not send window open ACK
	 * in states, where we will not receive more. It is useless.
	 */
	if (copied > 0 && !time_to_ack && !(sk->sk_shutdown & RCV_SHUTDOWN)) {
		__u32 rcv_window_now = tcp_receive_window(tp);

		/* Optimize, __tcp_select_window() is not cheap. */
		if (2*rcv_window_now <= tp->window_clamp) {
			__u32 new_window = __tcp_select_window(sk);

			/* Send ACK now, if this read freed lots of space
			 * in our buffer. Certainly, new_window is new window.
			 * We can advertise it now, if it is not less than current one.
			 * "Lots" means "at least twice" here.
			 */
			if (new_window && new_window >= 2 * rcv_window_now)
				time_to_ack = true;
		}
	}
	if (time_to_ack)
		tcp_send_ack(sk);
}

static void tcp_prequeue_process(struct sock *sk)
{
	struct sk_buff *skb;
	struct tcp_sock *tp = tcp_sk(sk);

	NET_INC_STATS_USER(sock_net(sk), LINUX_MIB_TCPPREQUEUED);

	/* RX process wants to run with disabled BHs, though it is not
	 * necessary */
	local_bh_disable();
	while ((skb = __skb_dequeue(&tp->ucopy.prequeue)) != NULL)
		sk_backlog_rcv(sk, skb);
	local_bh_enable();

	/* Clear memory counter. */
	tp->ucopy.memory = 0;
}

static struct sk_buff *tcp_recv_skb(struct sock *sk, u32 seq, u32 *off)
{
	struct sk_buff *skb;
	u32 offset;

	while ((skb = skb_peek(&sk->sk_receive_queue)) != NULL) {
		offset = seq - TCP_SKB_CB(skb)->seq;
		if (TCP_SKB_CB(skb)->tcp_flags & TCPHDR_SYN)
			offset--;
		if (offset < skb->len || (TCP_SKB_CB(skb)->tcp_flags & TCPHDR_FIN)) {
			*off = offset;
			return skb;
		}
		/* This looks weird, but this can happen if TCP collapsing
		 * splitted a fat GRO packet, while we released socket lock
		 * in skb_splice_bits()
		 */
		sk_eat_skb(sk, skb);
	}
	return NULL;
}

/*
 * This routine provides an alternative to tcp_recvmsg() for routines
 * that would like to handle copying from skbuffs directly in 'sendfile'
 * fashion.
 * Note:
 *	- It is assumed that the socket was locked by the caller.
 *	- The routine does not block.
 *	- At present, there is no support for reading OOB data
 *	  or for 'peeking' the socket using this routine
 *	  (although both would be easy to implement).
 */
int tcp_read_sock(struct sock *sk, read_descriptor_t *desc,
		  sk_read_actor_t recv_actor)
{
	struct sk_buff *skb;
	struct tcp_sock *tp = tcp_sk(sk);
	u32 seq = tp->copied_seq;
	u32 offset;
	int copied = 0;

	if (sk->sk_state == TCP_LISTEN)
		return -ENOTCONN;
	while ((skb = tcp_recv_skb(sk, seq, &offset)) != NULL) {
		if (offset < skb->len) {
			int used;
			size_t len;

			len = skb->len - offset;
			/* Stop reading if we hit a patch of urgent data */
			if (tp->urg_data) {
				u32 urg_offset = tp->urg_seq - seq;
				if (urg_offset < len)
					len = urg_offset;
				if (!len)
					break;
			}
			used = recv_actor(desc, skb, offset, len);
			if (used <= 0) {
				if (!copied)
					copied = used;
				break;
			} else if (used <= len) {
				seq += used;
				copied += used;
				offset += used;
			}
			/* If recv_actor drops the lock (e.g. TCP splice
			 * receive) the skb pointer might be invalid when
			 * getting here: tcp_collapse might have deleted it
			 * while aggregating skbs from the socket queue.
			 */
			skb = tcp_recv_skb(sk, seq - 1, &offset);
			if (!skb)
				break;
			/* TCP coalescing might have appended data to the skb.
			 * Try to splice more frags
			 */
			if (offset + 1 != skb->len)
				continue;
		}
		if (TCP_SKB_CB(skb)->tcp_flags & TCPHDR_FIN) {
			sk_eat_skb(sk, skb);
			++seq;
			break;
		}
		sk_eat_skb(sk, skb);
		if (!desc->count)
			break;
		tp->copied_seq = seq;
	}
	tp->copied_seq = seq;

	tcp_rcv_space_adjust(sk);

	/* Clean up data we have read: This will do ACK frames. */
	if (copied > 0) {
		tcp_recv_skb(sk, seq, &offset);
		tcp_cleanup_rbuf(sk, copied);
	}
	return copied;
}
EXPORT_SYMBOL(tcp_read_sock);

/*
 *	This routine copies from a sock struct into the user buffer.
 *
 *	Technical note: in 2.3 we work on _locked_ socket, so that
 *	tricks with *seq access order and skb->users are not required.
 *	Probably, code can be easily improved even more.
 */

int tcp_recvmsg(struct sock *sk, struct msghdr *msg, size_t len, int nonblock,
		int flags, int *addr_len)
{
	struct tcp_sock *tp = tcp_sk(sk);
	int copied = 0;
	u32 peek_seq;
	u32 *seq;
	unsigned long used;
	int err;
	int target;		/* Read at least this many bytes */
	long timeo;
	struct task_struct *user_recv = NULL;
	struct sk_buff *skb, *last;
	u32 urg_hole = 0;

	if (unlikely(flags & MSG_ERRQUEUE))
		return inet_recv_error(sk, msg, len, addr_len);

	if (sk_can_busy_loop(sk) && skb_queue_empty(&sk->sk_receive_queue) &&
	    (sk->sk_state == TCP_ESTABLISHED))
		sk_busy_loop(sk, nonblock);

	lock_sock(sk);

	err = -ENOTCONN;
	if (sk->sk_state == TCP_LISTEN)
		goto out;

	timeo = sock_rcvtimeo(sk, nonblock);

	/* Urgent data needs to be handled specially. */
	if (flags & MSG_OOB)
		goto recv_urg;

	if (unlikely(tp->repair)) {
		err = -EPERM;
		if (!(flags & MSG_PEEK))
			goto out;

		if (tp->repair_queue == TCP_SEND_QUEUE)
			goto recv_sndq;

		err = -EINVAL;
		if (tp->repair_queue == TCP_NO_QUEUE)
			goto out;

		/* 'common' recv queue MSG_PEEK-ing */
	}

	seq = &tp->copied_seq;
	if (flags & MSG_PEEK) {
		peek_seq = tp->copied_seq;
		seq = &peek_seq;
	}

	target = sock_rcvlowat(sk, flags & MSG_WAITALL, len);

	do {
		u32 offset;

		/* Are we at urgent data? Stop if we have read anything or have SIGURG pending. */
		if (tp->urg_data && tp->urg_seq == *seq) {
			if (copied)
				break;
			if (signal_pending(current)) {
				copied = timeo ? sock_intr_errno(timeo) : -EAGAIN;
				break;
			}
		}

		/* Next get a buffer. */

		last = skb_peek_tail(&sk->sk_receive_queue);
		skb_queue_walk(&sk->sk_receive_queue, skb) {
			last = skb;
			/* Now that we have two receive queues this
			 * shouldn't happen.
			 */
			if (WARN(before(*seq, TCP_SKB_CB(skb)->seq),
				 "recvmsg bug: copied %X seq %X rcvnxt %X fl %X\n",
				 *seq, TCP_SKB_CB(skb)->seq, tp->rcv_nxt,
				 flags))
				break;

			offset = *seq - TCP_SKB_CB(skb)->seq;
			if (TCP_SKB_CB(skb)->tcp_flags & TCPHDR_SYN)
				offset--;
			if (offset < skb->len)
				goto found_ok_skb;
			if (TCP_SKB_CB(skb)->tcp_flags & TCPHDR_FIN)
				goto found_fin_ok;
			WARN(!(flags & MSG_PEEK),
			     "recvmsg bug 2: copied %X seq %X rcvnxt %X fl %X\n",
			     *seq, TCP_SKB_CB(skb)->seq, tp->rcv_nxt, flags);
		}

		/* Well, if we have backlog, try to process it now yet. */

		if (copied >= target && !sk->sk_backlog.tail)
			break;

		if (copied) {
			if (sk->sk_err ||
			    sk->sk_state == TCP_CLOSE ||
			    (sk->sk_shutdown & RCV_SHUTDOWN) ||
			    !timeo ||
			    signal_pending(current))
				break;
		} else {
			if (sock_flag(sk, SOCK_DONE))
				break;

			if (sk->sk_err) {
				copied = sock_error(sk);
				break;
			}

			if (sk->sk_shutdown & RCV_SHUTDOWN)
				break;

			if (sk->sk_state == TCP_CLOSE) {
				if (!sock_flag(sk, SOCK_DONE)) {
					/* This occurs when user tries to read
					 * from never connected socket.
					 */
					copied = -ENOTCONN;
					break;
				}
				break;
			}

			if (!timeo) {
				copied = -EAGAIN;
				break;
			}

			if (signal_pending(current)) {
				copied = sock_intr_errno(timeo);
				break;
			}
		}

		tcp_cleanup_rbuf(sk, copied);

		if (!sysctl_tcp_low_latency && tp->ucopy.task == user_recv) {
			/* Install new reader */
			if (!user_recv && !(flags & (MSG_TRUNC | MSG_PEEK))) {
				user_recv = current;
				tp->ucopy.task = user_recv;
				tp->ucopy.msg = msg;
			}

			tp->ucopy.len = len;

			WARN_ON(tp->copied_seq != tp->rcv_nxt &&
				!(flags & (MSG_PEEK | MSG_TRUNC)));

			/* Ugly... If prequeue is not empty, we have to
			 * process it before releasing socket, otherwise
			 * order will be broken at second iteration.
			 * More elegant solution is required!!!
			 *
			 * Look: we have the following (pseudo)queues:
			 *
			 * 1. packets in flight
			 * 2. backlog
			 * 3. prequeue
			 * 4. receive_queue
			 *
			 * Each queue can be processed only if the next ones
			 * are empty. At this point we have empty receive_queue.
			 * But prequeue _can_ be not empty after 2nd iteration,
			 * when we jumped to start of loop because backlog
			 * processing added something to receive_queue.
			 * We cannot release_sock(), because backlog contains
			 * packets arrived _after_ prequeued ones.
			 *
			 * Shortly, algorithm is clear --- to process all
			 * the queues in order. We could make it more directly,
			 * requeueing packets from backlog to prequeue, if
			 * is not empty. It is more elegant, but eats cycles,
			 * unfortunately.
			 */
			if (!skb_queue_empty(&tp->ucopy.prequeue))
				goto do_prequeue;

			/* __ Set realtime policy in scheduler __ */
		}

		if (copied >= target) {
			/* Do not sleep, just process backlog. */
			release_sock(sk);
			lock_sock(sk);
		} else {
			sk_wait_data(sk, &timeo, last);
		}

		if (user_recv) {
			int chunk;

			/* __ Restore normal policy in scheduler __ */

			chunk = len - tp->ucopy.len;
			if (chunk != 0) {
				NET_ADD_STATS_USER(sock_net(sk), LINUX_MIB_TCPDIRECTCOPYFROMBACKLOG, chunk);
				len -= chunk;
				copied += chunk;
			}

			if (tp->rcv_nxt == tp->copied_seq &&
			    !skb_queue_empty(&tp->ucopy.prequeue)) {
do_prequeue:
				tcp_prequeue_process(sk);

				chunk = len - tp->ucopy.len;
				if (chunk != 0) {
					NET_ADD_STATS_USER(sock_net(sk), LINUX_MIB_TCPDIRECTCOPYFROMPREQUEUE, chunk);
					len -= chunk;
					copied += chunk;
				}
			}
		}
		if ((flags & MSG_PEEK) &&
		    (peek_seq - copied - urg_hole != tp->copied_seq)) {
			net_dbg_ratelimited("TCP(%s:%d): Application bug, race in MSG_PEEK\n",
					    current->comm,
					    task_pid_nr(current));
			peek_seq = tp->copied_seq;
		}
		continue;

	found_ok_skb:
		/* Ok so how much can we use? */
		used = skb->len - offset;
		if (len < used)
			used = len;

		/* Do we have urgent data here? */
		if (tp->urg_data) {
			u32 urg_offset = tp->urg_seq - *seq;
			if (urg_offset < used) {
				if (!urg_offset) {
					if (!sock_flag(sk, SOCK_URGINLINE)) {
						++*seq;
						urg_hole++;
						offset++;
						used--;
						if (!used)
							goto skip_copy;
					}
				} else
					used = urg_offset;
			}
		}

		if (!(flags & MSG_TRUNC)) {
			err = skb_copy_datagram_msg(skb, offset, msg, used);
			if (err) {
				/* Exception. Bailout! */
				if (!copied)
					copied = -EFAULT;
				break;
			}
		}

		*seq += used;
		copied += used;
		len -= used;

		tcp_rcv_space_adjust(sk);

skip_copy:
		if (tp->urg_data && after(tp->copied_seq, tp->urg_seq)) {
			tp->urg_data = 0;
			tcp_fast_path_check(sk);
		}
		if (used + offset < skb->len)
			continue;

		if (TCP_SKB_CB(skb)->tcp_flags & TCPHDR_FIN)
			goto found_fin_ok;
		if (!(flags & MSG_PEEK))
			sk_eat_skb(sk, skb);
		continue;

	found_fin_ok:
		/* Process the FIN. */
		++*seq;
		if (!(flags & MSG_PEEK))
			sk_eat_skb(sk, skb);
		break;
	} while (len > 0);

	if (user_recv) {
		if (!skb_queue_empty(&tp->ucopy.prequeue)) {
			int chunk;

			tp->ucopy.len = copied > 0 ? len : 0;

			tcp_prequeue_process(sk);

			if (copied > 0 && (chunk = len - tp->ucopy.len) != 0) {
				NET_ADD_STATS_USER(sock_net(sk), LINUX_MIB_TCPDIRECTCOPYFROMPREQUEUE, chunk);
				len -= chunk;
				copied += chunk;
			}
		}

		tp->ucopy.task = NULL;
		tp->ucopy.len = 0;
	}

	/* According to UNIX98, msg_name/msg_namelen are ignored
	 * on connected socket. I was just happy when found this 8) --ANK
	 */

	/* Clean up data we have read: This will do ACK frames. */
	tcp_cleanup_rbuf(sk, copied);

	release_sock(sk);
	return copied;

out:
	release_sock(sk);
	return err;

recv_urg:
	err = tcp_recv_urg(sk, msg, len, flags);
	goto out;

recv_sndq:
	err = tcp_peek_sndq(sk, msg, len);
	goto out;
}
EXPORT_SYMBOL(tcp_recvmsg);

void tcp_set_state(struct sock *sk, int state)
{
	int oldstate = sk->sk_state;

	switch (state) {
	case TCP_ESTABLISHED:
		if (oldstate != TCP_ESTABLISHED)
			TCP_INC_STATS(sock_net(sk), TCP_MIB_CURRESTAB);
		break;

	case TCP_CLOSE:
		if (oldstate == TCP_CLOSE_WAIT || oldstate == TCP_ESTABLISHED)
			TCP_INC_STATS(sock_net(sk), TCP_MIB_ESTABRESETS);

		sk->sk_prot->unhash(sk);
		if (inet_csk(sk)->icsk_bind_hash &&
		    !(sk->sk_userlocks & SOCK_BINDPORT_LOCK))
			inet_put_port(sk);
		/* fall through */
	default:
		if (oldstate == TCP_ESTABLISHED)
			TCP_DEC_STATS(sock_net(sk), TCP_MIB_CURRESTAB);
	}

	/* Change state AFTER socket is unhashed to avoid closed
	 * socket sitting in hash tables.
	 */
	sk_state_store(sk, state);

#ifdef STATE_TRACE
	SOCK_DEBUG(sk, "TCP sk=%p, State %s -> %s\n", sk, statename[oldstate], statename[state]);
#endif
}
EXPORT_SYMBOL_GPL(tcp_set_state);

/*
 *	State processing on a close. This implements the state shift for
 *	sending our FIN frame. Note that we only send a FIN for some
 *	states. A shutdown() may have already sent the FIN, or we may be
 *	closed.
 */

static const unsigned char new_state[16] = {
  /* current state:        new state:      action:	*/
  [0 /* (Invalid) */]	= TCP_CLOSE,
  [TCP_ESTABLISHED]	= TCP_FIN_WAIT1 | TCP_ACTION_FIN,
  [TCP_SYN_SENT]	= TCP_CLOSE,
  [TCP_SYN_RECV]	= TCP_FIN_WAIT1 | TCP_ACTION_FIN,
  [TCP_FIN_WAIT1]	= TCP_FIN_WAIT1,
  [TCP_FIN_WAIT2]	= TCP_FIN_WAIT2,
  [TCP_TIME_WAIT]	= TCP_CLOSE,
  [TCP_CLOSE]		= TCP_CLOSE,
  [TCP_CLOSE_WAIT]	= TCP_LAST_ACK  | TCP_ACTION_FIN,
  [TCP_LAST_ACK]	= TCP_LAST_ACK,
  [TCP_LISTEN]		= TCP_CLOSE,
  [TCP_CLOSING]		= TCP_CLOSING,
  [TCP_NEW_SYN_RECV]	= TCP_CLOSE,	/* should not happen ! */
};

static int tcp_close_state(struct sock *sk)
{
	int next = (int)new_state[sk->sk_state];
	int ns = next & TCP_STATE_MASK;

	tcp_set_state(sk, ns);

	return next & TCP_ACTION_FIN;
}

/*
 *	Shutdown the sending side of a connection. Much like close except
 *	that we don't receive shut down or sock_set_flag(sk, SOCK_DEAD).
 */

void tcp_shutdown(struct sock *sk, int how)
{
	/*	We need to grab some memory, and put together a FIN,
	 *	and then put it into the queue to be sent.
	 *		Tim MacKenzie(tym@dibbler.cs.monash.edu.au) 4 Dec '92.
	 */
	if (!(how & SEND_SHUTDOWN))
		return;

	/* If we've already sent a FIN, or it's a closed state, skip this. */
	if ((1 << sk->sk_state) &
	    (TCPF_ESTABLISHED | TCPF_SYN_SENT |
	     TCPF_SYN_RECV | TCPF_CLOSE_WAIT)) {
		/* Clear out any half completed packets.  FIN if needed. */
		if (tcp_close_state(sk))
			tcp_send_fin(sk);
	}
}
EXPORT_SYMBOL(tcp_shutdown);

bool tcp_check_oom(struct sock *sk, int shift)
{
	bool too_many_orphans, out_of_socket_memory;

	too_many_orphans = tcp_too_many_orphans(sk, shift);
	out_of_socket_memory = tcp_out_of_memory(sk);

	if (too_many_orphans)
		net_info_ratelimited("too many orphaned sockets\n");
	if (out_of_socket_memory)
		net_info_ratelimited("out of memory -- consider tuning tcp_mem\n");
	return too_many_orphans || out_of_socket_memory;
}

void tcp_close(struct sock *sk, long timeout)
{
	struct sk_buff *skb;
	int data_was_unread = 0;
	int state;

	lock_sock(sk);
	sk->sk_shutdown = SHUTDOWN_MASK;

	if (sk->sk_state == TCP_LISTEN) {
		tcp_set_state(sk, TCP_CLOSE);

		/* Special case. */
		inet_csk_listen_stop(sk);

		goto adjudge_to_death;
	}

	/*  We need to flush the recv. buffs.  We do this only on the
	 *  descriptor close, not protocol-sourced closes, because the
	 *  reader process may not have drained the data yet!
	 */
	while ((skb = __skb_dequeue(&sk->sk_receive_queue)) != NULL) {
		u32 len = TCP_SKB_CB(skb)->end_seq - TCP_SKB_CB(skb)->seq;

		if (TCP_SKB_CB(skb)->tcp_flags & TCPHDR_FIN)
			len--;
		data_was_unread += len;
		__kfree_skb(skb);
	}

	sk_mem_reclaim(sk);

	/* If socket has been already reset (e.g. in tcp_reset()) - kill it. */
	if (sk->sk_state == TCP_CLOSE)
		goto adjudge_to_death;

	/* As outlined in RFC 2525, section 2.17, we send a RST here because
	 * data was lost. To witness the awful effects of the old behavior of
	 * always doing a FIN, run an older 2.1.x kernel or 2.0.x, start a bulk
	 * GET in an FTP client, suspend the process, wait for the client to
	 * advertise a zero window, then kill -9 the FTP client, wheee...
	 * Note: timeout is always zero in such a case.
	 */
	if (unlikely(tcp_sk(sk)->repair)) {
		sk->sk_prot->disconnect(sk, 0);
	} else if (data_was_unread) {
		/* Unread data was tossed, zap the connection. */
		NET_INC_STATS_USER(sock_net(sk), LINUX_MIB_TCPABORTONCLOSE);
		tcp_set_state(sk, TCP_CLOSE);
		tcp_send_active_reset(sk, sk->sk_allocation);
	} else if (sock_flag(sk, SOCK_LINGER) && !sk->sk_lingertime) {
		/* Check zero linger _after_ checking for unread data. */
		sk->sk_prot->disconnect(sk, 0);
		NET_INC_STATS_USER(sock_net(sk), LINUX_MIB_TCPABORTONDATA);
	} else if (tcp_close_state(sk)) {
		/* We FIN if the application ate all the data before
		 * zapping the connection.
		 */

		/* RED-PEN. Formally speaking, we have broken TCP state
		 * machine. State transitions:
		 *
		 * TCP_ESTABLISHED -> TCP_FIN_WAIT1
		 * TCP_SYN_RECV	-> TCP_FIN_WAIT1 (forget it, it's impossible)
		 * TCP_CLOSE_WAIT -> TCP_LAST_ACK
		 *
		 * are legal only when FIN has been sent (i.e. in window),
		 * rather than queued out of window. Purists blame.
		 *
		 * F.e. "RFC state" is ESTABLISHED,
		 * if Linux state is FIN-WAIT-1, but FIN is still not sent.
		 *
		 * The visible declinations are that sometimes
		 * we enter time-wait state, when it is not required really
		 * (harmless), do not send active resets, when they are
		 * required by specs (TCP_ESTABLISHED, TCP_CLOSE_WAIT, when
		 * they look as CLOSING or LAST_ACK for Linux)
		 * Probably, I missed some more holelets.
		 * 						--ANK
		 * XXX (TFO) - To start off we don't support SYN+ACK+FIN
		 * in a single packet! (May consider it later but will
		 * probably need API support or TCP_CORK SYN-ACK until
		 * data is written and socket is closed.)
		 */
		tcp_send_fin(sk);
	}

	sk_stream_wait_close(sk, timeout);

adjudge_to_death:
	state = sk->sk_state;
	sock_hold(sk);
	sock_orphan(sk);

	/* It is the last release_sock in its life. It will remove backlog. */
	release_sock(sk);


	/* Now socket is owned by kernel and we acquire BH lock
	   to finish close. No need to check for user refs.
	 */
	local_bh_disable();
	bh_lock_sock(sk);
	WARN_ON(sock_owned_by_user(sk));

	percpu_counter_inc(sk->sk_prot->orphan_count);

	/* Have we already been destroyed by a softirq or backlog? */
	if (state != TCP_CLOSE && sk->sk_state == TCP_CLOSE)
		goto out;

	/*	This is a (useful) BSD violating of the RFC. There is a
	 *	problem with TCP as specified in that the other end could
	 *	keep a socket open forever with no application left this end.
	 *	We use a 1 minute timeout (about the same as BSD) then kill
	 *	our end. If they send after that then tough - BUT: long enough
	 *	that we won't make the old 4*rto = almost no time - whoops
	 *	reset mistake.
	 *
	 *	Nope, it was not mistake. It is really desired behaviour
	 *	f.e. on http servers, when such sockets are useless, but
	 *	consume significant resources. Let's do it with special
	 *	linger2	option.					--ANK
	 */

	if (sk->sk_state == TCP_FIN_WAIT2) {
		struct tcp_sock *tp = tcp_sk(sk);
		if (tp->linger2 < 0) {
			tcp_set_state(sk, TCP_CLOSE);
			tcp_send_active_reset(sk, GFP_ATOMIC);
			NET_INC_STATS_BH(sock_net(sk),
					LINUX_MIB_TCPABORTONLINGER);
		} else {
			const int tmo = tcp_fin_time(sk);

			if (tmo > TCP_TIMEWAIT_LEN) {
				inet_csk_reset_keepalive_timer(sk,
						tmo - TCP_TIMEWAIT_LEN);
			} else {
				tcp_time_wait(sk, TCP_FIN_WAIT2, tmo);
				goto out;
			}
		}
	}
	if (sk->sk_state != TCP_CLOSE) {
		sk_mem_reclaim(sk);
		if (tcp_check_oom(sk, 0)) {
			tcp_set_state(sk, TCP_CLOSE);
			tcp_send_active_reset(sk, GFP_ATOMIC);
			NET_INC_STATS_BH(sock_net(sk),
					LINUX_MIB_TCPABORTONMEMORY);
		}
	}

	if (sk->sk_state == TCP_CLOSE) {
		struct request_sock *req = tcp_sk(sk)->fastopen_rsk;
		/* We could get here with a non-NULL req if the socket is
		 * aborted (e.g., closed with unread data) before 3WHS
		 * finishes.
		 */
		if (req)
			reqsk_fastopen_remove(sk, req, false);
		inet_csk_destroy_sock(sk);
	}
	/* Otherwise, socket is reprieved until protocol close. */

out:
	bh_unlock_sock(sk);
	local_bh_enable();
	sock_put(sk);
}
EXPORT_SYMBOL(tcp_close);

/* These states need RST on ABORT according to RFC793 */

static inline bool tcp_need_reset(int state)
{
	return (1 << state) &
	       (TCPF_ESTABLISHED | TCPF_CLOSE_WAIT | TCPF_FIN_WAIT1 |
		TCPF_FIN_WAIT2 | TCPF_SYN_RECV);
}

int tcp_disconnect(struct sock *sk, int flags)
{
	struct inet_sock *inet = inet_sk(sk);
	struct inet_connection_sock *icsk = inet_csk(sk);
	struct tcp_sock *tp = tcp_sk(sk);
	int err = 0;
	int old_state = sk->sk_state;

	if (old_state != TCP_CLOSE)
		tcp_set_state(sk, TCP_CLOSE);

	/* ABORT function of RFC793 */
	if (old_state == TCP_LISTEN) {
		inet_csk_listen_stop(sk);
	} else if (unlikely(tp->repair)) {
		sk->sk_err = ECONNABORTED;
	} else if (tcp_need_reset(old_state) ||
		   (tp->snd_nxt != tp->write_seq &&
		    (1 << old_state) & (TCPF_CLOSING | TCPF_LAST_ACK))) {
		/* The last check adjusts for discrepancy of Linux wrt. RFC
		 * states
		 */
		tcp_send_active_reset(sk, gfp_any());
		sk->sk_err = ECONNRESET;
	} else if (old_state == TCP_SYN_SENT)
		sk->sk_err = ECONNRESET;

	tcp_clear_xmit_timers(sk);
	__skb_queue_purge(&sk->sk_receive_queue);
	tcp_write_queue_purge(sk);
	__skb_queue_purge(&tp->out_of_order_queue);

	inet->inet_dport = 0;

	if (!(sk->sk_userlocks & SOCK_BINDADDR_LOCK))
		inet_reset_saddr(sk);

	sk->sk_shutdown = 0;
	sock_reset_flag(sk, SOCK_DONE);
	tp->srtt_us = 0;
	tp->write_seq += tp->max_window + 2;
	if (tp->write_seq == 0)
		tp->write_seq = 1;
	icsk->icsk_backoff = 0;
	tp->snd_cwnd = 2;
	icsk->icsk_probes_out = 0;
	tp->packets_out = 0;
	tp->snd_ssthresh = TCP_INFINITE_SSTHRESH;
	tp->snd_cwnd_cnt = 0;
	tp->window_clamp = 0;
	tcp_set_ca_state(sk, TCP_CA_Open);
	tcp_clear_retrans(tp);
	inet_csk_delack_init(sk);
	tcp_init_send_head(sk);
	memset(&tp->rx_opt, 0, sizeof(tp->rx_opt));
	__sk_dst_reset(sk);

	WARN_ON(inet->inet_num && !icsk->icsk_bind_hash);

	sk->sk_error_report(sk);
	return err;
}
EXPORT_SYMBOL(tcp_disconnect);

static inline bool tcp_can_repair_sock(const struct sock *sk)
{
	return ns_capable(sock_net(sk)->user_ns, CAP_NET_ADMIN) &&
		((1 << sk->sk_state) & (TCPF_CLOSE | TCPF_ESTABLISHED));
}

static int tcp_repair_options_est(struct tcp_sock *tp,
		struct tcp_repair_opt __user *optbuf, unsigned int len)
{
	struct tcp_repair_opt opt;

	while (len >= sizeof(opt)) {
		if (copy_from_user(&opt, optbuf, sizeof(opt)))
			return -EFAULT;

		optbuf++;
		len -= sizeof(opt);

		switch (opt.opt_code) {
		case TCPOPT_MSS:
			tp->rx_opt.mss_clamp = opt.opt_val;
			break;
		case TCPOPT_WINDOW:
			{
				u16 snd_wscale = opt.opt_val & 0xFFFF;
				u16 rcv_wscale = opt.opt_val >> 16;

				if (snd_wscale > 14 || rcv_wscale > 14)
					return -EFBIG;

				tp->rx_opt.snd_wscale = snd_wscale;
				tp->rx_opt.rcv_wscale = rcv_wscale;
				tp->rx_opt.wscale_ok = 1;
			}
			break;
		case TCPOPT_SACK_PERM:
			if (opt.opt_val != 0)
				return -EINVAL;

			tp->rx_opt.sack_ok |= TCP_SACK_SEEN;
			if (sysctl_tcp_fack)
				tcp_enable_fack(tp);
			break;
		case TCPOPT_TIMESTAMP:
			if (opt.opt_val != 0)
				return -EINVAL;

			tp->rx_opt.tstamp_ok = 1;
			break;
		}
	}

	return 0;
}

/*
 *	Socket option code for TCP.
 */
static int do_tcp_setsockopt(struct sock *sk, int level,
		int optname, char __user *optval, unsigned int optlen)
{
	struct tcp_sock *tp = tcp_sk(sk);
	struct inet_connection_sock *icsk = inet_csk(sk);
	int val;
	int err = 0;

	/* These are data/string values, all the others are ints */
	switch (optname) {
	case TCP_CONGESTION: {
		char name[TCP_CA_NAME_MAX];

		if (optlen < 1)
			return -EINVAL;

		val = strncpy_from_user(name, optval,
					min_t(long, TCP_CA_NAME_MAX-1, optlen));
		if (val < 0)
			return -EFAULT;
		name[val] = 0;

		lock_sock(sk);
		err = tcp_set_congestion_control(sk, name);
		release_sock(sk);
		return err;
	}
	default:
		/* fallthru */
		break;
	}

	if (optlen < sizeof(int))
		return -EINVAL;

	if (get_user(val, (int __user *)optval))
		return -EFAULT;

	lock_sock(sk);

	switch (optname) {
	case TCP_MAXSEG:
		/* Values greater than interface MTU won't take effect. However
		 * at the point when this call is done we typically don't yet
		 * know which interface is going to be used */
		if (val < TCP_MIN_MSS || val > MAX_TCP_WINDOW) {
			err = -EINVAL;
			break;
		}
		tp->rx_opt.user_mss = val;
		break;

	case TCP_NODELAY:
		if (val) {
			/* TCP_NODELAY is weaker than TCP_CORK, so that
			 * this option on corked socket is remembered, but
			 * it is not activated until cork is cleared.
			 *
			 * However, when TCP_NODELAY is set we make
			 * an explicit push, which overrides even TCP_CORK
			 * for currently queued segments.
			 */
			tp->nonagle |= TCP_NAGLE_OFF|TCP_NAGLE_PUSH;
			tcp_push_pending_frames(sk);
		} else {
			tp->nonagle &= ~TCP_NAGLE_OFF;
		}
		break;

	case TCP_THIN_LINEAR_TIMEOUTS:
		if (val < 0 || val > 1)
			err = -EINVAL;
		else
			tp->thin_lto = val;
		break;

	case TCP_THIN_DUPACK:
		if (val < 0 || val > 1)
			err = -EINVAL;
		else {
			tp->thin_dupack = val;
			if (tp->thin_dupack)
				tcp_disable_early_retrans(tp);
		}
		break;

	case TCP_REPAIR:
		if (!tcp_can_repair_sock(sk))
			err = -EPERM;
		else if (val == 1) {
			tp->repair = 1;
			sk->sk_reuse = SK_FORCE_REUSE;
			tp->repair_queue = TCP_NO_QUEUE;
		} else if (val == 0) {
			tp->repair = 0;
			sk->sk_reuse = SK_NO_REUSE;
			tcp_send_window_probe(sk);
		} else
			err = -EINVAL;

		break;

	case TCP_REPAIR_QUEUE:
		if (!tp->repair)
			err = -EPERM;
		else if (val < TCP_QUEUES_NR)
			tp->repair_queue = val;
		else
			err = -EINVAL;
		break;

	case TCP_QUEUE_SEQ:
		if (sk->sk_state != TCP_CLOSE)
			err = -EPERM;
		else if (tp->repair_queue == TCP_SEND_QUEUE)
			tp->write_seq = val;
		else if (tp->repair_queue == TCP_RECV_QUEUE)
			tp->rcv_nxt = val;
		else
			err = -EINVAL;
		break;

	case TCP_REPAIR_OPTIONS:
		if (!tp->repair)
			err = -EINVAL;
		else if (sk->sk_state == TCP_ESTABLISHED)
			err = tcp_repair_options_est(tp,
					(struct tcp_repair_opt __user *)optval,
					optlen);
		else
			err = -EPERM;
		break;

	case TCP_CORK:
		/* When set indicates to always queue non-full frames.
		 * Later the user clears this option and we transmit
		 * any pending partial frames in the queue.  This is
		 * meant to be used alongside sendfile() to get properly
		 * filled frames when the user (for example) must write
		 * out headers with a write() call first and then use
		 * sendfile to send out the data parts.
		 *
		 * TCP_CORK can be set together with TCP_NODELAY and it is
		 * stronger than TCP_NODELAY.
		 */
		if (val) {
			tp->nonagle |= TCP_NAGLE_CORK;
		} else {
			tp->nonagle &= ~TCP_NAGLE_CORK;
			if (tp->nonagle&TCP_NAGLE_OFF)
				tp->nonagle |= TCP_NAGLE_PUSH;
			tcp_push_pending_frames(sk);
		}
		break;

	case TCP_KEEPIDLE:
		if (val < 1 || val > MAX_TCP_KEEPIDLE)
			err = -EINVAL;
		else {
			tp->keepalive_time = val * HZ;
			if (sock_flag(sk, SOCK_KEEPOPEN) &&
			    !((1 << sk->sk_state) &
			      (TCPF_CLOSE | TCPF_LISTEN))) {
				u32 elapsed = keepalive_time_elapsed(tp);
				if (tp->keepalive_time > elapsed)
					elapsed = tp->keepalive_time - elapsed;
				else
					elapsed = 0;
				inet_csk_reset_keepalive_timer(sk, elapsed);
			}
		}
		break;
	case TCP_KEEPINTVL:
		if (val < 1 || val > MAX_TCP_KEEPINTVL)
			err = -EINVAL;
		else
			tp->keepalive_intvl = val * HZ;
		break;
	case TCP_KEEPCNT:
		if (val < 1 || val > MAX_TCP_KEEPCNT)
			err = -EINVAL;
		else
			tp->keepalive_probes = val;
		break;
	case TCP_SYNCNT:
		if (val < 1 || val > MAX_TCP_SYNCNT)
			err = -EINVAL;
		else
			icsk->icsk_syn_retries = val;
		break;

	case TCP_SAVE_SYN:
		if (val < 0 || val > 1)
			err = -EINVAL;
		else
			tp->save_syn = val;
		break;

	case TCP_LINGER2:
		if (val < 0)
			tp->linger2 = -1;
		else if (val > sysctl_tcp_fin_timeout / HZ)
			tp->linger2 = 0;
		else
			tp->linger2 = val * HZ;
		break;

	case TCP_DEFER_ACCEPT:
		/* Translate value in seconds to number of retransmits */
		icsk->icsk_accept_queue.rskq_defer_accept =
			secs_to_retrans(val, TCP_TIMEOUT_INIT / HZ,
					TCP_RTO_MAX / HZ);
		break;

	case TCP_WINDOW_CLAMP:
		if (!val) {
			if (sk->sk_state != TCP_CLOSE) {
				err = -EINVAL;
				break;
			}
			tp->window_clamp = 0;
		} else
			tp->window_clamp = val < SOCK_MIN_RCVBUF / 2 ?
						SOCK_MIN_RCVBUF / 2 : val;
		break;

	case TCP_QUICKACK:
		if (!val) {
			icsk->icsk_ack.pingpong = 1;
		} else {
			icsk->icsk_ack.pingpong = 0;
			if ((1 << sk->sk_state) &
			    (TCPF_ESTABLISHED | TCPF_CLOSE_WAIT) &&
			    inet_csk_ack_scheduled(sk)) {
				icsk->icsk_ack.pending |= ICSK_ACK_PUSHED;
				tcp_cleanup_rbuf(sk, 1);
				if (!(val & 1))
					icsk->icsk_ack.pingpong = 1;
			}
		}
		break;

#ifdef CONFIG_TCP_MD5SIG
	case TCP_MD5SIG:
		/* Read the IP->Key mappings from userspace */
		err = tp->af_specific->md5_parse(sk, optval, optlen);
		break;
#endif
	case TCP_USER_TIMEOUT:
		/* Cap the max time in ms TCP will retry or probe the window
		 * before giving up and aborting (ETIMEDOUT) a connection.
		 */
		if (val < 0)
			err = -EINVAL;
		else
			icsk->icsk_user_timeout = msecs_to_jiffies(val);
		break;

	case TCP_FASTOPEN:
		if (val >= 0 && ((1 << sk->sk_state) & (TCPF_CLOSE |
		    TCPF_LISTEN))) {
			tcp_fastopen_init_key_once(true);

<<<<<<< HEAD
			err = fastopen_init_queue(sk, val);
=======
			fastopen_queue_tune(sk, val);
>>>>>>> db0b54cd
		} else {
			err = -EINVAL;
		}
		break;
	case TCP_TIMESTAMP:
		if (!tp->repair)
			err = -EPERM;
		else
			tp->tsoffset = val - tcp_time_stamp;
		break;
	case TCP_NOTSENT_LOWAT:
		tp->notsent_lowat = val;
		sk->sk_write_space(sk);
		break;
	default:
		err = -ENOPROTOOPT;
		break;
	}

	release_sock(sk);
	return err;
}

int tcp_setsockopt(struct sock *sk, int level, int optname, char __user *optval,
		   unsigned int optlen)
{
	const struct inet_connection_sock *icsk = inet_csk(sk);

	if (level != SOL_TCP)
		return icsk->icsk_af_ops->setsockopt(sk, level, optname,
						     optval, optlen);
	return do_tcp_setsockopt(sk, level, optname, optval, optlen);
}
EXPORT_SYMBOL(tcp_setsockopt);

#ifdef CONFIG_COMPAT
int compat_tcp_setsockopt(struct sock *sk, int level, int optname,
			  char __user *optval, unsigned int optlen)
{
	if (level != SOL_TCP)
		return inet_csk_compat_setsockopt(sk, level, optname,
						  optval, optlen);
	return do_tcp_setsockopt(sk, level, optname, optval, optlen);
}
EXPORT_SYMBOL(compat_tcp_setsockopt);
#endif

/* Return information about state of tcp endpoint in API format. */
void tcp_get_info(struct sock *sk, struct tcp_info *info)
{
	const struct tcp_sock *tp = tcp_sk(sk); /* iff sk_type == SOCK_STREAM */
	const struct inet_connection_sock *icsk = inet_csk(sk);
	u32 now = tcp_time_stamp;
	unsigned int start;
<<<<<<< HEAD
=======
	u64 rate64;
>>>>>>> db0b54cd
	u32 rate;

	memset(info, 0, sizeof(*info));
	if (sk->sk_type != SOCK_STREAM)
		return;

	info->tcpi_state = sk_state_load(sk);

	info->tcpi_ca_state = icsk->icsk_ca_state;
	info->tcpi_retransmits = icsk->icsk_retransmits;
	info->tcpi_probes = icsk->icsk_probes_out;
	info->tcpi_backoff = icsk->icsk_backoff;

	if (tp->rx_opt.tstamp_ok)
		info->tcpi_options |= TCPI_OPT_TIMESTAMPS;
	if (tcp_is_sack(tp))
		info->tcpi_options |= TCPI_OPT_SACK;
	if (tp->rx_opt.wscale_ok) {
		info->tcpi_options |= TCPI_OPT_WSCALE;
		info->tcpi_snd_wscale = tp->rx_opt.snd_wscale;
		info->tcpi_rcv_wscale = tp->rx_opt.rcv_wscale;
	}

	if (tp->ecn_flags & TCP_ECN_OK)
		info->tcpi_options |= TCPI_OPT_ECN;
	if (tp->ecn_flags & TCP_ECN_SEEN)
		info->tcpi_options |= TCPI_OPT_ECN_SEEN;
	if (tp->syn_data_acked)
		info->tcpi_options |= TCPI_OPT_SYN_DATA;

	info->tcpi_rto = jiffies_to_usecs(icsk->icsk_rto);
	info->tcpi_ato = jiffies_to_usecs(icsk->icsk_ack.ato);
	info->tcpi_snd_mss = tp->mss_cache;
	info->tcpi_rcv_mss = icsk->icsk_ack.rcv_mss;

	if (info->tcpi_state == TCP_LISTEN) {
		info->tcpi_unacked = sk->sk_ack_backlog;
		info->tcpi_sacked = sk->sk_max_ack_backlog;
	} else {
		info->tcpi_unacked = tp->packets_out;
		info->tcpi_sacked = tp->sacked_out;
	}
	info->tcpi_lost = tp->lost_out;
	info->tcpi_retrans = tp->retrans_out;
	info->tcpi_fackets = tp->fackets_out;

	info->tcpi_last_data_sent = jiffies_to_msecs(now - tp->lsndtime);
	info->tcpi_last_data_recv = jiffies_to_msecs(now - icsk->icsk_ack.lrcvtime);
	info->tcpi_last_ack_recv = jiffies_to_msecs(now - tp->rcv_tstamp);

	info->tcpi_pmtu = icsk->icsk_pmtu_cookie;
	info->tcpi_rcv_ssthresh = tp->rcv_ssthresh;
	info->tcpi_rtt = tp->srtt_us >> 3;
	info->tcpi_rttvar = tp->mdev_us >> 2;
	info->tcpi_snd_ssthresh = tp->snd_ssthresh;
	info->tcpi_snd_cwnd = tp->snd_cwnd;
	info->tcpi_advmss = tp->advmss;
	info->tcpi_reordering = tp->reordering;

	info->tcpi_rcv_rtt = jiffies_to_usecs(tp->rcv_rtt_est.rtt)>>3;
	info->tcpi_rcv_space = tp->rcvq_space.space;

	info->tcpi_total_retrans = tp->total_retrans;

	rate = READ_ONCE(sk->sk_pacing_rate);
	rate64 = rate != ~0U ? rate : ~0ULL;
	put_unaligned(rate64, &info->tcpi_pacing_rate);

	rate = READ_ONCE(sk->sk_max_pacing_rate);
<<<<<<< HEAD
	info->tcpi_max_pacing_rate = rate != ~0U ? rate : ~0ULL;

	do {
		start = u64_stats_fetch_begin_irq(&tp->syncp);
		info->tcpi_bytes_acked = tp->bytes_acked;
		info->tcpi_bytes_received = tp->bytes_received;
	} while (u64_stats_fetch_retry_irq(&tp->syncp, start));
=======
	rate64 = rate != ~0U ? rate : ~0ULL;
	put_unaligned(rate64, &info->tcpi_max_pacing_rate);

	do {
		start = u64_stats_fetch_begin_irq(&tp->syncp);
		put_unaligned(tp->bytes_acked, &info->tcpi_bytes_acked);
		put_unaligned(tp->bytes_received, &info->tcpi_bytes_received);
	} while (u64_stats_fetch_retry_irq(&tp->syncp, start));
	info->tcpi_segs_out = tp->segs_out;
	info->tcpi_segs_in = tp->segs_in;
>>>>>>> db0b54cd
}
EXPORT_SYMBOL_GPL(tcp_get_info);

static int do_tcp_getsockopt(struct sock *sk, int level,
		int optname, char __user *optval, int __user *optlen)
{
	struct inet_connection_sock *icsk = inet_csk(sk);
	struct tcp_sock *tp = tcp_sk(sk);
	int val, len;

	if (get_user(len, optlen))
		return -EFAULT;

	len = min_t(unsigned int, len, sizeof(int));

	if (len < 0)
		return -EINVAL;

	switch (optname) {
	case TCP_MAXSEG:
		val = tp->mss_cache;
		if (!val && ((1 << sk->sk_state) & (TCPF_CLOSE | TCPF_LISTEN)))
			val = tp->rx_opt.user_mss;
		if (tp->repair)
			val = tp->rx_opt.mss_clamp;
		break;
	case TCP_NODELAY:
		val = !!(tp->nonagle&TCP_NAGLE_OFF);
		break;
	case TCP_CORK:
		val = !!(tp->nonagle&TCP_NAGLE_CORK);
		break;
	case TCP_KEEPIDLE:
		val = keepalive_time_when(tp) / HZ;
		break;
	case TCP_KEEPINTVL:
		val = keepalive_intvl_when(tp) / HZ;
		break;
	case TCP_KEEPCNT:
		val = keepalive_probes(tp);
		break;
	case TCP_SYNCNT:
		val = icsk->icsk_syn_retries ? : sysctl_tcp_syn_retries;
		break;
	case TCP_LINGER2:
		val = tp->linger2;
		if (val >= 0)
			val = (val ? : sysctl_tcp_fin_timeout) / HZ;
		break;
	case TCP_DEFER_ACCEPT:
		val = retrans_to_secs(icsk->icsk_accept_queue.rskq_defer_accept,
				      TCP_TIMEOUT_INIT / HZ, TCP_RTO_MAX / HZ);
		break;
	case TCP_WINDOW_CLAMP:
		val = tp->window_clamp;
		break;
	case TCP_INFO: {
		struct tcp_info info;

		if (get_user(len, optlen))
			return -EFAULT;

		tcp_get_info(sk, &info);

		len = min_t(unsigned int, len, sizeof(info));
		if (put_user(len, optlen))
			return -EFAULT;
		if (copy_to_user(optval, &info, len))
			return -EFAULT;
		return 0;
	}
	case TCP_CC_INFO: {
		const struct tcp_congestion_ops *ca_ops;
		union tcp_cc_info info;
		size_t sz = 0;
		int attr;

		if (get_user(len, optlen))
			return -EFAULT;

		ca_ops = icsk->icsk_ca_ops;
		if (ca_ops && ca_ops->get_info)
			sz = ca_ops->get_info(sk, ~0U, &attr, &info);

		len = min_t(unsigned int, len, sz);
		if (put_user(len, optlen))
			return -EFAULT;
		if (copy_to_user(optval, &info, len))
			return -EFAULT;
		return 0;
	}
	case TCP_QUICKACK:
		val = !icsk->icsk_ack.pingpong;
		break;

	case TCP_CONGESTION:
		if (get_user(len, optlen))
			return -EFAULT;
		len = min_t(unsigned int, len, TCP_CA_NAME_MAX);
		if (put_user(len, optlen))
			return -EFAULT;
		if (copy_to_user(optval, icsk->icsk_ca_ops->name, len))
			return -EFAULT;
		return 0;

	case TCP_THIN_LINEAR_TIMEOUTS:
		val = tp->thin_lto;
		break;
	case TCP_THIN_DUPACK:
		val = tp->thin_dupack;
		break;

	case TCP_REPAIR:
		val = tp->repair;
		break;

	case TCP_REPAIR_QUEUE:
		if (tp->repair)
			val = tp->repair_queue;
		else
			return -EINVAL;
		break;

	case TCP_QUEUE_SEQ:
		if (tp->repair_queue == TCP_SEND_QUEUE)
			val = tp->write_seq;
		else if (tp->repair_queue == TCP_RECV_QUEUE)
			val = tp->rcv_nxt;
		else
			return -EINVAL;
		break;

	case TCP_USER_TIMEOUT:
		val = jiffies_to_msecs(icsk->icsk_user_timeout);
		break;

	case TCP_FASTOPEN:
		val = icsk->icsk_accept_queue.fastopenq.max_qlen;
		break;

	case TCP_TIMESTAMP:
		val = tcp_time_stamp + tp->tsoffset;
		break;
	case TCP_NOTSENT_LOWAT:
		val = tp->notsent_lowat;
		break;
	case TCP_SAVE_SYN:
		val = tp->save_syn;
		break;
	case TCP_SAVED_SYN: {
		if (get_user(len, optlen))
			return -EFAULT;

		lock_sock(sk);
		if (tp->saved_syn) {
			if (len < tp->saved_syn[0]) {
				if (put_user(tp->saved_syn[0], optlen)) {
					release_sock(sk);
					return -EFAULT;
				}
				release_sock(sk);
				return -EINVAL;
			}
			len = tp->saved_syn[0];
			if (put_user(len, optlen)) {
				release_sock(sk);
				return -EFAULT;
			}
			if (copy_to_user(optval, tp->saved_syn + 1, len)) {
				release_sock(sk);
				return -EFAULT;
			}
			tcp_saved_syn_free(tp);
			release_sock(sk);
		} else {
			release_sock(sk);
			len = 0;
			if (put_user(len, optlen))
				return -EFAULT;
		}
		return 0;
	}
	default:
		return -ENOPROTOOPT;
	}

	if (put_user(len, optlen))
		return -EFAULT;
	if (copy_to_user(optval, &val, len))
		return -EFAULT;
	return 0;
}

int tcp_getsockopt(struct sock *sk, int level, int optname, char __user *optval,
		   int __user *optlen)
{
	struct inet_connection_sock *icsk = inet_csk(sk);

	if (level != SOL_TCP)
		return icsk->icsk_af_ops->getsockopt(sk, level, optname,
						     optval, optlen);
	return do_tcp_getsockopt(sk, level, optname, optval, optlen);
}
EXPORT_SYMBOL(tcp_getsockopt);

#ifdef CONFIG_COMPAT
int compat_tcp_getsockopt(struct sock *sk, int level, int optname,
			  char __user *optval, int __user *optlen)
{
	if (level != SOL_TCP)
		return inet_csk_compat_getsockopt(sk, level, optname,
						  optval, optlen);
	return do_tcp_getsockopt(sk, level, optname, optval, optlen);
}
EXPORT_SYMBOL(compat_tcp_getsockopt);
#endif

#ifdef CONFIG_TCP_MD5SIG
static DEFINE_PER_CPU(struct tcp_md5sig_pool, tcp_md5sig_pool);
static DEFINE_MUTEX(tcp_md5sig_mutex);
static bool tcp_md5sig_pool_populated = false;

static void __tcp_alloc_md5sig_pool(void)
{
	int cpu;

	for_each_possible_cpu(cpu) {
		if (!per_cpu(tcp_md5sig_pool, cpu).md5_desc.tfm) {
			struct crypto_hash *hash;

			hash = crypto_alloc_hash("md5", 0, CRYPTO_ALG_ASYNC);
			if (IS_ERR_OR_NULL(hash))
				return;
			per_cpu(tcp_md5sig_pool, cpu).md5_desc.tfm = hash;
		}
	}
	/* before setting tcp_md5sig_pool_populated, we must commit all writes
	 * to memory. See smp_rmb() in tcp_get_md5sig_pool()
	 */
	smp_wmb();
	tcp_md5sig_pool_populated = true;
}

bool tcp_alloc_md5sig_pool(void)
{
	if (unlikely(!tcp_md5sig_pool_populated)) {
		mutex_lock(&tcp_md5sig_mutex);

		if (!tcp_md5sig_pool_populated)
			__tcp_alloc_md5sig_pool();

		mutex_unlock(&tcp_md5sig_mutex);
	}
	return tcp_md5sig_pool_populated;
}
EXPORT_SYMBOL(tcp_alloc_md5sig_pool);


/**
 *	tcp_get_md5sig_pool - get md5sig_pool for this user
 *
 *	We use percpu structure, so if we succeed, we exit with preemption
 *	and BH disabled, to make sure another thread or softirq handling
 *	wont try to get same context.
 */
struct tcp_md5sig_pool *tcp_get_md5sig_pool(void)
{
	local_bh_disable();

	if (tcp_md5sig_pool_populated) {
		/* coupled with smp_wmb() in __tcp_alloc_md5sig_pool() */
		smp_rmb();
		return this_cpu_ptr(&tcp_md5sig_pool);
	}
	local_bh_enable();
	return NULL;
}
EXPORT_SYMBOL(tcp_get_md5sig_pool);

int tcp_md5_hash_header(struct tcp_md5sig_pool *hp,
			const struct tcphdr *th)
{
	struct scatterlist sg;
	struct tcphdr hdr;
	int err;

	/* We are not allowed to change tcphdr, make a local copy */
	memcpy(&hdr, th, sizeof(hdr));
	hdr.check = 0;

	/* options aren't included in the hash */
	sg_init_one(&sg, &hdr, sizeof(hdr));
	err = crypto_hash_update(&hp->md5_desc, &sg, sizeof(hdr));
	return err;
}
EXPORT_SYMBOL(tcp_md5_hash_header);

int tcp_md5_hash_skb_data(struct tcp_md5sig_pool *hp,
			  const struct sk_buff *skb, unsigned int header_len)
{
	struct scatterlist sg;
	const struct tcphdr *tp = tcp_hdr(skb);
	struct hash_desc *desc = &hp->md5_desc;
	unsigned int i;
	const unsigned int head_data_len = skb_headlen(skb) > header_len ?
					   skb_headlen(skb) - header_len : 0;
	const struct skb_shared_info *shi = skb_shinfo(skb);
	struct sk_buff *frag_iter;

	sg_init_table(&sg, 1);

	sg_set_buf(&sg, ((u8 *) tp) + header_len, head_data_len);
	if (crypto_hash_update(desc, &sg, head_data_len))
		return 1;

	for (i = 0; i < shi->nr_frags; ++i) {
		const struct skb_frag_struct *f = &shi->frags[i];
		unsigned int offset = f->page_offset;
		struct page *page = skb_frag_page(f) + (offset >> PAGE_SHIFT);

		sg_set_page(&sg, page, skb_frag_size(f),
			    offset_in_page(offset));
		if (crypto_hash_update(desc, &sg, skb_frag_size(f)))
			return 1;
	}

	skb_walk_frags(skb, frag_iter)
		if (tcp_md5_hash_skb_data(hp, frag_iter, 0))
			return 1;

	return 0;
}
EXPORT_SYMBOL(tcp_md5_hash_skb_data);

int tcp_md5_hash_key(struct tcp_md5sig_pool *hp, const struct tcp_md5sig_key *key)
{
	struct scatterlist sg;

	sg_init_one(&sg, key->key, key->keylen);
	return crypto_hash_update(&hp->md5_desc, &sg, key->keylen);
}
EXPORT_SYMBOL(tcp_md5_hash_key);

#endif

void tcp_done(struct sock *sk)
{
	struct request_sock *req = tcp_sk(sk)->fastopen_rsk;

	if (sk->sk_state == TCP_SYN_SENT || sk->sk_state == TCP_SYN_RECV)
		TCP_INC_STATS_BH(sock_net(sk), TCP_MIB_ATTEMPTFAILS);

	tcp_set_state(sk, TCP_CLOSE);
	tcp_clear_xmit_timers(sk);
	if (req)
		reqsk_fastopen_remove(sk, req, false);

	sk->sk_shutdown = SHUTDOWN_MASK;

	if (!sock_flag(sk, SOCK_DEAD))
		sk->sk_state_change(sk);
	else
		inet_csk_destroy_sock(sk);
}
EXPORT_SYMBOL_GPL(tcp_done);

extern struct tcp_congestion_ops tcp_reno;

static __initdata unsigned long thash_entries;
static int __init set_thash_entries(char *str)
{
	ssize_t ret;

	if (!str)
		return 0;

	ret = kstrtoul(str, 0, &thash_entries);
	if (ret)
		return 0;

	return 1;
}
__setup("thash_entries=", set_thash_entries);

static void __init tcp_init_mem(void)
{
	unsigned long limit = nr_free_buffer_pages() / 16;

	limit = max(limit, 128UL);
	sysctl_tcp_mem[0] = limit / 4 * 3;		/* 4.68 % */
	sysctl_tcp_mem[1] = limit;			/* 6.25 % */
	sysctl_tcp_mem[2] = sysctl_tcp_mem[0] * 2;	/* 9.37 % */
}

void __init tcp_init(void)
{
	unsigned long limit;
	int max_rshare, max_wshare, cnt;
	unsigned int i;

	sock_skb_cb_check_size(sizeof(struct tcp_skb_cb));

	percpu_counter_init(&tcp_sockets_allocated, 0, GFP_KERNEL);
	percpu_counter_init(&tcp_orphan_count, 0, GFP_KERNEL);
	tcp_hashinfo.bind_bucket_cachep =
		kmem_cache_create("tcp_bind_bucket",
				  sizeof(struct inet_bind_bucket), 0,
				  SLAB_HWCACHE_ALIGN|SLAB_PANIC, NULL);

	/* Size and allocate the main established and bind bucket
	 * hash tables.
	 *
	 * The methodology is similar to that of the buffer cache.
	 */
	tcp_hashinfo.ehash =
		alloc_large_system_hash("TCP established",
					sizeof(struct inet_ehash_bucket),
					thash_entries,
					17, /* one slot per 128 KB of memory */
					0,
					NULL,
					&tcp_hashinfo.ehash_mask,
					0,
					thash_entries ? 0 : 512 * 1024);
	for (i = 0; i <= tcp_hashinfo.ehash_mask; i++)
		INIT_HLIST_NULLS_HEAD(&tcp_hashinfo.ehash[i].chain, i);

	if (inet_ehash_locks_alloc(&tcp_hashinfo))
		panic("TCP: failed to alloc ehash_locks");
	tcp_hashinfo.bhash =
		alloc_large_system_hash("TCP bind",
					sizeof(struct inet_bind_hashbucket),
					tcp_hashinfo.ehash_mask + 1,
					17, /* one slot per 128 KB of memory */
					0,
					&tcp_hashinfo.bhash_size,
					NULL,
					0,
					64 * 1024);
	tcp_hashinfo.bhash_size = 1U << tcp_hashinfo.bhash_size;
	for (i = 0; i < tcp_hashinfo.bhash_size; i++) {
		spin_lock_init(&tcp_hashinfo.bhash[i].lock);
		INIT_HLIST_HEAD(&tcp_hashinfo.bhash[i].chain);
	}


	cnt = tcp_hashinfo.ehash_mask + 1;

	tcp_death_row.sysctl_max_tw_buckets = cnt / 2;
	sysctl_tcp_max_orphans = cnt / 2;
	sysctl_max_syn_backlog = max(128, cnt / 256);

	tcp_init_mem();
	/* Set per-socket limits to no more than 1/128 the pressure threshold */
	limit = nr_free_buffer_pages() << (PAGE_SHIFT - 7);
	max_wshare = min(4UL*1024*1024, limit);
	max_rshare = min(6UL*1024*1024, limit);

	sysctl_tcp_wmem[0] = SK_MEM_QUANTUM;
	sysctl_tcp_wmem[1] = 16*1024;
	sysctl_tcp_wmem[2] = max(64*1024, max_wshare);

	sysctl_tcp_rmem[0] = SK_MEM_QUANTUM;
	sysctl_tcp_rmem[1] = 87380;
	sysctl_tcp_rmem[2] = max(87380, max_rshare);

	pr_info("Hash tables configured (established %u bind %u)\n",
		tcp_hashinfo.ehash_mask + 1, tcp_hashinfo.bhash_size);

	tcp_metrics_init();
	BUG_ON(tcp_register_congestion_control(&tcp_reno) != 0);
	tcp_tasklet_init();
}<|MERGE_RESOLUTION|>--- conflicted
+++ resolved
@@ -2583,11 +2583,7 @@
 		    TCPF_LISTEN))) {
 			tcp_fastopen_init_key_once(true);
 
-<<<<<<< HEAD
-			err = fastopen_init_queue(sk, val);
-=======
 			fastopen_queue_tune(sk, val);
->>>>>>> db0b54cd
 		} else {
 			err = -EINVAL;
 		}
@@ -2642,10 +2638,7 @@
 	const struct inet_connection_sock *icsk = inet_csk(sk);
 	u32 now = tcp_time_stamp;
 	unsigned int start;
-<<<<<<< HEAD
-=======
 	u64 rate64;
->>>>>>> db0b54cd
 	u32 rate;
 
 	memset(info, 0, sizeof(*info));
@@ -2715,15 +2708,6 @@
 	put_unaligned(rate64, &info->tcpi_pacing_rate);
 
 	rate = READ_ONCE(sk->sk_max_pacing_rate);
-<<<<<<< HEAD
-	info->tcpi_max_pacing_rate = rate != ~0U ? rate : ~0ULL;
-
-	do {
-		start = u64_stats_fetch_begin_irq(&tp->syncp);
-		info->tcpi_bytes_acked = tp->bytes_acked;
-		info->tcpi_bytes_received = tp->bytes_received;
-	} while (u64_stats_fetch_retry_irq(&tp->syncp, start));
-=======
 	rate64 = rate != ~0U ? rate : ~0ULL;
 	put_unaligned(rate64, &info->tcpi_max_pacing_rate);
 
@@ -2734,7 +2718,6 @@
 	} while (u64_stats_fetch_retry_irq(&tp->syncp, start));
 	info->tcpi_segs_out = tp->segs_out;
 	info->tcpi_segs_in = tp->segs_in;
->>>>>>> db0b54cd
 }
 EXPORT_SYMBOL_GPL(tcp_get_info);
 
