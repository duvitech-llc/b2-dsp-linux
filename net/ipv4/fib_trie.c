/*
 *   This program is free software; you can redistribute it and/or
 *   modify it under the terms of the GNU General Public License
 *   as published by the Free Software Foundation; either version
 *   2 of the License, or (at your option) any later version.
 *
 *   Robert Olsson <robert.olsson@its.uu.se> Uppsala Universitet
 *     & Swedish University of Agricultural Sciences.
 *
 *   Jens Laas <jens.laas@data.slu.se> Swedish University of
 *     Agricultural Sciences.
 *
 *   Hans Liss <hans.liss@its.uu.se>  Uppsala Universitet
 *
 * This work is based on the LPC-trie which is originally described in:
 *
 * An experimental study of compression methods for dynamic tries
 * Stefan Nilsson and Matti Tikkanen. Algorithmica, 33(1):19-33, 2002.
 * http://www.csc.kth.se/~snilsson/software/dyntrie2/
 *
 *
 * IP-address lookup using LC-tries. Stefan Nilsson and Gunnar Karlsson
 * IEEE Journal on Selected Areas in Communications, 17(6):1083-1092, June 1999
 *
 *
 * Code from fib_hash has been reused which includes the following header:
 *
 *
 * INET		An implementation of the TCP/IP protocol suite for the LINUX
 *		operating system.  INET is implemented using the  BSD Socket
 *		interface as the means of communication with the user level.
 *
 *		IPv4 FIB: lookup engine and maintenance routines.
 *
 *
 * Authors:	Alexey Kuznetsov, <kuznet@ms2.inr.ac.ru>
 *
 *		This program is free software; you can redistribute it and/or
 *		modify it under the terms of the GNU General Public License
 *		as published by the Free Software Foundation; either version
 *		2 of the License, or (at your option) any later version.
 *
 * Substantial contributions to this work comes from:
 *
 *		David S. Miller, <davem@davemloft.net>
 *		Stephen Hemminger <shemminger@osdl.org>
 *		Paul E. McKenney <paulmck@us.ibm.com>
 *		Patrick McHardy <kaber@trash.net>
 */

#define VERSION "0.409"

#include <asm/uaccess.h>
#include <linux/bitops.h>
#include <linux/types.h>
#include <linux/kernel.h>
#include <linux/mm.h>
#include <linux/string.h>
#include <linux/socket.h>
#include <linux/sockios.h>
#include <linux/errno.h>
#include <linux/in.h>
#include <linux/inet.h>
#include <linux/inetdevice.h>
#include <linux/netdevice.h>
#include <linux/if_arp.h>
#include <linux/proc_fs.h>
#include <linux/rcupdate.h>
#include <linux/skbuff.h>
#include <linux/netlink.h>
#include <linux/init.h>
#include <linux/list.h>
#include <linux/slab.h>
#include <linux/export.h>
#include <linux/vmalloc.h>
#include <net/net_namespace.h>
#include <net/ip.h>
#include <net/protocol.h>
#include <net/route.h>
#include <net/tcp.h>
#include <net/sock.h>
#include <net/ip_fib.h>
#include <net/switchdev.h>
#include <trace/events/fib.h>
#include "fib_lookup.h"

#define MAX_STAT_DEPTH 32

#define KEYLENGTH	(8*sizeof(t_key))
#define KEY_MAX		((t_key)~0)

typedef unsigned int t_key;

#define IS_TRIE(n)	((n)->pos >= KEYLENGTH)
#define IS_TNODE(n)	((n)->bits)
#define IS_LEAF(n)	(!(n)->bits)

struct key_vector {
	t_key key;
	unsigned char pos;		/* 2log(KEYLENGTH) bits needed */
	unsigned char bits;		/* 2log(KEYLENGTH) bits needed */
	unsigned char slen;
	union {
		/* This list pointer if valid if (pos | bits) == 0 (LEAF) */
		struct hlist_head leaf;
		/* This array is valid if (pos | bits) > 0 (TNODE) */
		struct key_vector __rcu *tnode[0];
	};
};

struct tnode {
	struct rcu_head rcu;
	t_key empty_children;		/* KEYLENGTH bits needed */
	t_key full_children;		/* KEYLENGTH bits needed */
	struct key_vector __rcu *parent;
	struct key_vector kv[1];
#define tn_bits kv[0].bits
};

#define TNODE_SIZE(n)	offsetof(struct tnode, kv[0].tnode[n])
#define LEAF_SIZE	TNODE_SIZE(1)

#ifdef CONFIG_IP_FIB_TRIE_STATS
struct trie_use_stats {
	unsigned int gets;
	unsigned int backtrack;
	unsigned int semantic_match_passed;
	unsigned int semantic_match_miss;
	unsigned int null_node_hit;
	unsigned int resize_node_skipped;
};
#endif

struct trie_stat {
	unsigned int totdepth;
	unsigned int maxdepth;
	unsigned int tnodes;
	unsigned int leaves;
	unsigned int nullpointers;
	unsigned int prefixes;
	unsigned int nodesizes[MAX_STAT_DEPTH];
};

struct trie {
	struct key_vector kv[1];
#ifdef CONFIG_IP_FIB_TRIE_STATS
	struct trie_use_stats __percpu *stats;
#endif
};

static struct key_vector *resize(struct trie *t, struct key_vector *tn);
static size_t tnode_free_size;

/*
 * synchronize_rcu after call_rcu for that many pages; it should be especially
 * useful before resizing the root node with PREEMPT_NONE configs; the value was
 * obtained experimentally, aiming to avoid visible slowdown.
 */
static const int sync_pages = 128;

static struct kmem_cache *fn_alias_kmem __read_mostly;
static struct kmem_cache *trie_leaf_kmem __read_mostly;

static inline struct tnode *tn_info(struct key_vector *kv)
{
	return container_of(kv, struct tnode, kv[0]);
}

/* caller must hold RTNL */
#define node_parent(tn) rtnl_dereference(tn_info(tn)->parent)
#define get_child(tn, i) rtnl_dereference((tn)->tnode[i])

/* caller must hold RCU read lock or RTNL */
#define node_parent_rcu(tn) rcu_dereference_rtnl(tn_info(tn)->parent)
#define get_child_rcu(tn, i) rcu_dereference_rtnl((tn)->tnode[i])

/* wrapper for rcu_assign_pointer */
static inline void node_set_parent(struct key_vector *n, struct key_vector *tp)
{
	if (n)
		rcu_assign_pointer(tn_info(n)->parent, tp);
}

#define NODE_INIT_PARENT(n, p) RCU_INIT_POINTER(tn_info(n)->parent, p)

/* This provides us with the number of children in this node, in the case of a
 * leaf this will return 0 meaning none of the children are accessible.
 */
static inline unsigned long child_length(const struct key_vector *tn)
{
	return (1ul << tn->bits) & ~(1ul);
}

#define get_cindex(key, kv) (((key) ^ (kv)->key) >> (kv)->pos)

static inline unsigned long get_index(t_key key, struct key_vector *kv)
{
	unsigned long index = key ^ kv->key;

	if ((BITS_PER_LONG <= KEYLENGTH) && (KEYLENGTH == kv->pos))
		return 0;

	return index >> kv->pos;
}

/* To understand this stuff, an understanding of keys and all their bits is
 * necessary. Every node in the trie has a key associated with it, but not
 * all of the bits in that key are significant.
 *
 * Consider a node 'n' and its parent 'tp'.
 *
 * If n is a leaf, every bit in its key is significant. Its presence is
 * necessitated by path compression, since during a tree traversal (when
 * searching for a leaf - unless we are doing an insertion) we will completely
 * ignore all skipped bits we encounter. Thus we need to verify, at the end of
 * a potentially successful search, that we have indeed been walking the
 * correct key path.
 *
 * Note that we can never "miss" the correct key in the tree if present by
 * following the wrong path. Path compression ensures that segments of the key
 * that are the same for all keys with a given prefix are skipped, but the
 * skipped part *is* identical for each node in the subtrie below the skipped
 * bit! trie_insert() in this implementation takes care of that.
 *
 * if n is an internal node - a 'tnode' here, the various parts of its key
 * have many different meanings.
 *
 * Example:
 * _________________________________________________________________
 * | i | i | i | i | i | i | i | N | N | N | S | S | S | S | S | C |
 * -----------------------------------------------------------------
 *  31  30  29  28  27  26  25  24  23  22  21  20  19  18  17  16
 *
 * _________________________________________________________________
 * | C | C | C | u | u | u | u | u | u | u | u | u | u | u | u | u |
 * -----------------------------------------------------------------
 *  15  14  13  12  11  10   9   8   7   6   5   4   3   2   1   0
 *
 * tp->pos = 22
 * tp->bits = 3
 * n->pos = 13
 * n->bits = 4
 *
 * First, let's just ignore the bits that come before the parent tp, that is
 * the bits from (tp->pos + tp->bits) to 31. They are *known* but at this
 * point we do not use them for anything.
 *
 * The bits from (tp->pos) to (tp->pos + tp->bits - 1) - "N", above - are the
 * index into the parent's child array. That is, they will be used to find
 * 'n' among tp's children.
 *
 * The bits from (n->pos + n->bits) to (tn->pos - 1) - "S" - are skipped bits
 * for the node n.
 *
 * All the bits we have seen so far are significant to the node n. The rest
 * of the bits are really not needed or indeed known in n->key.
 *
 * The bits from (n->pos) to (n->pos + n->bits - 1) - "C" - are the index into
 * n's child array, and will of course be different for each child.
 *
 * The rest of the bits, from 0 to (n->pos + n->bits), are completely unknown
 * at this point.
 */

static const int halve_threshold = 25;
static const int inflate_threshold = 50;
static const int halve_threshold_root = 15;
static const int inflate_threshold_root = 30;

static void __alias_free_mem(struct rcu_head *head)
{
	struct fib_alias *fa = container_of(head, struct fib_alias, rcu);
	kmem_cache_free(fn_alias_kmem, fa);
}

static inline void alias_free_mem_rcu(struct fib_alias *fa)
{
	call_rcu(&fa->rcu, __alias_free_mem);
}

#define TNODE_KMALLOC_MAX \
	ilog2((PAGE_SIZE - TNODE_SIZE(0)) / sizeof(struct key_vector *))
#define TNODE_VMALLOC_MAX \
	ilog2((SIZE_MAX - TNODE_SIZE(0)) / sizeof(struct key_vector *))

static void __node_free_rcu(struct rcu_head *head)
{
	struct tnode *n = container_of(head, struct tnode, rcu);

	if (!n->tn_bits)
		kmem_cache_free(trie_leaf_kmem, n);
	else if (n->tn_bits <= TNODE_KMALLOC_MAX)
		kfree(n);
	else
		vfree(n);
}

#define node_free(n) call_rcu(&tn_info(n)->rcu, __node_free_rcu)

static struct tnode *tnode_alloc(int bits)
{
	size_t size;

	/* verify bits is within bounds */
	if (bits > TNODE_VMALLOC_MAX)
		return NULL;

	/* determine size and verify it is non-zero and didn't overflow */
	size = TNODE_SIZE(1ul << bits);

	if (size <= PAGE_SIZE)
		return kzalloc(size, GFP_KERNEL);
	else
		return vzalloc(size);
}

static inline void empty_child_inc(struct key_vector *n)
{
	++tn_info(n)->empty_children ? : ++tn_info(n)->full_children;
}

static inline void empty_child_dec(struct key_vector *n)
{
	tn_info(n)->empty_children-- ? : tn_info(n)->full_children--;
}

static struct key_vector *leaf_new(t_key key, struct fib_alias *fa)
{
	struct key_vector *l;
	struct tnode *kv;

	kv = kmem_cache_alloc(trie_leaf_kmem, GFP_KERNEL);
	if (!kv)
		return NULL;

	/* initialize key vector */
	l = kv->kv;
	l->key = key;
	l->pos = 0;
	l->bits = 0;
	l->slen = fa->fa_slen;

	/* link leaf to fib alias */
	INIT_HLIST_HEAD(&l->leaf);
	hlist_add_head(&fa->fa_list, &l->leaf);

	return l;
}

static struct key_vector *tnode_new(t_key key, int pos, int bits)
{
	unsigned int shift = pos + bits;
	struct key_vector *tn;
	struct tnode *tnode;

	/* verify bits and pos their msb bits clear and values are valid */
	BUG_ON(!bits || (shift > KEYLENGTH));

	tnode = tnode_alloc(bits);
	if (!tnode)
		return NULL;

	pr_debug("AT %p s=%zu %zu\n", tnode, TNODE_SIZE(0),
		 sizeof(struct key_vector *) << bits);

	if (bits == KEYLENGTH)
		tnode->full_children = 1;
	else
		tnode->empty_children = 1ul << bits;

	tn = tnode->kv;
	tn->key = (shift < KEYLENGTH) ? (key >> shift) << shift : 0;
	tn->pos = pos;
	tn->bits = bits;
	tn->slen = pos;

	return tn;
}

/* Check whether a tnode 'n' is "full", i.e. it is an internal node
 * and no bits are skipped. See discussion in dyntree paper p. 6
 */
static inline int tnode_full(struct key_vector *tn, struct key_vector *n)
{
	return n && ((n->pos + n->bits) == tn->pos) && IS_TNODE(n);
}

/* Add a child at position i overwriting the old value.
 * Update the value of full_children and empty_children.
 */
static void put_child(struct key_vector *tn, unsigned long i,
		      struct key_vector *n)
{
	struct key_vector *chi = get_child(tn, i);
	int isfull, wasfull;

	BUG_ON(i >= child_length(tn));

	/* update emptyChildren, overflow into fullChildren */
	if (!n && chi)
		empty_child_inc(tn);
	if (n && !chi)
		empty_child_dec(tn);

	/* update fullChildren */
	wasfull = tnode_full(tn, chi);
	isfull = tnode_full(tn, n);

	if (wasfull && !isfull)
		tn_info(tn)->full_children--;
	else if (!wasfull && isfull)
		tn_info(tn)->full_children++;

	if (n && (tn->slen < n->slen))
		tn->slen = n->slen;

	rcu_assign_pointer(tn->tnode[i], n);
}

static void update_children(struct key_vector *tn)
{
	unsigned long i;

	/* update all of the child parent pointers */
	for (i = child_length(tn); i;) {
		struct key_vector *inode = get_child(tn, --i);

		if (!inode)
			continue;

		/* Either update the children of a tnode that
		 * already belongs to us or update the child
		 * to point to ourselves.
		 */
		if (node_parent(inode) == tn)
			update_children(inode);
		else
			node_set_parent(inode, tn);
	}
}

static inline void put_child_root(struct key_vector *tp, t_key key,
				  struct key_vector *n)
{
	if (IS_TRIE(tp))
		rcu_assign_pointer(tp->tnode[0], n);
	else
		put_child(tp, get_index(key, tp), n);
}

static inline void tnode_free_init(struct key_vector *tn)
{
	tn_info(tn)->rcu.next = NULL;
}

static inline void tnode_free_append(struct key_vector *tn,
				     struct key_vector *n)
{
	tn_info(n)->rcu.next = tn_info(tn)->rcu.next;
	tn_info(tn)->rcu.next = &tn_info(n)->rcu;
}

static void tnode_free(struct key_vector *tn)
{
	struct callback_head *head = &tn_info(tn)->rcu;

	while (head) {
		head = head->next;
		tnode_free_size += TNODE_SIZE(1ul << tn->bits);
		node_free(tn);

		tn = container_of(head, struct tnode, rcu)->kv;
	}

	if (tnode_free_size >= PAGE_SIZE * sync_pages) {
		tnode_free_size = 0;
		synchronize_rcu();
	}
}

static struct key_vector *replace(struct trie *t,
				  struct key_vector *oldtnode,
				  struct key_vector *tn)
{
	struct key_vector *tp = node_parent(oldtnode);
	unsigned long i;

	/* setup the parent pointer out of and back into this node */
	NODE_INIT_PARENT(tn, tp);
	put_child_root(tp, tn->key, tn);

	/* update all of the child parent pointers */
	update_children(tn);

	/* all pointers should be clean so we are done */
	tnode_free(oldtnode);

	/* resize children now that oldtnode is freed */
	for (i = child_length(tn); i;) {
		struct key_vector *inode = get_child(tn, --i);

		/* resize child node */
		if (tnode_full(tn, inode))
			tn = resize(t, inode);
	}

	return tp;
}

static struct key_vector *inflate(struct trie *t,
				  struct key_vector *oldtnode)
{
	struct key_vector *tn;
	unsigned long i;
	t_key m;

	pr_debug("In inflate\n");

	tn = tnode_new(oldtnode->key, oldtnode->pos - 1, oldtnode->bits + 1);
	if (!tn)
		goto notnode;

	/* prepare oldtnode to be freed */
	tnode_free_init(oldtnode);

	/* Assemble all of the pointers in our cluster, in this case that
	 * represents all of the pointers out of our allocated nodes that
	 * point to existing tnodes and the links between our allocated
	 * nodes.
	 */
	for (i = child_length(oldtnode), m = 1u << tn->pos; i;) {
		struct key_vector *inode = get_child(oldtnode, --i);
		struct key_vector *node0, *node1;
		unsigned long j, k;

		/* An empty child */
		if (!inode)
			continue;

		/* A leaf or an internal node with skipped bits */
		if (!tnode_full(oldtnode, inode)) {
			put_child(tn, get_index(inode->key, tn), inode);
			continue;
		}

		/* drop the node in the old tnode free list */
		tnode_free_append(oldtnode, inode);

		/* An internal node with two children */
		if (inode->bits == 1) {
			put_child(tn, 2 * i + 1, get_child(inode, 1));
			put_child(tn, 2 * i, get_child(inode, 0));
			continue;
		}

		/* We will replace this node 'inode' with two new
		 * ones, 'node0' and 'node1', each with half of the
		 * original children. The two new nodes will have
		 * a position one bit further down the key and this
		 * means that the "significant" part of their keys
		 * (see the discussion near the top of this file)
		 * will differ by one bit, which will be "0" in
		 * node0's key and "1" in node1's key. Since we are
		 * moving the key position by one step, the bit that
		 * we are moving away from - the bit at position
		 * (tn->pos) - is the one that will differ between
		 * node0 and node1. So... we synthesize that bit in the
		 * two new keys.
		 */
		node1 = tnode_new(inode->key | m, inode->pos, inode->bits - 1);
		if (!node1)
			goto nomem;
		node0 = tnode_new(inode->key, inode->pos, inode->bits - 1);

		tnode_free_append(tn, node1);
		if (!node0)
			goto nomem;
		tnode_free_append(tn, node0);

		/* populate child pointers in new nodes */
		for (k = child_length(inode), j = k / 2; j;) {
			put_child(node1, --j, get_child(inode, --k));
			put_child(node0, j, get_child(inode, j));
			put_child(node1, --j, get_child(inode, --k));
			put_child(node0, j, get_child(inode, j));
		}

		/* link new nodes to parent */
		NODE_INIT_PARENT(node1, tn);
		NODE_INIT_PARENT(node0, tn);

		/* link parent to nodes */
		put_child(tn, 2 * i + 1, node1);
		put_child(tn, 2 * i, node0);
	}

	/* setup the parent pointers into and out of this node */
	return replace(t, oldtnode, tn);
nomem:
	/* all pointers should be clean so we are done */
	tnode_free(tn);
notnode:
	return NULL;
}

static struct key_vector *halve(struct trie *t,
				struct key_vector *oldtnode)
{
	struct key_vector *tn;
	unsigned long i;

	pr_debug("In halve\n");

	tn = tnode_new(oldtnode->key, oldtnode->pos + 1, oldtnode->bits - 1);
	if (!tn)
		goto notnode;

	/* prepare oldtnode to be freed */
	tnode_free_init(oldtnode);

	/* Assemble all of the pointers in our cluster, in this case that
	 * represents all of the pointers out of our allocated nodes that
	 * point to existing tnodes and the links between our allocated
	 * nodes.
	 */
	for (i = child_length(oldtnode); i;) {
		struct key_vector *node1 = get_child(oldtnode, --i);
		struct key_vector *node0 = get_child(oldtnode, --i);
		struct key_vector *inode;

		/* At least one of the children is empty */
		if (!node1 || !node0) {
			put_child(tn, i / 2, node1 ? : node0);
			continue;
		}

		/* Two nonempty children */
		inode = tnode_new(node0->key, oldtnode->pos, 1);
		if (!inode)
			goto nomem;
		tnode_free_append(tn, inode);

		/* initialize pointers out of node */
		put_child(inode, 1, node1);
		put_child(inode, 0, node0);
		NODE_INIT_PARENT(inode, tn);

		/* link parent to node */
		put_child(tn, i / 2, inode);
	}

	/* setup the parent pointers into and out of this node */
	return replace(t, oldtnode, tn);
nomem:
	/* all pointers should be clean so we are done */
	tnode_free(tn);
notnode:
	return NULL;
}

static struct key_vector *collapse(struct trie *t,
				   struct key_vector *oldtnode)
{
	struct key_vector *n, *tp;
	unsigned long i;

	/* scan the tnode looking for that one child that might still exist */
	for (n = NULL, i = child_length(oldtnode); !n && i;)
		n = get_child(oldtnode, --i);

	/* compress one level */
	tp = node_parent(oldtnode);
	put_child_root(tp, oldtnode->key, n);
	node_set_parent(n, tp);

	/* drop dead node */
	node_free(oldtnode);

	return tp;
}

static unsigned char update_suffix(struct key_vector *tn)
{
	unsigned char slen = tn->pos;
	unsigned long stride, i;

	/* search though the list of children looking for nodes that might
	 * have a suffix greater than the one we currently have.  This is
	 * why we start with a stride of 2 since a stride of 1 would
	 * represent the nodes with suffix length equal to tn->pos
	 */
	for (i = 0, stride = 0x2ul ; i < child_length(tn); i += stride) {
		struct key_vector *n = get_child(tn, i);

		if (!n || (n->slen <= slen))
			continue;

		/* update stride and slen based on new value */
		stride <<= (n->slen - slen);
		slen = n->slen;
		i &= ~(stride - 1);

		/* if slen covers all but the last bit we can stop here
		 * there will be nothing longer than that since only node
		 * 0 and 1 << (bits - 1) could have that as their suffix
		 * length.
		 */
		if ((slen + 1) >= (tn->pos + tn->bits))
			break;
	}

	tn->slen = slen;

	return slen;
}

/* From "Implementing a dynamic compressed trie" by Stefan Nilsson of
 * the Helsinki University of Technology and Matti Tikkanen of Nokia
 * Telecommunications, page 6:
 * "A node is doubled if the ratio of non-empty children to all
 * children in the *doubled* node is at least 'high'."
 *
 * 'high' in this instance is the variable 'inflate_threshold'. It
 * is expressed as a percentage, so we multiply it with
 * child_length() and instead of multiplying by 2 (since the
 * child array will be doubled by inflate()) and multiplying
 * the left-hand side by 100 (to handle the percentage thing) we
 * multiply the left-hand side by 50.
 *
 * The left-hand side may look a bit weird: child_length(tn)
 * - tn->empty_children is of course the number of non-null children
 * in the current node. tn->full_children is the number of "full"
 * children, that is non-null tnodes with a skip value of 0.
 * All of those will be doubled in the resulting inflated tnode, so
 * we just count them one extra time here.
 *
 * A clearer way to write this would be:
 *
 * to_be_doubled = tn->full_children;
 * not_to_be_doubled = child_length(tn) - tn->empty_children -
 *     tn->full_children;
 *
 * new_child_length = child_length(tn) * 2;
 *
 * new_fill_factor = 100 * (not_to_be_doubled + 2*to_be_doubled) /
 *      new_child_length;
 * if (new_fill_factor >= inflate_threshold)
 *
 * ...and so on, tho it would mess up the while () loop.
 *
 * anyway,
 * 100 * (not_to_be_doubled + 2*to_be_doubled) / new_child_length >=
 *      inflate_threshold
 *
 * avoid a division:
 * 100 * (not_to_be_doubled + 2*to_be_doubled) >=
 *      inflate_threshold * new_child_length
 *
 * expand not_to_be_doubled and to_be_doubled, and shorten:
 * 100 * (child_length(tn) - tn->empty_children +
 *    tn->full_children) >= inflate_threshold * new_child_length
 *
 * expand new_child_length:
 * 100 * (child_length(tn) - tn->empty_children +
 *    tn->full_children) >=
 *      inflate_threshold * child_length(tn) * 2
 *
 * shorten again:
 * 50 * (tn->full_children + child_length(tn) -
 *    tn->empty_children) >= inflate_threshold *
 *    child_length(tn)
 *
 */
static inline bool should_inflate(struct key_vector *tp, struct key_vector *tn)
{
	unsigned long used = child_length(tn);
	unsigned long threshold = used;

	/* Keep root node larger */
	threshold *= IS_TRIE(tp) ? inflate_threshold_root : inflate_threshold;
	used -= tn_info(tn)->empty_children;
	used += tn_info(tn)->full_children;

	/* if bits == KEYLENGTH then pos = 0, and will fail below */

	return (used > 1) && tn->pos && ((50 * used) >= threshold);
}

static inline bool should_halve(struct key_vector *tp, struct key_vector *tn)
{
	unsigned long used = child_length(tn);
	unsigned long threshold = used;

	/* Keep root node larger */
	threshold *= IS_TRIE(tp) ? halve_threshold_root : halve_threshold;
	used -= tn_info(tn)->empty_children;

	/* if bits == KEYLENGTH then used = 100% on wrap, and will fail below */

	return (used > 1) && (tn->bits > 1) && ((100 * used) < threshold);
}

static inline bool should_collapse(struct key_vector *tn)
{
	unsigned long used = child_length(tn);

	used -= tn_info(tn)->empty_children;

	/* account for bits == KEYLENGTH case */
	if ((tn->bits == KEYLENGTH) && tn_info(tn)->full_children)
		used -= KEY_MAX;

	/* One child or none, time to drop us from the trie */
	return used < 2;
}

#define MAX_WORK 10
static struct key_vector *resize(struct trie *t, struct key_vector *tn)
{
#ifdef CONFIG_IP_FIB_TRIE_STATS
	struct trie_use_stats __percpu *stats = t->stats;
#endif
	struct key_vector *tp = node_parent(tn);
	unsigned long cindex = get_index(tn->key, tp);
	int max_work = MAX_WORK;

	pr_debug("In tnode_resize %p inflate_threshold=%d threshold=%d\n",
		 tn, inflate_threshold, halve_threshold);

	/* track the tnode via the pointer from the parent instead of
	 * doing it ourselves.  This way we can let RCU fully do its
	 * thing without us interfering
	 */
	BUG_ON(tn != get_child(tp, cindex));

	/* Double as long as the resulting node has a number of
	 * nonempty nodes that are above the threshold.
	 */
	while (should_inflate(tp, tn) && max_work) {
		tp = inflate(t, tn);
		if (!tp) {
#ifdef CONFIG_IP_FIB_TRIE_STATS
			this_cpu_inc(stats->resize_node_skipped);
#endif
			break;
		}

		max_work--;
		tn = get_child(tp, cindex);
	}

	/* update parent in case inflate failed */
	tp = node_parent(tn);

	/* Return if at least one inflate is run */
	if (max_work != MAX_WORK)
		return tp;

	/* Halve as long as the number of empty children in this
	 * node is above threshold.
	 */
	while (should_halve(tp, tn) && max_work) {
		tp = halve(t, tn);
		if (!tp) {
#ifdef CONFIG_IP_FIB_TRIE_STATS
			this_cpu_inc(stats->resize_node_skipped);
#endif
			break;
		}

		max_work--;
		tn = get_child(tp, cindex);
	}

	/* Only one child remains */
	if (should_collapse(tn))
		return collapse(t, tn);

	/* update parent in case halve failed */
	tp = node_parent(tn);

	/* Return if at least one deflate was run */
	if (max_work != MAX_WORK)
		return tp;

	/* push the suffix length to the parent node */
	if (tn->slen > tn->pos) {
		unsigned char slen = update_suffix(tn);

		if (slen > tp->slen)
			tp->slen = slen;
	}

	return tp;
}

static void leaf_pull_suffix(struct key_vector *tp, struct key_vector *l)
{
	while ((tp->slen > tp->pos) && (tp->slen > l->slen)) {
		if (update_suffix(tp) > l->slen)
			break;
		tp = node_parent(tp);
	}
}

static void leaf_push_suffix(struct key_vector *tn, struct key_vector *l)
{
	/* if this is a new leaf then tn will be NULL and we can sort
	 * out parent suffix lengths as a part of trie_rebalance
	 */
	while (tn->slen < l->slen) {
		tn->slen = l->slen;
		tn = node_parent(tn);
	}
}

/* rcu_read_lock needs to be hold by caller from readside */
static struct key_vector *fib_find_node(struct trie *t,
					struct key_vector **tp, u32 key)
{
	struct key_vector *pn, *n = t->kv;
	unsigned long index = 0;

	do {
		pn = n;
		n = get_child_rcu(n, index);

		if (!n)
			break;

		index = get_cindex(key, n);

		/* This bit of code is a bit tricky but it combines multiple
		 * checks into a single check.  The prefix consists of the
		 * prefix plus zeros for the bits in the cindex. The index
		 * is the difference between the key and this value.  From
		 * this we can actually derive several pieces of data.
		 *   if (index >= (1ul << bits))
		 *     we have a mismatch in skip bits and failed
		 *   else
		 *     we know the value is cindex
		 *
		 * This check is safe even if bits == KEYLENGTH due to the
		 * fact that we can only allocate a node with 32 bits if a
		 * long is greater than 32 bits.
		 */
		if (index >= (1ul << n->bits)) {
			n = NULL;
			break;
		}

		/* keep searching until we find a perfect match leaf or NULL */
	} while (IS_TNODE(n));

	*tp = pn;

	return n;
}

/* Return the first fib alias matching TOS with
 * priority less than or equal to PRIO.
 */
static struct fib_alias *fib_find_alias(struct hlist_head *fah, u8 slen,
					u8 tos, u32 prio, u32 tb_id)
{
	struct fib_alias *fa;

	if (!fah)
		return NULL;

	hlist_for_each_entry(fa, fah, fa_list) {
		if (fa->fa_slen < slen)
			continue;
		if (fa->fa_slen != slen)
			break;
		if (fa->tb_id > tb_id)
			continue;
		if (fa->tb_id != tb_id)
			break;
		if (fa->fa_tos > tos)
			continue;
		if (fa->fa_info->fib_priority >= prio || fa->fa_tos < tos)
			return fa;
	}

	return NULL;
}

static void trie_rebalance(struct trie *t, struct key_vector *tn)
{
	while (!IS_TRIE(tn))
		tn = resize(t, tn);
}

static int fib_insert_node(struct trie *t, struct key_vector *tp,
			   struct fib_alias *new, t_key key)
{
	struct key_vector *n, *l;

	l = leaf_new(key, new);
	if (!l)
		goto noleaf;

	/* retrieve child from parent node */
	n = get_child(tp, get_index(key, tp));

	/* Case 2: n is a LEAF or a TNODE and the key doesn't match.
	 *
	 *  Add a new tnode here
	 *  first tnode need some special handling
	 *  leaves us in position for handling as case 3
	 */
	if (n) {
		struct key_vector *tn;

		tn = tnode_new(key, __fls(key ^ n->key), 1);
		if (!tn)
			goto notnode;

		/* initialize routes out of node */
		NODE_INIT_PARENT(tn, tp);
		put_child(tn, get_index(key, tn) ^ 1, n);

		/* start adding routes into the node */
		put_child_root(tp, key, tn);
		node_set_parent(n, tn);

		/* parent now has a NULL spot where the leaf can go */
		tp = tn;
	}

	/* Case 3: n is NULL, and will just insert a new leaf */
	NODE_INIT_PARENT(l, tp);
	put_child_root(tp, key, l);
	trie_rebalance(t, tp);

	return 0;
notnode:
	node_free(l);
noleaf:
	return -ENOMEM;
}

static int fib_insert_alias(struct trie *t, struct key_vector *tp,
			    struct key_vector *l, struct fib_alias *new,
			    struct fib_alias *fa, t_key key)
{
	if (!l)
		return fib_insert_node(t, tp, new, key);

	if (fa) {
		hlist_add_before_rcu(&new->fa_list, &fa->fa_list);
	} else {
		struct fib_alias *last;

		hlist_for_each_entry(last, &l->leaf, fa_list) {
			if (new->fa_slen < last->fa_slen)
				break;
			if ((new->fa_slen == last->fa_slen) &&
			    (new->tb_id > last->tb_id))
				break;
			fa = last;
		}

		if (fa)
			hlist_add_behind_rcu(&new->fa_list, &fa->fa_list);
		else
			hlist_add_head_rcu(&new->fa_list, &l->leaf);
	}

	/* if we added to the tail node then we need to update slen */
	if (l->slen < new->fa_slen) {
		l->slen = new->fa_slen;
		leaf_push_suffix(tp, l);
	}

	return 0;
}

/* Caller must hold RTNL. */
int fib_table_insert(struct fib_table *tb, struct fib_config *cfg)
{
	struct trie *t = (struct trie *)tb->tb_data;
	struct fib_alias *fa, *new_fa;
	struct key_vector *l, *tp;
	unsigned int nlflags = 0;
	struct fib_info *fi;
	u8 plen = cfg->fc_dst_len;
	u8 slen = KEYLENGTH - plen;
	u8 tos = cfg->fc_tos;
	u32 key;
	int err;

	if (plen > KEYLENGTH)
		return -EINVAL;

	key = ntohl(cfg->fc_dst);

	pr_debug("Insert table=%u %08x/%d\n", tb->tb_id, key, plen);

	if ((plen < KEYLENGTH) && (key << plen))
		return -EINVAL;

	fi = fib_create_info(cfg);
	if (IS_ERR(fi)) {
		err = PTR_ERR(fi);
		goto err;
	}

	l = fib_find_node(t, &tp, key);
	fa = l ? fib_find_alias(&l->leaf, slen, tos, fi->fib_priority,
				tb->tb_id) : NULL;

	/* Now fa, if non-NULL, points to the first fib alias
	 * with the same keys [prefix,tos,priority], if such key already
	 * exists or to the node before which we will insert new one.
	 *
	 * If fa is NULL, we will need to allocate a new one and
	 * insert to the tail of the section matching the suffix length
	 * of the new alias.
	 */

	if (fa && fa->fa_tos == tos &&
	    fa->fa_info->fib_priority == fi->fib_priority) {
		struct fib_alias *fa_first, *fa_match;

		err = -EEXIST;
		if (cfg->fc_nlflags & NLM_F_EXCL)
			goto out;

		/* We have 2 goals:
		 * 1. Find exact match for type, scope, fib_info to avoid
		 * duplicate routes
		 * 2. Find next 'fa' (or head), NLM_F_APPEND inserts before it
		 */
		fa_match = NULL;
		fa_first = fa;
		hlist_for_each_entry_from(fa, fa_list) {
			if ((fa->fa_slen != slen) ||
			    (fa->tb_id != tb->tb_id) ||
			    (fa->fa_tos != tos))
				break;
			if (fa->fa_info->fib_priority != fi->fib_priority)
				break;
			if (fa->fa_type == cfg->fc_type &&
			    fa->fa_info == fi) {
				fa_match = fa;
				break;
			}
		}

		if (cfg->fc_nlflags & NLM_F_REPLACE) {
			struct fib_info *fi_drop;
			u8 state;

			fa = fa_first;
			if (fa_match) {
				if (fa == fa_match)
					err = 0;
				goto out;
			}
			err = -ENOBUFS;
			new_fa = kmem_cache_alloc(fn_alias_kmem, GFP_KERNEL);
			if (!new_fa)
				goto out;

			fi_drop = fa->fa_info;
			new_fa->fa_tos = fa->fa_tos;
			new_fa->fa_info = fi;
			new_fa->fa_type = cfg->fc_type;
			state = fa->fa_state;
			new_fa->fa_state = state & ~FA_S_ACCESSED;
			new_fa->fa_slen = fa->fa_slen;
			new_fa->tb_id = tb->tb_id;
<<<<<<< HEAD

			err = netdev_switch_fib_ipv4_add(key, plen, fi,
							 new_fa->fa_tos,
							 cfg->fc_type,
							 cfg->fc_nlflags,
							 tb->tb_id);
=======
			new_fa->fa_default = -1;

			err = switchdev_fib_ipv4_add(key, plen, fi,
						     new_fa->fa_tos,
						     cfg->fc_type,
						     cfg->fc_nlflags,
						     tb->tb_id);
>>>>>>> db0b54cd
			if (err) {
				switchdev_fib_ipv4_abort(fi);
				kmem_cache_free(fn_alias_kmem, new_fa);
				goto out;
			}

			hlist_replace_rcu(&fa->fa_list, &new_fa->fa_list);

			alias_free_mem_rcu(fa);

			fib_release_info(fi_drop);
			if (state & FA_S_ACCESSED)
				rt_cache_flush(cfg->fc_nlinfo.nl_net);
			rtmsg_fib(RTM_NEWROUTE, htonl(key), new_fa, plen,
				tb->tb_id, &cfg->fc_nlinfo, NLM_F_REPLACE);

			goto succeeded;
		}
		/* Error if we find a perfect match which
		 * uses the same scope, type, and nexthop
		 * information.
		 */
		if (fa_match)
			goto out;

		if (cfg->fc_nlflags & NLM_F_APPEND)
			nlflags = NLM_F_APPEND;
		else
			fa = fa_first;
	}
	err = -ENOENT;
	if (!(cfg->fc_nlflags & NLM_F_CREATE))
		goto out;

	err = -ENOBUFS;
	new_fa = kmem_cache_alloc(fn_alias_kmem, GFP_KERNEL);
	if (!new_fa)
		goto out;

	new_fa->fa_info = fi;
	new_fa->fa_tos = tos;
	new_fa->fa_type = cfg->fc_type;
	new_fa->fa_state = 0;
	new_fa->fa_slen = slen;
	new_fa->tb_id = tb->tb_id;
	new_fa->fa_default = -1;

	/* (Optionally) offload fib entry to switch hardware. */
	err = switchdev_fib_ipv4_add(key, plen, fi, tos, cfg->fc_type,
				     cfg->fc_nlflags, tb->tb_id);
	if (err) {
		switchdev_fib_ipv4_abort(fi);
		goto out_free_new_fa;
	}

	/* Insert new entry to the list. */
	err = fib_insert_alias(t, tp, l, new_fa, fa, key);
	if (err)
		goto out_sw_fib_del;

	if (!plen)
		tb->tb_num_default++;

	rt_cache_flush(cfg->fc_nlinfo.nl_net);
	rtmsg_fib(RTM_NEWROUTE, htonl(key), new_fa, plen, new_fa->tb_id,
		  &cfg->fc_nlinfo, nlflags);
succeeded:
	return 0;

out_sw_fib_del:
	switchdev_fib_ipv4_del(key, plen, fi, tos, cfg->fc_type, tb->tb_id);
out_free_new_fa:
	kmem_cache_free(fn_alias_kmem, new_fa);
out:
	fib_release_info(fi);
err:
	return err;
}

static inline t_key prefix_mismatch(t_key key, struct key_vector *n)
{
	t_key prefix = n->key;

	return (key ^ prefix) & (prefix | -prefix);
}

/* should be called with rcu_read_lock */
int fib_table_lookup(struct fib_table *tb, const struct flowi4 *flp,
		     struct fib_result *res, int fib_flags)
{
	struct trie *t = (struct trie *) tb->tb_data;
#ifdef CONFIG_IP_FIB_TRIE_STATS
	struct trie_use_stats __percpu *stats = t->stats;
#endif
	const t_key key = ntohl(flp->daddr);
	struct key_vector *n, *pn;
	struct fib_alias *fa;
	unsigned long index;
	t_key cindex;

	trace_fib_table_lookup(tb->tb_id, flp);

	pn = t->kv;
	cindex = 0;

	n = get_child_rcu(pn, cindex);
	if (!n)
		return -EAGAIN;

#ifdef CONFIG_IP_FIB_TRIE_STATS
	this_cpu_inc(stats->gets);
#endif

	/* Step 1: Travel to the longest prefix match in the trie */
	for (;;) {
		index = get_cindex(key, n);

		/* This bit of code is a bit tricky but it combines multiple
		 * checks into a single check.  The prefix consists of the
		 * prefix plus zeros for the "bits" in the prefix. The index
		 * is the difference between the key and this value.  From
		 * this we can actually derive several pieces of data.
		 *   if (index >= (1ul << bits))
		 *     we have a mismatch in skip bits and failed
		 *   else
		 *     we know the value is cindex
		 *
		 * This check is safe even if bits == KEYLENGTH due to the
		 * fact that we can only allocate a node with 32 bits if a
		 * long is greater than 32 bits.
		 */
		if (index >= (1ul << n->bits))
			break;

		/* we have found a leaf. Prefixes have already been compared */
		if (IS_LEAF(n))
			goto found;

		/* only record pn and cindex if we are going to be chopping
		 * bits later.  Otherwise we are just wasting cycles.
		 */
		if (n->slen > n->pos) {
			pn = n;
			cindex = index;
		}

		n = get_child_rcu(n, index);
		if (unlikely(!n))
			goto backtrace;
	}

	/* Step 2: Sort out leaves and begin backtracing for longest prefix */
	for (;;) {
		/* record the pointer where our next node pointer is stored */
		struct key_vector __rcu **cptr = n->tnode;

		/* This test verifies that none of the bits that differ
		 * between the key and the prefix exist in the region of
		 * the lsb and higher in the prefix.
		 */
		if (unlikely(prefix_mismatch(key, n)) || (n->slen == n->pos))
			goto backtrace;

		/* exit out and process leaf */
		if (unlikely(IS_LEAF(n)))
			break;

		/* Don't bother recording parent info.  Since we are in
		 * prefix match mode we will have to come back to wherever
		 * we started this traversal anyway
		 */

		while ((n = rcu_dereference(*cptr)) == NULL) {
backtrace:
#ifdef CONFIG_IP_FIB_TRIE_STATS
			if (!n)
				this_cpu_inc(stats->null_node_hit);
#endif
			/* If we are at cindex 0 there are no more bits for
			 * us to strip at this level so we must ascend back
			 * up one level to see if there are any more bits to
			 * be stripped there.
			 */
			while (!cindex) {
				t_key pkey = pn->key;

				/* If we don't have a parent then there is
				 * nothing for us to do as we do not have any
				 * further nodes to parse.
				 */
				if (IS_TRIE(pn))
					return -EAGAIN;
#ifdef CONFIG_IP_FIB_TRIE_STATS
				this_cpu_inc(stats->backtrack);
#endif
				/* Get Child's index */
				pn = node_parent_rcu(pn);
				cindex = get_index(pkey, pn);
			}

			/* strip the least significant bit from the cindex */
			cindex &= cindex - 1;

			/* grab pointer for next child node */
			cptr = &pn->tnode[cindex];
		}
	}

found:
	/* this line carries forward the xor from earlier in the function */
	index = key ^ n->key;

	/* Step 3: Process the leaf, if that fails fall back to backtracing */
	hlist_for_each_entry_rcu(fa, &n->leaf, fa_list) {
		struct fib_info *fi = fa->fa_info;
		int nhsel, err;

		if ((index >= (1ul << fa->fa_slen)) &&
		    ((BITS_PER_LONG > KEYLENGTH) || (fa->fa_slen != KEYLENGTH)))
			continue;
		if (fa->fa_tos && fa->fa_tos != flp->flowi4_tos)
			continue;
		if (fi->fib_dead)
			continue;
		if (fa->fa_info->fib_scope < flp->flowi4_scope)
			continue;
		fib_alias_accessed(fa);
		err = fib_props[fa->fa_type].error;
		if (unlikely(err < 0)) {
#ifdef CONFIG_IP_FIB_TRIE_STATS
			this_cpu_inc(stats->semantic_match_passed);
#endif
			return err;
		}
		if (fi->fib_flags & RTNH_F_DEAD)
			continue;
		for (nhsel = 0; nhsel < fi->fib_nhs; nhsel++) {
			const struct fib_nh *nh = &fi->fib_nh[nhsel];
			struct in_device *in_dev = __in_dev_get_rcu(nh->nh_dev);

			if (nh->nh_flags & RTNH_F_DEAD)
				continue;
			if (in_dev &&
			    IN_DEV_IGNORE_ROUTES_WITH_LINKDOWN(in_dev) &&
			    nh->nh_flags & RTNH_F_LINKDOWN &&
			    !(fib_flags & FIB_LOOKUP_IGNORE_LINKSTATE))
				continue;
			if (!(flp->flowi4_flags & FLOWI_FLAG_SKIP_NH_OIF)) {
				if (flp->flowi4_oif &&
				    flp->flowi4_oif != nh->nh_oif)
					continue;
			}

			if (!(fib_flags & FIB_LOOKUP_NOREF))
				atomic_inc(&fi->fib_clntref);

			res->prefixlen = KEYLENGTH - fa->fa_slen;
			res->nh_sel = nhsel;
			res->type = fa->fa_type;
			res->scope = fi->fib_scope;
			res->fi = fi;
			res->table = tb;
			res->fa_head = &n->leaf;
#ifdef CONFIG_IP_FIB_TRIE_STATS
			this_cpu_inc(stats->semantic_match_passed);
#endif
			trace_fib_table_lookup_nh(nh);

			return err;
		}
	}
#ifdef CONFIG_IP_FIB_TRIE_STATS
	this_cpu_inc(stats->semantic_match_miss);
#endif
	goto backtrace;
}
EXPORT_SYMBOL_GPL(fib_table_lookup);

static void fib_remove_alias(struct trie *t, struct key_vector *tp,
			     struct key_vector *l, struct fib_alias *old)
{
	/* record the location of the previous list_info entry */
	struct hlist_node **pprev = old->fa_list.pprev;
	struct fib_alias *fa = hlist_entry(pprev, typeof(*fa), fa_list.next);

	/* remove the fib_alias from the list */
	hlist_del_rcu(&old->fa_list);

	/* if we emptied the list this leaf will be freed and we can sort
	 * out parent suffix lengths as a part of trie_rebalance
	 */
	if (hlist_empty(&l->leaf)) {
		put_child_root(tp, l->key, NULL);
		node_free(l);
		trie_rebalance(t, tp);
		return;
	}

	/* only access fa if it is pointing at the last valid hlist_node */
	if (*pprev)
		return;

	/* update the trie with the latest suffix length */
	l->slen = fa->fa_slen;
	leaf_pull_suffix(tp, l);
}

/* Caller must hold RTNL. */
int fib_table_delete(struct fib_table *tb, struct fib_config *cfg)
{
	struct trie *t = (struct trie *) tb->tb_data;
	struct fib_alias *fa, *fa_to_delete;
	struct key_vector *l, *tp;
	u8 plen = cfg->fc_dst_len;
	u8 slen = KEYLENGTH - plen;
	u8 tos = cfg->fc_tos;
	u32 key;

	if (plen > KEYLENGTH)
		return -EINVAL;

	key = ntohl(cfg->fc_dst);

	if ((plen < KEYLENGTH) && (key << plen))
		return -EINVAL;

	l = fib_find_node(t, &tp, key);
	if (!l)
		return -ESRCH;

	fa = fib_find_alias(&l->leaf, slen, tos, 0, tb->tb_id);
	if (!fa)
		return -ESRCH;

	pr_debug("Deleting %08x/%d tos=%d t=%p\n", key, plen, tos, t);

	fa_to_delete = NULL;
	hlist_for_each_entry_from(fa, fa_list) {
		struct fib_info *fi = fa->fa_info;

		if ((fa->fa_slen != slen) ||
		    (fa->tb_id != tb->tb_id) ||
		    (fa->fa_tos != tos))
			break;

		if ((!cfg->fc_type || fa->fa_type == cfg->fc_type) &&
		    (cfg->fc_scope == RT_SCOPE_NOWHERE ||
		     fa->fa_info->fib_scope == cfg->fc_scope) &&
		    (!cfg->fc_prefsrc ||
		     fi->fib_prefsrc == cfg->fc_prefsrc) &&
		    (!cfg->fc_protocol ||
		     fi->fib_protocol == cfg->fc_protocol) &&
		    fib_nh_match(cfg, fi) == 0) {
			fa_to_delete = fa;
			break;
		}
	}

	if (!fa_to_delete)
		return -ESRCH;

	switchdev_fib_ipv4_del(key, plen, fa_to_delete->fa_info, tos,
			       cfg->fc_type, tb->tb_id);

	rtmsg_fib(RTM_DELROUTE, htonl(key), fa_to_delete, plen, tb->tb_id,
		  &cfg->fc_nlinfo, 0);

	if (!plen)
		tb->tb_num_default--;

	fib_remove_alias(t, tp, l, fa_to_delete);

	if (fa_to_delete->fa_state & FA_S_ACCESSED)
		rt_cache_flush(cfg->fc_nlinfo.nl_net);

	fib_release_info(fa_to_delete->fa_info);
	alias_free_mem_rcu(fa_to_delete);
	return 0;
}

/* Scan for the next leaf starting at the provided key value */
static struct key_vector *leaf_walk_rcu(struct key_vector **tn, t_key key)
{
	struct key_vector *pn, *n = *tn;
	unsigned long cindex;

	/* this loop is meant to try and find the key in the trie */
	do {
		/* record parent and next child index */
		pn = n;
		cindex = (key > pn->key) ? get_index(key, pn) : 0;

		if (cindex >> pn->bits)
			break;

		/* descend into the next child */
		n = get_child_rcu(pn, cindex++);
		if (!n)
			break;

		/* guarantee forward progress on the keys */
		if (IS_LEAF(n) && (n->key >= key))
			goto found;
	} while (IS_TNODE(n));

	/* this loop will search for the next leaf with a greater key */
	while (!IS_TRIE(pn)) {
		/* if we exhausted the parent node we will need to climb */
		if (cindex >= (1ul << pn->bits)) {
			t_key pkey = pn->key;

			pn = node_parent_rcu(pn);
			cindex = get_index(pkey, pn) + 1;
			continue;
		}

		/* grab the next available node */
		n = get_child_rcu(pn, cindex++);
		if (!n)
			continue;

		/* no need to compare keys since we bumped the index */
		if (IS_LEAF(n))
			goto found;

		/* Rescan start scanning in new node */
		pn = n;
		cindex = 0;
	}

	*tn = pn;
	return NULL; /* Root of trie */
found:
	/* if we are at the limit for keys just return NULL for the tnode */
	*tn = pn;
	return n;
}

static void fib_trie_free(struct fib_table *tb)
{
	struct trie *t = (struct trie *)tb->tb_data;
	struct key_vector *pn = t->kv;
	unsigned long cindex = 1;
	struct hlist_node *tmp;
	struct fib_alias *fa;

	/* walk trie in reverse order and free everything */
	for (;;) {
		struct key_vector *n;

		if (!(cindex--)) {
			t_key pkey = pn->key;

			if (IS_TRIE(pn))
				break;

			n = pn;
			pn = node_parent(pn);

			/* drop emptied tnode */
			put_child_root(pn, n->key, NULL);
			node_free(n);

			cindex = get_index(pkey, pn);

			continue;
		}

		/* grab the next available node */
		n = get_child(pn, cindex);
		if (!n)
			continue;

		if (IS_TNODE(n)) {
			/* record pn and cindex for leaf walking */
			pn = n;
			cindex = 1ul << n->bits;

			continue;
		}

		hlist_for_each_entry_safe(fa, tmp, &n->leaf, fa_list) {
			hlist_del_rcu(&fa->fa_list);
			alias_free_mem_rcu(fa);
		}

		put_child_root(pn, n->key, NULL);
		node_free(n);
	}

#ifdef CONFIG_IP_FIB_TRIE_STATS
	free_percpu(t->stats);
#endif
	kfree(tb);
}

struct fib_table *fib_trie_unmerge(struct fib_table *oldtb)
{
	struct trie *ot = (struct trie *)oldtb->tb_data;
	struct key_vector *l, *tp = ot->kv;
	struct fib_table *local_tb;
	struct fib_alias *fa;
	struct trie *lt;
	t_key key = 0;

	if (oldtb->tb_data == oldtb->__data)
		return oldtb;

	local_tb = fib_trie_table(RT_TABLE_LOCAL, NULL);
	if (!local_tb)
		return NULL;

	lt = (struct trie *)local_tb->tb_data;

	while ((l = leaf_walk_rcu(&tp, key)) != NULL) {
		struct key_vector *local_l = NULL, *local_tp;

		hlist_for_each_entry_rcu(fa, &l->leaf, fa_list) {
			struct fib_alias *new_fa;

			if (local_tb->tb_id != fa->tb_id)
				continue;

			/* clone fa for new local table */
			new_fa = kmem_cache_alloc(fn_alias_kmem, GFP_KERNEL);
			if (!new_fa)
				goto out;

			memcpy(new_fa, fa, sizeof(*fa));

			/* insert clone into table */
			if (!local_l)
				local_l = fib_find_node(lt, &local_tp, l->key);

			if (fib_insert_alias(lt, local_tp, local_l, new_fa,
					     NULL, l->key))
				goto out;
		}

		/* stop loop if key wrapped back to 0 */
		key = l->key + 1;
		if (key < l->key)
			break;
	}

	return local_tb;
out:
	fib_trie_free(local_tb);

	return NULL;
}

/* Caller must hold RTNL */
void fib_table_flush_external(struct fib_table *tb)
{
	struct trie *t = (struct trie *)tb->tb_data;
	struct key_vector *pn = t->kv;
	unsigned long cindex = 1;
	struct hlist_node *tmp;
	struct fib_alias *fa;

	/* walk trie in reverse order */
	for (;;) {
		unsigned char slen = 0;
		struct key_vector *n;

		if (!(cindex--)) {
			t_key pkey = pn->key;

			/* cannot resize the trie vector */
			if (IS_TRIE(pn))
				break;

			/* resize completed node */
			pn = resize(t, pn);
			cindex = get_index(pkey, pn);

			continue;
		}

		/* grab the next available node */
		n = get_child(pn, cindex);
		if (!n)
			continue;

		if (IS_TNODE(n)) {
			/* record pn and cindex for leaf walking */
			pn = n;
			cindex = 1ul << n->bits;

			continue;
		}

		hlist_for_each_entry_safe(fa, tmp, &n->leaf, fa_list) {
			struct fib_info *fi = fa->fa_info;

			/* if alias was cloned to local then we just
			 * need to remove the local copy from main
			 */
			if (tb->tb_id != fa->tb_id) {
				hlist_del_rcu(&fa->fa_list);
				alias_free_mem_rcu(fa);
				continue;
			}

			/* record local slen */
			slen = fa->fa_slen;

			if (!fi || !(fi->fib_flags & RTNH_F_OFFLOAD))
				continue;

			switchdev_fib_ipv4_del(n->key, KEYLENGTH - fa->fa_slen,
					       fi, fa->fa_tos, fa->fa_type,
					       tb->tb_id);
		}

		/* update leaf slen */
		n->slen = slen;

		if (hlist_empty(&n->leaf)) {
			put_child_root(pn, n->key, NULL);
			node_free(n);
		}
	}
}

/* Caller must hold RTNL. */
int fib_table_flush(struct fib_table *tb)
{
	struct trie *t = (struct trie *)tb->tb_data;
	struct key_vector *pn = t->kv;
	unsigned long cindex = 1;
	struct hlist_node *tmp;
	struct fib_alias *fa;
	int found = 0;

	/* walk trie in reverse order */
	for (;;) {
		unsigned char slen = 0;
		struct key_vector *n;

		if (!(cindex--)) {
			t_key pkey = pn->key;

			/* cannot resize the trie vector */
			if (IS_TRIE(pn))
				break;

			/* resize completed node */
			pn = resize(t, pn);
			cindex = get_index(pkey, pn);

			continue;
		}

		/* grab the next available node */
		n = get_child(pn, cindex);
		if (!n)
			continue;

		if (IS_TNODE(n)) {
			/* record pn and cindex for leaf walking */
			pn = n;
			cindex = 1ul << n->bits;

			continue;
		}

		hlist_for_each_entry_safe(fa, tmp, &n->leaf, fa_list) {
			struct fib_info *fi = fa->fa_info;

			if (!fi || !(fi->fib_flags & RTNH_F_DEAD)) {
				slen = fa->fa_slen;
				continue;
			}

			switchdev_fib_ipv4_del(n->key, KEYLENGTH - fa->fa_slen,
					       fi, fa->fa_tos, fa->fa_type,
					       tb->tb_id);
			hlist_del_rcu(&fa->fa_list);
			fib_release_info(fa->fa_info);
			alias_free_mem_rcu(fa);
			found++;
		}

		/* update leaf slen */
		n->slen = slen;

		if (hlist_empty(&n->leaf)) {
			put_child_root(pn, n->key, NULL);
			node_free(n);
		}
	}

	pr_debug("trie_flush found=%d\n", found);
	return found;
}

static void __trie_free_rcu(struct rcu_head *head)
{
	struct fib_table *tb = container_of(head, struct fib_table, rcu);
#ifdef CONFIG_IP_FIB_TRIE_STATS
	struct trie *t = (struct trie *)tb->tb_data;

	if (tb->tb_data == tb->__data)
		free_percpu(t->stats);
#endif /* CONFIG_IP_FIB_TRIE_STATS */
	kfree(tb);
}

void fib_free_table(struct fib_table *tb)
{
	call_rcu(&tb->rcu, __trie_free_rcu);
}

static int fn_trie_dump_leaf(struct key_vector *l, struct fib_table *tb,
			     struct sk_buff *skb, struct netlink_callback *cb)
{
	__be32 xkey = htonl(l->key);
	struct fib_alias *fa;
	int i, s_i;

	s_i = cb->args[4];
	i = 0;

	/* rcu_read_lock is hold by caller */
	hlist_for_each_entry_rcu(fa, &l->leaf, fa_list) {
		if (i < s_i) {
			i++;
			continue;
		}

		if (tb->tb_id != fa->tb_id) {
			i++;
			continue;
		}

		if (fib_dump_info(skb, NETLINK_CB(cb->skb).portid,
				  cb->nlh->nlmsg_seq,
				  RTM_NEWROUTE,
				  tb->tb_id,
				  fa->fa_type,
				  xkey,
				  KEYLENGTH - fa->fa_slen,
				  fa->fa_tos,
				  fa->fa_info, NLM_F_MULTI) < 0) {
			cb->args[4] = i;
			return -1;
		}
		i++;
	}

	cb->args[4] = i;
	return skb->len;
}

/* rcu_read_lock needs to be hold by caller from readside */
int fib_table_dump(struct fib_table *tb, struct sk_buff *skb,
		   struct netlink_callback *cb)
{
	struct trie *t = (struct trie *)tb->tb_data;
	struct key_vector *l, *tp = t->kv;
	/* Dump starting at last key.
	 * Note: 0.0.0.0/0 (ie default) is first key.
	 */
	int count = cb->args[2];
	t_key key = cb->args[3];

	while ((l = leaf_walk_rcu(&tp, key)) != NULL) {
		if (fn_trie_dump_leaf(l, tb, skb, cb) < 0) {
			cb->args[3] = key;
			cb->args[2] = count;
			return -1;
		}

		++count;
		key = l->key + 1;

		memset(&cb->args[4], 0,
		       sizeof(cb->args) - 4*sizeof(cb->args[0]));

		/* stop loop if key wrapped back to 0 */
		if (key < l->key)
			break;
	}

	cb->args[3] = key;
	cb->args[2] = count;

	return skb->len;
}

void __init fib_trie_init(void)
{
	fn_alias_kmem = kmem_cache_create("ip_fib_alias",
					  sizeof(struct fib_alias),
					  0, SLAB_PANIC, NULL);

	trie_leaf_kmem = kmem_cache_create("ip_fib_trie",
					   LEAF_SIZE,
					   0, SLAB_PANIC, NULL);
}

struct fib_table *fib_trie_table(u32 id, struct fib_table *alias)
{
	struct fib_table *tb;
	struct trie *t;
	size_t sz = sizeof(*tb);

	if (!alias)
		sz += sizeof(struct trie);

	tb = kzalloc(sz, GFP_KERNEL);
	if (!tb)
		return NULL;

	tb->tb_id = id;
	tb->tb_num_default = 0;
	tb->tb_data = (alias ? alias->__data : tb->__data);

	if (alias)
		return tb;

	t = (struct trie *) tb->tb_data;
	t->kv[0].pos = KEYLENGTH;
	t->kv[0].slen = KEYLENGTH;
#ifdef CONFIG_IP_FIB_TRIE_STATS
	t->stats = alloc_percpu(struct trie_use_stats);
	if (!t->stats) {
		kfree(tb);
		tb = NULL;
	}
#endif

	return tb;
}

#ifdef CONFIG_PROC_FS
/* Depth first Trie walk iterator */
struct fib_trie_iter {
	struct seq_net_private p;
	struct fib_table *tb;
	struct key_vector *tnode;
	unsigned int index;
	unsigned int depth;
};

static struct key_vector *fib_trie_get_next(struct fib_trie_iter *iter)
{
	unsigned long cindex = iter->index;
	struct key_vector *pn = iter->tnode;
	t_key pkey;

	pr_debug("get_next iter={node=%p index=%d depth=%d}\n",
		 iter->tnode, iter->index, iter->depth);

	while (!IS_TRIE(pn)) {
		while (cindex < child_length(pn)) {
			struct key_vector *n = get_child_rcu(pn, cindex++);

			if (!n)
				continue;

			if (IS_LEAF(n)) {
				iter->tnode = pn;
				iter->index = cindex;
			} else {
				/* push down one level */
				iter->tnode = n;
				iter->index = 0;
				++iter->depth;
			}

			return n;
		}

		/* Current node exhausted, pop back up */
		pkey = pn->key;
		pn = node_parent_rcu(pn);
		cindex = get_index(pkey, pn) + 1;
		--iter->depth;
	}

	/* record root node so further searches know we are done */
	iter->tnode = pn;
	iter->index = 0;

	return NULL;
}

static struct key_vector *fib_trie_get_first(struct fib_trie_iter *iter,
					     struct trie *t)
{
	struct key_vector *n, *pn;

	if (!t)
		return NULL;

	pn = t->kv;
	n = rcu_dereference(pn->tnode[0]);
	if (!n)
		return NULL;

	if (IS_TNODE(n)) {
		iter->tnode = n;
		iter->index = 0;
		iter->depth = 1;
	} else {
		iter->tnode = pn;
		iter->index = 0;
		iter->depth = 0;
	}

	return n;
}

static void trie_collect_stats(struct trie *t, struct trie_stat *s)
{
	struct key_vector *n;
	struct fib_trie_iter iter;

	memset(s, 0, sizeof(*s));

	rcu_read_lock();
	for (n = fib_trie_get_first(&iter, t); n; n = fib_trie_get_next(&iter)) {
		if (IS_LEAF(n)) {
			struct fib_alias *fa;

			s->leaves++;
			s->totdepth += iter.depth;
			if (iter.depth > s->maxdepth)
				s->maxdepth = iter.depth;

			hlist_for_each_entry_rcu(fa, &n->leaf, fa_list)
				++s->prefixes;
		} else {
			s->tnodes++;
			if (n->bits < MAX_STAT_DEPTH)
				s->nodesizes[n->bits]++;
			s->nullpointers += tn_info(n)->empty_children;
		}
	}
	rcu_read_unlock();
}

/*
 *	This outputs /proc/net/fib_triestats
 */
static void trie_show_stats(struct seq_file *seq, struct trie_stat *stat)
{
	unsigned int i, max, pointers, bytes, avdepth;

	if (stat->leaves)
		avdepth = stat->totdepth*100 / stat->leaves;
	else
		avdepth = 0;

	seq_printf(seq, "\tAver depth:     %u.%02d\n",
		   avdepth / 100, avdepth % 100);
	seq_printf(seq, "\tMax depth:      %u\n", stat->maxdepth);

	seq_printf(seq, "\tLeaves:         %u\n", stat->leaves);
	bytes = LEAF_SIZE * stat->leaves;

	seq_printf(seq, "\tPrefixes:       %u\n", stat->prefixes);
	bytes += sizeof(struct fib_alias) * stat->prefixes;

	seq_printf(seq, "\tInternal nodes: %u\n\t", stat->tnodes);
	bytes += TNODE_SIZE(0) * stat->tnodes;

	max = MAX_STAT_DEPTH;
	while (max > 0 && stat->nodesizes[max-1] == 0)
		max--;

	pointers = 0;
	for (i = 1; i < max; i++)
		if (stat->nodesizes[i] != 0) {
			seq_printf(seq, "  %u: %u",  i, stat->nodesizes[i]);
			pointers += (1<<i) * stat->nodesizes[i];
		}
	seq_putc(seq, '\n');
	seq_printf(seq, "\tPointers: %u\n", pointers);

	bytes += sizeof(struct key_vector *) * pointers;
	seq_printf(seq, "Null ptrs: %u\n", stat->nullpointers);
	seq_printf(seq, "Total size: %u  kB\n", (bytes + 1023) / 1024);
}

#ifdef CONFIG_IP_FIB_TRIE_STATS
static void trie_show_usage(struct seq_file *seq,
			    const struct trie_use_stats __percpu *stats)
{
	struct trie_use_stats s = { 0 };
	int cpu;

	/* loop through all of the CPUs and gather up the stats */
	for_each_possible_cpu(cpu) {
		const struct trie_use_stats *pcpu = per_cpu_ptr(stats, cpu);

		s.gets += pcpu->gets;
		s.backtrack += pcpu->backtrack;
		s.semantic_match_passed += pcpu->semantic_match_passed;
		s.semantic_match_miss += pcpu->semantic_match_miss;
		s.null_node_hit += pcpu->null_node_hit;
		s.resize_node_skipped += pcpu->resize_node_skipped;
	}

	seq_printf(seq, "\nCounters:\n---------\n");
	seq_printf(seq, "gets = %u\n", s.gets);
	seq_printf(seq, "backtracks = %u\n", s.backtrack);
	seq_printf(seq, "semantic match passed = %u\n",
		   s.semantic_match_passed);
	seq_printf(seq, "semantic match miss = %u\n", s.semantic_match_miss);
	seq_printf(seq, "null node hit= %u\n", s.null_node_hit);
	seq_printf(seq, "skipped node resize = %u\n\n", s.resize_node_skipped);
}
#endif /*  CONFIG_IP_FIB_TRIE_STATS */

static void fib_table_print(struct seq_file *seq, struct fib_table *tb)
{
	if (tb->tb_id == RT_TABLE_LOCAL)
		seq_puts(seq, "Local:\n");
	else if (tb->tb_id == RT_TABLE_MAIN)
		seq_puts(seq, "Main:\n");
	else
		seq_printf(seq, "Id %d:\n", tb->tb_id);
}


static int fib_triestat_seq_show(struct seq_file *seq, void *v)
{
	struct net *net = (struct net *)seq->private;
	unsigned int h;

	seq_printf(seq,
		   "Basic info: size of leaf:"
		   " %Zd bytes, size of tnode: %Zd bytes.\n",
		   LEAF_SIZE, TNODE_SIZE(0));

	for (h = 0; h < FIB_TABLE_HASHSZ; h++) {
		struct hlist_head *head = &net->ipv4.fib_table_hash[h];
		struct fib_table *tb;

		hlist_for_each_entry_rcu(tb, head, tb_hlist) {
			struct trie *t = (struct trie *) tb->tb_data;
			struct trie_stat stat;

			if (!t)
				continue;

			fib_table_print(seq, tb);

			trie_collect_stats(t, &stat);
			trie_show_stats(seq, &stat);
#ifdef CONFIG_IP_FIB_TRIE_STATS
			trie_show_usage(seq, t->stats);
#endif
		}
	}

	return 0;
}

static int fib_triestat_seq_open(struct inode *inode, struct file *file)
{
	return single_open_net(inode, file, fib_triestat_seq_show);
}

static const struct file_operations fib_triestat_fops = {
	.owner	= THIS_MODULE,
	.open	= fib_triestat_seq_open,
	.read	= seq_read,
	.llseek	= seq_lseek,
	.release = single_release_net,
};

static struct key_vector *fib_trie_get_idx(struct seq_file *seq, loff_t pos)
{
	struct fib_trie_iter *iter = seq->private;
	struct net *net = seq_file_net(seq);
	loff_t idx = 0;
	unsigned int h;

	for (h = 0; h < FIB_TABLE_HASHSZ; h++) {
		struct hlist_head *head = &net->ipv4.fib_table_hash[h];
		struct fib_table *tb;

		hlist_for_each_entry_rcu(tb, head, tb_hlist) {
			struct key_vector *n;

			for (n = fib_trie_get_first(iter,
						    (struct trie *) tb->tb_data);
			     n; n = fib_trie_get_next(iter))
				if (pos == idx++) {
					iter->tb = tb;
					return n;
				}
		}
	}

	return NULL;
}

static void *fib_trie_seq_start(struct seq_file *seq, loff_t *pos)
	__acquires(RCU)
{
	rcu_read_lock();
	return fib_trie_get_idx(seq, *pos);
}

static void *fib_trie_seq_next(struct seq_file *seq, void *v, loff_t *pos)
{
	struct fib_trie_iter *iter = seq->private;
	struct net *net = seq_file_net(seq);
	struct fib_table *tb = iter->tb;
	struct hlist_node *tb_node;
	unsigned int h;
	struct key_vector *n;

	++*pos;
	/* next node in same table */
	n = fib_trie_get_next(iter);
	if (n)
		return n;

	/* walk rest of this hash chain */
	h = tb->tb_id & (FIB_TABLE_HASHSZ - 1);
	while ((tb_node = rcu_dereference(hlist_next_rcu(&tb->tb_hlist)))) {
		tb = hlist_entry(tb_node, struct fib_table, tb_hlist);
		n = fib_trie_get_first(iter, (struct trie *) tb->tb_data);
		if (n)
			goto found;
	}

	/* new hash chain */
	while (++h < FIB_TABLE_HASHSZ) {
		struct hlist_head *head = &net->ipv4.fib_table_hash[h];
		hlist_for_each_entry_rcu(tb, head, tb_hlist) {
			n = fib_trie_get_first(iter, (struct trie *) tb->tb_data);
			if (n)
				goto found;
		}
	}
	return NULL;

found:
	iter->tb = tb;
	return n;
}

static void fib_trie_seq_stop(struct seq_file *seq, void *v)
	__releases(RCU)
{
	rcu_read_unlock();
}

static void seq_indent(struct seq_file *seq, int n)
{
	while (n-- > 0)
		seq_puts(seq, "   ");
}

static inline const char *rtn_scope(char *buf, size_t len, enum rt_scope_t s)
{
	switch (s) {
	case RT_SCOPE_UNIVERSE: return "universe";
	case RT_SCOPE_SITE:	return "site";
	case RT_SCOPE_LINK:	return "link";
	case RT_SCOPE_HOST:	return "host";
	case RT_SCOPE_NOWHERE:	return "nowhere";
	default:
		snprintf(buf, len, "scope=%d", s);
		return buf;
	}
}

static const char *const rtn_type_names[__RTN_MAX] = {
	[RTN_UNSPEC] = "UNSPEC",
	[RTN_UNICAST] = "UNICAST",
	[RTN_LOCAL] = "LOCAL",
	[RTN_BROADCAST] = "BROADCAST",
	[RTN_ANYCAST] = "ANYCAST",
	[RTN_MULTICAST] = "MULTICAST",
	[RTN_BLACKHOLE] = "BLACKHOLE",
	[RTN_UNREACHABLE] = "UNREACHABLE",
	[RTN_PROHIBIT] = "PROHIBIT",
	[RTN_THROW] = "THROW",
	[RTN_NAT] = "NAT",
	[RTN_XRESOLVE] = "XRESOLVE",
};

static inline const char *rtn_type(char *buf, size_t len, unsigned int t)
{
	if (t < __RTN_MAX && rtn_type_names[t])
		return rtn_type_names[t];
	snprintf(buf, len, "type %u", t);
	return buf;
}

/* Pretty print the trie */
static int fib_trie_seq_show(struct seq_file *seq, void *v)
{
	const struct fib_trie_iter *iter = seq->private;
	struct key_vector *n = v;

	if (IS_TRIE(node_parent_rcu(n)))
		fib_table_print(seq, iter->tb);

	if (IS_TNODE(n)) {
		__be32 prf = htonl(n->key);

		seq_indent(seq, iter->depth-1);
		seq_printf(seq, "  +-- %pI4/%zu %u %u %u\n",
			   &prf, KEYLENGTH - n->pos - n->bits, n->bits,
			   tn_info(n)->full_children,
			   tn_info(n)->empty_children);
	} else {
		__be32 val = htonl(n->key);
		struct fib_alias *fa;

		seq_indent(seq, iter->depth);
		seq_printf(seq, "  |-- %pI4\n", &val);

		hlist_for_each_entry_rcu(fa, &n->leaf, fa_list) {
			char buf1[32], buf2[32];

			seq_indent(seq, iter->depth + 1);
			seq_printf(seq, "  /%zu %s %s",
				   KEYLENGTH - fa->fa_slen,
				   rtn_scope(buf1, sizeof(buf1),
					     fa->fa_info->fib_scope),
				   rtn_type(buf2, sizeof(buf2),
					    fa->fa_type));
			if (fa->fa_tos)
				seq_printf(seq, " tos=%d", fa->fa_tos);
			seq_putc(seq, '\n');
		}
	}

	return 0;
}

static const struct seq_operations fib_trie_seq_ops = {
	.start  = fib_trie_seq_start,
	.next   = fib_trie_seq_next,
	.stop   = fib_trie_seq_stop,
	.show   = fib_trie_seq_show,
};

static int fib_trie_seq_open(struct inode *inode, struct file *file)
{
	return seq_open_net(inode, file, &fib_trie_seq_ops,
			    sizeof(struct fib_trie_iter));
}

static const struct file_operations fib_trie_fops = {
	.owner  = THIS_MODULE,
	.open   = fib_trie_seq_open,
	.read   = seq_read,
	.llseek = seq_lseek,
	.release = seq_release_net,
};

struct fib_route_iter {
	struct seq_net_private p;
	struct fib_table *main_tb;
	struct key_vector *tnode;
	loff_t	pos;
	t_key	key;
};

static struct key_vector *fib_route_get_idx(struct fib_route_iter *iter,
					    loff_t pos)
{
	struct fib_table *tb = iter->main_tb;
	struct key_vector *l, **tp = &iter->tnode;
	struct trie *t;
	t_key key;

	/* use cache location of next-to-find key */
	if (iter->pos > 0 && pos >= iter->pos) {
		pos -= iter->pos;
		key = iter->key;
	} else {
		t = (struct trie *)tb->tb_data;
		iter->tnode = t->kv;
		iter->pos = 0;
		key = 0;
	}

	while ((l = leaf_walk_rcu(tp, key)) != NULL) {
		key = l->key + 1;
		iter->pos++;

		if (--pos <= 0)
			break;

		l = NULL;

		/* handle unlikely case of a key wrap */
		if (!key)
			break;
	}

	if (l)
		iter->key = key;	/* remember it */
	else
		iter->pos = 0;		/* forget it */

	return l;
}

static void *fib_route_seq_start(struct seq_file *seq, loff_t *pos)
	__acquires(RCU)
{
	struct fib_route_iter *iter = seq->private;
	struct fib_table *tb;
	struct trie *t;

	rcu_read_lock();

	tb = fib_get_table(seq_file_net(seq), RT_TABLE_MAIN);
	if (!tb)
		return NULL;

	iter->main_tb = tb;

	if (*pos != 0)
		return fib_route_get_idx(iter, *pos);

	t = (struct trie *)tb->tb_data;
	iter->tnode = t->kv;
	iter->pos = 0;
	iter->key = 0;

	return SEQ_START_TOKEN;
}

static void *fib_route_seq_next(struct seq_file *seq, void *v, loff_t *pos)
{
	struct fib_route_iter *iter = seq->private;
	struct key_vector *l = NULL;
	t_key key = iter->key;

	++*pos;

	/* only allow key of 0 for start of sequence */
	if ((v == SEQ_START_TOKEN) || key)
		l = leaf_walk_rcu(&iter->tnode, key);

	if (l) {
		iter->key = l->key + 1;
		iter->pos++;
	} else {
		iter->pos = 0;
	}

	return l;
}

static void fib_route_seq_stop(struct seq_file *seq, void *v)
	__releases(RCU)
{
	rcu_read_unlock();
}

static unsigned int fib_flag_trans(int type, __be32 mask, const struct fib_info *fi)
{
	unsigned int flags = 0;

	if (type == RTN_UNREACHABLE || type == RTN_PROHIBIT)
		flags = RTF_REJECT;
	if (fi && fi->fib_nh->nh_gw)
		flags |= RTF_GATEWAY;
	if (mask == htonl(0xFFFFFFFF))
		flags |= RTF_HOST;
	flags |= RTF_UP;
	return flags;
}

/*
 *	This outputs /proc/net/route.
 *	The format of the file is not supposed to be changed
 *	and needs to be same as fib_hash output to avoid breaking
 *	legacy utilities
 */
static int fib_route_seq_show(struct seq_file *seq, void *v)
{
	struct fib_route_iter *iter = seq->private;
	struct fib_table *tb = iter->main_tb;
	struct fib_alias *fa;
	struct key_vector *l = v;
	__be32 prefix;

	if (v == SEQ_START_TOKEN) {
		seq_printf(seq, "%-127s\n", "Iface\tDestination\tGateway "
			   "\tFlags\tRefCnt\tUse\tMetric\tMask\t\tMTU"
			   "\tWindow\tIRTT");
		return 0;
	}

	prefix = htonl(l->key);

	hlist_for_each_entry_rcu(fa, &l->leaf, fa_list) {
		const struct fib_info *fi = fa->fa_info;
		__be32 mask = inet_make_mask(KEYLENGTH - fa->fa_slen);
		unsigned int flags = fib_flag_trans(fa->fa_type, mask, fi);

		if ((fa->fa_type == RTN_BROADCAST) ||
		    (fa->fa_type == RTN_MULTICAST))
			continue;

		if (fa->tb_id != tb->tb_id)
			continue;

		seq_setwidth(seq, 127);

		if (fi)
			seq_printf(seq,
				   "%s\t%08X\t%08X\t%04X\t%d\t%u\t"
				   "%d\t%08X\t%d\t%u\t%u",
				   fi->fib_dev ? fi->fib_dev->name : "*",
				   prefix,
				   fi->fib_nh->nh_gw, flags, 0, 0,
				   fi->fib_priority,
				   mask,
				   (fi->fib_advmss ?
				    fi->fib_advmss + 40 : 0),
				   fi->fib_window,
				   fi->fib_rtt >> 3);
		else
			seq_printf(seq,
				   "*\t%08X\t%08X\t%04X\t%d\t%u\t"
				   "%d\t%08X\t%d\t%u\t%u",
				   prefix, 0, flags, 0, 0, 0,
				   mask, 0, 0, 0);

		seq_pad(seq, '\n');
	}

	return 0;
}

static const struct seq_operations fib_route_seq_ops = {
	.start  = fib_route_seq_start,
	.next   = fib_route_seq_next,
	.stop   = fib_route_seq_stop,
	.show   = fib_route_seq_show,
};

static int fib_route_seq_open(struct inode *inode, struct file *file)
{
	return seq_open_net(inode, file, &fib_route_seq_ops,
			    sizeof(struct fib_route_iter));
}

static const struct file_operations fib_route_fops = {
	.owner  = THIS_MODULE,
	.open   = fib_route_seq_open,
	.read   = seq_read,
	.llseek = seq_lseek,
	.release = seq_release_net,
};

int __net_init fib_proc_init(struct net *net)
{
	if (!proc_create("fib_trie", S_IRUGO, net->proc_net, &fib_trie_fops))
		goto out1;

	if (!proc_create("fib_triestat", S_IRUGO, net->proc_net,
			 &fib_triestat_fops))
		goto out2;

	if (!proc_create("route", S_IRUGO, net->proc_net, &fib_route_fops))
		goto out3;

	return 0;

out3:
	remove_proc_entry("fib_triestat", net->proc_net);
out2:
	remove_proc_entry("fib_trie", net->proc_net);
out1:
	return -ENOMEM;
}

void __net_exit fib_proc_exit(struct net *net)
{
	remove_proc_entry("fib_trie", net->proc_net);
	remove_proc_entry("fib_triestat", net->proc_net);
	remove_proc_entry("route", net->proc_net);
}

#endif /* CONFIG_PROC_FS */<|MERGE_RESOLUTION|>--- conflicted
+++ resolved
@@ -1172,14 +1172,6 @@
 			new_fa->fa_state = state & ~FA_S_ACCESSED;
 			new_fa->fa_slen = fa->fa_slen;
 			new_fa->tb_id = tb->tb_id;
-<<<<<<< HEAD
-
-			err = netdev_switch_fib_ipv4_add(key, plen, fi,
-							 new_fa->fa_tos,
-							 cfg->fc_type,
-							 cfg->fc_nlflags,
-							 tb->tb_id);
-=======
 			new_fa->fa_default = -1;
 
 			err = switchdev_fib_ipv4_add(key, plen, fi,
@@ -1187,7 +1179,6 @@
 						     cfg->fc_type,
 						     cfg->fc_nlflags,
 						     tb->tb_id);
->>>>>>> db0b54cd
 			if (err) {
 				switchdev_fib_ipv4_abort(fi);
 				kmem_cache_free(fn_alias_kmem, new_fa);
