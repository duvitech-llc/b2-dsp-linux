/*
 * INET		An implementation of the TCP/IP protocol suite for the LINUX
 *		operating system.  INET is implemented using the  BSD Socket
 *		interface as the means of communication with the user level.
 *
 *		Support for INET connection oriented protocols.
 *
 * Authors:	See the TCP sources
 *
 *		This program is free software; you can redistribute it and/or
 *		modify it under the terms of the GNU General Public License
 *		as published by the Free Software Foundation; either version
 *		2 of the License, or(at your option) any later version.
 */

#include <linux/module.h>
#include <linux/jhash.h>

#include <net/inet_connection_sock.h>
#include <net/inet_hashtables.h>
#include <net/inet_timewait_sock.h>
#include <net/ip.h>
#include <net/route.h>
#include <net/tcp_states.h>
#include <net/xfrm.h>
#include <net/tcp.h>

#ifdef INET_CSK_DEBUG
const char inet_csk_timer_bug_msg[] = "inet_csk BUG: unknown timer value\n";
EXPORT_SYMBOL(inet_csk_timer_bug_msg);
#endif

void inet_get_local_port_range(struct net *net, int *low, int *high)
{
	unsigned int seq;

	do {
		seq = read_seqbegin(&net->ipv4.ip_local_ports.lock);

		*low = net->ipv4.ip_local_ports.range[0];
		*high = net->ipv4.ip_local_ports.range[1];
	} while (read_seqretry(&net->ipv4.ip_local_ports.lock, seq));
}
EXPORT_SYMBOL(inet_get_local_port_range);

int inet_csk_bind_conflict(const struct sock *sk,
			   const struct inet_bind_bucket *tb, bool relax)
{
	struct sock *sk2;
	int reuse = sk->sk_reuse;
	int reuseport = sk->sk_reuseport;
	kuid_t uid = sock_i_uid((struct sock *)sk);

	/*
	 * Unlike other sk lookup places we do not check
	 * for sk_net here, since _all_ the socks listed
	 * in tb->owners list belong to the same net - the
	 * one this bucket belongs to.
	 */

	sk_for_each_bound(sk2, &tb->owners) {
		if (sk != sk2 &&
		    !inet_v6_ipv6only(sk2) &&
		    (!sk->sk_bound_dev_if ||
		     !sk2->sk_bound_dev_if ||
		     sk->sk_bound_dev_if == sk2->sk_bound_dev_if)) {
			if ((!reuse || !sk2->sk_reuse ||
			    sk2->sk_state == TCP_LISTEN) &&
			    (!reuseport || !sk2->sk_reuseport ||
			    (sk2->sk_state != TCP_TIME_WAIT &&
			     !uid_eq(uid, sock_i_uid(sk2))))) {

				if (!sk2->sk_rcv_saddr || !sk->sk_rcv_saddr ||
				    sk2->sk_rcv_saddr == sk->sk_rcv_saddr)
					break;
			}
			if (!relax && reuse && sk2->sk_reuse &&
			    sk2->sk_state != TCP_LISTEN) {

				if (!sk2->sk_rcv_saddr || !sk->sk_rcv_saddr ||
				    sk2->sk_rcv_saddr == sk->sk_rcv_saddr)
					break;
			}
		}
	}
	return sk2 != NULL;
}
EXPORT_SYMBOL_GPL(inet_csk_bind_conflict);

/* Obtain a reference to a local port for the given sock,
 * if snum is zero it means select any available local port.
 */
int inet_csk_get_port(struct sock *sk, unsigned short snum)
{
	struct inet_hashinfo *hashinfo = sk->sk_prot->h.hashinfo;
	struct inet_bind_hashbucket *head;
	struct inet_bind_bucket *tb;
	int ret, attempts = 5;
	struct net *net = sock_net(sk);
	int smallest_size = -1, smallest_rover;
	kuid_t uid = sock_i_uid(sk);
	int attempt_half = (sk->sk_reuse == SK_CAN_REUSE) ? 1 : 0;

	local_bh_disable();
	if (!snum) {
		int remaining, rover, low, high;

again:
		inet_get_local_port_range(net, &low, &high);
		if (attempt_half) {
			int half = low + ((high - low) >> 1);

			if (attempt_half == 1)
				high = half;
			else
				low = half;
		}
		remaining = (high - low) + 1;
		smallest_rover = rover = prandom_u32() % remaining + low;

		smallest_size = -1;
		do {
			if (inet_is_local_reserved_port(net, rover))
				goto next_nolock;
			head = &hashinfo->bhash[inet_bhashfn(net, rover,
					hashinfo->bhash_size)];
			spin_lock(&head->lock);
			inet_bind_bucket_for_each(tb, &head->chain)
				if (net_eq(ib_net(tb), net) && tb->port == rover) {
					if (((tb->fastreuse > 0 &&
					      sk->sk_reuse &&
					      sk->sk_state != TCP_LISTEN) ||
					     (tb->fastreuseport > 0 &&
					      sk->sk_reuseport &&
					      uid_eq(tb->fastuid, uid))) &&
					    (tb->num_owners < smallest_size || smallest_size == -1)) {
						smallest_size = tb->num_owners;
						smallest_rover = rover;
					}
					if (!inet_csk(sk)->icsk_af_ops->bind_conflict(sk, tb, false)) {
						snum = rover;
						goto tb_found;
					}
					goto next;
				}
			break;
		next:
			spin_unlock(&head->lock);
		next_nolock:
			if (++rover > high)
				rover = low;
		} while (--remaining > 0);

		/* Exhausted local port range during search?  It is not
		 * possible for us to be holding one of the bind hash
		 * locks if this test triggers, because if 'remaining'
		 * drops to zero, we broke out of the do/while loop at
		 * the top level, not from the 'break;' statement.
		 */
		ret = 1;
		if (remaining <= 0) {
			if (smallest_size != -1) {
				snum = smallest_rover;
				goto have_snum;
			}
			if (attempt_half == 1) {
				/* OK we now try the upper half of the range */
				attempt_half = 2;
				goto again;
			}
			goto fail;
		}
		/* OK, here is the one we will use.  HEAD is
		 * non-NULL and we hold it's mutex.
		 */
		snum = rover;
	} else {
have_snum:
		head = &hashinfo->bhash[inet_bhashfn(net, snum,
				hashinfo->bhash_size)];
		spin_lock(&head->lock);
		inet_bind_bucket_for_each(tb, &head->chain)
			if (net_eq(ib_net(tb), net) && tb->port == snum)
				goto tb_found;
	}
	tb = NULL;
	goto tb_not_found;
tb_found:
	if (!hlist_empty(&tb->owners)) {
		if (sk->sk_reuse == SK_FORCE_REUSE)
			goto success;

		if (((tb->fastreuse > 0 &&
		      sk->sk_reuse && sk->sk_state != TCP_LISTEN) ||
		     (tb->fastreuseport > 0 &&
		      sk->sk_reuseport && uid_eq(tb->fastuid, uid))) &&
		    smallest_size == -1) {
			goto success;
		} else {
			ret = 1;
			if (inet_csk(sk)->icsk_af_ops->bind_conflict(sk, tb, true)) {
				if (((sk->sk_reuse && sk->sk_state != TCP_LISTEN) ||
				     (tb->fastreuseport > 0 &&
				      sk->sk_reuseport && uid_eq(tb->fastuid, uid))) &&
				    smallest_size != -1 && --attempts >= 0) {
					spin_unlock(&head->lock);
					goto again;
				}

				goto fail_unlock;
			}
		}
	}
tb_not_found:
	ret = 1;
	if (!tb && (tb = inet_bind_bucket_create(hashinfo->bind_bucket_cachep,
					net, head, snum)) == NULL)
		goto fail_unlock;
	if (hlist_empty(&tb->owners)) {
		if (sk->sk_reuse && sk->sk_state != TCP_LISTEN)
			tb->fastreuse = 1;
		else
			tb->fastreuse = 0;
		if (sk->sk_reuseport) {
			tb->fastreuseport = 1;
			tb->fastuid = uid;
		} else
			tb->fastreuseport = 0;
	} else {
		if (tb->fastreuse &&
		    (!sk->sk_reuse || sk->sk_state == TCP_LISTEN))
			tb->fastreuse = 0;
		if (tb->fastreuseport &&
		    (!sk->sk_reuseport || !uid_eq(tb->fastuid, uid)))
			tb->fastreuseport = 0;
	}
success:
	if (!inet_csk(sk)->icsk_bind_hash)
		inet_bind_hash(sk, tb, snum);
	WARN_ON(inet_csk(sk)->icsk_bind_hash != tb);
	ret = 0;

fail_unlock:
	spin_unlock(&head->lock);
fail:
	local_bh_enable();
	return ret;
}
EXPORT_SYMBOL_GPL(inet_csk_get_port);

/*
 * Wait for an incoming connection, avoid race conditions. This must be called
 * with the socket locked.
 */
static int inet_csk_wait_for_connect(struct sock *sk, long timeo)
{
	struct inet_connection_sock *icsk = inet_csk(sk);
	DEFINE_WAIT(wait);
	int err;

	/*
	 * True wake-one mechanism for incoming connections: only
	 * one process gets woken up, not the 'whole herd'.
	 * Since we do not 'race & poll' for established sockets
	 * anymore, the common case will execute the loop only once.
	 *
	 * Subtle issue: "add_wait_queue_exclusive()" will be added
	 * after any current non-exclusive waiters, and we know that
	 * it will always _stay_ after any new non-exclusive waiters
	 * because all non-exclusive waiters are added at the
	 * beginning of the wait-queue. As such, it's ok to "drop"
	 * our exclusiveness temporarily when we get woken up without
	 * having to remove and re-insert us on the wait queue.
	 */
	for (;;) {
		prepare_to_wait_exclusive(sk_sleep(sk), &wait,
					  TASK_INTERRUPTIBLE);
		release_sock(sk);
		if (reqsk_queue_empty(&icsk->icsk_accept_queue))
			timeo = schedule_timeout(timeo);
		sched_annotate_sleep();
		lock_sock(sk);
		err = 0;
		if (!reqsk_queue_empty(&icsk->icsk_accept_queue))
			break;
		err = -EINVAL;
		if (sk->sk_state != TCP_LISTEN)
			break;
		err = sock_intr_errno(timeo);
		if (signal_pending(current))
			break;
		err = -EAGAIN;
		if (!timeo)
			break;
	}
	finish_wait(sk_sleep(sk), &wait);
	return err;
}

/*
 * This will accept the next outstanding connection.
 */
struct sock *inet_csk_accept(struct sock *sk, int flags, int *err)
{
	struct inet_connection_sock *icsk = inet_csk(sk);
	struct request_sock_queue *queue = &icsk->icsk_accept_queue;
	struct request_sock *req;
	struct sock *newsk;
	int error;

	lock_sock(sk);

	/* We need to make sure that this socket is listening,
	 * and that it has something pending.
	 */
	error = -EINVAL;
	if (sk->sk_state != TCP_LISTEN)
		goto out_err;

	/* Find already established connection */
	if (reqsk_queue_empty(queue)) {
		long timeo = sock_rcvtimeo(sk, flags & O_NONBLOCK);

		/* If this is a non blocking socket don't sleep */
		error = -EAGAIN;
		if (!timeo)
			goto out_err;

		error = inet_csk_wait_for_connect(sk, timeo);
		if (error)
			goto out_err;
	}
	req = reqsk_queue_remove(queue, sk);
	newsk = req->sk;

	if (sk->sk_protocol == IPPROTO_TCP &&
	    tcp_rsk(req)->tfo_listener) {
		spin_lock_bh(&queue->fastopenq.lock);
		if (tcp_rsk(req)->tfo_listener) {
			/* We are still waiting for the final ACK from 3WHS
			 * so can't free req now. Instead, we set req->sk to
			 * NULL to signify that the child socket is taken
			 * so reqsk_fastopen_remove() will free the req
			 * when 3WHS finishes (or is aborted).
			 */
			req->sk = NULL;
			req = NULL;
		}
		spin_unlock_bh(&queue->fastopenq.lock);
	}
out:
	release_sock(sk);
	if (req)
		reqsk_put(req);
	return newsk;
out_err:
	newsk = NULL;
	req = NULL;
	*err = error;
	goto out;
}
EXPORT_SYMBOL(inet_csk_accept);

/*
 * Using different timers for retransmit, delayed acks and probes
 * We may wish use just one timer maintaining a list of expire jiffies
 * to optimize.
 */
void inet_csk_init_xmit_timers(struct sock *sk,
			       void (*retransmit_handler)(unsigned long),
			       void (*delack_handler)(unsigned long),
			       void (*keepalive_handler)(unsigned long))
{
	struct inet_connection_sock *icsk = inet_csk(sk);

	setup_timer(&icsk->icsk_retransmit_timer, retransmit_handler,
			(unsigned long)sk);
	setup_timer(&icsk->icsk_delack_timer, delack_handler,
			(unsigned long)sk);
	setup_timer(&sk->sk_timer, keepalive_handler, (unsigned long)sk);
	icsk->icsk_pending = icsk->icsk_ack.pending = 0;
}
EXPORT_SYMBOL(inet_csk_init_xmit_timers);

void inet_csk_clear_xmit_timers(struct sock *sk)
{
	struct inet_connection_sock *icsk = inet_csk(sk);

	icsk->icsk_pending = icsk->icsk_ack.pending = icsk->icsk_ack.blocked = 0;

	sk_stop_timer(sk, &icsk->icsk_retransmit_timer);
	sk_stop_timer(sk, &icsk->icsk_delack_timer);
	sk_stop_timer(sk, &sk->sk_timer);
}
EXPORT_SYMBOL(inet_csk_clear_xmit_timers);

void inet_csk_delete_keepalive_timer(struct sock *sk)
{
	sk_stop_timer(sk, &sk->sk_timer);
}
EXPORT_SYMBOL(inet_csk_delete_keepalive_timer);

void inet_csk_reset_keepalive_timer(struct sock *sk, unsigned long len)
{
	sk_reset_timer(sk, &sk->sk_timer, jiffies + len);
}
EXPORT_SYMBOL(inet_csk_reset_keepalive_timer);

struct dst_entry *inet_csk_route_req(const struct sock *sk,
				     struct flowi4 *fl4,
				     const struct request_sock *req)
{
	const struct inet_request_sock *ireq = inet_rsk(req);
	struct net *net = read_pnet(&ireq->ireq_net);
	struct ip_options_rcu *opt = ireq->opt;
	struct rtable *rt;

	flowi4_init_output(fl4, ireq->ir_iif, ireq->ir_mark,
			   RT_CONN_FLAGS(sk), RT_SCOPE_UNIVERSE,
			   sk->sk_protocol, inet_sk_flowi_flags(sk),
			   (opt && opt->opt.srr) ? opt->opt.faddr : ireq->ir_rmt_addr,
			   ireq->ir_loc_addr, ireq->ir_rmt_port,
			   htons(ireq->ir_num));
	security_req_classify_flow(req, flowi4_to_flowi(fl4));
	rt = ip_route_output_flow(net, fl4, sk);
	if (IS_ERR(rt))
		goto no_route;
	if (opt && opt->opt.is_strictroute && rt->rt_uses_gateway)
		goto route_err;
	return &rt->dst;

route_err:
	ip_rt_put(rt);
no_route:
	IP_INC_STATS_BH(net, IPSTATS_MIB_OUTNOROUTES);
	return NULL;
}
EXPORT_SYMBOL_GPL(inet_csk_route_req);

struct dst_entry *inet_csk_route_child_sock(const struct sock *sk,
					    struct sock *newsk,
					    const struct request_sock *req)
{
	const struct inet_request_sock *ireq = inet_rsk(req);
	struct net *net = read_pnet(&ireq->ireq_net);
	struct inet_sock *newinet = inet_sk(newsk);
	struct ip_options_rcu *opt;
	struct flowi4 *fl4;
	struct rtable *rt;

	fl4 = &newinet->cork.fl.u.ip4;

	rcu_read_lock();
	opt = rcu_dereference(newinet->inet_opt);
	flowi4_init_output(fl4, ireq->ir_iif, ireq->ir_mark,
			   RT_CONN_FLAGS(sk), RT_SCOPE_UNIVERSE,
			   sk->sk_protocol, inet_sk_flowi_flags(sk),
			   (opt && opt->opt.srr) ? opt->opt.faddr : ireq->ir_rmt_addr,
			   ireq->ir_loc_addr, ireq->ir_rmt_port,
			   htons(ireq->ir_num));
	security_req_classify_flow(req, flowi4_to_flowi(fl4));
	rt = ip_route_output_flow(net, fl4, sk);
	if (IS_ERR(rt))
		goto no_route;
	if (opt && opt->opt.is_strictroute && rt->rt_uses_gateway)
		goto route_err;
	rcu_read_unlock();
	return &rt->dst;

route_err:
	ip_rt_put(rt);
no_route:
	rcu_read_unlock();
	IP_INC_STATS_BH(net, IPSTATS_MIB_OUTNOROUTES);
	return NULL;
}
EXPORT_SYMBOL_GPL(inet_csk_route_child_sock);

#if IS_ENABLED(CONFIG_IPV6)
#define AF_INET_FAMILY(fam) ((fam) == AF_INET)
#else
#define AF_INET_FAMILY(fam) true
#endif

/* Only thing we need from tcp.h */
extern int sysctl_tcp_synack_retries;


/* Decide when to expire the request and when to resend SYN-ACK */
static inline void syn_ack_recalc(struct request_sock *req, const int thresh,
				  const int max_retries,
				  const u8 rskq_defer_accept,
				  int *expire, int *resend)
{
	if (!rskq_defer_accept) {
		*expire = req->num_timeout >= thresh;
		*resend = 1;
		return;
	}
	*expire = req->num_timeout >= thresh &&
		  (!inet_rsk(req)->acked || req->num_timeout >= max_retries);
	/*
	 * Do not resend while waiting for data after ACK,
	 * start to resend on end of deferring period to give
	 * last chance for data or ACK to create established socket.
	 */
	*resend = !inet_rsk(req)->acked ||
		  req->num_timeout >= rskq_defer_accept - 1;
}

int inet_rtx_syn_ack(const struct sock *parent, struct request_sock *req)
{
	int err = req->rsk_ops->rtx_syn_ack(parent, req);

	if (!err)
		req->num_retrans++;
	return err;
}
EXPORT_SYMBOL(inet_rtx_syn_ack);

<<<<<<< HEAD
/* return true if req was found in the syn_table[] */
static bool reqsk_queue_unlink(struct request_sock_queue *queue,
			       struct request_sock *req)
{
	struct request_sock **prev;
	struct listen_sock *lopt;
	bool found = false;

	spin_lock(&queue->syn_wait_lock);
	lopt = queue->listen_opt;
	if (lopt) {
		for (prev = &lopt->syn_table[req->rsk_hash]; *prev != NULL;
		     prev = &(*prev)->dl_next) {
			if (*prev == req) {
				*prev = req->dl_next;
				found = true;
				break;
			}
		}
	}
	spin_unlock(&queue->syn_wait_lock);
=======
/* return true if req was found in the ehash table */
static bool reqsk_queue_unlink(struct request_sock_queue *queue,
			       struct request_sock *req)
{
	struct inet_hashinfo *hashinfo = req_to_sk(req)->sk_prot->h.hashinfo;
	bool found = false;

	if (sk_hashed(req_to_sk(req))) {
		spinlock_t *lock = inet_ehash_lockp(hashinfo, req->rsk_hash);

		spin_lock(lock);
		found = __sk_nulls_del_node_init_rcu(req_to_sk(req));
		spin_unlock(lock);
	}
>>>>>>> db0b54cd
	if (timer_pending(&req->rsk_timer) && del_timer_sync(&req->rsk_timer))
		reqsk_put(req);
	return found;
}

void inet_csk_reqsk_queue_drop(struct sock *sk, struct request_sock *req)
{
	if (reqsk_queue_unlink(&inet_csk(sk)->icsk_accept_queue, req)) {
		reqsk_queue_removed(&inet_csk(sk)->icsk_accept_queue, req);
		reqsk_put(req);
	}
}
EXPORT_SYMBOL(inet_csk_reqsk_queue_drop);

<<<<<<< HEAD
=======
void inet_csk_reqsk_queue_drop_and_put(struct sock *sk, struct request_sock *req)
{
	inet_csk_reqsk_queue_drop(sk, req);
	reqsk_put(req);
}
EXPORT_SYMBOL(inet_csk_reqsk_queue_drop_and_put);

>>>>>>> db0b54cd
static void reqsk_timer_handler(unsigned long data)
{
	struct request_sock *req = (struct request_sock *)data;
	struct sock *sk_listener = req->rsk_listener;
	struct inet_connection_sock *icsk = inet_csk(sk_listener);
	struct request_sock_queue *queue = &icsk->icsk_accept_queue;
	int qlen, expire = 0, resend = 0;
	int max_retries, thresh;
	u8 defer_accept;

	if (sk_state_load(sk_listener) != TCP_LISTEN)
		goto drop;

	max_retries = icsk->icsk_syn_retries ? : sysctl_tcp_synack_retries;
	thresh = max_retries;
	/* Normally all the openreqs are young and become mature
	 * (i.e. converted to established socket) for first timeout.
	 * If synack was not acknowledged for 1 second, it means
	 * one of the following things: synack was lost, ack was lost,
	 * rtt is high or nobody planned to ack (i.e. synflood).
	 * When server is a bit loaded, queue is populated with old
	 * open requests, reducing effective size of queue.
	 * When server is well loaded, queue size reduces to zero
	 * after several minutes of work. It is not synflood,
	 * it is normal operation. The solution is pruning
	 * too old entries overriding normal timeout, when
	 * situation becomes dangerous.
	 *
	 * Essentially, we reserve half of room for young
	 * embrions; and abort old ones without pity, if old
	 * ones are about to clog our table.
	 */
	qlen = reqsk_queue_len(queue);
	if ((qlen << 1) > max(8U, sk_listener->sk_max_ack_backlog)) {
		int young = reqsk_queue_len_young(queue) << 1;

		while (thresh > 2) {
			if (qlen < young)
				break;
			thresh--;
			young <<= 1;
		}
	}
	defer_accept = READ_ONCE(queue->rskq_defer_accept);
	if (defer_accept)
		max_retries = defer_accept;
	syn_ack_recalc(req, thresh, max_retries, defer_accept,
		       &expire, &resend);
	req->rsk_ops->syn_ack_timeout(req);
	if (!expire &&
	    (!resend ||
	     !inet_rtx_syn_ack(sk_listener, req) ||
	     inet_rsk(req)->acked)) {
		unsigned long timeo;

		if (req->num_timeout++ == 0)
			atomic_dec(&queue->young);
		timeo = min(TCP_TIMEOUT_INIT << req->num_timeout, TCP_RTO_MAX);
		mod_timer_pinned(&req->rsk_timer, jiffies + timeo);
		return;
	}
drop:
	inet_csk_reqsk_queue_drop_and_put(sk_listener, req);
}

static void reqsk_queue_hash_req(struct request_sock *req,
				 unsigned long timeout)
{
	req->num_retrans = 0;
	req->num_timeout = 0;
	req->sk = NULL;

	setup_timer(&req->rsk_timer, reqsk_timer_handler, (unsigned long)req);
	mod_timer_pinned(&req->rsk_timer, jiffies + timeout);
<<<<<<< HEAD
	req->rsk_hash = hash;

=======

	inet_ehash_insert(req_to_sk(req), NULL);
>>>>>>> db0b54cd
	/* before letting lookups find us, make sure all req fields
	 * are committed to memory and refcnt initialized.
	 */
	smp_wmb();
<<<<<<< HEAD
	atomic_set(&req->rsk_refcnt, 2);

	spin_lock(&queue->syn_wait_lock);
	req->dl_next = lopt->syn_table[hash];
	lopt->syn_table[hash] = req;
	spin_unlock(&queue->syn_wait_lock);
=======
	atomic_set(&req->rsk_refcnt, 2 + 1);
}

void inet_csk_reqsk_queue_hash_add(struct sock *sk, struct request_sock *req,
				   unsigned long timeout)
{
	reqsk_queue_hash_req(req, timeout);
	inet_csk_reqsk_queue_added(sk);
>>>>>>> db0b54cd
}
EXPORT_SYMBOL_GPL(inet_csk_reqsk_queue_hash_add);

/**
 *	inet_csk_clone_lock - clone an inet socket, and lock its clone
 *	@sk: the socket to clone
 *	@req: request_sock
 *	@priority: for allocation (%GFP_KERNEL, %GFP_ATOMIC, etc)
 *
 *	Caller must unlock socket even in error path (bh_unlock_sock(newsk))
 */
struct sock *inet_csk_clone_lock(const struct sock *sk,
				 const struct request_sock *req,
				 const gfp_t priority)
{
	struct sock *newsk = sk_clone_lock(sk, priority);

	if (newsk) {
		struct inet_connection_sock *newicsk = inet_csk(newsk);

		newsk->sk_state = TCP_SYN_RECV;
		newicsk->icsk_bind_hash = NULL;

		inet_sk(newsk)->inet_dport = inet_rsk(req)->ir_rmt_port;
		inet_sk(newsk)->inet_num = inet_rsk(req)->ir_num;
		inet_sk(newsk)->inet_sport = htons(inet_rsk(req)->ir_num);
		newsk->sk_write_space = sk_stream_write_space;

		newsk->sk_mark = inet_rsk(req)->ir_mark;
		atomic64_set(&newsk->sk_cookie,
			     atomic64_read(&inet_rsk(req)->ir_cookie));

		newicsk->icsk_retransmits = 0;
		newicsk->icsk_backoff	  = 0;
		newicsk->icsk_probes_out  = 0;

		/* Deinitialize accept_queue to trap illegal accesses. */
		memset(&newicsk->icsk_accept_queue, 0, sizeof(newicsk->icsk_accept_queue));

		security_inet_csk_clone(newsk, req);
	}
	return newsk;
}
EXPORT_SYMBOL_GPL(inet_csk_clone_lock);

/*
 * At this point, there should be no process reference to this
 * socket, and thus no user references at all.  Therefore we
 * can assume the socket waitqueue is inactive and nobody will
 * try to jump onto it.
 */
void inet_csk_destroy_sock(struct sock *sk)
{
	WARN_ON(sk->sk_state != TCP_CLOSE);
	WARN_ON(!sock_flag(sk, SOCK_DEAD));

	/* It cannot be in hash table! */
	WARN_ON(!sk_unhashed(sk));

	/* If it has not 0 inet_sk(sk)->inet_num, it must be bound */
	WARN_ON(inet_sk(sk)->inet_num && !inet_csk(sk)->icsk_bind_hash);

	sk->sk_prot->destroy(sk);

	sk_stream_kill_queues(sk);

	xfrm_sk_free_policy(sk);

	sk_refcnt_debug_release(sk);

	percpu_counter_dec(sk->sk_prot->orphan_count);
	sock_put(sk);
}
EXPORT_SYMBOL(inet_csk_destroy_sock);

/* This function allows to force a closure of a socket after the call to
 * tcp/dccp_create_openreq_child().
 */
void inet_csk_prepare_forced_close(struct sock *sk)
	__releases(&sk->sk_lock.slock)
{
	/* sk_clone_lock locked the socket and set refcnt to 2 */
	bh_unlock_sock(sk);
	sock_put(sk);

	/* The below has to be done to allow calling inet_csk_destroy_sock */
	sock_set_flag(sk, SOCK_DEAD);
	percpu_counter_inc(sk->sk_prot->orphan_count);
	inet_sk(sk)->inet_num = 0;
}
EXPORT_SYMBOL(inet_csk_prepare_forced_close);

int inet_csk_listen_start(struct sock *sk, int backlog)
{
	struct inet_connection_sock *icsk = inet_csk(sk);
	struct inet_sock *inet = inet_sk(sk);

	reqsk_queue_alloc(&icsk->icsk_accept_queue);

	sk->sk_max_ack_backlog = backlog;
	sk->sk_ack_backlog = 0;
	inet_csk_delack_init(sk);

	/* There is race window here: we announce ourselves listening,
	 * but this transition is still not validated by get_port().
	 * It is OK, because this socket enters to hash table only
	 * after validation is complete.
	 */
	sk_state_store(sk, TCP_LISTEN);
	if (!sk->sk_prot->get_port(sk, inet->inet_num)) {
		inet->inet_sport = htons(inet->inet_num);

		sk_dst_reset(sk);
		sk->sk_prot->hash(sk);

		return 0;
	}

	sk->sk_state = TCP_CLOSE;
	return -EADDRINUSE;
}
EXPORT_SYMBOL_GPL(inet_csk_listen_start);

static void inet_child_forget(struct sock *sk, struct request_sock *req,
			      struct sock *child)
{
	sk->sk_prot->disconnect(child, O_NONBLOCK);

	sock_orphan(child);

	percpu_counter_inc(sk->sk_prot->orphan_count);

	if (sk->sk_protocol == IPPROTO_TCP && tcp_rsk(req)->tfo_listener) {
		BUG_ON(tcp_sk(child)->fastopen_rsk != req);
		BUG_ON(sk != req->rsk_listener);

		/* Paranoid, to prevent race condition if
		 * an inbound pkt destined for child is
		 * blocked by sock lock in tcp_v4_rcv().
		 * Also to satisfy an assertion in
		 * tcp_v4_destroy_sock().
		 */
		tcp_sk(child)->fastopen_rsk = NULL;
	}
	inet_csk_destroy_sock(child);
	reqsk_put(req);
}

struct sock *inet_csk_reqsk_queue_add(struct sock *sk,
				      struct request_sock *req,
				      struct sock *child)
{
	struct request_sock_queue *queue = &inet_csk(sk)->icsk_accept_queue;

	spin_lock(&queue->rskq_lock);
	if (unlikely(sk->sk_state != TCP_LISTEN)) {
		inet_child_forget(sk, req, child);
		child = NULL;
	} else {
		req->sk = child;
		req->dl_next = NULL;
		if (queue->rskq_accept_head == NULL)
			queue->rskq_accept_head = req;
		else
			queue->rskq_accept_tail->dl_next = req;
		queue->rskq_accept_tail = req;
		sk_acceptq_added(sk);
	}
	spin_unlock(&queue->rskq_lock);
	return child;
}
EXPORT_SYMBOL(inet_csk_reqsk_queue_add);

struct sock *inet_csk_complete_hashdance(struct sock *sk, struct sock *child,
					 struct request_sock *req, bool own_req)
{
	if (own_req) {
		inet_csk_reqsk_queue_drop(sk, req);
		reqsk_queue_removed(&inet_csk(sk)->icsk_accept_queue, req);
		if (inet_csk_reqsk_queue_add(sk, req, child))
			return child;
	}
	/* Too bad, another child took ownership of the request, undo. */
	bh_unlock_sock(child);
	sock_put(child);
	return NULL;
}
EXPORT_SYMBOL(inet_csk_complete_hashdance);

/*
 *	This routine closes sockets which have been at least partially
 *	opened, but not yet accepted.
 */
void inet_csk_listen_stop(struct sock *sk)
{
	struct inet_connection_sock *icsk = inet_csk(sk);
	struct request_sock_queue *queue = &icsk->icsk_accept_queue;
	struct request_sock *next, *req;

	/* Following specs, it would be better either to send FIN
	 * (and enter FIN-WAIT-1, it is normal close)
	 * or to send active reset (abort).
	 * Certainly, it is pretty dangerous while synflood, but it is
	 * bad justification for our negligence 8)
	 * To be honest, we are not able to make either
	 * of the variants now.			--ANK
	 */
	while ((req = reqsk_queue_remove(queue, sk)) != NULL) {
		struct sock *child = req->sk;

		local_bh_disable();
		bh_lock_sock(child);
		WARN_ON(sock_owned_by_user(child));
		sock_hold(child);

		inet_child_forget(sk, req, child);
		bh_unlock_sock(child);
		local_bh_enable();
		sock_put(child);

		cond_resched();
	}
	if (queue->fastopenq.rskq_rst_head) {
		/* Free all the reqs queued in rskq_rst_head. */
		spin_lock_bh(&queue->fastopenq.lock);
		req = queue->fastopenq.rskq_rst_head;
		queue->fastopenq.rskq_rst_head = NULL;
		spin_unlock_bh(&queue->fastopenq.lock);
		while (req != NULL) {
			next = req->dl_next;
			reqsk_put(req);
			req = next;
		}
	}
	WARN_ON_ONCE(sk->sk_ack_backlog);
}
EXPORT_SYMBOL_GPL(inet_csk_listen_stop);

void inet_csk_addr2sockaddr(struct sock *sk, struct sockaddr *uaddr)
{
	struct sockaddr_in *sin = (struct sockaddr_in *)uaddr;
	const struct inet_sock *inet = inet_sk(sk);

	sin->sin_family		= AF_INET;
	sin->sin_addr.s_addr	= inet->inet_daddr;
	sin->sin_port		= inet->inet_dport;
}
EXPORT_SYMBOL_GPL(inet_csk_addr2sockaddr);

#ifdef CONFIG_COMPAT
int inet_csk_compat_getsockopt(struct sock *sk, int level, int optname,
			       char __user *optval, int __user *optlen)
{
	const struct inet_connection_sock *icsk = inet_csk(sk);

	if (icsk->icsk_af_ops->compat_getsockopt)
		return icsk->icsk_af_ops->compat_getsockopt(sk, level, optname,
							    optval, optlen);
	return icsk->icsk_af_ops->getsockopt(sk, level, optname,
					     optval, optlen);
}
EXPORT_SYMBOL_GPL(inet_csk_compat_getsockopt);

int inet_csk_compat_setsockopt(struct sock *sk, int level, int optname,
			       char __user *optval, unsigned int optlen)
{
	const struct inet_connection_sock *icsk = inet_csk(sk);

	if (icsk->icsk_af_ops->compat_setsockopt)
		return icsk->icsk_af_ops->compat_setsockopt(sk, level, optname,
							    optval, optlen);
	return icsk->icsk_af_ops->setsockopt(sk, level, optname,
					     optval, optlen);
}
EXPORT_SYMBOL_GPL(inet_csk_compat_setsockopt);
#endif

static struct dst_entry *inet_csk_rebuild_route(struct sock *sk, struct flowi *fl)
{
	const struct inet_sock *inet = inet_sk(sk);
	const struct ip_options_rcu *inet_opt;
	__be32 daddr = inet->inet_daddr;
	struct flowi4 *fl4;
	struct rtable *rt;

	rcu_read_lock();
	inet_opt = rcu_dereference(inet->inet_opt);
	if (inet_opt && inet_opt->opt.srr)
		daddr = inet_opt->opt.faddr;
	fl4 = &fl->u.ip4;
	rt = ip_route_output_ports(sock_net(sk), fl4, sk, daddr,
				   inet->inet_saddr, inet->inet_dport,
				   inet->inet_sport, sk->sk_protocol,
				   RT_CONN_FLAGS(sk), sk->sk_bound_dev_if);
	if (IS_ERR(rt))
		rt = NULL;
	if (rt)
		sk_setup_caps(sk, &rt->dst);
	rcu_read_unlock();

	return &rt->dst;
}

struct dst_entry *inet_csk_update_pmtu(struct sock *sk, u32 mtu)
{
	struct dst_entry *dst = __sk_dst_check(sk, 0);
	struct inet_sock *inet = inet_sk(sk);

	if (!dst) {
		dst = inet_csk_rebuild_route(sk, &inet->cork.fl);
		if (!dst)
			goto out;
	}
	dst->ops->update_pmtu(dst, sk, NULL, mtu);

	dst = __sk_dst_check(sk, 0);
	if (!dst)
		dst = inet_csk_rebuild_route(sk, &inet->cork.fl);
out:
	return dst;
}
EXPORT_SYMBOL_GPL(inet_csk_update_pmtu);<|MERGE_RESOLUTION|>--- conflicted
+++ resolved
@@ -518,29 +518,6 @@
 }
 EXPORT_SYMBOL(inet_rtx_syn_ack);
 
-<<<<<<< HEAD
-/* return true if req was found in the syn_table[] */
-static bool reqsk_queue_unlink(struct request_sock_queue *queue,
-			       struct request_sock *req)
-{
-	struct request_sock **prev;
-	struct listen_sock *lopt;
-	bool found = false;
-
-	spin_lock(&queue->syn_wait_lock);
-	lopt = queue->listen_opt;
-	if (lopt) {
-		for (prev = &lopt->syn_table[req->rsk_hash]; *prev != NULL;
-		     prev = &(*prev)->dl_next) {
-			if (*prev == req) {
-				*prev = req->dl_next;
-				found = true;
-				break;
-			}
-		}
-	}
-	spin_unlock(&queue->syn_wait_lock);
-=======
 /* return true if req was found in the ehash table */
 static bool reqsk_queue_unlink(struct request_sock_queue *queue,
 			       struct request_sock *req)
@@ -555,7 +532,6 @@
 		found = __sk_nulls_del_node_init_rcu(req_to_sk(req));
 		spin_unlock(lock);
 	}
->>>>>>> db0b54cd
 	if (timer_pending(&req->rsk_timer) && del_timer_sync(&req->rsk_timer))
 		reqsk_put(req);
 	return found;
@@ -570,8 +546,6 @@
 }
 EXPORT_SYMBOL(inet_csk_reqsk_queue_drop);
 
-<<<<<<< HEAD
-=======
 void inet_csk_reqsk_queue_drop_and_put(struct sock *sk, struct request_sock *req)
 {
 	inet_csk_reqsk_queue_drop(sk, req);
@@ -579,7 +553,6 @@
 }
 EXPORT_SYMBOL(inet_csk_reqsk_queue_drop_and_put);
 
->>>>>>> db0b54cd
 static void reqsk_timer_handler(unsigned long data)
 {
 	struct request_sock *req = (struct request_sock *)data;
@@ -654,25 +627,12 @@
 
 	setup_timer(&req->rsk_timer, reqsk_timer_handler, (unsigned long)req);
 	mod_timer_pinned(&req->rsk_timer, jiffies + timeout);
-<<<<<<< HEAD
-	req->rsk_hash = hash;
-
-=======
 
 	inet_ehash_insert(req_to_sk(req), NULL);
->>>>>>> db0b54cd
 	/* before letting lookups find us, make sure all req fields
 	 * are committed to memory and refcnt initialized.
 	 */
 	smp_wmb();
-<<<<<<< HEAD
-	atomic_set(&req->rsk_refcnt, 2);
-
-	spin_lock(&queue->syn_wait_lock);
-	req->dl_next = lopt->syn_table[hash];
-	lopt->syn_table[hash] = req;
-	spin_unlock(&queue->syn_wait_lock);
-=======
 	atomic_set(&req->rsk_refcnt, 2 + 1);
 }
 
@@ -681,7 +641,6 @@
 {
 	reqsk_queue_hash_req(req, timeout);
 	inet_csk_reqsk_queue_added(sk);
->>>>>>> db0b54cd
 }
 EXPORT_SYMBOL_GPL(inet_csk_reqsk_queue_hash_add);
 
