--- conflicted
+++ resolved
@@ -1357,30 +1357,6 @@
 #ifdef CONFIG_SYN_COOKIES
 	const struct tcphdr *th = tcp_hdr(skb);
 
-<<<<<<< HEAD
-	req = inet_csk_search_req(sk, th->source, iph->saddr, iph->daddr);
-	if (req) {
-		nsk = tcp_check_req(sk, skb, req, false);
-		if (!nsk || nsk == sk)
-			reqsk_put(req);
-		return nsk;
-	}
-
-	nsk = inet_lookup_established(sock_net(sk), &tcp_hashinfo, iph->saddr,
-			th->source, iph->daddr, th->dest, inet_iif(skb));
-
-	if (nsk) {
-		if (nsk->sk_state != TCP_TIME_WAIT) {
-			bh_lock_sock(nsk);
-			return nsk;
-		}
-		inet_twsk_put(inet_twsk(nsk));
-		return NULL;
-	}
-
-#ifdef CONFIG_SYN_COOKIES
-=======
->>>>>>> db0b54cd
 	if (!th->syn)
 		sk = cookie_v4_check(sk, skb);
 #endif
