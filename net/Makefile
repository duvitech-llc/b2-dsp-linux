#
# Makefile for the linux networking.
#
# 2 Sep 2000, Christoph Hellwig <hch@infradead.org>
# Rewritten to use lists instead of if-statements.
#

obj-$(CONFIG_NET)		:= socket.o core/

tmp-$(CONFIG_COMPAT) 		:= compat.o
obj-$(CONFIG_NET)		+= $(tmp-y)

# LLC has to be linked before the files in net/802/
obj-$(CONFIG_LLC)		+= llc/
obj-$(CONFIG_NET)		+= ethernet/ 802/ sched/ netlink/
obj-$(CONFIG_NETFILTER)		+= netfilter/
obj-$(CONFIG_INET)		+= ipv4/
obj-$(CONFIG_XFRM)		+= xfrm/
obj-$(CONFIG_UNIX)		+= unix/
obj-$(CONFIG_NET)		+= ipv6/
obj-$(CONFIG_PACKET)		+= packet/
obj-$(CONFIG_NET_KEY)		+= key/
obj-$(CONFIG_BRIDGE)		+= bridge/
obj-$(CONFIG_NET_DSA)		+= dsa/
obj-$(CONFIG_IPX)		+= ipx/
obj-$(CONFIG_ATALK)		+= appletalk/
obj-$(CONFIG_X25)		+= x25/
obj-$(CONFIG_LAPB)		+= lapb/
obj-$(CONFIG_NETROM)		+= netrom/
obj-$(CONFIG_ROSE)		+= rose/
obj-$(CONFIG_AX25)		+= ax25/
obj-$(CONFIG_CAN)		+= can/
obj-$(CONFIG_IRDA)		+= irda/
obj-$(CONFIG_BT)		+= bluetooth/
obj-$(CONFIG_SUNRPC)		+= sunrpc/
obj-$(CONFIG_AF_RXRPC)		+= rxrpc/
obj-$(CONFIG_ATM)		+= atm/
obj-$(CONFIG_L2TP)		+= l2tp/
obj-$(CONFIG_DECNET)		+= decnet/
obj-$(CONFIG_PHONET)		+= phonet/
ifneq ($(CONFIG_VLAN_8021Q),)
obj-y				+= 8021q/
endif
obj-$(CONFIG_IP_DCCP)		+= dccp/
obj-$(CONFIG_IP_SCTP)		+= sctp/
obj-$(CONFIG_RDS)		+= rds/
obj-$(CONFIG_WIRELESS)		+= wireless/
obj-$(CONFIG_MAC80211)		+= mac80211/
obj-$(CONFIG_TIPC)		+= tipc/
obj-$(CONFIG_NETLABEL)		+= netlabel/
obj-$(CONFIG_IUCV)		+= iucv/
obj-$(CONFIG_RFKILL)		+= rfkill/
obj-$(CONFIG_NET_9P)		+= 9p/
obj-$(CONFIG_CAIF)		+= caif/
ifneq ($(CONFIG_DCB),)
obj-y				+= dcb/
endif
obj-$(CONFIG_6LOWPAN)		+= 6lowpan/
obj-$(CONFIG_IEEE802154)	+= ieee802154/
obj-$(CONFIG_MAC802154)		+= mac802154/

ifeq ($(CONFIG_NET),y)
obj-$(CONFIG_SYSCTL)		+= sysctl_net.o
endif
obj-$(CONFIG_WIMAX)		+= wimax/
obj-$(CONFIG_DNS_RESOLVER)	+= dns_resolver/
obj-$(CONFIG_CEPH_LIB)		+= ceph/
obj-$(CONFIG_BATMAN_ADV)	+= batman-adv/
obj-$(CONFIG_NFC)		+= nfc/
obj-$(CONFIG_OPENVSWITCH)	+= openvswitch/
obj-$(CONFIG_VSOCKETS)	+= vmw_vsock/
obj-$(CONFIG_MPLS)		+= mpls/
obj-$(CONFIG_HSR)		+= hsr/
ifneq ($(CONFIG_NET_SWITCHDEV),)
obj-y				+= switchdev/
endif
<<<<<<< HEAD
=======
ifneq ($(CONFIG_NET_L3_MASTER_DEV),)
obj-y				+= l3mdev/
endif
>>>>>>> db0b54cd
obj-$(CONFIG_RPMSG)		+= rpmsg/<|MERGE_RESOLUTION|>--- conflicted
+++ resolved
@@ -74,10 +74,7 @@
 ifneq ($(CONFIG_NET_SWITCHDEV),)
 obj-y				+= switchdev/
 endif
-<<<<<<< HEAD
-=======
 ifneq ($(CONFIG_NET_L3_MASTER_DEV),)
 obj-y				+= l3mdev/
 endif
->>>>>>> db0b54cd
 obj-$(CONFIG_RPMSG)		+= rpmsg/