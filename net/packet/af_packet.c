/*
 * INET		An implementation of the TCP/IP protocol suite for the LINUX
 *		operating system.  INET is implemented using the  BSD Socket
 *		interface as the means of communication with the user level.
 *
 *		PACKET - implements raw packet sockets.
 *
 * Authors:	Ross Biro
 *		Fred N. van Kempen, <waltje@uWalt.NL.Mugnet.ORG>
 *		Alan Cox, <gw4pts@gw4pts.ampr.org>
 *
 * Fixes:
 *		Alan Cox	:	verify_area() now used correctly
 *		Alan Cox	:	new skbuff lists, look ma no backlogs!
 *		Alan Cox	:	tidied skbuff lists.
 *		Alan Cox	:	Now uses generic datagram routines I
 *					added. Also fixed the peek/read crash
 *					from all old Linux datagram code.
 *		Alan Cox	:	Uses the improved datagram code.
 *		Alan Cox	:	Added NULL's for socket options.
 *		Alan Cox	:	Re-commented the code.
 *		Alan Cox	:	Use new kernel side addressing
 *		Rob Janssen	:	Correct MTU usage.
 *		Dave Platt	:	Counter leaks caused by incorrect
 *					interrupt locking and some slightly
 *					dubious gcc output. Can you read
 *					compiler: it said _VOLATILE_
 *	Richard Kooijman	:	Timestamp fixes.
 *		Alan Cox	:	New buffers. Use sk->mac.raw.
 *		Alan Cox	:	sendmsg/recvmsg support.
 *		Alan Cox	:	Protocol setting support
 *	Alexey Kuznetsov	:	Untied from IPv4 stack.
 *	Cyrus Durgin		:	Fixed kerneld for kmod.
 *	Michal Ostrowski        :       Module initialization cleanup.
 *         Ulises Alonso        :       Frame number limit removal and
 *                                      packet_set_ring memory leak.
 *		Eric Biederman	:	Allow for > 8 byte hardware addresses.
 *					The convention is that longer addresses
 *					will simply extend the hardware address
 *					byte arrays at the end of sockaddr_ll
 *					and packet_mreq.
 *		Johann Baudy	:	Added TX RING.
 *		Chetan Loke	:	Implemented TPACKET_V3 block abstraction
 *					layer.
 *					Copyright (C) 2011, <lokec@ccs.neu.edu>
 *
 *
 *		This program is free software; you can redistribute it and/or
 *		modify it under the terms of the GNU General Public License
 *		as published by the Free Software Foundation; either version
 *		2 of the License, or (at your option) any later version.
 *
 */

#include <linux/types.h>
#include <linux/mm.h>
#include <linux/capability.h>
#include <linux/fcntl.h>
#include <linux/socket.h>
#include <linux/in.h>
#include <linux/inet.h>
#include <linux/netdevice.h>
#include <linux/if_packet.h>
#include <linux/wireless.h>
#include <linux/kernel.h>
#include <linux/kmod.h>
#include <linux/slab.h>
#include <linux/vmalloc.h>
#include <net/net_namespace.h>
#include <net/ip.h>
#include <net/protocol.h>
#include <linux/skbuff.h>
#include <net/sock.h>
#include <linux/errno.h>
#include <linux/timer.h>
#include <asm/uaccess.h>
#include <asm/ioctls.h>
#include <asm/page.h>
#include <asm/cacheflush.h>
#include <asm/io.h>
#include <linux/proc_fs.h>
#include <linux/seq_file.h>
#include <linux/poll.h>
#include <linux/module.h>
#include <linux/init.h>
#include <linux/mutex.h>
#include <linux/if_vlan.h>
#include <linux/virtio_net.h>
#include <linux/errqueue.h>
#include <linux/net_tstamp.h>
#include <linux/percpu.h>
#ifdef CONFIG_INET
#include <net/inet_common.h>
#endif
#include <linux/bpf.h>

#include "internal.h"

/*
   Assumptions:
   - if device has no dev->hard_header routine, it adds and removes ll header
     inside itself. In this case ll header is invisible outside of device,
     but higher levels still should reserve dev->hard_header_len.
     Some devices are enough clever to reallocate skb, when header
     will not fit to reserved space (tunnel), another ones are silly
     (PPP).
   - packet socket receives packets with pulled ll header,
     so that SOCK_RAW should push it back.

On receive:
-----------

Incoming, dev->hard_header!=NULL
   mac_header -> ll header
   data       -> data

Outgoing, dev->hard_header!=NULL
   mac_header -> ll header
   data       -> ll header

Incoming, dev->hard_header==NULL
   mac_header -> UNKNOWN position. It is very likely, that it points to ll
		 header.  PPP makes it, that is wrong, because introduce
		 assymetry between rx and tx paths.
   data       -> data

Outgoing, dev->hard_header==NULL
   mac_header -> data. ll header is still not built!
   data       -> data

Resume
  If dev->hard_header==NULL we are unlikely to restore sensible ll header.


On transmit:
------------

dev->hard_header != NULL
   mac_header -> ll header
   data       -> ll header

dev->hard_header == NULL (ll header is added by device, we cannot control it)
   mac_header -> data
   data       -> data

   We should set nh.raw on output to correct posistion,
   packet classifier depends on it.
 */

/* Private packet socket structures. */

/* identical to struct packet_mreq except it has
 * a longer address field.
 */
struct packet_mreq_max {
	int		mr_ifindex;
	unsigned short	mr_type;
	unsigned short	mr_alen;
	unsigned char	mr_address[MAX_ADDR_LEN];
};

union tpacket_uhdr {
	struct tpacket_hdr  *h1;
	struct tpacket2_hdr *h2;
	struct tpacket3_hdr *h3;
	void *raw;
};

static int packet_set_ring(struct sock *sk, union tpacket_req_u *req_u,
		int closing, int tx_ring);

#define V3_ALIGNMENT	(8)

#define BLK_HDR_LEN	(ALIGN(sizeof(struct tpacket_block_desc), V3_ALIGNMENT))

#define BLK_PLUS_PRIV(sz_of_priv) \
	(BLK_HDR_LEN + ALIGN((sz_of_priv), V3_ALIGNMENT))

#define PGV_FROM_VMALLOC 1

#define BLOCK_STATUS(x)	((x)->hdr.bh1.block_status)
#define BLOCK_NUM_PKTS(x)	((x)->hdr.bh1.num_pkts)
#define BLOCK_O2FP(x)		((x)->hdr.bh1.offset_to_first_pkt)
#define BLOCK_LEN(x)		((x)->hdr.bh1.blk_len)
#define BLOCK_SNUM(x)		((x)->hdr.bh1.seq_num)
#define BLOCK_O2PRIV(x)	((x)->offset_to_priv)
#define BLOCK_PRIV(x)		((void *)((char *)(x) + BLOCK_O2PRIV(x)))

struct packet_sock;
static int tpacket_snd(struct packet_sock *po, struct msghdr *msg);
static int tpacket_rcv(struct sk_buff *skb, struct net_device *dev,
		       struct packet_type *pt, struct net_device *orig_dev);

static void *packet_previous_frame(struct packet_sock *po,
		struct packet_ring_buffer *rb,
		int status);
static void packet_increment_head(struct packet_ring_buffer *buff);
static int prb_curr_blk_in_use(struct tpacket_kbdq_core *,
			struct tpacket_block_desc *);
static void *prb_dispatch_next_block(struct tpacket_kbdq_core *,
			struct packet_sock *);
static void prb_retire_current_block(struct tpacket_kbdq_core *,
		struct packet_sock *, unsigned int status);
static int prb_queue_frozen(struct tpacket_kbdq_core *);
static void prb_open_block(struct tpacket_kbdq_core *,
		struct tpacket_block_desc *);
static void prb_retire_rx_blk_timer_expired(unsigned long);
static void _prb_refresh_rx_retire_blk_timer(struct tpacket_kbdq_core *);
static void prb_init_blk_timer(struct packet_sock *,
		struct tpacket_kbdq_core *,
		void (*func) (unsigned long));
static void prb_fill_rxhash(struct tpacket_kbdq_core *, struct tpacket3_hdr *);
static void prb_clear_rxhash(struct tpacket_kbdq_core *,
		struct tpacket3_hdr *);
static void prb_fill_vlan_info(struct tpacket_kbdq_core *,
		struct tpacket3_hdr *);
static void packet_flush_mclist(struct sock *sk);

struct packet_skb_cb {
	union {
		struct sockaddr_pkt pkt;
		union {
			/* Trick: alias skb original length with
			 * ll.sll_family and ll.protocol in order
			 * to save room.
			 */
			unsigned int origlen;
			struct sockaddr_ll ll;
		};
	} sa;
};

#define vio_le() virtio_legacy_is_little_endian()

#define PACKET_SKB_CB(__skb)	((struct packet_skb_cb *)((__skb)->cb))

#define GET_PBDQC_FROM_RB(x)	((struct tpacket_kbdq_core *)(&(x)->prb_bdqc))
#define GET_PBLOCK_DESC(x, bid)	\
	((struct tpacket_block_desc *)((x)->pkbdq[(bid)].buffer))
#define GET_CURR_PBLOCK_DESC_FROM_CORE(x)	\
	((struct tpacket_block_desc *)((x)->pkbdq[(x)->kactive_blk_num].buffer))
#define GET_NEXT_PRB_BLK_NUM(x) \
	(((x)->kactive_blk_num < ((x)->knum_blocks-1)) ? \
	((x)->kactive_blk_num+1) : 0)

static void __fanout_unlink(struct sock *sk, struct packet_sock *po);
static void __fanout_link(struct sock *sk, struct packet_sock *po);

static int packet_direct_xmit(struct sk_buff *skb)
{
	struct net_device *dev = skb->dev;
	netdev_features_t features;
	struct netdev_queue *txq;
	int ret = NETDEV_TX_BUSY;

	if (unlikely(!netif_running(dev) ||
		     !netif_carrier_ok(dev)))
		goto drop;

	features = netif_skb_features(skb);
	if (skb_needs_linearize(skb, features) &&
	    __skb_linearize(skb))
		goto drop;

	txq = skb_get_tx_queue(dev, skb);

	local_bh_disable();

	HARD_TX_LOCK(dev, txq, smp_processor_id());
	if (!netif_xmit_frozen_or_drv_stopped(txq))
		ret = netdev_start_xmit(skb, dev, txq, false);
	HARD_TX_UNLOCK(dev, txq);

	local_bh_enable();

	if (!dev_xmit_complete(ret))
		kfree_skb(skb);

	return ret;
drop:
	atomic_long_inc(&dev->tx_dropped);
	kfree_skb(skb);
	return NET_XMIT_DROP;
}

static struct net_device *packet_cached_dev_get(struct packet_sock *po)
{
	struct net_device *dev;

	rcu_read_lock();
	dev = rcu_dereference(po->cached_dev);
	if (likely(dev))
		dev_hold(dev);
	rcu_read_unlock();

	return dev;
}

static void packet_cached_dev_assign(struct packet_sock *po,
				     struct net_device *dev)
{
	rcu_assign_pointer(po->cached_dev, dev);
}

static void packet_cached_dev_reset(struct packet_sock *po)
{
	RCU_INIT_POINTER(po->cached_dev, NULL);
}

static bool packet_use_direct_xmit(const struct packet_sock *po)
{
	return po->xmit == packet_direct_xmit;
}

static u16 __packet_pick_tx_queue(struct net_device *dev, struct sk_buff *skb)
{
	return (u16) raw_smp_processor_id() % dev->real_num_tx_queues;
}

static void packet_pick_tx_queue(struct net_device *dev, struct sk_buff *skb)
{
	const struct net_device_ops *ops = dev->netdev_ops;
	u16 queue_index;

	if (ops->ndo_select_queue) {
		queue_index = ops->ndo_select_queue(dev, skb, NULL,
						    __packet_pick_tx_queue);
		queue_index = netdev_cap_txqueue(dev, queue_index);
	} else {
		queue_index = __packet_pick_tx_queue(dev, skb);
	}

	skb_set_queue_mapping(skb, queue_index);
}

/* register_prot_hook must be invoked with the po->bind_lock held,
 * or from a context in which asynchronous accesses to the packet
 * socket is not possible (packet_create()).
 */
static void register_prot_hook(struct sock *sk)
{
	struct packet_sock *po = pkt_sk(sk);

	if (!po->running) {
		if (po->fanout)
			__fanout_link(sk, po);
		else
			dev_add_pack(&po->prot_hook);

		sock_hold(sk);
		po->running = 1;
	}
}

/* {,__}unregister_prot_hook() must be invoked with the po->bind_lock
 * held.   If the sync parameter is true, we will temporarily drop
 * the po->bind_lock and do a synchronize_net to make sure no
 * asynchronous packet processing paths still refer to the elements
 * of po->prot_hook.  If the sync parameter is false, it is the
 * callers responsibility to take care of this.
 */
static void __unregister_prot_hook(struct sock *sk, bool sync)
{
	struct packet_sock *po = pkt_sk(sk);

	po->running = 0;

	if (po->fanout)
		__fanout_unlink(sk, po);
	else
		__dev_remove_pack(&po->prot_hook);

	__sock_put(sk);

	if (sync) {
		spin_unlock(&po->bind_lock);
		synchronize_net();
		spin_lock(&po->bind_lock);
	}
}

static void unregister_prot_hook(struct sock *sk, bool sync)
{
	struct packet_sock *po = pkt_sk(sk);

	if (po->running)
		__unregister_prot_hook(sk, sync);
}

static inline struct page * __pure pgv_to_page(void *addr)
{
	if (is_vmalloc_addr(addr))
		return vmalloc_to_page(addr);
	return virt_to_page(addr);
}

static void __packet_set_status(struct packet_sock *po, void *frame, int status)
{
	union tpacket_uhdr h;

	h.raw = frame;
	switch (po->tp_version) {
	case TPACKET_V1:
		h.h1->tp_status = status;
		flush_dcache_page(pgv_to_page(&h.h1->tp_status));
		break;
	case TPACKET_V2:
		h.h2->tp_status = status;
		flush_dcache_page(pgv_to_page(&h.h2->tp_status));
		break;
	case TPACKET_V3:
	default:
		WARN(1, "TPACKET version not supported.\n");
		BUG();
	}

	smp_wmb();
}

static int __packet_get_status(struct packet_sock *po, void *frame)
{
	union tpacket_uhdr h;

	smp_rmb();

	h.raw = frame;
	switch (po->tp_version) {
	case TPACKET_V1:
		flush_dcache_page(pgv_to_page(&h.h1->tp_status));
		return h.h1->tp_status;
	case TPACKET_V2:
		flush_dcache_page(pgv_to_page(&h.h2->tp_status));
		return h.h2->tp_status;
	case TPACKET_V3:
	default:
		WARN(1, "TPACKET version not supported.\n");
		BUG();
		return 0;
	}
}

static __u32 tpacket_get_timestamp(struct sk_buff *skb, struct timespec *ts,
				   unsigned int flags)
{
	struct skb_shared_hwtstamps *shhwtstamps = skb_hwtstamps(skb);

	if (shhwtstamps &&
	    (flags & SOF_TIMESTAMPING_RAW_HARDWARE) &&
	    ktime_to_timespec_cond(shhwtstamps->hwtstamp, ts))
		return TP_STATUS_TS_RAW_HARDWARE;

	if (ktime_to_timespec_cond(skb->tstamp, ts))
		return TP_STATUS_TS_SOFTWARE;

	return 0;
}

static __u32 __packet_set_timestamp(struct packet_sock *po, void *frame,
				    struct sk_buff *skb)
{
	union tpacket_uhdr h;
	struct timespec ts;
	__u32 ts_status;

	if (!(ts_status = tpacket_get_timestamp(skb, &ts, po->tp_tstamp)))
		return 0;

	h.raw = frame;
	switch (po->tp_version) {
	case TPACKET_V1:
		h.h1->tp_sec = ts.tv_sec;
		h.h1->tp_usec = ts.tv_nsec / NSEC_PER_USEC;
		break;
	case TPACKET_V2:
		h.h2->tp_sec = ts.tv_sec;
		h.h2->tp_nsec = ts.tv_nsec;
		break;
	case TPACKET_V3:
	default:
		WARN(1, "TPACKET version not supported.\n");
		BUG();
	}

	/* one flush is safe, as both fields always lie on the same cacheline */
	flush_dcache_page(pgv_to_page(&h.h1->tp_sec));
	smp_wmb();

	return ts_status;
}

static void *packet_lookup_frame(struct packet_sock *po,
		struct packet_ring_buffer *rb,
		unsigned int position,
		int status)
{
	unsigned int pg_vec_pos, frame_offset;
	union tpacket_uhdr h;

	pg_vec_pos = position / rb->frames_per_block;
	frame_offset = position % rb->frames_per_block;

	h.raw = rb->pg_vec[pg_vec_pos].buffer +
		(frame_offset * rb->frame_size);

	if (status != __packet_get_status(po, h.raw))
		return NULL;

	return h.raw;
}

static void *packet_current_frame(struct packet_sock *po,
		struct packet_ring_buffer *rb,
		int status)
{
	return packet_lookup_frame(po, rb, rb->head, status);
}

static void prb_del_retire_blk_timer(struct tpacket_kbdq_core *pkc)
{
	del_timer_sync(&pkc->retire_blk_timer);
}

static void prb_shutdown_retire_blk_timer(struct packet_sock *po,
		struct sk_buff_head *rb_queue)
{
	struct tpacket_kbdq_core *pkc;

	pkc = GET_PBDQC_FROM_RB(&po->rx_ring);

	spin_lock_bh(&rb_queue->lock);
	pkc->delete_blk_timer = 1;
	spin_unlock_bh(&rb_queue->lock);

	prb_del_retire_blk_timer(pkc);
}

static void prb_init_blk_timer(struct packet_sock *po,
		struct tpacket_kbdq_core *pkc,
		void (*func) (unsigned long))
{
	init_timer(&pkc->retire_blk_timer);
	pkc->retire_blk_timer.data = (long)po;
	pkc->retire_blk_timer.function = func;
	pkc->retire_blk_timer.expires = jiffies;
}

static void prb_setup_retire_blk_timer(struct packet_sock *po)
{
	struct tpacket_kbdq_core *pkc;

	pkc = GET_PBDQC_FROM_RB(&po->rx_ring);
	prb_init_blk_timer(po, pkc, prb_retire_rx_blk_timer_expired);
}

static int prb_calc_retire_blk_tmo(struct packet_sock *po,
				int blk_size_in_bytes)
{
	struct net_device *dev;
	unsigned int mbits = 0, msec = 0, div = 0, tmo = 0;
	struct ethtool_cmd ecmd;
	int err;
	u32 speed;

	rtnl_lock();
	dev = __dev_get_by_index(sock_net(&po->sk), po->ifindex);
	if (unlikely(!dev)) {
		rtnl_unlock();
		return DEFAULT_PRB_RETIRE_TOV;
	}
	err = __ethtool_get_settings(dev, &ecmd);
	speed = ethtool_cmd_speed(&ecmd);
	rtnl_unlock();
	if (!err) {
		/*
		 * If the link speed is so slow you don't really
		 * need to worry about perf anyways
		 */
		if (speed < SPEED_1000 || speed == SPEED_UNKNOWN) {
			return DEFAULT_PRB_RETIRE_TOV;
		} else {
			msec = 1;
			div = speed / 1000;
		}
	}

	mbits = (blk_size_in_bytes * 8) / (1024 * 1024);

	if (div)
		mbits /= div;

	tmo = mbits * msec;

	if (div)
		return tmo+1;
	return tmo;
}

static void prb_init_ft_ops(struct tpacket_kbdq_core *p1,
			union tpacket_req_u *req_u)
{
	p1->feature_req_word = req_u->req3.tp_feature_req_word;
}

static void init_prb_bdqc(struct packet_sock *po,
			struct packet_ring_buffer *rb,
			struct pgv *pg_vec,
			union tpacket_req_u *req_u)
{
	struct tpacket_kbdq_core *p1 = GET_PBDQC_FROM_RB(rb);
	struct tpacket_block_desc *pbd;

	memset(p1, 0x0, sizeof(*p1));

	p1->knxt_seq_num = 1;
	p1->pkbdq = pg_vec;
	pbd = (struct tpacket_block_desc *)pg_vec[0].buffer;
	p1->pkblk_start	= pg_vec[0].buffer;
	p1->kblk_size = req_u->req3.tp_block_size;
	p1->knum_blocks	= req_u->req3.tp_block_nr;
	p1->hdrlen = po->tp_hdrlen;
	p1->version = po->tp_version;
	p1->last_kactive_blk_num = 0;
	po->stats.stats3.tp_freeze_q_cnt = 0;
	if (req_u->req3.tp_retire_blk_tov)
		p1->retire_blk_tov = req_u->req3.tp_retire_blk_tov;
	else
		p1->retire_blk_tov = prb_calc_retire_blk_tmo(po,
						req_u->req3.tp_block_size);
	p1->tov_in_jiffies = msecs_to_jiffies(p1->retire_blk_tov);
	p1->blk_sizeof_priv = req_u->req3.tp_sizeof_priv;

	p1->max_frame_len = p1->kblk_size - BLK_PLUS_PRIV(p1->blk_sizeof_priv);
	prb_init_ft_ops(p1, req_u);
	prb_setup_retire_blk_timer(po);
	prb_open_block(p1, pbd);
}

/*  Do NOT update the last_blk_num first.
 *  Assumes sk_buff_head lock is held.
 */
static void _prb_refresh_rx_retire_blk_timer(struct tpacket_kbdq_core *pkc)
{
	mod_timer(&pkc->retire_blk_timer,
			jiffies + pkc->tov_in_jiffies);
	pkc->last_kactive_blk_num = pkc->kactive_blk_num;
}

/*
 * Timer logic:
 * 1) We refresh the timer only when we open a block.
 *    By doing this we don't waste cycles refreshing the timer
 *	  on packet-by-packet basis.
 *
 * With a 1MB block-size, on a 1Gbps line, it will take
 * i) ~8 ms to fill a block + ii) memcpy etc.
 * In this cut we are not accounting for the memcpy time.
 *
 * So, if the user sets the 'tmo' to 10ms then the timer
 * will never fire while the block is still getting filled
 * (which is what we want). However, the user could choose
 * to close a block early and that's fine.
 *
 * But when the timer does fire, we check whether or not to refresh it.
 * Since the tmo granularity is in msecs, it is not too expensive
 * to refresh the timer, lets say every '8' msecs.
 * Either the user can set the 'tmo' or we can derive it based on
 * a) line-speed and b) block-size.
 * prb_calc_retire_blk_tmo() calculates the tmo.
 *
 */
static void prb_retire_rx_blk_timer_expired(unsigned long data)
{
	struct packet_sock *po = (struct packet_sock *)data;
	struct tpacket_kbdq_core *pkc = GET_PBDQC_FROM_RB(&po->rx_ring);
	unsigned int frozen;
	struct tpacket_block_desc *pbd;

	spin_lock(&po->sk.sk_receive_queue.lock);

	frozen = prb_queue_frozen(pkc);
	pbd = GET_CURR_PBLOCK_DESC_FROM_CORE(pkc);

	if (unlikely(pkc->delete_blk_timer))
		goto out;

	/* We only need to plug the race when the block is partially filled.
	 * tpacket_rcv:
	 *		lock(); increment BLOCK_NUM_PKTS; unlock()
	 *		copy_bits() is in progress ...
	 *		timer fires on other cpu:
	 *		we can't retire the current block because copy_bits
	 *		is in progress.
	 *
	 */
	if (BLOCK_NUM_PKTS(pbd)) {
		while (atomic_read(&pkc->blk_fill_in_prog)) {
			/* Waiting for skb_copy_bits to finish... */
			cpu_relax();
		}
	}

	if (pkc->last_kactive_blk_num == pkc->kactive_blk_num) {
		if (!frozen) {
			if (!BLOCK_NUM_PKTS(pbd)) {
				/* An empty block. Just refresh the timer. */
				goto refresh_timer;
			}
			prb_retire_current_block(pkc, po, TP_STATUS_BLK_TMO);
			if (!prb_dispatch_next_block(pkc, po))
				goto refresh_timer;
			else
				goto out;
		} else {
			/* Case 1. Queue was frozen because user-space was
			 *	   lagging behind.
			 */
			if (prb_curr_blk_in_use(pkc, pbd)) {
				/*
				 * Ok, user-space is still behind.
				 * So just refresh the timer.
				 */
				goto refresh_timer;
			} else {
			       /* Case 2. queue was frozen,user-space caught up,
				* now the link went idle && the timer fired.
				* We don't have a block to close.So we open this
				* block and restart the timer.
				* opening a block thaws the queue,restarts timer
				* Thawing/timer-refresh is a side effect.
				*/
				prb_open_block(pkc, pbd);
				goto out;
			}
		}
	}

refresh_timer:
	_prb_refresh_rx_retire_blk_timer(pkc);

out:
	spin_unlock(&po->sk.sk_receive_queue.lock);
}

static void prb_flush_block(struct tpacket_kbdq_core *pkc1,
		struct tpacket_block_desc *pbd1, __u32 status)
{
	/* Flush everything minus the block header */

#if ARCH_IMPLEMENTS_FLUSH_DCACHE_PAGE == 1
	u8 *start, *end;

	start = (u8 *)pbd1;

	/* Skip the block header(we know header WILL fit in 4K) */
	start += PAGE_SIZE;

	end = (u8 *)PAGE_ALIGN((unsigned long)pkc1->pkblk_end);
	for (; start < end; start += PAGE_SIZE)
		flush_dcache_page(pgv_to_page(start));

	smp_wmb();
#endif

	/* Now update the block status. */

	BLOCK_STATUS(pbd1) = status;

	/* Flush the block header */

#if ARCH_IMPLEMENTS_FLUSH_DCACHE_PAGE == 1
	start = (u8 *)pbd1;
	flush_dcache_page(pgv_to_page(start));

	smp_wmb();
#endif
}

/*
 * Side effect:
 *
 * 1) flush the block
 * 2) Increment active_blk_num
 *
 * Note:We DONT refresh the timer on purpose.
 *	Because almost always the next block will be opened.
 */
static void prb_close_block(struct tpacket_kbdq_core *pkc1,
		struct tpacket_block_desc *pbd1,
		struct packet_sock *po, unsigned int stat)
{
	__u32 status = TP_STATUS_USER | stat;

	struct tpacket3_hdr *last_pkt;
	struct tpacket_hdr_v1 *h1 = &pbd1->hdr.bh1;
	struct sock *sk = &po->sk;

	if (po->stats.stats3.tp_drops)
		status |= TP_STATUS_LOSING;

	last_pkt = (struct tpacket3_hdr *)pkc1->prev;
	last_pkt->tp_next_offset = 0;

	/* Get the ts of the last pkt */
	if (BLOCK_NUM_PKTS(pbd1)) {
		h1->ts_last_pkt.ts_sec = last_pkt->tp_sec;
		h1->ts_last_pkt.ts_nsec	= last_pkt->tp_nsec;
	} else {
		/* Ok, we tmo'd - so get the current time.
		 *
		 * It shouldn't really happen as we don't close empty
		 * blocks. See prb_retire_rx_blk_timer_expired().
		 */
		struct timespec ts;
		getnstimeofday(&ts);
		h1->ts_last_pkt.ts_sec = ts.tv_sec;
		h1->ts_last_pkt.ts_nsec	= ts.tv_nsec;
	}

	smp_wmb();

	/* Flush the block */
	prb_flush_block(pkc1, pbd1, status);

	sk->sk_data_ready(sk);

	pkc1->kactive_blk_num = GET_NEXT_PRB_BLK_NUM(pkc1);
}

static void prb_thaw_queue(struct tpacket_kbdq_core *pkc)
{
	pkc->reset_pending_on_curr_blk = 0;
}

/*
 * Side effect of opening a block:
 *
 * 1) prb_queue is thawed.
 * 2) retire_blk_timer is refreshed.
 *
 */
static void prb_open_block(struct tpacket_kbdq_core *pkc1,
	struct tpacket_block_desc *pbd1)
{
	struct timespec ts;
	struct tpacket_hdr_v1 *h1 = &pbd1->hdr.bh1;

	smp_rmb();

	/* We could have just memset this but we will lose the
	 * flexibility of making the priv area sticky
	 */

	BLOCK_SNUM(pbd1) = pkc1->knxt_seq_num++;
	BLOCK_NUM_PKTS(pbd1) = 0;
	BLOCK_LEN(pbd1) = BLK_PLUS_PRIV(pkc1->blk_sizeof_priv);

	getnstimeofday(&ts);

	h1->ts_first_pkt.ts_sec = ts.tv_sec;
	h1->ts_first_pkt.ts_nsec = ts.tv_nsec;

	pkc1->pkblk_start = (char *)pbd1;
	pkc1->nxt_offset = pkc1->pkblk_start + BLK_PLUS_PRIV(pkc1->blk_sizeof_priv);

	BLOCK_O2FP(pbd1) = (__u32)BLK_PLUS_PRIV(pkc1->blk_sizeof_priv);
	BLOCK_O2PRIV(pbd1) = BLK_HDR_LEN;

	pbd1->version = pkc1->version;
	pkc1->prev = pkc1->nxt_offset;
	pkc1->pkblk_end = pkc1->pkblk_start + pkc1->kblk_size;

	prb_thaw_queue(pkc1);
	_prb_refresh_rx_retire_blk_timer(pkc1);

	smp_wmb();
}

/*
 * Queue freeze logic:
 * 1) Assume tp_block_nr = 8 blocks.
 * 2) At time 't0', user opens Rx ring.
 * 3) Some time past 't0', kernel starts filling blocks starting from 0 .. 7
 * 4) user-space is either sleeping or processing block '0'.
 * 5) tpacket_rcv is currently filling block '7', since there is no space left,
 *    it will close block-7,loop around and try to fill block '0'.
 *    call-flow:
 *    __packet_lookup_frame_in_block
 *      prb_retire_current_block()
 *      prb_dispatch_next_block()
 *        |->(BLOCK_STATUS == USER) evaluates to true
 *    5.1) Since block-0 is currently in-use, we just freeze the queue.
 * 6) Now there are two cases:
 *    6.1) Link goes idle right after the queue is frozen.
 *         But remember, the last open_block() refreshed the timer.
 *         When this timer expires,it will refresh itself so that we can
 *         re-open block-0 in near future.
 *    6.2) Link is busy and keeps on receiving packets. This is a simple
 *         case and __packet_lookup_frame_in_block will check if block-0
 *         is free and can now be re-used.
 */
static void prb_freeze_queue(struct tpacket_kbdq_core *pkc,
				  struct packet_sock *po)
{
	pkc->reset_pending_on_curr_blk = 1;
	po->stats.stats3.tp_freeze_q_cnt++;
}

#define TOTAL_PKT_LEN_INCL_ALIGN(length) (ALIGN((length), V3_ALIGNMENT))

/*
 * If the next block is free then we will dispatch it
 * and return a good offset.
 * Else, we will freeze the queue.
 * So, caller must check the return value.
 */
static void *prb_dispatch_next_block(struct tpacket_kbdq_core *pkc,
		struct packet_sock *po)
{
	struct tpacket_block_desc *pbd;

	smp_rmb();

	/* 1. Get current block num */
	pbd = GET_CURR_PBLOCK_DESC_FROM_CORE(pkc);

	/* 2. If this block is currently in_use then freeze the queue */
	if (TP_STATUS_USER & BLOCK_STATUS(pbd)) {
		prb_freeze_queue(pkc, po);
		return NULL;
	}

	/*
	 * 3.
	 * open this block and return the offset where the first packet
	 * needs to get stored.
	 */
	prb_open_block(pkc, pbd);
	return (void *)pkc->nxt_offset;
}

static void prb_retire_current_block(struct tpacket_kbdq_core *pkc,
		struct packet_sock *po, unsigned int status)
{
	struct tpacket_block_desc *pbd = GET_CURR_PBLOCK_DESC_FROM_CORE(pkc);

	/* retire/close the current block */
	if (likely(TP_STATUS_KERNEL == BLOCK_STATUS(pbd))) {
		/*
		 * Plug the case where copy_bits() is in progress on
		 * cpu-0 and tpacket_rcv() got invoked on cpu-1, didn't
		 * have space to copy the pkt in the current block and
		 * called prb_retire_current_block()
		 *
		 * We don't need to worry about the TMO case because
		 * the timer-handler already handled this case.
		 */
		if (!(status & TP_STATUS_BLK_TMO)) {
			while (atomic_read(&pkc->blk_fill_in_prog)) {
				/* Waiting for skb_copy_bits to finish... */
				cpu_relax();
			}
		}
		prb_close_block(pkc, pbd, po, status);
		return;
	}
}

static int prb_curr_blk_in_use(struct tpacket_kbdq_core *pkc,
				      struct tpacket_block_desc *pbd)
{
	return TP_STATUS_USER & BLOCK_STATUS(pbd);
}

static int prb_queue_frozen(struct tpacket_kbdq_core *pkc)
{
	return pkc->reset_pending_on_curr_blk;
}

static void prb_clear_blk_fill_status(struct packet_ring_buffer *rb)
{
	struct tpacket_kbdq_core *pkc  = GET_PBDQC_FROM_RB(rb);
	atomic_dec(&pkc->blk_fill_in_prog);
}

static void prb_fill_rxhash(struct tpacket_kbdq_core *pkc,
			struct tpacket3_hdr *ppd)
{
	ppd->hv1.tp_rxhash = skb_get_hash(pkc->skb);
}

static void prb_clear_rxhash(struct tpacket_kbdq_core *pkc,
			struct tpacket3_hdr *ppd)
{
	ppd->hv1.tp_rxhash = 0;
}

static void prb_fill_vlan_info(struct tpacket_kbdq_core *pkc,
			struct tpacket3_hdr *ppd)
{
	if (skb_vlan_tag_present(pkc->skb)) {
		ppd->hv1.tp_vlan_tci = skb_vlan_tag_get(pkc->skb);
		ppd->hv1.tp_vlan_tpid = ntohs(pkc->skb->vlan_proto);
		ppd->tp_status = TP_STATUS_VLAN_VALID | TP_STATUS_VLAN_TPID_VALID;
	} else {
		ppd->hv1.tp_vlan_tci = 0;
		ppd->hv1.tp_vlan_tpid = 0;
		ppd->tp_status = TP_STATUS_AVAILABLE;
	}
}

static void prb_run_all_ft_ops(struct tpacket_kbdq_core *pkc,
			struct tpacket3_hdr *ppd)
{
	ppd->hv1.tp_padding = 0;
	prb_fill_vlan_info(pkc, ppd);

	if (pkc->feature_req_word & TP_FT_REQ_FILL_RXHASH)
		prb_fill_rxhash(pkc, ppd);
	else
		prb_clear_rxhash(pkc, ppd);
}

static void prb_fill_curr_block(char *curr,
				struct tpacket_kbdq_core *pkc,
				struct tpacket_block_desc *pbd,
				unsigned int len)
{
	struct tpacket3_hdr *ppd;

	ppd  = (struct tpacket3_hdr *)curr;
	ppd->tp_next_offset = TOTAL_PKT_LEN_INCL_ALIGN(len);
	pkc->prev = curr;
	pkc->nxt_offset += TOTAL_PKT_LEN_INCL_ALIGN(len);
	BLOCK_LEN(pbd) += TOTAL_PKT_LEN_INCL_ALIGN(len);
	BLOCK_NUM_PKTS(pbd) += 1;
	atomic_inc(&pkc->blk_fill_in_prog);
	prb_run_all_ft_ops(pkc, ppd);
}

/* Assumes caller has the sk->rx_queue.lock */
static void *__packet_lookup_frame_in_block(struct packet_sock *po,
					    struct sk_buff *skb,
						int status,
					    unsigned int len
					    )
{
	struct tpacket_kbdq_core *pkc;
	struct tpacket_block_desc *pbd;
	char *curr, *end;

	pkc = GET_PBDQC_FROM_RB(&po->rx_ring);
	pbd = GET_CURR_PBLOCK_DESC_FROM_CORE(pkc);

	/* Queue is frozen when user space is lagging behind */
	if (prb_queue_frozen(pkc)) {
		/*
		 * Check if that last block which caused the queue to freeze,
		 * is still in_use by user-space.
		 */
		if (prb_curr_blk_in_use(pkc, pbd)) {
			/* Can't record this packet */
			return NULL;
		} else {
			/*
			 * Ok, the block was released by user-space.
			 * Now let's open that block.
			 * opening a block also thaws the queue.
			 * Thawing is a side effect.
			 */
			prb_open_block(pkc, pbd);
		}
	}

	smp_mb();
	curr = pkc->nxt_offset;
	pkc->skb = skb;
	end = (char *)pbd + pkc->kblk_size;

	/* first try the current block */
	if (curr+TOTAL_PKT_LEN_INCL_ALIGN(len) < end) {
		prb_fill_curr_block(curr, pkc, pbd, len);
		return (void *)curr;
	}

	/* Ok, close the current block */
	prb_retire_current_block(pkc, po, 0);

	/* Now, try to dispatch the next block */
	curr = (char *)prb_dispatch_next_block(pkc, po);
	if (curr) {
		pbd = GET_CURR_PBLOCK_DESC_FROM_CORE(pkc);
		prb_fill_curr_block(curr, pkc, pbd, len);
		return (void *)curr;
	}

	/*
	 * No free blocks are available.user_space hasn't caught up yet.
	 * Queue was just frozen and now this packet will get dropped.
	 */
	return NULL;
}

static void *packet_current_rx_frame(struct packet_sock *po,
					    struct sk_buff *skb,
					    int status, unsigned int len)
{
	char *curr = NULL;
	switch (po->tp_version) {
	case TPACKET_V1:
	case TPACKET_V2:
		curr = packet_lookup_frame(po, &po->rx_ring,
					po->rx_ring.head, status);
		return curr;
	case TPACKET_V3:
		return __packet_lookup_frame_in_block(po, skb, status, len);
	default:
		WARN(1, "TPACKET version not supported\n");
		BUG();
		return NULL;
	}
}

static void *prb_lookup_block(struct packet_sock *po,
				     struct packet_ring_buffer *rb,
				     unsigned int idx,
				     int status)
{
	struct tpacket_kbdq_core *pkc  = GET_PBDQC_FROM_RB(rb);
	struct tpacket_block_desc *pbd = GET_PBLOCK_DESC(pkc, idx);

	if (status != BLOCK_STATUS(pbd))
		return NULL;
	return pbd;
}

static int prb_previous_blk_num(struct packet_ring_buffer *rb)
{
	unsigned int prev;
	if (rb->prb_bdqc.kactive_blk_num)
		prev = rb->prb_bdqc.kactive_blk_num-1;
	else
		prev = rb->prb_bdqc.knum_blocks-1;
	return prev;
}

/* Assumes caller has held the rx_queue.lock */
static void *__prb_previous_block(struct packet_sock *po,
					 struct packet_ring_buffer *rb,
					 int status)
{
	unsigned int previous = prb_previous_blk_num(rb);
	return prb_lookup_block(po, rb, previous, status);
}

static void *packet_previous_rx_frame(struct packet_sock *po,
					     struct packet_ring_buffer *rb,
					     int status)
{
	if (po->tp_version <= TPACKET_V2)
		return packet_previous_frame(po, rb, status);

	return __prb_previous_block(po, rb, status);
}

static void packet_increment_rx_head(struct packet_sock *po,
					    struct packet_ring_buffer *rb)
{
	switch (po->tp_version) {
	case TPACKET_V1:
	case TPACKET_V2:
		return packet_increment_head(rb);
	case TPACKET_V3:
	default:
		WARN(1, "TPACKET version not supported.\n");
		BUG();
		return;
	}
}

static void *packet_previous_frame(struct packet_sock *po,
		struct packet_ring_buffer *rb,
		int status)
{
	unsigned int previous = rb->head ? rb->head - 1 : rb->frame_max;
	return packet_lookup_frame(po, rb, previous, status);
}

static void packet_increment_head(struct packet_ring_buffer *buff)
{
	buff->head = buff->head != buff->frame_max ? buff->head+1 : 0;
}

static void packet_inc_pending(struct packet_ring_buffer *rb)
{
	this_cpu_inc(*rb->pending_refcnt);
}

static void packet_dec_pending(struct packet_ring_buffer *rb)
{
	this_cpu_dec(*rb->pending_refcnt);
}

static unsigned int packet_read_pending(const struct packet_ring_buffer *rb)
{
	unsigned int refcnt = 0;
	int cpu;

	/* We don't use pending refcount in rx_ring. */
	if (rb->pending_refcnt == NULL)
		return 0;

	for_each_possible_cpu(cpu)
		refcnt += *per_cpu_ptr(rb->pending_refcnt, cpu);

	return refcnt;
}

static int packet_alloc_pending(struct packet_sock *po)
{
	po->rx_ring.pending_refcnt = NULL;

	po->tx_ring.pending_refcnt = alloc_percpu(unsigned int);
	if (unlikely(po->tx_ring.pending_refcnt == NULL))
		return -ENOBUFS;

	return 0;
}

static void packet_free_pending(struct packet_sock *po)
{
	free_percpu(po->tx_ring.pending_refcnt);
}

#define ROOM_POW_OFF	2
#define ROOM_NONE	0x0
#define ROOM_LOW	0x1
#define ROOM_NORMAL	0x2

static bool __tpacket_has_room(struct packet_sock *po, int pow_off)
{
	int idx, len;

	len = po->rx_ring.frame_max + 1;
	idx = po->rx_ring.head;
	if (pow_off)
		idx += len >> pow_off;
	if (idx >= len)
		idx -= len;
	return packet_lookup_frame(po, &po->rx_ring, idx, TP_STATUS_KERNEL);
}

static bool __tpacket_v3_has_room(struct packet_sock *po, int pow_off)
{
	int idx, len;

	len = po->rx_ring.prb_bdqc.knum_blocks;
	idx = po->rx_ring.prb_bdqc.kactive_blk_num;
	if (pow_off)
		idx += len >> pow_off;
	if (idx >= len)
		idx -= len;
	return prb_lookup_block(po, &po->rx_ring, idx, TP_STATUS_KERNEL);
}

static int __packet_rcv_has_room(struct packet_sock *po, struct sk_buff *skb)
{
	struct sock *sk = &po->sk;
	int ret = ROOM_NONE;

	if (po->prot_hook.func != tpacket_rcv) {
		int avail = sk->sk_rcvbuf - atomic_read(&sk->sk_rmem_alloc)
					  - (skb ? skb->truesize : 0);
		if (avail > (sk->sk_rcvbuf >> ROOM_POW_OFF))
			return ROOM_NORMAL;
		else if (avail > 0)
			return ROOM_LOW;
		else
			return ROOM_NONE;
	}

	if (po->tp_version == TPACKET_V3) {
		if (__tpacket_v3_has_room(po, ROOM_POW_OFF))
			ret = ROOM_NORMAL;
		else if (__tpacket_v3_has_room(po, 0))
			ret = ROOM_LOW;
	} else {
		if (__tpacket_has_room(po, ROOM_POW_OFF))
			ret = ROOM_NORMAL;
		else if (__tpacket_has_room(po, 0))
			ret = ROOM_LOW;
	}

	return ret;
}

static int packet_rcv_has_room(struct packet_sock *po, struct sk_buff *skb)
{
	int ret;
	bool has_room;

	spin_lock_bh(&po->sk.sk_receive_queue.lock);
	ret = __packet_rcv_has_room(po, skb);
	has_room = ret == ROOM_NORMAL;
	if (po->pressure == has_room)
		po->pressure = !has_room;
	spin_unlock_bh(&po->sk.sk_receive_queue.lock);

	return ret;
}

static void packet_sock_destruct(struct sock *sk)
{
	skb_queue_purge(&sk->sk_error_queue);

	WARN_ON(atomic_read(&sk->sk_rmem_alloc));
	WARN_ON(atomic_read(&sk->sk_wmem_alloc));

	if (!sock_flag(sk, SOCK_DEAD)) {
		pr_err("Attempt to release alive packet socket: %p\n", sk);
		return;
	}

	sk_refcnt_debug_dec(sk);
}

<<<<<<< HEAD
=======
static bool fanout_flow_is_huge(struct packet_sock *po, struct sk_buff *skb)
{
	u32 rxhash;
	int i, count = 0;

	rxhash = skb_get_hash(skb);
	for (i = 0; i < ROLLOVER_HLEN; i++)
		if (po->rollover->history[i] == rxhash)
			count++;

	po->rollover->history[prandom_u32() % ROLLOVER_HLEN] = rxhash;
	return count > (ROLLOVER_HLEN >> 1);
}

>>>>>>> db0b54cd
static unsigned int fanout_demux_hash(struct packet_fanout *f,
				      struct sk_buff *skb,
				      unsigned int num)
{
	return reciprocal_scale(__skb_get_hash_symmetric(skb), num);
}

static unsigned int fanout_demux_lb(struct packet_fanout *f,
				    struct sk_buff *skb,
				    unsigned int num)
{
	unsigned int val = atomic_inc_return(&f->rr_cur);

	return val % num;
}

static unsigned int fanout_demux_cpu(struct packet_fanout *f,
				     struct sk_buff *skb,
				     unsigned int num)
{
	return smp_processor_id() % num;
}

static unsigned int fanout_demux_rnd(struct packet_fanout *f,
				     struct sk_buff *skb,
				     unsigned int num)
{
	return prandom_u32_max(num);
}

static unsigned int fanout_demux_rollover(struct packet_fanout *f,
					  struct sk_buff *skb,
					  unsigned int idx, bool try_self,
					  unsigned int num)
{
	struct packet_sock *po, *po_next, *po_skip = NULL;
	unsigned int i, j, room = ROOM_NONE;

	po = pkt_sk(f->arr[idx]);

	if (try_self) {
		room = packet_rcv_has_room(po, skb);
		if (room == ROOM_NORMAL ||
		    (room == ROOM_LOW && !fanout_flow_is_huge(po, skb)))
			return idx;
		po_skip = po;
	}

	i = j = min_t(int, po->rollover->sock, num - 1);
	do {
		po_next = pkt_sk(f->arr[i]);
		if (po_next != po_skip && !po_next->pressure &&
		    packet_rcv_has_room(po_next, skb) == ROOM_NORMAL) {
			if (i != j)
				po->rollover->sock = i;
			atomic_long_inc(&po->rollover->num);
			if (room == ROOM_LOW)
				atomic_long_inc(&po->rollover->num_huge);
			return i;
		}

		if (++i == num)
			i = 0;
	} while (i != j);

	atomic_long_inc(&po->rollover->num_failed);
	return idx;
}

static unsigned int fanout_demux_qm(struct packet_fanout *f,
				    struct sk_buff *skb,
				    unsigned int num)
{
	return skb_get_queue_mapping(skb) % num;
}

static unsigned int fanout_demux_bpf(struct packet_fanout *f,
				     struct sk_buff *skb,
				     unsigned int num)
{
	struct bpf_prog *prog;
	unsigned int ret = 0;

	rcu_read_lock();
	prog = rcu_dereference(f->bpf_prog);
	if (prog)
		ret = bpf_prog_run_clear_cb(prog, skb) % num;
	rcu_read_unlock();

	return ret;
}

static bool fanout_has_flag(struct packet_fanout *f, u16 flag)
{
	return f->flags & (flag >> 8);
}

static int packet_rcv_fanout(struct sk_buff *skb, struct net_device *dev,
			     struct packet_type *pt, struct net_device *orig_dev)
{
	struct packet_fanout *f = pt->af_packet_priv;
	unsigned int num = READ_ONCE(f->num_members);
<<<<<<< HEAD
=======
	struct net *net = read_pnet(&f->net);
>>>>>>> db0b54cd
	struct packet_sock *po;
	unsigned int idx;

	if (!net_eq(dev_net(dev), net) || !num) {
		kfree_skb(skb);
		return 0;
	}

	if (fanout_has_flag(f, PACKET_FANOUT_FLAG_DEFRAG)) {
		skb = ip_check_defrag(net, skb, IP_DEFRAG_AF_PACKET);
		if (!skb)
			return 0;
	}
	switch (f->type) {
	case PACKET_FANOUT_HASH:
	default:
		idx = fanout_demux_hash(f, skb, num);
		break;
	case PACKET_FANOUT_LB:
		idx = fanout_demux_lb(f, skb, num);
		break;
	case PACKET_FANOUT_CPU:
		idx = fanout_demux_cpu(f, skb, num);
		break;
	case PACKET_FANOUT_RND:
		idx = fanout_demux_rnd(f, skb, num);
		break;
	case PACKET_FANOUT_QM:
		idx = fanout_demux_qm(f, skb, num);
		break;
	case PACKET_FANOUT_ROLLOVER:
		idx = fanout_demux_rollover(f, skb, 0, false, num);
		break;
	case PACKET_FANOUT_CBPF:
	case PACKET_FANOUT_EBPF:
		idx = fanout_demux_bpf(f, skb, num);
		break;
	}

	if (fanout_has_flag(f, PACKET_FANOUT_FLAG_ROLLOVER))
		idx = fanout_demux_rollover(f, skb, idx, true, num);

	po = pkt_sk(f->arr[idx]);
	return po->prot_hook.func(skb, dev, &po->prot_hook, orig_dev);
}

DEFINE_MUTEX(fanout_mutex);
EXPORT_SYMBOL_GPL(fanout_mutex);
static LIST_HEAD(fanout_list);

static void __fanout_link(struct sock *sk, struct packet_sock *po)
{
	struct packet_fanout *f = po->fanout;

	spin_lock(&f->lock);
	f->arr[f->num_members] = sk;
	smp_wmb();
	f->num_members++;
	spin_unlock(&f->lock);
}

static void __fanout_unlink(struct sock *sk, struct packet_sock *po)
{
	struct packet_fanout *f = po->fanout;
	int i;

	spin_lock(&f->lock);
	for (i = 0; i < f->num_members; i++) {
		if (f->arr[i] == sk)
			break;
	}
	BUG_ON(i >= f->num_members);
	f->arr[i] = f->arr[f->num_members - 1];
	f->num_members--;
	spin_unlock(&f->lock);
}

static bool match_fanout_group(struct packet_type *ptype, struct sock *sk)
{
	if (sk->sk_family != PF_PACKET)
		return false;

	return ptype->af_packet_priv == pkt_sk(sk)->fanout;
}

static void fanout_init_data(struct packet_fanout *f)
{
	switch (f->type) {
	case PACKET_FANOUT_LB:
		atomic_set(&f->rr_cur, 0);
		break;
	case PACKET_FANOUT_CBPF:
	case PACKET_FANOUT_EBPF:
		RCU_INIT_POINTER(f->bpf_prog, NULL);
		break;
	}
}

static void __fanout_set_data_bpf(struct packet_fanout *f, struct bpf_prog *new)
{
	struct bpf_prog *old;

	spin_lock(&f->lock);
	old = rcu_dereference_protected(f->bpf_prog, lockdep_is_held(&f->lock));
	rcu_assign_pointer(f->bpf_prog, new);
	spin_unlock(&f->lock);

	if (old) {
		synchronize_net();
		bpf_prog_destroy(old);
	}
}

static int fanout_set_data_cbpf(struct packet_sock *po, char __user *data,
				unsigned int len)
{
	struct bpf_prog *new;
	struct sock_fprog fprog;
	int ret;

	if (sock_flag(&po->sk, SOCK_FILTER_LOCKED))
		return -EPERM;
	if (len != sizeof(fprog))
		return -EINVAL;
	if (copy_from_user(&fprog, data, len))
		return -EFAULT;

	ret = bpf_prog_create_from_user(&new, &fprog, NULL, false);
	if (ret)
		return ret;

	__fanout_set_data_bpf(po->fanout, new);
	return 0;
}

static int fanout_set_data_ebpf(struct packet_sock *po, char __user *data,
				unsigned int len)
{
	struct bpf_prog *new;
	u32 fd;

	if (sock_flag(&po->sk, SOCK_FILTER_LOCKED))
		return -EPERM;
	if (len != sizeof(fd))
		return -EINVAL;
	if (copy_from_user(&fd, data, len))
		return -EFAULT;

	new = bpf_prog_get(fd);
	if (IS_ERR(new))
		return PTR_ERR(new);
	if (new->type != BPF_PROG_TYPE_SOCKET_FILTER) {
		bpf_prog_put(new);
		return -EINVAL;
	}

	__fanout_set_data_bpf(po->fanout, new);
	return 0;
}

static int fanout_set_data(struct packet_sock *po, char __user *data,
			   unsigned int len)
{
	switch (po->fanout->type) {
	case PACKET_FANOUT_CBPF:
		return fanout_set_data_cbpf(po, data, len);
	case PACKET_FANOUT_EBPF:
		return fanout_set_data_ebpf(po, data, len);
	default:
		return -EINVAL;
	};
}

static void fanout_release_data(struct packet_fanout *f)
{
	switch (f->type) {
	case PACKET_FANOUT_CBPF:
	case PACKET_FANOUT_EBPF:
		__fanout_set_data_bpf(f, NULL);
	};
}

static int fanout_add(struct sock *sk, u16 id, u16 type_flags)
{
	struct packet_sock *po = pkt_sk(sk);
	struct packet_fanout *f, *match;
	u8 type = type_flags & 0xff;
	u8 flags = type_flags >> 8;
	int err;

	switch (type) {
	case PACKET_FANOUT_ROLLOVER:
		if (type_flags & PACKET_FANOUT_FLAG_ROLLOVER)
			return -EINVAL;
	case PACKET_FANOUT_HASH:
	case PACKET_FANOUT_LB:
	case PACKET_FANOUT_CPU:
	case PACKET_FANOUT_RND:
	case PACKET_FANOUT_QM:
	case PACKET_FANOUT_CBPF:
	case PACKET_FANOUT_EBPF:
		break;
	default:
		return -EINVAL;
	}

	if (!po->running)
		return -EINVAL;

	if (po->fanout)
		return -EALREADY;

	if (type == PACKET_FANOUT_ROLLOVER ||
	    (type_flags & PACKET_FANOUT_FLAG_ROLLOVER)) {
		po->rollover = kzalloc(sizeof(*po->rollover), GFP_KERNEL);
		if (!po->rollover)
			return -ENOMEM;
		atomic_long_set(&po->rollover->num, 0);
		atomic_long_set(&po->rollover->num_huge, 0);
		atomic_long_set(&po->rollover->num_failed, 0);
	}

	mutex_lock(&fanout_mutex);
	match = NULL;
	list_for_each_entry(f, &fanout_list, list) {
		if (f->id == id &&
		    read_pnet(&f->net) == sock_net(sk)) {
			match = f;
			break;
		}
	}
	err = -EINVAL;
	if (match && match->flags != flags)
		goto out;
	if (!match) {
		err = -ENOMEM;
		match = kzalloc(sizeof(*match), GFP_KERNEL);
		if (!match)
			goto out;
		write_pnet(&match->net, sock_net(sk));
		match->id = id;
		match->type = type;
		match->flags = flags;
		INIT_LIST_HEAD(&match->list);
		spin_lock_init(&match->lock);
		atomic_set(&match->sk_ref, 0);
		fanout_init_data(match);
		match->prot_hook.type = po->prot_hook.type;
		match->prot_hook.dev = po->prot_hook.dev;
		match->prot_hook.func = packet_rcv_fanout;
		match->prot_hook.af_packet_priv = match;
		match->prot_hook.id_match = match_fanout_group;
		dev_add_pack(&match->prot_hook);
		list_add(&match->list, &fanout_list);
	}
	err = -EINVAL;
	if (match->type == type &&
	    match->prot_hook.type == po->prot_hook.type &&
	    match->prot_hook.dev == po->prot_hook.dev) {
		err = -ENOSPC;
		if (atomic_read(&match->sk_ref) < PACKET_FANOUT_MAX) {
			__dev_remove_pack(&po->prot_hook);
			po->fanout = match;
			atomic_inc(&match->sk_ref);
			__fanout_link(sk, po);
			err = 0;
		}
	}
out:
	mutex_unlock(&fanout_mutex);
	if (err) {
		kfree(po->rollover);
		po->rollover = NULL;
	}
	return err;
}

static void fanout_release(struct sock *sk)
{
	struct packet_sock *po = pkt_sk(sk);
	struct packet_fanout *f;

	f = po->fanout;
	if (!f)
		return;

	mutex_lock(&fanout_mutex);
	po->fanout = NULL;

	if (atomic_dec_and_test(&f->sk_ref)) {
		list_del(&f->list);
		dev_remove_pack(&f->prot_hook);
		fanout_release_data(f);
		kfree(f);
	}
	mutex_unlock(&fanout_mutex);

	if (po->rollover)
		kfree_rcu(po->rollover, rcu);
}

static bool packet_extra_vlan_len_allowed(const struct net_device *dev,
					  struct sk_buff *skb)
{
	/* Earlier code assumed this would be a VLAN pkt, double-check
	 * this now that we have the actual packet in hand. We can only
	 * do this check on Ethernet devices.
	 */
	if (unlikely(dev->type != ARPHRD_ETHER))
		return false;

	skb_reset_mac_header(skb);
	return likely(eth_hdr(skb)->h_proto == htons(ETH_P_8021Q));
}

static const struct proto_ops packet_ops;

static const struct proto_ops packet_ops_spkt;

static int packet_rcv_spkt(struct sk_buff *skb, struct net_device *dev,
			   struct packet_type *pt, struct net_device *orig_dev)
{
	struct sock *sk;
	struct sockaddr_pkt *spkt;

	/*
	 *	When we registered the protocol we saved the socket in the data
	 *	field for just this event.
	 */

	sk = pt->af_packet_priv;

	/*
	 *	Yank back the headers [hope the device set this
	 *	right or kerboom...]
	 *
	 *	Incoming packets have ll header pulled,
	 *	push it back.
	 *
	 *	For outgoing ones skb->data == skb_mac_header(skb)
	 *	so that this procedure is noop.
	 */

	if (skb->pkt_type == PACKET_LOOPBACK)
		goto out;

	if (!net_eq(dev_net(dev), sock_net(sk)))
		goto out;

	skb = skb_share_check(skb, GFP_ATOMIC);
	if (skb == NULL)
		goto oom;

	/* drop any routing info */
	skb_dst_drop(skb);

	/* drop conntrack reference */
	nf_reset(skb);

	spkt = &PACKET_SKB_CB(skb)->sa.pkt;

	skb_push(skb, skb->data - skb_mac_header(skb));

	/*
	 *	The SOCK_PACKET socket receives _all_ frames.
	 */

	spkt->spkt_family = dev->type;
	strlcpy(spkt->spkt_device, dev->name, sizeof(spkt->spkt_device));
	spkt->spkt_protocol = skb->protocol;

	/*
	 *	Charge the memory to the socket. This is done specifically
	 *	to prevent sockets using all the memory up.
	 */

	if (sock_queue_rcv_skb(sk, skb) == 0)
		return 0;

out:
	kfree_skb(skb);
oom:
	return 0;
}


/*
 *	Output a raw packet to a device layer. This bypasses all the other
 *	protocol layers and you must therefore supply it with a complete frame
 */

static int packet_sendmsg_spkt(struct socket *sock, struct msghdr *msg,
			       size_t len)
{
	struct sock *sk = sock->sk;
	DECLARE_SOCKADDR(struct sockaddr_pkt *, saddr, msg->msg_name);
	struct sk_buff *skb = NULL;
	struct net_device *dev;
	__be16 proto = 0;
	int err;
	int extra_len = 0;

	/*
	 *	Get and verify the address.
	 */

	if (saddr) {
		if (msg->msg_namelen < sizeof(struct sockaddr))
			return -EINVAL;
		if (msg->msg_namelen == sizeof(struct sockaddr_pkt))
			proto = saddr->spkt_protocol;
	} else
		return -ENOTCONN;	/* SOCK_PACKET must be sent giving an address */

	/*
	 *	Find the device first to size check it
	 */

	saddr->spkt_device[sizeof(saddr->spkt_device) - 1] = 0;
retry:
	rcu_read_lock();
	dev = dev_get_by_name_rcu(sock_net(sk), saddr->spkt_device);
	err = -ENODEV;
	if (dev == NULL)
		goto out_unlock;

	err = -ENETDOWN;
	if (!(dev->flags & IFF_UP))
		goto out_unlock;

	/*
	 * You may not queue a frame bigger than the mtu. This is the lowest level
	 * raw protocol and you must do your own fragmentation at this level.
	 */

	if (unlikely(sock_flag(sk, SOCK_NOFCS))) {
		if (!netif_supports_nofcs(dev)) {
			err = -EPROTONOSUPPORT;
			goto out_unlock;
		}
		extra_len = 4; /* We're doing our own CRC */
	}

	err = -EMSGSIZE;
	if (len > dev->mtu + dev->hard_header_len + VLAN_HLEN + extra_len)
		goto out_unlock;

	if (!skb) {
		size_t reserved = LL_RESERVED_SPACE(dev);
		int tlen = dev->needed_tailroom;
		unsigned int hhlen = dev->header_ops ? dev->hard_header_len : 0;

		rcu_read_unlock();
		skb = sock_wmalloc(sk, len + reserved + tlen, 0, GFP_KERNEL);
		if (skb == NULL)
			return -ENOBUFS;
		/* FIXME: Save some space for broken drivers that write a hard
		 * header at transmission time by themselves. PPP is the notable
		 * one here. This should really be fixed at the driver level.
		 */
		skb_reserve(skb, reserved);
		skb_reset_network_header(skb);

		/* Try to align data part correctly */
		if (hhlen) {
			skb->data -= hhlen;
			skb->tail -= hhlen;
			if (len < hhlen)
				skb_reset_network_header(skb);
		}
		err = memcpy_from_msg(skb_put(skb, len), msg, len);
		if (err)
			goto out_free;
		goto retry;
	}

	if (!dev_validate_header(dev, skb->data, len)) {
		err = -EINVAL;
		goto out_unlock;
	}
	if (len > (dev->mtu + dev->hard_header_len + extra_len) &&
	    !packet_extra_vlan_len_allowed(dev, skb)) {
		err = -EMSGSIZE;
		goto out_unlock;
	}

	skb->protocol = proto;
	skb->dev = dev;
	skb->priority = sk->sk_priority;
	skb->mark = sk->sk_mark;

	sock_tx_timestamp(sk, &skb_shinfo(skb)->tx_flags);

	if (unlikely(extra_len == 4))
		skb->no_fcs = 1;

	skb_probe_transport_header(skb, 0);

	dev_queue_xmit(skb);
	rcu_read_unlock();
	return len;

out_unlock:
	rcu_read_unlock();
out_free:
	kfree_skb(skb);
	return err;
}

static unsigned int run_filter(struct sk_buff *skb,
			       const struct sock *sk,
			       unsigned int res)
{
	struct sk_filter *filter;

	rcu_read_lock();
	filter = rcu_dereference(sk->sk_filter);
	if (filter != NULL)
		res = bpf_prog_run_clear_cb(filter->prog, skb);
	rcu_read_unlock();

	return res;
}

/*
 * This function makes lazy skb cloning in hope that most of packets
 * are discarded by BPF.
 *
 * Note tricky part: we DO mangle shared skb! skb->data, skb->len
 * and skb->cb are mangled. It works because (and until) packets
 * falling here are owned by current CPU. Output packets are cloned
 * by dev_queue_xmit_nit(), input packets are processed by net_bh
 * sequencially, so that if we return skb to original state on exit,
 * we will not harm anyone.
 */

static int packet_rcv(struct sk_buff *skb, struct net_device *dev,
		      struct packet_type *pt, struct net_device *orig_dev)
{
	struct sock *sk;
	struct sockaddr_ll *sll;
	struct packet_sock *po;
	u8 *skb_head = skb->data;
	int skb_len = skb->len;
	unsigned int snaplen, res;

	if (skb->pkt_type == PACKET_LOOPBACK)
		goto drop;

	sk = pt->af_packet_priv;
	po = pkt_sk(sk);

	if (!net_eq(dev_net(dev), sock_net(sk)))
		goto drop;

	skb->dev = dev;

	if (dev->header_ops) {
		/* The device has an explicit notion of ll header,
		 * exported to higher levels.
		 *
		 * Otherwise, the device hides details of its frame
		 * structure, so that corresponding packet head is
		 * never delivered to user.
		 */
		if (sk->sk_type != SOCK_DGRAM)
			skb_push(skb, skb->data - skb_mac_header(skb));
		else if (skb->pkt_type == PACKET_OUTGOING) {
			/* Special case: outgoing packets have ll header at head */
			skb_pull(skb, skb_network_offset(skb));
		}
	}

	snaplen = skb->len;

	res = run_filter(skb, sk, snaplen);
	if (!res)
		goto drop_n_restore;
	if (snaplen > res)
		snaplen = res;

	if (atomic_read(&sk->sk_rmem_alloc) >= sk->sk_rcvbuf)
		goto drop_n_acct;

	if (skb_shared(skb)) {
		struct sk_buff *nskb = skb_clone(skb, GFP_ATOMIC);
		if (nskb == NULL)
			goto drop_n_acct;

		if (skb_head != skb->data) {
			skb->data = skb_head;
			skb->len = skb_len;
		}
		consume_skb(skb);
		skb = nskb;
	}

	sock_skb_cb_check_size(sizeof(*PACKET_SKB_CB(skb)) + MAX_ADDR_LEN - 8);

	sll = &PACKET_SKB_CB(skb)->sa.ll;
	sll->sll_hatype = dev->type;
	sll->sll_pkttype = skb->pkt_type;
	if (unlikely(po->origdev))
		sll->sll_ifindex = orig_dev->ifindex;
	else
		sll->sll_ifindex = dev->ifindex;

	sll->sll_halen = dev_parse_header(skb, sll->sll_addr);

	/* sll->sll_family and sll->sll_protocol are set in packet_recvmsg().
	 * Use their space for storing the original skb length.
	 */
	PACKET_SKB_CB(skb)->sa.origlen = skb->len;

	if (pskb_trim(skb, snaplen))
		goto drop_n_acct;

	skb_set_owner_r(skb, sk);
	skb->dev = NULL;
	skb_dst_drop(skb);

	/* drop conntrack reference */
	nf_reset(skb);

	spin_lock(&sk->sk_receive_queue.lock);
	po->stats.stats1.tp_packets++;
	sock_skb_set_dropcount(sk, skb);
	__skb_queue_tail(&sk->sk_receive_queue, skb);
	spin_unlock(&sk->sk_receive_queue.lock);
	sk->sk_data_ready(sk);
	return 0;

drop_n_acct:
	spin_lock(&sk->sk_receive_queue.lock);
	po->stats.stats1.tp_drops++;
	atomic_inc(&sk->sk_drops);
	spin_unlock(&sk->sk_receive_queue.lock);

drop_n_restore:
	if (skb_head != skb->data && skb_shared(skb)) {
		skb->data = skb_head;
		skb->len = skb_len;
	}
drop:
	consume_skb(skb);
	return 0;
}

static int tpacket_rcv(struct sk_buff *skb, struct net_device *dev,
		       struct packet_type *pt, struct net_device *orig_dev)
{
	struct sock *sk;
	struct packet_sock *po;
	struct sockaddr_ll *sll;
	union tpacket_uhdr h;
	u8 *skb_head = skb->data;
	int skb_len = skb->len;
	unsigned int snaplen, res;
	unsigned long status = TP_STATUS_USER;
	unsigned short macoff, netoff, hdrlen;
	struct sk_buff *copy_skb = NULL;
	struct timespec ts;
	__u32 ts_status;

	/* struct tpacket{2,3}_hdr is aligned to a multiple of TPACKET_ALIGNMENT.
	 * We may add members to them until current aligned size without forcing
	 * userspace to call getsockopt(..., PACKET_HDRLEN, ...).
	 */
	BUILD_BUG_ON(TPACKET_ALIGN(sizeof(*h.h2)) != 32);
	BUILD_BUG_ON(TPACKET_ALIGN(sizeof(*h.h3)) != 48);

	if (skb->pkt_type == PACKET_LOOPBACK)
		goto drop;

	sk = pt->af_packet_priv;
	po = pkt_sk(sk);

	if (!net_eq(dev_net(dev), sock_net(sk)))
		goto drop;

	if (dev->header_ops) {
		if (sk->sk_type != SOCK_DGRAM)
			skb_push(skb, skb->data - skb_mac_header(skb));
		else if (skb->pkt_type == PACKET_OUTGOING) {
			/* Special case: outgoing packets have ll header at head */
			skb_pull(skb, skb_network_offset(skb));
		}
	}

	snaplen = skb->len;

	res = run_filter(skb, sk, snaplen);
	if (!res)
		goto drop_n_restore;

	if (skb->ip_summed == CHECKSUM_PARTIAL)
		status |= TP_STATUS_CSUMNOTREADY;
	else if (skb->pkt_type != PACKET_OUTGOING &&
		 (skb->ip_summed == CHECKSUM_COMPLETE ||
		  skb_csum_unnecessary(skb)))
		status |= TP_STATUS_CSUM_VALID;

	if (snaplen > res)
		snaplen = res;

	if (sk->sk_type == SOCK_DGRAM) {
		macoff = netoff = TPACKET_ALIGN(po->tp_hdrlen) + 16 +
				  po->tp_reserve;
	} else {
		unsigned int maclen = skb_network_offset(skb);
		netoff = TPACKET_ALIGN(po->tp_hdrlen +
				       (maclen < 16 ? 16 : maclen)) +
			po->tp_reserve;
		macoff = netoff - maclen;
	}
	if (po->tp_version <= TPACKET_V2) {
		if (macoff + snaplen > po->rx_ring.frame_size) {
			if (po->copy_thresh &&
			    atomic_read(&sk->sk_rmem_alloc) < sk->sk_rcvbuf) {
				if (skb_shared(skb)) {
					copy_skb = skb_clone(skb, GFP_ATOMIC);
				} else {
					copy_skb = skb_get(skb);
					skb_head = skb->data;
				}
				if (copy_skb)
					skb_set_owner_r(copy_skb, sk);
			}
			snaplen = po->rx_ring.frame_size - macoff;
			if ((int)snaplen < 0)
				snaplen = 0;
		}
	} else if (unlikely(macoff + snaplen >
			    GET_PBDQC_FROM_RB(&po->rx_ring)->max_frame_len)) {
		u32 nval;

		nval = GET_PBDQC_FROM_RB(&po->rx_ring)->max_frame_len - macoff;
		pr_err_once("tpacket_rcv: packet too big, clamped from %u to %u. macoff=%u\n",
			    snaplen, nval, macoff);
		snaplen = nval;
		if (unlikely((int)snaplen < 0)) {
			snaplen = 0;
			macoff = GET_PBDQC_FROM_RB(&po->rx_ring)->max_frame_len;
		}
	}
	spin_lock(&sk->sk_receive_queue.lock);
	h.raw = packet_current_rx_frame(po, skb,
					TP_STATUS_KERNEL, (macoff+snaplen));
	if (!h.raw)
		goto ring_is_full;
	if (po->tp_version <= TPACKET_V2) {
		packet_increment_rx_head(po, &po->rx_ring);
	/*
	 * LOSING will be reported till you read the stats,
	 * because it's COR - Clear On Read.
	 * Anyways, moving it for V1/V2 only as V3 doesn't need this
	 * at packet level.
	 */
		if (po->stats.stats1.tp_drops)
			status |= TP_STATUS_LOSING;
	}
	po->stats.stats1.tp_packets++;
	if (copy_skb) {
		status |= TP_STATUS_COPY;
		__skb_queue_tail(&sk->sk_receive_queue, copy_skb);
	}
	spin_unlock(&sk->sk_receive_queue.lock);

	skb_copy_bits(skb, 0, h.raw + macoff, snaplen);

	if (!(ts_status = tpacket_get_timestamp(skb, &ts, po->tp_tstamp)))
		getnstimeofday(&ts);

	status |= ts_status;

	switch (po->tp_version) {
	case TPACKET_V1:
		h.h1->tp_len = skb->len;
		h.h1->tp_snaplen = snaplen;
		h.h1->tp_mac = macoff;
		h.h1->tp_net = netoff;
		h.h1->tp_sec = ts.tv_sec;
		h.h1->tp_usec = ts.tv_nsec / NSEC_PER_USEC;
		hdrlen = sizeof(*h.h1);
		break;
	case TPACKET_V2:
		h.h2->tp_len = skb->len;
		h.h2->tp_snaplen = snaplen;
		h.h2->tp_mac = macoff;
		h.h2->tp_net = netoff;
		h.h2->tp_sec = ts.tv_sec;
		h.h2->tp_nsec = ts.tv_nsec;
		if (skb_vlan_tag_present(skb)) {
			h.h2->tp_vlan_tci = skb_vlan_tag_get(skb);
			h.h2->tp_vlan_tpid = ntohs(skb->vlan_proto);
			status |= TP_STATUS_VLAN_VALID | TP_STATUS_VLAN_TPID_VALID;
		} else {
			h.h2->tp_vlan_tci = 0;
			h.h2->tp_vlan_tpid = 0;
		}
		memset(h.h2->tp_padding, 0, sizeof(h.h2->tp_padding));
		hdrlen = sizeof(*h.h2);
		break;
	case TPACKET_V3:
		/* tp_nxt_offset,vlan are already populated above.
		 * So DONT clear those fields here
		 */
		h.h3->tp_status |= status;
		h.h3->tp_len = skb->len;
		h.h3->tp_snaplen = snaplen;
		h.h3->tp_mac = macoff;
		h.h3->tp_net = netoff;
		h.h3->tp_sec  = ts.tv_sec;
		h.h3->tp_nsec = ts.tv_nsec;
		memset(h.h3->tp_padding, 0, sizeof(h.h3->tp_padding));
		hdrlen = sizeof(*h.h3);
		break;
	default:
		BUG();
	}

	sll = h.raw + TPACKET_ALIGN(hdrlen);
	sll->sll_halen = dev_parse_header(skb, sll->sll_addr);
	sll->sll_family = AF_PACKET;
	sll->sll_hatype = dev->type;
	sll->sll_protocol = skb->protocol;
	sll->sll_pkttype = skb->pkt_type;
	if (unlikely(po->origdev))
		sll->sll_ifindex = orig_dev->ifindex;
	else
		sll->sll_ifindex = dev->ifindex;

	smp_mb();

#if ARCH_IMPLEMENTS_FLUSH_DCACHE_PAGE == 1
	if (po->tp_version <= TPACKET_V2) {
		u8 *start, *end;

		end = (u8 *) PAGE_ALIGN((unsigned long) h.raw +
					macoff + snaplen);

		for (start = h.raw; start < end; start += PAGE_SIZE)
			flush_dcache_page(pgv_to_page(start));
	}
	smp_wmb();
#endif

	if (po->tp_version <= TPACKET_V2) {
		__packet_set_status(po, h.raw, status);
		sk->sk_data_ready(sk);
	} else {
		prb_clear_blk_fill_status(&po->rx_ring);
	}

drop_n_restore:
	if (skb_head != skb->data && skb_shared(skb)) {
		skb->data = skb_head;
		skb->len = skb_len;
	}
drop:
	kfree_skb(skb);
	return 0;

ring_is_full:
	po->stats.stats1.tp_drops++;
	spin_unlock(&sk->sk_receive_queue.lock);

	sk->sk_data_ready(sk);
	kfree_skb(copy_skb);
	goto drop_n_restore;
}

static void tpacket_destruct_skb(struct sk_buff *skb)
{
	struct packet_sock *po = pkt_sk(skb->sk);

	if (likely(po->tx_ring.pg_vec)) {
		void *ph;
		__u32 ts;

		ph = skb_shinfo(skb)->destructor_arg;
		packet_dec_pending(&po->tx_ring);

		ts = __packet_set_timestamp(po, ph, skb);
		__packet_set_status(po, ph, TP_STATUS_AVAILABLE | ts);
	}

	sock_wfree(skb);
}

static void tpacket_set_protocol(const struct net_device *dev,
				 struct sk_buff *skb)
{
	if (dev->type == ARPHRD_ETHER) {
		skb_reset_mac_header(skb);
		skb->protocol = eth_hdr(skb)->h_proto;
	}
}

static int tpacket_fill_skb(struct packet_sock *po, struct sk_buff *skb,
		void *frame, struct net_device *dev, int size_max,
		__be16 proto, unsigned char *addr, int hlen)
{
	union tpacket_uhdr ph;
	int to_write, offset, len, tp_len, nr_frags, len_max;
	struct socket *sock = po->sk.sk_socket;
	struct page *page;
	void *data;
	int err;

	ph.raw = frame;

	skb->protocol = proto;
	skb->dev = dev;
	skb->priority = po->sk.sk_priority;
	skb->mark = po->sk.sk_mark;
	sock_tx_timestamp(&po->sk, &skb_shinfo(skb)->tx_flags);
	skb_shinfo(skb)->destructor_arg = ph.raw;

	switch (po->tp_version) {
	case TPACKET_V2:
		tp_len = ph.h2->tp_len;
		break;
	default:
		tp_len = ph.h1->tp_len;
		break;
	}
	if (unlikely(tp_len > size_max)) {
		pr_err("packet size is too long (%d > %d)\n", tp_len, size_max);
		return -EMSGSIZE;
	}

	skb_reserve(skb, hlen);
	skb_reset_network_header(skb);

	if (unlikely(po->tp_tx_has_off)) {
		int off_min, off_max, off;
		off_min = po->tp_hdrlen - sizeof(struct sockaddr_ll);
		off_max = po->tx_ring.frame_size - tp_len;
		if (sock->type == SOCK_DGRAM) {
			switch (po->tp_version) {
			case TPACKET_V2:
				off = ph.h2->tp_net;
				break;
			default:
				off = ph.h1->tp_net;
				break;
			}
		} else {
			switch (po->tp_version) {
			case TPACKET_V2:
				off = ph.h2->tp_mac;
				break;
			default:
				off = ph.h1->tp_mac;
				break;
			}
		}
		if (unlikely((off < off_min) || (off_max < off)))
			return -EINVAL;
		data = ph.raw + off;
	} else {
		data = ph.raw + po->tp_hdrlen - sizeof(struct sockaddr_ll);
	}
	to_write = tp_len;

	if (sock->type == SOCK_DGRAM) {
		err = dev_hard_header(skb, dev, ntohs(proto), addr,
				NULL, tp_len);
		if (unlikely(err < 0))
			return -EINVAL;
	} else if (dev->hard_header_len) {
		int hdrlen = min_t(int, dev->hard_header_len, tp_len);

		skb_push(skb, dev->hard_header_len);
		err = skb_store_bits(skb, 0, data, hdrlen);
		if (unlikely(err))
			return err;
		if (!dev_validate_header(dev, skb->data, hdrlen))
			return -EINVAL;
		if (!skb->protocol)
			tpacket_set_protocol(dev, skb);

		data += hdrlen;
		to_write -= hdrlen;
	}

	offset = offset_in_page(data);
	len_max = PAGE_SIZE - offset;
	len = ((to_write > len_max) ? len_max : to_write);

	skb->data_len = to_write;
	skb->len += to_write;
	skb->truesize += to_write;
	atomic_add(to_write, &po->sk.sk_wmem_alloc);

	while (likely(to_write)) {
		nr_frags = skb_shinfo(skb)->nr_frags;

		if (unlikely(nr_frags >= MAX_SKB_FRAGS)) {
			pr_err("Packet exceed the number of skb frags(%lu)\n",
			       MAX_SKB_FRAGS);
			return -EFAULT;
		}

		page = pgv_to_page(data);
		data += len;
		flush_dcache_page(page);
		get_page(page);
		skb_fill_page_desc(skb, nr_frags, page, offset, len);
		to_write -= len;
		offset = 0;
		len_max = PAGE_SIZE;
		len = ((to_write > len_max) ? len_max : to_write);
	}

	skb_probe_transport_header(skb, 0);

	return tp_len;
}

static int tpacket_snd(struct packet_sock *po, struct msghdr *msg)
{
	struct sk_buff *skb;
	struct net_device *dev;
	__be16 proto;
	int err, reserve = 0;
	void *ph;
	DECLARE_SOCKADDR(struct sockaddr_ll *, saddr, msg->msg_name);
	bool need_wait = !(msg->msg_flags & MSG_DONTWAIT);
	int tp_len, size_max;
	unsigned char *addr;
	int len_sum = 0;
	int status = TP_STATUS_AVAILABLE;
	int hlen, tlen;

	mutex_lock(&po->pg_vec_lock);

	if (likely(saddr == NULL)) {
		dev	= packet_cached_dev_get(po);
		proto	= po->num;
		addr	= NULL;
	} else {
		err = -EINVAL;
		if (msg->msg_namelen < sizeof(struct sockaddr_ll))
			goto out;
		if (msg->msg_namelen < (saddr->sll_halen
					+ offsetof(struct sockaddr_ll,
						sll_addr)))
			goto out;
		proto	= saddr->sll_protocol;
		addr	= saddr->sll_addr;
		dev = dev_get_by_index(sock_net(&po->sk), saddr->sll_ifindex);
	}

	err = -ENXIO;
	if (unlikely(dev == NULL))
		goto out;
	err = -ENETDOWN;
	if (unlikely(!(dev->flags & IFF_UP)))
		goto out_put;

	if (po->sk.sk_socket->type == SOCK_RAW)
		reserve = dev->hard_header_len;
	size_max = po->tx_ring.frame_size
		- (po->tp_hdrlen - sizeof(struct sockaddr_ll));

	if (size_max > dev->mtu + reserve + VLAN_HLEN)
		size_max = dev->mtu + reserve + VLAN_HLEN;

	do {
		ph = packet_current_frame(po, &po->tx_ring,
					  TP_STATUS_SEND_REQUEST);
		if (unlikely(ph == NULL)) {
			if (need_wait && need_resched())
				schedule();
			continue;
		}

		status = TP_STATUS_SEND_REQUEST;
		hlen = LL_RESERVED_SPACE(dev);
		tlen = dev->needed_tailroom;
		skb = sock_alloc_send_skb(&po->sk,
				hlen + tlen + sizeof(struct sockaddr_ll),
				!need_wait, &err);

		if (unlikely(skb == NULL)) {
			/* we assume the socket was initially writeable ... */
			if (likely(len_sum > 0))
				err = len_sum;
			goto out_status;
		}
		tp_len = tpacket_fill_skb(po, skb, ph, dev, size_max, proto,
					  addr, hlen);
		if (likely(tp_len >= 0) &&
<<<<<<< HEAD
		    tp_len > dev->mtu + dev->hard_header_len) {
			struct ethhdr *ehdr;
			/* Earlier code assumed this would be a VLAN pkt,
			 * double-check this now that we have the actual
			 * packet in hand.
			 */
=======
		    tp_len > dev->mtu + reserve &&
		    !packet_extra_vlan_len_allowed(dev, skb))
			tp_len = -EMSGSIZE;
>>>>>>> db0b54cd

		if (unlikely(tp_len < 0)) {
			if (po->tp_loss) {
				__packet_set_status(po, ph,
						TP_STATUS_AVAILABLE);
				packet_increment_head(&po->tx_ring);
				kfree_skb(skb);
				continue;
			} else {
				status = TP_STATUS_WRONG_FORMAT;
				err = tp_len;
				goto out_status;
			}
		}

		packet_pick_tx_queue(dev, skb);

		skb->destructor = tpacket_destruct_skb;
		__packet_set_status(po, ph, TP_STATUS_SENDING);
		packet_inc_pending(&po->tx_ring);

		status = TP_STATUS_SEND_REQUEST;
		err = po->xmit(skb);
		if (unlikely(err > 0)) {
			err = net_xmit_errno(err);
			if (err && __packet_get_status(po, ph) ==
				   TP_STATUS_AVAILABLE) {
				/* skb was destructed already */
				skb = NULL;
				goto out_status;
			}
			/*
			 * skb was dropped but not destructed yet;
			 * let's treat it like congestion or err < 0
			 */
			err = 0;
		}
		packet_increment_head(&po->tx_ring);
		len_sum += tp_len;
	} while (likely((ph != NULL) ||
		/* Note: packet_read_pending() might be slow if we have
		 * to call it as it's per_cpu variable, but in fast-path
		 * we already short-circuit the loop with the first
		 * condition, and luckily don't have to go that path
		 * anyway.
		 */
		 (need_wait && packet_read_pending(&po->tx_ring))));

	err = len_sum;
	goto out_put;

out_status:
	__packet_set_status(po, ph, status);
	kfree_skb(skb);
out_put:
	dev_put(dev);
out:
	mutex_unlock(&po->pg_vec_lock);
	return err;
}

static struct sk_buff *packet_alloc_skb(struct sock *sk, size_t prepad,
				        size_t reserve, size_t len,
				        size_t linear, int noblock,
				        int *err)
{
	struct sk_buff *skb;

	/* Under a page?  Don't bother with paged skb. */
	if (prepad + len < PAGE_SIZE || !linear)
		linear = len;

	skb = sock_alloc_send_pskb(sk, prepad + linear, len - linear, noblock,
				   err, 0);
	if (!skb)
		return NULL;

	skb_reserve(skb, reserve);
	skb_put(skb, linear);
	skb->data_len = len - linear;
	skb->len += len - linear;

	return skb;
}

static int packet_snd(struct socket *sock, struct msghdr *msg, size_t len)
{
	struct sock *sk = sock->sk;
	DECLARE_SOCKADDR(struct sockaddr_ll *, saddr, msg->msg_name);
	struct sk_buff *skb;
	struct net_device *dev;
	__be16 proto;
	unsigned char *addr;
	int err, reserve = 0;
	struct sockcm_cookie sockc;
	struct virtio_net_hdr vnet_hdr = { 0 };
	int offset = 0;
	int vnet_hdr_len;
	struct packet_sock *po = pkt_sk(sk);
	unsigned short gso_type = 0;
	int hlen, tlen;
	int extra_len = 0;
	ssize_t n;

	/*
	 *	Get and verify the address.
	 */

	if (likely(saddr == NULL)) {
		dev	= packet_cached_dev_get(po);
		proto	= po->num;
		addr	= NULL;
	} else {
		err = -EINVAL;
		if (msg->msg_namelen < sizeof(struct sockaddr_ll))
			goto out;
		if (msg->msg_namelen < (saddr->sll_halen + offsetof(struct sockaddr_ll, sll_addr)))
			goto out;
		proto	= saddr->sll_protocol;
		addr	= saddr->sll_addr;
		dev = dev_get_by_index(sock_net(sk), saddr->sll_ifindex);
	}

	err = -ENXIO;
	if (unlikely(dev == NULL))
		goto out_unlock;
	err = -ENETDOWN;
	if (unlikely(!(dev->flags & IFF_UP)))
		goto out_unlock;

	sockc.mark = sk->sk_mark;
	if (msg->msg_controllen) {
		err = sock_cmsg_send(sk, msg, &sockc);
		if (unlikely(err))
			goto out_unlock;
	}

	if (sock->type == SOCK_RAW)
		reserve = dev->hard_header_len;
	if (po->has_vnet_hdr) {
		vnet_hdr_len = sizeof(vnet_hdr);

		err = -EINVAL;
		if (len < vnet_hdr_len)
			goto out_unlock;

		len -= vnet_hdr_len;

		err = -EFAULT;
		n = copy_from_iter(&vnet_hdr, vnet_hdr_len, &msg->msg_iter);
		if (n != vnet_hdr_len)
			goto out_unlock;

		if ((vnet_hdr.flags & VIRTIO_NET_HDR_F_NEEDS_CSUM) &&
		    (__virtio16_to_cpu(vio_le(), vnet_hdr.csum_start) +
		     __virtio16_to_cpu(vio_le(), vnet_hdr.csum_offset) + 2 >
		      __virtio16_to_cpu(vio_le(), vnet_hdr.hdr_len)))
			vnet_hdr.hdr_len = __cpu_to_virtio16(vio_le(),
				 __virtio16_to_cpu(vio_le(), vnet_hdr.csum_start) +
				__virtio16_to_cpu(vio_le(), vnet_hdr.csum_offset) + 2);

		err = -EINVAL;
		if (__virtio16_to_cpu(vio_le(), vnet_hdr.hdr_len) > len)
			goto out_unlock;

		if (vnet_hdr.gso_type != VIRTIO_NET_HDR_GSO_NONE) {
			switch (vnet_hdr.gso_type & ~VIRTIO_NET_HDR_GSO_ECN) {
			case VIRTIO_NET_HDR_GSO_TCPV4:
				gso_type = SKB_GSO_TCPV4;
				break;
			case VIRTIO_NET_HDR_GSO_TCPV6:
				gso_type = SKB_GSO_TCPV6;
				break;
			case VIRTIO_NET_HDR_GSO_UDP:
				gso_type = SKB_GSO_UDP;
				break;
			default:
				goto out_unlock;
			}

			if (vnet_hdr.gso_type & VIRTIO_NET_HDR_GSO_ECN)
				gso_type |= SKB_GSO_TCP_ECN;

			if (vnet_hdr.gso_size == 0)
				goto out_unlock;

		}
	}

	if (unlikely(sock_flag(sk, SOCK_NOFCS))) {
		if (!netif_supports_nofcs(dev)) {
			err = -EPROTONOSUPPORT;
			goto out_unlock;
		}
		extra_len = 4; /* We're doing our own CRC */
	}

	err = -EMSGSIZE;
	if (!gso_type && (len > dev->mtu + reserve + VLAN_HLEN + extra_len))
		goto out_unlock;

	err = -ENOBUFS;
	hlen = LL_RESERVED_SPACE(dev);
	tlen = dev->needed_tailroom;
	skb = packet_alloc_skb(sk, hlen + tlen, hlen, len,
			       __virtio16_to_cpu(vio_le(), vnet_hdr.hdr_len),
			       msg->msg_flags & MSG_DONTWAIT, &err);
	if (skb == NULL)
		goto out_unlock;

	skb_set_network_header(skb, reserve);

	err = -EINVAL;
	if (sock->type == SOCK_DGRAM) {
		offset = dev_hard_header(skb, dev, ntohs(proto), addr, NULL, len);
		if (unlikely(offset < 0))
			goto out_free;
	}

	/* Returns -EFAULT on error */
	err = skb_copy_datagram_from_iter(skb, offset, &msg->msg_iter, len);
	if (err)
		goto out_free;

	if (sock->type == SOCK_RAW &&
	    !dev_validate_header(dev, skb->data, len)) {
		err = -EINVAL;
		goto out_free;
	}

	sock_tx_timestamp(sk, &skb_shinfo(skb)->tx_flags);

	if (!gso_type && (len > dev->mtu + reserve + extra_len) &&
	    !packet_extra_vlan_len_allowed(dev, skb)) {
		err = -EMSGSIZE;
		goto out_free;
	}

	skb->protocol = proto;
	skb->dev = dev;
	skb->priority = sk->sk_priority;
	skb->mark = sockc.mark;

	packet_pick_tx_queue(dev, skb);

	if (po->has_vnet_hdr) {
		if (vnet_hdr.flags & VIRTIO_NET_HDR_F_NEEDS_CSUM) {
			u16 s = __virtio16_to_cpu(vio_le(), vnet_hdr.csum_start);
			u16 o = __virtio16_to_cpu(vio_le(), vnet_hdr.csum_offset);
			if (!skb_partial_csum_set(skb, s, o)) {
				err = -EINVAL;
				goto out_free;
			}
		}

		skb_shinfo(skb)->gso_size =
			__virtio16_to_cpu(vio_le(), vnet_hdr.gso_size);
		skb_shinfo(skb)->gso_type = gso_type;

		/* Header must be checked, and gso_segs computed. */
		skb_shinfo(skb)->gso_type |= SKB_GSO_DODGY;
		skb_shinfo(skb)->gso_segs = 0;

		len += vnet_hdr_len;
	}

	skb_probe_transport_header(skb, reserve);

	if (unlikely(extra_len == 4))
		skb->no_fcs = 1;

	err = po->xmit(skb);
	if (err > 0 && (err = net_xmit_errno(err)) != 0)
		goto out_unlock;

	dev_put(dev);

	return len;

out_free:
	kfree_skb(skb);
out_unlock:
	if (dev)
		dev_put(dev);
out:
	return err;
}

static int packet_sendmsg(struct socket *sock, struct msghdr *msg, size_t len)
{
	struct sock *sk = sock->sk;
	struct packet_sock *po = pkt_sk(sk);

	if (po->tx_ring.pg_vec)
		return tpacket_snd(po, msg);
	else
		return packet_snd(sock, msg, len);
}

/*
 *	Close a PACKET socket. This is fairly simple. We immediately go
 *	to 'closed' state and remove our protocol entry in the device list.
 */

static int packet_release(struct socket *sock)
{
	struct sock *sk = sock->sk;
	struct packet_sock *po;
	struct net *net;
	union tpacket_req_u req_u;

	if (!sk)
		return 0;

	net = sock_net(sk);
	po = pkt_sk(sk);

	mutex_lock(&net->packet.sklist_lock);
	sk_del_node_init_rcu(sk);
	mutex_unlock(&net->packet.sklist_lock);

	preempt_disable();
	sock_prot_inuse_add(net, sk->sk_prot, -1);
	preempt_enable();

	spin_lock(&po->bind_lock);
	unregister_prot_hook(sk, false);
	packet_cached_dev_reset(po);

	if (po->prot_hook.dev) {
		dev_put(po->prot_hook.dev);
		po->prot_hook.dev = NULL;
	}
	spin_unlock(&po->bind_lock);

	packet_flush_mclist(sk);

	if (po->rx_ring.pg_vec) {
		memset(&req_u, 0, sizeof(req_u));
		packet_set_ring(sk, &req_u, 1, 0);
	}

	if (po->tx_ring.pg_vec) {
		memset(&req_u, 0, sizeof(req_u));
		packet_set_ring(sk, &req_u, 1, 1);
	}

	fanout_release(sk);

	synchronize_net();
	/*
	 *	Now the socket is dead. No more input will appear.
	 */
	sock_orphan(sk);
	sock->sk = NULL;

	/* Purge queues */

	skb_queue_purge(&sk->sk_receive_queue);
	packet_free_pending(po);
	sk_refcnt_debug_release(sk);

	sock_put(sk);
	return 0;
}

/*
 *	Attach a packet hook.
 */

static int packet_do_bind(struct sock *sk, const char *name, int ifindex,
			  __be16 proto)
{
	struct packet_sock *po = pkt_sk(sk);
	struct net_device *dev_curr;
	__be16 proto_curr;
	bool need_rehook;
	struct net_device *dev = NULL;
	int ret = 0;
	bool unlisted = false;

	if (po->fanout)
		return -EINVAL;

	lock_sock(sk);
	spin_lock(&po->bind_lock);
	rcu_read_lock();

	if (name) {
		dev = dev_get_by_name_rcu(sock_net(sk), name);
		if (!dev) {
			ret = -ENODEV;
			goto out_unlock;
		}
	} else if (ifindex) {
		dev = dev_get_by_index_rcu(sock_net(sk), ifindex);
		if (!dev) {
			ret = -ENODEV;
			goto out_unlock;
		}
	}

	if (dev)
		dev_hold(dev);

	proto_curr = po->prot_hook.type;
	dev_curr = po->prot_hook.dev;

	need_rehook = proto_curr != proto || dev_curr != dev;

	if (need_rehook) {
		if (po->running) {
			rcu_read_unlock();
			__unregister_prot_hook(sk, true);
			rcu_read_lock();
			dev_curr = po->prot_hook.dev;
			if (dev)
				unlisted = !dev_get_by_index_rcu(sock_net(sk),
								 dev->ifindex);
		}

		po->num = proto;
		po->prot_hook.type = proto;
<<<<<<< HEAD
		po->prot_hook.dev = dev;

		po->ifindex = dev ? dev->ifindex : 0;
		packet_cached_dev_assign(po, dev);
=======

		if (unlikely(unlisted)) {
			dev_put(dev);
			po->prot_hook.dev = NULL;
			po->ifindex = -1;
			packet_cached_dev_reset(po);
		} else {
			po->prot_hook.dev = dev;
			po->ifindex = dev ? dev->ifindex : 0;
			packet_cached_dev_assign(po, dev);
		}
>>>>>>> db0b54cd
	}
	if (dev_curr)
		dev_put(dev_curr);

	if (proto == 0 || !need_rehook)
		goto out_unlock;

	if (!unlisted && (!dev || (dev->flags & IFF_UP))) {
		register_prot_hook(sk);
	} else {
		sk->sk_err = ENETDOWN;
		if (!sock_flag(sk, SOCK_DEAD))
			sk->sk_error_report(sk);
	}

out_unlock:
	rcu_read_unlock();
	spin_unlock(&po->bind_lock);
	release_sock(sk);
	return ret;
}

/*
 *	Bind a packet socket to a device
 */

static int packet_bind_spkt(struct socket *sock, struct sockaddr *uaddr,
			    int addr_len)
{
	struct sock *sk = sock->sk;
	char name[15];

	/*
	 *	Check legality
	 */

	if (addr_len != sizeof(struct sockaddr))
		return -EINVAL;
	strlcpy(name, uaddr->sa_data, sizeof(name));

	return packet_do_bind(sk, name, 0, pkt_sk(sk)->num);
}

static int packet_bind(struct socket *sock, struct sockaddr *uaddr, int addr_len)
{
	struct sockaddr_ll *sll = (struct sockaddr_ll *)uaddr;
	struct sock *sk = sock->sk;

	/*
	 *	Check legality
	 */

	if (addr_len < sizeof(struct sockaddr_ll))
		return -EINVAL;
	if (sll->sll_family != AF_PACKET)
		return -EINVAL;

	return packet_do_bind(sk, NULL, sll->sll_ifindex,
			      sll->sll_protocol ? : pkt_sk(sk)->num);
}

static struct proto packet_proto = {
	.name	  = "PACKET",
	.owner	  = THIS_MODULE,
	.obj_size = sizeof(struct packet_sock),
};

/*
 *	Create a packet of type SOCK_PACKET.
 */

static int packet_create(struct net *net, struct socket *sock, int protocol,
			 int kern)
{
	struct sock *sk;
	struct packet_sock *po;
	__be16 proto = (__force __be16)protocol; /* weird, but documented */
	int err;

	if (!ns_capable(net->user_ns, CAP_NET_RAW))
		return -EPERM;
	if (sock->type != SOCK_DGRAM && sock->type != SOCK_RAW &&
	    sock->type != SOCK_PACKET)
		return -ESOCKTNOSUPPORT;

	sock->state = SS_UNCONNECTED;

	err = -ENOBUFS;
	sk = sk_alloc(net, PF_PACKET, GFP_KERNEL, &packet_proto, kern);
	if (sk == NULL)
		goto out;

	sock->ops = &packet_ops;
	if (sock->type == SOCK_PACKET)
		sock->ops = &packet_ops_spkt;

	sock_init_data(sock, sk);

	po = pkt_sk(sk);
	sk->sk_family = PF_PACKET;
	po->num = proto;
	po->xmit = dev_queue_xmit;

	err = packet_alloc_pending(po);
	if (err)
		goto out2;

	packet_cached_dev_reset(po);

	sk->sk_destruct = packet_sock_destruct;
	sk_refcnt_debug_inc(sk);

	/*
	 *	Attach a protocol block
	 */

	spin_lock_init(&po->bind_lock);
	mutex_init(&po->pg_vec_lock);
	po->rollover = NULL;
	po->prot_hook.func = packet_rcv;

	if (sock->type == SOCK_PACKET)
		po->prot_hook.func = packet_rcv_spkt;

	po->prot_hook.af_packet_priv = sk;

	if (proto) {
		po->prot_hook.type = proto;
		register_prot_hook(sk);
	}

	mutex_lock(&net->packet.sklist_lock);
	sk_add_node_rcu(sk, &net->packet.sklist);
	mutex_unlock(&net->packet.sklist_lock);

	preempt_disable();
	sock_prot_inuse_add(net, &packet_proto, 1);
	preempt_enable();

	return 0;
out2:
	sk_free(sk);
out:
	return err;
}

/*
 *	Pull a packet from our receive queue and hand it to the user.
 *	If necessary we block.
 */

static int packet_recvmsg(struct socket *sock, struct msghdr *msg, size_t len,
			  int flags)
{
	struct sock *sk = sock->sk;
	struct sk_buff *skb;
	int copied, err;
	int vnet_hdr_len = 0;
	unsigned int origlen = 0;

	err = -EINVAL;
	if (flags & ~(MSG_PEEK|MSG_DONTWAIT|MSG_TRUNC|MSG_CMSG_COMPAT|MSG_ERRQUEUE))
		goto out;

#if 0
	/* What error should we return now? EUNATTACH? */
	if (pkt_sk(sk)->ifindex < 0)
		return -ENODEV;
#endif

	if (flags & MSG_ERRQUEUE) {
		err = sock_recv_errqueue(sk, msg, len,
					 SOL_PACKET, PACKET_TX_TIMESTAMP);
		goto out;
	}

	/*
	 *	Call the generic datagram receiver. This handles all sorts
	 *	of horrible races and re-entrancy so we can forget about it
	 *	in the protocol layers.
	 *
	 *	Now it will return ENETDOWN, if device have just gone down,
	 *	but then it will block.
	 */

	skb = skb_recv_datagram(sk, flags, flags & MSG_DONTWAIT, &err);

	/*
	 *	An error occurred so return it. Because skb_recv_datagram()
	 *	handles the blocking we don't see and worry about blocking
	 *	retries.
	 */

	if (skb == NULL)
		goto out;

	if (pkt_sk(sk)->pressure)
		packet_rcv_has_room(pkt_sk(sk), NULL);

	if (pkt_sk(sk)->has_vnet_hdr) {
		struct virtio_net_hdr vnet_hdr = { 0 };

		err = -EINVAL;
		vnet_hdr_len = sizeof(vnet_hdr);
		if (len < vnet_hdr_len)
			goto out_free;

		len -= vnet_hdr_len;

		if (skb_is_gso(skb)) {
			struct skb_shared_info *sinfo = skb_shinfo(skb);

			/* This is a hint as to how much should be linear. */
			vnet_hdr.hdr_len =
				__cpu_to_virtio16(vio_le(), skb_headlen(skb));
			vnet_hdr.gso_size =
				__cpu_to_virtio16(vio_le(), sinfo->gso_size);
			if (sinfo->gso_type & SKB_GSO_TCPV4)
				vnet_hdr.gso_type = VIRTIO_NET_HDR_GSO_TCPV4;
			else if (sinfo->gso_type & SKB_GSO_TCPV6)
				vnet_hdr.gso_type = VIRTIO_NET_HDR_GSO_TCPV6;
			else if (sinfo->gso_type & SKB_GSO_UDP)
				vnet_hdr.gso_type = VIRTIO_NET_HDR_GSO_UDP;
			else if (sinfo->gso_type & SKB_GSO_FCOE)
				goto out_free;
			else
				BUG();
			if (sinfo->gso_type & SKB_GSO_TCP_ECN)
				vnet_hdr.gso_type |= VIRTIO_NET_HDR_GSO_ECN;
		} else
			vnet_hdr.gso_type = VIRTIO_NET_HDR_GSO_NONE;

		if (skb->ip_summed == CHECKSUM_PARTIAL) {
			vnet_hdr.flags = VIRTIO_NET_HDR_F_NEEDS_CSUM;
			vnet_hdr.csum_start = __cpu_to_virtio16(vio_le(),
					  skb_checksum_start_offset(skb));
			vnet_hdr.csum_offset = __cpu_to_virtio16(vio_le(),
							 skb->csum_offset);
		} else if (skb->ip_summed == CHECKSUM_UNNECESSARY) {
			vnet_hdr.flags = VIRTIO_NET_HDR_F_DATA_VALID;
		} /* else everything is zero */

		err = memcpy_to_msg(msg, (void *)&vnet_hdr, vnet_hdr_len);
		if (err < 0)
			goto out_free;
	}

	/* You lose any data beyond the buffer you gave. If it worries
	 * a user program they can ask the device for its MTU
	 * anyway.
	 */
	copied = skb->len;
	if (copied > len) {
		copied = len;
		msg->msg_flags |= MSG_TRUNC;
	}

	err = skb_copy_datagram_msg(skb, 0, msg, copied);
	if (err)
		goto out_free;

	if (sock->type != SOCK_PACKET) {
		struct sockaddr_ll *sll = &PACKET_SKB_CB(skb)->sa.ll;

		/* Original length was stored in sockaddr_ll fields */
		origlen = PACKET_SKB_CB(skb)->sa.origlen;
		sll->sll_family = AF_PACKET;
		sll->sll_protocol = skb->protocol;
	}

	sock_recv_ts_and_drops(msg, sk, skb);

	if (msg->msg_name) {
		/* If the address length field is there to be filled
		 * in, we fill it in now.
		 */
		if (sock->type == SOCK_PACKET) {
			__sockaddr_check_size(sizeof(struct sockaddr_pkt));
			msg->msg_namelen = sizeof(struct sockaddr_pkt);
		} else {
			struct sockaddr_ll *sll = &PACKET_SKB_CB(skb)->sa.ll;

			msg->msg_namelen = sll->sll_halen +
				offsetof(struct sockaddr_ll, sll_addr);
		}
		memcpy(msg->msg_name, &PACKET_SKB_CB(skb)->sa,
		       msg->msg_namelen);
	}

	if (pkt_sk(sk)->auxdata) {
		struct tpacket_auxdata aux;

		aux.tp_status = TP_STATUS_USER;
		if (skb->ip_summed == CHECKSUM_PARTIAL)
			aux.tp_status |= TP_STATUS_CSUMNOTREADY;
		else if (skb->pkt_type != PACKET_OUTGOING &&
			 (skb->ip_summed == CHECKSUM_COMPLETE ||
			  skb_csum_unnecessary(skb)))
			aux.tp_status |= TP_STATUS_CSUM_VALID;

		aux.tp_len = origlen;
		aux.tp_snaplen = skb->len;
		aux.tp_mac = 0;
		aux.tp_net = skb_network_offset(skb);
		if (skb_vlan_tag_present(skb)) {
			aux.tp_vlan_tci = skb_vlan_tag_get(skb);
			aux.tp_vlan_tpid = ntohs(skb->vlan_proto);
			aux.tp_status |= TP_STATUS_VLAN_VALID | TP_STATUS_VLAN_TPID_VALID;
		} else {
			aux.tp_vlan_tci = 0;
			aux.tp_vlan_tpid = 0;
		}
		put_cmsg(msg, SOL_PACKET, PACKET_AUXDATA, sizeof(aux), &aux);
	}

	/*
	 *	Free or return the buffer as appropriate. Again this
	 *	hides all the races and re-entrancy issues from us.
	 */
	err = vnet_hdr_len + ((flags&MSG_TRUNC) ? skb->len : copied);

out_free:
	skb_free_datagram(sk, skb);
out:
	return err;
}

static int packet_getname_spkt(struct socket *sock, struct sockaddr *uaddr,
			       int *uaddr_len, int peer)
{
	struct net_device *dev;
	struct sock *sk	= sock->sk;

	if (peer)
		return -EOPNOTSUPP;

	uaddr->sa_family = AF_PACKET;
	memset(uaddr->sa_data, 0, sizeof(uaddr->sa_data));
	rcu_read_lock();
	dev = dev_get_by_index_rcu(sock_net(sk), pkt_sk(sk)->ifindex);
	if (dev)
		strlcpy(uaddr->sa_data, dev->name, sizeof(uaddr->sa_data));
	rcu_read_unlock();
	*uaddr_len = sizeof(*uaddr);

	return 0;
}

static int packet_getname(struct socket *sock, struct sockaddr *uaddr,
			  int *uaddr_len, int peer)
{
	struct net_device *dev;
	struct sock *sk = sock->sk;
	struct packet_sock *po = pkt_sk(sk);
	DECLARE_SOCKADDR(struct sockaddr_ll *, sll, uaddr);

	if (peer)
		return -EOPNOTSUPP;

	sll->sll_family = AF_PACKET;
	sll->sll_ifindex = po->ifindex;
	sll->sll_protocol = po->num;
	sll->sll_pkttype = 0;
	rcu_read_lock();
	dev = dev_get_by_index_rcu(sock_net(sk), po->ifindex);
	if (dev) {
		sll->sll_hatype = dev->type;
		sll->sll_halen = dev->addr_len;
		memcpy(sll->sll_addr, dev->dev_addr, dev->addr_len);
	} else {
		sll->sll_hatype = 0;	/* Bad: we have no ARPHRD_UNSPEC */
		sll->sll_halen = 0;
	}
	rcu_read_unlock();
	*uaddr_len = offsetof(struct sockaddr_ll, sll_addr) + sll->sll_halen;

	return 0;
}

static int packet_dev_mc(struct net_device *dev, struct packet_mclist *i,
			 int what)
{
	switch (i->type) {
	case PACKET_MR_MULTICAST:
		if (i->alen != dev->addr_len)
			return -EINVAL;
		if (what > 0)
			return dev_mc_add(dev, i->addr);
		else
			return dev_mc_del(dev, i->addr);
		break;
	case PACKET_MR_PROMISC:
		return dev_set_promiscuity(dev, what);
	case PACKET_MR_ALLMULTI:
		return dev_set_allmulti(dev, what);
	case PACKET_MR_UNICAST:
		if (i->alen != dev->addr_len)
			return -EINVAL;
		if (what > 0)
			return dev_uc_add(dev, i->addr);
		else
			return dev_uc_del(dev, i->addr);
		break;
	default:
		break;
	}
	return 0;
}

static void packet_dev_mclist_delete(struct net_device *dev,
				     struct packet_mclist **mlp)
{
	struct packet_mclist *ml;

	while ((ml = *mlp) != NULL) {
		if (ml->ifindex == dev->ifindex) {
			packet_dev_mc(dev, ml, -1);
			*mlp = ml->next;
			kfree(ml);
		} else
			mlp = &ml->next;
	}
}

static int packet_mc_add(struct sock *sk, struct packet_mreq_max *mreq)
{
	struct packet_sock *po = pkt_sk(sk);
	struct packet_mclist *ml, *i;
	struct net_device *dev;
	int err;

	rtnl_lock();

	err = -ENODEV;
	dev = __dev_get_by_index(sock_net(sk), mreq->mr_ifindex);
	if (!dev)
		goto done;

	err = -EINVAL;
	if (mreq->mr_alen > dev->addr_len)
		goto done;

	err = -ENOBUFS;
	i = kmalloc(sizeof(*i), GFP_KERNEL);
	if (i == NULL)
		goto done;

	err = 0;
	for (ml = po->mclist; ml; ml = ml->next) {
		if (ml->ifindex == mreq->mr_ifindex &&
		    ml->type == mreq->mr_type &&
		    ml->alen == mreq->mr_alen &&
		    memcmp(ml->addr, mreq->mr_address, ml->alen) == 0) {
			ml->count++;
			/* Free the new element ... */
			kfree(i);
			goto done;
		}
	}

	i->type = mreq->mr_type;
	i->ifindex = mreq->mr_ifindex;
	i->alen = mreq->mr_alen;
	memcpy(i->addr, mreq->mr_address, i->alen);
	memset(i->addr + i->alen, 0, sizeof(i->addr) - i->alen);
	i->count = 1;
	i->next = po->mclist;
	po->mclist = i;
	err = packet_dev_mc(dev, i, 1);
	if (err) {
		po->mclist = i->next;
		kfree(i);
	}

done:
	rtnl_unlock();
	return err;
}

static int packet_mc_drop(struct sock *sk, struct packet_mreq_max *mreq)
{
	struct packet_mclist *ml, **mlp;

	rtnl_lock();

	for (mlp = &pkt_sk(sk)->mclist; (ml = *mlp) != NULL; mlp = &ml->next) {
		if (ml->ifindex == mreq->mr_ifindex &&
		    ml->type == mreq->mr_type &&
		    ml->alen == mreq->mr_alen &&
		    memcmp(ml->addr, mreq->mr_address, ml->alen) == 0) {
			if (--ml->count == 0) {
				struct net_device *dev;
				*mlp = ml->next;
				dev = __dev_get_by_index(sock_net(sk), ml->ifindex);
				if (dev)
					packet_dev_mc(dev, ml, -1);
				kfree(ml);
			}
			break;
		}
	}
	rtnl_unlock();
	return 0;
}

static void packet_flush_mclist(struct sock *sk)
{
	struct packet_sock *po = pkt_sk(sk);
	struct packet_mclist *ml;

	if (!po->mclist)
		return;

	rtnl_lock();
	while ((ml = po->mclist) != NULL) {
		struct net_device *dev;

		po->mclist = ml->next;
		dev = __dev_get_by_index(sock_net(sk), ml->ifindex);
		if (dev != NULL)
			packet_dev_mc(dev, ml, -1);
		kfree(ml);
	}
	rtnl_unlock();
}

static int
packet_setsockopt(struct socket *sock, int level, int optname, char __user *optval, unsigned int optlen)
{
	struct sock *sk = sock->sk;
	struct packet_sock *po = pkt_sk(sk);
	int ret;

	if (level != SOL_PACKET)
		return -ENOPROTOOPT;

	switch (optname) {
	case PACKET_ADD_MEMBERSHIP:
	case PACKET_DROP_MEMBERSHIP:
	{
		struct packet_mreq_max mreq;
		int len = optlen;
		memset(&mreq, 0, sizeof(mreq));
		if (len < sizeof(struct packet_mreq))
			return -EINVAL;
		if (len > sizeof(mreq))
			len = sizeof(mreq);
		if (copy_from_user(&mreq, optval, len))
			return -EFAULT;
		if (len < (mreq.mr_alen + offsetof(struct packet_mreq, mr_address)))
			return -EINVAL;
		if (optname == PACKET_ADD_MEMBERSHIP)
			ret = packet_mc_add(sk, &mreq);
		else
			ret = packet_mc_drop(sk, &mreq);
		return ret;
	}

	case PACKET_RX_RING:
	case PACKET_TX_RING:
	{
		union tpacket_req_u req_u;
		int len;

		switch (po->tp_version) {
		case TPACKET_V1:
		case TPACKET_V2:
			len = sizeof(req_u.req);
			break;
		case TPACKET_V3:
		default:
			len = sizeof(req_u.req3);
			break;
		}
		if (optlen < len)
			return -EINVAL;
		if (pkt_sk(sk)->has_vnet_hdr)
			return -EINVAL;
		if (copy_from_user(&req_u.req, optval, len))
			return -EFAULT;
		return packet_set_ring(sk, &req_u, 0,
			optname == PACKET_TX_RING);
	}
	case PACKET_COPY_THRESH:
	{
		int val;

		if (optlen != sizeof(val))
			return -EINVAL;
		if (copy_from_user(&val, optval, sizeof(val)))
			return -EFAULT;

		pkt_sk(sk)->copy_thresh = val;
		return 0;
	}
	case PACKET_VERSION:
	{
		int val;

		if (optlen != sizeof(val))
			return -EINVAL;
		if (po->rx_ring.pg_vec || po->tx_ring.pg_vec)
			return -EBUSY;
		if (copy_from_user(&val, optval, sizeof(val)))
			return -EFAULT;
		switch (val) {
		case TPACKET_V1:
		case TPACKET_V2:
		case TPACKET_V3:
			po->tp_version = val;
			return 0;
		default:
			return -EINVAL;
		}
	}
	case PACKET_RESERVE:
	{
		unsigned int val;

		if (optlen != sizeof(val))
			return -EINVAL;
		if (po->rx_ring.pg_vec || po->tx_ring.pg_vec)
			return -EBUSY;
		if (copy_from_user(&val, optval, sizeof(val)))
			return -EFAULT;
		po->tp_reserve = val;
		return 0;
	}
	case PACKET_LOSS:
	{
		unsigned int val;

		if (optlen != sizeof(val))
			return -EINVAL;
		if (po->rx_ring.pg_vec || po->tx_ring.pg_vec)
			return -EBUSY;
		if (copy_from_user(&val, optval, sizeof(val)))
			return -EFAULT;
		po->tp_loss = !!val;
		return 0;
	}
	case PACKET_AUXDATA:
	{
		int val;

		if (optlen < sizeof(val))
			return -EINVAL;
		if (copy_from_user(&val, optval, sizeof(val)))
			return -EFAULT;

		po->auxdata = !!val;
		return 0;
	}
	case PACKET_ORIGDEV:
	{
		int val;

		if (optlen < sizeof(val))
			return -EINVAL;
		if (copy_from_user(&val, optval, sizeof(val)))
			return -EFAULT;

		po->origdev = !!val;
		return 0;
	}
	case PACKET_VNET_HDR:
	{
		int val;

		if (sock->type != SOCK_RAW)
			return -EINVAL;
		if (po->rx_ring.pg_vec || po->tx_ring.pg_vec)
			return -EBUSY;
		if (optlen < sizeof(val))
			return -EINVAL;
		if (copy_from_user(&val, optval, sizeof(val)))
			return -EFAULT;

		po->has_vnet_hdr = !!val;
		return 0;
	}
	case PACKET_TIMESTAMP:
	{
		int val;

		if (optlen != sizeof(val))
			return -EINVAL;
		if (copy_from_user(&val, optval, sizeof(val)))
			return -EFAULT;

		po->tp_tstamp = val;
		return 0;
	}
	case PACKET_FANOUT:
	{
		int val;

		if (optlen != sizeof(val))
			return -EINVAL;
		if (copy_from_user(&val, optval, sizeof(val)))
			return -EFAULT;

		return fanout_add(sk, val & 0xffff, val >> 16);
	}
	case PACKET_FANOUT_DATA:
	{
		if (!po->fanout)
			return -EINVAL;

		return fanout_set_data(po, optval, optlen);
	}
	case PACKET_TX_HAS_OFF:
	{
		unsigned int val;

		if (optlen != sizeof(val))
			return -EINVAL;
		if (po->rx_ring.pg_vec || po->tx_ring.pg_vec)
			return -EBUSY;
		if (copy_from_user(&val, optval, sizeof(val)))
			return -EFAULT;
		po->tp_tx_has_off = !!val;
		return 0;
	}
	case PACKET_QDISC_BYPASS:
	{
		int val;

		if (optlen != sizeof(val))
			return -EINVAL;
		if (copy_from_user(&val, optval, sizeof(val)))
			return -EFAULT;

		po->xmit = val ? packet_direct_xmit : dev_queue_xmit;
		return 0;
	}
	default:
		return -ENOPROTOOPT;
	}
}

static int packet_getsockopt(struct socket *sock, int level, int optname,
			     char __user *optval, int __user *optlen)
{
	int len;
	int val, lv = sizeof(val);
	struct sock *sk = sock->sk;
	struct packet_sock *po = pkt_sk(sk);
	void *data = &val;
	union tpacket_stats_u st;
	struct tpacket_rollover_stats rstats;

	if (level != SOL_PACKET)
		return -ENOPROTOOPT;

	if (get_user(len, optlen))
		return -EFAULT;

	if (len < 0)
		return -EINVAL;

	switch (optname) {
	case PACKET_STATISTICS:
		spin_lock_bh(&sk->sk_receive_queue.lock);
		memcpy(&st, &po->stats, sizeof(st));
		memset(&po->stats, 0, sizeof(po->stats));
		spin_unlock_bh(&sk->sk_receive_queue.lock);

		if (po->tp_version == TPACKET_V3) {
			lv = sizeof(struct tpacket_stats_v3);
			st.stats3.tp_packets += st.stats3.tp_drops;
			data = &st.stats3;
		} else {
			lv = sizeof(struct tpacket_stats);
			st.stats1.tp_packets += st.stats1.tp_drops;
			data = &st.stats1;
		}

		break;
	case PACKET_AUXDATA:
		val = po->auxdata;
		break;
	case PACKET_ORIGDEV:
		val = po->origdev;
		break;
	case PACKET_VNET_HDR:
		val = po->has_vnet_hdr;
		break;
	case PACKET_VERSION:
		val = po->tp_version;
		break;
	case PACKET_HDRLEN:
		if (len > sizeof(int))
			len = sizeof(int);
		if (copy_from_user(&val, optval, len))
			return -EFAULT;
		switch (val) {
		case TPACKET_V1:
			val = sizeof(struct tpacket_hdr);
			break;
		case TPACKET_V2:
			val = sizeof(struct tpacket2_hdr);
			break;
		case TPACKET_V3:
			val = sizeof(struct tpacket3_hdr);
			break;
		default:
			return -EINVAL;
		}
		break;
	case PACKET_RESERVE:
		val = po->tp_reserve;
		break;
	case PACKET_LOSS:
		val = po->tp_loss;
		break;
	case PACKET_TIMESTAMP:
		val = po->tp_tstamp;
		break;
	case PACKET_FANOUT:
		val = (po->fanout ?
		       ((u32)po->fanout->id |
			((u32)po->fanout->type << 16) |
			((u32)po->fanout->flags << 24)) :
		       0);
		break;
	case PACKET_ROLLOVER_STATS:
		if (!po->rollover)
			return -EINVAL;
		rstats.tp_all = atomic_long_read(&po->rollover->num);
		rstats.tp_huge = atomic_long_read(&po->rollover->num_huge);
		rstats.tp_failed = atomic_long_read(&po->rollover->num_failed);
		data = &rstats;
		lv = sizeof(rstats);
		break;
	case PACKET_TX_HAS_OFF:
		val = po->tp_tx_has_off;
		break;
	case PACKET_QDISC_BYPASS:
		val = packet_use_direct_xmit(po);
		break;
	default:
		return -ENOPROTOOPT;
	}

	if (len > lv)
		len = lv;
	if (put_user(len, optlen))
		return -EFAULT;
	if (copy_to_user(optval, data, len))
		return -EFAULT;
	return 0;
}


static int packet_notifier(struct notifier_block *this,
			   unsigned long msg, void *ptr)
{
	struct sock *sk;
	struct net_device *dev = netdev_notifier_info_to_dev(ptr);
	struct net *net = dev_net(dev);

	rcu_read_lock();
	sk_for_each_rcu(sk, &net->packet.sklist) {
		struct packet_sock *po = pkt_sk(sk);

		switch (msg) {
		case NETDEV_UNREGISTER:
			if (po->mclist)
				packet_dev_mclist_delete(dev, &po->mclist);
			/* fallthrough */

		case NETDEV_DOWN:
			if (dev->ifindex == po->ifindex) {
				spin_lock(&po->bind_lock);
				if (po->running) {
					__unregister_prot_hook(sk, false);
					sk->sk_err = ENETDOWN;
					if (!sock_flag(sk, SOCK_DEAD))
						sk->sk_error_report(sk);
				}
				if (msg == NETDEV_UNREGISTER) {
					packet_cached_dev_reset(po);
					po->ifindex = -1;
					if (po->prot_hook.dev)
						dev_put(po->prot_hook.dev);
					po->prot_hook.dev = NULL;
				}
				spin_unlock(&po->bind_lock);
			}
			break;
		case NETDEV_UP:
			if (dev->ifindex == po->ifindex) {
				spin_lock(&po->bind_lock);
				if (po->num)
					register_prot_hook(sk);
				spin_unlock(&po->bind_lock);
			}
			break;
		}
	}
	rcu_read_unlock();
	return NOTIFY_DONE;
}


static int packet_ioctl(struct socket *sock, unsigned int cmd,
			unsigned long arg)
{
	struct sock *sk = sock->sk;

	switch (cmd) {
	case SIOCOUTQ:
	{
		int amount = sk_wmem_alloc_get(sk);

		return put_user(amount, (int __user *)arg);
	}
	case SIOCINQ:
	{
		struct sk_buff *skb;
		int amount = 0;

		spin_lock_bh(&sk->sk_receive_queue.lock);
		skb = skb_peek(&sk->sk_receive_queue);
		if (skb)
			amount = skb->len;
		spin_unlock_bh(&sk->sk_receive_queue.lock);
		return put_user(amount, (int __user *)arg);
	}
	case SIOCGSTAMP:
		return sock_get_timestamp(sk, (struct timeval __user *)arg);
	case SIOCGSTAMPNS:
		return sock_get_timestampns(sk, (struct timespec __user *)arg);

#ifdef CONFIG_INET
	case SIOCADDRT:
	case SIOCDELRT:
	case SIOCDARP:
	case SIOCGARP:
	case SIOCSARP:
	case SIOCGIFADDR:
	case SIOCSIFADDR:
	case SIOCGIFBRDADDR:
	case SIOCSIFBRDADDR:
	case SIOCGIFNETMASK:
	case SIOCSIFNETMASK:
	case SIOCGIFDSTADDR:
	case SIOCSIFDSTADDR:
	case SIOCSIFFLAGS:
		return inet_dgram_ops.ioctl(sock, cmd, arg);
#endif

	default:
		return -ENOIOCTLCMD;
	}
	return 0;
}

static unsigned int packet_poll(struct file *file, struct socket *sock,
				poll_table *wait)
{
	struct sock *sk = sock->sk;
	struct packet_sock *po = pkt_sk(sk);
	unsigned int mask = datagram_poll(file, sock, wait);

	spin_lock_bh(&sk->sk_receive_queue.lock);
	if (po->rx_ring.pg_vec) {
		if (!packet_previous_rx_frame(po, &po->rx_ring,
			TP_STATUS_KERNEL))
			mask |= POLLIN | POLLRDNORM;
	}
	if (po->pressure && __packet_rcv_has_room(po, NULL) == ROOM_NORMAL)
		po->pressure = 0;
	spin_unlock_bh(&sk->sk_receive_queue.lock);
	spin_lock_bh(&sk->sk_write_queue.lock);
	if (po->tx_ring.pg_vec) {
		if (packet_current_frame(po, &po->tx_ring, TP_STATUS_AVAILABLE))
			mask |= POLLOUT | POLLWRNORM;
	}
	spin_unlock_bh(&sk->sk_write_queue.lock);
	return mask;
}


/* Dirty? Well, I still did not learn better way to account
 * for user mmaps.
 */

static void packet_mm_open(struct vm_area_struct *vma)
{
	struct file *file = vma->vm_file;
	struct socket *sock = file->private_data;
	struct sock *sk = sock->sk;

	if (sk)
		atomic_inc(&pkt_sk(sk)->mapped);
}

static void packet_mm_close(struct vm_area_struct *vma)
{
	struct file *file = vma->vm_file;
	struct socket *sock = file->private_data;
	struct sock *sk = sock->sk;

	if (sk)
		atomic_dec(&pkt_sk(sk)->mapped);
}

static const struct vm_operations_struct packet_mmap_ops = {
	.open	=	packet_mm_open,
	.close	=	packet_mm_close,
};

static void free_pg_vec(struct pgv *pg_vec, unsigned int order,
			unsigned int len)
{
	int i;

	for (i = 0; i < len; i++) {
		if (likely(pg_vec[i].buffer)) {
			if (is_vmalloc_addr(pg_vec[i].buffer))
				vfree(pg_vec[i].buffer);
			else
				free_pages((unsigned long)pg_vec[i].buffer,
					   order);
			pg_vec[i].buffer = NULL;
		}
	}
	kfree(pg_vec);
}

static char *alloc_one_pg_vec_page(unsigned long order)
{
	char *buffer;
	gfp_t gfp_flags = GFP_KERNEL | __GFP_COMP |
			  __GFP_ZERO | __GFP_NOWARN | __GFP_NORETRY;

	buffer = (char *) __get_free_pages(gfp_flags, order);
	if (buffer)
		return buffer;

	/* __get_free_pages failed, fall back to vmalloc */
	buffer = vzalloc((1 << order) * PAGE_SIZE);
	if (buffer)
		return buffer;

	/* vmalloc failed, lets dig into swap here */
	gfp_flags &= ~__GFP_NORETRY;
	buffer = (char *) __get_free_pages(gfp_flags, order);
	if (buffer)
		return buffer;

	/* complete and utter failure */
	return NULL;
}

static struct pgv *alloc_pg_vec(struct tpacket_req *req, int order)
{
	unsigned int block_nr = req->tp_block_nr;
	struct pgv *pg_vec;
	int i;

	pg_vec = kcalloc(block_nr, sizeof(struct pgv), GFP_KERNEL);
	if (unlikely(!pg_vec))
		goto out;

	for (i = 0; i < block_nr; i++) {
		pg_vec[i].buffer = alloc_one_pg_vec_page(order);
		if (unlikely(!pg_vec[i].buffer))
			goto out_free_pgvec;
	}

out:
	return pg_vec;

out_free_pgvec:
	free_pg_vec(pg_vec, order, block_nr);
	pg_vec = NULL;
	goto out;
}

static int packet_set_ring(struct sock *sk, union tpacket_req_u *req_u,
		int closing, int tx_ring)
{
	struct pgv *pg_vec = NULL;
	struct packet_sock *po = pkt_sk(sk);
	int was_running, order = 0;
	struct packet_ring_buffer *rb;
	struct sk_buff_head *rb_queue;
	__be16 num;
	int err = -EINVAL;
	/* Added to avoid minimal code churn */
	struct tpacket_req *req = &req_u->req;

	/* Opening a Tx-ring is NOT supported in TPACKET_V3 */
	if (!closing && tx_ring && (po->tp_version > TPACKET_V2)) {
		WARN(1, "Tx-ring is not supported.\n");
		goto out;
	}

	rb = tx_ring ? &po->tx_ring : &po->rx_ring;
	rb_queue = tx_ring ? &sk->sk_write_queue : &sk->sk_receive_queue;

	err = -EBUSY;
	if (!closing) {
		if (atomic_read(&po->mapped))
			goto out;
		if (packet_read_pending(rb))
			goto out;
	}

	if (req->tp_block_nr) {
		/* Sanity tests and some calculations */
		err = -EBUSY;
		if (unlikely(rb->pg_vec))
			goto out;

		switch (po->tp_version) {
		case TPACKET_V1:
			po->tp_hdrlen = TPACKET_HDRLEN;
			break;
		case TPACKET_V2:
			po->tp_hdrlen = TPACKET2_HDRLEN;
			break;
		case TPACKET_V3:
			po->tp_hdrlen = TPACKET3_HDRLEN;
			break;
		}

		err = -EINVAL;
		if (unlikely((int)req->tp_block_size <= 0))
			goto out;
		if (unlikely(!PAGE_ALIGNED(req->tp_block_size)))
			goto out;
		if (po->tp_version >= TPACKET_V3 &&
		    (int)(req->tp_block_size -
			  BLK_PLUS_PRIV(req_u->req3.tp_sizeof_priv)) <= 0)
			goto out;
		if (unlikely(req->tp_frame_size < po->tp_hdrlen +
					po->tp_reserve))
			goto out;
		if (unlikely(req->tp_frame_size & (TPACKET_ALIGNMENT - 1)))
			goto out;

		rb->frames_per_block = req->tp_block_size / req->tp_frame_size;
		if (unlikely(rb->frames_per_block == 0))
			goto out;
		if (unlikely((rb->frames_per_block * req->tp_block_nr) !=
					req->tp_frame_nr))
			goto out;

		err = -ENOMEM;
		order = get_order(req->tp_block_size);
		pg_vec = alloc_pg_vec(req, order);
		if (unlikely(!pg_vec))
			goto out;
		switch (po->tp_version) {
		case TPACKET_V3:
		/* Transmit path is not supported. We checked
		 * it above but just being paranoid
		 */
			if (!tx_ring)
				init_prb_bdqc(po, rb, pg_vec, req_u);
			break;
		default:
			break;
		}
	}
	/* Done */
	else {
		err = -EINVAL;
		if (unlikely(req->tp_frame_nr))
			goto out;
	}

	lock_sock(sk);

	/* Detach socket from network */
	spin_lock(&po->bind_lock);
	was_running = po->running;
	num = po->num;
	if (was_running) {
		po->num = 0;
		__unregister_prot_hook(sk, false);
	}
	spin_unlock(&po->bind_lock);

	synchronize_net();

	err = -EBUSY;
	mutex_lock(&po->pg_vec_lock);
	if (closing || atomic_read(&po->mapped) == 0) {
		err = 0;
		spin_lock_bh(&rb_queue->lock);
		swap(rb->pg_vec, pg_vec);
		rb->frame_max = (req->tp_frame_nr - 1);
		rb->head = 0;
		rb->frame_size = req->tp_frame_size;
		spin_unlock_bh(&rb_queue->lock);

		swap(rb->pg_vec_order, order);
		swap(rb->pg_vec_len, req->tp_block_nr);

		rb->pg_vec_pages = req->tp_block_size/PAGE_SIZE;
		po->prot_hook.func = (po->rx_ring.pg_vec) ?
						tpacket_rcv : packet_rcv;
		skb_queue_purge(rb_queue);
		if (atomic_read(&po->mapped))
			pr_err("packet_mmap: vma is busy: %d\n",
			       atomic_read(&po->mapped));
	}
	mutex_unlock(&po->pg_vec_lock);

	spin_lock(&po->bind_lock);
	if (was_running) {
		po->num = num;
		register_prot_hook(sk);
	}
	spin_unlock(&po->bind_lock);
	if (closing && (po->tp_version > TPACKET_V2)) {
		/* Because we don't support block-based V3 on tx-ring */
		if (!tx_ring)
			prb_shutdown_retire_blk_timer(po, rb_queue);
	}
	release_sock(sk);

	if (pg_vec)
		free_pg_vec(pg_vec, order, req->tp_block_nr);
out:
	return err;
}

static int packet_mmap(struct file *file, struct socket *sock,
		struct vm_area_struct *vma)
{
	struct sock *sk = sock->sk;
	struct packet_sock *po = pkt_sk(sk);
	unsigned long size, expected_size;
	struct packet_ring_buffer *rb;
	unsigned long start;
	int err = -EINVAL;
	int i;

	if (vma->vm_pgoff)
		return -EINVAL;

	mutex_lock(&po->pg_vec_lock);

	expected_size = 0;
	for (rb = &po->rx_ring; rb <= &po->tx_ring; rb++) {
		if (rb->pg_vec) {
			expected_size += rb->pg_vec_len
						* rb->pg_vec_pages
						* PAGE_SIZE;
		}
	}

	if (expected_size == 0)
		goto out;

	size = vma->vm_end - vma->vm_start;
	if (size != expected_size)
		goto out;

	start = vma->vm_start;
	for (rb = &po->rx_ring; rb <= &po->tx_ring; rb++) {
		if (rb->pg_vec == NULL)
			continue;

		for (i = 0; i < rb->pg_vec_len; i++) {
			struct page *page;
			void *kaddr = rb->pg_vec[i].buffer;
			int pg_num;

			for (pg_num = 0; pg_num < rb->pg_vec_pages; pg_num++) {
				page = pgv_to_page(kaddr);
				err = vm_insert_page(vma, start, page);
				if (unlikely(err))
					goto out;
				start += PAGE_SIZE;
				kaddr += PAGE_SIZE;
			}
		}
	}

	atomic_inc(&po->mapped);
	vma->vm_ops = &packet_mmap_ops;
	err = 0;

out:
	mutex_unlock(&po->pg_vec_lock);
	return err;
}

static const struct proto_ops packet_ops_spkt = {
	.family =	PF_PACKET,
	.owner =	THIS_MODULE,
	.release =	packet_release,
	.bind =		packet_bind_spkt,
	.connect =	sock_no_connect,
	.socketpair =	sock_no_socketpair,
	.accept =	sock_no_accept,
	.getname =	packet_getname_spkt,
	.poll =		datagram_poll,
	.ioctl =	packet_ioctl,
	.listen =	sock_no_listen,
	.shutdown =	sock_no_shutdown,
	.setsockopt =	sock_no_setsockopt,
	.getsockopt =	sock_no_getsockopt,
	.sendmsg =	packet_sendmsg_spkt,
	.recvmsg =	packet_recvmsg,
	.mmap =		sock_no_mmap,
	.sendpage =	sock_no_sendpage,
};

static const struct proto_ops packet_ops = {
	.family =	PF_PACKET,
	.owner =	THIS_MODULE,
	.release =	packet_release,
	.bind =		packet_bind,
	.connect =	sock_no_connect,
	.socketpair =	sock_no_socketpair,
	.accept =	sock_no_accept,
	.getname =	packet_getname,
	.poll =		packet_poll,
	.ioctl =	packet_ioctl,
	.listen =	sock_no_listen,
	.shutdown =	sock_no_shutdown,
	.setsockopt =	packet_setsockopt,
	.getsockopt =	packet_getsockopt,
	.sendmsg =	packet_sendmsg,
	.recvmsg =	packet_recvmsg,
	.mmap =		packet_mmap,
	.sendpage =	sock_no_sendpage,
};

static const struct net_proto_family packet_family_ops = {
	.family =	PF_PACKET,
	.create =	packet_create,
	.owner	=	THIS_MODULE,
};

static struct notifier_block packet_netdev_notifier = {
	.notifier_call =	packet_notifier,
};

#ifdef CONFIG_PROC_FS

static void *packet_seq_start(struct seq_file *seq, loff_t *pos)
	__acquires(RCU)
{
	struct net *net = seq_file_net(seq);

	rcu_read_lock();
	return seq_hlist_start_head_rcu(&net->packet.sklist, *pos);
}

static void *packet_seq_next(struct seq_file *seq, void *v, loff_t *pos)
{
	struct net *net = seq_file_net(seq);
	return seq_hlist_next_rcu(v, &net->packet.sklist, pos);
}

static void packet_seq_stop(struct seq_file *seq, void *v)
	__releases(RCU)
{
	rcu_read_unlock();
}

static int packet_seq_show(struct seq_file *seq, void *v)
{
	if (v == SEQ_START_TOKEN)
		seq_puts(seq, "sk       RefCnt Type Proto  Iface R Rmem   User   Inode\n");
	else {
		struct sock *s = sk_entry(v);
		const struct packet_sock *po = pkt_sk(s);

		seq_printf(seq,
			   "%pK %-6d %-4d %04x   %-5d %1d %-6u %-6u %-6lu\n",
			   s,
			   atomic_read(&s->sk_refcnt),
			   s->sk_type,
			   ntohs(po->num),
			   po->ifindex,
			   po->running,
			   atomic_read(&s->sk_rmem_alloc),
			   from_kuid_munged(seq_user_ns(seq), sock_i_uid(s)),
			   sock_i_ino(s));
	}

	return 0;
}

static const struct seq_operations packet_seq_ops = {
	.start	= packet_seq_start,
	.next	= packet_seq_next,
	.stop	= packet_seq_stop,
	.show	= packet_seq_show,
};

static int packet_seq_open(struct inode *inode, struct file *file)
{
	return seq_open_net(inode, file, &packet_seq_ops,
			    sizeof(struct seq_net_private));
}

static const struct file_operations packet_seq_fops = {
	.owner		= THIS_MODULE,
	.open		= packet_seq_open,
	.read		= seq_read,
	.llseek		= seq_lseek,
	.release	= seq_release_net,
};

#endif

static int __net_init packet_net_init(struct net *net)
{
	mutex_init(&net->packet.sklist_lock);
	INIT_HLIST_HEAD(&net->packet.sklist);

	if (!proc_create("packet", 0, net->proc_net, &packet_seq_fops))
		return -ENOMEM;

	return 0;
}

static void __net_exit packet_net_exit(struct net *net)
{
	remove_proc_entry("packet", net->proc_net);
}

static struct pernet_operations packet_net_ops = {
	.init = packet_net_init,
	.exit = packet_net_exit,
};


static void __exit packet_exit(void)
{
	unregister_netdevice_notifier(&packet_netdev_notifier);
	unregister_pernet_subsys(&packet_net_ops);
	sock_unregister(PF_PACKET);
	proto_unregister(&packet_proto);
}

static int __init packet_init(void)
{
	int rc = proto_register(&packet_proto, 0);

	if (rc != 0)
		goto out;

	sock_register(&packet_family_ops);
	register_pernet_subsys(&packet_net_ops);
	register_netdevice_notifier(&packet_netdev_notifier);
out:
	return rc;
}

module_init(packet_init);
module_exit(packet_exit);
MODULE_LICENSE("GPL");
MODULE_ALIAS_NETPROTO(PF_PACKET);<|MERGE_RESOLUTION|>--- conflicted
+++ resolved
@@ -1323,8 +1323,6 @@
 	sk_refcnt_debug_dec(sk);
 }
 
-<<<<<<< HEAD
-=======
 static bool fanout_flow_is_huge(struct packet_sock *po, struct sk_buff *skb)
 {
 	u32 rxhash;
@@ -1339,7 +1337,6 @@
 	return count > (ROLLOVER_HLEN >> 1);
 }
 
->>>>>>> db0b54cd
 static unsigned int fanout_demux_hash(struct packet_fanout *f,
 				      struct sk_buff *skb,
 				      unsigned int num)
@@ -1442,10 +1439,7 @@
 {
 	struct packet_fanout *f = pt->af_packet_priv;
 	unsigned int num = READ_ONCE(f->num_members);
-<<<<<<< HEAD
-=======
 	struct net *net = read_pnet(&f->net);
->>>>>>> db0b54cd
 	struct packet_sock *po;
 	unsigned int idx;
 
@@ -2541,18 +2535,9 @@
 		tp_len = tpacket_fill_skb(po, skb, ph, dev, size_max, proto,
 					  addr, hlen);
 		if (likely(tp_len >= 0) &&
-<<<<<<< HEAD
-		    tp_len > dev->mtu + dev->hard_header_len) {
-			struct ethhdr *ehdr;
-			/* Earlier code assumed this would be a VLAN pkt,
-			 * double-check this now that we have the actual
-			 * packet in hand.
-			 */
-=======
 		    tp_len > dev->mtu + reserve &&
 		    !packet_extra_vlan_len_allowed(dev, skb))
 			tp_len = -EMSGSIZE;
->>>>>>> db0b54cd
 
 		if (unlikely(tp_len < 0)) {
 			if (po->tp_loss) {
@@ -2976,12 +2961,6 @@
 
 		po->num = proto;
 		po->prot_hook.type = proto;
-<<<<<<< HEAD
-		po->prot_hook.dev = dev;
-
-		po->ifindex = dev ? dev->ifindex : 0;
-		packet_cached_dev_assign(po, dev);
-=======
 
 		if (unlikely(unlisted)) {
 			dev_put(dev);
@@ -2993,7 +2972,6 @@
 			po->ifindex = dev ? dev->ifindex : 0;
 			packet_cached_dev_assign(po, dev);
 		}
->>>>>>> db0b54cd
 	}
 	if (dev_curr)
 		dev_put(dev_curr);
