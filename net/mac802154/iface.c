/*
 * Copyright 2007-2012 Siemens AG
 *
 * This program is free software; you can redistribute it and/or modify
 * it under the terms of the GNU General Public License version 2
 * as published by the Free Software Foundation.
 *
 * This program is distributed in the hope that it will be useful,
 * but WITHOUT ANY WARRANTY; without even the implied warranty of
 * MERCHANTABILITY or FITNESS FOR A PARTICULAR PURPOSE.  See the
 * GNU General Public License for more details.
 *
 * Written by:
 * Dmitry Eremin-Solenikov <dbaryshkov@gmail.com>
 * Sergey Lapin <slapin@ossfans.org>
 * Maxim Gorbachyov <maxim.gorbachev@siemens.com>
 * Alexander Smirnov <alex.bluesman.smirnov@gmail.com>
 */

#include <linux/netdevice.h>
#include <linux/module.h>
#include <linux/if_arp.h>
#include <linux/ieee802154.h>

#include <net/nl802154.h>
#include <net/mac802154.h>
#include <net/ieee802154_netdev.h>
#include <net/cfg802154.h>

#include "ieee802154_i.h"
#include "driver-ops.h"

int mac802154_wpan_update_llsec(struct net_device *dev)
{
	struct ieee802154_sub_if_data *sdata = IEEE802154_DEV_TO_SUB_IF(dev);
	struct ieee802154_mlme_ops *ops = ieee802154_mlme_ops(dev);
	struct wpan_dev *wpan_dev = &sdata->wpan_dev;
	int rc = 0;

	if (ops->llsec) {
		struct ieee802154_llsec_params params;
		int changed = 0;

		params.pan_id = wpan_dev->pan_id;
		changed |= IEEE802154_LLSEC_PARAM_PAN_ID;

		params.hwaddr = wpan_dev->extended_addr;
		changed |= IEEE802154_LLSEC_PARAM_HWADDR;

		rc = ops->llsec->set_params(dev, &params, changed);
	}

	return rc;
}

static int
mac802154_wpan_ioctl(struct net_device *dev, struct ifreq *ifr, int cmd)
{
	struct ieee802154_sub_if_data *sdata = IEEE802154_DEV_TO_SUB_IF(dev);
	struct wpan_dev *wpan_dev = &sdata->wpan_dev;
	struct sockaddr_ieee802154 *sa =
		(struct sockaddr_ieee802154 *)&ifr->ifr_addr;
	int err = -ENOIOCTLCMD;

	if (cmd != SIOCGIFADDR && cmd != SIOCSIFADDR)
		return err;

	rtnl_lock();

	switch (cmd) {
	case SIOCGIFADDR:
	{
		u16 pan_id, short_addr;

		pan_id = le16_to_cpu(wpan_dev->pan_id);
		short_addr = le16_to_cpu(wpan_dev->short_addr);
		if (pan_id == IEEE802154_PANID_BROADCAST ||
		    short_addr == IEEE802154_ADDR_BROADCAST) {
			err = -EADDRNOTAVAIL;
			break;
		}

		sa->family = AF_IEEE802154;
		sa->addr.addr_type = IEEE802154_ADDR_SHORT;
		sa->addr.pan_id = pan_id;
		sa->addr.short_addr = short_addr;

		err = 0;
		break;
	}
	case SIOCSIFADDR:
		if (netif_running(dev)) {
			rtnl_unlock();
			return -EBUSY;
		}

		dev_warn(&dev->dev,
			 "Using DEBUGing ioctl SIOCSIFADDR isn't recommended!\n");
		if (sa->family != AF_IEEE802154 ||
		    sa->addr.addr_type != IEEE802154_ADDR_SHORT ||
		    sa->addr.pan_id == IEEE802154_PANID_BROADCAST ||
		    sa->addr.short_addr == IEEE802154_ADDR_BROADCAST ||
		    sa->addr.short_addr == IEEE802154_ADDR_UNDEF) {
			err = -EINVAL;
			break;
		}

		wpan_dev->pan_id = cpu_to_le16(sa->addr.pan_id);
		wpan_dev->short_addr = cpu_to_le16(sa->addr.short_addr);

		err = mac802154_wpan_update_llsec(dev);
		break;
	}

	rtnl_unlock();
	return err;
}

static int mac802154_wpan_mac_addr(struct net_device *dev, void *p)
{
	struct ieee802154_sub_if_data *sdata = IEEE802154_DEV_TO_SUB_IF(dev);
	struct sockaddr *addr = p;
	__le64 extended_addr;

	if (netif_running(dev))
		return -EBUSY;

	/* lowpan need to be down for update
	 * SLAAC address after ifup
	 */
	if (sdata->wpan_dev.lowpan_dev) {
		if (netif_running(sdata->wpan_dev.lowpan_dev))
			return -EBUSY;
	}

	ieee802154_be64_to_le64(&extended_addr, addr->sa_data);
	if (!ieee802154_is_valid_extended_unicast_addr(extended_addr))
		return -EINVAL;

	memcpy(dev->dev_addr, addr->sa_data, dev->addr_len);
	sdata->wpan_dev.extended_addr = extended_addr;

	/* update lowpan interface mac address when
	 * wpan mac has been changed
	 */
	if (sdata->wpan_dev.lowpan_dev)
		memcpy(sdata->wpan_dev.lowpan_dev->dev_addr, dev->dev_addr,
		       dev->addr_len);

	return mac802154_wpan_update_llsec(dev);
}

static int ieee802154_setup_hw(struct ieee802154_sub_if_data *sdata)
{
	struct ieee802154_local *local = sdata->local;
	struct wpan_dev *wpan_dev = &sdata->wpan_dev;
	int ret;

	if (local->hw.flags & IEEE802154_HW_PROMISCUOUS) {
		ret = drv_set_promiscuous_mode(local,
					       wpan_dev->promiscuous_mode);
		if (ret < 0)
			return ret;
	}

	if (local->hw.flags & IEEE802154_HW_AFILT) {
		ret = drv_set_pan_id(local, wpan_dev->pan_id);
		if (ret < 0)
			return ret;

		ret = drv_set_extended_addr(local, wpan_dev->extended_addr);
		if (ret < 0)
			return ret;

		ret = drv_set_short_addr(local, wpan_dev->short_addr);
		if (ret < 0)
			return ret;
	}

	if (local->hw.flags & IEEE802154_HW_LBT) {
		ret = drv_set_lbt_mode(local, wpan_dev->lbt);
		if (ret < 0)
			return ret;
	}

	if (local->hw.flags & IEEE802154_HW_CSMA_PARAMS) {
		ret = drv_set_csma_params(local, wpan_dev->min_be,
					  wpan_dev->max_be,
					  wpan_dev->csma_retries);
		if (ret < 0)
			return ret;
	}

	if (local->hw.flags & IEEE802154_HW_FRAME_RETRIES) {
		ret = drv_set_max_frame_retries(local, wpan_dev->frame_retries);
		if (ret < 0)
			return ret;
	}

	return 0;
}

static int mac802154_slave_open(struct net_device *dev)
{
	struct ieee802154_sub_if_data *sdata = IEEE802154_DEV_TO_SUB_IF(dev);
	struct ieee802154_local *local = sdata->local;
	int res;

	ASSERT_RTNL();

	set_bit(SDATA_STATE_RUNNING, &sdata->state);

	if (!local->open_count) {
		res = ieee802154_setup_hw(sdata);
		if (res)
			goto err;

		res = drv_start(local);
		if (res)
			goto err;
	}

	local->open_count++;
	netif_start_queue(dev);
	return 0;
err:
	/* might already be clear but that doesn't matter */
	clear_bit(SDATA_STATE_RUNNING, &sdata->state);

	return res;
}

static int
ieee802154_check_mac_settings(struct ieee802154_local *local,
			      struct wpan_dev *wpan_dev,
			      struct wpan_dev *nwpan_dev)
{
	ASSERT_RTNL();

	if (local->hw.flags & IEEE802154_HW_PROMISCUOUS) {
		if (wpan_dev->promiscuous_mode != nwpan_dev->promiscuous_mode)
			return -EBUSY;
	}

	if (local->hw.flags & IEEE802154_HW_AFILT) {
		if (wpan_dev->pan_id != nwpan_dev->pan_id ||
		    wpan_dev->short_addr != nwpan_dev->short_addr ||
		    wpan_dev->extended_addr != nwpan_dev->extended_addr)
			return -EBUSY;
	}

	if (local->hw.flags & IEEE802154_HW_CSMA_PARAMS) {
		if (wpan_dev->min_be != nwpan_dev->min_be ||
		    wpan_dev->max_be != nwpan_dev->max_be ||
		    wpan_dev->csma_retries != nwpan_dev->csma_retries)
			return -EBUSY;
	}

	if (local->hw.flags & IEEE802154_HW_FRAME_RETRIES) {
		if (wpan_dev->frame_retries != nwpan_dev->frame_retries)
			return -EBUSY;
	}

	if (local->hw.flags & IEEE802154_HW_LBT) {
		if (wpan_dev->lbt != nwpan_dev->lbt)
			return -EBUSY;
	}

	return 0;
}

static int
ieee802154_check_concurrent_iface(struct ieee802154_sub_if_data *sdata,
				  enum nl802154_iftype iftype)
{
	struct ieee802154_local *local = sdata->local;
	struct wpan_dev *wpan_dev = &sdata->wpan_dev;
	struct ieee802154_sub_if_data *nsdata;

	/* we hold the RTNL here so can safely walk the list */
	list_for_each_entry(nsdata, &local->interfaces, list) {
		if (nsdata != sdata && ieee802154_sdata_running(nsdata)) {
			int ret;

			/* TODO currently we don't support multiple node types
			 * we need to run skb_clone at rx path. Check if there
			 * exist really an use case if we need to support
			 * multiple node types at the same time.
			 */
			if (wpan_dev->iftype == NL802154_IFTYPE_NODE &&
			    nsdata->wpan_dev.iftype == NL802154_IFTYPE_NODE)
				return -EBUSY;

			/* check all phy mac sublayer settings are the same.
			 * We have only one phy, different values makes trouble.
			 */
			ret = ieee802154_check_mac_settings(local, wpan_dev,
							    &nsdata->wpan_dev);
			if (ret < 0)
				return ret;
		}
	}

	return 0;
}

static int mac802154_wpan_open(struct net_device *dev)
{
	int rc;
	struct ieee802154_sub_if_data *sdata = IEEE802154_DEV_TO_SUB_IF(dev);
	struct wpan_dev *wpan_dev = &sdata->wpan_dev;

	rc = ieee802154_check_concurrent_iface(sdata, wpan_dev->iftype);
	if (rc < 0)
		return rc;

	return mac802154_slave_open(dev);
}

static int mac802154_slave_close(struct net_device *dev)
{
	struct ieee802154_sub_if_data *sdata = IEEE802154_DEV_TO_SUB_IF(dev);
	struct ieee802154_local *local = sdata->local;

	ASSERT_RTNL();

	netif_stop_queue(dev);
	local->open_count--;

	clear_bit(SDATA_STATE_RUNNING, &sdata->state);

	if (!local->open_count)
		ieee802154_stop_device(local);

	return 0;
}

static int mac802154_set_header_security(struct ieee802154_sub_if_data *sdata,
					 struct ieee802154_hdr *hdr,
					 const struct ieee802154_mac_cb *cb)
{
	struct ieee802154_llsec_params params;
	u8 level;

	mac802154_llsec_get_params(&sdata->sec, &params);

	if (!params.enabled && cb->secen_override && cb->secen)
		return -EINVAL;
	if (!params.enabled ||
	    (cb->secen_override && !cb->secen) ||
	    !params.out_level)
		return 0;
	if (cb->seclevel_override && !cb->seclevel)
		return -EINVAL;

	level = cb->seclevel_override ? cb->seclevel : params.out_level;

	hdr->fc.security_enabled = 1;
	hdr->sec.level = level;
	hdr->sec.key_id_mode = params.out_key.mode;
	if (params.out_key.mode == IEEE802154_SCF_KEY_SHORT_INDEX)
		hdr->sec.short_src = params.out_key.short_source;
	else if (params.out_key.mode == IEEE802154_SCF_KEY_HW_INDEX)
		hdr->sec.extended_src = params.out_key.extended_source;
	hdr->sec.key_id = params.out_key.id;

	return 0;
}

static int ieee802154_header_create(struct sk_buff *skb,
				    struct net_device *dev,
				    const struct ieee802154_addr *daddr,
				    const struct ieee802154_addr *saddr,
				    unsigned len)
{
	struct ieee802154_hdr hdr;
	struct ieee802154_sub_if_data *sdata = IEEE802154_DEV_TO_SUB_IF(dev);
	struct wpan_dev *wpan_dev = &sdata->wpan_dev;
	struct ieee802154_mac_cb *cb = mac_cb(skb);
	int hlen;

	if (!daddr)
		return -EINVAL;

	memset(&hdr.fc, 0, sizeof(hdr.fc));
	hdr.fc.type = cb->type;
	hdr.fc.security_enabled = cb->secen;
	hdr.fc.ack_request = cb->ackreq;
	hdr.seq = atomic_inc_return(&dev->ieee802154_ptr->dsn) & 0xFF;

	if (mac802154_set_header_security(sdata, &hdr, cb) < 0)
		return -EINVAL;

	if (!saddr) {
		if (wpan_dev->short_addr == cpu_to_le16(IEEE802154_ADDR_BROADCAST) ||
		    wpan_dev->short_addr == cpu_to_le16(IEEE802154_ADDR_UNDEF) ||
		    wpan_dev->pan_id == cpu_to_le16(IEEE802154_PANID_BROADCAST)) {
			hdr.source.mode = IEEE802154_ADDR_LONG;
			hdr.source.extended_addr = wpan_dev->extended_addr;
		} else {
			hdr.source.mode = IEEE802154_ADDR_SHORT;
			hdr.source.short_addr = wpan_dev->short_addr;
		}

		hdr.source.pan_id = wpan_dev->pan_id;
	} else {
		hdr.source = *(const struct ieee802154_addr *)saddr;
	}

	hdr.dest = *(const struct ieee802154_addr *)daddr;

	hlen = ieee802154_hdr_push(skb, &hdr);
	if (hlen < 0)
		return -EINVAL;

	skb_reset_mac_header(skb);
	skb->mac_len = hlen;

	if (len > ieee802154_max_payload(&hdr))
		return -EMSGSIZE;

	return hlen;
}

static const struct wpan_dev_header_ops ieee802154_header_ops = {
	.create		= ieee802154_header_create,
};

/* This header create functionality assumes a 8 byte array for
 * source and destination pointer at maximum. To adapt this for
 * the 802.15.4 dataframe header we use extended address handling
 * here only and intra pan connection. fc fields are mostly fallback
 * handling. For provide dev_hard_header for dgram sockets.
 */
static int mac802154_header_create(struct sk_buff *skb,
				   struct net_device *dev,
				   unsigned short type,
				   const void *daddr,
				   const void *saddr,
				   unsigned len)
{
	struct ieee802154_hdr hdr;
	struct ieee802154_sub_if_data *sdata = IEEE802154_DEV_TO_SUB_IF(dev);
	struct wpan_dev *wpan_dev = &sdata->wpan_dev;
	struct ieee802154_mac_cb cb = { };
	int hlen;

	if (!daddr)
		return -EINVAL;

	memset(&hdr.fc, 0, sizeof(hdr.fc));
	hdr.fc.type = IEEE802154_FC_TYPE_DATA;
	hdr.fc.ack_request = wpan_dev->ackreq;
	hdr.seq = atomic_inc_return(&dev->ieee802154_ptr->dsn) & 0xFF;

	/* TODO currently a workaround to give zero cb block to set
	 * security parameters defaults according MIB.
	 */
	if (mac802154_set_header_security(sdata, &hdr, &cb) < 0)
		return -EINVAL;

	hdr.dest.pan_id = wpan_dev->pan_id;
	hdr.dest.mode = IEEE802154_ADDR_LONG;
	ieee802154_be64_to_le64(&hdr.dest.extended_addr, daddr);

	hdr.source.pan_id = hdr.dest.pan_id;
	hdr.source.mode = IEEE802154_ADDR_LONG;

	if (!saddr)
		hdr.source.extended_addr = wpan_dev->extended_addr;
	else
		ieee802154_be64_to_le64(&hdr.source.extended_addr, saddr);

	hlen = ieee802154_hdr_push(skb, &hdr);
	if (hlen < 0)
		return -EINVAL;

	skb_reset_mac_header(skb);
	skb->mac_len = hlen;

	if (len > ieee802154_max_payload(&hdr))
		return -EMSGSIZE;

	return hlen;
}

static int
mac802154_header_parse(const struct sk_buff *skb, unsigned char *haddr)
{
	struct ieee802154_hdr hdr;

	if (ieee802154_hdr_peek_addrs(skb, &hdr) < 0) {
		pr_debug("malformed packet\n");
		return 0;
	}

	if (hdr.source.mode == IEEE802154_ADDR_LONG) {
		ieee802154_le64_to_be64(haddr, &hdr.source.extended_addr);
		return IEEE802154_EXTENDED_ADDR_LEN;
	}

	return 0;
}

static const struct header_ops mac802154_header_ops = {
	.create         = mac802154_header_create,
	.parse          = mac802154_header_parse,
};

static const struct net_device_ops mac802154_wpan_ops = {
	.ndo_open		= mac802154_wpan_open,
	.ndo_stop		= mac802154_slave_close,
	.ndo_start_xmit		= ieee802154_subif_start_xmit,
	.ndo_do_ioctl		= mac802154_wpan_ioctl,
	.ndo_set_mac_address	= mac802154_wpan_mac_addr,
};

static const struct net_device_ops mac802154_monitor_ops = {
	.ndo_open		= mac802154_wpan_open,
	.ndo_stop		= mac802154_slave_close,
	.ndo_start_xmit		= ieee802154_monitor_start_xmit,
};

static void mac802154_wpan_free(struct net_device *dev)
{
	struct ieee802154_sub_if_data *sdata = IEEE802154_DEV_TO_SUB_IF(dev);

	mac802154_llsec_destroy(&sdata->sec);

	free_netdev(dev);
}

static void ieee802154_if_setup(struct net_device *dev)
{
	dev->addr_len		= IEEE802154_EXTENDED_ADDR_LEN;
	memset(dev->broadcast, 0xff, IEEE802154_EXTENDED_ADDR_LEN);

	/* Let hard_header_len set to IEEE802154_MIN_HEADER_LEN. AF_PACKET
	 * will not send frames without any payload, but ack frames
	 * has no payload, so substract one that we can send a 3 bytes
	 * frame. The xmit callback assumes at least a hard header where two
	 * bytes fc and sequence field are set.
	 */
	dev->hard_header_len	= IEEE802154_MIN_HEADER_LEN - 1;
	/* The auth_tag header is for security and places in private payload
	 * room of mac frame which stucks between payload and FCS field.
	 */
	dev->needed_tailroom	= IEEE802154_MAX_AUTH_TAG_LEN +
				  IEEE802154_FCS_LEN;
	/* The mtu size is the payload without mac header in this case.
	 * We have a dynamic length header with a minimum header length
	 * which is hard_header_len. In this case we let mtu to the size
	 * of maximum payload which is IEEE802154_MTU - IEEE802154_FCS_LEN -
	 * hard_header_len. The FCS which is set by hardware or ndo_start_xmit
	 * and the minimum mac header which can be evaluated inside driver
	 * layer. The rest of mac header will be part of payload if greater
	 * than hard_header_len.
	 */
	dev->mtu		= IEEE802154_MTU - IEEE802154_FCS_LEN -
				  dev->hard_header_len;
	dev->tx_queue_len	= 300;
	dev->flags		= IFF_NOARP | IFF_BROADCAST;
}

static int
ieee802154_setup_sdata(struct ieee802154_sub_if_data *sdata,
		       enum nl802154_iftype type)
{
	struct wpan_dev *wpan_dev = &sdata->wpan_dev;
	int ret;
	u8 tmp;

	/* set some type-dependent values */
	sdata->wpan_dev.iftype = type;

	get_random_bytes(&tmp, sizeof(tmp));
	atomic_set(&wpan_dev->bsn, tmp);
	get_random_bytes(&tmp, sizeof(tmp));
	atomic_set(&wpan_dev->dsn, tmp);

	/* defaults per 802.15.4-2011 */
	wpan_dev->min_be = 3;
	wpan_dev->max_be = 5;
	wpan_dev->csma_retries = 4;
	wpan_dev->frame_retries = 3;

	wpan_dev->pan_id = cpu_to_le16(IEEE802154_PANID_BROADCAST);
	wpan_dev->short_addr = cpu_to_le16(IEEE802154_ADDR_BROADCAST);

	switch (type) {
	case NL802154_IFTYPE_NODE:
		ieee802154_be64_to_le64(&wpan_dev->extended_addr,
					sdata->dev->dev_addr);

		sdata->dev->header_ops = &mac802154_header_ops;
		sdata->dev->destructor = mac802154_wpan_free;
		sdata->dev->netdev_ops = &mac802154_wpan_ops;
		sdata->dev->ml_priv = &mac802154_mlme_wpan;
		wpan_dev->promiscuous_mode = false;
		wpan_dev->header_ops = &ieee802154_header_ops;

		mutex_init(&sdata->sec_mtx);

		mac802154_llsec_init(&sdata->sec);
		ret = mac802154_wpan_update_llsec(sdata->dev);
		if (ret < 0)
			return ret;

		break;
	case NL802154_IFTYPE_MONITOR:
		sdata->dev->destructor = free_netdev;
		sdata->dev->netdev_ops = &mac802154_monitor_ops;
		wpan_dev->promiscuous_mode = true;
		break;
	default:
		BUG();
	}

	return 0;
}

struct net_device *
ieee802154_if_add(struct ieee802154_local *local, const char *name,
		  unsigned char name_assign_type, enum nl802154_iftype type,
		  __le64 extended_addr)
{
	struct net_device *ndev = NULL;
	struct ieee802154_sub_if_data *sdata = NULL;
	int ret = -ENOMEM;

	ASSERT_RTNL();

<<<<<<< HEAD
	ndev = alloc_netdev(sizeof(*sdata) + local->hw.vif_data_size, name,
=======
	ndev = alloc_netdev(sizeof(*sdata), name,
>>>>>>> db0b54cd
			    name_assign_type, ieee802154_if_setup);
	if (!ndev)
		return ERR_PTR(-ENOMEM);

	ndev->needed_headroom = local->hw.extra_tx_headroom +
				IEEE802154_MAX_HEADER_LEN;

	ret = dev_alloc_name(ndev, ndev->name);
	if (ret < 0)
		goto err;

	ieee802154_le64_to_be64(ndev->perm_addr,
				&local->hw.phy->perm_extended_addr);
	switch (type) {
	case NL802154_IFTYPE_NODE:
		ndev->type = ARPHRD_IEEE802154;
		if (ieee802154_is_valid_extended_unicast_addr(extended_addr))
			ieee802154_le64_to_be64(ndev->dev_addr, &extended_addr);
		else
			memcpy(ndev->dev_addr, ndev->perm_addr,
			       IEEE802154_EXTENDED_ADDR_LEN);
		break;
	case NL802154_IFTYPE_MONITOR:
		ndev->type = ARPHRD_IEEE802154_MONITOR;
		break;
	default:
		ret = -EINVAL;
		goto err;
	}

	/* TODO check this */
	SET_NETDEV_DEV(ndev, &local->phy->dev);
	sdata = netdev_priv(ndev);
	ndev->ieee802154_ptr = &sdata->wpan_dev;
	memcpy(sdata->name, ndev->name, IFNAMSIZ);
	sdata->dev = ndev;
	sdata->wpan_dev.wpan_phy = local->hw.phy;
	sdata->local = local;

	/* setup type-dependent data */
	ret = ieee802154_setup_sdata(sdata, type);
	if (ret)
		goto err;

	ret = register_netdevice(ndev);
	if (ret < 0)
		goto err;

	mutex_lock(&local->iflist_mtx);
	list_add_tail_rcu(&sdata->list, &local->interfaces);
	mutex_unlock(&local->iflist_mtx);

	return ndev;

err:
	free_netdev(ndev);
	return ERR_PTR(ret);
}

void ieee802154_if_remove(struct ieee802154_sub_if_data *sdata)
{
	ASSERT_RTNL();

	mutex_lock(&sdata->local->iflist_mtx);
	list_del_rcu(&sdata->list);
	mutex_unlock(&sdata->local->iflist_mtx);

	synchronize_rcu();
	unregister_netdevice(sdata->dev);
}

void ieee802154_remove_interfaces(struct ieee802154_local *local)
{
	struct ieee802154_sub_if_data *sdata, *tmp;

	mutex_lock(&local->iflist_mtx);
	list_for_each_entry_safe(sdata, tmp, &local->interfaces, list) {
		list_del(&sdata->list);

		unregister_netdevice(sdata->dev);
	}
	mutex_unlock(&local->iflist_mtx);
}

static int netdev_notify(struct notifier_block *nb,
			 unsigned long state, void *ptr)
{
	struct net_device *dev = netdev_notifier_info_to_dev(ptr);
	struct ieee802154_sub_if_data *sdata;

	if (state != NETDEV_CHANGENAME)
		return NOTIFY_DONE;

	if (!dev->ieee802154_ptr || !dev->ieee802154_ptr->wpan_phy)
		return NOTIFY_DONE;

	if (dev->ieee802154_ptr->wpan_phy->privid != mac802154_wpan_phy_privid)
		return NOTIFY_DONE;

	sdata = IEEE802154_DEV_TO_SUB_IF(dev);
	memcpy(sdata->name, dev->name, IFNAMSIZ);

	return NOTIFY_OK;
}

static struct notifier_block mac802154_netdev_notifier = {
	.notifier_call = netdev_notify,
};

int ieee802154_iface_init(void)
{
	return register_netdevice_notifier(&mac802154_netdev_notifier);
}

void ieee802154_iface_exit(void)
{
	unregister_netdevice_notifier(&mac802154_netdev_notifier);
}<|MERGE_RESOLUTION|>--- conflicted
+++ resolved
@@ -630,11 +630,7 @@
 
 	ASSERT_RTNL();
 
-<<<<<<< HEAD
-	ndev = alloc_netdev(sizeof(*sdata) + local->hw.vif_data_size, name,
-=======
 	ndev = alloc_netdev(sizeof(*sdata), name,
->>>>>>> db0b54cd
 			    name_assign_type, ieee802154_if_setup);
 	if (!ndev)
 		return ERR_PTR(-ENOMEM);
