/*
 * Resizable, Scalable, Concurrent Hash Table
 *
 * Copyright (c) 2015 Herbert Xu <herbert@gondor.apana.org.au>
 * Copyright (c) 2014-2015 Thomas Graf <tgraf@suug.ch>
 * Copyright (c) 2008-2014 Patrick McHardy <kaber@trash.net>
 *
 * Code partially derived from nft_hash
 * Rewritten with rehash code from br_multicast plus single list
 * pointer as suggested by Josh Triplett
 *
 * This program is free software; you can redistribute it and/or modify
 * it under the terms of the GNU General Public License version 2 as
 * published by the Free Software Foundation.
 */

#include <linux/atomic.h>
#include <linux/kernel.h>
#include <linux/init.h>
#include <linux/log2.h>
#include <linux/sched.h>
#include <linux/slab.h>
#include <linux/vmalloc.h>
#include <linux/mm.h>
#include <linux/jhash.h>
#include <linux/random.h>
#include <linux/rhashtable.h>
#include <linux/err.h>
#include <linux/export.h>

#define HASH_DEFAULT_SIZE	64UL
#define HASH_MIN_SIZE		4U
#define BUCKET_LOCKS_PER_CPU   128UL

static u32 head_hashfn(struct rhashtable *ht,
		       const struct bucket_table *tbl,
		       const struct rhash_head *he)
{
	return rht_head_hashfn(ht, tbl, he, ht->p);
}

#ifdef CONFIG_PROVE_LOCKING
#define ASSERT_RHT_MUTEX(HT) BUG_ON(!lockdep_rht_mutex_is_held(HT))

int lockdep_rht_mutex_is_held(struct rhashtable *ht)
{
	return (debug_locks) ? lockdep_is_held(&ht->mutex) : 1;
}
EXPORT_SYMBOL_GPL(lockdep_rht_mutex_is_held);

int lockdep_rht_bucket_is_held(const struct bucket_table *tbl, u32 hash)
{
	spinlock_t *lock = rht_bucket_lock(tbl, hash);

	return (debug_locks) ? lockdep_is_held(lock) : 1;
}
EXPORT_SYMBOL_GPL(lockdep_rht_bucket_is_held);
#else
#define ASSERT_RHT_MUTEX(HT)
#endif


static int alloc_bucket_locks(struct rhashtable *ht, struct bucket_table *tbl,
			      gfp_t gfp)
{
	unsigned int i, size;
#if defined(CONFIG_PROVE_LOCKING)
	unsigned int nr_pcpus = 2;
#else
	unsigned int nr_pcpus = num_possible_cpus();
#endif

	nr_pcpus = min_t(unsigned int, nr_pcpus, 32UL);
	size = roundup_pow_of_two(nr_pcpus * ht->p.locks_mul);

	/* Never allocate more than 0.5 locks per bucket */
	size = min_t(unsigned int, size, tbl->size >> 1);

	if (sizeof(spinlock_t) != 0) {
#ifdef CONFIG_NUMA
		if (size * sizeof(spinlock_t) > PAGE_SIZE &&
		    gfp == GFP_KERNEL)
			tbl->locks = vmalloc(size * sizeof(spinlock_t));
		else
#endif
		tbl->locks = kmalloc_array(size, sizeof(spinlock_t),
					   gfp);
		if (!tbl->locks)
			return -ENOMEM;
		for (i = 0; i < size; i++)
			spin_lock_init(&tbl->locks[i]);
	}
	tbl->locks_mask = size - 1;

	return 0;
}

static void bucket_table_free(const struct bucket_table *tbl)
{
	if (tbl)
		kvfree(tbl->locks);

	kvfree(tbl);
}

static void bucket_table_free_rcu(struct rcu_head *head)
{
	bucket_table_free(container_of(head, struct bucket_table, rcu));
}

static struct bucket_table *bucket_table_alloc(struct rhashtable *ht,
					       size_t nbuckets,
					       gfp_t gfp)
{
	struct bucket_table *tbl = NULL;
	size_t size;
	int i;

	size = sizeof(*tbl) + nbuckets * sizeof(tbl->buckets[0]);
	if (size <= (PAGE_SIZE << PAGE_ALLOC_COSTLY_ORDER) ||
	    gfp != GFP_KERNEL)
		tbl = kzalloc(size, gfp | __GFP_NOWARN | __GFP_NORETRY);
	if (tbl == NULL && gfp == GFP_KERNEL)
		tbl = vzalloc(size);
	if (tbl == NULL)
		return NULL;

	tbl->size = nbuckets;

	if (alloc_bucket_locks(ht, tbl, gfp) < 0) {
		bucket_table_free(tbl);
		return NULL;
	}

	INIT_LIST_HEAD(&tbl->walkers);

	get_random_bytes(&tbl->hash_rnd, sizeof(tbl->hash_rnd));

	for (i = 0; i < nbuckets; i++)
		INIT_RHT_NULLS_HEAD(tbl->buckets[i], ht, i);

	return tbl;
}

static struct bucket_table *rhashtable_last_table(struct rhashtable *ht,
						  struct bucket_table *tbl)
{
	struct bucket_table *new_tbl;

	do {
		new_tbl = tbl;
		tbl = rht_dereference_rcu(tbl->future_tbl, ht);
	} while (tbl);

	return new_tbl;
}

static int rhashtable_rehash_one(struct rhashtable *ht, unsigned int old_hash)
{
	struct bucket_table *old_tbl = rht_dereference(ht->tbl, ht);
	struct bucket_table *new_tbl = rhashtable_last_table(ht,
		rht_dereference_rcu(old_tbl->future_tbl, ht));
	struct rhash_head __rcu **pprev = &old_tbl->buckets[old_hash];
	int err = -ENOENT;
	struct rhash_head *head, *next, *entry;
	spinlock_t *new_bucket_lock;
	unsigned int new_hash;

	rht_for_each(entry, old_tbl, old_hash) {
		err = 0;
		next = rht_dereference_bucket(entry->next, old_tbl, old_hash);

		if (rht_is_a_nulls(next))
			break;

		pprev = &entry->next;
	}

	if (err)
		goto out;

	new_hash = head_hashfn(ht, new_tbl, entry);

	new_bucket_lock = rht_bucket_lock(new_tbl, new_hash);

	spin_lock_nested(new_bucket_lock, SINGLE_DEPTH_NESTING);
	head = rht_dereference_bucket(new_tbl->buckets[new_hash],
				      new_tbl, new_hash);

	RCU_INIT_POINTER(entry->next, head);

	rcu_assign_pointer(new_tbl->buckets[new_hash], entry);
	spin_unlock(new_bucket_lock);

	rcu_assign_pointer(*pprev, next);

out:
	return err;
}

static void rhashtable_rehash_chain(struct rhashtable *ht,
				    unsigned int old_hash)
{
	struct bucket_table *old_tbl = rht_dereference(ht->tbl, ht);
	spinlock_t *old_bucket_lock;

	old_bucket_lock = rht_bucket_lock(old_tbl, old_hash);

	spin_lock_bh(old_bucket_lock);
	while (!rhashtable_rehash_one(ht, old_hash))
		;
	old_tbl->rehash++;
	spin_unlock_bh(old_bucket_lock);
}

static int rhashtable_rehash_attach(struct rhashtable *ht,
				    struct bucket_table *old_tbl,
				    struct bucket_table *new_tbl)
{
	/* Protect future_tbl using the first bucket lock. */
	spin_lock_bh(old_tbl->locks);

	/* Did somebody beat us to it? */
	if (rcu_access_pointer(old_tbl->future_tbl)) {
		spin_unlock_bh(old_tbl->locks);
		return -EEXIST;
	}

	/* Make insertions go into the new, empty table right away. Deletions
	 * and lookups will be attempted in both tables until we synchronize.
	 */
	rcu_assign_pointer(old_tbl->future_tbl, new_tbl);

	/* Ensure the new table is visible to readers. */
	smp_wmb();

	spin_unlock_bh(old_tbl->locks);

	return 0;
}

static int rhashtable_rehash_table(struct rhashtable *ht)
{
	struct bucket_table *old_tbl = rht_dereference(ht->tbl, ht);
	struct bucket_table *new_tbl;
	struct rhashtable_walker *walker;
	unsigned int old_hash;

	new_tbl = rht_dereference(old_tbl->future_tbl, ht);
	if (!new_tbl)
		return 0;

	for (old_hash = 0; old_hash < old_tbl->size; old_hash++)
		rhashtable_rehash_chain(ht, old_hash);

	/* Publish the new table pointer. */
	rcu_assign_pointer(ht->tbl, new_tbl);

	spin_lock(&ht->lock);
	list_for_each_entry(walker, &old_tbl->walkers, list)
		walker->tbl = NULL;
	spin_unlock(&ht->lock);

	/* Wait for readers. All new readers will see the new
	 * table, and thus no references to the old table will
	 * remain.
	 */
	call_rcu(&old_tbl->rcu, bucket_table_free_rcu);

	return rht_dereference(new_tbl->future_tbl, ht) ? -EAGAIN : 0;
}

/**
 * rhashtable_expand - Expand hash table while allowing concurrent lookups
 * @ht:		the hash table to expand
 *
 * A secondary bucket array is allocated and the hash entries are migrated.
 *
 * This function may only be called in a context where it is safe to call
 * synchronize_rcu(), e.g. not within a rcu_read_lock() section.
 *
 * The caller must ensure that no concurrent resizing occurs by holding
 * ht->mutex.
 *
 * It is valid to have concurrent insertions and deletions protected by per
 * bucket locks or concurrent RCU protected lookups and traversals.
 */
static int rhashtable_expand(struct rhashtable *ht)
{
	struct bucket_table *new_tbl, *old_tbl = rht_dereference(ht->tbl, ht);
	int err;

	ASSERT_RHT_MUTEX(ht);

	old_tbl = rhashtable_last_table(ht, old_tbl);

	new_tbl = bucket_table_alloc(ht, old_tbl->size * 2, GFP_KERNEL);
	if (new_tbl == NULL)
		return -ENOMEM;

	err = rhashtable_rehash_attach(ht, old_tbl, new_tbl);
	if (err)
		bucket_table_free(new_tbl);

	return err;
}

/**
 * rhashtable_shrink - Shrink hash table while allowing concurrent lookups
 * @ht:		the hash table to shrink
 *
 * This function shrinks the hash table to fit, i.e., the smallest
 * size would not cause it to expand right away automatically.
 *
 * The caller must ensure that no concurrent resizing occurs by holding
 * ht->mutex.
 *
 * The caller must ensure that no concurrent table mutations take place.
 * It is however valid to have concurrent lookups if they are RCU protected.
 *
 * It is valid to have concurrent insertions and deletions protected by per
 * bucket locks or concurrent RCU protected lookups and traversals.
 */
static int rhashtable_shrink(struct rhashtable *ht)
{
	struct bucket_table *new_tbl, *old_tbl = rht_dereference(ht->tbl, ht);
	unsigned int size;
	int err;

	ASSERT_RHT_MUTEX(ht);

	size = roundup_pow_of_two(atomic_read(&ht->nelems) * 3 / 2);
	if (size < ht->p.min_size)
		size = ht->p.min_size;

	if (old_tbl->size <= size)
		return 0;

	if (rht_dereference(old_tbl->future_tbl, ht))
		return -EEXIST;

	new_tbl = bucket_table_alloc(ht, size, GFP_KERNEL);
	if (new_tbl == NULL)
		return -ENOMEM;

	err = rhashtable_rehash_attach(ht, old_tbl, new_tbl);
	if (err)
		bucket_table_free(new_tbl);

	return err;
}

static void rht_deferred_worker(struct work_struct *work)
{
	struct rhashtable *ht;
	struct bucket_table *tbl;
	int err = 0;

	ht = container_of(work, struct rhashtable, run_work);
	mutex_lock(&ht->mutex);

	tbl = rht_dereference(ht->tbl, ht);
	tbl = rhashtable_last_table(ht, tbl);

	if (rht_grow_above_75(ht, tbl))
		rhashtable_expand(ht);
	else if (ht->p.automatic_shrinking && rht_shrink_below_30(ht, tbl))
		rhashtable_shrink(ht);

	err = rhashtable_rehash_table(ht);

	mutex_unlock(&ht->mutex);

	if (err)
		schedule_work(&ht->run_work);
}

static bool rhashtable_check_elasticity(struct rhashtable *ht,
					struct bucket_table *tbl,
					unsigned int hash)
{
	unsigned int elasticity = ht->elasticity;
	struct rhash_head *head;

	rht_for_each(head, tbl, hash)
		if (!--elasticity)
			return true;

	return false;
}

int rhashtable_insert_rehash(struct rhashtable *ht,
			     struct bucket_table *tbl)
{
	struct bucket_table *old_tbl;
	struct bucket_table *new_tbl;
	unsigned int size;
	int err;

	old_tbl = rht_dereference_rcu(ht->tbl, ht);

	size = tbl->size;

	err = -EBUSY;

	if (rht_grow_above_75(ht, tbl))
		size *= 2;
	/* Do not schedule more than one rehash */
	else if (old_tbl != tbl)
<<<<<<< HEAD
		return -EBUSY;

	new_tbl = bucket_table_alloc(ht, size, GFP_ATOMIC);
	if (new_tbl == NULL) {
		/* Schedule async resize/rehash to try allocation
		 * non-atomic context.
		 */
		schedule_work(&ht->run_work);
		return -ENOMEM;
	}
=======
		goto fail;

	err = -ENOMEM;

	new_tbl = bucket_table_alloc(ht, size, GFP_ATOMIC);
	if (new_tbl == NULL)
		goto fail;
>>>>>>> db0b54cd

	err = rhashtable_rehash_attach(ht, tbl, new_tbl);
	if (err) {
		bucket_table_free(new_tbl);
		if (err == -EEXIST)
			err = 0;
	} else
		schedule_work(&ht->run_work);

	return err;

fail:
	/* Do not fail the insert if someone else did a rehash. */
	if (likely(rcu_dereference_raw(tbl->future_tbl)))
		return 0;

	/* Schedule async rehash to retry allocation in process context. */
	if (err == -ENOMEM)
		schedule_work(&ht->run_work);

	return err;
}
EXPORT_SYMBOL_GPL(rhashtable_insert_rehash);

struct bucket_table *rhashtable_insert_slow(struct rhashtable *ht,
					    const void *key,
					    struct rhash_head *obj,
					    struct bucket_table *tbl)
{
	struct rhash_head *head;
	unsigned int hash;
	int err;

	tbl = rhashtable_last_table(ht, tbl);
	hash = head_hashfn(ht, tbl, obj);
	spin_lock_nested(rht_bucket_lock(tbl, hash), SINGLE_DEPTH_NESTING);

	err = -EEXIST;
	if (key && rhashtable_lookup_fast(ht, key, ht->p))
		goto exit;

	err = -E2BIG;
	if (unlikely(rht_grow_above_max(ht, tbl)))
		goto exit;

	err = -EAGAIN;
	if (rhashtable_check_elasticity(ht, tbl, hash) ||
	    rht_grow_above_100(ht, tbl))
		goto exit;

	err = 0;

	head = rht_dereference_bucket(tbl->buckets[hash], tbl, hash);

	RCU_INIT_POINTER(obj->next, head);

	rcu_assign_pointer(tbl->buckets[hash], obj);

	atomic_inc(&ht->nelems);

exit:
	spin_unlock(rht_bucket_lock(tbl, hash));

	if (err == 0)
		return NULL;
	else if (err == -EAGAIN)
		return tbl;
	else
		return ERR_PTR(err);
}
EXPORT_SYMBOL_GPL(rhashtable_insert_slow);

/**
 * rhashtable_walk_init - Initialise an iterator
 * @ht:		Table to walk over
 * @iter:	Hash table Iterator
 *
 * This function prepares a hash table walk.
 *
 * Note that if you restart a walk after rhashtable_walk_stop you
 * may see the same object twice.  Also, you may miss objects if
 * there are removals in between rhashtable_walk_stop and the next
 * call to rhashtable_walk_start.
 *
 * For a completely stable walk you should construct your own data
 * structure outside the hash table.
 *
 * This function may sleep so you must not call it from interrupt
 * context or with spin locks held.
 *
 * You must call rhashtable_walk_exit if this function returns
 * successfully.
 */
int rhashtable_walk_init(struct rhashtable *ht, struct rhashtable_iter *iter)
{
	iter->ht = ht;
	iter->p = NULL;
	iter->slot = 0;
	iter->skip = 0;

	iter->walker = kmalloc(sizeof(*iter->walker), GFP_KERNEL);
	if (!iter->walker)
		return -ENOMEM;

	spin_lock(&ht->lock);
	iter->walker->tbl =
		rcu_dereference_protected(ht->tbl, lockdep_is_held(&ht->lock));
	list_add(&iter->walker->list, &iter->walker->tbl->walkers);
	spin_unlock(&ht->lock);

	return 0;
}
EXPORT_SYMBOL_GPL(rhashtable_walk_init);

/**
 * rhashtable_walk_exit - Free an iterator
 * @iter:	Hash table Iterator
 *
 * This function frees resources allocated by rhashtable_walk_init.
 */
void rhashtable_walk_exit(struct rhashtable_iter *iter)
{
	spin_lock(&iter->ht->lock);
	if (iter->walker->tbl)
		list_del(&iter->walker->list);
	spin_unlock(&iter->ht->lock);
	kfree(iter->walker);
}
EXPORT_SYMBOL_GPL(rhashtable_walk_exit);

/**
 * rhashtable_walk_start - Start a hash table walk
 * @iter:	Hash table iterator
 *
 * Start a hash table walk.  Note that we take the RCU lock in all
 * cases including when we return an error.  So you must always call
 * rhashtable_walk_stop to clean up.
 *
 * Returns zero if successful.
 *
 * Returns -EAGAIN if resize event occured.  Note that the iterator
 * will rewind back to the beginning and you may use it immediately
 * by calling rhashtable_walk_next.
 */
int rhashtable_walk_start(struct rhashtable_iter *iter)
	__acquires(RCU)
{
	struct rhashtable *ht = iter->ht;

	rcu_read_lock();

	spin_lock(&ht->lock);
	if (iter->walker->tbl)
		list_del(&iter->walker->list);
	spin_unlock(&ht->lock);

	if (!iter->walker->tbl) {
		iter->walker->tbl = rht_dereference_rcu(ht->tbl, ht);
		return -EAGAIN;
	}

	return 0;
}
EXPORT_SYMBOL_GPL(rhashtable_walk_start);

/**
 * rhashtable_walk_next - Return the next object and advance the iterator
 * @iter:	Hash table iterator
 *
 * Note that you must call rhashtable_walk_stop when you are finished
 * with the walk.
 *
 * Returns the next object or NULL when the end of the table is reached.
 *
 * Returns -EAGAIN if resize event occured.  Note that the iterator
 * will rewind back to the beginning and you may continue to use it.
 */
void *rhashtable_walk_next(struct rhashtable_iter *iter)
{
	struct bucket_table *tbl = iter->walker->tbl;
	struct rhashtable *ht = iter->ht;
	struct rhash_head *p = iter->p;

	if (p) {
		p = rht_dereference_bucket_rcu(p->next, tbl, iter->slot);
		goto next;
	}

	for (; iter->slot < tbl->size; iter->slot++) {
		int skip = iter->skip;

		rht_for_each_rcu(p, tbl, iter->slot) {
			if (!skip)
				break;
			skip--;
		}

next:
		if (!rht_is_a_nulls(p)) {
			iter->skip++;
			iter->p = p;
			return rht_obj(ht, p);
		}

		iter->skip = 0;
	}

	iter->p = NULL;

	/* Ensure we see any new tables. */
	smp_rmb();

	iter->walker->tbl = rht_dereference_rcu(tbl->future_tbl, ht);
	if (iter->walker->tbl) {
		iter->slot = 0;
		iter->skip = 0;
		return ERR_PTR(-EAGAIN);
	}

<<<<<<< HEAD
out:

	return obj;
=======
	return NULL;
>>>>>>> db0b54cd
}
EXPORT_SYMBOL_GPL(rhashtable_walk_next);

/**
 * rhashtable_walk_stop - Finish a hash table walk
 * @iter:	Hash table iterator
 *
 * Finish a hash table walk.
 */
void rhashtable_walk_stop(struct rhashtable_iter *iter)
	__releases(RCU)
{
	struct rhashtable *ht;
	struct bucket_table *tbl = iter->walker->tbl;

	if (!tbl)
		goto out;

	ht = iter->ht;

	spin_lock(&ht->lock);
	if (tbl->rehash < tbl->size)
		list_add(&iter->walker->list, &tbl->walkers);
	else
		iter->walker->tbl = NULL;
	spin_unlock(&ht->lock);

	iter->p = NULL;

out:
	rcu_read_unlock();
}
EXPORT_SYMBOL_GPL(rhashtable_walk_stop);

static size_t rounded_hashtable_size(const struct rhashtable_params *params)
{
	return max(roundup_pow_of_two(params->nelem_hint * 4 / 3),
		   (unsigned long)params->min_size);
}

static u32 rhashtable_jhash2(const void *key, u32 length, u32 seed)
{
	return jhash2(key, length, seed);
}

/**
 * rhashtable_init - initialize a new hash table
 * @ht:		hash table to be initialized
 * @params:	configuration parameters
 *
 * Initializes a new hash table based on the provided configuration
 * parameters. A table can be configured either with a variable or
 * fixed length key:
 *
 * Configuration Example 1: Fixed length keys
 * struct test_obj {
 *	int			key;
 *	void *			my_member;
 *	struct rhash_head	node;
 * };
 *
 * struct rhashtable_params params = {
 *	.head_offset = offsetof(struct test_obj, node),
 *	.key_offset = offsetof(struct test_obj, key),
 *	.key_len = sizeof(int),
 *	.hashfn = jhash,
 *	.nulls_base = (1U << RHT_BASE_SHIFT),
 * };
 *
 * Configuration Example 2: Variable length keys
 * struct test_obj {
 *	[...]
 *	struct rhash_head	node;
 * };
 *
 * u32 my_hash_fn(const void *data, u32 len, u32 seed)
 * {
 *	struct test_obj *obj = data;
 *
 *	return [... hash ...];
 * }
 *
 * struct rhashtable_params params = {
 *	.head_offset = offsetof(struct test_obj, node),
 *	.hashfn = jhash,
 *	.obj_hashfn = my_hash_fn,
 * };
 */
int rhashtable_init(struct rhashtable *ht,
		    const struct rhashtable_params *params)
{
	struct bucket_table *tbl;
	size_t size;

	size = HASH_DEFAULT_SIZE;

	if ((!params->key_len && !params->obj_hashfn) ||
	    (params->obj_hashfn && !params->obj_cmpfn))
		return -EINVAL;

	if (params->nulls_base && params->nulls_base < (1U << RHT_BASE_SHIFT))
		return -EINVAL;

	memset(ht, 0, sizeof(*ht));
	mutex_init(&ht->mutex);
	spin_lock_init(&ht->lock);
	memcpy(&ht->p, params, sizeof(*params));

	if (params->min_size)
		ht->p.min_size = roundup_pow_of_two(params->min_size);

	if (params->max_size)
		ht->p.max_size = rounddown_pow_of_two(params->max_size);

	if (params->insecure_max_entries)
		ht->p.insecure_max_entries =
			rounddown_pow_of_two(params->insecure_max_entries);
	else
		ht->p.insecure_max_entries = ht->p.max_size * 2;

	ht->p.min_size = max(ht->p.min_size, HASH_MIN_SIZE);

	if (params->nelem_hint)
		size = rounded_hashtable_size(&ht->p);

	/* The maximum (not average) chain length grows with the
	 * size of the hash table, at a rate of (log N)/(log log N).
	 * The value of 16 is selected so that even if the hash
	 * table grew to 2^32 you would not expect the maximum
	 * chain length to exceed it unless we are under attack
	 * (or extremely unlucky).
	 *
	 * As this limit is only to detect attacks, we don't need
	 * to set it to a lower value as you'd need the chain
	 * length to vastly exceed 16 to have any real effect
	 * on the system.
	 */
	if (!params->insecure_elasticity)
		ht->elasticity = 16;

	if (params->locks_mul)
		ht->p.locks_mul = roundup_pow_of_two(params->locks_mul);
	else
		ht->p.locks_mul = BUCKET_LOCKS_PER_CPU;

	ht->key_len = ht->p.key_len;
	if (!params->hashfn) {
		ht->p.hashfn = jhash;

		if (!(ht->key_len & (sizeof(u32) - 1))) {
			ht->key_len /= sizeof(u32);
			ht->p.hashfn = rhashtable_jhash2;
		}
	}

	tbl = bucket_table_alloc(ht, size, GFP_KERNEL);
	if (tbl == NULL)
		return -ENOMEM;

	atomic_set(&ht->nelems, 0);

	RCU_INIT_POINTER(ht->tbl, tbl);

	INIT_WORK(&ht->run_work, rht_deferred_worker);

	return 0;
}
EXPORT_SYMBOL_GPL(rhashtable_init);

/**
 * rhashtable_free_and_destroy - free elements and destroy hash table
 * @ht:		the hash table to destroy
 * @free_fn:	callback to release resources of element
 * @arg:	pointer passed to free_fn
 *
 * Stops an eventual async resize. If defined, invokes free_fn for each
 * element to releasal resources. Please note that RCU protected
 * readers may still be accessing the elements. Releasing of resources
 * must occur in a compatible manner. Then frees the bucket array.
 *
 * This function will eventually sleep to wait for an async resize
 * to complete. The caller is responsible that no further write operations
 * occurs in parallel.
 */
void rhashtable_free_and_destroy(struct rhashtable *ht,
				 void (*free_fn)(void *ptr, void *arg),
				 void *arg)
{
	const struct bucket_table *tbl;
	unsigned int i;

	cancel_work_sync(&ht->run_work);

	mutex_lock(&ht->mutex);
	tbl = rht_dereference(ht->tbl, ht);
	if (free_fn) {
		for (i = 0; i < tbl->size; i++) {
			struct rhash_head *pos, *next;

			for (pos = rht_dereference(tbl->buckets[i], ht),
			     next = !rht_is_a_nulls(pos) ?
					rht_dereference(pos->next, ht) : NULL;
			     !rht_is_a_nulls(pos);
			     pos = next,
			     next = !rht_is_a_nulls(pos) ?
					rht_dereference(pos->next, ht) : NULL)
				free_fn(rht_obj(ht, pos), arg);
		}
	}

	bucket_table_free(tbl);
	mutex_unlock(&ht->mutex);
}
EXPORT_SYMBOL_GPL(rhashtable_free_and_destroy);

void rhashtable_destroy(struct rhashtable *ht)
{
	return rhashtable_free_and_destroy(ht, NULL, NULL);
}
EXPORT_SYMBOL_GPL(rhashtable_destroy);<|MERGE_RESOLUTION|>--- conflicted
+++ resolved
@@ -407,18 +407,6 @@
 		size *= 2;
 	/* Do not schedule more than one rehash */
 	else if (old_tbl != tbl)
-<<<<<<< HEAD
-		return -EBUSY;
-
-	new_tbl = bucket_table_alloc(ht, size, GFP_ATOMIC);
-	if (new_tbl == NULL) {
-		/* Schedule async resize/rehash to try allocation
-		 * non-atomic context.
-		 */
-		schedule_work(&ht->run_work);
-		return -ENOMEM;
-	}
-=======
 		goto fail;
 
 	err = -ENOMEM;
@@ -426,7 +414,6 @@
 	new_tbl = bucket_table_alloc(ht, size, GFP_ATOMIC);
 	if (new_tbl == NULL)
 		goto fail;
->>>>>>> db0b54cd
 
 	err = rhashtable_rehash_attach(ht, tbl, new_tbl);
 	if (err) {
@@ -646,13 +633,7 @@
 		return ERR_PTR(-EAGAIN);
 	}
 
-<<<<<<< HEAD
-out:
-
-	return obj;
-=======
 	return NULL;
->>>>>>> db0b54cd
 }
 EXPORT_SYMBOL_GPL(rhashtable_walk_next);
 
