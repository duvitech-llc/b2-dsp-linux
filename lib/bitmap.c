/*
 * lib/bitmap.c
 * Helper functions for bitmap.h.
 *
 * This source code is licensed under the GNU General Public License,
 * Version 2.  See the file COPYING for more details.
 */
#include <linux/export.h>
#include <linux/thread_info.h>
#include <linux/ctype.h>
#include <linux/errno.h>
#include <linux/bitmap.h>
#include <linux/bitops.h>
#include <linux/bug.h>

#include <asm/page.h>
#include <asm/uaccess.h>

/*
 * bitmaps provide an array of bits, implemented using an an
 * array of unsigned longs.  The number of valid bits in a
 * given bitmap does _not_ need to be an exact multiple of
 * BITS_PER_LONG.
 *
 * The possible unused bits in the last, partially used word
 * of a bitmap are 'don't care'.  The implementation makes
 * no particular effort to keep them zero.  It ensures that
 * their value will not affect the results of any operation.
 * The bitmap operations that return Boolean (bitmap_empty,
 * for example) or scalar (bitmap_weight, for example) results
 * carefully filter out these unused bits from impacting their
 * results.
 *
 * These operations actually hold to a slightly stronger rule:
 * if you don't input any bitmaps to these ops that have some
 * unused bits set, then they won't output any set unused bits
 * in output bitmaps.
 *
 * The byte ordering of bitmaps is more natural on little
 * endian architectures.  See the big-endian headers
 * include/asm-ppc64/bitops.h and include/asm-s390/bitops.h
 * for the best explanations of this ordering.
 */

int __bitmap_equal(const unsigned long *bitmap1,
		const unsigned long *bitmap2, unsigned int bits)
{
	unsigned int k, lim = bits/BITS_PER_LONG;
	for (k = 0; k < lim; ++k)
		if (bitmap1[k] != bitmap2[k])
			return 0;

	if (bits % BITS_PER_LONG)
		if ((bitmap1[k] ^ bitmap2[k]) & BITMAP_LAST_WORD_MASK(bits))
			return 0;

	return 1;
}
EXPORT_SYMBOL(__bitmap_equal);

void __bitmap_complement(unsigned long *dst, const unsigned long *src, unsigned int bits)
{
	unsigned int k, lim = bits/BITS_PER_LONG;
	for (k = 0; k < lim; ++k)
		dst[k] = ~src[k];

	if (bits % BITS_PER_LONG)
		dst[k] = ~src[k];
}
EXPORT_SYMBOL(__bitmap_complement);

/**
 * __bitmap_shift_right - logical right shift of the bits in a bitmap
 *   @dst : destination bitmap
 *   @src : source bitmap
 *   @shift : shift by this many bits
 *   @nbits : bitmap size, in bits
 *
 * Shifting right (dividing) means moving bits in the MS -> LS bit
 * direction.  Zeros are fed into the vacated MS positions and the
 * LS bits shifted off the bottom are lost.
 */
void __bitmap_shift_right(unsigned long *dst, const unsigned long *src,
			unsigned shift, unsigned nbits)
{
	unsigned k, lim = BITS_TO_LONGS(nbits);
	unsigned off = shift/BITS_PER_LONG, rem = shift % BITS_PER_LONG;
	unsigned long mask = BITMAP_LAST_WORD_MASK(nbits);
	for (k = 0; off + k < lim; ++k) {
		unsigned long upper, lower;

		/*
		 * If shift is not word aligned, take lower rem bits of
		 * word above and make them the top rem bits of result.
		 */
		if (!rem || off + k + 1 >= lim)
			upper = 0;
		else {
			upper = src[off + k + 1];
			if (off + k + 1 == lim - 1)
				upper &= mask;
			upper <<= (BITS_PER_LONG - rem);
		}
		lower = src[off + k];
		if (off + k == lim - 1)
			lower &= mask;
		lower >>= rem;
		dst[k] = lower | upper;
	}
	if (off)
		memset(&dst[lim - off], 0, off*sizeof(unsigned long));
}
EXPORT_SYMBOL(__bitmap_shift_right);


/**
 * __bitmap_shift_left - logical left shift of the bits in a bitmap
 *   @dst : destination bitmap
 *   @src : source bitmap
 *   @shift : shift by this many bits
 *   @nbits : bitmap size, in bits
 *
 * Shifting left (multiplying) means moving bits in the LS -> MS
 * direction.  Zeros are fed into the vacated LS bit positions
 * and those MS bits shifted off the top are lost.
 */

void __bitmap_shift_left(unsigned long *dst, const unsigned long *src,
			unsigned int shift, unsigned int nbits)
{
	int k;
	unsigned int lim = BITS_TO_LONGS(nbits);
	unsigned int off = shift/BITS_PER_LONG, rem = shift % BITS_PER_LONG;
	for (k = lim - off - 1; k >= 0; --k) {
		unsigned long upper, lower;

		/*
		 * If shift is not word aligned, take upper rem bits of
		 * word below and make them the bottom rem bits of result.
		 */
		if (rem && k > 0)
			lower = src[k - 1] >> (BITS_PER_LONG - rem);
		else
			lower = 0;
		upper = src[k] << rem;
		dst[k + off] = lower | upper;
	}
	if (off)
		memset(dst, 0, off*sizeof(unsigned long));
}
EXPORT_SYMBOL(__bitmap_shift_left);

int __bitmap_and(unsigned long *dst, const unsigned long *bitmap1,
				const unsigned long *bitmap2, unsigned int bits)
{
	unsigned int k;
	unsigned int lim = bits/BITS_PER_LONG;
	unsigned long result = 0;

	for (k = 0; k < lim; k++)
		result |= (dst[k] = bitmap1[k] & bitmap2[k]);
	if (bits % BITS_PER_LONG)
		result |= (dst[k] = bitmap1[k] & bitmap2[k] &
			   BITMAP_LAST_WORD_MASK(bits));
	return result != 0;
}
EXPORT_SYMBOL(__bitmap_and);

void __bitmap_or(unsigned long *dst, const unsigned long *bitmap1,
				const unsigned long *bitmap2, unsigned int bits)
{
	unsigned int k;
	unsigned int nr = BITS_TO_LONGS(bits);

	for (k = 0; k < nr; k++)
		dst[k] = bitmap1[k] | bitmap2[k];
}
EXPORT_SYMBOL(__bitmap_or);

void __bitmap_xor(unsigned long *dst, const unsigned long *bitmap1,
				const unsigned long *bitmap2, unsigned int bits)
{
	unsigned int k;
	unsigned int nr = BITS_TO_LONGS(bits);

	for (k = 0; k < nr; k++)
		dst[k] = bitmap1[k] ^ bitmap2[k];
}
EXPORT_SYMBOL(__bitmap_xor);

int __bitmap_andnot(unsigned long *dst, const unsigned long *bitmap1,
				const unsigned long *bitmap2, unsigned int bits)
{
	unsigned int k;
	unsigned int lim = bits/BITS_PER_LONG;
	unsigned long result = 0;

	for (k = 0; k < lim; k++)
		result |= (dst[k] = bitmap1[k] & ~bitmap2[k]);
	if (bits % BITS_PER_LONG)
		result |= (dst[k] = bitmap1[k] & ~bitmap2[k] &
			   BITMAP_LAST_WORD_MASK(bits));
	return result != 0;
}
EXPORT_SYMBOL(__bitmap_andnot);

int __bitmap_intersects(const unsigned long *bitmap1,
			const unsigned long *bitmap2, unsigned int bits)
{
	unsigned int k, lim = bits/BITS_PER_LONG;
	for (k = 0; k < lim; ++k)
		if (bitmap1[k] & bitmap2[k])
			return 1;

	if (bits % BITS_PER_LONG)
		if ((bitmap1[k] & bitmap2[k]) & BITMAP_LAST_WORD_MASK(bits))
			return 1;
	return 0;
}
EXPORT_SYMBOL(__bitmap_intersects);

int __bitmap_subset(const unsigned long *bitmap1,
		    const unsigned long *bitmap2, unsigned int bits)
{
	unsigned int k, lim = bits/BITS_PER_LONG;
	for (k = 0; k < lim; ++k)
		if (bitmap1[k] & ~bitmap2[k])
			return 0;

	if (bits % BITS_PER_LONG)
		if ((bitmap1[k] & ~bitmap2[k]) & BITMAP_LAST_WORD_MASK(bits))
			return 0;
	return 1;
}
EXPORT_SYMBOL(__bitmap_subset);

int __bitmap_weight(const unsigned long *bitmap, unsigned int bits)
{
	unsigned int k, lim = bits/BITS_PER_LONG;
	int w = 0;

	for (k = 0; k < lim; k++)
		w += hweight_long(bitmap[k]);

	if (bits % BITS_PER_LONG)
		w += hweight_long(bitmap[k] & BITMAP_LAST_WORD_MASK(bits));

	return w;
}
EXPORT_SYMBOL(__bitmap_weight);

void bitmap_set(unsigned long *map, unsigned int start, int len)
{
	unsigned long *p = map + BIT_WORD(start);
	const unsigned int size = start + len;
	int bits_to_set = BITS_PER_LONG - (start % BITS_PER_LONG);
	unsigned long mask_to_set = BITMAP_FIRST_WORD_MASK(start);

	while (len - bits_to_set >= 0) {
		*p |= mask_to_set;
		len -= bits_to_set;
		bits_to_set = BITS_PER_LONG;
		mask_to_set = ~0UL;
		p++;
	}
	if (len) {
		mask_to_set &= BITMAP_LAST_WORD_MASK(size);
		*p |= mask_to_set;
	}
}
EXPORT_SYMBOL(bitmap_set);

void bitmap_clear(unsigned long *map, unsigned int start, int len)
{
	unsigned long *p = map + BIT_WORD(start);
	const unsigned int size = start + len;
	int bits_to_clear = BITS_PER_LONG - (start % BITS_PER_LONG);
	unsigned long mask_to_clear = BITMAP_FIRST_WORD_MASK(start);

	while (len - bits_to_clear >= 0) {
		*p &= ~mask_to_clear;
		len -= bits_to_clear;
		bits_to_clear = BITS_PER_LONG;
		mask_to_clear = ~0UL;
		p++;
	}
	if (len) {
		mask_to_clear &= BITMAP_LAST_WORD_MASK(size);
		*p &= ~mask_to_clear;
	}
}
EXPORT_SYMBOL(bitmap_clear);

/**
 * bitmap_find_next_zero_area_off - find a contiguous aligned zero area
 * @map: The address to base the search on
 * @size: The bitmap size in bits
 * @start: The bitnumber to start searching at
 * @nr: The number of zeroed bits we're looking for
 * @align_mask: Alignment mask for zero area
 * @align_offset: Alignment offset for zero area.
 *
 * The @align_mask should be one less than a power of 2; the effect is that
 * the bit offset of all zero areas this function finds plus @align_offset
 * is multiple of that power of 2.
 */
unsigned long bitmap_find_next_zero_area_off(unsigned long *map,
					     unsigned long size,
					     unsigned long start,
					     unsigned int nr,
					     unsigned long align_mask,
					     unsigned long align_offset)
{
	unsigned long index, end, i;
again:
	index = find_next_zero_bit(map, size, start);

	/* Align allocation */
	index = __ALIGN_MASK(index + align_offset, align_mask) - align_offset;

	end = index + nr;
	if (end > size)
		return end;
	i = find_next_bit(map, end, index);
	if (i < end) {
		start = i + 1;
		goto again;
	}
	return index;
}
EXPORT_SYMBOL(bitmap_find_next_zero_area_off);

/*
 * Bitmap printing & parsing functions: first version by Nadia Yvette Chambers,
 * second version by Paul Jackson, third by Joe Korty.
 */

#define CHUNKSZ				32
#define nbits_to_hold_value(val)	fls(val)
#define BASEDEC 10		/* fancier cpuset lists input in decimal */

/**
 * __bitmap_parse - convert an ASCII hex string into a bitmap.
 * @buf: pointer to buffer containing string.
 * @buflen: buffer size in bytes.  If string is smaller than this
 *    then it must be terminated with a \0.
 * @is_user: location of buffer, 0 indicates kernel space
 * @maskp: pointer to bitmap array that will contain result.
 * @nmaskbits: size of bitmap, in bits.
 *
 * Commas group hex digits into chunks.  Each chunk defines exactly 32
 * bits of the resultant bitmask.  No chunk may specify a value larger
 * than 32 bits (%-EOVERFLOW), and if a chunk specifies a smaller value
 * then leading 0-bits are prepended.  %-EINVAL is returned for illegal
 * characters and for grouping errors such as "1,,5", ",44", "," and "".
 * Leading and trailing whitespace accepted, but not embedded whitespace.
 */
int __bitmap_parse(const char *buf, unsigned int buflen,
		int is_user, unsigned long *maskp,
		int nmaskbits)
{
	int c, old_c, totaldigits, ndigits, nchunks, nbits;
	u32 chunk;
	const char __user __force *ubuf = (const char __user __force *)buf;

	bitmap_zero(maskp, nmaskbits);

	nchunks = nbits = totaldigits = c = 0;
	do {
		chunk = 0;
		ndigits = totaldigits;

		/* Get the next chunk of the bitmap */
		while (buflen) {
			old_c = c;
			if (is_user) {
				if (__get_user(c, ubuf++))
					return -EFAULT;
			}
			else
				c = *buf++;
			buflen--;
			if (isspace(c))
				continue;

			/*
			 * If the last character was a space and the current
			 * character isn't '\0', we've got embedded whitespace.
			 * This is a no-no, so throw an error.
			 */
			if (totaldigits && c && isspace(old_c))
				return -EINVAL;

			/* A '\0' or a ',' signal the end of the chunk */
			if (c == '\0' || c == ',')
				break;

			if (!isxdigit(c))
				return -EINVAL;

			/*
			 * Make sure there are at least 4 free bits in 'chunk'.
			 * If not, this hexdigit will overflow 'chunk', so
			 * throw an error.
			 */
			if (chunk & ~((1UL << (CHUNKSZ - 4)) - 1))
				return -EOVERFLOW;

			chunk = (chunk << 4) | hex_to_bin(c);
			totaldigits++;
		}
		if (ndigits == totaldigits)
			return -EINVAL;
		if (nchunks == 0 && chunk == 0)
			continue;

		__bitmap_shift_left(maskp, maskp, CHUNKSZ, nmaskbits);
		*maskp |= chunk;
		nchunks++;
		nbits += (nchunks == 1) ? nbits_to_hold_value(chunk) : CHUNKSZ;
		if (nbits > nmaskbits)
			return -EOVERFLOW;
	} while (buflen && c == ',');

	return 0;
}
EXPORT_SYMBOL(__bitmap_parse);

/**
 * bitmap_parse_user - convert an ASCII hex string in a user buffer into a bitmap
 *
 * @ubuf: pointer to user buffer containing string.
 * @ulen: buffer size in bytes.  If string is smaller than this
 *    then it must be terminated with a \0.
 * @maskp: pointer to bitmap array that will contain result.
 * @nmaskbits: size of bitmap, in bits.
 *
 * Wrapper for __bitmap_parse(), providing it with user buffer.
 *
 * We cannot have this as an inline function in bitmap.h because it needs
 * linux/uaccess.h to get the access_ok() declaration and this causes
 * cyclic dependencies.
 */
int bitmap_parse_user(const char __user *ubuf,
			unsigned int ulen, unsigned long *maskp,
			int nmaskbits)
{
	if (!access_ok(VERIFY_READ, ubuf, ulen))
		return -EFAULT;
	return __bitmap_parse((const char __force *)ubuf,
				ulen, 1, maskp, nmaskbits);

}
EXPORT_SYMBOL(bitmap_parse_user);

/**
 * bitmap_print_to_pagebuf - convert bitmap to list or hex format ASCII string
 * @list: indicates whether the bitmap must be list
 * @buf: page aligned buffer into which string is placed
 * @maskp: pointer to bitmap to convert
 * @nmaskbits: size of bitmap, in bits
 *
 * Output format is a comma-separated list of decimal numbers and
 * ranges if list is specified or hex digits grouped into comma-separated
 * sets of 8 digits/set. Returns the number of characters written to buf.
 *
 * It is assumed that @buf is a pointer into a PAGE_SIZE area and that
 * sufficient storage remains at @buf to accommodate the
 * bitmap_print_to_pagebuf() output.
 */
int bitmap_print_to_pagebuf(bool list, char *buf, const unsigned long *maskp,
			    int nmaskbits)
{
	ptrdiff_t len = PTR_ALIGN(buf + PAGE_SIZE - 1, PAGE_SIZE) - buf;
	int n = 0;

	if (len > 1)
		n = list ? scnprintf(buf, len, "%*pbl\n", nmaskbits, maskp) :
			   scnprintf(buf, len, "%*pb\n", nmaskbits, maskp);
	return n;
}
EXPORT_SYMBOL(bitmap_print_to_pagebuf);

/**
 * __bitmap_parselist - convert list format ASCII string to bitmap
 * @buf: read nul-terminated user string from this buffer
 * @buflen: buffer size in bytes.  If string is smaller than this
 *    then it must be terminated with a \0.
 * @is_user: location of buffer, 0 indicates kernel space
 * @maskp: write resulting mask here
 * @nmaskbits: number of bits in mask to be written
 *
 * Input format is a comma-separated list of decimal numbers and
 * ranges.  Consecutively set bits are shown as two hyphen-separated
 * decimal numbers, the smallest and largest bit numbers set in
 * the range.
 *
 * Returns 0 on success, -errno on invalid input strings.
 * Error values:
 *    %-EINVAL: second number in range smaller than first
 *    %-EINVAL: invalid character in string
 *    %-ERANGE: bit number specified too large for mask
 */
static int __bitmap_parselist(const char *buf, unsigned int buflen,
		int is_user, unsigned long *maskp,
		int nmaskbits)
{
	unsigned a, b;
	int c, old_c, totaldigits, ndigits;
	const char __user __force *ubuf = (const char __user __force *)buf;
	int at_start, in_range;

	totaldigits = c = 0;
	bitmap_zero(maskp, nmaskbits);
	do {
		at_start = 1;
		in_range = 0;
		a = b = 0;
		ndigits = totaldigits;

		/* Get the next cpu# or a range of cpu#'s */
		while (buflen) {
			old_c = c;
			if (is_user) {
				if (__get_user(c, ubuf++))
					return -EFAULT;
			} else
				c = *buf++;
			buflen--;
			if (isspace(c))
				continue;

			/* A '\0' or a ',' signal the end of a cpu# or range */
			if (c == '\0' || c == ',')
				break;
			/*
			* whitespaces between digits are not allowed,
			* but it's ok if whitespaces are on head or tail.
			* when old_c is whilespace,
			* if totaldigits == ndigits, whitespace is on head.
			* if whitespace is on tail, it should not run here.
			* as c was ',' or '\0',
			* the last code line has broken the current loop.
			*/
			if ((totaldigits != ndigits) && isspace(old_c))
				return -EINVAL;

			if (c == '-') {
				if (at_start || in_range)
					return -EINVAL;
				b = 0;
				in_range = 1;
<<<<<<< HEAD
=======
				at_start = 1;
>>>>>>> db0b54cd
				continue;
			}

			if (!isdigit(c))
				return -EINVAL;

			b = b * 10 + (c - '0');
			if (!in_range)
				a = b;
			at_start = 0;
			totaldigits++;
		}
		if (ndigits == totaldigits)
			continue;
		/* if no digit is after '-', it's wrong*/
		if (at_start && in_range)
			return -EINVAL;
		if (!(a <= b))
			return -EINVAL;
		if (b >= nmaskbits)
			return -ERANGE;
		if (!at_start) {
			while (a <= b) {
				set_bit(a, maskp);
				a++;
			}
		}
	} while (buflen && c == ',');
	return 0;
}

int bitmap_parselist(const char *bp, unsigned long *maskp, int nmaskbits)
{
	char *nl  = strchrnul(bp, '\n');
	int len = nl - bp;

	return __bitmap_parselist(bp, len, 0, maskp, nmaskbits);
}
EXPORT_SYMBOL(bitmap_parselist);


/**
 * bitmap_parselist_user()
 *
 * @ubuf: pointer to user buffer containing string.
 * @ulen: buffer size in bytes.  If string is smaller than this
 *    then it must be terminated with a \0.
 * @maskp: pointer to bitmap array that will contain result.
 * @nmaskbits: size of bitmap, in bits.
 *
 * Wrapper for bitmap_parselist(), providing it with user buffer.
 *
 * We cannot have this as an inline function in bitmap.h because it needs
 * linux/uaccess.h to get the access_ok() declaration and this causes
 * cyclic dependencies.
 */
int bitmap_parselist_user(const char __user *ubuf,
			unsigned int ulen, unsigned long *maskp,
			int nmaskbits)
{
	if (!access_ok(VERIFY_READ, ubuf, ulen))
		return -EFAULT;
	return __bitmap_parselist((const char __force *)ubuf,
					ulen, 1, maskp, nmaskbits);
}
EXPORT_SYMBOL(bitmap_parselist_user);


/**
 * bitmap_pos_to_ord - find ordinal of set bit at given position in bitmap
 *	@buf: pointer to a bitmap
 *	@pos: a bit position in @buf (0 <= @pos < @nbits)
 *	@nbits: number of valid bit positions in @buf
 *
 * Map the bit at position @pos in @buf (of length @nbits) to the
 * ordinal of which set bit it is.  If it is not set or if @pos
 * is not a valid bit position, map to -1.
 *
 * If for example, just bits 4 through 7 are set in @buf, then @pos
 * values 4 through 7 will get mapped to 0 through 3, respectively,
 * and other @pos values will get mapped to -1.  When @pos value 7
 * gets mapped to (returns) @ord value 3 in this example, that means
 * that bit 7 is the 3rd (starting with 0th) set bit in @buf.
 *
 * The bit positions 0 through @bits are valid positions in @buf.
 */
static int bitmap_pos_to_ord(const unsigned long *buf, unsigned int pos, unsigned int nbits)
{
	if (pos >= nbits || !test_bit(pos, buf))
		return -1;

	return __bitmap_weight(buf, pos);
}

/**
 * bitmap_ord_to_pos - find position of n-th set bit in bitmap
 *	@buf: pointer to bitmap
 *	@ord: ordinal bit position (n-th set bit, n >= 0)
 *	@nbits: number of valid bit positions in @buf
 *
 * Map the ordinal offset of bit @ord in @buf to its position in @buf.
 * Value of @ord should be in range 0 <= @ord < weight(buf). If @ord
 * >= weight(buf), returns @nbits.
 *
 * If for example, just bits 4 through 7 are set in @buf, then @ord
 * values 0 through 3 will get mapped to 4 through 7, respectively,
 * and all other @ord values returns @nbits.  When @ord value 3
 * gets mapped to (returns) @pos value 7 in this example, that means
 * that the 3rd set bit (starting with 0th) is at position 7 in @buf.
 *
 * The bit positions 0 through @nbits-1 are valid positions in @buf.
 */
unsigned int bitmap_ord_to_pos(const unsigned long *buf, unsigned int ord, unsigned int nbits)
{
	unsigned int pos;

	for (pos = find_first_bit(buf, nbits);
	     pos < nbits && ord;
	     pos = find_next_bit(buf, nbits, pos + 1))
		ord--;

	return pos;
}

/**
 * bitmap_remap - Apply map defined by a pair of bitmaps to another bitmap
 *	@dst: remapped result
 *	@src: subset to be remapped
 *	@old: defines domain of map
 *	@new: defines range of map
 *	@nbits: number of bits in each of these bitmaps
 *
 * Let @old and @new define a mapping of bit positions, such that
 * whatever position is held by the n-th set bit in @old is mapped
 * to the n-th set bit in @new.  In the more general case, allowing
 * for the possibility that the weight 'w' of @new is less than the
 * weight of @old, map the position of the n-th set bit in @old to
 * the position of the m-th set bit in @new, where m == n % w.
 *
 * If either of the @old and @new bitmaps are empty, or if @src and
 * @dst point to the same location, then this routine copies @src
 * to @dst.
 *
 * The positions of unset bits in @old are mapped to themselves
 * (the identify map).
 *
 * Apply the above specified mapping to @src, placing the result in
 * @dst, clearing any bits previously set in @dst.
 *
 * For example, lets say that @old has bits 4 through 7 set, and
 * @new has bits 12 through 15 set.  This defines the mapping of bit
 * position 4 to 12, 5 to 13, 6 to 14 and 7 to 15, and of all other
 * bit positions unchanged.  So if say @src comes into this routine
 * with bits 1, 5 and 7 set, then @dst should leave with bits 1,
 * 13 and 15 set.
 */
void bitmap_remap(unsigned long *dst, const unsigned long *src,
		const unsigned long *old, const unsigned long *new,
		unsigned int nbits)
{
	unsigned int oldbit, w;

	if (dst == src)		/* following doesn't handle inplace remaps */
		return;
	bitmap_zero(dst, nbits);

	w = bitmap_weight(new, nbits);
	for_each_set_bit(oldbit, src, nbits) {
		int n = bitmap_pos_to_ord(old, oldbit, nbits);

		if (n < 0 || w == 0)
			set_bit(oldbit, dst);	/* identity map */
		else
			set_bit(bitmap_ord_to_pos(new, n % w, nbits), dst);
	}
}
EXPORT_SYMBOL(bitmap_remap);

/**
 * bitmap_bitremap - Apply map defined by a pair of bitmaps to a single bit
 *	@oldbit: bit position to be mapped
 *	@old: defines domain of map
 *	@new: defines range of map
 *	@bits: number of bits in each of these bitmaps
 *
 * Let @old and @new define a mapping of bit positions, such that
 * whatever position is held by the n-th set bit in @old is mapped
 * to the n-th set bit in @new.  In the more general case, allowing
 * for the possibility that the weight 'w' of @new is less than the
 * weight of @old, map the position of the n-th set bit in @old to
 * the position of the m-th set bit in @new, where m == n % w.
 *
 * The positions of unset bits in @old are mapped to themselves
 * (the identify map).
 *
 * Apply the above specified mapping to bit position @oldbit, returning
 * the new bit position.
 *
 * For example, lets say that @old has bits 4 through 7 set, and
 * @new has bits 12 through 15 set.  This defines the mapping of bit
 * position 4 to 12, 5 to 13, 6 to 14 and 7 to 15, and of all other
 * bit positions unchanged.  So if say @oldbit is 5, then this routine
 * returns 13.
 */
int bitmap_bitremap(int oldbit, const unsigned long *old,
				const unsigned long *new, int bits)
{
	int w = bitmap_weight(new, bits);
	int n = bitmap_pos_to_ord(old, oldbit, bits);
	if (n < 0 || w == 0)
		return oldbit;
	else
		return bitmap_ord_to_pos(new, n % w, bits);
}
EXPORT_SYMBOL(bitmap_bitremap);

/**
 * bitmap_onto - translate one bitmap relative to another
 *	@dst: resulting translated bitmap
 * 	@orig: original untranslated bitmap
 * 	@relmap: bitmap relative to which translated
 *	@bits: number of bits in each of these bitmaps
 *
 * Set the n-th bit of @dst iff there exists some m such that the
 * n-th bit of @relmap is set, the m-th bit of @orig is set, and
 * the n-th bit of @relmap is also the m-th _set_ bit of @relmap.
 * (If you understood the previous sentence the first time your
 * read it, you're overqualified for your current job.)
 *
 * In other words, @orig is mapped onto (surjectively) @dst,
 * using the map { <n, m> | the n-th bit of @relmap is the
 * m-th set bit of @relmap }.
 *
 * Any set bits in @orig above bit number W, where W is the
 * weight of (number of set bits in) @relmap are mapped nowhere.
 * In particular, if for all bits m set in @orig, m >= W, then
 * @dst will end up empty.  In situations where the possibility
 * of such an empty result is not desired, one way to avoid it is
 * to use the bitmap_fold() operator, below, to first fold the
 * @orig bitmap over itself so that all its set bits x are in the
 * range 0 <= x < W.  The bitmap_fold() operator does this by
 * setting the bit (m % W) in @dst, for each bit (m) set in @orig.
 *
 * Example [1] for bitmap_onto():
 *  Let's say @relmap has bits 30-39 set, and @orig has bits
 *  1, 3, 5, 7, 9 and 11 set.  Then on return from this routine,
 *  @dst will have bits 31, 33, 35, 37 and 39 set.
 *
 *  When bit 0 is set in @orig, it means turn on the bit in
 *  @dst corresponding to whatever is the first bit (if any)
 *  that is turned on in @relmap.  Since bit 0 was off in the
 *  above example, we leave off that bit (bit 30) in @dst.
 *
 *  When bit 1 is set in @orig (as in the above example), it
 *  means turn on the bit in @dst corresponding to whatever
 *  is the second bit that is turned on in @relmap.  The second
 *  bit in @relmap that was turned on in the above example was
 *  bit 31, so we turned on bit 31 in @dst.
 *
 *  Similarly, we turned on bits 33, 35, 37 and 39 in @dst,
 *  because they were the 4th, 6th, 8th and 10th set bits
 *  set in @relmap, and the 4th, 6th, 8th and 10th bits of
 *  @orig (i.e. bits 3, 5, 7 and 9) were also set.
 *
 *  When bit 11 is set in @orig, it means turn on the bit in
 *  @dst corresponding to whatever is the twelfth bit that is
 *  turned on in @relmap.  In the above example, there were
 *  only ten bits turned on in @relmap (30..39), so that bit
 *  11 was set in @orig had no affect on @dst.
 *
 * Example [2] for bitmap_fold() + bitmap_onto():
 *  Let's say @relmap has these ten bits set:
 *		40 41 42 43 45 48 53 61 74 95
 *  (for the curious, that's 40 plus the first ten terms of the
 *  Fibonacci sequence.)
 *
 *  Further lets say we use the following code, invoking
 *  bitmap_fold() then bitmap_onto, as suggested above to
 *  avoid the possibility of an empty @dst result:
 *
 *	unsigned long *tmp;	// a temporary bitmap's bits
 *
 *	bitmap_fold(tmp, orig, bitmap_weight(relmap, bits), bits);
 *	bitmap_onto(dst, tmp, relmap, bits);
 *
 *  Then this table shows what various values of @dst would be, for
 *  various @orig's.  I list the zero-based positions of each set bit.
 *  The tmp column shows the intermediate result, as computed by
 *  using bitmap_fold() to fold the @orig bitmap modulo ten
 *  (the weight of @relmap).
 *
 *      @orig           tmp            @dst
 *      0                0             40
 *      1                1             41
 *      9                9             95
 *      10               0             40 (*)
 *      1 3 5 7          1 3 5 7       41 43 48 61
 *      0 1 2 3 4        0 1 2 3 4     40 41 42 43 45
 *      0 9 18 27        0 9 8 7       40 61 74 95
 *      0 10 20 30       0             40
 *      0 11 22 33       0 1 2 3       40 41 42 43
 *      0 12 24 36       0 2 4 6       40 42 45 53
 *      78 102 211       1 2 8         41 42 74 (*)
 *
 * (*) For these marked lines, if we hadn't first done bitmap_fold()
 *     into tmp, then the @dst result would have been empty.
 *
 * If either of @orig or @relmap is empty (no set bits), then @dst
 * will be returned empty.
 *
 * If (as explained above) the only set bits in @orig are in positions
 * m where m >= W, (where W is the weight of @relmap) then @dst will
 * once again be returned empty.
 *
 * All bits in @dst not set by the above rule are cleared.
 */
void bitmap_onto(unsigned long *dst, const unsigned long *orig,
			const unsigned long *relmap, unsigned int bits)
{
	unsigned int n, m;	/* same meaning as in above comment */

	if (dst == orig)	/* following doesn't handle inplace mappings */
		return;
	bitmap_zero(dst, bits);

	/*
	 * The following code is a more efficient, but less
	 * obvious, equivalent to the loop:
	 *	for (m = 0; m < bitmap_weight(relmap, bits); m++) {
	 *		n = bitmap_ord_to_pos(orig, m, bits);
	 *		if (test_bit(m, orig))
	 *			set_bit(n, dst);
	 *	}
	 */

	m = 0;
	for_each_set_bit(n, relmap, bits) {
		/* m == bitmap_pos_to_ord(relmap, n, bits) */
		if (test_bit(m, orig))
			set_bit(n, dst);
		m++;
	}
}
EXPORT_SYMBOL(bitmap_onto);

/**
 * bitmap_fold - fold larger bitmap into smaller, modulo specified size
 *	@dst: resulting smaller bitmap
 *	@orig: original larger bitmap
 *	@sz: specified size
 *	@nbits: number of bits in each of these bitmaps
 *
 * For each bit oldbit in @orig, set bit oldbit mod @sz in @dst.
 * Clear all other bits in @dst.  See further the comment and
 * Example [2] for bitmap_onto() for why and how to use this.
 */
void bitmap_fold(unsigned long *dst, const unsigned long *orig,
			unsigned int sz, unsigned int nbits)
{
	unsigned int oldbit;

	if (dst == orig)	/* following doesn't handle inplace mappings */
		return;
	bitmap_zero(dst, nbits);

	for_each_set_bit(oldbit, orig, nbits)
		set_bit(oldbit % sz, dst);
}
EXPORT_SYMBOL(bitmap_fold);

/*
 * Common code for bitmap_*_region() routines.
 *	bitmap: array of unsigned longs corresponding to the bitmap
 *	pos: the beginning of the region
 *	order: region size (log base 2 of number of bits)
 *	reg_op: operation(s) to perform on that region of bitmap
 *
 * Can set, verify and/or release a region of bits in a bitmap,
 * depending on which combination of REG_OP_* flag bits is set.
 *
 * A region of a bitmap is a sequence of bits in the bitmap, of
 * some size '1 << order' (a power of two), aligned to that same
 * '1 << order' power of two.
 *
 * Returns 1 if REG_OP_ISFREE succeeds (region is all zero bits).
 * Returns 0 in all other cases and reg_ops.
 */

enum {
	REG_OP_ISFREE,		/* true if region is all zero bits */
	REG_OP_ALLOC,		/* set all bits in region */
	REG_OP_RELEASE,		/* clear all bits in region */
};

static int __reg_op(unsigned long *bitmap, unsigned int pos, int order, int reg_op)
{
	int nbits_reg;		/* number of bits in region */
	int index;		/* index first long of region in bitmap */
	int offset;		/* bit offset region in bitmap[index] */
	int nlongs_reg;		/* num longs spanned by region in bitmap */
	int nbitsinlong;	/* num bits of region in each spanned long */
	unsigned long mask;	/* bitmask for one long of region */
	int i;			/* scans bitmap by longs */
	int ret = 0;		/* return value */

	/*
	 * Either nlongs_reg == 1 (for small orders that fit in one long)
	 * or (offset == 0 && mask == ~0UL) (for larger multiword orders.)
	 */
	nbits_reg = 1 << order;
	index = pos / BITS_PER_LONG;
	offset = pos - (index * BITS_PER_LONG);
	nlongs_reg = BITS_TO_LONGS(nbits_reg);
	nbitsinlong = min(nbits_reg,  BITS_PER_LONG);

	/*
	 * Can't do "mask = (1UL << nbitsinlong) - 1", as that
	 * overflows if nbitsinlong == BITS_PER_LONG.
	 */
	mask = (1UL << (nbitsinlong - 1));
	mask += mask - 1;
	mask <<= offset;

	switch (reg_op) {
	case REG_OP_ISFREE:
		for (i = 0; i < nlongs_reg; i++) {
			if (bitmap[index + i] & mask)
				goto done;
		}
		ret = 1;	/* all bits in region free (zero) */
		break;

	case REG_OP_ALLOC:
		for (i = 0; i < nlongs_reg; i++)
			bitmap[index + i] |= mask;
		break;

	case REG_OP_RELEASE:
		for (i = 0; i < nlongs_reg; i++)
			bitmap[index + i] &= ~mask;
		break;
	}
done:
	return ret;
}

/**
 * bitmap_find_free_region - find a contiguous aligned mem region
 *	@bitmap: array of unsigned longs corresponding to the bitmap
 *	@bits: number of bits in the bitmap
 *	@order: region size (log base 2 of number of bits) to find
 *
 * Find a region of free (zero) bits in a @bitmap of @bits bits and
 * allocate them (set them to one).  Only consider regions of length
 * a power (@order) of two, aligned to that power of two, which
 * makes the search algorithm much faster.
 *
 * Return the bit offset in bitmap of the allocated region,
 * or -errno on failure.
 */
int bitmap_find_free_region(unsigned long *bitmap, unsigned int bits, int order)
{
	unsigned int pos, end;		/* scans bitmap by regions of size order */

	for (pos = 0 ; (end = pos + (1U << order)) <= bits; pos = end) {
		if (!__reg_op(bitmap, pos, order, REG_OP_ISFREE))
			continue;
		__reg_op(bitmap, pos, order, REG_OP_ALLOC);
		return pos;
	}
	return -ENOMEM;
}
EXPORT_SYMBOL(bitmap_find_free_region);

/**
 * bitmap_release_region - release allocated bitmap region
 *	@bitmap: array of unsigned longs corresponding to the bitmap
 *	@pos: beginning of bit region to release
 *	@order: region size (log base 2 of number of bits) to release
 *
 * This is the complement to __bitmap_find_free_region() and releases
 * the found region (by clearing it in the bitmap).
 *
 * No return value.
 */
void bitmap_release_region(unsigned long *bitmap, unsigned int pos, int order)
{
	__reg_op(bitmap, pos, order, REG_OP_RELEASE);
}
EXPORT_SYMBOL(bitmap_release_region);

/**
 * bitmap_allocate_region - allocate bitmap region
 *	@bitmap: array of unsigned longs corresponding to the bitmap
 *	@pos: beginning of bit region to allocate
 *	@order: region size (log base 2 of number of bits) to allocate
 *
 * Allocate (set bits in) a specified region of a bitmap.
 *
 * Return 0 on success, or %-EBUSY if specified region wasn't
 * free (not all bits were zero).
 */
int bitmap_allocate_region(unsigned long *bitmap, unsigned int pos, int order)
{
	if (!__reg_op(bitmap, pos, order, REG_OP_ISFREE))
		return -EBUSY;
	return __reg_op(bitmap, pos, order, REG_OP_ALLOC);
}
EXPORT_SYMBOL(bitmap_allocate_region);

/**
 * bitmap_copy_le - copy a bitmap, putting the bits into little-endian order.
 * @dst:   destination buffer
 * @src:   bitmap to copy
 * @nbits: number of bits in the bitmap
 *
 * Require nbits % BITS_PER_LONG == 0.
 */
#ifdef __BIG_ENDIAN
void bitmap_copy_le(unsigned long *dst, const unsigned long *src, unsigned int nbits)
{
	unsigned int i;

	for (i = 0; i < nbits/BITS_PER_LONG; i++) {
		if (BITS_PER_LONG == 64)
			dst[i] = cpu_to_le64(src[i]);
		else
			dst[i] = cpu_to_le32(src[i]);
	}
}
EXPORT_SYMBOL(bitmap_copy_le);
#endif<|MERGE_RESOLUTION|>--- conflicted
+++ resolved
@@ -550,10 +550,7 @@
 					return -EINVAL;
 				b = 0;
 				in_range = 1;
-<<<<<<< HEAD
-=======
 				at_start = 1;
->>>>>>> db0b54cd
 				continue;
 			}
 
@@ -575,11 +572,9 @@
 			return -EINVAL;
 		if (b >= nmaskbits)
 			return -ERANGE;
-		if (!at_start) {
-			while (a <= b) {
-				set_bit(a, maskp);
-				a++;
-			}
+		while (a <= b) {
+			set_bit(a, maskp);
+			a++;
 		}
 	} while (buflen && c == ',');
 	return 0;
