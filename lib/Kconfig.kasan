--- conflicted
+++ resolved
@@ -15,16 +15,7 @@
 	  global variables requires gcc 5.0 or later.
 	  This feature consumes about 1/8 of available memory and brings about
 	  ~x3 performance slowdown.
-<<<<<<< HEAD
-	  For better error detection enable CONFIG_STACKTRACE,
-	  and add slub_debug=U to boot cmdline.
-
-config KASAN_SHADOW_OFFSET
-	hex
-	default 0xdffffc0000000000 if X86_64
-=======
 	  For better error detection enable CONFIG_STACKTRACE.
->>>>>>> db0b54cd
 
 choice
 	prompt "Instrumentation type"
