--- conflicted
+++ resolved
@@ -232,41 +232,11 @@
 		 * OPP tables are initialized only for policy->cpu, do it for
 		 * others as well.
 		 */
-<<<<<<< HEAD
-		while (1) {
-			struct dev_pm_opp *opp;
-			unsigned long opp_uV, tol_uV;
-
-			rcu_read_lock();
-			opp = dev_pm_opp_find_freq_ceil(cpu_dev, &opp_freq);
-			if (IS_ERR(opp)) {
-				rcu_read_unlock();
-				break;
-			}
-			opp_uV = dev_pm_opp_get_voltage(opp);
-			rcu_read_unlock();
-
-			tol_uV = opp_uV * priv->voltage_tolerance / 100;
-			if (regulator_is_supported_voltage(cpu_reg,
-							   opp_uV - tol_uV,
-							   opp_uV + tol_uV)) {
-				if (opp_uV < min_uV)
-					min_uV = opp_uV;
-				if (opp_uV > max_uV)
-					max_uV = opp_uV;
-			} else {
-				dev_pm_opp_disable(cpu_dev, opp_freq);
-			}
-
-			opp_freq++;
-		}
-=======
 		ret = dev_pm_opp_set_sharing_cpus(cpu_dev, policy->cpus);
 		if (ret)
 			dev_err(cpu_dev, "%s: failed to mark OPPs as shared: %d\n",
 				__func__, ret);
 	}
->>>>>>> db0b54cd
 
 	priv = kzalloc(sizeof(*priv), GFP_KERNEL);
 	if (!priv) {
