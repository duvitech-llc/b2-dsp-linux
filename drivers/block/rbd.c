--- conflicted
+++ resolved
@@ -3779,10 +3779,6 @@
 	blk_queue_max_discard_sectors(q, segment_size / SECTOR_SIZE);
 	q->limits.discard_zeroes_data = 1;
 
-<<<<<<< HEAD
-	blk_queue_merge_bvec(q, rbd_merge_bvec);
-=======
->>>>>>> db0b54cd
 	if (!ceph_test_opt(rbd_dev->rbd_client->client, NOCRC))
 		q->backing_dev_info.capabilities |= BDI_CAP_STABLE_WRITES;
 
@@ -5162,17 +5158,6 @@
 	if (++depth > RBD_MAX_PARENT_CHAIN_LEN) {
 		pr_info("parent chain is too long (%d)\n", depth);
 		ret = -EINVAL;
-<<<<<<< HEAD
-		goto out_err;
-	}
-
-	parent = rbd_dev_create(rbd_dev->rbd_client, rbd_dev->parent_spec);
-	if (!parent) {
-		ret = -ENOMEM;
-		goto out_err;
-	}
-
-=======
 		goto out_err;
 	}
 
@@ -5183,7 +5168,6 @@
 		goto out_err;
 	}
 
->>>>>>> db0b54cd
 	/*
 	 * Images related by parent/child relationships always share
 	 * rbd_client and spec/parent_spec, so bump their refcounts.
