--- conflicted
+++ resolved
@@ -670,14 +670,9 @@
  * @np: node containing the phy
  * @index: index of the phy
  *
-<<<<<<< HEAD
- * Gets the phy using _of_phy_get(), and associates a device with it using
- * devres. On driver detach, release function is invoked on the devres data,
-=======
  * Gets the phy using _of_phy_get(), then gets a refcount to it,
  * and associates a device with it using devres. On driver detach,
  * release function is invoked on the devres data,
->>>>>>> db0b54cd
  * then, devres data is freed.
  *
  */
@@ -691,15 +686,6 @@
 		return ERR_PTR(-ENOMEM);
 
 	phy = _of_phy_get(np, index);
-<<<<<<< HEAD
-	if (!IS_ERR(phy)) {
-		*ptr = phy;
-		devres_add(dev, ptr);
-	} else {
-		devres_free(ptr);
-	}
-
-=======
 	if (IS_ERR(phy)) {
 		devres_free(ptr);
 		return phy;
@@ -715,7 +701,6 @@
 	*ptr = phy;
 	devres_add(dev, ptr);
 
->>>>>>> db0b54cd
 	return phy;
 }
 EXPORT_SYMBOL_GPL(devm_of_phy_get_by_index);
