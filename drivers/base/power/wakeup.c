--- conflicted
+++ resolved
@@ -286,39 +286,13 @@
  * Attach a device wakeirq to the wakeup source so the device
  * wake IRQ can be configured automatically for suspend and
  * resume.
-<<<<<<< HEAD
-=======
  *
  * Call under the device's power.lock lock.
->>>>>>> db0b54cd
  */
 int device_wakeup_attach_irq(struct device *dev,
 			     struct wake_irq *wakeirq)
 {
 	struct wakeup_source *ws;
-<<<<<<< HEAD
-	int ret = 0;
-
-	spin_lock_irq(&dev->power.lock);
-	ws = dev->power.wakeup;
-	if (!ws) {
-		dev_err(dev, "forgot to call call device_init_wakeup?\n");
-		ret = -EINVAL;
-		goto unlock;
-	}
-
-	if (ws->wakeirq) {
-		ret = -EEXIST;
-		goto unlock;
-	}
-
-	ws->wakeirq = wakeirq;
-
-unlock:
-	spin_unlock_irq(&dev->power.lock);
-
-	return ret;
-=======
 
 	ws = dev->power.wakeup;
 	if (!ws) {
@@ -331,7 +305,6 @@
 
 	ws->wakeirq = wakeirq;
 	return 0;
->>>>>>> db0b54cd
 }
 
 /**
@@ -339,31 +312,16 @@
  * @dev: Device to handle
  *
  * Removes a device wakeirq from the wakeup source.
-<<<<<<< HEAD
-=======
  *
  * Call under the device's power.lock lock.
->>>>>>> db0b54cd
  */
 void device_wakeup_detach_irq(struct device *dev)
 {
 	struct wakeup_source *ws;
 
-<<<<<<< HEAD
-	spin_lock_irq(&dev->power.lock);
-	ws = dev->power.wakeup;
-	if (!ws)
-		goto unlock;
-
-	ws->wakeirq = NULL;
-
-unlock:
-	spin_unlock_irq(&dev->power.lock);
-=======
 	ws = dev->power.wakeup;
 	if (ws)
 		ws->wakeirq = NULL;
->>>>>>> db0b54cd
 }
 
 /**
