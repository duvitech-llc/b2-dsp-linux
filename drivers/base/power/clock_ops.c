--- conflicted
+++ resolved
@@ -93,11 +93,7 @@
 			return -ENOMEM;
 		}
 	} else {
-<<<<<<< HEAD
-		if (IS_ERR(clk) || !__clk_get(clk)) {
-=======
 		if (IS_ERR(clk)) {
->>>>>>> db0b54cd
 			kfree(ce);
 			return -ENOENT;
 		}
