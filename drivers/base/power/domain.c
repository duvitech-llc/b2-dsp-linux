--- conflicted
+++ resolved
@@ -1790,10 +1790,6 @@
 	if (IS_ERR(pd)) {
 		dev_dbg(dev, "%s() failed to find PM domain: %ld\n",
 			__func__, PTR_ERR(pd));
-<<<<<<< HEAD
-		of_node_put(dev->of_node);
-=======
->>>>>>> db0b54cd
 		return -EPROBE_DEFER;
 	}
 
@@ -1811,20 +1807,12 @@
 	if (ret < 0) {
 		dev_err(dev, "failed to add to PM domain %s: %d",
 			pd->name, ret);
-<<<<<<< HEAD
-		of_node_put(dev->of_node);
-=======
->>>>>>> db0b54cd
 		goto out;
 	}
 
 	dev->pm_domain->detach = genpd_dev_pm_detach;
 	dev->pm_domain->sync = genpd_dev_pm_sync;
-<<<<<<< HEAD
-	ret = pm_genpd_poweron(pd);
-=======
 	ret = genpd_poweron(pd);
->>>>>>> db0b54cd
 
 out:
 	return ret ? -EPROBE_DEFER : 0;
