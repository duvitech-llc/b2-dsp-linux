#include <linux/types.h>
#include <linux/string.h>
#include <linux/init.h>
#include <linux/module.h>
#include <linux/ctype.h>
#include <linux/dmi.h>
#include <linux/efi.h>
#include <linux/bootmem.h>
#include <linux/random.h>
#include <asm/dmi.h>
#include <asm/unaligned.h>

struct kobject *dmi_kobj;
EXPORT_SYMBOL_GPL(dmi_kobj);

/*
 * DMI stands for "Desktop Management Interface".  It is part
 * of and an antecedent to, SMBIOS, which stands for System
 * Management BIOS.  See further: http://www.dmtf.org/standards
 */
static const char dmi_empty_string[] = "        ";

static u32 dmi_ver __initdata;
static u32 dmi_len;
static u16 dmi_num;
static u8 smbios_entry_point[32];
static int smbios_entry_point_size;

/*
 * Catch too early calls to dmi_check_system():
 */
static int dmi_initialized;

/* DMI system identification string used during boot */
static char dmi_ids_string[128] __initdata;

static struct dmi_memdev_info {
	const char *device;
	const char *bank;
	u16 handle;
} *dmi_memdev;
static int dmi_memdev_nr;

static const char * __init dmi_string_nosave(const struct dmi_header *dm, u8 s)
{
	const u8 *bp = ((u8 *) dm) + dm->length;

	if (s) {
		s--;
		while (s > 0 && *bp) {
			bp += strlen(bp) + 1;
			s--;
		}

		if (*bp != 0) {
			size_t len = strlen(bp)+1;
			size_t cmp_len = len > 8 ? 8 : len;

			if (!memcmp(bp, dmi_empty_string, cmp_len))
				return dmi_empty_string;
			return bp;
		}
	}

	return "";
}

static const char * __init dmi_string(const struct dmi_header *dm, u8 s)
{
	const char *bp = dmi_string_nosave(dm, s);
	char *str;
	size_t len;

	if (bp == dmi_empty_string)
		return dmi_empty_string;

	len = strlen(bp) + 1;
	str = dmi_alloc(len);
	if (str != NULL)
		strcpy(str, bp);

	return str;
}

/*
 *	We have to be cautious here. We have seen BIOSes with DMI pointers
 *	pointing to completely the wrong place for example
 */
static void dmi_decode_table(u8 *buf,
			     void (*decode)(const struct dmi_header *, void *),
			     void *private_data)
{
	u8 *data = buf;
	int i = 0;

	/*
	 * Stop when we have seen all the items the table claimed to have
	 * (SMBIOS < 3.0 only) OR we reach an end-of-table marker (SMBIOS
	 * >= 3.0 only) OR we run off the end of the table (should never
	 * happen but sometimes does on bogus implementations.)
	 */
	while ((!dmi_num || i < dmi_num) &&
	       (data - buf + sizeof(struct dmi_header)) <= dmi_len) {
		const struct dmi_header *dm = (const struct dmi_header *)data;

		/*
		 *  We want to know the total length (formatted area and
		 *  strings) before decoding to make sure we won't run off the
		 *  table in dmi_decode or dmi_string
		 */
		data += dm->length;
		while ((data - buf < dmi_len - 1) && (data[0] || data[1]))
			data++;
		if (data - buf < dmi_len - 1)
			decode(dm, private_data);

		data += 2;
		i++;

		/*
		 * 7.45 End-of-Table (Type 127) [SMBIOS reference spec v3.0.0]
		 * For tables behind a 64-bit entry point, we have no item
		 * count and no exact table length, so stop on end-of-table
		 * marker. For tables behind a 32-bit entry point, we have
		 * seen OEM structures behind the end-of-table marker on
		 * some systems, so don't trust it.
		 */
		if (!dmi_num && dm->type == DMI_ENTRY_END_OF_TABLE)
			break;
	}

	/* Trim DMI table length if needed */
	if (dmi_len > data - buf)
		dmi_len = data - buf;
}

static phys_addr_t dmi_base;

static int __init dmi_walk_early(void (*decode)(const struct dmi_header *,
		void *))
{
	u8 *buf;
	u32 orig_dmi_len = dmi_len;

	buf = dmi_early_remap(dmi_base, orig_dmi_len);
	if (buf == NULL)
		return -1;

	dmi_decode_table(buf, decode, NULL);

	add_device_randomness(buf, dmi_len);

	dmi_early_unmap(buf, orig_dmi_len);
	return 0;
}

static int __init dmi_checksum(const u8 *buf, u8 len)
{
	u8 sum = 0;
	int a;

	for (a = 0; a < len; a++)
		sum += buf[a];

	return sum == 0;
}

static const char *dmi_ident[DMI_STRING_MAX];
static LIST_HEAD(dmi_devices);
int dmi_available;

/*
 *	Save a DMI string
 */
static void __init dmi_save_ident(const struct dmi_header *dm, int slot,
		int string)
{
	const char *d = (const char *) dm;
	const char *p;

	if (dmi_ident[slot])
		return;

	p = dmi_string(dm, d[string]);
	if (p == NULL)
		return;

	dmi_ident[slot] = p;
}

static void __init dmi_save_uuid(const struct dmi_header *dm, int slot,
		int index)
{
	const u8 *d = (u8 *) dm + index;
	char *s;
	int is_ff = 1, is_00 = 1, i;

	if (dmi_ident[slot])
		return;

	for (i = 0; i < 16 && (is_ff || is_00); i++) {
		if (d[i] != 0x00)
			is_00 = 0;
		if (d[i] != 0xFF)
			is_ff = 0;
	}

	if (is_ff || is_00)
		return;

	s = dmi_alloc(16*2+4+1);
	if (!s)
		return;

	/*
	 * As of version 2.6 of the SMBIOS specification, the first 3 fields of
	 * the UUID are supposed to be little-endian encoded.  The specification
	 * says that this is the defacto standard.
	 */
	if (dmi_ver >= 0x020600)
		sprintf(s, "%pUL", d);
	else
		sprintf(s, "%pUB", d);

	dmi_ident[slot] = s;
}

static void __init dmi_save_type(const struct dmi_header *dm, int slot,
		int index)
{
	const u8 *d = (u8 *) dm + index;
	char *s;

	if (dmi_ident[slot])
		return;

	s = dmi_alloc(4);
	if (!s)
		return;

	sprintf(s, "%u", *d & 0x7F);
	dmi_ident[slot] = s;
}

static void __init dmi_save_one_device(int type, const char *name)
{
	struct dmi_device *dev;

	/* No duplicate device */
	if (dmi_find_device(type, name, NULL))
		return;

	dev = dmi_alloc(sizeof(*dev) + strlen(name) + 1);
	if (!dev)
		return;

	dev->type = type;
	strcpy((char *)(dev + 1), name);
	dev->name = (char *)(dev + 1);
	dev->device_data = NULL;
	list_add(&dev->list, &dmi_devices);
}

static void __init dmi_save_devices(const struct dmi_header *dm)
{
	int i, count = (dm->length - sizeof(struct dmi_header)) / 2;

	for (i = 0; i < count; i++) {
		const char *d = (char *)(dm + 1) + (i * 2);

		/* Skip disabled device */
		if ((*d & 0x80) == 0)
			continue;

		dmi_save_one_device(*d & 0x7f, dmi_string_nosave(dm, *(d + 1)));
	}
}

static void __init dmi_save_oem_strings_devices(const struct dmi_header *dm)
{
	int i, count = *(u8 *)(dm + 1);
	struct dmi_device *dev;

	for (i = 1; i <= count; i++) {
		const char *devname = dmi_string(dm, i);

		if (devname == dmi_empty_string)
			continue;

		dev = dmi_alloc(sizeof(*dev));
		if (!dev)
			break;

		dev->type = DMI_DEV_TYPE_OEM_STRING;
		dev->name = devname;
		dev->device_data = NULL;

		list_add(&dev->list, &dmi_devices);
	}
}

static void __init dmi_save_ipmi_device(const struct dmi_header *dm)
{
	struct dmi_device *dev;
	void *data;

	data = dmi_alloc(dm->length);
	if (data == NULL)
		return;

	memcpy(data, dm, dm->length);

	dev = dmi_alloc(sizeof(*dev));
	if (!dev)
		return;

	dev->type = DMI_DEV_TYPE_IPMI;
	dev->name = "IPMI controller";
	dev->device_data = data;

	list_add_tail(&dev->list, &dmi_devices);
}

static void __init dmi_save_dev_onboard(int instance, int segment, int bus,
					int devfn, const char *name)
{
	struct dmi_dev_onboard *onboard_dev;

	onboard_dev = dmi_alloc(sizeof(*onboard_dev) + strlen(name) + 1);
	if (!onboard_dev)
		return;

	onboard_dev->instance = instance;
	onboard_dev->segment = segment;
	onboard_dev->bus = bus;
	onboard_dev->devfn = devfn;

	strcpy((char *)&onboard_dev[1], name);
	onboard_dev->dev.type = DMI_DEV_TYPE_DEV_ONBOARD;
	onboard_dev->dev.name = (char *)&onboard_dev[1];
	onboard_dev->dev.device_data = onboard_dev;

	list_add(&onboard_dev->dev.list, &dmi_devices);
}

static void __init dmi_save_extended_devices(const struct dmi_header *dm)
{
	const u8 *d = (u8 *) dm + 5;

	/* Skip disabled device */
	if ((*d & 0x80) == 0)
		return;

	dmi_save_dev_onboard(*(d+1), *(u16 *)(d+2), *(d+4), *(d+5),
			     dmi_string_nosave(dm, *(d-1)));
	dmi_save_one_device(*d & 0x7f, dmi_string_nosave(dm, *(d - 1)));
}

static void __init count_mem_devices(const struct dmi_header *dm, void *v)
{
	if (dm->type != DMI_ENTRY_MEM_DEVICE)
		return;
	dmi_memdev_nr++;
}

static void __init save_mem_devices(const struct dmi_header *dm, void *v)
{
	const char *d = (const char *)dm;
	static int nr;

	if (dm->type != DMI_ENTRY_MEM_DEVICE)
		return;
	if (nr >= dmi_memdev_nr) {
		pr_warn(FW_BUG "Too many DIMM entries in SMBIOS table\n");
		return;
	}
	dmi_memdev[nr].handle = get_unaligned(&dm->handle);
	dmi_memdev[nr].device = dmi_string(dm, d[0x10]);
	dmi_memdev[nr].bank = dmi_string(dm, d[0x11]);
	nr++;
}

void __init dmi_memdev_walk(void)
{
	if (!dmi_available)
		return;

	if (dmi_walk_early(count_mem_devices) == 0 && dmi_memdev_nr) {
		dmi_memdev = dmi_alloc(sizeof(*dmi_memdev) * dmi_memdev_nr);
		if (dmi_memdev)
			dmi_walk_early(save_mem_devices);
	}
}

/*
 *	Process a DMI table entry. Right now all we care about are the BIOS
 *	and machine entries. For 2.5 we should pull the smbus controller info
 *	out of here.
 */
static void __init dmi_decode(const struct dmi_header *dm, void *dummy)
{
	switch (dm->type) {
	case 0:		/* BIOS Information */
		dmi_save_ident(dm, DMI_BIOS_VENDOR, 4);
		dmi_save_ident(dm, DMI_BIOS_VERSION, 5);
		dmi_save_ident(dm, DMI_BIOS_DATE, 8);
		break;
	case 1:		/* System Information */
		dmi_save_ident(dm, DMI_SYS_VENDOR, 4);
		dmi_save_ident(dm, DMI_PRODUCT_NAME, 5);
		dmi_save_ident(dm, DMI_PRODUCT_VERSION, 6);
		dmi_save_ident(dm, DMI_PRODUCT_SERIAL, 7);
		dmi_save_uuid(dm, DMI_PRODUCT_UUID, 8);
		break;
	case 2:		/* Base Board Information */
		dmi_save_ident(dm, DMI_BOARD_VENDOR, 4);
		dmi_save_ident(dm, DMI_BOARD_NAME, 5);
		dmi_save_ident(dm, DMI_BOARD_VERSION, 6);
		dmi_save_ident(dm, DMI_BOARD_SERIAL, 7);
		dmi_save_ident(dm, DMI_BOARD_ASSET_TAG, 8);
		break;
	case 3:		/* Chassis Information */
		dmi_save_ident(dm, DMI_CHASSIS_VENDOR, 4);
		dmi_save_type(dm, DMI_CHASSIS_TYPE, 5);
		dmi_save_ident(dm, DMI_CHASSIS_VERSION, 6);
		dmi_save_ident(dm, DMI_CHASSIS_SERIAL, 7);
		dmi_save_ident(dm, DMI_CHASSIS_ASSET_TAG, 8);
		break;
	case 10:	/* Onboard Devices Information */
		dmi_save_devices(dm);
		break;
	case 11:	/* OEM Strings */
		dmi_save_oem_strings_devices(dm);
		break;
	case 38:	/* IPMI Device Information */
		dmi_save_ipmi_device(dm);
		break;
	case 41:	/* Onboard Devices Extended Information */
		dmi_save_extended_devices(dm);
	}
}

static int __init print_filtered(char *buf, size_t len, const char *info)
{
	int c = 0;
	const char *p;

	if (!info)
		return c;

	for (p = info; *p; p++)
		if (isprint(*p))
			c += scnprintf(buf + c, len - c, "%c", *p);
		else
			c += scnprintf(buf + c, len - c, "\\x%02x", *p & 0xff);
	return c;
}

static void __init dmi_format_ids(char *buf, size_t len)
{
	int c = 0;
	const char *board;	/* Board Name is optional */

	c += print_filtered(buf + c, len - c,
			    dmi_get_system_info(DMI_SYS_VENDOR));
	c += scnprintf(buf + c, len - c, " ");
	c += print_filtered(buf + c, len - c,
			    dmi_get_system_info(DMI_PRODUCT_NAME));

	board = dmi_get_system_info(DMI_BOARD_NAME);
	if (board) {
		c += scnprintf(buf + c, len - c, "/");
		c += print_filtered(buf + c, len - c, board);
	}
	c += scnprintf(buf + c, len - c, ", BIOS ");
	c += print_filtered(buf + c, len - c,
			    dmi_get_system_info(DMI_BIOS_VERSION));
	c += scnprintf(buf + c, len - c, " ");
	c += print_filtered(buf + c, len - c,
			    dmi_get_system_info(DMI_BIOS_DATE));
}

/*
 * Check for DMI/SMBIOS headers in the system firmware image.  Any
 * SMBIOS header must start 16 bytes before the DMI header, so take a
 * 32 byte buffer and check for DMI at offset 16 and SMBIOS at offset
 * 0.  If the DMI header is present, set dmi_ver accordingly (SMBIOS
 * takes precedence) and return 0.  Otherwise return 1.
 */
static int __init dmi_present(const u8 *buf)
{
	u32 smbios_ver;

	if (memcmp(buf, "_SM_", 4) == 0 &&
	    buf[5] < 32 && dmi_checksum(buf, buf[5])) {
		smbios_ver = get_unaligned_be16(buf + 6);
		smbios_entry_point_size = buf[5];
		memcpy(smbios_entry_point, buf, smbios_entry_point_size);

		/* Some BIOS report weird SMBIOS version, fix that up */
		switch (smbios_ver) {
		case 0x021F:
		case 0x0221:
			pr_debug("SMBIOS version fixup (2.%d->2.%d)\n",
				 smbios_ver & 0xFF, 3);
			smbios_ver = 0x0203;
			break;
		case 0x0233:
			pr_debug("SMBIOS version fixup (2.%d->2.%d)\n", 51, 6);
			smbios_ver = 0x0206;
			break;
		}
	} else {
		smbios_ver = 0;
	}

	buf += 16;

	if (memcmp(buf, "_DMI_", 5) == 0 && dmi_checksum(buf, 15)) {
		if (smbios_ver)
			dmi_ver = smbios_ver;
		else
			dmi_ver = (buf[14] & 0xF0) << 4 | (buf[14] & 0x0F);
<<<<<<< HEAD
=======
		dmi_ver <<= 8;
>>>>>>> db0b54cd
		dmi_num = get_unaligned_le16(buf + 12);
		dmi_len = get_unaligned_le16(buf + 6);
		dmi_base = get_unaligned_le32(buf + 8);

		if (dmi_walk_early(dmi_decode) == 0) {
			if (smbios_ver) {
				pr_info("SMBIOS %d.%d present.\n",
<<<<<<< HEAD
				       dmi_ver >> 8, dmi_ver & 0xFF);
			} else {
=======
					dmi_ver >> 16, (dmi_ver >> 8) & 0xFF);
			} else {
				smbios_entry_point_size = 15;
				memcpy(smbios_entry_point, buf,
				       smbios_entry_point_size);
>>>>>>> db0b54cd
				pr_info("Legacy DMI %d.%d present.\n",
					dmi_ver >> 16, (dmi_ver >> 8) & 0xFF);
			}
			dmi_format_ids(dmi_ids_string, sizeof(dmi_ids_string));
			printk(KERN_DEBUG "DMI: %s\n", dmi_ids_string);
			return 0;
		}
	}

	return 1;
}

/*
 * Check for the SMBIOS 3.0 64-bit entry point signature. Unlike the legacy
 * 32-bit entry point, there is no embedded DMI header (_DMI_) in here.
 */
static int __init dmi_smbios3_present(const u8 *buf)
{
	if (memcmp(buf, "_SM3_", 5) == 0 &&
	    buf[6] < 32 && dmi_checksum(buf, buf[6])) {
		dmi_ver = get_unaligned_be32(buf + 6) & 0xFFFFFF;
		dmi_num = 0;			/* No longer specified */
		dmi_len = get_unaligned_le32(buf + 12);
		dmi_base = get_unaligned_le64(buf + 16);
		smbios_entry_point_size = buf[6];
		memcpy(smbios_entry_point, buf, smbios_entry_point_size);

		if (dmi_walk_early(dmi_decode) == 0) {
			pr_info("SMBIOS %d.%d.%d present.\n",
				dmi_ver >> 16, (dmi_ver >> 8) & 0xFF,
				dmi_ver & 0xFF);
			dmi_format_ids(dmi_ids_string, sizeof(dmi_ids_string));
			pr_debug("DMI: %s\n", dmi_ids_string);
			return 0;
		}
	}
	return 1;
}

void __init dmi_scan_machine(void)
{
	char __iomem *p, *q;
	char buf[32];

	if (efi_enabled(EFI_CONFIG_TABLES)) {
		/*
		 * According to the DMTF SMBIOS reference spec v3.0.0, it is
		 * allowed to define both the 64-bit entry point (smbios3) and
		 * the 32-bit entry point (smbios), in which case they should
		 * either both point to the same SMBIOS structure table, or the
		 * table pointed to by the 64-bit entry point should contain a
		 * superset of the table contents pointed to by the 32-bit entry
		 * point (section 5.2)
		 * This implies that the 64-bit entry point should have
		 * precedence if it is defined and supported by the OS. If we
		 * have the 64-bit entry point, but fail to decode it, fall
		 * back to the legacy one (if available)
		 */
		if (efi.smbios3 != EFI_INVALID_TABLE_ADDR) {
			p = dmi_early_remap(efi.smbios3, 32);
			if (p == NULL)
				goto error;
			memcpy_fromio(buf, p, 32);
			dmi_early_unmap(p, 32);

			if (!dmi_smbios3_present(buf)) {
				dmi_available = 1;
				goto out;
			}
		}
		if (efi.smbios == EFI_INVALID_TABLE_ADDR)
			goto error;

		/* This is called as a core_initcall() because it isn't
		 * needed during early boot.  This also means we can
		 * iounmap the space when we're done with it.
		 */
		p = dmi_early_remap(efi.smbios, 32);
		if (p == NULL)
			goto error;
		memcpy_fromio(buf, p, 32);
		dmi_early_unmap(p, 32);

		if (!dmi_present(buf)) {
			dmi_available = 1;
			goto out;
		}
	} else if (IS_ENABLED(CONFIG_DMI_SCAN_MACHINE_NON_EFI_FALLBACK)) {
		p = dmi_early_remap(0xF0000, 0x10000);
		if (p == NULL)
			goto error;

		/*
		 * Iterate over all possible DMI header addresses q.
		 * Maintain the 32 bytes around q in buf.  On the
		 * first iteration, substitute zero for the
		 * out-of-range bytes so there is no chance of falsely
		 * detecting an SMBIOS header.
		 */
		memset(buf, 0, 16);
		for (q = p; q < p + 0x10000; q += 16) {
			memcpy_fromio(buf + 16, q, 16);
			if (!dmi_smbios3_present(buf) || !dmi_present(buf)) {
				dmi_available = 1;
				dmi_early_unmap(p, 0x10000);
				goto out;
			}
			memcpy(buf, buf + 16, 16);
		}
		dmi_early_unmap(p, 0x10000);
	}
 error:
	pr_info("DMI not present or invalid.\n");
 out:
	dmi_initialized = 1;
}

static ssize_t raw_table_read(struct file *file, struct kobject *kobj,
			      struct bin_attribute *attr, char *buf,
			      loff_t pos, size_t count)
{
	memcpy(buf, attr->private + pos, count);
	return count;
}

static BIN_ATTR(smbios_entry_point, S_IRUSR, raw_table_read, NULL, 0);
static BIN_ATTR(DMI, S_IRUSR, raw_table_read, NULL, 0);

static int __init dmi_init(void)
{
	struct kobject *tables_kobj;
	u8 *dmi_table;
	int ret = -ENOMEM;

	if (!dmi_available) {
		ret = -ENODATA;
		goto err;
	}

	/*
	 * Set up dmi directory at /sys/firmware/dmi. This entry should stay
	 * even after farther error, as it can be used by other modules like
	 * dmi-sysfs.
	 */
	dmi_kobj = kobject_create_and_add("dmi", firmware_kobj);
	if (!dmi_kobj)
		goto err;

	tables_kobj = kobject_create_and_add("tables", dmi_kobj);
	if (!tables_kobj)
		goto err;

	dmi_table = dmi_remap(dmi_base, dmi_len);
	if (!dmi_table)
		goto err_tables;

	bin_attr_smbios_entry_point.size = smbios_entry_point_size;
	bin_attr_smbios_entry_point.private = smbios_entry_point;
	ret = sysfs_create_bin_file(tables_kobj, &bin_attr_smbios_entry_point);
	if (ret)
		goto err_unmap;

	bin_attr_DMI.size = dmi_len;
	bin_attr_DMI.private = dmi_table;
	ret = sysfs_create_bin_file(tables_kobj, &bin_attr_DMI);
	if (!ret)
		return 0;

	sysfs_remove_bin_file(tables_kobj,
			      &bin_attr_smbios_entry_point);
 err_unmap:
	dmi_unmap(dmi_table);
 err_tables:
	kobject_del(tables_kobj);
	kobject_put(tables_kobj);
 err:
	pr_err("dmi: Firmware registration failed.\n");

	return ret;
}
subsys_initcall(dmi_init);

/**
 * dmi_set_dump_stack_arch_desc - set arch description for dump_stack()
 *
 * Invoke dump_stack_set_arch_desc() with DMI system information so that
 * DMI identifiers are printed out on task dumps.  Arch boot code should
 * call this function after dmi_scan_machine() if it wants to print out DMI
 * identifiers on task dumps.
 */
void __init dmi_set_dump_stack_arch_desc(void)
{
	dump_stack_set_arch_desc("%s", dmi_ids_string);
}

/**
 *	dmi_matches - check if dmi_system_id structure matches system DMI data
 *	@dmi: pointer to the dmi_system_id structure to check
 */
static bool dmi_matches(const struct dmi_system_id *dmi)
{
	int i;

	WARN(!dmi_initialized, KERN_ERR "dmi check: not initialized yet.\n");

	for (i = 0; i < ARRAY_SIZE(dmi->matches); i++) {
		int s = dmi->matches[i].slot;
		if (s == DMI_NONE)
			break;
		if (dmi_ident[s]) {
			if (!dmi->matches[i].exact_match &&
			    strstr(dmi_ident[s], dmi->matches[i].substr))
				continue;
			else if (dmi->matches[i].exact_match &&
				 !strcmp(dmi_ident[s], dmi->matches[i].substr))
				continue;
		}

		/* No match */
		return false;
	}
	return true;
}

/**
 *	dmi_is_end_of_table - check for end-of-table marker
 *	@dmi: pointer to the dmi_system_id structure to check
 */
static bool dmi_is_end_of_table(const struct dmi_system_id *dmi)
{
	return dmi->matches[0].slot == DMI_NONE;
}

/**
 *	dmi_check_system - check system DMI data
 *	@list: array of dmi_system_id structures to match against
 *		All non-null elements of the list must match
 *		their slot's (field index's) data (i.e., each
 *		list string must be a substring of the specified
 *		DMI slot's string data) to be considered a
 *		successful match.
 *
 *	Walk the blacklist table running matching functions until someone
 *	returns non zero or we hit the end. Callback function is called for
 *	each successful match. Returns the number of matches.
 */
int dmi_check_system(const struct dmi_system_id *list)
{
	int count = 0;
	const struct dmi_system_id *d;

	for (d = list; !dmi_is_end_of_table(d); d++)
		if (dmi_matches(d)) {
			count++;
			if (d->callback && d->callback(d))
				break;
		}

	return count;
}
EXPORT_SYMBOL(dmi_check_system);

/**
 *	dmi_first_match - find dmi_system_id structure matching system DMI data
 *	@list: array of dmi_system_id structures to match against
 *		All non-null elements of the list must match
 *		their slot's (field index's) data (i.e., each
 *		list string must be a substring of the specified
 *		DMI slot's string data) to be considered a
 *		successful match.
 *
 *	Walk the blacklist table until the first match is found.  Return the
 *	pointer to the matching entry or NULL if there's no match.
 */
const struct dmi_system_id *dmi_first_match(const struct dmi_system_id *list)
{
	const struct dmi_system_id *d;

	for (d = list; !dmi_is_end_of_table(d); d++)
		if (dmi_matches(d))
			return d;

	return NULL;
}
EXPORT_SYMBOL(dmi_first_match);

/**
 *	dmi_get_system_info - return DMI data value
 *	@field: data index (see enum dmi_field)
 *
 *	Returns one DMI data value, can be used to perform
 *	complex DMI data checks.
 */
const char *dmi_get_system_info(int field)
{
	return dmi_ident[field];
}
EXPORT_SYMBOL(dmi_get_system_info);

/**
 * dmi_name_in_serial - Check if string is in the DMI product serial information
 * @str: string to check for
 */
int dmi_name_in_serial(const char *str)
{
	int f = DMI_PRODUCT_SERIAL;
	if (dmi_ident[f] && strstr(dmi_ident[f], str))
		return 1;
	return 0;
}

/**
 *	dmi_name_in_vendors - Check if string is in the DMI system or board vendor name
 *	@str: Case sensitive Name
 */
int dmi_name_in_vendors(const char *str)
{
	static int fields[] = { DMI_SYS_VENDOR, DMI_BOARD_VENDOR, DMI_NONE };
	int i;
	for (i = 0; fields[i] != DMI_NONE; i++) {
		int f = fields[i];
		if (dmi_ident[f] && strstr(dmi_ident[f], str))
			return 1;
	}
	return 0;
}
EXPORT_SYMBOL(dmi_name_in_vendors);

/**
 *	dmi_find_device - find onboard device by type/name
 *	@type: device type or %DMI_DEV_TYPE_ANY to match all device types
 *	@name: device name string or %NULL to match all
 *	@from: previous device found in search, or %NULL for new search.
 *
 *	Iterates through the list of known onboard devices. If a device is
 *	found with a matching @vendor and @device, a pointer to its device
 *	structure is returned.  Otherwise, %NULL is returned.
 *	A new search is initiated by passing %NULL as the @from argument.
 *	If @from is not %NULL, searches continue from next device.
 */
const struct dmi_device *dmi_find_device(int type, const char *name,
				    const struct dmi_device *from)
{
	const struct list_head *head = from ? &from->list : &dmi_devices;
	struct list_head *d;

	for (d = head->next; d != &dmi_devices; d = d->next) {
		const struct dmi_device *dev =
			list_entry(d, struct dmi_device, list);

		if (((type == DMI_DEV_TYPE_ANY) || (dev->type == type)) &&
		    ((name == NULL) || (strcmp(dev->name, name) == 0)))
			return dev;
	}

	return NULL;
}
EXPORT_SYMBOL(dmi_find_device);

/**
 *	dmi_get_date - parse a DMI date
 *	@field:	data index (see enum dmi_field)
 *	@yearp: optional out parameter for the year
 *	@monthp: optional out parameter for the month
 *	@dayp: optional out parameter for the day
 *
 *	The date field is assumed to be in the form resembling
 *	[mm[/dd]]/yy[yy] and the result is stored in the out
 *	parameters any or all of which can be omitted.
 *
 *	If the field doesn't exist, all out parameters are set to zero
 *	and false is returned.  Otherwise, true is returned with any
 *	invalid part of date set to zero.
 *
 *	On return, year, month and day are guaranteed to be in the
 *	range of [0,9999], [0,12] and [0,31] respectively.
 */
bool dmi_get_date(int field, int *yearp, int *monthp, int *dayp)
{
	int year = 0, month = 0, day = 0;
	bool exists;
	const char *s, *y;
	char *e;

	s = dmi_get_system_info(field);
	exists = s;
	if (!exists)
		goto out;

	/*
	 * Determine year first.  We assume the date string resembles
	 * mm/dd/yy[yy] but the original code extracted only the year
	 * from the end.  Keep the behavior in the spirit of no
	 * surprises.
	 */
	y = strrchr(s, '/');
	if (!y)
		goto out;

	y++;
	year = simple_strtoul(y, &e, 10);
	if (y != e && year < 100) {	/* 2-digit year */
		year += 1900;
		if (year < 1996)	/* no dates < spec 1.0 */
			year += 100;
	}
	if (year > 9999)		/* year should fit in %04d */
		year = 0;

	/* parse the mm and dd */
	month = simple_strtoul(s, &e, 10);
	if (s == e || *e != '/' || !month || month > 12) {
		month = 0;
		goto out;
	}

	s = e + 1;
	day = simple_strtoul(s, &e, 10);
	if (s == y || s == e || *e != '/' || day > 31)
		day = 0;
out:
	if (yearp)
		*yearp = year;
	if (monthp)
		*monthp = month;
	if (dayp)
		*dayp = day;
	return exists;
}
EXPORT_SYMBOL(dmi_get_date);

/**
 *	dmi_walk - Walk the DMI table and get called back for every record
 *	@decode: Callback function
 *	@private_data: Private data to be passed to the callback function
 *
 *	Returns -1 when the DMI table can't be reached, 0 on success.
 */
int dmi_walk(void (*decode)(const struct dmi_header *, void *),
	     void *private_data)
{
	u8 *buf;

	if (!dmi_available)
		return -1;

	buf = dmi_remap(dmi_base, dmi_len);
	if (buf == NULL)
		return -1;

	dmi_decode_table(buf, decode, private_data);

	dmi_unmap(buf);
	return 0;
}
EXPORT_SYMBOL_GPL(dmi_walk);

/**
 * dmi_match - compare a string to the dmi field (if exists)
 * @f: DMI field identifier
 * @str: string to compare the DMI field to
 *
 * Returns true if the requested field equals to the str (including NULL).
 */
bool dmi_match(enum dmi_field f, const char *str)
{
	const char *info = dmi_get_system_info(f);

	if (info == NULL || str == NULL)
		return info == str;

	return !strcmp(info, str);
}
EXPORT_SYMBOL_GPL(dmi_match);

void dmi_memdev_name(u16 handle, const char **bank, const char **device)
{
	int n;

	if (dmi_memdev == NULL)
		return;

	for (n = 0; n < dmi_memdev_nr; n++) {
		if (handle == dmi_memdev[n].handle) {
			*bank = dmi_memdev[n].bank;
			*device = dmi_memdev[n].device;
			break;
		}
	}
}
EXPORT_SYMBOL_GPL(dmi_memdev_name);<|MERGE_RESOLUTION|>--- conflicted
+++ resolved
@@ -521,10 +521,7 @@
 			dmi_ver = smbios_ver;
 		else
 			dmi_ver = (buf[14] & 0xF0) << 4 | (buf[14] & 0x0F);
-<<<<<<< HEAD
-=======
 		dmi_ver <<= 8;
->>>>>>> db0b54cd
 		dmi_num = get_unaligned_le16(buf + 12);
 		dmi_len = get_unaligned_le16(buf + 6);
 		dmi_base = get_unaligned_le32(buf + 8);
@@ -532,16 +529,11 @@
 		if (dmi_walk_early(dmi_decode) == 0) {
 			if (smbios_ver) {
 				pr_info("SMBIOS %d.%d present.\n",
-<<<<<<< HEAD
-				       dmi_ver >> 8, dmi_ver & 0xFF);
-			} else {
-=======
 					dmi_ver >> 16, (dmi_ver >> 8) & 0xFF);
 			} else {
 				smbios_entry_point_size = 15;
 				memcpy(smbios_entry_point, buf,
 				       smbios_entry_point_size);
->>>>>>> db0b54cd
 				pr_info("Legacy DMI %d.%d present.\n",
 					dmi_ver >> 16, (dmi_ver >> 8) & 0xFF);
 			}
