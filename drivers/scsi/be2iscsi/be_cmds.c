--- conflicted
+++ resolved
@@ -1,9 +1,5 @@
 /**
-<<<<<<< HEAD
- * Copyright (C) 2005 - 2015 Avago Technologies
-=======
  * Copyright (C) 2005 - 2015 Emulex
->>>>>>> db0b54cd
  * All rights reserved.
  *
  * This program is free software; you can redistribute it and/or
@@ -14,7 +10,7 @@
  * Contact Information:
  * linux-drivers@avagotech.com
  *
- * Avago Technologies
+ * Emulex
  * 3333 Susan Street
  * Costa Mesa, CA 92626
  */
