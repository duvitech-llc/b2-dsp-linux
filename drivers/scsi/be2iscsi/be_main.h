--- conflicted
+++ resolved
@@ -1,9 +1,5 @@
 /**
-<<<<<<< HEAD
- * Copyright (C) 2005 - 2015 Avago Technologies
-=======
  * Copyright (C) 2005 - 2015 Emulex
->>>>>>> db0b54cd
  * All rights reserved.
  *
  * This program is free software; you can redistribute it and/or
@@ -16,7 +12,7 @@
  * Contact Information:
  * linux-drivers@avagotech.com
  *
- * Avago Technologies
+ * Emulex
  * 3333 Susan Street
  * Costa Mesa, CA 92626
  */
@@ -40,13 +36,8 @@
 #include <scsi/scsi_transport_iscsi.h>
 
 #define DRV_NAME		"be2iscsi"
-<<<<<<< HEAD
-#define BUILD_STR		"10.4.114.0"
-#define BE_NAME			"Avago Technologies OneConnect" \
-=======
 #define BUILD_STR		"10.6.0.1"
 #define BE_NAME			"Emulex OneConnect" \
->>>>>>> db0b54cd
 				"Open-iSCSI Driver version" BUILD_STR
 #define DRV_DESC		BE_NAME " " "Driver"
 
