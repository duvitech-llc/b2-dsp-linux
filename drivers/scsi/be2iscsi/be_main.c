--- conflicted
+++ resolved
@@ -1,9 +1,5 @@
 /**
-<<<<<<< HEAD
- * Copyright (C) 2005 - 2015 Avago Technologies
-=======
  * Copyright (C) 2005 - 2015 Emulex
->>>>>>> db0b54cd
  * All rights reserved.
  *
  * This program is free software; you can redistribute it and/or
@@ -16,7 +12,7 @@
  * Contact Information:
  * linux-drivers@avagotech.com
  *
- * Avago Technologies
+ * Emulex
  * 3333 Susan Street
  * Costa Mesa, CA 92626
  */
@@ -54,7 +50,7 @@
 
 MODULE_DESCRIPTION(DRV_DESC " " BUILD_STR);
 MODULE_VERSION(BUILD_STR);
-MODULE_AUTHOR("Avago Technologies");
+MODULE_AUTHOR("Emulex Corporation");
 MODULE_LICENSE("GPL");
 module_param(be_iopoll_budget, int, 0);
 module_param(enable_msix, int, 0);
@@ -556,7 +552,7 @@
 
 static struct scsi_host_template beiscsi_sht = {
 	.module = THIS_MODULE,
-	.name = "Avago Technologies 10Gbe open-iscsi Initiator Driver",
+	.name = "Emulex 10Gbe open-iscsi Initiator Driver",
 	.proc_name = DRV_NAME,
 	.queuecommand = iscsi_queuecommand,
 	.change_queue_depth = scsi_change_queue_depth,
