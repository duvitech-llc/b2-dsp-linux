/**
 * AES GCM routines supporting the Power 7+ Nest Accelerators driver
 *
 * Copyright (C) 2012 International Business Machines Inc.
 *
 * This program is free software; you can redistribute it and/or modify
 * it under the terms of the GNU General Public License as published by
 * the Free Software Foundation; version 2 only.
 *
 * This program is distributed in the hope that it will be useful,
 * but WITHOUT ANY WARRANTY; without even the implied warranty of
 * MERCHANTABILITY or FITNESS FOR A PARTICULAR PURPOSE.  See the
 * GNU General Public License for more details.
 *
 * You should have received a copy of the GNU General Public License
 * along with this program; if not, write to the Free Software
 * Foundation, Inc., 675 Mass Ave, Cambridge, MA 02139, USA.
 *
 * Author: Kent Yoder <yoder1@us.ibm.com>
 */

#include <crypto/internal/aead.h>
#include <crypto/aes.h>
#include <crypto/algapi.h>
#include <crypto/scatterwalk.h>
#include <linux/module.h>
#include <linux/types.h>
#include <asm/vio.h>

#include "nx_csbcpb.h"
#include "nx.h"


static int gcm_aes_nx_set_key(struct crypto_aead *tfm,
			      const u8           *in_key,
			      unsigned int        key_len)
{
	struct nx_crypto_ctx *nx_ctx = crypto_aead_ctx(tfm);
	struct nx_csbcpb *csbcpb = nx_ctx->csbcpb;
	struct nx_csbcpb *csbcpb_aead = nx_ctx->csbcpb_aead;

	nx_ctx_init(nx_ctx, HCOP_FC_AES);

	switch (key_len) {
	case AES_KEYSIZE_128:
		NX_CPB_SET_KEY_SIZE(csbcpb, NX_KS_AES_128);
		NX_CPB_SET_KEY_SIZE(csbcpb_aead, NX_KS_AES_128);
		nx_ctx->ap = &nx_ctx->props[NX_PROPS_AES_128];
		break;
	case AES_KEYSIZE_192:
		NX_CPB_SET_KEY_SIZE(csbcpb, NX_KS_AES_192);
		NX_CPB_SET_KEY_SIZE(csbcpb_aead, NX_KS_AES_192);
		nx_ctx->ap = &nx_ctx->props[NX_PROPS_AES_192];
		break;
	case AES_KEYSIZE_256:
		NX_CPB_SET_KEY_SIZE(csbcpb, NX_KS_AES_256);
		NX_CPB_SET_KEY_SIZE(csbcpb_aead, NX_KS_AES_256);
		nx_ctx->ap = &nx_ctx->props[NX_PROPS_AES_256];
		break;
	default:
		return -EINVAL;
	}

	csbcpb->cpb.hdr.mode = NX_MODE_AES_GCM;
	memcpy(csbcpb->cpb.aes_gcm.key, in_key, key_len);

	csbcpb_aead->cpb.hdr.mode = NX_MODE_AES_GCA;
	memcpy(csbcpb_aead->cpb.aes_gca.key, in_key, key_len);

	return 0;
}

static int gcm4106_aes_nx_set_key(struct crypto_aead *tfm,
				  const u8           *in_key,
				  unsigned int        key_len)
{
	struct nx_crypto_ctx *nx_ctx = crypto_aead_ctx(tfm);
	char *nonce = nx_ctx->priv.gcm.nonce;
	int rc;

	if (key_len < 4)
		return -EINVAL;

	key_len -= 4;

	rc = gcm_aes_nx_set_key(tfm, in_key, key_len);
	if (rc)
		goto out;

	memcpy(nonce, in_key + key_len, 4);
out:
	return rc;
}

static int gcm4106_aes_nx_setauthsize(struct crypto_aead *tfm,
				      unsigned int authsize)
{
	switch (authsize) {
	case 8:
	case 12:
	case 16:
		break;
	default:
		return -EINVAL;
	}

	return 0;
}

static int nx_gca(struct nx_crypto_ctx  *nx_ctx,
		  struct aead_request   *req,
		  u8                    *out,
		  unsigned int assoclen)
{
	int rc;
	struct nx_csbcpb *csbcpb_aead = nx_ctx->csbcpb_aead;
	struct scatter_walk walk;
	struct nx_sg *nx_sg = nx_ctx->in_sg;
	unsigned int nbytes = assoclen;
	unsigned int processed = 0, to_process;
	unsigned int max_sg_len;

	if (nbytes <= AES_BLOCK_SIZE) {
		scatterwalk_start(&walk, req->src);
		scatterwalk_copychunks(out, &walk, nbytes, SCATTERWALK_FROM_SG);
		scatterwalk_done(&walk, SCATTERWALK_FROM_SG, 0);
		return 0;
	}

	NX_CPB_FDM(csbcpb_aead) &= ~NX_FDM_CONTINUATION;

	/* page_limit: number of sg entries that fit on one page */
	max_sg_len = min_t(u64, nx_driver.of.max_sg_len/sizeof(struct nx_sg),
			   nx_ctx->ap->sglen);
	max_sg_len = min_t(u64, max_sg_len,
			   nx_ctx->ap->databytelen/NX_PAGE_SIZE);

	do {
		/*
		 * to_process: the data chunk to process in this update.
		 * This value is bound by sg list limits.
		 */
		to_process = min_t(u64, nbytes - processed,
				   nx_ctx->ap->databytelen);
		to_process = min_t(u64, to_process,
				   NX_PAGE_SIZE * (max_sg_len - 1));

		nx_sg = nx_walk_and_build(nx_ctx->in_sg, max_sg_len,
					  req->src, processed, &to_process);

		if ((to_process + processed) < nbytes)
			NX_CPB_FDM(csbcpb_aead) |= NX_FDM_INTERMEDIATE;
		else
			NX_CPB_FDM(csbcpb_aead) &= ~NX_FDM_INTERMEDIATE;

		nx_ctx->op_aead.inlen = (nx_ctx->in_sg - nx_sg)
					* sizeof(struct nx_sg);

		rc = nx_hcall_sync(nx_ctx, &nx_ctx->op_aead,
				req->base.flags & CRYPTO_TFM_REQ_MAY_SLEEP);
		if (rc)
			return rc;

		memcpy(csbcpb_aead->cpb.aes_gca.in_pat,
				csbcpb_aead->cpb.aes_gca.out_pat,
				AES_BLOCK_SIZE);
		NX_CPB_FDM(csbcpb_aead) |= NX_FDM_CONTINUATION;

		atomic_inc(&(nx_ctx->stats->aes_ops));
		atomic64_add(assoclen, &(nx_ctx->stats->aes_bytes));

		processed += to_process;
	} while (processed < nbytes);

	memcpy(out, csbcpb_aead->cpb.aes_gca.out_pat, AES_BLOCK_SIZE);

	return rc;
}

static int gmac(struct aead_request *req, struct blkcipher_desc *desc,
		unsigned int assoclen)
{
	int rc;
	struct nx_crypto_ctx *nx_ctx =
		crypto_aead_ctx(crypto_aead_reqtfm(req));
	struct nx_csbcpb *csbcpb = nx_ctx->csbcpb;
	struct nx_sg *nx_sg;
	unsigned int nbytes = assoclen;
	unsigned int processed = 0, to_process;
	unsigned int max_sg_len;

	/* Set GMAC mode */
	csbcpb->cpb.hdr.mode = NX_MODE_AES_GMAC;

	NX_CPB_FDM(csbcpb) &= ~NX_FDM_CONTINUATION;

	/* page_limit: number of sg entries that fit on one page */
	max_sg_len = min_t(u64, nx_driver.of.max_sg_len/sizeof(struct nx_sg),
			   nx_ctx->ap->sglen);
	max_sg_len = min_t(u64, max_sg_len,
			   nx_ctx->ap->databytelen/NX_PAGE_SIZE);

	/* Copy IV */
	memcpy(csbcpb->cpb.aes_gcm.iv_or_cnt, desc->info, AES_BLOCK_SIZE);

	do {
		/*
		 * to_process: the data chunk to process in this update.
		 * This value is bound by sg list limits.
		 */
		to_process = min_t(u64, nbytes - processed,
				   nx_ctx->ap->databytelen);
		to_process = min_t(u64, to_process,
				   NX_PAGE_SIZE * (max_sg_len - 1));

		nx_sg = nx_walk_and_build(nx_ctx->in_sg, max_sg_len,
					  req->src, processed, &to_process);

		if ((to_process + processed) < nbytes)
			NX_CPB_FDM(csbcpb) |= NX_FDM_INTERMEDIATE;
		else
			NX_CPB_FDM(csbcpb) &= ~NX_FDM_INTERMEDIATE;

		nx_ctx->op.inlen = (nx_ctx->in_sg - nx_sg)
					* sizeof(struct nx_sg);

		csbcpb->cpb.aes_gcm.bit_length_data = 0;
		csbcpb->cpb.aes_gcm.bit_length_aad = 8 * nbytes;

		rc = nx_hcall_sync(nx_ctx, &nx_ctx->op,
				req->base.flags & CRYPTO_TFM_REQ_MAY_SLEEP);
		if (rc)
			goto out;

		memcpy(csbcpb->cpb.aes_gcm.in_pat_or_aad,
			csbcpb->cpb.aes_gcm.out_pat_or_mac, AES_BLOCK_SIZE);
		memcpy(csbcpb->cpb.aes_gcm.in_s0,
			csbcpb->cpb.aes_gcm.out_s0, AES_BLOCK_SIZE);

		NX_CPB_FDM(csbcpb) |= NX_FDM_CONTINUATION;

		atomic_inc(&(nx_ctx->stats->aes_ops));
		atomic64_add(assoclen, &(nx_ctx->stats->aes_bytes));

		processed += to_process;
	} while (processed < nbytes);

out:
	/* Restore GCM mode */
	csbcpb->cpb.hdr.mode = NX_MODE_AES_GCM;
	return rc;
}

static int gcm_empty(struct aead_request *req, struct blkcipher_desc *desc,
		     int enc)
{
	int rc;
	struct nx_crypto_ctx *nx_ctx =
		crypto_aead_ctx(crypto_aead_reqtfm(req));
	struct nx_csbcpb *csbcpb = nx_ctx->csbcpb;
	char out[AES_BLOCK_SIZE];
	struct nx_sg *in_sg, *out_sg;
	int len;

	/* For scenarios where the input message is zero length, AES CTR mode
	 * may be used. Set the source data to be a single block (16B) of all
	 * zeros, and set the input IV value to be the same as the GMAC IV
	 * value. - nx_wb 4.8.1.3 */

	/* Change to ECB mode */
	csbcpb->cpb.hdr.mode = NX_MODE_AES_ECB;
	memcpy(csbcpb->cpb.aes_ecb.key, csbcpb->cpb.aes_gcm.key,
			sizeof(csbcpb->cpb.aes_ecb.key));
	if (enc)
		NX_CPB_FDM(csbcpb) |= NX_FDM_ENDE_ENCRYPT;
	else
		NX_CPB_FDM(csbcpb) &= ~NX_FDM_ENDE_ENCRYPT;

	len = AES_BLOCK_SIZE;

	/* Encrypt the counter/IV */
	in_sg = nx_build_sg_list(nx_ctx->in_sg, (u8 *) desc->info,
				 &len, nx_ctx->ap->sglen);

	if (len != AES_BLOCK_SIZE)
		return -EINVAL;

	len = sizeof(out);
	out_sg = nx_build_sg_list(nx_ctx->out_sg, (u8 *) out, &len,
				  nx_ctx->ap->sglen);

	if (len != sizeof(out))
		return -EINVAL;

	nx_ctx->op.inlen = (nx_ctx->in_sg - in_sg) * sizeof(struct nx_sg);
	nx_ctx->op.outlen = (nx_ctx->out_sg - out_sg) * sizeof(struct nx_sg);

	rc = nx_hcall_sync(nx_ctx, &nx_ctx->op,
			   desc->flags & CRYPTO_TFM_REQ_MAY_SLEEP);
	if (rc)
		goto out;
	atomic_inc(&(nx_ctx->stats->aes_ops));

	/* Copy out the auth tag */
	memcpy(csbcpb->cpb.aes_gcm.out_pat_or_mac, out,
			crypto_aead_authsize(crypto_aead_reqtfm(req)));
out:
	/* Restore XCBC mode */
	csbcpb->cpb.hdr.mode = NX_MODE_AES_GCM;

	/*
	 * ECB key uses the same region that GCM AAD and counter, so it's safe
	 * to just fill it with zeroes.
	 */
	memset(csbcpb->cpb.aes_ecb.key, 0, sizeof(csbcpb->cpb.aes_ecb.key));

	return rc;
}

static int gcm_aes_nx_crypt(struct aead_request *req, int enc,
			    unsigned int assoclen)
{
<<<<<<< HEAD
	struct nx_crypto_ctx *nx_ctx = crypto_tfm_ctx(req->base.tfm);
=======
	struct nx_crypto_ctx *nx_ctx =
		crypto_aead_ctx(crypto_aead_reqtfm(req));
>>>>>>> db0b54cd
	struct nx_gcm_rctx *rctx = aead_request_ctx(req);
	struct nx_csbcpb *csbcpb = nx_ctx->csbcpb;
	struct blkcipher_desc desc;
	unsigned int nbytes = req->cryptlen;
	unsigned int processed = 0, to_process;
	unsigned long irq_flags;
	int rc = -EINVAL;

	spin_lock_irqsave(&nx_ctx->lock, irq_flags);

	desc.info = rctx->iv;
	/* initialize the counter */
	*(u32 *)(desc.info + NX_GCM_CTR_OFFSET) = 1;

	if (nbytes == 0) {
		if (assoclen == 0)
			rc = gcm_empty(req, &desc, enc);
		else
			rc = gmac(req, &desc, assoclen);
		if (rc)
			goto out;
		else
			goto mac;
	}

	/* Process associated data */
	csbcpb->cpb.aes_gcm.bit_length_aad = assoclen * 8;
	if (assoclen) {
		rc = nx_gca(nx_ctx, req, csbcpb->cpb.aes_gcm.in_pat_or_aad,
			    assoclen);
		if (rc)
			goto out;
	}

	/* Set flags for encryption */
	NX_CPB_FDM(csbcpb) &= ~NX_FDM_CONTINUATION;
	if (enc) {
		NX_CPB_FDM(csbcpb) |= NX_FDM_ENDE_ENCRYPT;
	} else {
		NX_CPB_FDM(csbcpb) &= ~NX_FDM_ENDE_ENCRYPT;
		nbytes -= crypto_aead_authsize(crypto_aead_reqtfm(req));
	}

	do {
		to_process = nbytes - processed;

		csbcpb->cpb.aes_gcm.bit_length_data = nbytes * 8;
		rc = nx_build_sg_lists(nx_ctx, &desc, req->dst,
				       req->src, &to_process,
				       processed + req->assoclen,
				       csbcpb->cpb.aes_gcm.iv_or_cnt);

		if (rc)
			goto out;

		if ((to_process + processed) < nbytes)
			NX_CPB_FDM(csbcpb) |= NX_FDM_INTERMEDIATE;
		else
			NX_CPB_FDM(csbcpb) &= ~NX_FDM_INTERMEDIATE;


		rc = nx_hcall_sync(nx_ctx, &nx_ctx->op,
				   req->base.flags & CRYPTO_TFM_REQ_MAY_SLEEP);
		if (rc)
			goto out;

		memcpy(desc.info, csbcpb->cpb.aes_gcm.out_cnt, AES_BLOCK_SIZE);
		memcpy(csbcpb->cpb.aes_gcm.in_pat_or_aad,
			csbcpb->cpb.aes_gcm.out_pat_or_mac, AES_BLOCK_SIZE);
		memcpy(csbcpb->cpb.aes_gcm.in_s0,
			csbcpb->cpb.aes_gcm.out_s0, AES_BLOCK_SIZE);

		NX_CPB_FDM(csbcpb) |= NX_FDM_CONTINUATION;

		atomic_inc(&(nx_ctx->stats->aes_ops));
		atomic64_add(csbcpb->csb.processed_byte_count,
			     &(nx_ctx->stats->aes_bytes));

		processed += to_process;
	} while (processed < nbytes);

mac:
	if (enc) {
		/* copy out the auth tag */
		scatterwalk_map_and_copy(
			csbcpb->cpb.aes_gcm.out_pat_or_mac,
			req->dst, req->assoclen + nbytes,
			crypto_aead_authsize(crypto_aead_reqtfm(req)),
			SCATTERWALK_TO_SG);
	} else {
		u8 *itag = nx_ctx->priv.gcm.iauth_tag;
		u8 *otag = csbcpb->cpb.aes_gcm.out_pat_or_mac;

		scatterwalk_map_and_copy(
			itag, req->src, req->assoclen + nbytes,
			crypto_aead_authsize(crypto_aead_reqtfm(req)),
			SCATTERWALK_FROM_SG);
		rc = crypto_memneq(itag, otag,
			    crypto_aead_authsize(crypto_aead_reqtfm(req))) ?
		     -EBADMSG : 0;
	}
out:
	spin_unlock_irqrestore(&nx_ctx->lock, irq_flags);
	return rc;
}

static int gcm_aes_nx_encrypt(struct aead_request *req)
{
	struct nx_gcm_rctx *rctx = aead_request_ctx(req);
	char *iv = rctx->iv;

	memcpy(iv, req->iv, 12);

	return gcm_aes_nx_crypt(req, 1, req->assoclen);
}

static int gcm_aes_nx_decrypt(struct aead_request *req)
{
	struct nx_gcm_rctx *rctx = aead_request_ctx(req);
	char *iv = rctx->iv;

	memcpy(iv, req->iv, 12);

	return gcm_aes_nx_crypt(req, 0, req->assoclen);
}

static int gcm4106_aes_nx_encrypt(struct aead_request *req)
{
<<<<<<< HEAD
	struct nx_crypto_ctx *nx_ctx = crypto_tfm_ctx(req->base.tfm);
=======
	struct nx_crypto_ctx *nx_ctx =
		crypto_aead_ctx(crypto_aead_reqtfm(req));
>>>>>>> db0b54cd
	struct nx_gcm_rctx *rctx = aead_request_ctx(req);
	char *iv = rctx->iv;
	char *nonce = nx_ctx->priv.gcm.nonce;

	memcpy(iv, nonce, NX_GCM4106_NONCE_LEN);
	memcpy(iv + NX_GCM4106_NONCE_LEN, req->iv, 8);

	if (req->assoclen < 8)
		return -EINVAL;

	return gcm_aes_nx_crypt(req, 1, req->assoclen - 8);
}

static int gcm4106_aes_nx_decrypt(struct aead_request *req)
{
<<<<<<< HEAD
	struct nx_crypto_ctx *nx_ctx = crypto_tfm_ctx(req->base.tfm);
=======
	struct nx_crypto_ctx *nx_ctx =
		crypto_aead_ctx(crypto_aead_reqtfm(req));
>>>>>>> db0b54cd
	struct nx_gcm_rctx *rctx = aead_request_ctx(req);
	char *iv = rctx->iv;
	char *nonce = nx_ctx->priv.gcm.nonce;

	memcpy(iv, nonce, NX_GCM4106_NONCE_LEN);
	memcpy(iv + NX_GCM4106_NONCE_LEN, req->iv, 8);

	if (req->assoclen < 8)
		return -EINVAL;

	return gcm_aes_nx_crypt(req, 0, req->assoclen - 8);
}

/* tell the block cipher walk routines that this is a stream cipher by
 * setting cra_blocksize to 1. Even using blkcipher_walk_virt_block
 * during encrypt/decrypt doesn't solve this problem, because it calls
 * blkcipher_walk_done under the covers, which doesn't use walk->blocksize,
 * but instead uses this tfm->blocksize. */
struct aead_alg nx_gcm_aes_alg = {
	.base = {
		.cra_name        = "gcm(aes)",
		.cra_driver_name = "gcm-aes-nx",
		.cra_priority    = 300,
		.cra_blocksize   = 1,
		.cra_ctxsize     = sizeof(struct nx_crypto_ctx),
		.cra_module      = THIS_MODULE,
	},
	.init        = nx_crypto_ctx_aes_gcm_init,
	.exit        = nx_crypto_ctx_aead_exit,
	.ivsize      = 12,
	.maxauthsize = AES_BLOCK_SIZE,
	.setkey      = gcm_aes_nx_set_key,
	.encrypt     = gcm_aes_nx_encrypt,
	.decrypt     = gcm_aes_nx_decrypt,
};

struct aead_alg nx_gcm4106_aes_alg = {
	.base = {
		.cra_name        = "rfc4106(gcm(aes))",
		.cra_driver_name = "rfc4106-gcm-aes-nx",
		.cra_priority    = 300,
		.cra_blocksize   = 1,
		.cra_ctxsize     = sizeof(struct nx_crypto_ctx),
		.cra_module      = THIS_MODULE,
	},
	.init        = nx_crypto_ctx_aes_gcm_init,
	.exit        = nx_crypto_ctx_aead_exit,
	.ivsize      = 8,
	.maxauthsize = AES_BLOCK_SIZE,
	.setkey      = gcm4106_aes_nx_set_key,
	.setauthsize = gcm4106_aes_nx_setauthsize,
	.encrypt     = gcm4106_aes_nx_encrypt,
	.decrypt     = gcm4106_aes_nx_decrypt,
};<|MERGE_RESOLUTION|>--- conflicted
+++ resolved
@@ -320,12 +320,8 @@
 static int gcm_aes_nx_crypt(struct aead_request *req, int enc,
 			    unsigned int assoclen)
 {
-<<<<<<< HEAD
-	struct nx_crypto_ctx *nx_ctx = crypto_tfm_ctx(req->base.tfm);
-=======
 	struct nx_crypto_ctx *nx_ctx =
 		crypto_aead_ctx(crypto_aead_reqtfm(req));
->>>>>>> db0b54cd
 	struct nx_gcm_rctx *rctx = aead_request_ctx(req);
 	struct nx_csbcpb *csbcpb = nx_ctx->csbcpb;
 	struct blkcipher_desc desc;
@@ -454,12 +450,8 @@
 
 static int gcm4106_aes_nx_encrypt(struct aead_request *req)
 {
-<<<<<<< HEAD
-	struct nx_crypto_ctx *nx_ctx = crypto_tfm_ctx(req->base.tfm);
-=======
 	struct nx_crypto_ctx *nx_ctx =
 		crypto_aead_ctx(crypto_aead_reqtfm(req));
->>>>>>> db0b54cd
 	struct nx_gcm_rctx *rctx = aead_request_ctx(req);
 	char *iv = rctx->iv;
 	char *nonce = nx_ctx->priv.gcm.nonce;
@@ -475,12 +467,8 @@
 
 static int gcm4106_aes_nx_decrypt(struct aead_request *req)
 {
-<<<<<<< HEAD
-	struct nx_crypto_ctx *nx_ctx = crypto_tfm_ctx(req->base.tfm);
-=======
 	struct nx_crypto_ctx *nx_ctx =
 		crypto_aead_ctx(crypto_aead_reqtfm(req));
->>>>>>> db0b54cd
 	struct nx_gcm_rctx *rctx = aead_request_ctx(req);
 	char *iv = rctx->iv;
 	char *nonce = nx_ctx->priv.gcm.nonce;
