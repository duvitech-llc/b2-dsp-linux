/*
 * talitos - Freescale Integrated Security Engine (SEC) device driver
 *
 * Copyright (c) 2008-2011 Freescale Semiconductor, Inc.
 *
 * Scatterlist Crypto API glue code copied from files with the following:
 * Copyright (c) 2006-2007 Herbert Xu <herbert@gondor.apana.org.au>
 *
 * Crypto algorithm registration code copied from hifn driver:
 * 2007+ Copyright (c) Evgeniy Polyakov <johnpol@2ka.mipt.ru>
 * All rights reserved.
 *
 * This program is free software; you can redistribute it and/or modify
 * it under the terms of the GNU General Public License as published by
 * the Free Software Foundation; either version 2 of the License, or
 * (at your option) any later version.
 *
 * This program is distributed in the hope that it will be useful,
 * but WITHOUT ANY WARRANTY; without even the implied warranty of
 * MERCHANTABILITY or FITNESS FOR A PARTICULAR PURPOSE.  See the
 * GNU General Public License for more details.
 *
 * You should have received a copy of the GNU General Public License
 * along with this program; if not, write to the Free Software
 * Foundation, Inc., 59 Temple Place, Suite 330, Boston, MA  02111-1307  USA
 */

#include <linux/kernel.h>
#include <linux/module.h>
#include <linux/mod_devicetable.h>
#include <linux/device.h>
#include <linux/interrupt.h>
#include <linux/crypto.h>
#include <linux/hw_random.h>
#include <linux/of_address.h>
#include <linux/of_irq.h>
#include <linux/of_platform.h>
#include <linux/dma-mapping.h>
#include <linux/io.h>
#include <linux/spinlock.h>
#include <linux/rtnetlink.h>
#include <linux/slab.h>

#include <crypto/algapi.h>
#include <crypto/aes.h>
#include <crypto/des.h>
#include <crypto/sha.h>
#include <crypto/md5.h>
#include <crypto/internal/aead.h>
#include <crypto/authenc.h>
#include <crypto/skcipher.h>
#include <crypto/hash.h>
#include <crypto/internal/hash.h>
#include <crypto/scatterwalk.h>

#include "talitos.h"

static void to_talitos_ptr(struct talitos_ptr *ptr, dma_addr_t dma_addr,
			   bool is_sec1)
{
	ptr->ptr = cpu_to_be32(lower_32_bits(dma_addr));
	if (!is_sec1)
		ptr->eptr = upper_32_bits(dma_addr);
}

static void copy_talitos_ptr(struct talitos_ptr *dst_ptr,
			     struct talitos_ptr *src_ptr, bool is_sec1)
{
	dst_ptr->ptr = src_ptr->ptr;
	if (!is_sec1)
		dst_ptr->eptr = src_ptr->eptr;
}

static void to_talitos_ptr_len(struct talitos_ptr *ptr, unsigned int len,
			       bool is_sec1)
{
	if (is_sec1) {
		ptr->res = 0;
		ptr->len1 = cpu_to_be16(len);
	} else {
		ptr->len = cpu_to_be16(len);
	}
}

static unsigned short from_talitos_ptr_len(struct talitos_ptr *ptr,
					   bool is_sec1)
{
	if (is_sec1)
		return be16_to_cpu(ptr->len1);
	else
		return be16_to_cpu(ptr->len);
}

static void to_talitos_ptr_extent_clear(struct talitos_ptr *ptr, bool is_sec1)
{
	if (!is_sec1)
		ptr->j_extent = 0;
}

/*
 * map virtual single (contiguous) pointer to h/w descriptor pointer
 */
static void map_single_talitos_ptr(struct device *dev,
				   struct talitos_ptr *ptr,
				   unsigned int len, void *data,
				   enum dma_data_direction dir)
{
	dma_addr_t dma_addr = dma_map_single(dev, data, len, dir);
	struct talitos_private *priv = dev_get_drvdata(dev);
	bool is_sec1 = has_ftr_sec1(priv);

	to_talitos_ptr_len(ptr, len, is_sec1);
	to_talitos_ptr(ptr, dma_addr, is_sec1);
	to_talitos_ptr_extent_clear(ptr, is_sec1);
}

/*
 * unmap bus single (contiguous) h/w descriptor pointer
 */
static void unmap_single_talitos_ptr(struct device *dev,
				     struct talitos_ptr *ptr,
				     enum dma_data_direction dir)
{
	struct talitos_private *priv = dev_get_drvdata(dev);
	bool is_sec1 = has_ftr_sec1(priv);

	dma_unmap_single(dev, be32_to_cpu(ptr->ptr),
			 from_talitos_ptr_len(ptr, is_sec1), dir);
}

static int reset_channel(struct device *dev, int ch)
{
	struct talitos_private *priv = dev_get_drvdata(dev);
	unsigned int timeout = TALITOS_TIMEOUT;
	bool is_sec1 = has_ftr_sec1(priv);

	if (is_sec1) {
		setbits32(priv->chan[ch].reg + TALITOS_CCCR_LO,
			  TALITOS1_CCCR_LO_RESET);

		while ((in_be32(priv->chan[ch].reg + TALITOS_CCCR_LO) &
			TALITOS1_CCCR_LO_RESET) && --timeout)
			cpu_relax();
	} else {
		setbits32(priv->chan[ch].reg + TALITOS_CCCR,
			  TALITOS2_CCCR_RESET);

		while ((in_be32(priv->chan[ch].reg + TALITOS_CCCR) &
			TALITOS2_CCCR_RESET) && --timeout)
			cpu_relax();
	}

	if (timeout == 0) {
		dev_err(dev, "failed to reset channel %d\n", ch);
		return -EIO;
	}

	/* set 36-bit addressing, done writeback enable and done IRQ enable */
	setbits32(priv->chan[ch].reg + TALITOS_CCCR_LO, TALITOS_CCCR_LO_EAE |
		  TALITOS_CCCR_LO_CDWE | TALITOS_CCCR_LO_CDIE);

	/* and ICCR writeback, if available */
	if (priv->features & TALITOS_FTR_HW_AUTH_CHECK)
		setbits32(priv->chan[ch].reg + TALITOS_CCCR_LO,
		          TALITOS_CCCR_LO_IWSE);

	return 0;
}

static int reset_device(struct device *dev)
{
	struct talitos_private *priv = dev_get_drvdata(dev);
	unsigned int timeout = TALITOS_TIMEOUT;
	bool is_sec1 = has_ftr_sec1(priv);
	u32 mcr = is_sec1 ? TALITOS1_MCR_SWR : TALITOS2_MCR_SWR;

	setbits32(priv->reg + TALITOS_MCR, mcr);

	while ((in_be32(priv->reg + TALITOS_MCR) & mcr)
	       && --timeout)
		cpu_relax();

	if (priv->irq[1]) {
		mcr = TALITOS_MCR_RCA1 | TALITOS_MCR_RCA3;
		setbits32(priv->reg + TALITOS_MCR, mcr);
	}

	if (timeout == 0) {
		dev_err(dev, "failed to reset device\n");
		return -EIO;
	}

	return 0;
}

/*
 * Reset and initialize the device
 */
static int init_device(struct device *dev)
{
	struct talitos_private *priv = dev_get_drvdata(dev);
	int ch, err;
	bool is_sec1 = has_ftr_sec1(priv);

	/*
	 * Master reset
	 * errata documentation: warning: certain SEC interrupts
	 * are not fully cleared by writing the MCR:SWR bit,
	 * set bit twice to completely reset
	 */
	err = reset_device(dev);
	if (err)
		return err;

	err = reset_device(dev);
	if (err)
		return err;

	/* reset channels */
	for (ch = 0; ch < priv->num_channels; ch++) {
		err = reset_channel(dev, ch);
		if (err)
			return err;
	}

	/* enable channel done and error interrupts */
	if (is_sec1) {
		clrbits32(priv->reg + TALITOS_IMR, TALITOS1_IMR_INIT);
		clrbits32(priv->reg + TALITOS_IMR_LO, TALITOS1_IMR_LO_INIT);
		/* disable parity error check in DEU (erroneous? test vect.) */
		setbits32(priv->reg_deu + TALITOS_EUICR, TALITOS1_DEUICR_KPE);
	} else {
		setbits32(priv->reg + TALITOS_IMR, TALITOS2_IMR_INIT);
		setbits32(priv->reg + TALITOS_IMR_LO, TALITOS2_IMR_LO_INIT);
	}

	/* disable integrity check error interrupts (use writeback instead) */
	if (priv->features & TALITOS_FTR_HW_AUTH_CHECK)
		setbits32(priv->reg_mdeu + TALITOS_EUICR_LO,
		          TALITOS_MDEUICR_LO_ICE);

	return 0;
}

/**
 * talitos_submit - submits a descriptor to the device for processing
 * @dev:	the SEC device to be used
 * @ch:		the SEC device channel to be used
 * @desc:	the descriptor to be processed by the device
 * @callback:	whom to call when processing is complete
 * @context:	a handle for use by caller (optional)
 *
 * desc must contain valid dma-mapped (bus physical) address pointers.
 * callback must check err and feedback in descriptor header
 * for device processing status.
 */
int talitos_submit(struct device *dev, int ch, struct talitos_desc *desc,
		   void (*callback)(struct device *dev,
				    struct talitos_desc *desc,
				    void *context, int error),
		   void *context)
{
	struct talitos_private *priv = dev_get_drvdata(dev);
	struct talitos_request *request;
	unsigned long flags;
	int head;
	bool is_sec1 = has_ftr_sec1(priv);

	spin_lock_irqsave(&priv->chan[ch].head_lock, flags);

	if (!atomic_inc_not_zero(&priv->chan[ch].submit_count)) {
		/* h/w fifo is full */
		spin_unlock_irqrestore(&priv->chan[ch].head_lock, flags);
		return -EAGAIN;
	}

	head = priv->chan[ch].head;
	request = &priv->chan[ch].fifo[head];

	/* map descriptor and save caller data */
	if (is_sec1) {
		desc->hdr1 = desc->hdr;
		desc->next_desc = 0;
		request->dma_desc = dma_map_single(dev, &desc->hdr1,
						   TALITOS_DESC_SIZE,
						   DMA_BIDIRECTIONAL);
	} else {
		request->dma_desc = dma_map_single(dev, desc,
						   TALITOS_DESC_SIZE,
						   DMA_BIDIRECTIONAL);
	}
	request->callback = callback;
	request->context = context;

	/* increment fifo head */
	priv->chan[ch].head = (priv->chan[ch].head + 1) & (priv->fifo_len - 1);

	smp_wmb();
	request->desc = desc;

	/* GO! */
	wmb();
	out_be32(priv->chan[ch].reg + TALITOS_FF,
		 upper_32_bits(request->dma_desc));
	out_be32(priv->chan[ch].reg + TALITOS_FF_LO,
		 lower_32_bits(request->dma_desc));

	spin_unlock_irqrestore(&priv->chan[ch].head_lock, flags);

	return -EINPROGRESS;
}
EXPORT_SYMBOL(talitos_submit);

/*
 * process what was done, notify callback of error if not
 */
static void flush_channel(struct device *dev, int ch, int error, int reset_ch)
{
	struct talitos_private *priv = dev_get_drvdata(dev);
	struct talitos_request *request, saved_req;
	unsigned long flags;
	int tail, status;
	bool is_sec1 = has_ftr_sec1(priv);

	spin_lock_irqsave(&priv->chan[ch].tail_lock, flags);

	tail = priv->chan[ch].tail;
	while (priv->chan[ch].fifo[tail].desc) {
		__be32 hdr;

		request = &priv->chan[ch].fifo[tail];

		/* descriptors with their done bits set don't get the error */
		rmb();
		hdr = is_sec1 ? request->desc->hdr1 : request->desc->hdr;

		if ((hdr & DESC_HDR_DONE) == DESC_HDR_DONE)
			status = 0;
		else
			if (!error)
				break;
			else
				status = error;

		dma_unmap_single(dev, request->dma_desc,
				 TALITOS_DESC_SIZE,
				 DMA_BIDIRECTIONAL);

		/* copy entries so we can call callback outside lock */
		saved_req.desc = request->desc;
		saved_req.callback = request->callback;
		saved_req.context = request->context;

		/* release request entry in fifo */
		smp_wmb();
		request->desc = NULL;

		/* increment fifo tail */
		priv->chan[ch].tail = (tail + 1) & (priv->fifo_len - 1);

		spin_unlock_irqrestore(&priv->chan[ch].tail_lock, flags);

		atomic_dec(&priv->chan[ch].submit_count);

		saved_req.callback(dev, saved_req.desc, saved_req.context,
				   status);
		/* channel may resume processing in single desc error case */
		if (error && !reset_ch && status == error)
			return;
		spin_lock_irqsave(&priv->chan[ch].tail_lock, flags);
		tail = priv->chan[ch].tail;
	}

	spin_unlock_irqrestore(&priv->chan[ch].tail_lock, flags);
}

/*
 * process completed requests for channels that have done status
 */
#define DEF_TALITOS1_DONE(name, ch_done_mask)				\
static void talitos1_done_##name(unsigned long data)			\
{									\
	struct device *dev = (struct device *)data;			\
	struct talitos_private *priv = dev_get_drvdata(dev);		\
	unsigned long flags;						\
									\
	if (ch_done_mask & 0x10000000)					\
		flush_channel(dev, 0, 0, 0);			\
	if (priv->num_channels == 1)					\
		goto out;						\
	if (ch_done_mask & 0x40000000)					\
		flush_channel(dev, 1, 0, 0);			\
	if (ch_done_mask & 0x00010000)					\
		flush_channel(dev, 2, 0, 0);			\
	if (ch_done_mask & 0x00040000)					\
		flush_channel(dev, 3, 0, 0);			\
									\
out:									\
	/* At this point, all completed channels have been processed */	\
	/* Unmask done interrupts for channels completed later on. */	\
	spin_lock_irqsave(&priv->reg_lock, flags);			\
	clrbits32(priv->reg + TALITOS_IMR, ch_done_mask);		\
	clrbits32(priv->reg + TALITOS_IMR_LO, TALITOS1_IMR_LO_INIT);	\
	spin_unlock_irqrestore(&priv->reg_lock, flags);			\
}

DEF_TALITOS1_DONE(4ch, TALITOS1_ISR_4CHDONE)

#define DEF_TALITOS2_DONE(name, ch_done_mask)				\
static void talitos2_done_##name(unsigned long data)			\
{									\
	struct device *dev = (struct device *)data;			\
	struct talitos_private *priv = dev_get_drvdata(dev);		\
	unsigned long flags;						\
									\
	if (ch_done_mask & 1)						\
		flush_channel(dev, 0, 0, 0);				\
	if (priv->num_channels == 1)					\
		goto out;						\
	if (ch_done_mask & (1 << 2))					\
		flush_channel(dev, 1, 0, 0);				\
	if (ch_done_mask & (1 << 4))					\
		flush_channel(dev, 2, 0, 0);				\
	if (ch_done_mask & (1 << 6))					\
		flush_channel(dev, 3, 0, 0);				\
									\
out:									\
	/* At this point, all completed channels have been processed */	\
	/* Unmask done interrupts for channels completed later on. */	\
	spin_lock_irqsave(&priv->reg_lock, flags);			\
	setbits32(priv->reg + TALITOS_IMR, ch_done_mask);		\
	setbits32(priv->reg + TALITOS_IMR_LO, TALITOS2_IMR_LO_INIT);	\
	spin_unlock_irqrestore(&priv->reg_lock, flags);			\
}

DEF_TALITOS2_DONE(4ch, TALITOS2_ISR_4CHDONE)
DEF_TALITOS2_DONE(ch0_2, TALITOS2_ISR_CH_0_2_DONE)
DEF_TALITOS2_DONE(ch1_3, TALITOS2_ISR_CH_1_3_DONE)

/*
 * locate current (offending) descriptor
 */
static u32 current_desc_hdr(struct device *dev, int ch)
{
	struct talitos_private *priv = dev_get_drvdata(dev);
	int tail, iter;
	dma_addr_t cur_desc;

	cur_desc = ((u64)in_be32(priv->chan[ch].reg + TALITOS_CDPR)) << 32;
	cur_desc |= in_be32(priv->chan[ch].reg + TALITOS_CDPR_LO);

	if (!cur_desc) {
		dev_err(dev, "CDPR is NULL, giving up search for offending descriptor\n");
		return 0;
	}

	tail = priv->chan[ch].tail;

	iter = tail;
	while (priv->chan[ch].fifo[iter].dma_desc != cur_desc) {
		iter = (iter + 1) & (priv->fifo_len - 1);
		if (iter == tail) {
			dev_err(dev, "couldn't locate current descriptor\n");
			return 0;
		}
	}

	return priv->chan[ch].fifo[iter].desc->hdr;
}

/*
 * user diagnostics; report root cause of error based on execution unit status
 */
static void report_eu_error(struct device *dev, int ch, u32 desc_hdr)
{
	struct talitos_private *priv = dev_get_drvdata(dev);
	int i;

	if (!desc_hdr)
		desc_hdr = in_be32(priv->chan[ch].reg + TALITOS_DESCBUF);

	switch (desc_hdr & DESC_HDR_SEL0_MASK) {
	case DESC_HDR_SEL0_AFEU:
		dev_err(dev, "AFEUISR 0x%08x_%08x\n",
			in_be32(priv->reg_afeu + TALITOS_EUISR),
			in_be32(priv->reg_afeu + TALITOS_EUISR_LO));
		break;
	case DESC_HDR_SEL0_DEU:
		dev_err(dev, "DEUISR 0x%08x_%08x\n",
			in_be32(priv->reg_deu + TALITOS_EUISR),
			in_be32(priv->reg_deu + TALITOS_EUISR_LO));
		break;
	case DESC_HDR_SEL0_MDEUA:
	case DESC_HDR_SEL0_MDEUB:
		dev_err(dev, "MDEUISR 0x%08x_%08x\n",
			in_be32(priv->reg_mdeu + TALITOS_EUISR),
			in_be32(priv->reg_mdeu + TALITOS_EUISR_LO));
		break;
	case DESC_HDR_SEL0_RNG:
		dev_err(dev, "RNGUISR 0x%08x_%08x\n",
			in_be32(priv->reg_rngu + TALITOS_ISR),
			in_be32(priv->reg_rngu + TALITOS_ISR_LO));
		break;
	case DESC_HDR_SEL0_PKEU:
		dev_err(dev, "PKEUISR 0x%08x_%08x\n",
			in_be32(priv->reg_pkeu + TALITOS_EUISR),
			in_be32(priv->reg_pkeu + TALITOS_EUISR_LO));
		break;
	case DESC_HDR_SEL0_AESU:
		dev_err(dev, "AESUISR 0x%08x_%08x\n",
			in_be32(priv->reg_aesu + TALITOS_EUISR),
			in_be32(priv->reg_aesu + TALITOS_EUISR_LO));
		break;
	case DESC_HDR_SEL0_CRCU:
		dev_err(dev, "CRCUISR 0x%08x_%08x\n",
			in_be32(priv->reg_crcu + TALITOS_EUISR),
			in_be32(priv->reg_crcu + TALITOS_EUISR_LO));
		break;
	case DESC_HDR_SEL0_KEU:
		dev_err(dev, "KEUISR 0x%08x_%08x\n",
			in_be32(priv->reg_pkeu + TALITOS_EUISR),
			in_be32(priv->reg_pkeu + TALITOS_EUISR_LO));
		break;
	}

	switch (desc_hdr & DESC_HDR_SEL1_MASK) {
	case DESC_HDR_SEL1_MDEUA:
	case DESC_HDR_SEL1_MDEUB:
		dev_err(dev, "MDEUISR 0x%08x_%08x\n",
			in_be32(priv->reg_mdeu + TALITOS_EUISR),
			in_be32(priv->reg_mdeu + TALITOS_EUISR_LO));
		break;
	case DESC_HDR_SEL1_CRCU:
		dev_err(dev, "CRCUISR 0x%08x_%08x\n",
			in_be32(priv->reg_crcu + TALITOS_EUISR),
			in_be32(priv->reg_crcu + TALITOS_EUISR_LO));
		break;
	}

	for (i = 0; i < 8; i++)
		dev_err(dev, "DESCBUF 0x%08x_%08x\n",
			in_be32(priv->chan[ch].reg + TALITOS_DESCBUF + 8*i),
			in_be32(priv->chan[ch].reg + TALITOS_DESCBUF_LO + 8*i));
}

/*
 * recover from error interrupts
 */
static void talitos_error(struct device *dev, u32 isr, u32 isr_lo)
{
	struct talitos_private *priv = dev_get_drvdata(dev);
	unsigned int timeout = TALITOS_TIMEOUT;
	int ch, error, reset_dev = 0;
	u32 v_lo;
	bool is_sec1 = has_ftr_sec1(priv);
	int reset_ch = is_sec1 ? 1 : 0; /* only SEC2 supports continuation */

	for (ch = 0; ch < priv->num_channels; ch++) {
		/* skip channels without errors */
		if (is_sec1) {
			/* bits 29, 31, 17, 19 */
			if (!(isr & (1 << (29 + (ch & 1) * 2 - (ch & 2) * 6))))
				continue;
		} else {
			if (!(isr & (1 << (ch * 2 + 1))))
				continue;
		}

		error = -EINVAL;

		v_lo = in_be32(priv->chan[ch].reg + TALITOS_CCPSR_LO);

		if (v_lo & TALITOS_CCPSR_LO_DOF) {
			dev_err(dev, "double fetch fifo overflow error\n");
			error = -EAGAIN;
			reset_ch = 1;
		}
		if (v_lo & TALITOS_CCPSR_LO_SOF) {
			/* h/w dropped descriptor */
			dev_err(dev, "single fetch fifo overflow error\n");
			error = -EAGAIN;
		}
		if (v_lo & TALITOS_CCPSR_LO_MDTE)
			dev_err(dev, "master data transfer error\n");
		if (v_lo & TALITOS_CCPSR_LO_SGDLZ)
			dev_err(dev, is_sec1 ? "pointeur not complete error\n"
					     : "s/g data length zero error\n");
		if (v_lo & TALITOS_CCPSR_LO_FPZ)
			dev_err(dev, is_sec1 ? "parity error\n"
					     : "fetch pointer zero error\n");
		if (v_lo & TALITOS_CCPSR_LO_IDH)
			dev_err(dev, "illegal descriptor header error\n");
		if (v_lo & TALITOS_CCPSR_LO_IEU)
			dev_err(dev, is_sec1 ? "static assignment error\n"
					     : "invalid exec unit error\n");
		if (v_lo & TALITOS_CCPSR_LO_EU)
			report_eu_error(dev, ch, current_desc_hdr(dev, ch));
		if (!is_sec1) {
			if (v_lo & TALITOS_CCPSR_LO_GB)
				dev_err(dev, "gather boundary error\n");
			if (v_lo & TALITOS_CCPSR_LO_GRL)
				dev_err(dev, "gather return/length error\n");
			if (v_lo & TALITOS_CCPSR_LO_SB)
				dev_err(dev, "scatter boundary error\n");
			if (v_lo & TALITOS_CCPSR_LO_SRL)
				dev_err(dev, "scatter return/length error\n");
		}

		flush_channel(dev, ch, error, reset_ch);

		if (reset_ch) {
			reset_channel(dev, ch);
		} else {
			setbits32(priv->chan[ch].reg + TALITOS_CCCR,
				  TALITOS2_CCCR_CONT);
			setbits32(priv->chan[ch].reg + TALITOS_CCCR_LO, 0);
			while ((in_be32(priv->chan[ch].reg + TALITOS_CCCR) &
			       TALITOS2_CCCR_CONT) && --timeout)
				cpu_relax();
			if (timeout == 0) {
				dev_err(dev, "failed to restart channel %d\n",
					ch);
				reset_dev = 1;
			}
		}
	}
	if (reset_dev || (is_sec1 && isr & ~TALITOS1_ISR_4CHERR) ||
	    (!is_sec1 && isr & ~TALITOS2_ISR_4CHERR) || isr_lo) {
		if (is_sec1 && (isr_lo & TALITOS1_ISR_TEA_ERR))
			dev_err(dev, "TEA error: ISR 0x%08x_%08x\n",
				isr, isr_lo);
		else
			dev_err(dev, "done overflow, internal time out, or "
				"rngu error: ISR 0x%08x_%08x\n", isr, isr_lo);

		/* purge request queues */
		for (ch = 0; ch < priv->num_channels; ch++)
			flush_channel(dev, ch, -EIO, 1);

		/* reset and reinitialize the device */
		init_device(dev);
	}
}

#define DEF_TALITOS1_INTERRUPT(name, ch_done_mask, ch_err_mask, tlet)	       \
static irqreturn_t talitos1_interrupt_##name(int irq, void *data)	       \
{									       \
	struct device *dev = data;					       \
	struct talitos_private *priv = dev_get_drvdata(dev);		       \
	u32 isr, isr_lo;						       \
	unsigned long flags;						       \
									       \
	spin_lock_irqsave(&priv->reg_lock, flags);			       \
	isr = in_be32(priv->reg + TALITOS_ISR);				       \
	isr_lo = in_be32(priv->reg + TALITOS_ISR_LO);			       \
	/* Acknowledge interrupt */					       \
	out_be32(priv->reg + TALITOS_ICR, isr & (ch_done_mask | ch_err_mask)); \
	out_be32(priv->reg + TALITOS_ICR_LO, isr_lo);			       \
									       \
	if (unlikely(isr & ch_err_mask || isr_lo & TALITOS1_IMR_LO_INIT)) {    \
		spin_unlock_irqrestore(&priv->reg_lock, flags);		       \
		talitos_error(dev, isr & ch_err_mask, isr_lo);		       \
	}								       \
	else {								       \
		if (likely(isr & ch_done_mask)) {			       \
			/* mask further done interrupts. */		       \
			setbits32(priv->reg + TALITOS_IMR, ch_done_mask);      \
			/* done_task will unmask done interrupts at exit */    \
			tasklet_schedule(&priv->done_task[tlet]);	       \
		}							       \
		spin_unlock_irqrestore(&priv->reg_lock, flags);		       \
	}								       \
									       \
	return (isr & (ch_done_mask | ch_err_mask) || isr_lo) ? IRQ_HANDLED :  \
								IRQ_NONE;      \
}

DEF_TALITOS1_INTERRUPT(4ch, TALITOS1_ISR_4CHDONE, TALITOS1_ISR_4CHERR, 0)

#define DEF_TALITOS2_INTERRUPT(name, ch_done_mask, ch_err_mask, tlet)	       \
static irqreturn_t talitos2_interrupt_##name(int irq, void *data)	       \
{									       \
	struct device *dev = data;					       \
	struct talitos_private *priv = dev_get_drvdata(dev);		       \
	u32 isr, isr_lo;						       \
	unsigned long flags;						       \
									       \
	spin_lock_irqsave(&priv->reg_lock, flags);			       \
	isr = in_be32(priv->reg + TALITOS_ISR);				       \
	isr_lo = in_be32(priv->reg + TALITOS_ISR_LO);			       \
	/* Acknowledge interrupt */					       \
	out_be32(priv->reg + TALITOS_ICR, isr & (ch_done_mask | ch_err_mask)); \
	out_be32(priv->reg + TALITOS_ICR_LO, isr_lo);			       \
									       \
	if (unlikely(isr & ch_err_mask || isr_lo)) {			       \
		spin_unlock_irqrestore(&priv->reg_lock, flags);		       \
		talitos_error(dev, isr & ch_err_mask, isr_lo);		       \
	}								       \
	else {								       \
		if (likely(isr & ch_done_mask)) {			       \
			/* mask further done interrupts. */		       \
			clrbits32(priv->reg + TALITOS_IMR, ch_done_mask);      \
			/* done_task will unmask done interrupts at exit */    \
			tasklet_schedule(&priv->done_task[tlet]);	       \
		}							       \
		spin_unlock_irqrestore(&priv->reg_lock, flags);		       \
	}								       \
									       \
	return (isr & (ch_done_mask | ch_err_mask) || isr_lo) ? IRQ_HANDLED :  \
								IRQ_NONE;      \
}

DEF_TALITOS2_INTERRUPT(4ch, TALITOS2_ISR_4CHDONE, TALITOS2_ISR_4CHERR, 0)
DEF_TALITOS2_INTERRUPT(ch0_2, TALITOS2_ISR_CH_0_2_DONE, TALITOS2_ISR_CH_0_2_ERR,
		       0)
DEF_TALITOS2_INTERRUPT(ch1_3, TALITOS2_ISR_CH_1_3_DONE, TALITOS2_ISR_CH_1_3_ERR,
		       1)

/*
 * hwrng
 */
static int talitos_rng_data_present(struct hwrng *rng, int wait)
{
	struct device *dev = (struct device *)rng->priv;
	struct talitos_private *priv = dev_get_drvdata(dev);
	u32 ofl;
	int i;

	for (i = 0; i < 20; i++) {
		ofl = in_be32(priv->reg_rngu + TALITOS_EUSR_LO) &
		      TALITOS_RNGUSR_LO_OFL;
		if (ofl || !wait)
			break;
		udelay(10);
	}

	return !!ofl;
}

static int talitos_rng_data_read(struct hwrng *rng, u32 *data)
{
	struct device *dev = (struct device *)rng->priv;
	struct talitos_private *priv = dev_get_drvdata(dev);

	/* rng fifo requires 64-bit accesses */
	*data = in_be32(priv->reg_rngu + TALITOS_EU_FIFO);
	*data = in_be32(priv->reg_rngu + TALITOS_EU_FIFO_LO);

	return sizeof(u32);
}

static int talitos_rng_init(struct hwrng *rng)
{
	struct device *dev = (struct device *)rng->priv;
	struct talitos_private *priv = dev_get_drvdata(dev);
	unsigned int timeout = TALITOS_TIMEOUT;

	setbits32(priv->reg_rngu + TALITOS_EURCR_LO, TALITOS_RNGURCR_LO_SR);
	while (!(in_be32(priv->reg_rngu + TALITOS_EUSR_LO)
		 & TALITOS_RNGUSR_LO_RD)
	       && --timeout)
		cpu_relax();
	if (timeout == 0) {
		dev_err(dev, "failed to reset rng hw\n");
		return -ENODEV;
	}

	/* start generating */
	setbits32(priv->reg_rngu + TALITOS_EUDSR_LO, 0);

	return 0;
}

static int talitos_register_rng(struct device *dev)
{
	struct talitos_private *priv = dev_get_drvdata(dev);
	int err;

	priv->rng.name		= dev_driver_string(dev),
	priv->rng.init		= talitos_rng_init,
	priv->rng.data_present	= talitos_rng_data_present,
	priv->rng.data_read	= talitos_rng_data_read,
	priv->rng.priv		= (unsigned long)dev;

	err = hwrng_register(&priv->rng);
	if (!err)
		priv->rng_registered = true;

	return err;
}

static void talitos_unregister_rng(struct device *dev)
{
	struct talitos_private *priv = dev_get_drvdata(dev);

	if (!priv->rng_registered)
		return;

	hwrng_unregister(&priv->rng);
	priv->rng_registered = false;
}

/*
 * crypto alg
 */
#define TALITOS_CRA_PRIORITY		3000
#define TALITOS_MAX_KEY_SIZE		96
#define TALITOS_MAX_IV_LENGTH		16 /* max of AES_BLOCK_SIZE, DES3_EDE_BLOCK_SIZE */

struct talitos_ctx {
	struct device *dev;
	int ch;
	__be32 desc_hdr_template;
	u8 key[TALITOS_MAX_KEY_SIZE];
	u8 iv[TALITOS_MAX_IV_LENGTH];
	unsigned int keylen;
	unsigned int enckeylen;
	unsigned int authkeylen;
};

#define HASH_MAX_BLOCK_SIZE		SHA512_BLOCK_SIZE
#define TALITOS_MDEU_MAX_CONTEXT_SIZE	TALITOS_MDEU_CONTEXT_SIZE_SHA384_SHA512

struct talitos_ahash_req_ctx {
	u32 hw_context[TALITOS_MDEU_MAX_CONTEXT_SIZE / sizeof(u32)];
	unsigned int hw_context_size;
	u8 buf[HASH_MAX_BLOCK_SIZE];
	u8 bufnext[HASH_MAX_BLOCK_SIZE];
	unsigned int swinit;
	unsigned int first;
	unsigned int last;
	unsigned int to_hash_later;
	unsigned int nbuf;
	struct scatterlist bufsl[2];
	struct scatterlist *psrc;
};

struct talitos_export_state {
	u32 hw_context[TALITOS_MDEU_MAX_CONTEXT_SIZE / sizeof(u32)];
	u8 buf[HASH_MAX_BLOCK_SIZE];
	unsigned int swinit;
	unsigned int first;
	unsigned int last;
	unsigned int to_hash_later;
	unsigned int nbuf;
};

static int aead_setkey(struct crypto_aead *authenc,
		       const u8 *key, unsigned int keylen)
{
	struct talitos_ctx *ctx = crypto_aead_ctx(authenc);
	struct crypto_authenc_keys keys;

	if (crypto_authenc_extractkeys(&keys, key, keylen) != 0)
		goto badkey;

	if (keys.authkeylen + keys.enckeylen > TALITOS_MAX_KEY_SIZE)
		goto badkey;

	memcpy(ctx->key, keys.authkey, keys.authkeylen);
	memcpy(&ctx->key[keys.authkeylen], keys.enckey, keys.enckeylen);

	ctx->keylen = keys.authkeylen + keys.enckeylen;
	ctx->enckeylen = keys.enckeylen;
	ctx->authkeylen = keys.authkeylen;

	return 0;

badkey:
	crypto_aead_set_flags(authenc, CRYPTO_TFM_RES_BAD_KEY_LEN);
	return -EINVAL;
}

/*
 * talitos_edesc - s/w-extended descriptor
 * @src_nents: number of segments in input scatterlist
 * @dst_nents: number of segments in output scatterlist
 * @icv_ool: whether ICV is out-of-line
 * @iv_dma: dma address of iv for checking continuity and link table
 * @dma_len: length of dma mapped link_tbl space
 * @dma_link_tbl: bus physical address of link_tbl/buf
 * @desc: h/w descriptor
 * @link_tbl: input and output h/w link tables (if {src,dst}_nents > 1) (SEC2)
 * @buf: input and output buffeur (if {src,dst}_nents > 1) (SEC1)
 *
 * if decrypting (with authcheck), or either one of src_nents or dst_nents
 * is greater than 1, an integrity check value is concatenated to the end
 * of link_tbl data
 */
struct talitos_edesc {
	int src_nents;
	int dst_nents;
	bool icv_ool;
	dma_addr_t iv_dma;
	int dma_len;
	dma_addr_t dma_link_tbl;
	struct talitos_desc desc;
	union {
		struct talitos_ptr link_tbl[0];
		u8 buf[0];
	};
};

static void talitos_sg_unmap(struct device *dev,
			     struct talitos_edesc *edesc,
			     struct scatterlist *src,
			     struct scatterlist *dst)
{
	unsigned int src_nents = edesc->src_nents ? : 1;
	unsigned int dst_nents = edesc->dst_nents ? : 1;

	if (src != dst) {
		dma_unmap_sg(dev, src, src_nents, DMA_TO_DEVICE);

		if (dst) {
			dma_unmap_sg(dev, dst, dst_nents, DMA_FROM_DEVICE);
		}
	} else
		dma_unmap_sg(dev, src, src_nents, DMA_BIDIRECTIONAL);
}

static void ipsec_esp_unmap(struct device *dev,
			    struct talitos_edesc *edesc,
			    struct aead_request *areq)
{
	unmap_single_talitos_ptr(dev, &edesc->desc.ptr[6], DMA_FROM_DEVICE);
	unmap_single_talitos_ptr(dev, &edesc->desc.ptr[3], DMA_TO_DEVICE);
	unmap_single_talitos_ptr(dev, &edesc->desc.ptr[2], DMA_TO_DEVICE);
	unmap_single_talitos_ptr(dev, &edesc->desc.ptr[0], DMA_TO_DEVICE);

	talitos_sg_unmap(dev, edesc, areq->src, areq->dst);

	if (edesc->dma_len)
		dma_unmap_single(dev, edesc->dma_link_tbl, edesc->dma_len,
				 DMA_BIDIRECTIONAL);
}

/*
 * ipsec_esp descriptor callbacks
 */
static void ipsec_esp_encrypt_done(struct device *dev,
				   struct talitos_desc *desc, void *context,
				   int err)
{
	struct aead_request *areq = context;
	struct crypto_aead *authenc = crypto_aead_reqtfm(areq);
	unsigned int authsize = crypto_aead_authsize(authenc);
	struct talitos_edesc *edesc;
	struct scatterlist *sg;
	void *icvdata;

	edesc = container_of(desc, struct talitos_edesc, desc);

	ipsec_esp_unmap(dev, edesc, areq);

	/* copy the generated ICV to dst */
	if (edesc->icv_ool) {
		icvdata = &edesc->link_tbl[edesc->src_nents +
					   edesc->dst_nents + 2];
		sg = sg_last(areq->dst, edesc->dst_nents);
		memcpy((char *)sg_virt(sg) + sg->length - authsize,
		       icvdata, authsize);
	}

	kfree(edesc);

	aead_request_complete(areq, err);
}

static void ipsec_esp_decrypt_swauth_done(struct device *dev,
					  struct talitos_desc *desc,
					  void *context, int err)
{
	struct aead_request *req = context;
	struct crypto_aead *authenc = crypto_aead_reqtfm(req);
	unsigned int authsize = crypto_aead_authsize(authenc);
	struct talitos_edesc *edesc;
	struct scatterlist *sg;
	char *oicv, *icv;

	edesc = container_of(desc, struct talitos_edesc, desc);

	ipsec_esp_unmap(dev, edesc, req);

	if (!err) {
		/* auth check */
		sg = sg_last(req->dst, edesc->dst_nents ? : 1);
		icv = (char *)sg_virt(sg) + sg->length - authsize;

		if (edesc->dma_len) {
			oicv = (char *)&edesc->link_tbl[edesc->src_nents +
							edesc->dst_nents + 2];
			if (edesc->icv_ool)
				icv = oicv + authsize;
		} else
			oicv = (char *)&edesc->link_tbl[0];

		err = crypto_memneq(oicv, icv, authsize) ? -EBADMSG : 0;
	}

	kfree(edesc);

	aead_request_complete(req, err);
}

static void ipsec_esp_decrypt_hwauth_done(struct device *dev,
					  struct talitos_desc *desc,
					  void *context, int err)
{
	struct aead_request *req = context;
	struct talitos_edesc *edesc;

	edesc = container_of(desc, struct talitos_edesc, desc);

	ipsec_esp_unmap(dev, edesc, req);

	/* check ICV auth status */
	if (!err && ((desc->hdr_lo & DESC_HDR_LO_ICCR1_MASK) !=
		     DESC_HDR_LO_ICCR1_PASS))
		err = -EBADMSG;

	kfree(edesc);

	aead_request_complete(req, err);
}

/*
 * convert scatterlist to SEC h/w link table format
 * stop at cryptlen bytes
 */
static int sg_to_link_tbl_offset(struct scatterlist *sg, int sg_count,
				 unsigned int offset, int cryptlen,
				 struct talitos_ptr *link_tbl_ptr)
{
	int n_sg = sg_count;
	int count = 0;

	while (cryptlen && sg && n_sg--) {
		unsigned int len = sg_dma_len(sg);

		if (offset >= len) {
			offset -= len;
			goto next;
		}

		len -= offset;

		if (len > cryptlen)
			len = cryptlen;

		to_talitos_ptr(link_tbl_ptr + count,
			       sg_dma_address(sg) + offset, 0);
		link_tbl_ptr[count].len = cpu_to_be16(len);
		link_tbl_ptr[count].j_extent = 0;
		count++;
		cryptlen -= len;
		offset = 0;

next:
		sg = sg_next(sg);
	}
<<<<<<< HEAD
	link_tbl_ptr->len = cpu_to_be16(be16_to_cpu(link_tbl_ptr->len)
					+ cryptlen);
=======
>>>>>>> db0b54cd

	/* tag end of link table */
	if (count > 0)
		link_tbl_ptr[count - 1].j_extent = DESC_PTR_LNKTBL_RETURN;

	return count;
}

static inline int sg_to_link_tbl(struct scatterlist *sg, int sg_count,
				 int cryptlen,
				 struct talitos_ptr *link_tbl_ptr)
{
	return sg_to_link_tbl_offset(sg, sg_count, 0, cryptlen,
				     link_tbl_ptr);
}

/*
 * fill in and submit ipsec_esp descriptor
 */
static int ipsec_esp(struct talitos_edesc *edesc, struct aead_request *areq,
		     void (*callback)(struct device *dev,
				      struct talitos_desc *desc,
				      void *context, int error))
{
	struct crypto_aead *aead = crypto_aead_reqtfm(areq);
	unsigned int authsize = crypto_aead_authsize(aead);
	struct talitos_ctx *ctx = crypto_aead_ctx(aead);
	struct device *dev = ctx->dev;
	struct talitos_desc *desc = &edesc->desc;
	unsigned int cryptlen = areq->cryptlen;
	unsigned int ivsize = crypto_aead_ivsize(aead);
	int tbl_off = 0;
	int sg_count, ret;
	int sg_link_tbl_len;

	/* hmac key */
	map_single_talitos_ptr(dev, &desc->ptr[0], ctx->authkeylen, &ctx->key,
			       DMA_TO_DEVICE);

	sg_count = dma_map_sg(dev, areq->src, edesc->src_nents ?: 1,
			      (areq->src == areq->dst) ? DMA_BIDIRECTIONAL
							   : DMA_TO_DEVICE);
	/* hmac data */
	desc->ptr[1].len = cpu_to_be16(areq->assoclen);
	if (sg_count > 1 &&
	    (ret = sg_to_link_tbl_offset(areq->src, sg_count, 0,
					 areq->assoclen,
					 &edesc->link_tbl[tbl_off])) > 1) {
		to_talitos_ptr(&desc->ptr[1], edesc->dma_link_tbl + tbl_off *
			       sizeof(struct talitos_ptr), 0);
		desc->ptr[1].j_extent = DESC_PTR_LNKTBL_JUMP;

		dma_sync_single_for_device(dev, edesc->dma_link_tbl,
					   edesc->dma_len, DMA_BIDIRECTIONAL);

		tbl_off += ret;
	} else {
		to_talitos_ptr(&desc->ptr[1], sg_dma_address(areq->src), 0);
		desc->ptr[1].j_extent = 0;
	}

	/* cipher iv */
	to_talitos_ptr(&desc->ptr[2], edesc->iv_dma, 0);
	desc->ptr[2].len = cpu_to_be16(ivsize);
	desc->ptr[2].j_extent = 0;

	/* cipher key */
	map_single_talitos_ptr(dev, &desc->ptr[3], ctx->enckeylen,
			       (char *)&ctx->key + ctx->authkeylen,
			       DMA_TO_DEVICE);

	/*
	 * cipher in
	 * map and adjust cipher len to aead request cryptlen.
	 * extent is bytes of HMAC postpended to ciphertext,
	 * typically 12 for ipsec
	 */
	desc->ptr[4].len = cpu_to_be16(cryptlen);
	desc->ptr[4].j_extent = authsize;

	sg_link_tbl_len = cryptlen;
	if (edesc->desc.hdr & DESC_HDR_MODE1_MDEU_CICV)
		sg_link_tbl_len += authsize;

	if (sg_count == 1) {
		to_talitos_ptr(&desc->ptr[4], sg_dma_address(areq->src) +
			       areq->assoclen, 0);
	} else if ((ret = sg_to_link_tbl_offset(areq->src, sg_count,
						areq->assoclen, sg_link_tbl_len,
						&edesc->link_tbl[tbl_off])) >
		   1) {
		desc->ptr[4].j_extent |= DESC_PTR_LNKTBL_JUMP;
		to_talitos_ptr(&desc->ptr[4], edesc->dma_link_tbl +
					      tbl_off *
					      sizeof(struct talitos_ptr), 0);
		dma_sync_single_for_device(dev, edesc->dma_link_tbl,
					   edesc->dma_len,
					   DMA_BIDIRECTIONAL);
		tbl_off += ret;
	} else {
		copy_talitos_ptr(&desc->ptr[4], &edesc->link_tbl[tbl_off], 0);
	}

	/* cipher out */
	desc->ptr[5].len = cpu_to_be16(cryptlen);
	desc->ptr[5].j_extent = authsize;

	if (areq->src != areq->dst)
		sg_count = dma_map_sg(dev, areq->dst, edesc->dst_nents ? : 1,
				      DMA_FROM_DEVICE);

	edesc->icv_ool = false;

	if (sg_count == 1) {
		to_talitos_ptr(&desc->ptr[5], sg_dma_address(areq->dst) +
			       areq->assoclen, 0);
	} else if ((sg_count =
			sg_to_link_tbl_offset(areq->dst, sg_count,
					      areq->assoclen, cryptlen,
					      &edesc->link_tbl[tbl_off])) > 1) {
		struct talitos_ptr *tbl_ptr = &edesc->link_tbl[tbl_off];

		to_talitos_ptr(&desc->ptr[5], edesc->dma_link_tbl +
			       tbl_off * sizeof(struct talitos_ptr), 0);

		/* Add an entry to the link table for ICV data */
		tbl_ptr += sg_count - 1;
		tbl_ptr->j_extent = 0;
		tbl_ptr++;
		tbl_ptr->j_extent = DESC_PTR_LNKTBL_RETURN;
		tbl_ptr->len = cpu_to_be16(authsize);

		/* icv data follows link tables */
		to_talitos_ptr(tbl_ptr, edesc->dma_link_tbl +
					(edesc->src_nents + edesc->dst_nents +
					 2) * sizeof(struct talitos_ptr) +
					authsize, 0);
		desc->ptr[5].j_extent |= DESC_PTR_LNKTBL_JUMP;
		dma_sync_single_for_device(ctx->dev, edesc->dma_link_tbl,
					   edesc->dma_len, DMA_BIDIRECTIONAL);

		edesc->icv_ool = true;
	} else {
		copy_talitos_ptr(&desc->ptr[5], &edesc->link_tbl[tbl_off], 0);
	}

	/* iv out */
	map_single_talitos_ptr(dev, &desc->ptr[6], ivsize, ctx->iv,
			       DMA_FROM_DEVICE);

	ret = talitos_submit(dev, ctx->ch, desc, callback, areq);
	if (ret != -EINPROGRESS) {
		ipsec_esp_unmap(dev, edesc, areq);
		kfree(edesc);
	}
	return ret;
}

/*
 * allocate and map the extended descriptor
 */
static struct talitos_edesc *talitos_edesc_alloc(struct device *dev,
						 struct scatterlist *src,
						 struct scatterlist *dst,
						 u8 *iv,
						 unsigned int assoclen,
						 unsigned int cryptlen,
						 unsigned int authsize,
						 unsigned int ivsize,
						 int icv_stashing,
						 u32 cryptoflags,
						 bool encrypt)
{
	struct talitos_edesc *edesc;
	int src_nents, dst_nents, alloc_len, dma_len;
	dma_addr_t iv_dma = 0;
	gfp_t flags = cryptoflags & CRYPTO_TFM_REQ_MAY_SLEEP ? GFP_KERNEL :
		      GFP_ATOMIC;
	struct talitos_private *priv = dev_get_drvdata(dev);
	bool is_sec1 = has_ftr_sec1(priv);
	int max_len = is_sec1 ? TALITOS1_MAX_DATA_LEN : TALITOS2_MAX_DATA_LEN;

	if (cryptlen + authsize > max_len) {
		dev_err(dev, "length exceeds h/w max limit\n");
		return ERR_PTR(-EINVAL);
	}

	if (ivsize)
		iv_dma = dma_map_single(dev, iv, ivsize, DMA_TO_DEVICE);

	if (!dst || dst == src) {
		src_nents = sg_nents_for_len(src,
					     assoclen + cryptlen + authsize);
		src_nents = (src_nents == 1) ? 0 : src_nents;
		dst_nents = dst ? src_nents : 0;
	} else { /* dst && dst != src*/
		src_nents = sg_nents_for_len(src, assoclen + cryptlen +
						 (encrypt ? 0 : authsize));
		src_nents = (src_nents == 1) ? 0 : src_nents;
		dst_nents = sg_nents_for_len(dst, assoclen + cryptlen +
						 (encrypt ? authsize : 0));
		dst_nents = (dst_nents == 1) ? 0 : dst_nents;
	}

	/*
	 * allocate space for base edesc plus the link tables,
	 * allowing for two separate entries for AD and generated ICV (+ 2),
	 * and space for two sets of ICVs (stashed and generated)
	 */
	alloc_len = sizeof(struct talitos_edesc);
	if (src_nents || dst_nents) {
		if (is_sec1)
			dma_len = (src_nents ? cryptlen : 0) +
				  (dst_nents ? cryptlen : 0);
		else
			dma_len = (src_nents + dst_nents + 2) *
				  sizeof(struct talitos_ptr) + authsize * 2;
		alloc_len += dma_len;
	} else {
		dma_len = 0;
		alloc_len += icv_stashing ? authsize : 0;
	}

	edesc = kmalloc(alloc_len, GFP_DMA | flags);
	if (!edesc) {
		if (iv_dma)
			dma_unmap_single(dev, iv_dma, ivsize, DMA_TO_DEVICE);

		dev_err(dev, "could not allocate edescriptor\n");
		return ERR_PTR(-ENOMEM);
	}

	edesc->src_nents = src_nents;
	edesc->dst_nents = dst_nents;
	edesc->iv_dma = iv_dma;
	edesc->dma_len = dma_len;
	if (dma_len)
		edesc->dma_link_tbl = dma_map_single(dev, &edesc->link_tbl[0],
						     edesc->dma_len,
						     DMA_BIDIRECTIONAL);

	return edesc;
}

static struct talitos_edesc *aead_edesc_alloc(struct aead_request *areq, u8 *iv,
					      int icv_stashing, bool encrypt)
{
	struct crypto_aead *authenc = crypto_aead_reqtfm(areq);
	unsigned int authsize = crypto_aead_authsize(authenc);
	struct talitos_ctx *ctx = crypto_aead_ctx(authenc);
	unsigned int ivsize = crypto_aead_ivsize(authenc);

	return talitos_edesc_alloc(ctx->dev, areq->src, areq->dst,
				   iv, areq->assoclen, areq->cryptlen,
				   authsize, ivsize, icv_stashing,
				   areq->base.flags, encrypt);
}

static int aead_encrypt(struct aead_request *req)
{
	struct crypto_aead *authenc = crypto_aead_reqtfm(req);
	struct talitos_ctx *ctx = crypto_aead_ctx(authenc);
	struct talitos_edesc *edesc;

	/* allocate extended descriptor */
	edesc = aead_edesc_alloc(req, req->iv, 0, true);
	if (IS_ERR(edesc))
		return PTR_ERR(edesc);

	/* set encrypt */
	edesc->desc.hdr = ctx->desc_hdr_template | DESC_HDR_MODE0_ENCRYPT;

	return ipsec_esp(edesc, req, ipsec_esp_encrypt_done);
}

static int aead_decrypt(struct aead_request *req)
{
	struct crypto_aead *authenc = crypto_aead_reqtfm(req);
	unsigned int authsize = crypto_aead_authsize(authenc);
	struct talitos_ctx *ctx = crypto_aead_ctx(authenc);
	struct talitos_private *priv = dev_get_drvdata(ctx->dev);
	struct talitos_edesc *edesc;
	struct scatterlist *sg;
	void *icvdata;

	req->cryptlen -= authsize;

	/* allocate extended descriptor */
	edesc = aead_edesc_alloc(req, req->iv, 1, false);
	if (IS_ERR(edesc))
		return PTR_ERR(edesc);

	if ((priv->features & TALITOS_FTR_HW_AUTH_CHECK) &&
	    ((!edesc->src_nents && !edesc->dst_nents) ||
	     priv->features & TALITOS_FTR_SRC_LINK_TBL_LEN_INCLUDES_EXTENT)) {

		/* decrypt and check the ICV */
		edesc->desc.hdr = ctx->desc_hdr_template |
				  DESC_HDR_DIR_INBOUND |
				  DESC_HDR_MODE1_MDEU_CICV;

		/* reset integrity check result bits */
		edesc->desc.hdr_lo = 0;

		return ipsec_esp(edesc, req, ipsec_esp_decrypt_hwauth_done);
	}

	/* Have to check the ICV with software */
	edesc->desc.hdr = ctx->desc_hdr_template | DESC_HDR_DIR_INBOUND;

	/* stash incoming ICV for later cmp with ICV generated by the h/w */
	if (edesc->dma_len)
		icvdata = (char *)&edesc->link_tbl[edesc->src_nents +
						   edesc->dst_nents + 2];
	else
		icvdata = &edesc->link_tbl[0];

	sg = sg_last(req->src, edesc->src_nents ? : 1);

	memcpy(icvdata, (char *)sg_virt(sg) + sg->length - authsize, authsize);

	return ipsec_esp(edesc, req, ipsec_esp_decrypt_swauth_done);
}

static int ablkcipher_setkey(struct crypto_ablkcipher *cipher,
			     const u8 *key, unsigned int keylen)
{
	struct talitos_ctx *ctx = crypto_ablkcipher_ctx(cipher);

	memcpy(&ctx->key, key, keylen);
	ctx->keylen = keylen;

	return 0;
}

static void unmap_sg_talitos_ptr(struct device *dev, struct scatterlist *src,
				 struct scatterlist *dst, unsigned int len,
				 struct talitos_edesc *edesc)
{
	struct talitos_private *priv = dev_get_drvdata(dev);
	bool is_sec1 = has_ftr_sec1(priv);

	if (is_sec1) {
		if (!edesc->src_nents) {
			dma_unmap_sg(dev, src, 1,
				     dst != src ? DMA_TO_DEVICE
						: DMA_BIDIRECTIONAL);
		}
		if (dst && edesc->dst_nents) {
			dma_sync_single_for_device(dev,
						   edesc->dma_link_tbl + len,
						   len, DMA_FROM_DEVICE);
			sg_copy_from_buffer(dst, edesc->dst_nents ? : 1,
					    edesc->buf + len, len);
		} else if (dst && dst != src) {
			dma_unmap_sg(dev, dst, 1, DMA_FROM_DEVICE);
		}
	} else {
		talitos_sg_unmap(dev, edesc, src, dst);
	}
}

static void common_nonsnoop_unmap(struct device *dev,
				  struct talitos_edesc *edesc,
				  struct ablkcipher_request *areq)
{
	unmap_single_talitos_ptr(dev, &edesc->desc.ptr[5], DMA_FROM_DEVICE);

	unmap_sg_talitos_ptr(dev, areq->src, areq->dst, areq->nbytes, edesc);
	unmap_single_talitos_ptr(dev, &edesc->desc.ptr[2], DMA_TO_DEVICE);
	unmap_single_talitos_ptr(dev, &edesc->desc.ptr[1], DMA_TO_DEVICE);

	if (edesc->dma_len)
		dma_unmap_single(dev, edesc->dma_link_tbl, edesc->dma_len,
				 DMA_BIDIRECTIONAL);
}

static void ablkcipher_done(struct device *dev,
			    struct talitos_desc *desc, void *context,
			    int err)
{
	struct ablkcipher_request *areq = context;
	struct talitos_edesc *edesc;

	edesc = container_of(desc, struct talitos_edesc, desc);

	common_nonsnoop_unmap(dev, edesc, areq);

	kfree(edesc);

	areq->base.complete(&areq->base, err);
}

int map_sg_in_talitos_ptr(struct device *dev, struct scatterlist *src,
			  unsigned int len, struct talitos_edesc *edesc,
			  enum dma_data_direction dir, struct talitos_ptr *ptr)
{
	int sg_count;
	struct talitos_private *priv = dev_get_drvdata(dev);
	bool is_sec1 = has_ftr_sec1(priv);

	to_talitos_ptr_len(ptr, len, is_sec1);

	if (is_sec1) {
		sg_count = edesc->src_nents ? : 1;

		if (sg_count == 1) {
			dma_map_sg(dev, src, 1, dir);
			to_talitos_ptr(ptr, sg_dma_address(src), is_sec1);
		} else {
			sg_copy_to_buffer(src, sg_count, edesc->buf, len);
			to_talitos_ptr(ptr, edesc->dma_link_tbl, is_sec1);
			dma_sync_single_for_device(dev, edesc->dma_link_tbl,
						   len, DMA_TO_DEVICE);
		}
	} else {
		to_talitos_ptr_extent_clear(ptr, is_sec1);

		sg_count = dma_map_sg(dev, src, edesc->src_nents ? : 1, dir);

		if (sg_count == 1) {
			to_talitos_ptr(ptr, sg_dma_address(src), is_sec1);
		} else {
			sg_count = sg_to_link_tbl(src, sg_count, len,
						  &edesc->link_tbl[0]);
			if (sg_count > 1) {
				to_talitos_ptr(ptr, edesc->dma_link_tbl, 0);
				ptr->j_extent |= DESC_PTR_LNKTBL_JUMP;
				dma_sync_single_for_device(dev,
							   edesc->dma_link_tbl,
							   edesc->dma_len,
							   DMA_BIDIRECTIONAL);
			} else {
				/* Only one segment now, so no link tbl needed*/
				to_talitos_ptr(ptr, sg_dma_address(src),
					       is_sec1);
			}
		}
	}
	return sg_count;
}

void map_sg_out_talitos_ptr(struct device *dev, struct scatterlist *dst,
			    unsigned int len, struct talitos_edesc *edesc,
			    enum dma_data_direction dir,
			    struct talitos_ptr *ptr, int sg_count)
{
	struct talitos_private *priv = dev_get_drvdata(dev);
	bool is_sec1 = has_ftr_sec1(priv);

	if (dir != DMA_NONE)
		sg_count = dma_map_sg(dev, dst, edesc->dst_nents ? : 1, dir);

	to_talitos_ptr_len(ptr, len, is_sec1);

	if (is_sec1) {
		if (sg_count == 1) {
			if (dir != DMA_NONE)
				dma_map_sg(dev, dst, 1, dir);
			to_talitos_ptr(ptr, sg_dma_address(dst), is_sec1);
		} else {
			to_talitos_ptr(ptr, edesc->dma_link_tbl + len, is_sec1);
			dma_sync_single_for_device(dev,
						   edesc->dma_link_tbl + len,
						   len, DMA_FROM_DEVICE);
		}
	} else {
		to_talitos_ptr_extent_clear(ptr, is_sec1);

		if (sg_count == 1) {
			to_talitos_ptr(ptr, sg_dma_address(dst), is_sec1);
		} else {
			struct talitos_ptr *link_tbl_ptr =
				&edesc->link_tbl[edesc->src_nents + 1];

			to_talitos_ptr(ptr, edesc->dma_link_tbl +
					    (edesc->src_nents + 1) *
					     sizeof(struct talitos_ptr), 0);
			ptr->j_extent |= DESC_PTR_LNKTBL_JUMP;
			sg_to_link_tbl(dst, sg_count, len, link_tbl_ptr);
			dma_sync_single_for_device(dev, edesc->dma_link_tbl,
						   edesc->dma_len,
						   DMA_BIDIRECTIONAL);
		}
	}
}

static int common_nonsnoop(struct talitos_edesc *edesc,
			   struct ablkcipher_request *areq,
			   void (*callback) (struct device *dev,
					     struct talitos_desc *desc,
					     void *context, int error))
{
	struct crypto_ablkcipher *cipher = crypto_ablkcipher_reqtfm(areq);
	struct talitos_ctx *ctx = crypto_ablkcipher_ctx(cipher);
	struct device *dev = ctx->dev;
	struct talitos_desc *desc = &edesc->desc;
	unsigned int cryptlen = areq->nbytes;
	unsigned int ivsize = crypto_ablkcipher_ivsize(cipher);
	int sg_count, ret;
	struct talitos_private *priv = dev_get_drvdata(dev);
	bool is_sec1 = has_ftr_sec1(priv);

	/* first DWORD empty */
	desc->ptr[0] = zero_entry;

	/* cipher iv */
	to_talitos_ptr(&desc->ptr[1], edesc->iv_dma, is_sec1);
	to_talitos_ptr_len(&desc->ptr[1], ivsize, is_sec1);
	to_talitos_ptr_extent_clear(&desc->ptr[1], is_sec1);

	/* cipher key */
	map_single_talitos_ptr(dev, &desc->ptr[2], ctx->keylen,
			       (char *)&ctx->key, DMA_TO_DEVICE);

	/*
	 * cipher in
	 */
	sg_count = map_sg_in_talitos_ptr(dev, areq->src, cryptlen, edesc,
					 (areq->src == areq->dst) ?
					  DMA_BIDIRECTIONAL : DMA_TO_DEVICE,
					  &desc->ptr[3]);

	/* cipher out */
	map_sg_out_talitos_ptr(dev, areq->dst, cryptlen, edesc,
			       (areq->src == areq->dst) ? DMA_NONE
							: DMA_FROM_DEVICE,
			       &desc->ptr[4], sg_count);

	/* iv out */
	map_single_talitos_ptr(dev, &desc->ptr[5], ivsize, ctx->iv,
			       DMA_FROM_DEVICE);

	/* last DWORD empty */
	desc->ptr[6] = zero_entry;

	ret = talitos_submit(dev, ctx->ch, desc, callback, areq);
	if (ret != -EINPROGRESS) {
		common_nonsnoop_unmap(dev, edesc, areq);
		kfree(edesc);
	}
	return ret;
}

static struct talitos_edesc *ablkcipher_edesc_alloc(struct ablkcipher_request *
						    areq, bool encrypt)
{
	struct crypto_ablkcipher *cipher = crypto_ablkcipher_reqtfm(areq);
	struct talitos_ctx *ctx = crypto_ablkcipher_ctx(cipher);
	unsigned int ivsize = crypto_ablkcipher_ivsize(cipher);

	return talitos_edesc_alloc(ctx->dev, areq->src, areq->dst,
				   areq->info, 0, areq->nbytes, 0, ivsize, 0,
				   areq->base.flags, encrypt);
}

static int ablkcipher_encrypt(struct ablkcipher_request *areq)
{
	struct crypto_ablkcipher *cipher = crypto_ablkcipher_reqtfm(areq);
	struct talitos_ctx *ctx = crypto_ablkcipher_ctx(cipher);
	struct talitos_edesc *edesc;

	/* allocate extended descriptor */
	edesc = ablkcipher_edesc_alloc(areq, true);
	if (IS_ERR(edesc))
		return PTR_ERR(edesc);

	/* set encrypt */
	edesc->desc.hdr = ctx->desc_hdr_template | DESC_HDR_MODE0_ENCRYPT;

	return common_nonsnoop(edesc, areq, ablkcipher_done);
}

static int ablkcipher_decrypt(struct ablkcipher_request *areq)
{
	struct crypto_ablkcipher *cipher = crypto_ablkcipher_reqtfm(areq);
	struct talitos_ctx *ctx = crypto_ablkcipher_ctx(cipher);
	struct talitos_edesc *edesc;

	/* allocate extended descriptor */
	edesc = ablkcipher_edesc_alloc(areq, false);
	if (IS_ERR(edesc))
		return PTR_ERR(edesc);

	edesc->desc.hdr = ctx->desc_hdr_template | DESC_HDR_DIR_INBOUND;

	return common_nonsnoop(edesc, areq, ablkcipher_done);
}

static void common_nonsnoop_hash_unmap(struct device *dev,
				       struct talitos_edesc *edesc,
				       struct ahash_request *areq)
{
	struct talitos_ahash_req_ctx *req_ctx = ahash_request_ctx(areq);
	struct talitos_private *priv = dev_get_drvdata(dev);
	bool is_sec1 = has_ftr_sec1(priv);

	unmap_single_talitos_ptr(dev, &edesc->desc.ptr[5], DMA_FROM_DEVICE);

	unmap_sg_talitos_ptr(dev, req_ctx->psrc, NULL, 0, edesc);

	/* When using hashctx-in, must unmap it. */
	if (from_talitos_ptr_len(&edesc->desc.ptr[1], is_sec1))
		unmap_single_talitos_ptr(dev, &edesc->desc.ptr[1],
					 DMA_TO_DEVICE);

	if (from_talitos_ptr_len(&edesc->desc.ptr[2], is_sec1))
		unmap_single_talitos_ptr(dev, &edesc->desc.ptr[2],
					 DMA_TO_DEVICE);

	if (edesc->dma_len)
		dma_unmap_single(dev, edesc->dma_link_tbl, edesc->dma_len,
				 DMA_BIDIRECTIONAL);

}

static void ahash_done(struct device *dev,
		       struct talitos_desc *desc, void *context,
		       int err)
{
	struct ahash_request *areq = context;
	struct talitos_edesc *edesc =
		 container_of(desc, struct talitos_edesc, desc);
	struct talitos_ahash_req_ctx *req_ctx = ahash_request_ctx(areq);

	if (!req_ctx->last && req_ctx->to_hash_later) {
		/* Position any partial block for next update/final/finup */
		memcpy(req_ctx->buf, req_ctx->bufnext, req_ctx->to_hash_later);
		req_ctx->nbuf = req_ctx->to_hash_later;
	}
	common_nonsnoop_hash_unmap(dev, edesc, areq);

	kfree(edesc);

	areq->base.complete(&areq->base, err);
}

/*
 * SEC1 doesn't like hashing of 0 sized message, so we do the padding
 * ourself and submit a padded block
 */
void talitos_handle_buggy_hash(struct talitos_ctx *ctx,
			       struct talitos_edesc *edesc,
			       struct talitos_ptr *ptr)
{
	static u8 padded_hash[64] = {
		0x80, 0, 0, 0, 0, 0, 0, 0, 0, 0, 0, 0, 0, 0, 0, 0,
		0, 0, 0, 0, 0, 0, 0, 0, 0, 0, 0, 0, 0, 0, 0, 0,
		0, 0, 0, 0, 0, 0, 0, 0, 0, 0, 0, 0, 0, 0, 0, 0,
		0, 0, 0, 0, 0, 0, 0, 0, 0, 0, 0, 0, 0, 0, 0, 0,
	};

	pr_err_once("Bug in SEC1, padding ourself\n");
	edesc->desc.hdr &= ~DESC_HDR_MODE0_MDEU_PAD;
	map_single_talitos_ptr(ctx->dev, ptr, sizeof(padded_hash),
			       (char *)padded_hash, DMA_TO_DEVICE);
}

static int common_nonsnoop_hash(struct talitos_edesc *edesc,
				struct ahash_request *areq, unsigned int length,
				void (*callback) (struct device *dev,
						  struct talitos_desc *desc,
						  void *context, int error))
{
	struct crypto_ahash *tfm = crypto_ahash_reqtfm(areq);
	struct talitos_ctx *ctx = crypto_ahash_ctx(tfm);
	struct talitos_ahash_req_ctx *req_ctx = ahash_request_ctx(areq);
	struct device *dev = ctx->dev;
	struct talitos_desc *desc = &edesc->desc;
	int ret;
	struct talitos_private *priv = dev_get_drvdata(dev);
	bool is_sec1 = has_ftr_sec1(priv);

	/* first DWORD empty */
	desc->ptr[0] = zero_entry;

	/* hash context in */
	if (!req_ctx->first || req_ctx->swinit) {
		map_single_talitos_ptr(dev, &desc->ptr[1],
				       req_ctx->hw_context_size,
				       (char *)req_ctx->hw_context,
				       DMA_TO_DEVICE);
		req_ctx->swinit = 0;
	} else {
		desc->ptr[1] = zero_entry;
		/* Indicate next op is not the first. */
		req_ctx->first = 0;
	}

	/* HMAC key */
	if (ctx->keylen)
		map_single_talitos_ptr(dev, &desc->ptr[2], ctx->keylen,
				       (char *)&ctx->key, DMA_TO_DEVICE);
	else
		desc->ptr[2] = zero_entry;

	/*
	 * data in
	 */
	map_sg_in_talitos_ptr(dev, req_ctx->psrc, length, edesc,
			      DMA_TO_DEVICE, &desc->ptr[3]);

	/* fifth DWORD empty */
	desc->ptr[4] = zero_entry;

	/* hash/HMAC out -or- hash context out */
	if (req_ctx->last)
		map_single_talitos_ptr(dev, &desc->ptr[5],
				       crypto_ahash_digestsize(tfm),
				       areq->result, DMA_FROM_DEVICE);
	else
		map_single_talitos_ptr(dev, &desc->ptr[5],
				       req_ctx->hw_context_size,
				       req_ctx->hw_context, DMA_FROM_DEVICE);

	/* last DWORD empty */
	desc->ptr[6] = zero_entry;

	if (is_sec1 && from_talitos_ptr_len(&desc->ptr[3], true) == 0)
		talitos_handle_buggy_hash(ctx, edesc, &desc->ptr[3]);

	ret = talitos_submit(dev, ctx->ch, desc, callback, areq);
	if (ret != -EINPROGRESS) {
		common_nonsnoop_hash_unmap(dev, edesc, areq);
		kfree(edesc);
	}
	return ret;
}

static struct talitos_edesc *ahash_edesc_alloc(struct ahash_request *areq,
					       unsigned int nbytes)
{
	struct crypto_ahash *tfm = crypto_ahash_reqtfm(areq);
	struct talitos_ctx *ctx = crypto_ahash_ctx(tfm);
	struct talitos_ahash_req_ctx *req_ctx = ahash_request_ctx(areq);

	return talitos_edesc_alloc(ctx->dev, req_ctx->psrc, NULL, NULL, 0,
				   nbytes, 0, 0, 0, areq->base.flags, false);
}

static int ahash_init(struct ahash_request *areq)
{
	struct crypto_ahash *tfm = crypto_ahash_reqtfm(areq);
	struct talitos_ahash_req_ctx *req_ctx = ahash_request_ctx(areq);

	/* Initialize the context */
	req_ctx->nbuf = 0;
	req_ctx->first = 1; /* first indicates h/w must init its context */
	req_ctx->swinit = 0; /* assume h/w init of context */
	req_ctx->hw_context_size =
		(crypto_ahash_digestsize(tfm) <= SHA256_DIGEST_SIZE)
			? TALITOS_MDEU_CONTEXT_SIZE_MD5_SHA1_SHA256
			: TALITOS_MDEU_CONTEXT_SIZE_SHA384_SHA512;

	return 0;
}

/*
 * on h/w without explicit sha224 support, we initialize h/w context
 * manually with sha224 constants, and tell it to run sha256.
 */
static int ahash_init_sha224_swinit(struct ahash_request *areq)
{
	struct talitos_ahash_req_ctx *req_ctx = ahash_request_ctx(areq);

	ahash_init(areq);
	req_ctx->swinit = 1;/* prevent h/w initting context with sha256 values*/

	req_ctx->hw_context[0] = SHA224_H0;
	req_ctx->hw_context[1] = SHA224_H1;
	req_ctx->hw_context[2] = SHA224_H2;
	req_ctx->hw_context[3] = SHA224_H3;
	req_ctx->hw_context[4] = SHA224_H4;
	req_ctx->hw_context[5] = SHA224_H5;
	req_ctx->hw_context[6] = SHA224_H6;
	req_ctx->hw_context[7] = SHA224_H7;

	/* init 64-bit count */
	req_ctx->hw_context[8] = 0;
	req_ctx->hw_context[9] = 0;

	return 0;
}

static int ahash_process_req(struct ahash_request *areq, unsigned int nbytes)
{
	struct crypto_ahash *tfm = crypto_ahash_reqtfm(areq);
	struct talitos_ctx *ctx = crypto_ahash_ctx(tfm);
	struct talitos_ahash_req_ctx *req_ctx = ahash_request_ctx(areq);
	struct talitos_edesc *edesc;
	unsigned int blocksize =
			crypto_tfm_alg_blocksize(crypto_ahash_tfm(tfm));
	unsigned int nbytes_to_hash;
	unsigned int to_hash_later;
	unsigned int nsg;

	if (!req_ctx->last && (nbytes + req_ctx->nbuf <= blocksize)) {
		/* Buffer up to one whole block */
		sg_copy_to_buffer(areq->src,
				  sg_nents_for_len(areq->src, nbytes),
				  req_ctx->buf + req_ctx->nbuf, nbytes);
		req_ctx->nbuf += nbytes;
		return 0;
	}

	/* At least (blocksize + 1) bytes are available to hash */
	nbytes_to_hash = nbytes + req_ctx->nbuf;
	to_hash_later = nbytes_to_hash & (blocksize - 1);

	if (req_ctx->last)
		to_hash_later = 0;
	else if (to_hash_later)
		/* There is a partial block. Hash the full block(s) now */
		nbytes_to_hash -= to_hash_later;
	else {
		/* Keep one block buffered */
		nbytes_to_hash -= blocksize;
		to_hash_later = blocksize;
	}

	/* Chain in any previously buffered data */
	if (req_ctx->nbuf) {
		nsg = (req_ctx->nbuf < nbytes_to_hash) ? 2 : 1;
		sg_init_table(req_ctx->bufsl, nsg);
		sg_set_buf(req_ctx->bufsl, req_ctx->buf, req_ctx->nbuf);
		if (nsg > 1)
			sg_chain(req_ctx->bufsl, 2, areq->src);
		req_ctx->psrc = req_ctx->bufsl;
	} else
		req_ctx->psrc = areq->src;

	if (to_hash_later) {
		int nents = sg_nents_for_len(areq->src, nbytes);
		sg_pcopy_to_buffer(areq->src, nents,
				      req_ctx->bufnext,
				      to_hash_later,
				      nbytes - to_hash_later);
	}
	req_ctx->to_hash_later = to_hash_later;

	/* Allocate extended descriptor */
	edesc = ahash_edesc_alloc(areq, nbytes_to_hash);
	if (IS_ERR(edesc))
		return PTR_ERR(edesc);

	edesc->desc.hdr = ctx->desc_hdr_template;

	/* On last one, request SEC to pad; otherwise continue */
	if (req_ctx->last)
		edesc->desc.hdr |= DESC_HDR_MODE0_MDEU_PAD;
	else
		edesc->desc.hdr |= DESC_HDR_MODE0_MDEU_CONT;

	/* request SEC to INIT hash. */
	if (req_ctx->first && !req_ctx->swinit)
		edesc->desc.hdr |= DESC_HDR_MODE0_MDEU_INIT;

	/* When the tfm context has a keylen, it's an HMAC.
	 * A first or last (ie. not middle) descriptor must request HMAC.
	 */
	if (ctx->keylen && (req_ctx->first || req_ctx->last))
		edesc->desc.hdr |= DESC_HDR_MODE0_MDEU_HMAC;

	return common_nonsnoop_hash(edesc, areq, nbytes_to_hash,
				    ahash_done);
}

static int ahash_update(struct ahash_request *areq)
{
	struct talitos_ahash_req_ctx *req_ctx = ahash_request_ctx(areq);

	req_ctx->last = 0;

	return ahash_process_req(areq, areq->nbytes);
}

static int ahash_final(struct ahash_request *areq)
{
	struct talitos_ahash_req_ctx *req_ctx = ahash_request_ctx(areq);

	req_ctx->last = 1;

	return ahash_process_req(areq, 0);
}

static int ahash_finup(struct ahash_request *areq)
{
	struct talitos_ahash_req_ctx *req_ctx = ahash_request_ctx(areq);

	req_ctx->last = 1;

	return ahash_process_req(areq, areq->nbytes);
}

static int ahash_digest(struct ahash_request *areq)
{
	struct talitos_ahash_req_ctx *req_ctx = ahash_request_ctx(areq);
	struct crypto_ahash *ahash = crypto_ahash_reqtfm(areq);

	ahash->init(areq);
	req_ctx->last = 1;

	return ahash_process_req(areq, areq->nbytes);
}

static int ahash_export(struct ahash_request *areq, void *out)
{
	struct talitos_ahash_req_ctx *req_ctx = ahash_request_ctx(areq);
	struct talitos_export_state *export = out;

	memcpy(export->hw_context, req_ctx->hw_context,
	       req_ctx->hw_context_size);
	memcpy(export->buf, req_ctx->buf, req_ctx->nbuf);
	export->swinit = req_ctx->swinit;
	export->first = req_ctx->first;
	export->last = req_ctx->last;
	export->to_hash_later = req_ctx->to_hash_later;
	export->nbuf = req_ctx->nbuf;

	return 0;
}

static int ahash_import(struct ahash_request *areq, const void *in)
{
	struct talitos_ahash_req_ctx *req_ctx = ahash_request_ctx(areq);
	struct crypto_ahash *tfm = crypto_ahash_reqtfm(areq);
	const struct talitos_export_state *export = in;

	memset(req_ctx, 0, sizeof(*req_ctx));
	req_ctx->hw_context_size =
		(crypto_ahash_digestsize(tfm) <= SHA256_DIGEST_SIZE)
			? TALITOS_MDEU_CONTEXT_SIZE_MD5_SHA1_SHA256
			: TALITOS_MDEU_CONTEXT_SIZE_SHA384_SHA512;
	memcpy(req_ctx->hw_context, export->hw_context,
	       req_ctx->hw_context_size);
	memcpy(req_ctx->buf, export->buf, export->nbuf);
	req_ctx->swinit = export->swinit;
	req_ctx->first = export->first;
	req_ctx->last = export->last;
	req_ctx->to_hash_later = export->to_hash_later;
	req_ctx->nbuf = export->nbuf;

	return 0;
}

struct keyhash_result {
	struct completion completion;
	int err;
};

static void keyhash_complete(struct crypto_async_request *req, int err)
{
	struct keyhash_result *res = req->data;

	if (err == -EINPROGRESS)
		return;

	res->err = err;
	complete(&res->completion);
}

static int keyhash(struct crypto_ahash *tfm, const u8 *key, unsigned int keylen,
		   u8 *hash)
{
	struct talitos_ctx *ctx = crypto_tfm_ctx(crypto_ahash_tfm(tfm));

	struct scatterlist sg[1];
	struct ahash_request *req;
	struct keyhash_result hresult;
	int ret;

	init_completion(&hresult.completion);

	req = ahash_request_alloc(tfm, GFP_KERNEL);
	if (!req)
		return -ENOMEM;

	/* Keep tfm keylen == 0 during hash of the long key */
	ctx->keylen = 0;
	ahash_request_set_callback(req, CRYPTO_TFM_REQ_MAY_BACKLOG,
				   keyhash_complete, &hresult);

	sg_init_one(&sg[0], key, keylen);

	ahash_request_set_crypt(req, sg, hash, keylen);
	ret = crypto_ahash_digest(req);
	switch (ret) {
	case 0:
		break;
	case -EINPROGRESS:
	case -EBUSY:
		ret = wait_for_completion_interruptible(
			&hresult.completion);
		if (!ret)
			ret = hresult.err;
		break;
	default:
		break;
	}
	ahash_request_free(req);

	return ret;
}

static int ahash_setkey(struct crypto_ahash *tfm, const u8 *key,
			unsigned int keylen)
{
	struct talitos_ctx *ctx = crypto_tfm_ctx(crypto_ahash_tfm(tfm));
	unsigned int blocksize =
			crypto_tfm_alg_blocksize(crypto_ahash_tfm(tfm));
	unsigned int digestsize = crypto_ahash_digestsize(tfm);
	unsigned int keysize = keylen;
	u8 hash[SHA512_DIGEST_SIZE];
	int ret;

	if (keylen <= blocksize)
		memcpy(ctx->key, key, keysize);
	else {
		/* Must get the hash of the long key */
		ret = keyhash(tfm, key, keylen, hash);

		if (ret) {
			crypto_ahash_set_flags(tfm, CRYPTO_TFM_RES_BAD_KEY_LEN);
			return -EINVAL;
		}

		keysize = digestsize;
		memcpy(ctx->key, hash, digestsize);
	}

	ctx->keylen = keysize;

	return 0;
}


struct talitos_alg_template {
	u32 type;
	union {
		struct crypto_alg crypto;
		struct ahash_alg hash;
		struct aead_alg aead;
	} alg;
	__be32 desc_hdr_template;
};

static struct talitos_alg_template driver_algs[] = {
	/* AEAD algorithms.  These use a single-pass ipsec_esp descriptor */
	{	.type = CRYPTO_ALG_TYPE_AEAD,
		.alg.aead = {
			.base = {
				.cra_name = "authenc(hmac(sha1),cbc(aes))",
				.cra_driver_name = "authenc-hmac-sha1-"
						   "cbc-aes-talitos",
				.cra_blocksize = AES_BLOCK_SIZE,
				.cra_flags = CRYPTO_ALG_ASYNC,
			},
			.ivsize = AES_BLOCK_SIZE,
			.maxauthsize = SHA1_DIGEST_SIZE,
		},
		.desc_hdr_template = DESC_HDR_TYPE_IPSEC_ESP |
			             DESC_HDR_SEL0_AESU |
		                     DESC_HDR_MODE0_AESU_CBC |
		                     DESC_HDR_SEL1_MDEUA |
		                     DESC_HDR_MODE1_MDEU_INIT |
		                     DESC_HDR_MODE1_MDEU_PAD |
		                     DESC_HDR_MODE1_MDEU_SHA1_HMAC,
	},
	{	.type = CRYPTO_ALG_TYPE_AEAD,
		.alg.aead = {
			.base = {
				.cra_name = "authenc(hmac(sha1),"
					    "cbc(des3_ede))",
				.cra_driver_name = "authenc-hmac-sha1-"
						   "cbc-3des-talitos",
				.cra_blocksize = DES3_EDE_BLOCK_SIZE,
				.cra_flags = CRYPTO_ALG_ASYNC,
			},
			.ivsize = DES3_EDE_BLOCK_SIZE,
			.maxauthsize = SHA1_DIGEST_SIZE,
		},
		.desc_hdr_template = DESC_HDR_TYPE_IPSEC_ESP |
			             DESC_HDR_SEL0_DEU |
		                     DESC_HDR_MODE0_DEU_CBC |
		                     DESC_HDR_MODE0_DEU_3DES |
		                     DESC_HDR_SEL1_MDEUA |
		                     DESC_HDR_MODE1_MDEU_INIT |
		                     DESC_HDR_MODE1_MDEU_PAD |
		                     DESC_HDR_MODE1_MDEU_SHA1_HMAC,
	},
	{       .type = CRYPTO_ALG_TYPE_AEAD,
		.alg.aead = {
			.base = {
				.cra_name = "authenc(hmac(sha224),cbc(aes))",
				.cra_driver_name = "authenc-hmac-sha224-"
						   "cbc-aes-talitos",
				.cra_blocksize = AES_BLOCK_SIZE,
				.cra_flags = CRYPTO_ALG_ASYNC,
			},
			.ivsize = AES_BLOCK_SIZE,
			.maxauthsize = SHA224_DIGEST_SIZE,
		},
		.desc_hdr_template = DESC_HDR_TYPE_IPSEC_ESP |
				     DESC_HDR_SEL0_AESU |
				     DESC_HDR_MODE0_AESU_CBC |
				     DESC_HDR_SEL1_MDEUA |
				     DESC_HDR_MODE1_MDEU_INIT |
				     DESC_HDR_MODE1_MDEU_PAD |
				     DESC_HDR_MODE1_MDEU_SHA224_HMAC,
	},
	{	.type = CRYPTO_ALG_TYPE_AEAD,
		.alg.aead = {
			.base = {
				.cra_name = "authenc(hmac(sha224),"
					    "cbc(des3_ede))",
				.cra_driver_name = "authenc-hmac-sha224-"
						   "cbc-3des-talitos",
				.cra_blocksize = DES3_EDE_BLOCK_SIZE,
				.cra_flags = CRYPTO_ALG_ASYNC,
			},
			.ivsize = DES3_EDE_BLOCK_SIZE,
			.maxauthsize = SHA224_DIGEST_SIZE,
		},
		.desc_hdr_template = DESC_HDR_TYPE_IPSEC_ESP |
			             DESC_HDR_SEL0_DEU |
		                     DESC_HDR_MODE0_DEU_CBC |
		                     DESC_HDR_MODE0_DEU_3DES |
		                     DESC_HDR_SEL1_MDEUA |
		                     DESC_HDR_MODE1_MDEU_INIT |
		                     DESC_HDR_MODE1_MDEU_PAD |
		                     DESC_HDR_MODE1_MDEU_SHA224_HMAC,
	},
	{	.type = CRYPTO_ALG_TYPE_AEAD,
		.alg.aead = {
			.base = {
				.cra_name = "authenc(hmac(sha256),cbc(aes))",
				.cra_driver_name = "authenc-hmac-sha256-"
						   "cbc-aes-talitos",
				.cra_blocksize = AES_BLOCK_SIZE,
				.cra_flags = CRYPTO_ALG_ASYNC,
			},
			.ivsize = AES_BLOCK_SIZE,
			.maxauthsize = SHA256_DIGEST_SIZE,
		},
		.desc_hdr_template = DESC_HDR_TYPE_IPSEC_ESP |
			             DESC_HDR_SEL0_AESU |
		                     DESC_HDR_MODE0_AESU_CBC |
		                     DESC_HDR_SEL1_MDEUA |
		                     DESC_HDR_MODE1_MDEU_INIT |
		                     DESC_HDR_MODE1_MDEU_PAD |
		                     DESC_HDR_MODE1_MDEU_SHA256_HMAC,
	},
	{	.type = CRYPTO_ALG_TYPE_AEAD,
		.alg.aead = {
			.base = {
				.cra_name = "authenc(hmac(sha256),"
					    "cbc(des3_ede))",
				.cra_driver_name = "authenc-hmac-sha256-"
						   "cbc-3des-talitos",
				.cra_blocksize = DES3_EDE_BLOCK_SIZE,
				.cra_flags = CRYPTO_ALG_ASYNC,
			},
			.ivsize = DES3_EDE_BLOCK_SIZE,
			.maxauthsize = SHA256_DIGEST_SIZE,
		},
		.desc_hdr_template = DESC_HDR_TYPE_IPSEC_ESP |
			             DESC_HDR_SEL0_DEU |
		                     DESC_HDR_MODE0_DEU_CBC |
		                     DESC_HDR_MODE0_DEU_3DES |
		                     DESC_HDR_SEL1_MDEUA |
		                     DESC_HDR_MODE1_MDEU_INIT |
		                     DESC_HDR_MODE1_MDEU_PAD |
		                     DESC_HDR_MODE1_MDEU_SHA256_HMAC,
	},
	{	.type = CRYPTO_ALG_TYPE_AEAD,
		.alg.aead = {
			.base = {
				.cra_name = "authenc(hmac(sha384),cbc(aes))",
				.cra_driver_name = "authenc-hmac-sha384-"
						   "cbc-aes-talitos",
				.cra_blocksize = AES_BLOCK_SIZE,
				.cra_flags = CRYPTO_ALG_ASYNC,
			},
			.ivsize = AES_BLOCK_SIZE,
			.maxauthsize = SHA384_DIGEST_SIZE,
		},
		.desc_hdr_template = DESC_HDR_TYPE_IPSEC_ESP |
			             DESC_HDR_SEL0_AESU |
		                     DESC_HDR_MODE0_AESU_CBC |
		                     DESC_HDR_SEL1_MDEUB |
		                     DESC_HDR_MODE1_MDEU_INIT |
		                     DESC_HDR_MODE1_MDEU_PAD |
		                     DESC_HDR_MODE1_MDEUB_SHA384_HMAC,
	},
	{	.type = CRYPTO_ALG_TYPE_AEAD,
		.alg.aead = {
			.base = {
				.cra_name = "authenc(hmac(sha384),"
					    "cbc(des3_ede))",
				.cra_driver_name = "authenc-hmac-sha384-"
						   "cbc-3des-talitos",
				.cra_blocksize = DES3_EDE_BLOCK_SIZE,
				.cra_flags = CRYPTO_ALG_ASYNC,
			},
			.ivsize = DES3_EDE_BLOCK_SIZE,
			.maxauthsize = SHA384_DIGEST_SIZE,
		},
		.desc_hdr_template = DESC_HDR_TYPE_IPSEC_ESP |
			             DESC_HDR_SEL0_DEU |
		                     DESC_HDR_MODE0_DEU_CBC |
		                     DESC_HDR_MODE0_DEU_3DES |
		                     DESC_HDR_SEL1_MDEUB |
		                     DESC_HDR_MODE1_MDEU_INIT |
		                     DESC_HDR_MODE1_MDEU_PAD |
		                     DESC_HDR_MODE1_MDEUB_SHA384_HMAC,
	},
	{	.type = CRYPTO_ALG_TYPE_AEAD,
		.alg.aead = {
			.base = {
				.cra_name = "authenc(hmac(sha512),cbc(aes))",
				.cra_driver_name = "authenc-hmac-sha512-"
						   "cbc-aes-talitos",
				.cra_blocksize = AES_BLOCK_SIZE,
				.cra_flags = CRYPTO_ALG_ASYNC,
			},
			.ivsize = AES_BLOCK_SIZE,
			.maxauthsize = SHA512_DIGEST_SIZE,
		},
		.desc_hdr_template = DESC_HDR_TYPE_IPSEC_ESP |
			             DESC_HDR_SEL0_AESU |
		                     DESC_HDR_MODE0_AESU_CBC |
		                     DESC_HDR_SEL1_MDEUB |
		                     DESC_HDR_MODE1_MDEU_INIT |
		                     DESC_HDR_MODE1_MDEU_PAD |
		                     DESC_HDR_MODE1_MDEUB_SHA512_HMAC,
	},
	{	.type = CRYPTO_ALG_TYPE_AEAD,
		.alg.aead = {
			.base = {
				.cra_name = "authenc(hmac(sha512),"
					    "cbc(des3_ede))",
				.cra_driver_name = "authenc-hmac-sha512-"
						   "cbc-3des-talitos",
				.cra_blocksize = DES3_EDE_BLOCK_SIZE,
				.cra_flags = CRYPTO_ALG_ASYNC,
			},
			.ivsize = DES3_EDE_BLOCK_SIZE,
			.maxauthsize = SHA512_DIGEST_SIZE,
		},
		.desc_hdr_template = DESC_HDR_TYPE_IPSEC_ESP |
			             DESC_HDR_SEL0_DEU |
		                     DESC_HDR_MODE0_DEU_CBC |
		                     DESC_HDR_MODE0_DEU_3DES |
		                     DESC_HDR_SEL1_MDEUB |
		                     DESC_HDR_MODE1_MDEU_INIT |
		                     DESC_HDR_MODE1_MDEU_PAD |
		                     DESC_HDR_MODE1_MDEUB_SHA512_HMAC,
	},
	{	.type = CRYPTO_ALG_TYPE_AEAD,
		.alg.aead = {
			.base = {
				.cra_name = "authenc(hmac(md5),cbc(aes))",
				.cra_driver_name = "authenc-hmac-md5-"
						   "cbc-aes-talitos",
				.cra_blocksize = AES_BLOCK_SIZE,
				.cra_flags = CRYPTO_ALG_ASYNC,
			},
			.ivsize = AES_BLOCK_SIZE,
			.maxauthsize = MD5_DIGEST_SIZE,
		},
		.desc_hdr_template = DESC_HDR_TYPE_IPSEC_ESP |
			             DESC_HDR_SEL0_AESU |
		                     DESC_HDR_MODE0_AESU_CBC |
		                     DESC_HDR_SEL1_MDEUA |
		                     DESC_HDR_MODE1_MDEU_INIT |
		                     DESC_HDR_MODE1_MDEU_PAD |
		                     DESC_HDR_MODE1_MDEU_MD5_HMAC,
	},
	{	.type = CRYPTO_ALG_TYPE_AEAD,
		.alg.aead = {
			.base = {
				.cra_name = "authenc(hmac(md5),cbc(des3_ede))",
				.cra_driver_name = "authenc-hmac-md5-"
						   "cbc-3des-talitos",
				.cra_blocksize = DES3_EDE_BLOCK_SIZE,
				.cra_flags = CRYPTO_ALG_ASYNC,
			},
			.ivsize = DES3_EDE_BLOCK_SIZE,
			.maxauthsize = MD5_DIGEST_SIZE,
		},
		.desc_hdr_template = DESC_HDR_TYPE_IPSEC_ESP |
			             DESC_HDR_SEL0_DEU |
		                     DESC_HDR_MODE0_DEU_CBC |
		                     DESC_HDR_MODE0_DEU_3DES |
		                     DESC_HDR_SEL1_MDEUA |
		                     DESC_HDR_MODE1_MDEU_INIT |
		                     DESC_HDR_MODE1_MDEU_PAD |
		                     DESC_HDR_MODE1_MDEU_MD5_HMAC,
	},
	/* ABLKCIPHER algorithms. */
	{	.type = CRYPTO_ALG_TYPE_ABLKCIPHER,
		.alg.crypto = {
			.cra_name = "cbc(aes)",
			.cra_driver_name = "cbc-aes-talitos",
			.cra_blocksize = AES_BLOCK_SIZE,
			.cra_flags = CRYPTO_ALG_TYPE_ABLKCIPHER |
                                     CRYPTO_ALG_ASYNC,
			.cra_ablkcipher = {
				.min_keysize = AES_MIN_KEY_SIZE,
				.max_keysize = AES_MAX_KEY_SIZE,
				.ivsize = AES_BLOCK_SIZE,
			}
		},
		.desc_hdr_template = DESC_HDR_TYPE_COMMON_NONSNOOP_NO_AFEU |
				     DESC_HDR_SEL0_AESU |
				     DESC_HDR_MODE0_AESU_CBC,
	},
	{	.type = CRYPTO_ALG_TYPE_ABLKCIPHER,
		.alg.crypto = {
			.cra_name = "cbc(des3_ede)",
			.cra_driver_name = "cbc-3des-talitos",
			.cra_blocksize = DES3_EDE_BLOCK_SIZE,
			.cra_flags = CRYPTO_ALG_TYPE_ABLKCIPHER |
                                     CRYPTO_ALG_ASYNC,
			.cra_ablkcipher = {
				.min_keysize = DES3_EDE_KEY_SIZE,
				.max_keysize = DES3_EDE_KEY_SIZE,
				.ivsize = DES3_EDE_BLOCK_SIZE,
			}
		},
		.desc_hdr_template = DESC_HDR_TYPE_COMMON_NONSNOOP_NO_AFEU |
			             DESC_HDR_SEL0_DEU |
		                     DESC_HDR_MODE0_DEU_CBC |
		                     DESC_HDR_MODE0_DEU_3DES,
	},
	/* AHASH algorithms. */
	{	.type = CRYPTO_ALG_TYPE_AHASH,
		.alg.hash = {
			.halg.digestsize = MD5_DIGEST_SIZE,
			.halg.statesize = sizeof(struct talitos_export_state),
			.halg.base = {
				.cra_name = "md5",
				.cra_driver_name = "md5-talitos",
				.cra_blocksize = MD5_HMAC_BLOCK_SIZE,
				.cra_flags = CRYPTO_ALG_TYPE_AHASH |
					     CRYPTO_ALG_ASYNC,
			}
		},
		.desc_hdr_template = DESC_HDR_TYPE_COMMON_NONSNOOP_NO_AFEU |
				     DESC_HDR_SEL0_MDEUA |
				     DESC_HDR_MODE0_MDEU_MD5,
	},
	{	.type = CRYPTO_ALG_TYPE_AHASH,
		.alg.hash = {
			.halg.digestsize = SHA1_DIGEST_SIZE,
			.halg.statesize = sizeof(struct talitos_export_state),
			.halg.base = {
				.cra_name = "sha1",
				.cra_driver_name = "sha1-talitos",
				.cra_blocksize = SHA1_BLOCK_SIZE,
				.cra_flags = CRYPTO_ALG_TYPE_AHASH |
					     CRYPTO_ALG_ASYNC,
			}
		},
		.desc_hdr_template = DESC_HDR_TYPE_COMMON_NONSNOOP_NO_AFEU |
				     DESC_HDR_SEL0_MDEUA |
				     DESC_HDR_MODE0_MDEU_SHA1,
	},
	{	.type = CRYPTO_ALG_TYPE_AHASH,
		.alg.hash = {
			.halg.digestsize = SHA224_DIGEST_SIZE,
			.halg.statesize = sizeof(struct talitos_export_state),
			.halg.base = {
				.cra_name = "sha224",
				.cra_driver_name = "sha224-talitos",
				.cra_blocksize = SHA224_BLOCK_SIZE,
				.cra_flags = CRYPTO_ALG_TYPE_AHASH |
					     CRYPTO_ALG_ASYNC,
			}
		},
		.desc_hdr_template = DESC_HDR_TYPE_COMMON_NONSNOOP_NO_AFEU |
				     DESC_HDR_SEL0_MDEUA |
				     DESC_HDR_MODE0_MDEU_SHA224,
	},
	{	.type = CRYPTO_ALG_TYPE_AHASH,
		.alg.hash = {
			.halg.digestsize = SHA256_DIGEST_SIZE,
			.halg.statesize = sizeof(struct talitos_export_state),
			.halg.base = {
				.cra_name = "sha256",
				.cra_driver_name = "sha256-talitos",
				.cra_blocksize = SHA256_BLOCK_SIZE,
				.cra_flags = CRYPTO_ALG_TYPE_AHASH |
					     CRYPTO_ALG_ASYNC,
			}
		},
		.desc_hdr_template = DESC_HDR_TYPE_COMMON_NONSNOOP_NO_AFEU |
				     DESC_HDR_SEL0_MDEUA |
				     DESC_HDR_MODE0_MDEU_SHA256,
	},
	{	.type = CRYPTO_ALG_TYPE_AHASH,
		.alg.hash = {
			.halg.digestsize = SHA384_DIGEST_SIZE,
			.halg.statesize = sizeof(struct talitos_export_state),
			.halg.base = {
				.cra_name = "sha384",
				.cra_driver_name = "sha384-talitos",
				.cra_blocksize = SHA384_BLOCK_SIZE,
				.cra_flags = CRYPTO_ALG_TYPE_AHASH |
					     CRYPTO_ALG_ASYNC,
			}
		},
		.desc_hdr_template = DESC_HDR_TYPE_COMMON_NONSNOOP_NO_AFEU |
				     DESC_HDR_SEL0_MDEUB |
				     DESC_HDR_MODE0_MDEUB_SHA384,
	},
	{	.type = CRYPTO_ALG_TYPE_AHASH,
		.alg.hash = {
			.halg.digestsize = SHA512_DIGEST_SIZE,
			.halg.statesize = sizeof(struct talitos_export_state),
			.halg.base = {
				.cra_name = "sha512",
				.cra_driver_name = "sha512-talitos",
				.cra_blocksize = SHA512_BLOCK_SIZE,
				.cra_flags = CRYPTO_ALG_TYPE_AHASH |
					     CRYPTO_ALG_ASYNC,
			}
		},
		.desc_hdr_template = DESC_HDR_TYPE_COMMON_NONSNOOP_NO_AFEU |
				     DESC_HDR_SEL0_MDEUB |
				     DESC_HDR_MODE0_MDEUB_SHA512,
	},
	{	.type = CRYPTO_ALG_TYPE_AHASH,
		.alg.hash = {
			.halg.digestsize = MD5_DIGEST_SIZE,
			.halg.statesize = sizeof(struct talitos_export_state),
			.halg.base = {
				.cra_name = "hmac(md5)",
				.cra_driver_name = "hmac-md5-talitos",
				.cra_blocksize = MD5_HMAC_BLOCK_SIZE,
				.cra_flags = CRYPTO_ALG_TYPE_AHASH |
					     CRYPTO_ALG_ASYNC,
			}
		},
		.desc_hdr_template = DESC_HDR_TYPE_COMMON_NONSNOOP_NO_AFEU |
				     DESC_HDR_SEL0_MDEUA |
				     DESC_HDR_MODE0_MDEU_MD5,
	},
	{	.type = CRYPTO_ALG_TYPE_AHASH,
		.alg.hash = {
			.halg.digestsize = SHA1_DIGEST_SIZE,
			.halg.statesize = sizeof(struct talitos_export_state),
			.halg.base = {
				.cra_name = "hmac(sha1)",
				.cra_driver_name = "hmac-sha1-talitos",
				.cra_blocksize = SHA1_BLOCK_SIZE,
				.cra_flags = CRYPTO_ALG_TYPE_AHASH |
					     CRYPTO_ALG_ASYNC,
			}
		},
		.desc_hdr_template = DESC_HDR_TYPE_COMMON_NONSNOOP_NO_AFEU |
				     DESC_HDR_SEL0_MDEUA |
				     DESC_HDR_MODE0_MDEU_SHA1,
	},
	{	.type = CRYPTO_ALG_TYPE_AHASH,
		.alg.hash = {
			.halg.digestsize = SHA224_DIGEST_SIZE,
			.halg.statesize = sizeof(struct talitos_export_state),
			.halg.base = {
				.cra_name = "hmac(sha224)",
				.cra_driver_name = "hmac-sha224-talitos",
				.cra_blocksize = SHA224_BLOCK_SIZE,
				.cra_flags = CRYPTO_ALG_TYPE_AHASH |
					     CRYPTO_ALG_ASYNC,
			}
		},
		.desc_hdr_template = DESC_HDR_TYPE_COMMON_NONSNOOP_NO_AFEU |
				     DESC_HDR_SEL0_MDEUA |
				     DESC_HDR_MODE0_MDEU_SHA224,
	},
	{	.type = CRYPTO_ALG_TYPE_AHASH,
		.alg.hash = {
			.halg.digestsize = SHA256_DIGEST_SIZE,
			.halg.statesize = sizeof(struct talitos_export_state),
			.halg.base = {
				.cra_name = "hmac(sha256)",
				.cra_driver_name = "hmac-sha256-talitos",
				.cra_blocksize = SHA256_BLOCK_SIZE,
				.cra_flags = CRYPTO_ALG_TYPE_AHASH |
					     CRYPTO_ALG_ASYNC,
			}
		},
		.desc_hdr_template = DESC_HDR_TYPE_COMMON_NONSNOOP_NO_AFEU |
				     DESC_HDR_SEL0_MDEUA |
				     DESC_HDR_MODE0_MDEU_SHA256,
	},
	{	.type = CRYPTO_ALG_TYPE_AHASH,
		.alg.hash = {
			.halg.digestsize = SHA384_DIGEST_SIZE,
			.halg.statesize = sizeof(struct talitos_export_state),
			.halg.base = {
				.cra_name = "hmac(sha384)",
				.cra_driver_name = "hmac-sha384-talitos",
				.cra_blocksize = SHA384_BLOCK_SIZE,
				.cra_flags = CRYPTO_ALG_TYPE_AHASH |
					     CRYPTO_ALG_ASYNC,
			}
		},
		.desc_hdr_template = DESC_HDR_TYPE_COMMON_NONSNOOP_NO_AFEU |
				     DESC_HDR_SEL0_MDEUB |
				     DESC_HDR_MODE0_MDEUB_SHA384,
	},
	{	.type = CRYPTO_ALG_TYPE_AHASH,
		.alg.hash = {
			.halg.digestsize = SHA512_DIGEST_SIZE,
			.halg.statesize = sizeof(struct talitos_export_state),
			.halg.base = {
				.cra_name = "hmac(sha512)",
				.cra_driver_name = "hmac-sha512-talitos",
				.cra_blocksize = SHA512_BLOCK_SIZE,
				.cra_flags = CRYPTO_ALG_TYPE_AHASH |
					     CRYPTO_ALG_ASYNC,
			}
		},
		.desc_hdr_template = DESC_HDR_TYPE_COMMON_NONSNOOP_NO_AFEU |
				     DESC_HDR_SEL0_MDEUB |
				     DESC_HDR_MODE0_MDEUB_SHA512,
	}
};

struct talitos_crypto_alg {
	struct list_head entry;
	struct device *dev;
	struct talitos_alg_template algt;
};

static int talitos_init_common(struct talitos_ctx *ctx,
			       struct talitos_crypto_alg *talitos_alg)
{
	struct talitos_private *priv;

	/* update context with ptr to dev */
	ctx->dev = talitos_alg->dev;

	/* assign SEC channel to tfm in round-robin fashion */
	priv = dev_get_drvdata(ctx->dev);
	ctx->ch = atomic_inc_return(&priv->last_chan) &
		  (priv->num_channels - 1);

	/* copy descriptor header template value */
	ctx->desc_hdr_template = talitos_alg->algt.desc_hdr_template;

	/* select done notification */
	ctx->desc_hdr_template |= DESC_HDR_DONE_NOTIFY;

	return 0;
}

static int talitos_cra_init(struct crypto_tfm *tfm)
{
	struct crypto_alg *alg = tfm->__crt_alg;
	struct talitos_crypto_alg *talitos_alg;
	struct talitos_ctx *ctx = crypto_tfm_ctx(tfm);

	if ((alg->cra_flags & CRYPTO_ALG_TYPE_MASK) == CRYPTO_ALG_TYPE_AHASH)
		talitos_alg = container_of(__crypto_ahash_alg(alg),
					   struct talitos_crypto_alg,
					   algt.alg.hash);
	else
		talitos_alg = container_of(alg, struct talitos_crypto_alg,
					   algt.alg.crypto);

	return talitos_init_common(ctx, talitos_alg);
}

static int talitos_cra_init_aead(struct crypto_aead *tfm)
{
	struct aead_alg *alg = crypto_aead_alg(tfm);
	struct talitos_crypto_alg *talitos_alg;
	struct talitos_ctx *ctx = crypto_aead_ctx(tfm);

	talitos_alg = container_of(alg, struct talitos_crypto_alg,
				   algt.alg.aead);

	return talitos_init_common(ctx, talitos_alg);
}

static int talitos_cra_init_ahash(struct crypto_tfm *tfm)
{
	struct talitos_ctx *ctx = crypto_tfm_ctx(tfm);

	talitos_cra_init(tfm);

	ctx->keylen = 0;
	crypto_ahash_set_reqsize(__crypto_ahash_cast(tfm),
				 sizeof(struct talitos_ahash_req_ctx));

	return 0;
}

/*
 * given the alg's descriptor header template, determine whether descriptor
 * type and primary/secondary execution units required match the hw
 * capabilities description provided in the device tree node.
 */
static int hw_supports(struct device *dev, __be32 desc_hdr_template)
{
	struct talitos_private *priv = dev_get_drvdata(dev);
	int ret;

	ret = (1 << DESC_TYPE(desc_hdr_template) & priv->desc_types) &&
	      (1 << PRIMARY_EU(desc_hdr_template) & priv->exec_units);

	if (SECONDARY_EU(desc_hdr_template))
		ret = ret && (1 << SECONDARY_EU(desc_hdr_template)
		              & priv->exec_units);

	return ret;
}

static int talitos_remove(struct platform_device *ofdev)
{
	struct device *dev = &ofdev->dev;
	struct talitos_private *priv = dev_get_drvdata(dev);
	struct talitos_crypto_alg *t_alg, *n;
	int i;

	list_for_each_entry_safe(t_alg, n, &priv->alg_list, entry) {
		switch (t_alg->algt.type) {
		case CRYPTO_ALG_TYPE_ABLKCIPHER:
			break;
		case CRYPTO_ALG_TYPE_AEAD:
			crypto_unregister_aead(&t_alg->algt.alg.aead);
		case CRYPTO_ALG_TYPE_AHASH:
			crypto_unregister_ahash(&t_alg->algt.alg.hash);
			break;
		}
		list_del(&t_alg->entry);
		kfree(t_alg);
	}

	if (hw_supports(dev, DESC_HDR_SEL0_RNG))
		talitos_unregister_rng(dev);

	for (i = 0; priv->chan && i < priv->num_channels; i++)
		kfree(priv->chan[i].fifo);

	kfree(priv->chan);

	for (i = 0; i < 2; i++)
		if (priv->irq[i]) {
			free_irq(priv->irq[i], dev);
			irq_dispose_mapping(priv->irq[i]);
		}

	tasklet_kill(&priv->done_task[0]);
	if (priv->irq[1])
		tasklet_kill(&priv->done_task[1]);

	iounmap(priv->reg);

	kfree(priv);

	return 0;
}

static struct talitos_crypto_alg *talitos_alg_alloc(struct device *dev,
						    struct talitos_alg_template
						           *template)
{
	struct talitos_private *priv = dev_get_drvdata(dev);
	struct talitos_crypto_alg *t_alg;
	struct crypto_alg *alg;

	t_alg = kzalloc(sizeof(struct talitos_crypto_alg), GFP_KERNEL);
	if (!t_alg)
		return ERR_PTR(-ENOMEM);

	t_alg->algt = *template;

	switch (t_alg->algt.type) {
	case CRYPTO_ALG_TYPE_ABLKCIPHER:
		alg = &t_alg->algt.alg.crypto;
		alg->cra_init = talitos_cra_init;
		alg->cra_type = &crypto_ablkcipher_type;
		alg->cra_ablkcipher.setkey = ablkcipher_setkey;
		alg->cra_ablkcipher.encrypt = ablkcipher_encrypt;
		alg->cra_ablkcipher.decrypt = ablkcipher_decrypt;
		alg->cra_ablkcipher.geniv = "eseqiv";
		break;
	case CRYPTO_ALG_TYPE_AEAD:
		alg = &t_alg->algt.alg.aead.base;
		t_alg->algt.alg.aead.init = talitos_cra_init_aead;
		t_alg->algt.alg.aead.setkey = aead_setkey;
		t_alg->algt.alg.aead.encrypt = aead_encrypt;
		t_alg->algt.alg.aead.decrypt = aead_decrypt;
		break;
	case CRYPTO_ALG_TYPE_AHASH:
		alg = &t_alg->algt.alg.hash.halg.base;
		alg->cra_init = talitos_cra_init_ahash;
		alg->cra_type = &crypto_ahash_type;
		t_alg->algt.alg.hash.init = ahash_init;
		t_alg->algt.alg.hash.update = ahash_update;
		t_alg->algt.alg.hash.final = ahash_final;
		t_alg->algt.alg.hash.finup = ahash_finup;
		t_alg->algt.alg.hash.digest = ahash_digest;
		t_alg->algt.alg.hash.setkey = ahash_setkey;
		t_alg->algt.alg.hash.import = ahash_import;
		t_alg->algt.alg.hash.export = ahash_export;

		if (!(priv->features & TALITOS_FTR_HMAC_OK) &&
		    !strncmp(alg->cra_name, "hmac", 4)) {
			kfree(t_alg);
			return ERR_PTR(-ENOTSUPP);
		}
		if (!(priv->features & TALITOS_FTR_SHA224_HWINIT) &&
		    (!strcmp(alg->cra_name, "sha224") ||
		     !strcmp(alg->cra_name, "hmac(sha224)"))) {
			t_alg->algt.alg.hash.init = ahash_init_sha224_swinit;
			t_alg->algt.desc_hdr_template =
					DESC_HDR_TYPE_COMMON_NONSNOOP_NO_AFEU |
					DESC_HDR_SEL0_MDEUA |
					DESC_HDR_MODE0_MDEU_SHA256;
		}
		break;
	default:
		dev_err(dev, "unknown algorithm type %d\n", t_alg->algt.type);
		kfree(t_alg);
		return ERR_PTR(-EINVAL);
	}

	alg->cra_module = THIS_MODULE;
	alg->cra_priority = TALITOS_CRA_PRIORITY;
	alg->cra_alignmask = 0;
	alg->cra_ctxsize = sizeof(struct talitos_ctx);
	alg->cra_flags |= CRYPTO_ALG_KERN_DRIVER_ONLY;

	t_alg->dev = dev;

	return t_alg;
}

static int talitos_probe_irq(struct platform_device *ofdev)
{
	struct device *dev = &ofdev->dev;
	struct device_node *np = ofdev->dev.of_node;
	struct talitos_private *priv = dev_get_drvdata(dev);
	int err;
	bool is_sec1 = has_ftr_sec1(priv);

	priv->irq[0] = irq_of_parse_and_map(np, 0);
	if (!priv->irq[0]) {
		dev_err(dev, "failed to map irq\n");
		return -EINVAL;
	}
	if (is_sec1) {
		err = request_irq(priv->irq[0], talitos1_interrupt_4ch, 0,
				  dev_driver_string(dev), dev);
		goto primary_out;
	}

	priv->irq[1] = irq_of_parse_and_map(np, 1);

	/* get the primary irq line */
	if (!priv->irq[1]) {
		err = request_irq(priv->irq[0], talitos2_interrupt_4ch, 0,
				  dev_driver_string(dev), dev);
		goto primary_out;
	}

	err = request_irq(priv->irq[0], talitos2_interrupt_ch0_2, 0,
			  dev_driver_string(dev), dev);
	if (err)
		goto primary_out;

	/* get the secondary irq line */
	err = request_irq(priv->irq[1], talitos2_interrupt_ch1_3, 0,
			  dev_driver_string(dev), dev);
	if (err) {
		dev_err(dev, "failed to request secondary irq\n");
		irq_dispose_mapping(priv->irq[1]);
		priv->irq[1] = 0;
	}

	return err;

primary_out:
	if (err) {
		dev_err(dev, "failed to request primary irq\n");
		irq_dispose_mapping(priv->irq[0]);
		priv->irq[0] = 0;
	}

	return err;
}

static int talitos_probe(struct platform_device *ofdev)
{
	struct device *dev = &ofdev->dev;
	struct device_node *np = ofdev->dev.of_node;
	struct talitos_private *priv;
	const unsigned int *prop;
	int i, err;
	int stride;

	priv = kzalloc(sizeof(struct talitos_private), GFP_KERNEL);
	if (!priv)
		return -ENOMEM;

	INIT_LIST_HEAD(&priv->alg_list);

	dev_set_drvdata(dev, priv);

	priv->ofdev = ofdev;

	spin_lock_init(&priv->reg_lock);

	priv->reg = of_iomap(np, 0);
	if (!priv->reg) {
		dev_err(dev, "failed to of_iomap\n");
		err = -ENOMEM;
		goto err_out;
	}

	/* get SEC version capabilities from device tree */
	prop = of_get_property(np, "fsl,num-channels", NULL);
	if (prop)
		priv->num_channels = *prop;

	prop = of_get_property(np, "fsl,channel-fifo-len", NULL);
	if (prop)
		priv->chfifo_len = *prop;

	prop = of_get_property(np, "fsl,exec-units-mask", NULL);
	if (prop)
		priv->exec_units = *prop;

	prop = of_get_property(np, "fsl,descriptor-types-mask", NULL);
	if (prop)
		priv->desc_types = *prop;

	if (!is_power_of_2(priv->num_channels) || !priv->chfifo_len ||
	    !priv->exec_units || !priv->desc_types) {
		dev_err(dev, "invalid property data in device tree node\n");
		err = -EINVAL;
		goto err_out;
	}

	if (of_device_is_compatible(np, "fsl,sec3.0"))
		priv->features |= TALITOS_FTR_SRC_LINK_TBL_LEN_INCLUDES_EXTENT;

	if (of_device_is_compatible(np, "fsl,sec2.1"))
		priv->features |= TALITOS_FTR_HW_AUTH_CHECK |
				  TALITOS_FTR_SHA224_HWINIT |
				  TALITOS_FTR_HMAC_OK;

	if (of_device_is_compatible(np, "fsl,sec1.0"))
		priv->features |= TALITOS_FTR_SEC1;

	if (of_device_is_compatible(np, "fsl,sec1.2")) {
		priv->reg_deu = priv->reg + TALITOS12_DEU;
		priv->reg_aesu = priv->reg + TALITOS12_AESU;
		priv->reg_mdeu = priv->reg + TALITOS12_MDEU;
		stride = TALITOS1_CH_STRIDE;
	} else if (of_device_is_compatible(np, "fsl,sec1.0")) {
		priv->reg_deu = priv->reg + TALITOS10_DEU;
		priv->reg_aesu = priv->reg + TALITOS10_AESU;
		priv->reg_mdeu = priv->reg + TALITOS10_MDEU;
		priv->reg_afeu = priv->reg + TALITOS10_AFEU;
		priv->reg_rngu = priv->reg + TALITOS10_RNGU;
		priv->reg_pkeu = priv->reg + TALITOS10_PKEU;
		stride = TALITOS1_CH_STRIDE;
	} else {
		priv->reg_deu = priv->reg + TALITOS2_DEU;
		priv->reg_aesu = priv->reg + TALITOS2_AESU;
		priv->reg_mdeu = priv->reg + TALITOS2_MDEU;
		priv->reg_afeu = priv->reg + TALITOS2_AFEU;
		priv->reg_rngu = priv->reg + TALITOS2_RNGU;
		priv->reg_pkeu = priv->reg + TALITOS2_PKEU;
		priv->reg_keu = priv->reg + TALITOS2_KEU;
		priv->reg_crcu = priv->reg + TALITOS2_CRCU;
		stride = TALITOS2_CH_STRIDE;
	}

	err = talitos_probe_irq(ofdev);
	if (err)
		goto err_out;

	if (of_device_is_compatible(np, "fsl,sec1.0")) {
		tasklet_init(&priv->done_task[0], talitos1_done_4ch,
			     (unsigned long)dev);
	} else {
		if (!priv->irq[1]) {
			tasklet_init(&priv->done_task[0], talitos2_done_4ch,
				     (unsigned long)dev);
		} else {
			tasklet_init(&priv->done_task[0], talitos2_done_ch0_2,
				     (unsigned long)dev);
			tasklet_init(&priv->done_task[1], talitos2_done_ch1_3,
				     (unsigned long)dev);
		}
	}

	priv->chan = kzalloc(sizeof(struct talitos_channel) *
			     priv->num_channels, GFP_KERNEL);
	if (!priv->chan) {
		dev_err(dev, "failed to allocate channel management space\n");
		err = -ENOMEM;
		goto err_out;
	}

	priv->fifo_len = roundup_pow_of_two(priv->chfifo_len);

	for (i = 0; i < priv->num_channels; i++) {
		priv->chan[i].reg = priv->reg + stride * (i + 1);
		if (!priv->irq[1] || !(i & 1))
			priv->chan[i].reg += TALITOS_CH_BASE_OFFSET;

		spin_lock_init(&priv->chan[i].head_lock);
		spin_lock_init(&priv->chan[i].tail_lock);

		priv->chan[i].fifo = kzalloc(sizeof(struct talitos_request) *
					     priv->fifo_len, GFP_KERNEL);
		if (!priv->chan[i].fifo) {
			dev_err(dev, "failed to allocate request fifo %d\n", i);
			err = -ENOMEM;
			goto err_out;
		}

		atomic_set(&priv->chan[i].submit_count,
			   -(priv->chfifo_len - 1));
	}

	dma_set_mask(dev, DMA_BIT_MASK(36));

	/* reset and initialize the h/w */
	err = init_device(dev);
	if (err) {
		dev_err(dev, "failed to initialize device\n");
		goto err_out;
	}

	/* register the RNG, if available */
	if (hw_supports(dev, DESC_HDR_SEL0_RNG)) {
		err = talitos_register_rng(dev);
		if (err) {
			dev_err(dev, "failed to register hwrng: %d\n", err);
			goto err_out;
		} else
			dev_info(dev, "hwrng\n");
	}

	/* register crypto algorithms the device supports */
	for (i = 0; i < ARRAY_SIZE(driver_algs); i++) {
		if (hw_supports(dev, driver_algs[i].desc_hdr_template)) {
			struct talitos_crypto_alg *t_alg;
			struct crypto_alg *alg = NULL;

			t_alg = talitos_alg_alloc(dev, &driver_algs[i]);
			if (IS_ERR(t_alg)) {
				err = PTR_ERR(t_alg);
				if (err == -ENOTSUPP)
					continue;
				goto err_out;
			}

			switch (t_alg->algt.type) {
			case CRYPTO_ALG_TYPE_ABLKCIPHER:
				err = crypto_register_alg(
						&t_alg->algt.alg.crypto);
				alg = &t_alg->algt.alg.crypto;
				break;

			case CRYPTO_ALG_TYPE_AEAD:
				err = crypto_register_aead(
					&t_alg->algt.alg.aead);
				alg = &t_alg->algt.alg.aead.base;
				break;

			case CRYPTO_ALG_TYPE_AHASH:
				err = crypto_register_ahash(
						&t_alg->algt.alg.hash);
				alg = &t_alg->algt.alg.hash.halg.base;
				break;
			}
			if (err) {
				dev_err(dev, "%s alg registration failed\n",
					alg->cra_driver_name);
				kfree(t_alg);
			} else
				list_add_tail(&t_alg->entry, &priv->alg_list);
		}
	}
	if (!list_empty(&priv->alg_list))
		dev_info(dev, "%s algorithms registered in /proc/crypto\n",
			 (char *)of_get_property(np, "compatible", NULL));

	return 0;

err_out:
	talitos_remove(ofdev);

	return err;
}

static const struct of_device_id talitos_match[] = {
#ifdef CONFIG_CRYPTO_DEV_TALITOS1
	{
		.compatible = "fsl,sec1.0",
	},
#endif
#ifdef CONFIG_CRYPTO_DEV_TALITOS2
	{
		.compatible = "fsl,sec2.0",
	},
#endif
	{},
};
MODULE_DEVICE_TABLE(of, talitos_match);

static struct platform_driver talitos_driver = {
	.driver = {
		.name = "talitos",
		.of_match_table = talitos_match,
	},
	.probe = talitos_probe,
	.remove = talitos_remove,
};

module_platform_driver(talitos_driver);

MODULE_LICENSE("GPL");
MODULE_AUTHOR("Kim Phillips <kim.phillips@freescale.com>");
MODULE_DESCRIPTION("Freescale integrated security engine (SEC) driver");<|MERGE_RESOLUTION|>--- conflicted
+++ resolved
@@ -1059,11 +1059,6 @@
 next:
 		sg = sg_next(sg);
 	}
-<<<<<<< HEAD
-	link_tbl_ptr->len = cpu_to_be16(be16_to_cpu(link_tbl_ptr->len)
-					+ cryptlen);
-=======
->>>>>>> db0b54cd
 
 	/* tag end of link table */
 	if (count > 0)
