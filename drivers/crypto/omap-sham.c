--- conflicted
+++ resolved
@@ -2056,13 +2056,7 @@
 	dma_cap_zero(mask);
 	dma_cap_set(DMA_SLAVE, mask);
 
-<<<<<<< HEAD
-	dd->dma_lch = dma_request_slave_channel_compat_reason(mask,
-						omap_dma_filter_fn,
-						&dd->dma, dev, "rx");
-=======
 	dd->dma_lch = dma_request_chan(dev, "rx");
->>>>>>> db0b54cd
 	if (IS_ERR(dd->dma_lch)) {
 		err = PTR_ERR(dd->dma_lch);
 		if (err == -EPROBE_DEFER)
@@ -2129,11 +2123,7 @@
 					&dd->pdata->algs_info[i].algs_list[j]);
 err_pm:
 	pm_runtime_disable(dev);
-<<<<<<< HEAD
-	if (!dd->polling_mode)
-=======
 	if (dd->polling_mode)
->>>>>>> db0b54cd
 		dma_release_channel(dd->dma_lch);
 data_err:
 	dev_err(dev, "initialization failed.\n");
