--- conflicted
+++ resolved
@@ -740,11 +740,7 @@
 	int err = 0;
 
 	if (xen_hvm_domain()) {
-<<<<<<< HEAD
-		uint64_t v;
-=======
 		uint64_t v = 0;
->>>>>>> db0b54cd
 
 		err = hvm_get_parameter(HVM_PARAM_STORE_EVTCHN, &v);
 		if (!err && v)
