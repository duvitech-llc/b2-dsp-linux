/*
 *  Atheros Communication Bluetooth HCIATH3K UART protocol
 *
 *  HCIATH3K (HCI Atheros AR300x Protocol) is a Atheros Communication's
 *  power management protocol extension to H4 to support AR300x Bluetooth Chip.
 *
 *  Copyright (c) 2009-2010 Atheros Communications Inc.
 *
 *  Acknowledgements:
 *  This file is based on hci_h4.c, which was written
 *  by Maxim Krasnyansky and Marcel Holtmann.
 *
 *  This program is free software; you can redistribute it and/or modify
 *  it under the terms of the GNU General Public License as published by
 *  the Free Software Foundation; either version 2 of the License, or
 *  (at your option) any later version.
 *
 *  This program is distributed in the hope that it will be useful,
 *  but WITHOUT ANY WARRANTY; without even the implied warranty of
 *  MERCHANTABILITY or FITNESS FOR A PARTICULAR PURPOSE.  See the
 *  GNU General Public License for more details.
 *
 *  You should have received a copy of the GNU General Public License
 *  along with this program; if not, write to the Free Software
 *  Foundation, Inc., 59 Temple Place, Suite 330, Boston, MA  02111-1307  USA
 *
 */

#include <linux/module.h>
#include <linux/kernel.h>

#include <linux/init.h>
#include <linux/slab.h>
#include <linux/tty.h>
#include <linux/errno.h>
#include <linux/ioctl.h>
#include <linux/skbuff.h>

#include <net/bluetooth/bluetooth.h>
#include <net/bluetooth/hci_core.h>

#include "hci_uart.h"

struct ath_struct {
	struct hci_uart *hu;
	unsigned int cur_sleep;

	struct sk_buff *rx_skb;
	struct sk_buff_head txq;
	struct work_struct ctxtsw;
};

static int ath_wakeup_ar3k(struct tty_struct *tty)
{
	int status = tty->driver->ops->tiocmget(tty);

	if (status & TIOCM_CTS)
		return status;

	/* Clear RTS first */
	tty->driver->ops->tiocmget(tty);
	tty->driver->ops->tiocmset(tty, 0x00, TIOCM_RTS);
	mdelay(20);

	/* Set RTS, wake up board */
	tty->driver->ops->tiocmget(tty);
	tty->driver->ops->tiocmset(tty, TIOCM_RTS, 0x00);
	mdelay(20);

	status = tty->driver->ops->tiocmget(tty);
	return status;
}

static void ath_hci_uart_work(struct work_struct *work)
{
	int status;
	struct ath_struct *ath;
	struct hci_uart *hu;
	struct tty_struct *tty;

	ath = container_of(work, struct ath_struct, ctxtsw);

	hu = ath->hu;
	tty = hu->tty;

	/* verify and wake up controller */
	if (ath->cur_sleep) {
		status = ath_wakeup_ar3k(tty);
		if (!(status & TIOCM_CTS))
			return;
	}

	/* Ready to send Data */
	clear_bit(HCI_UART_SENDING, &hu->tx_state);
	hci_uart_tx_wakeup(hu);
}

static int ath_open(struct hci_uart *hu)
{
	struct ath_struct *ath;

	BT_DBG("hu %p", hu);

	ath = kzalloc(sizeof(*ath), GFP_KERNEL);
	if (!ath)
		return -ENOMEM;

	skb_queue_head_init(&ath->txq);

	hu->priv = ath;
	ath->hu = hu;

	INIT_WORK(&ath->ctxtsw, ath_hci_uart_work);

	return 0;
}

static int ath_close(struct hci_uart *hu)
{
	struct ath_struct *ath = hu->priv;

	BT_DBG("hu %p", hu);

	skb_queue_purge(&ath->txq);

	kfree_skb(ath->rx_skb);

	cancel_work_sync(&ath->ctxtsw);

	hu->priv = NULL;
	kfree(ath);

	return 0;
}

static int ath_flush(struct hci_uart *hu)
{
	struct ath_struct *ath = hu->priv;

	BT_DBG("hu %p", hu);

	skb_queue_purge(&ath->txq);

	return 0;
}

static int ath_set_bdaddr(struct hci_dev *hdev, const bdaddr_t *bdaddr)
{
	struct sk_buff *skb;
	u8 buf[10];
	int err;

	buf[0] = 0x01;
	buf[1] = 0x01;
	buf[2] = 0x00;
	buf[3] = sizeof(bdaddr_t);
	memcpy(buf + 4, bdaddr, sizeof(bdaddr_t));

	skb = __hci_cmd_sync(hdev, 0xfc0b, sizeof(buf), buf, HCI_INIT_TIMEOUT);
	if (IS_ERR(skb)) {
		err = PTR_ERR(skb);
		BT_ERR("%s: Change address command failed (%d)",
		       hdev->name, err);
		return err;
	}
	kfree_skb(skb);

	return 0;
}

static int ath_setup(struct hci_uart *hu)
{
	BT_DBG("hu %p", hu);

	hu->hdev->set_bdaddr = ath_set_bdaddr;

	return 0;
}

static const struct h4_recv_pkt ath_recv_pkts[] = {
	{ H4_RECV_ACL,   .recv = hci_recv_frame },
	{ H4_RECV_SCO,   .recv = hci_recv_frame },
	{ H4_RECV_EVENT, .recv = hci_recv_frame },
};

static int ath_recv(struct hci_uart *hu, const void *data, int count)
{
	struct ath_struct *ath = hu->priv;

	ath->rx_skb = h4_recv_buf(hu->hdev, ath->rx_skb, data, count,
				  ath_recv_pkts, ARRAY_SIZE(ath_recv_pkts));
	if (IS_ERR(ath->rx_skb)) {
		int err = PTR_ERR(ath->rx_skb);
		BT_ERR("%s: Frame reassembly failed (%d)", hu->hdev->name, err);
<<<<<<< HEAD
=======
		ath->rx_skb = NULL;
>>>>>>> db0b54cd
		return err;
	}

	return count;
}

#define HCI_OP_ATH_SLEEP 0xFC04

static int ath_enqueue(struct hci_uart *hu, struct sk_buff *skb)
{
	struct ath_struct *ath = hu->priv;

	if (bt_cb(skb)->pkt_type == HCI_SCODATA_PKT) {
		kfree_skb(skb);
		return 0;
	}

	/* Update power management enable flag with parameters of
	 * HCI sleep enable vendor specific HCI command.
	 */
	if (bt_cb(skb)->pkt_type == HCI_COMMAND_PKT) {
		struct hci_command_hdr *hdr = (void *)skb->data;

		if (__le16_to_cpu(hdr->opcode) == HCI_OP_ATH_SLEEP)
			ath->cur_sleep = skb->data[HCI_COMMAND_HDR_SIZE];
	}

	BT_DBG("hu %p skb %p", hu, skb);

	/* Prepend skb with frame type */
	memcpy(skb_push(skb, 1), &bt_cb(skb)->pkt_type, 1);

	skb_queue_tail(&ath->txq, skb);
	set_bit(HCI_UART_SENDING, &hu->tx_state);

	schedule_work(&ath->ctxtsw);

	return 0;
}

static struct sk_buff *ath_dequeue(struct hci_uart *hu)
{
	struct ath_struct *ath = hu->priv;

	return skb_dequeue(&ath->txq);
}

static const struct hci_uart_proto athp = {
	.id		= HCI_UART_ATH3K,
	.name		= "ATH3K",
	.manufacturer	= 69,
	.open		= ath_open,
	.close		= ath_close,
	.flush		= ath_flush,
	.setup		= ath_setup,
	.recv		= ath_recv,
	.enqueue	= ath_enqueue,
	.dequeue	= ath_dequeue,
};

int __init ath_init(void)
{
	return hci_uart_register_proto(&athp);
}

int __exit ath_deinit(void)
{
	return hci_uart_unregister_proto(&athp);
}<|MERGE_RESOLUTION|>--- conflicted
+++ resolved
@@ -192,10 +192,7 @@
 	if (IS_ERR(ath->rx_skb)) {
 		int err = PTR_ERR(ath->rx_skb);
 		BT_ERR("%s: Frame reassembly failed (%d)", hu->hdev->name, err);
-<<<<<<< HEAD
-=======
 		ath->rx_skb = NULL;
->>>>>>> db0b54cd
 		return err;
 	}
 
