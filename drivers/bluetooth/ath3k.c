/*
 * Copyright (c) 2008-2009 Atheros Communications Inc.
 *
 *  This program is free software; you can redistribute it and/or modify
 *  it under the terms of the GNU General Public License as published by
 *  the Free Software Foundation; either version 2 of the License, or
 *  (at your option) any later version.
 *
 *  This program is distributed in the hope that it will be useful,
 *  but WITHOUT ANY WARRANTY; without even the implied warranty of
 *  MERCHANTABILITY or FITNESS FOR A PARTICULAR PURPOSE.  See the
 *  GNU General Public License for more details.
 *
 *  You should have received a copy of the GNU General Public License
 *  along with this program; if not, write to the Free Software
 *  Foundation, Inc., 59 Temple Place, Suite 330, Boston, MA  02111-1307  USA
 *
 */


#include <linux/module.h>
#include <linux/kernel.h>
#include <linux/init.h>
#include <linux/slab.h>
#include <linux/types.h>
#include <linux/errno.h>
#include <linux/device.h>
#include <linux/firmware.h>
#include <linux/usb.h>
#include <asm/unaligned.h>
#include <net/bluetooth/bluetooth.h>

#define VERSION "1.0"
#define ATH3K_FIRMWARE	"ath3k-1.fw"

#define ATH3K_DNLOAD				0x01
#define ATH3K_GETSTATE				0x05
#define ATH3K_SET_NORMAL_MODE			0x07
#define ATH3K_GETVERSION			0x09
#define USB_REG_SWITCH_VID_PID			0x0a

#define ATH3K_MODE_MASK				0x3F
#define ATH3K_NORMAL_MODE			0x0E

#define ATH3K_PATCH_UPDATE			0x80
#define ATH3K_SYSCFG_UPDATE			0x40

#define ATH3K_XTAL_FREQ_26M			0x00
#define ATH3K_XTAL_FREQ_40M			0x01
#define ATH3K_XTAL_FREQ_19P2			0x02
#define ATH3K_NAME_LEN				0xFF

struct ath3k_version {
	__le32	rom_version;
	__le32	build_version;
	__le32	ram_version;
	__u8	ref_clock;
	__u8	reserved[7];
} __packed;

static const struct usb_device_id ath3k_table[] = {
	/* Atheros AR3011 */
	{ USB_DEVICE(0x0CF3, 0x3000) },

	/* Atheros AR3011 with sflash firmware*/
	{ USB_DEVICE(0x0489, 0xE027) },
	{ USB_DEVICE(0x0489, 0xE03D) },
	{ USB_DEVICE(0x04F2, 0xAFF1) },
	{ USB_DEVICE(0x0930, 0x0215) },
	{ USB_DEVICE(0x0CF3, 0x3002) },
	{ USB_DEVICE(0x0CF3, 0xE019) },
	{ USB_DEVICE(0x13d3, 0x3304) },

	/* Atheros AR9285 Malbec with sflash firmware */
	{ USB_DEVICE(0x03F0, 0x311D) },

	/* Atheros AR3012 with sflash firmware*/
	{ USB_DEVICE(0x0489, 0xe04d) },
	{ USB_DEVICE(0x0489, 0xe04e) },
	{ USB_DEVICE(0x0489, 0xe057) },
	{ USB_DEVICE(0x0489, 0xe056) },
	{ USB_DEVICE(0x0489, 0xe05f) },
	{ USB_DEVICE(0x0489, 0xe076) },
	{ USB_DEVICE(0x0489, 0xe078) },
	{ USB_DEVICE(0x0489, 0xe095) },
	{ USB_DEVICE(0x04c5, 0x1330) },
	{ USB_DEVICE(0x04CA, 0x3004) },
	{ USB_DEVICE(0x04CA, 0x3005) },
	{ USB_DEVICE(0x04CA, 0x3006) },
	{ USB_DEVICE(0x04CA, 0x3007) },
	{ USB_DEVICE(0x04CA, 0x3008) },
	{ USB_DEVICE(0x04CA, 0x300b) },
	{ USB_DEVICE(0x04CA, 0x300d) },
	{ USB_DEVICE(0x04CA, 0x300f) },
	{ USB_DEVICE(0x04CA, 0x3010) },
	{ USB_DEVICE(0x04CA, 0x3014) },
	{ USB_DEVICE(0x0930, 0x0219) },
	{ USB_DEVICE(0x0930, 0x021c) },
	{ USB_DEVICE(0x0930, 0x0220) },
	{ USB_DEVICE(0x0930, 0x0227) },
	{ USB_DEVICE(0x0b05, 0x17d0) },
	{ USB_DEVICE(0x0CF3, 0x0036) },
	{ USB_DEVICE(0x0CF3, 0x3004) },
	{ USB_DEVICE(0x0CF3, 0x3008) },
	{ USB_DEVICE(0x0CF3, 0x311D) },
	{ USB_DEVICE(0x0CF3, 0x311E) },
	{ USB_DEVICE(0x0CF3, 0x311F) },
	{ USB_DEVICE(0x0cf3, 0x3121) },
	{ USB_DEVICE(0x0CF3, 0x817a) },
	{ USB_DEVICE(0x0CF3, 0x817b) },
	{ USB_DEVICE(0x0cf3, 0xe003) },
	{ USB_DEVICE(0x0CF3, 0xE004) },
	{ USB_DEVICE(0x0CF3, 0xE005) },
	{ USB_DEVICE(0x0CF3, 0xE006) },
	{ USB_DEVICE(0x13d3, 0x3362) },
	{ USB_DEVICE(0x13d3, 0x3375) },
	{ USB_DEVICE(0x13d3, 0x3393) },
	{ USB_DEVICE(0x13d3, 0x3395) },
	{ USB_DEVICE(0x13d3, 0x3402) },
	{ USB_DEVICE(0x13d3, 0x3408) },
	{ USB_DEVICE(0x13d3, 0x3423) },
	{ USB_DEVICE(0x13d3, 0x3432) },
<<<<<<< HEAD
=======
	{ USB_DEVICE(0x13d3, 0x3472) },
>>>>>>> db0b54cd
	{ USB_DEVICE(0x13d3, 0x3474) },

	/* Atheros AR5BBU12 with sflash firmware */
	{ USB_DEVICE(0x0489, 0xE02C) },

	/* Atheros AR5BBU22 with sflash firmware */
	{ USB_DEVICE(0x0489, 0xE036) },
	{ USB_DEVICE(0x0489, 0xE03C) },

	{ }	/* Terminating entry */
};

MODULE_DEVICE_TABLE(usb, ath3k_table);

#define BTUSB_ATH3012		0x80
/* This table is to load patch and sysconfig files
 * for AR3012 */
static const struct usb_device_id ath3k_blist_tbl[] = {

	/* Atheros AR3012 with sflash firmware*/
	{ USB_DEVICE(0x0489, 0xe04e), .driver_info = BTUSB_ATH3012 },
	{ USB_DEVICE(0x0489, 0xe04d), .driver_info = BTUSB_ATH3012 },
	{ USB_DEVICE(0x0489, 0xe056), .driver_info = BTUSB_ATH3012 },
	{ USB_DEVICE(0x0489, 0xe057), .driver_info = BTUSB_ATH3012 },
	{ USB_DEVICE(0x0489, 0xe05f), .driver_info = BTUSB_ATH3012 },
	{ USB_DEVICE(0x0489, 0xe076), .driver_info = BTUSB_ATH3012 },
	{ USB_DEVICE(0x0489, 0xe078), .driver_info = BTUSB_ATH3012 },
	{ USB_DEVICE(0x0489, 0xe095), .driver_info = BTUSB_ATH3012 },
	{ USB_DEVICE(0x04c5, 0x1330), .driver_info = BTUSB_ATH3012 },
	{ USB_DEVICE(0x04ca, 0x3004), .driver_info = BTUSB_ATH3012 },
	{ USB_DEVICE(0x04ca, 0x3005), .driver_info = BTUSB_ATH3012 },
	{ USB_DEVICE(0x04ca, 0x3006), .driver_info = BTUSB_ATH3012 },
	{ USB_DEVICE(0x04ca, 0x3007), .driver_info = BTUSB_ATH3012 },
	{ USB_DEVICE(0x04ca, 0x3008), .driver_info = BTUSB_ATH3012 },
	{ USB_DEVICE(0x04ca, 0x300b), .driver_info = BTUSB_ATH3012 },
	{ USB_DEVICE(0x04ca, 0x300d), .driver_info = BTUSB_ATH3012 },
	{ USB_DEVICE(0x04ca, 0x300f), .driver_info = BTUSB_ATH3012 },
	{ USB_DEVICE(0x04ca, 0x3010), .driver_info = BTUSB_ATH3012 },
	{ USB_DEVICE(0x04ca, 0x3014), .driver_info = BTUSB_ATH3012 },
	{ USB_DEVICE(0x0930, 0x0219), .driver_info = BTUSB_ATH3012 },
	{ USB_DEVICE(0x0930, 0x021c), .driver_info = BTUSB_ATH3012 },
	{ USB_DEVICE(0x0930, 0x0220), .driver_info = BTUSB_ATH3012 },
	{ USB_DEVICE(0x0930, 0x0227), .driver_info = BTUSB_ATH3012 },
	{ USB_DEVICE(0x0b05, 0x17d0), .driver_info = BTUSB_ATH3012 },
	{ USB_DEVICE(0x0CF3, 0x0036), .driver_info = BTUSB_ATH3012 },
	{ USB_DEVICE(0x0cf3, 0x3004), .driver_info = BTUSB_ATH3012 },
	{ USB_DEVICE(0x0cf3, 0x3008), .driver_info = BTUSB_ATH3012 },
	{ USB_DEVICE(0x0cf3, 0x311D), .driver_info = BTUSB_ATH3012 },
	{ USB_DEVICE(0x0cf3, 0x311E), .driver_info = BTUSB_ATH3012 },
	{ USB_DEVICE(0x0cf3, 0x311F), .driver_info = BTUSB_ATH3012 },
	{ USB_DEVICE(0x0cf3, 0x3121), .driver_info = BTUSB_ATH3012 },
	{ USB_DEVICE(0x0CF3, 0x817a), .driver_info = BTUSB_ATH3012 },
	{ USB_DEVICE(0x0CF3, 0x817b), .driver_info = BTUSB_ATH3012 },
	{ USB_DEVICE(0x0cf3, 0xe004), .driver_info = BTUSB_ATH3012 },
	{ USB_DEVICE(0x0cf3, 0xe005), .driver_info = BTUSB_ATH3012 },
	{ USB_DEVICE(0x0cf3, 0xe006), .driver_info = BTUSB_ATH3012 },
	{ USB_DEVICE(0x0cf3, 0xe003), .driver_info = BTUSB_ATH3012 },
	{ USB_DEVICE(0x13d3, 0x3362), .driver_info = BTUSB_ATH3012 },
	{ USB_DEVICE(0x13d3, 0x3375), .driver_info = BTUSB_ATH3012 },
	{ USB_DEVICE(0x13d3, 0x3393), .driver_info = BTUSB_ATH3012 },
	{ USB_DEVICE(0x13d3, 0x3395), .driver_info = BTUSB_ATH3012 },
	{ USB_DEVICE(0x13d3, 0x3402), .driver_info = BTUSB_ATH3012 },
	{ USB_DEVICE(0x13d3, 0x3408), .driver_info = BTUSB_ATH3012 },
	{ USB_DEVICE(0x13d3, 0x3423), .driver_info = BTUSB_ATH3012 },
	{ USB_DEVICE(0x13d3, 0x3432), .driver_info = BTUSB_ATH3012 },
<<<<<<< HEAD
=======
	{ USB_DEVICE(0x13d3, 0x3472), .driver_info = BTUSB_ATH3012 },
>>>>>>> db0b54cd
	{ USB_DEVICE(0x13d3, 0x3474), .driver_info = BTUSB_ATH3012 },

	/* Atheros AR5BBU22 with sflash firmware */
	{ USB_DEVICE(0x0489, 0xE036), .driver_info = BTUSB_ATH3012 },
	{ USB_DEVICE(0x0489, 0xE03C), .driver_info = BTUSB_ATH3012 },

	{ }	/* Terminating entry */
};

#define USB_REQ_DFU_DNLOAD	1
#define BULK_SIZE		4096
#define FW_HDR_SIZE		20
#define TIMEGAP_USEC_MIN	50
#define TIMEGAP_USEC_MAX	100

static int ath3k_load_firmware(struct usb_device *udev,
				const struct firmware *firmware)
{
	u8 *send_buf;
	int err, pipe, len, size, sent = 0;
	int count = firmware->size;

	BT_DBG("udev %p", udev);

	pipe = usb_sndctrlpipe(udev, 0);

	send_buf = kmalloc(BULK_SIZE, GFP_KERNEL);
	if (!send_buf) {
		BT_ERR("Can't allocate memory chunk for firmware");
		return -ENOMEM;
	}

	memcpy(send_buf, firmware->data, 20);
	err = usb_control_msg(udev, pipe, USB_REQ_DFU_DNLOAD, USB_TYPE_VENDOR,
			      0, 0, send_buf, 20, USB_CTRL_SET_TIMEOUT);
	if (err < 0) {
		BT_ERR("Can't change to loading configuration err");
		goto error;
	}
	sent += 20;
	count -= 20;

	pipe = usb_sndbulkpipe(udev, 0x02);

	while (count) {
		/* workaround the compatibility issue with xHCI controller*/
		usleep_range(TIMEGAP_USEC_MIN, TIMEGAP_USEC_MAX);

		size = min_t(uint, count, BULK_SIZE);
		memcpy(send_buf, firmware->data + sent, size);

		err = usb_bulk_msg(udev, pipe, send_buf, size,
					&len, 3000);

		if (err || (len != size)) {
			BT_ERR("Error in firmware loading err = %d,"
				"len = %d, size = %d", err, len, size);
			goto error;
		}

		sent  += size;
		count -= size;
	}

error:
	kfree(send_buf);
	return err;
}

static int ath3k_get_state(struct usb_device *udev, unsigned char *state)
{
	int ret, pipe = 0;
	char *buf;

	buf = kmalloc(sizeof(*buf), GFP_KERNEL);
	if (!buf)
		return -ENOMEM;

	pipe = usb_rcvctrlpipe(udev, 0);
	ret = usb_control_msg(udev, pipe, ATH3K_GETSTATE,
			      USB_TYPE_VENDOR | USB_DIR_IN, 0, 0,
			      buf, sizeof(*buf), USB_CTRL_SET_TIMEOUT);

	*state = *buf;
	kfree(buf);

	return ret;
}

static int ath3k_get_version(struct usb_device *udev,
			struct ath3k_version *version)
{
	int ret, pipe = 0;
	struct ath3k_version *buf;
	const int size = sizeof(*buf);

	buf = kmalloc(size, GFP_KERNEL);
	if (!buf)
		return -ENOMEM;

	pipe = usb_rcvctrlpipe(udev, 0);
	ret = usb_control_msg(udev, pipe, ATH3K_GETVERSION,
			      USB_TYPE_VENDOR | USB_DIR_IN, 0, 0,
			      buf, size, USB_CTRL_SET_TIMEOUT);

	memcpy(version, buf, size);
	kfree(buf);

	return ret;
}

static int ath3k_load_fwfile(struct usb_device *udev,
		const struct firmware *firmware)
{
	u8 *send_buf;
	int err, pipe, len, size, count, sent = 0;
	int ret;

	count = firmware->size;

	send_buf = kmalloc(BULK_SIZE, GFP_KERNEL);
	if (!send_buf) {
		BT_ERR("Can't allocate memory chunk for firmware");
		return -ENOMEM;
	}

	size = min_t(uint, count, FW_HDR_SIZE);
	memcpy(send_buf, firmware->data, size);

	pipe = usb_sndctrlpipe(udev, 0);
	ret = usb_control_msg(udev, pipe, ATH3K_DNLOAD,
			USB_TYPE_VENDOR, 0, 0, send_buf,
			size, USB_CTRL_SET_TIMEOUT);
	if (ret < 0) {
		BT_ERR("Can't change to loading configuration err");
		kfree(send_buf);
		return ret;
	}

	sent += size;
	count -= size;

	pipe = usb_sndbulkpipe(udev, 0x02);

	while (count) {
		/* workaround the compatibility issue with xHCI controller*/
		usleep_range(TIMEGAP_USEC_MIN, TIMEGAP_USEC_MAX);

		size = min_t(uint, count, BULK_SIZE);
		memcpy(send_buf, firmware->data + sent, size);

		err = usb_bulk_msg(udev, pipe, send_buf, size,
					&len, 3000);
		if (err || (len != size)) {
			BT_ERR("Error in firmware loading err = %d,"
				"len = %d, size = %d", err, len, size);
			kfree(send_buf);
			return err;
		}
		sent  += size;
		count -= size;
	}

	kfree(send_buf);
	return 0;
}

static int ath3k_switch_pid(struct usb_device *udev)
{
	int pipe = 0;

	pipe = usb_sndctrlpipe(udev, 0);
	return usb_control_msg(udev, pipe, USB_REG_SWITCH_VID_PID,
			USB_TYPE_VENDOR, 0, 0,
			NULL, 0, USB_CTRL_SET_TIMEOUT);
}

static int ath3k_set_normal_mode(struct usb_device *udev)
{
	unsigned char fw_state;
	int pipe = 0, ret;

	ret = ath3k_get_state(udev, &fw_state);
	if (ret < 0) {
		BT_ERR("Can't get state to change to normal mode err");
		return ret;
	}

	if ((fw_state & ATH3K_MODE_MASK) == ATH3K_NORMAL_MODE) {
		BT_DBG("firmware was already in normal mode");
		return 0;
	}

	pipe = usb_sndctrlpipe(udev, 0);
	return usb_control_msg(udev, pipe, ATH3K_SET_NORMAL_MODE,
			USB_TYPE_VENDOR, 0, 0,
			NULL, 0, USB_CTRL_SET_TIMEOUT);
}

static int ath3k_load_patch(struct usb_device *udev)
{
	unsigned char fw_state;
	char filename[ATH3K_NAME_LEN] = {0};
	const struct firmware *firmware;
	struct ath3k_version fw_version;
	__u32 pt_rom_version, pt_build_version;
	int ret;

	ret = ath3k_get_state(udev, &fw_state);
	if (ret < 0) {
		BT_ERR("Can't get state to change to load ram patch err");
		return ret;
	}

	if (fw_state & ATH3K_PATCH_UPDATE) {
		BT_DBG("Patch was already downloaded");
		return 0;
	}

	ret = ath3k_get_version(udev, &fw_version);
	if (ret < 0) {
		BT_ERR("Can't get version to change to load ram patch err");
		return ret;
	}

	snprintf(filename, ATH3K_NAME_LEN, "ar3k/AthrBT_0x%08x.dfu",
		 le32_to_cpu(fw_version.rom_version));

	ret = request_firmware(&firmware, filename, &udev->dev);
	if (ret < 0) {
		BT_ERR("Patch file not found %s", filename);
		return ret;
	}

	pt_rom_version = get_unaligned_le32(firmware->data +
					    firmware->size - 8);
	pt_build_version = get_unaligned_le32(firmware->data +
					      firmware->size - 4);

	if (pt_rom_version != le32_to_cpu(fw_version.rom_version) ||
	    pt_build_version <= le32_to_cpu(fw_version.build_version)) {
		BT_ERR("Patch file version did not match with firmware");
		release_firmware(firmware);
		return -EINVAL;
	}

	ret = ath3k_load_fwfile(udev, firmware);
	release_firmware(firmware);

	return ret;
}

static int ath3k_load_syscfg(struct usb_device *udev)
{
	unsigned char fw_state;
	char filename[ATH3K_NAME_LEN] = {0};
	const struct firmware *firmware;
	struct ath3k_version fw_version;
	int clk_value, ret;

	ret = ath3k_get_state(udev, &fw_state);
	if (ret < 0) {
		BT_ERR("Can't get state to change to load configuration err");
		return -EBUSY;
	}

	ret = ath3k_get_version(udev, &fw_version);
	if (ret < 0) {
		BT_ERR("Can't get version to change to load ram patch err");
		return ret;
	}

	switch (fw_version.ref_clock) {

	case ATH3K_XTAL_FREQ_26M:
		clk_value = 26;
		break;
	case ATH3K_XTAL_FREQ_40M:
		clk_value = 40;
		break;
	case ATH3K_XTAL_FREQ_19P2:
		clk_value = 19;
		break;
	default:
		clk_value = 0;
		break;
	}

	snprintf(filename, ATH3K_NAME_LEN, "ar3k/ramps_0x%08x_%d%s",
		le32_to_cpu(fw_version.rom_version), clk_value, ".dfu");

	ret = request_firmware(&firmware, filename, &udev->dev);
	if (ret < 0) {
		BT_ERR("Configuration file not found %s", filename);
		return ret;
	}

	ret = ath3k_load_fwfile(udev, firmware);
	release_firmware(firmware);

	return ret;
}

static int ath3k_probe(struct usb_interface *intf,
			const struct usb_device_id *id)
{
	const struct firmware *firmware;
	struct usb_device *udev = interface_to_usbdev(intf);
	int ret;

	BT_DBG("intf %p id %p", intf, id);

	if (intf->cur_altsetting->desc.bInterfaceNumber != 0)
		return -ENODEV;

	/* match device ID in ath3k blacklist table */
	if (!id->driver_info) {
		const struct usb_device_id *match;
		match = usb_match_id(intf, ath3k_blist_tbl);
		if (match)
			id = match;
	}

	/* load patch and sysconfig files for AR3012 */
	if (id->driver_info & BTUSB_ATH3012) {

		/* New firmware with patch and sysconfig files already loaded */
		if (le16_to_cpu(udev->descriptor.bcdDevice) > 0x0001)
			return -ENODEV;

		ret = ath3k_load_patch(udev);
		if (ret < 0) {
			BT_ERR("Loading patch file failed");
			return ret;
		}
		ret = ath3k_load_syscfg(udev);
		if (ret < 0) {
			BT_ERR("Loading sysconfig file failed");
			return ret;
		}
		ret = ath3k_set_normal_mode(udev);
		if (ret < 0) {
			BT_ERR("Set normal mode failed");
			return ret;
		}
		ath3k_switch_pid(udev);
		return 0;
	}

	ret = request_firmware(&firmware, ATH3K_FIRMWARE, &udev->dev);
	if (ret < 0) {
		if (ret == -ENOENT)
			BT_ERR("Firmware file \"%s\" not found",
							ATH3K_FIRMWARE);
		else
			BT_ERR("Firmware file \"%s\" request failed (err=%d)",
							ATH3K_FIRMWARE, ret);
		return ret;
	}

	ret = ath3k_load_firmware(udev, firmware);
	release_firmware(firmware);

	return ret;
}

static void ath3k_disconnect(struct usb_interface *intf)
{
	BT_DBG("ath3k_disconnect intf %p", intf);
}

static struct usb_driver ath3k_driver = {
	.name		= "ath3k",
	.probe		= ath3k_probe,
	.disconnect	= ath3k_disconnect,
	.id_table	= ath3k_table,
	.disable_hub_initiated_lpm = 1,
};

module_usb_driver(ath3k_driver);

MODULE_AUTHOR("Atheros Communications");
MODULE_DESCRIPTION("Atheros AR30xx firmware driver");
MODULE_VERSION(VERSION);
MODULE_LICENSE("GPL");
MODULE_FIRMWARE(ATH3K_FIRMWARE);<|MERGE_RESOLUTION|>--- conflicted
+++ resolved
@@ -120,10 +120,7 @@
 	{ USB_DEVICE(0x13d3, 0x3408) },
 	{ USB_DEVICE(0x13d3, 0x3423) },
 	{ USB_DEVICE(0x13d3, 0x3432) },
-<<<<<<< HEAD
-=======
 	{ USB_DEVICE(0x13d3, 0x3472) },
->>>>>>> db0b54cd
 	{ USB_DEVICE(0x13d3, 0x3474) },
 
 	/* Atheros AR5BBU12 with sflash firmware */
@@ -189,10 +186,7 @@
 	{ USB_DEVICE(0x13d3, 0x3408), .driver_info = BTUSB_ATH3012 },
 	{ USB_DEVICE(0x13d3, 0x3423), .driver_info = BTUSB_ATH3012 },
 	{ USB_DEVICE(0x13d3, 0x3432), .driver_info = BTUSB_ATH3012 },
-<<<<<<< HEAD
-=======
 	{ USB_DEVICE(0x13d3, 0x3472), .driver_info = BTUSB_ATH3012 },
->>>>>>> db0b54cd
 	{ USB_DEVICE(0x13d3, 0x3474), .driver_info = BTUSB_ATH3012 },
 
 	/* Atheros AR5BBU22 with sflash firmware */
