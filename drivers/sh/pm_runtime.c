--- conflicted
+++ resolved
@@ -34,30 +34,12 @@
 
 static int __init sh_pm_runtime_init(void)
 {
-<<<<<<< HEAD
-	if (IS_ENABLED(CONFIG_ARCH_SHMOBILE_MULTI)) {
-		if (!of_machine_is_compatible("renesas,emev2") &&
-		    !of_machine_is_compatible("renesas,r7s72100") &&
-#ifndef CONFIG_PM_GENERIC_DOMAINS_OF
-		    !of_machine_is_compatible("renesas,r8a73a4") &&
-		    !of_machine_is_compatible("renesas,r8a7740") &&
-		    !of_machine_is_compatible("renesas,sh73a0") &&
-#endif
-		    !of_machine_is_compatible("renesas,r8a7778") &&
-		    !of_machine_is_compatible("renesas,r8a7779") &&
-		    !of_machine_is_compatible("renesas,r8a7790") &&
-		    !of_machine_is_compatible("renesas,r8a7791") &&
-		    !of_machine_is_compatible("renesas,r8a7792") &&
-		    !of_machine_is_compatible("renesas,r8a7793") &&
-		    !of_machine_is_compatible("renesas,r8a7794"))
-=======
 	if (IS_ENABLED(CONFIG_OF) && IS_ENABLED(CONFIG_ARCH_SHMOBILE)) {
 		if (!of_find_compatible_node(NULL, NULL,
 					     "renesas,cpg-mstp-clocks"))
 			return 0;
 		if (IS_ENABLED(CONFIG_PM_GENERIC_DOMAINS_OF) &&
 		    of_find_node_with_property(NULL, "#power-domain-cells"))
->>>>>>> db0b54cd
 			return 0;
 	}
 
