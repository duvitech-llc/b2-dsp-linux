/*
 * Copyright (C) 2012 Red Hat. All rights reserved.
 *
 * This file is released under the GPL.
 */

#include "dm.h"
#include "dm-bio-prison.h"
#include "dm-bio-record.h"
#include "dm-cache-metadata.h"

#include <linux/dm-io.h>
#include <linux/dm-kcopyd.h>
#include <linux/jiffies.h>
#include <linux/init.h>
#include <linux/mempool.h>
#include <linux/module.h>
#include <linux/slab.h>
#include <linux/vmalloc.h>

#define DM_MSG_PREFIX "cache"

DECLARE_DM_KCOPYD_THROTTLE_WITH_MODULE_PARM(cache_copy_throttle,
	"A percentage of time allocated for copying to and/or from cache");

/*----------------------------------------------------------------*/

#define IOT_RESOLUTION 4

struct io_tracker {
	spinlock_t lock;

	/*
	 * Sectors of in-flight IO.
	 */
	sector_t in_flight;

	/*
	 * The time, in jiffies, when this device became idle (if it is
	 * indeed idle).
	 */
	unsigned long idle_time;
	unsigned long last_update_time;
};

static void iot_init(struct io_tracker *iot)
{
	spin_lock_init(&iot->lock);
	iot->in_flight = 0ul;
	iot->idle_time = 0ul;
	iot->last_update_time = jiffies;
}

static bool __iot_idle_for(struct io_tracker *iot, unsigned long jifs)
{
	if (iot->in_flight)
		return false;

	return time_after(jiffies, iot->idle_time + jifs);
}

static bool iot_idle_for(struct io_tracker *iot, unsigned long jifs)
{
	bool r;
	unsigned long flags;

	spin_lock_irqsave(&iot->lock, flags);
	r = __iot_idle_for(iot, jifs);
	spin_unlock_irqrestore(&iot->lock, flags);

	return r;
}

static void iot_io_begin(struct io_tracker *iot, sector_t len)
{
	unsigned long flags;

	spin_lock_irqsave(&iot->lock, flags);
	iot->in_flight += len;
	spin_unlock_irqrestore(&iot->lock, flags);
}

static void __iot_io_end(struct io_tracker *iot, sector_t len)
{
	iot->in_flight -= len;
	if (!iot->in_flight)
		iot->idle_time = jiffies;
}

static void iot_io_end(struct io_tracker *iot, sector_t len)
{
	unsigned long flags;

	spin_lock_irqsave(&iot->lock, flags);
	__iot_io_end(iot, len);
	spin_unlock_irqrestore(&iot->lock, flags);
}

/*----------------------------------------------------------------*/

/*
 * Glossary:
 *
 * oblock: index of an origin block
 * cblock: index of a cache block
 * promotion: movement of a block from origin to cache
 * demotion: movement of a block from cache to origin
 * migration: movement of a block between the origin and cache device,
 *	      either direction
 */

/*----------------------------------------------------------------*/

/*
 * There are a couple of places where we let a bio run, but want to do some
 * work before calling its endio function.  We do this by temporarily
 * changing the endio fn.
 */
struct dm_hook_info {
	bio_end_io_t *bi_end_io;
	void *bi_private;
};

static void dm_hook_bio(struct dm_hook_info *h, struct bio *bio,
			bio_end_io_t *bi_end_io, void *bi_private)
{
	h->bi_end_io = bio->bi_end_io;
	h->bi_private = bio->bi_private;

	bio->bi_end_io = bi_end_io;
	bio->bi_private = bi_private;
}

static void dm_unhook_bio(struct dm_hook_info *h, struct bio *bio)
{
	bio->bi_end_io = h->bi_end_io;
	bio->bi_private = h->bi_private;
}

/*----------------------------------------------------------------*/

#define MIGRATION_POOL_SIZE 128
#define COMMIT_PERIOD HZ
#define MIGRATION_COUNT_WINDOW 10

/*
 * The block size of the device holding cache data must be
 * between 32KB and 1GB.
 */
#define DATA_DEV_BLOCK_SIZE_MIN_SECTORS (32 * 1024 >> SECTOR_SHIFT)
#define DATA_DEV_BLOCK_SIZE_MAX_SECTORS (1024 * 1024 * 1024 >> SECTOR_SHIFT)

enum cache_metadata_mode {
	CM_WRITE,		/* metadata may be changed */
	CM_READ_ONLY,		/* metadata may not be changed */
	CM_FAIL
};

enum cache_io_mode {
	/*
	 * Data is written to cached blocks only.  These blocks are marked
	 * dirty.  If you lose the cache device you will lose data.
	 * Potential performance increase for both reads and writes.
	 */
	CM_IO_WRITEBACK,

	/*
	 * Data is written to both cache and origin.  Blocks are never
	 * dirty.  Potential performance benfit for reads only.
	 */
	CM_IO_WRITETHROUGH,

	/*
	 * A degraded mode useful for various cache coherency situations
	 * (eg, rolling back snapshots).  Reads and writes always go to the
	 * origin.  If a write goes to a cached oblock, then the cache
	 * block is invalidated.
	 */
	CM_IO_PASSTHROUGH
};

struct cache_features {
	enum cache_metadata_mode mode;
	enum cache_io_mode io_mode;
};

struct cache_stats {
	atomic_t read_hit;
	atomic_t read_miss;
	atomic_t write_hit;
	atomic_t write_miss;
	atomic_t demotion;
	atomic_t promotion;
	atomic_t copies_avoided;
	atomic_t cache_cell_clash;
	atomic_t commit_count;
	atomic_t discard_count;
};

/*
 * Defines a range of cblocks, begin to (end - 1) are in the range.  end is
 * the one-past-the-end value.
 */
struct cblock_range {
	dm_cblock_t begin;
	dm_cblock_t end;
};

struct invalidation_request {
	struct list_head list;
	struct cblock_range *cblocks;

	atomic_t complete;
	int err;

	wait_queue_head_t result_wait;
};

struct cache {
	struct dm_target *ti;
	struct dm_target_callbacks callbacks;

	struct dm_cache_metadata *cmd;

	/*
	 * Metadata is written to this device.
	 */
	struct dm_dev *metadata_dev;

	/*
	 * The slower of the two data devices.  Typically a spindle.
	 */
	struct dm_dev *origin_dev;

	/*
	 * The faster of the two data devices.  Typically an SSD.
	 */
	struct dm_dev *cache_dev;

	/*
	 * Size of the origin device in _complete_ blocks and native sectors.
	 */
	dm_oblock_t origin_blocks;
	sector_t origin_sectors;

	/*
	 * Size of the cache device in blocks.
	 */
	dm_cblock_t cache_size;

	/*
	 * Fields for converting from sectors to blocks.
	 */
	uint32_t sectors_per_block;
	int sectors_per_block_shift;

	spinlock_t lock;
	struct list_head deferred_cells;
	struct bio_list deferred_bios;
	struct bio_list deferred_flush_bios;
	struct bio_list deferred_writethrough_bios;
	struct list_head quiesced_migrations;
	struct list_head completed_migrations;
	struct list_head need_commit_migrations;
	sector_t migration_threshold;
	wait_queue_head_t migration_wait;
	atomic_t nr_allocated_migrations;

	/*
	 * The number of in flight migrations that are performing
	 * background io. eg, promotion, writeback.
	 */
	atomic_t nr_io_migrations;

	wait_queue_head_t quiescing_wait;
	atomic_t quiescing;
	atomic_t quiescing_ack;

	/*
	 * cache_size entries, dirty if set
	 */
	atomic_t nr_dirty;
	unsigned long *dirty_bitset;

	/*
	 * origin_blocks entries, discarded if set.
	 */
	dm_dblock_t discard_nr_blocks;
	unsigned long *discard_bitset;
	uint32_t discard_block_size; /* a power of 2 times sectors per block */

	/*
	 * Rather than reconstructing the table line for the status we just
	 * save it and regurgitate.
	 */
	unsigned nr_ctr_args;
	const char **ctr_args;

	struct dm_kcopyd_client *copier;
	struct workqueue_struct *wq;
	struct work_struct worker;

	struct delayed_work waker;
	unsigned long last_commit_jiffies;

	struct dm_bio_prison *prison;
	struct dm_deferred_set *all_io_ds;

	mempool_t *migration_pool;

	struct dm_cache_policy *policy;
	unsigned policy_nr_args;

	bool need_tick_bio:1;
	bool sized:1;
	bool invalidate:1;
	bool commit_requested:1;
	bool loaded_mappings:1;
	bool loaded_discards:1;

	/*
	 * Cache features such as write-through.
	 */
	struct cache_features features;

	struct cache_stats stats;

	/*
	 * Invalidation fields.
	 */
	spinlock_t invalidation_lock;
	struct list_head invalidation_requests;

	struct io_tracker origin_tracker;
};

struct per_bio_data {
	bool tick:1;
	unsigned req_nr:2;
	struct dm_deferred_entry *all_io_entry;
	struct dm_hook_info hook_info;
	sector_t len;

	/*
	 * writethrough fields.  These MUST remain at the end of this
	 * structure and the 'cache' member must be the first as it
	 * is used to determine the offset of the writethrough fields.
	 */
	struct cache *cache;
	dm_cblock_t cblock;
	struct dm_bio_details bio_details;
};

struct dm_cache_migration {
	struct list_head list;
	struct cache *cache;

	unsigned long start_jiffies;
	dm_oblock_t old_oblock;
	dm_oblock_t new_oblock;
	dm_cblock_t cblock;

	bool err:1;
	bool discard:1;
	bool writeback:1;
	bool demote:1;
	bool promote:1;
	bool requeue_holder:1;
	bool invalidate:1;

	struct dm_bio_prison_cell *old_ocell;
	struct dm_bio_prison_cell *new_ocell;
};

/*
 * Processing a bio in the worker thread may require these memory
 * allocations.  We prealloc to avoid deadlocks (the same worker thread
 * frees them back to the mempool).
 */
struct prealloc {
	struct dm_cache_migration *mg;
	struct dm_bio_prison_cell *cell1;
	struct dm_bio_prison_cell *cell2;
};

static enum cache_metadata_mode get_cache_mode(struct cache *cache);

static void wake_worker(struct cache *cache)
{
	queue_work(cache->wq, &cache->worker);
}

/*----------------------------------------------------------------*/

static struct dm_bio_prison_cell *alloc_prison_cell(struct cache *cache)
{
	/* FIXME: change to use a local slab. */
	return dm_bio_prison_alloc_cell(cache->prison, GFP_NOWAIT);
}

static void free_prison_cell(struct cache *cache, struct dm_bio_prison_cell *cell)
{
	dm_bio_prison_free_cell(cache->prison, cell);
}

static struct dm_cache_migration *alloc_migration(struct cache *cache)
{
	struct dm_cache_migration *mg;

	mg = mempool_alloc(cache->migration_pool, GFP_NOWAIT);
	if (mg) {
		mg->cache = cache;
		atomic_inc(&mg->cache->nr_allocated_migrations);
	}

	return mg;
}

static void free_migration(struct dm_cache_migration *mg)
{
	struct cache *cache = mg->cache;

	if (atomic_dec_and_test(&cache->nr_allocated_migrations))
		wake_up(&cache->migration_wait);

	mempool_free(mg, cache->migration_pool);
}

static int prealloc_data_structs(struct cache *cache, struct prealloc *p)
{
	if (!p->mg) {
		p->mg = alloc_migration(cache);
		if (!p->mg)
			return -ENOMEM;
	}

	if (!p->cell1) {
		p->cell1 = alloc_prison_cell(cache);
		if (!p->cell1)
			return -ENOMEM;
	}

	if (!p->cell2) {
		p->cell2 = alloc_prison_cell(cache);
		if (!p->cell2)
			return -ENOMEM;
	}

	return 0;
}

static void prealloc_free_structs(struct cache *cache, struct prealloc *p)
{
	if (p->cell2)
		free_prison_cell(cache, p->cell2);

	if (p->cell1)
		free_prison_cell(cache, p->cell1);

	if (p->mg)
		free_migration(p->mg);
}

static struct dm_cache_migration *prealloc_get_migration(struct prealloc *p)
{
	struct dm_cache_migration *mg = p->mg;

	BUG_ON(!mg);
	p->mg = NULL;

	return mg;
}

/*
 * You must have a cell within the prealloc struct to return.  If not this
 * function will BUG() rather than returning NULL.
 */
static struct dm_bio_prison_cell *prealloc_get_cell(struct prealloc *p)
{
	struct dm_bio_prison_cell *r = NULL;

	if (p->cell1) {
		r = p->cell1;
		p->cell1 = NULL;

	} else if (p->cell2) {
		r = p->cell2;
		p->cell2 = NULL;
	} else
		BUG();

	return r;
}

/*
 * You can't have more than two cells in a prealloc struct.  BUG() will be
 * called if you try and overfill.
 */
static void prealloc_put_cell(struct prealloc *p, struct dm_bio_prison_cell *cell)
{
	if (!p->cell2)
		p->cell2 = cell;

	else if (!p->cell1)
		p->cell1 = cell;

	else
		BUG();
}

/*----------------------------------------------------------------*/

static void build_key(dm_oblock_t begin, dm_oblock_t end, struct dm_cell_key *key)
{
	key->virtual = 0;
	key->dev = 0;
	key->block_begin = from_oblock(begin);
	key->block_end = from_oblock(end);
}

/*
 * The caller hands in a preallocated cell, and a free function for it.
 * The cell will be freed if there's an error, or if it wasn't used because
 * a cell with that key already exists.
 */
typedef void (*cell_free_fn)(void *context, struct dm_bio_prison_cell *cell);

static int bio_detain_range(struct cache *cache, dm_oblock_t oblock_begin, dm_oblock_t oblock_end,
			    struct bio *bio, struct dm_bio_prison_cell *cell_prealloc,
			    cell_free_fn free_fn, void *free_context,
			    struct dm_bio_prison_cell **cell_result)
{
	int r;
	struct dm_cell_key key;

	build_key(oblock_begin, oblock_end, &key);
	r = dm_bio_detain(cache->prison, &key, bio, cell_prealloc, cell_result);
	if (r)
		free_fn(free_context, cell_prealloc);

	return r;
}

static int bio_detain(struct cache *cache, dm_oblock_t oblock,
		      struct bio *bio, struct dm_bio_prison_cell *cell_prealloc,
		      cell_free_fn free_fn, void *free_context,
		      struct dm_bio_prison_cell **cell_result)
{
	dm_oblock_t end = to_oblock(from_oblock(oblock) + 1ULL);
	return bio_detain_range(cache, oblock, end, bio,
				cell_prealloc, free_fn, free_context, cell_result);
}

static int get_cell(struct cache *cache,
		    dm_oblock_t oblock,
		    struct prealloc *structs,
		    struct dm_bio_prison_cell **cell_result)
{
	int r;
	struct dm_cell_key key;
	struct dm_bio_prison_cell *cell_prealloc;

	cell_prealloc = prealloc_get_cell(structs);

	build_key(oblock, to_oblock(from_oblock(oblock) + 1ULL), &key);
	r = dm_get_cell(cache->prison, &key, cell_prealloc, cell_result);
	if (r)
		prealloc_put_cell(structs, cell_prealloc);

	return r;
}

/*----------------------------------------------------------------*/

static bool is_dirty(struct cache *cache, dm_cblock_t b)
{
	return test_bit(from_cblock(b), cache->dirty_bitset);
}

static void set_dirty(struct cache *cache, dm_oblock_t oblock, dm_cblock_t cblock)
{
	if (!test_and_set_bit(from_cblock(cblock), cache->dirty_bitset)) {
		atomic_inc(&cache->nr_dirty);
		policy_set_dirty(cache->policy, oblock);
	}
}

static void clear_dirty(struct cache *cache, dm_oblock_t oblock, dm_cblock_t cblock)
{
	if (test_and_clear_bit(from_cblock(cblock), cache->dirty_bitset)) {
		policy_clear_dirty(cache->policy, oblock);
		if (atomic_dec_return(&cache->nr_dirty) == 0)
			dm_table_event(cache->ti->table);
	}
}

/*----------------------------------------------------------------*/

static bool block_size_is_power_of_two(struct cache *cache)
{
	return cache->sectors_per_block_shift >= 0;
}

/* gcc on ARM generates spurious references to __udivdi3 and __umoddi3 */
#if defined(CONFIG_ARM) && __GNUC__ == 4 && __GNUC_MINOR__ <= 6
__always_inline
#endif
static dm_block_t block_div(dm_block_t b, uint32_t n)
{
	do_div(b, n);

	return b;
}

static dm_block_t oblocks_per_dblock(struct cache *cache)
{
	dm_block_t oblocks = cache->discard_block_size;

	if (block_size_is_power_of_two(cache))
		oblocks >>= cache->sectors_per_block_shift;
	else
		oblocks = block_div(oblocks, cache->sectors_per_block);

	return oblocks;
}

static dm_dblock_t oblock_to_dblock(struct cache *cache, dm_oblock_t oblock)
{
	return to_dblock(block_div(from_oblock(oblock),
				   oblocks_per_dblock(cache)));
}

static dm_oblock_t dblock_to_oblock(struct cache *cache, dm_dblock_t dblock)
{
	return to_oblock(from_dblock(dblock) * oblocks_per_dblock(cache));
}

static void set_discard(struct cache *cache, dm_dblock_t b)
{
	unsigned long flags;

	BUG_ON(from_dblock(b) >= from_dblock(cache->discard_nr_blocks));
	atomic_inc(&cache->stats.discard_count);

	spin_lock_irqsave(&cache->lock, flags);
	set_bit(from_dblock(b), cache->discard_bitset);
	spin_unlock_irqrestore(&cache->lock, flags);
}

static void clear_discard(struct cache *cache, dm_dblock_t b)
{
	unsigned long flags;

	spin_lock_irqsave(&cache->lock, flags);
	clear_bit(from_dblock(b), cache->discard_bitset);
	spin_unlock_irqrestore(&cache->lock, flags);
}

static bool is_discarded(struct cache *cache, dm_dblock_t b)
{
	int r;
	unsigned long flags;

	spin_lock_irqsave(&cache->lock, flags);
	r = test_bit(from_dblock(b), cache->discard_bitset);
	spin_unlock_irqrestore(&cache->lock, flags);

	return r;
}

static bool is_discarded_oblock(struct cache *cache, dm_oblock_t b)
{
	int r;
	unsigned long flags;

	spin_lock_irqsave(&cache->lock, flags);
	r = test_bit(from_dblock(oblock_to_dblock(cache, b)),
		     cache->discard_bitset);
	spin_unlock_irqrestore(&cache->lock, flags);

	return r;
}

/*----------------------------------------------------------------*/

static void load_stats(struct cache *cache)
{
	struct dm_cache_statistics stats;

	dm_cache_metadata_get_stats(cache->cmd, &stats);
	atomic_set(&cache->stats.read_hit, stats.read_hits);
	atomic_set(&cache->stats.read_miss, stats.read_misses);
	atomic_set(&cache->stats.write_hit, stats.write_hits);
	atomic_set(&cache->stats.write_miss, stats.write_misses);
}

static void save_stats(struct cache *cache)
{
	struct dm_cache_statistics stats;

	if (get_cache_mode(cache) >= CM_READ_ONLY)
		return;

	stats.read_hits = atomic_read(&cache->stats.read_hit);
	stats.read_misses = atomic_read(&cache->stats.read_miss);
	stats.write_hits = atomic_read(&cache->stats.write_hit);
	stats.write_misses = atomic_read(&cache->stats.write_miss);

	dm_cache_metadata_set_stats(cache->cmd, &stats);
}

/*----------------------------------------------------------------
 * Per bio data
 *--------------------------------------------------------------*/

/*
 * If using writeback, leave out struct per_bio_data's writethrough fields.
 */
#define PB_DATA_SIZE_WB (offsetof(struct per_bio_data, cache))
#define PB_DATA_SIZE_WT (sizeof(struct per_bio_data))

static bool writethrough_mode(struct cache_features *f)
{
	return f->io_mode == CM_IO_WRITETHROUGH;
}

static bool writeback_mode(struct cache_features *f)
{
	return f->io_mode == CM_IO_WRITEBACK;
}

static bool passthrough_mode(struct cache_features *f)
{
	return f->io_mode == CM_IO_PASSTHROUGH;
}

static size_t get_per_bio_data_size(struct cache *cache)
{
	return writethrough_mode(&cache->features) ? PB_DATA_SIZE_WT : PB_DATA_SIZE_WB;
}

static struct per_bio_data *get_per_bio_data(struct bio *bio, size_t data_size)
{
	struct per_bio_data *pb = dm_per_bio_data(bio, data_size);
	BUG_ON(!pb);
	return pb;
}

static struct per_bio_data *init_per_bio_data(struct bio *bio, size_t data_size)
{
	struct per_bio_data *pb = get_per_bio_data(bio, data_size);

	pb->tick = false;
	pb->req_nr = dm_bio_get_target_bio_nr(bio);
	pb->all_io_entry = NULL;
	pb->len = 0;

	return pb;
}

/*----------------------------------------------------------------
 * Remapping
 *--------------------------------------------------------------*/
static void remap_to_origin(struct cache *cache, struct bio *bio)
{
	bio->bi_bdev = cache->origin_dev->bdev;
}

static void remap_to_cache(struct cache *cache, struct bio *bio,
			   dm_cblock_t cblock)
{
	sector_t bi_sector = bio->bi_iter.bi_sector;
	sector_t block = from_cblock(cblock);

	bio->bi_bdev = cache->cache_dev->bdev;
	if (!block_size_is_power_of_two(cache))
		bio->bi_iter.bi_sector =
			(block * cache->sectors_per_block) +
			sector_div(bi_sector, cache->sectors_per_block);
	else
		bio->bi_iter.bi_sector =
			(block << cache->sectors_per_block_shift) |
			(bi_sector & (cache->sectors_per_block - 1));
}

static void check_if_tick_bio_needed(struct cache *cache, struct bio *bio)
{
	unsigned long flags;
	size_t pb_data_size = get_per_bio_data_size(cache);
	struct per_bio_data *pb = get_per_bio_data(bio, pb_data_size);

	spin_lock_irqsave(&cache->lock, flags);
	if (cache->need_tick_bio &&
	    !(bio->bi_rw & (REQ_FUA | REQ_FLUSH | REQ_DISCARD))) {
		pb->tick = true;
		cache->need_tick_bio = false;
	}
	spin_unlock_irqrestore(&cache->lock, flags);
}

static void remap_to_origin_clear_discard(struct cache *cache, struct bio *bio,
				  dm_oblock_t oblock)
{
	check_if_tick_bio_needed(cache, bio);
	remap_to_origin(cache, bio);
	if (bio_data_dir(bio) == WRITE)
		clear_discard(cache, oblock_to_dblock(cache, oblock));
}

static void remap_to_cache_dirty(struct cache *cache, struct bio *bio,
				 dm_oblock_t oblock, dm_cblock_t cblock)
{
	check_if_tick_bio_needed(cache, bio);
	remap_to_cache(cache, bio, cblock);
	if (bio_data_dir(bio) == WRITE) {
		set_dirty(cache, oblock, cblock);
		clear_discard(cache, oblock_to_dblock(cache, oblock));
	}
}

static dm_oblock_t get_bio_block(struct cache *cache, struct bio *bio)
{
	sector_t block_nr = bio->bi_iter.bi_sector;

	if (!block_size_is_power_of_two(cache))
		(void) sector_div(block_nr, cache->sectors_per_block);
	else
		block_nr >>= cache->sectors_per_block_shift;

	return to_oblock(block_nr);
}

static int bio_triggers_commit(struct cache *cache, struct bio *bio)
{
	return bio->bi_rw & (REQ_FLUSH | REQ_FUA);
}

/*
 * You must increment the deferred set whilst the prison cell is held.  To
 * encourage this, we ask for 'cell' to be passed in.
 */
static void inc_ds(struct cache *cache, struct bio *bio,
		   struct dm_bio_prison_cell *cell)
{
	size_t pb_data_size = get_per_bio_data_size(cache);
	struct per_bio_data *pb = get_per_bio_data(bio, pb_data_size);

	BUG_ON(!cell);
	BUG_ON(pb->all_io_entry);

	pb->all_io_entry = dm_deferred_entry_inc(cache->all_io_ds);
}

static bool accountable_bio(struct cache *cache, struct bio *bio)
{
	return ((bio->bi_bdev == cache->origin_dev->bdev) &&
		!(bio->bi_rw & REQ_DISCARD));
}

static void accounted_begin(struct cache *cache, struct bio *bio)
{
	size_t pb_data_size = get_per_bio_data_size(cache);
	struct per_bio_data *pb = get_per_bio_data(bio, pb_data_size);

	if (accountable_bio(cache, bio)) {
		pb->len = bio_sectors(bio);
		iot_io_begin(&cache->origin_tracker, pb->len);
	}
}

static void accounted_complete(struct cache *cache, struct bio *bio)
{
	size_t pb_data_size = get_per_bio_data_size(cache);
	struct per_bio_data *pb = get_per_bio_data(bio, pb_data_size);

	iot_io_end(&cache->origin_tracker, pb->len);
}

static void accounted_request(struct cache *cache, struct bio *bio)
{
	accounted_begin(cache, bio);
	generic_make_request(bio);
}

static void issue(struct cache *cache, struct bio *bio)
{
	unsigned long flags;

	if (!bio_triggers_commit(cache, bio)) {
		accounted_request(cache, bio);
		return;
	}

	/*
	 * Batch together any bios that trigger commits and then issue a
	 * single commit for them in do_worker().
	 */
	spin_lock_irqsave(&cache->lock, flags);
	cache->commit_requested = true;
	bio_list_add(&cache->deferred_flush_bios, bio);
	spin_unlock_irqrestore(&cache->lock, flags);
}

static void inc_and_issue(struct cache *cache, struct bio *bio, struct dm_bio_prison_cell *cell)
{
	inc_ds(cache, bio, cell);
	issue(cache, bio);
}

static void defer_writethrough_bio(struct cache *cache, struct bio *bio)
{
	unsigned long flags;

	spin_lock_irqsave(&cache->lock, flags);
	bio_list_add(&cache->deferred_writethrough_bios, bio);
	spin_unlock_irqrestore(&cache->lock, flags);

	wake_worker(cache);
}

static void writethrough_endio(struct bio *bio)
{
	struct per_bio_data *pb = get_per_bio_data(bio, PB_DATA_SIZE_WT);

	dm_unhook_bio(&pb->hook_info, bio);

	if (bio->bi_error) {
		bio_endio(bio);
		return;
	}

	dm_bio_restore(&pb->bio_details, bio);
	remap_to_cache(pb->cache, bio, pb->cblock);

	/*
	 * We can't issue this bio directly, since we're in interrupt
	 * context.  So it gets put on a bio list for processing by the
	 * worker thread.
	 */
	defer_writethrough_bio(pb->cache, bio);
}

/*
 * When running in writethrough mode we need to send writes to clean blocks
 * to both the cache and origin devices.  In future we'd like to clone the
 * bio and send them in parallel, but for now we're doing them in
 * series as this is easier.
 */
static void remap_to_origin_then_cache(struct cache *cache, struct bio *bio,
				       dm_oblock_t oblock, dm_cblock_t cblock)
{
	struct per_bio_data *pb = get_per_bio_data(bio, PB_DATA_SIZE_WT);

	pb->cache = cache;
	pb->cblock = cblock;
	dm_hook_bio(&pb->hook_info, bio, writethrough_endio, NULL);
	dm_bio_record(&pb->bio_details, bio);

	remap_to_origin_clear_discard(pb->cache, bio, oblock);
}

/*----------------------------------------------------------------
 * Failure modes
 *--------------------------------------------------------------*/
static enum cache_metadata_mode get_cache_mode(struct cache *cache)
{
	return cache->features.mode;
}

static const char *cache_device_name(struct cache *cache)
{
	return dm_device_name(dm_table_get_md(cache->ti->table));
}

static void notify_mode_switch(struct cache *cache, enum cache_metadata_mode mode)
{
	const char *descs[] = {
		"write",
		"read-only",
		"fail"
	};

	dm_table_event(cache->ti->table);
	DMINFO("%s: switching cache to %s mode",
	       cache_device_name(cache), descs[(int)mode]);
}

static void set_cache_mode(struct cache *cache, enum cache_metadata_mode new_mode)
{
	bool needs_check;
	enum cache_metadata_mode old_mode = get_cache_mode(cache);

	if (dm_cache_metadata_needs_check(cache->cmd, &needs_check)) {
		DMERR("unable to read needs_check flag, setting failure mode");
		new_mode = CM_FAIL;
	}

	if (new_mode == CM_WRITE && needs_check) {
		DMERR("%s: unable to switch cache to write mode until repaired.",
		      cache_device_name(cache));
		if (old_mode != new_mode)
			new_mode = old_mode;
		else
			new_mode = CM_READ_ONLY;
	}

	/* Never move out of fail mode */
	if (old_mode == CM_FAIL)
		new_mode = CM_FAIL;

	switch (new_mode) {
	case CM_FAIL:
	case CM_READ_ONLY:
		dm_cache_metadata_set_read_only(cache->cmd);
		break;

	case CM_WRITE:
		dm_cache_metadata_set_read_write(cache->cmd);
		break;
	}

	cache->features.mode = new_mode;

	if (new_mode != old_mode)
		notify_mode_switch(cache, new_mode);
}

static void abort_transaction(struct cache *cache)
{
	const char *dev_name = cache_device_name(cache);

	if (get_cache_mode(cache) >= CM_READ_ONLY)
		return;

	if (dm_cache_metadata_set_needs_check(cache->cmd)) {
		DMERR("%s: failed to set 'needs_check' flag in metadata", dev_name);
		set_cache_mode(cache, CM_FAIL);
	}

	DMERR_LIMIT("%s: aborting current metadata transaction", dev_name);
	if (dm_cache_metadata_abort(cache->cmd)) {
		DMERR("%s: failed to abort metadata transaction", dev_name);
		set_cache_mode(cache, CM_FAIL);
	}
}

static void metadata_operation_failed(struct cache *cache, const char *op, int r)
{
	DMERR_LIMIT("%s: metadata operation '%s' failed: error = %d",
		    cache_device_name(cache), op, r);
	abort_transaction(cache);
	set_cache_mode(cache, CM_READ_ONLY);
}

/*----------------------------------------------------------------
 * Migration processing
 *
 * Migration covers moving data from the origin device to the cache, or
 * vice versa.
 *--------------------------------------------------------------*/
static void inc_io_migrations(struct cache *cache)
{
	atomic_inc(&cache->nr_io_migrations);
}

static void dec_io_migrations(struct cache *cache)
{
	atomic_dec(&cache->nr_io_migrations);
}

static bool discard_or_flush(struct bio *bio)
{
	return bio->bi_rw & (REQ_FLUSH | REQ_FUA | REQ_DISCARD);
}

static void __cell_defer(struct cache *cache, struct dm_bio_prison_cell *cell)
{
	if (discard_or_flush(cell->holder)) {
		/*
		 * We have to handle these bios individually.
		 */
		dm_cell_release(cache->prison, cell, &cache->deferred_bios);
		free_prison_cell(cache, cell);
	} else
		list_add_tail(&cell->user_list, &cache->deferred_cells);
}

static void cell_defer(struct cache *cache, struct dm_bio_prison_cell *cell, bool holder)
{
	unsigned long flags;

	if (!holder && dm_cell_promote_or_release(cache->prison, cell)) {
		/*
		 * There was no prisoner to promote to holder, the
		 * cell has been released.
		 */
		free_prison_cell(cache, cell);
		return;
	}

	spin_lock_irqsave(&cache->lock, flags);
	__cell_defer(cache, cell);
	spin_unlock_irqrestore(&cache->lock, flags);

	wake_worker(cache);
}

static void cell_error_with_code(struct cache *cache, struct dm_bio_prison_cell *cell, int err)
{
	dm_cell_error(cache->prison, cell, err);
	free_prison_cell(cache, cell);
}

static void cell_requeue(struct cache *cache, struct dm_bio_prison_cell *cell)
{
	cell_error_with_code(cache, cell, DM_ENDIO_REQUEUE);
}

static void free_io_migration(struct dm_cache_migration *mg)
{
	struct cache *cache = mg->cache;

	dec_io_migrations(cache);
	free_migration(mg);
	wake_worker(cache);
}

static void migration_failure(struct dm_cache_migration *mg)
{
	struct cache *cache = mg->cache;
	const char *dev_name = cache_device_name(cache);

	if (mg->writeback) {
		DMERR_LIMIT("%s: writeback failed; couldn't copy block", dev_name);
		set_dirty(cache, mg->old_oblock, mg->cblock);
		cell_defer(cache, mg->old_ocell, false);

	} else if (mg->demote) {
		DMERR_LIMIT("%s: demotion failed; couldn't copy block", dev_name);
		policy_force_mapping(cache->policy, mg->new_oblock, mg->old_oblock);

		cell_defer(cache, mg->old_ocell, mg->promote ? false : true);
		if (mg->promote)
			cell_defer(cache, mg->new_ocell, true);
	} else {
		DMERR_LIMIT("%s: promotion failed; couldn't copy block", dev_name);
		policy_remove_mapping(cache->policy, mg->new_oblock);
		cell_defer(cache, mg->new_ocell, true);
	}

	free_io_migration(mg);
}

static void migration_success_pre_commit(struct dm_cache_migration *mg)
{
	int r;
	unsigned long flags;
	struct cache *cache = mg->cache;

	if (mg->writeback) {
		clear_dirty(cache, mg->old_oblock, mg->cblock);
		cell_defer(cache, mg->old_ocell, false);
		free_io_migration(mg);
		return;

	} else if (mg->demote) {
		r = dm_cache_remove_mapping(cache->cmd, mg->cblock);
		if (r) {
			DMERR_LIMIT("%s: demotion failed; couldn't update on disk metadata",
				    cache_device_name(cache));
			metadata_operation_failed(cache, "dm_cache_remove_mapping", r);
			policy_force_mapping(cache->policy, mg->new_oblock,
					     mg->old_oblock);
			if (mg->promote)
				cell_defer(cache, mg->new_ocell, true);
			free_io_migration(mg);
			return;
		}
	} else {
		r = dm_cache_insert_mapping(cache->cmd, mg->cblock, mg->new_oblock);
		if (r) {
			DMERR_LIMIT("%s: promotion failed; couldn't update on disk metadata",
				    cache_device_name(cache));
			metadata_operation_failed(cache, "dm_cache_insert_mapping", r);
			policy_remove_mapping(cache->policy, mg->new_oblock);
			free_io_migration(mg);
			return;
		}
	}

	spin_lock_irqsave(&cache->lock, flags);
	list_add_tail(&mg->list, &cache->need_commit_migrations);
	cache->commit_requested = true;
	spin_unlock_irqrestore(&cache->lock, flags);
}

static void migration_success_post_commit(struct dm_cache_migration *mg)
{
	unsigned long flags;
	struct cache *cache = mg->cache;

	if (mg->writeback) {
		DMWARN_LIMIT("%s: writeback unexpectedly triggered commit",
			     cache_device_name(cache));
		return;

	} else if (mg->demote) {
		cell_defer(cache, mg->old_ocell, mg->promote ? false : true);

		if (mg->promote) {
			mg->demote = false;

			spin_lock_irqsave(&cache->lock, flags);
			list_add_tail(&mg->list, &cache->quiesced_migrations);
			spin_unlock_irqrestore(&cache->lock, flags);

		} else {
			if (mg->invalidate)
				policy_remove_mapping(cache->policy, mg->old_oblock);
			free_io_migration(mg);
		}

	} else {
		if (mg->requeue_holder) {
			clear_dirty(cache, mg->new_oblock, mg->cblock);
			cell_defer(cache, mg->new_ocell, true);
		} else {
			/*
			 * The block was promoted via an overwrite, so it's dirty.
			 */
			set_dirty(cache, mg->new_oblock, mg->cblock);
			bio_endio(mg->new_ocell->holder);
			cell_defer(cache, mg->new_ocell, false);
		}
		free_io_migration(mg);
	}
}

static void copy_complete(int read_err, unsigned long write_err, void *context)
{
	unsigned long flags;
	struct dm_cache_migration *mg = (struct dm_cache_migration *) context;
	struct cache *cache = mg->cache;

	if (read_err || write_err)
		mg->err = true;

	spin_lock_irqsave(&cache->lock, flags);
	list_add_tail(&mg->list, &cache->completed_migrations);
	spin_unlock_irqrestore(&cache->lock, flags);

	wake_worker(cache);
}

static void issue_copy(struct dm_cache_migration *mg)
{
	int r;
	struct dm_io_region o_region, c_region;
	struct cache *cache = mg->cache;
	sector_t cblock = from_cblock(mg->cblock);

	o_region.bdev = cache->origin_dev->bdev;
	o_region.count = cache->sectors_per_block;

	c_region.bdev = cache->cache_dev->bdev;
	c_region.sector = cblock * cache->sectors_per_block;
	c_region.count = cache->sectors_per_block;

	if (mg->writeback || mg->demote) {
		/* demote */
		o_region.sector = from_oblock(mg->old_oblock) * cache->sectors_per_block;
		r = dm_kcopyd_copy(cache->copier, &c_region, 1, &o_region, 0, copy_complete, mg);
	} else {
		/* promote */
		o_region.sector = from_oblock(mg->new_oblock) * cache->sectors_per_block;
		r = dm_kcopyd_copy(cache->copier, &o_region, 1, &c_region, 0, copy_complete, mg);
	}

	if (r < 0) {
		DMERR_LIMIT("%s: issuing migration failed", cache_device_name(cache));
		migration_failure(mg);
	}
}

static void overwrite_endio(struct bio *bio)
{
	struct dm_cache_migration *mg = bio->bi_private;
	struct cache *cache = mg->cache;
	size_t pb_data_size = get_per_bio_data_size(cache);
	struct per_bio_data *pb = get_per_bio_data(bio, pb_data_size);
	unsigned long flags;

	dm_unhook_bio(&pb->hook_info, bio);

	if (bio->bi_error)
		mg->err = true;

	mg->requeue_holder = false;

	spin_lock_irqsave(&cache->lock, flags);
	list_add_tail(&mg->list, &cache->completed_migrations);
	spin_unlock_irqrestore(&cache->lock, flags);

	wake_worker(cache);
}

static void issue_overwrite(struct dm_cache_migration *mg, struct bio *bio)
{
	size_t pb_data_size = get_per_bio_data_size(mg->cache);
	struct per_bio_data *pb = get_per_bio_data(bio, pb_data_size);

	dm_hook_bio(&pb->hook_info, bio, overwrite_endio, mg);
	remap_to_cache_dirty(mg->cache, bio, mg->new_oblock, mg->cblock);

	/*
	 * No need to inc_ds() here, since the cell will be held for the
	 * duration of the io.
	 */
	accounted_request(mg->cache, bio);
}

static bool bio_writes_complete_block(struct cache *cache, struct bio *bio)
{
	return (bio_data_dir(bio) == WRITE) &&
		(bio->bi_iter.bi_size == (cache->sectors_per_block << SECTOR_SHIFT));
}

static void avoid_copy(struct dm_cache_migration *mg)
{
	atomic_inc(&mg->cache->stats.copies_avoided);
	migration_success_pre_commit(mg);
}

static void calc_discard_block_range(struct cache *cache, struct bio *bio,
				     dm_dblock_t *b, dm_dblock_t *e)
{
	sector_t sb = bio->bi_iter.bi_sector;
	sector_t se = bio_end_sector(bio);

	*b = to_dblock(dm_sector_div_up(sb, cache->discard_block_size));

	if (se - sb < cache->discard_block_size)
		*e = *b;
	else
		*e = to_dblock(block_div(se, cache->discard_block_size));
}

static void issue_discard(struct dm_cache_migration *mg)
{
	dm_dblock_t b, e;
	struct bio *bio = mg->new_ocell->holder;
	struct cache *cache = mg->cache;

	calc_discard_block_range(cache, bio, &b, &e);
	while (b != e) {
		set_discard(cache, b);
		b = to_dblock(from_dblock(b) + 1);
	}

	bio_endio(bio);
	cell_defer(cache, mg->new_ocell, false);
	free_migration(mg);
	wake_worker(cache);
}

static void issue_copy_or_discard(struct dm_cache_migration *mg)
{
	bool avoid;
	struct cache *cache = mg->cache;

	if (mg->discard) {
		issue_discard(mg);
		return;
	}

	if (mg->writeback || mg->demote)
		avoid = !is_dirty(cache, mg->cblock) ||
			is_discarded_oblock(cache, mg->old_oblock);
	else {
		struct bio *bio = mg->new_ocell->holder;

		avoid = is_discarded_oblock(cache, mg->new_oblock);

		if (writeback_mode(&cache->features) &&
		    !avoid && bio_writes_complete_block(cache, bio)) {
			issue_overwrite(mg, bio);
			return;
		}
	}

	avoid ? avoid_copy(mg) : issue_copy(mg);
}

static void complete_migration(struct dm_cache_migration *mg)
{
	if (mg->err)
		migration_failure(mg);
	else
		migration_success_pre_commit(mg);
}

static void process_migrations(struct cache *cache, struct list_head *head,
			       void (*fn)(struct dm_cache_migration *))
{
	unsigned long flags;
	struct list_head list;
	struct dm_cache_migration *mg, *tmp;

	INIT_LIST_HEAD(&list);
	spin_lock_irqsave(&cache->lock, flags);
	list_splice_init(head, &list);
	spin_unlock_irqrestore(&cache->lock, flags);

	list_for_each_entry_safe(mg, tmp, &list, list)
		fn(mg);
}

static void __queue_quiesced_migration(struct dm_cache_migration *mg)
{
	list_add_tail(&mg->list, &mg->cache->quiesced_migrations);
}

static void queue_quiesced_migration(struct dm_cache_migration *mg)
{
	unsigned long flags;
	struct cache *cache = mg->cache;

	spin_lock_irqsave(&cache->lock, flags);
	__queue_quiesced_migration(mg);
	spin_unlock_irqrestore(&cache->lock, flags);

	wake_worker(cache);
}

static void queue_quiesced_migrations(struct cache *cache, struct list_head *work)
{
	unsigned long flags;
	struct dm_cache_migration *mg, *tmp;

	spin_lock_irqsave(&cache->lock, flags);
	list_for_each_entry_safe(mg, tmp, work, list)
		__queue_quiesced_migration(mg);
	spin_unlock_irqrestore(&cache->lock, flags);

	wake_worker(cache);
}

static void check_for_quiesced_migrations(struct cache *cache,
					  struct per_bio_data *pb)
{
	struct list_head work;

	if (!pb->all_io_entry)
		return;

	INIT_LIST_HEAD(&work);
	dm_deferred_entry_dec(pb->all_io_entry, &work);

	if (!list_empty(&work))
		queue_quiesced_migrations(cache, &work);
}

static void quiesce_migration(struct dm_cache_migration *mg)
{
	if (!dm_deferred_set_add_work(mg->cache->all_io_ds, &mg->list))
		queue_quiesced_migration(mg);
}

static void promote(struct cache *cache, struct prealloc *structs,
		    dm_oblock_t oblock, dm_cblock_t cblock,
		    struct dm_bio_prison_cell *cell)
{
	struct dm_cache_migration *mg = prealloc_get_migration(structs);

	mg->err = false;
	mg->discard = false;
	mg->writeback = false;
	mg->demote = false;
	mg->promote = true;
	mg->requeue_holder = true;
	mg->invalidate = false;
	mg->cache = cache;
	mg->new_oblock = oblock;
	mg->cblock = cblock;
	mg->old_ocell = NULL;
	mg->new_ocell = cell;
	mg->start_jiffies = jiffies;

	inc_io_migrations(cache);
	quiesce_migration(mg);
}

static void writeback(struct cache *cache, struct prealloc *structs,
		      dm_oblock_t oblock, dm_cblock_t cblock,
		      struct dm_bio_prison_cell *cell)
{
	struct dm_cache_migration *mg = prealloc_get_migration(structs);

	mg->err = false;
	mg->discard = false;
	mg->writeback = true;
	mg->demote = false;
	mg->promote = false;
	mg->requeue_holder = true;
	mg->invalidate = false;
	mg->cache = cache;
	mg->old_oblock = oblock;
	mg->cblock = cblock;
	mg->old_ocell = cell;
	mg->new_ocell = NULL;
	mg->start_jiffies = jiffies;

	inc_io_migrations(cache);
	quiesce_migration(mg);
}

static void demote_then_promote(struct cache *cache, struct prealloc *structs,
				dm_oblock_t old_oblock, dm_oblock_t new_oblock,
				dm_cblock_t cblock,
				struct dm_bio_prison_cell *old_ocell,
				struct dm_bio_prison_cell *new_ocell)
{
	struct dm_cache_migration *mg = prealloc_get_migration(structs);

	mg->err = false;
	mg->discard = false;
	mg->writeback = false;
	mg->demote = true;
	mg->promote = true;
	mg->requeue_holder = true;
	mg->invalidate = false;
	mg->cache = cache;
	mg->old_oblock = old_oblock;
	mg->new_oblock = new_oblock;
	mg->cblock = cblock;
	mg->old_ocell = old_ocell;
	mg->new_ocell = new_ocell;
	mg->start_jiffies = jiffies;

	inc_io_migrations(cache);
	quiesce_migration(mg);
}

/*
 * Invalidate a cache entry.  No writeback occurs; any changes in the cache
 * block are thrown away.
 */
static void invalidate(struct cache *cache, struct prealloc *structs,
		       dm_oblock_t oblock, dm_cblock_t cblock,
		       struct dm_bio_prison_cell *cell)
{
	struct dm_cache_migration *mg = prealloc_get_migration(structs);

	mg->err = false;
	mg->discard = false;
	mg->writeback = false;
	mg->demote = true;
	mg->promote = false;
	mg->requeue_holder = true;
	mg->invalidate = true;
	mg->cache = cache;
	mg->old_oblock = oblock;
	mg->cblock = cblock;
	mg->old_ocell = cell;
	mg->new_ocell = NULL;
	mg->start_jiffies = jiffies;

	inc_io_migrations(cache);
	quiesce_migration(mg);
}

static void discard(struct cache *cache, struct prealloc *structs,
		    struct dm_bio_prison_cell *cell)
{
	struct dm_cache_migration *mg = prealloc_get_migration(structs);

	mg->err = false;
	mg->discard = true;
	mg->writeback = false;
	mg->demote = false;
	mg->promote = false;
	mg->requeue_holder = false;
	mg->invalidate = false;
	mg->cache = cache;
	mg->old_ocell = NULL;
	mg->new_ocell = cell;
	mg->start_jiffies = jiffies;

	quiesce_migration(mg);
}

/*----------------------------------------------------------------
 * bio processing
 *--------------------------------------------------------------*/
static void defer_bio(struct cache *cache, struct bio *bio)
{
	unsigned long flags;

	spin_lock_irqsave(&cache->lock, flags);
	bio_list_add(&cache->deferred_bios, bio);
	spin_unlock_irqrestore(&cache->lock, flags);

	wake_worker(cache);
}

static void process_flush_bio(struct cache *cache, struct bio *bio)
{
	size_t pb_data_size = get_per_bio_data_size(cache);
	struct per_bio_data *pb = get_per_bio_data(bio, pb_data_size);

	BUG_ON(bio->bi_iter.bi_size);
	if (!pb->req_nr)
		remap_to_origin(cache, bio);
	else
		remap_to_cache(cache, bio, 0);

	/*
	 * REQ_FLUSH is not directed at any particular block so we don't
	 * need to inc_ds().  REQ_FUA's are split into a write + REQ_FLUSH
	 * by dm-core.
	 */
	issue(cache, bio);
}

static void process_discard_bio(struct cache *cache, struct prealloc *structs,
				struct bio *bio)
{
	int r;
	dm_dblock_t b, e;
	struct dm_bio_prison_cell *cell_prealloc, *new_ocell;

	calc_discard_block_range(cache, bio, &b, &e);
	if (b == e) {
		bio_endio(bio);
		return;
	}

	cell_prealloc = prealloc_get_cell(structs);
	r = bio_detain_range(cache, dblock_to_oblock(cache, b), dblock_to_oblock(cache, e), bio, cell_prealloc,
			     (cell_free_fn) prealloc_put_cell,
			     structs, &new_ocell);
	if (r > 0)
		return;

	discard(cache, structs, new_ocell);
}

static bool spare_migration_bandwidth(struct cache *cache)
{
	sector_t current_volume = (atomic_read(&cache->nr_io_migrations) + 1) *
		cache->sectors_per_block;
	return current_volume < cache->migration_threshold;
}

static void inc_hit_counter(struct cache *cache, struct bio *bio)
{
	atomic_inc(bio_data_dir(bio) == READ ?
		   &cache->stats.read_hit : &cache->stats.write_hit);
}

static void inc_miss_counter(struct cache *cache, struct bio *bio)
{
	atomic_inc(bio_data_dir(bio) == READ ?
		   &cache->stats.read_miss : &cache->stats.write_miss);
}

/*----------------------------------------------------------------*/

<<<<<<< HEAD
=======
struct inc_detail {
	struct cache *cache;
	struct bio_list bios_for_issue;
	struct bio_list unhandled_bios;
	bool any_writes;
};

static void inc_fn(void *context, struct dm_bio_prison_cell *cell)
{
	struct bio *bio;
	struct inc_detail *detail = context;
	struct cache *cache = detail->cache;

	inc_ds(cache, cell->holder, cell);
	if (bio_data_dir(cell->holder) == WRITE)
		detail->any_writes = true;

	while ((bio = bio_list_pop(&cell->bios))) {
		if (discard_or_flush(bio)) {
			bio_list_add(&detail->unhandled_bios, bio);
			continue;
		}

		if (bio_data_dir(bio) == WRITE)
			detail->any_writes = true;

		bio_list_add(&detail->bios_for_issue, bio);
		inc_ds(cache, bio, cell);
	}
}

// FIXME: refactor these two
static void remap_cell_to_origin_clear_discard(struct cache *cache,
					       struct dm_bio_prison_cell *cell,
					       dm_oblock_t oblock, bool issue_holder)
{
	struct bio *bio;
	unsigned long flags;
	struct inc_detail detail;

	detail.cache = cache;
	bio_list_init(&detail.bios_for_issue);
	bio_list_init(&detail.unhandled_bios);
	detail.any_writes = false;

	spin_lock_irqsave(&cache->lock, flags);
	dm_cell_visit_release(cache->prison, inc_fn, &detail, cell);
	bio_list_merge(&cache->deferred_bios, &detail.unhandled_bios);
	spin_unlock_irqrestore(&cache->lock, flags);

	remap_to_origin(cache, cell->holder);
	if (issue_holder)
		issue(cache, cell->holder);
	else
		accounted_begin(cache, cell->holder);

	if (detail.any_writes)
		clear_discard(cache, oblock_to_dblock(cache, oblock));

	while ((bio = bio_list_pop(&detail.bios_for_issue))) {
		remap_to_origin(cache, bio);
		issue(cache, bio);
	}

	free_prison_cell(cache, cell);
}

static void remap_cell_to_cache_dirty(struct cache *cache, struct dm_bio_prison_cell *cell,
				      dm_oblock_t oblock, dm_cblock_t cblock, bool issue_holder)
{
	struct bio *bio;
	unsigned long flags;
	struct inc_detail detail;

	detail.cache = cache;
	bio_list_init(&detail.bios_for_issue);
	bio_list_init(&detail.unhandled_bios);
	detail.any_writes = false;

	spin_lock_irqsave(&cache->lock, flags);
	dm_cell_visit_release(cache->prison, inc_fn, &detail, cell);
	bio_list_merge(&cache->deferred_bios, &detail.unhandled_bios);
	spin_unlock_irqrestore(&cache->lock, flags);

	remap_to_cache(cache, cell->holder, cblock);
	if (issue_holder)
		issue(cache, cell->holder);
	else
		accounted_begin(cache, cell->holder);

	if (detail.any_writes) {
		set_dirty(cache, oblock, cblock);
		clear_discard(cache, oblock_to_dblock(cache, oblock));
	}

	while ((bio = bio_list_pop(&detail.bios_for_issue))) {
		remap_to_cache(cache, bio, cblock);
		issue(cache, bio);
	}

	free_prison_cell(cache, cell);
}

/*----------------------------------------------------------------*/

>>>>>>> db0b54cd
struct old_oblock_lock {
	struct policy_locker locker;
	struct cache *cache;
	struct prealloc *structs;
	struct dm_bio_prison_cell *cell;
};

static int null_locker(struct policy_locker *locker, dm_oblock_t b)
{
	/* This should never be called */
	BUG();
	return 0;
}

static int cell_locker(struct policy_locker *locker, dm_oblock_t b)
{
	struct old_oblock_lock *l = container_of(locker, struct old_oblock_lock, locker);
	struct dm_bio_prison_cell *cell_prealloc = prealloc_get_cell(l->structs);

	return bio_detain(l->cache, b, NULL, cell_prealloc,
			  (cell_free_fn) prealloc_put_cell,
			  l->structs, &l->cell);
}

<<<<<<< HEAD
static void process_bio(struct cache *cache, struct prealloc *structs,
			struct bio *bio)
=======
static void process_cell(struct cache *cache, struct prealloc *structs,
			 struct dm_bio_prison_cell *new_ocell)
>>>>>>> db0b54cd
{
	int r;
	bool release_cell = true;
	struct bio *bio = new_ocell->holder;
	dm_oblock_t block = get_bio_block(cache, bio);
<<<<<<< HEAD
	struct dm_bio_prison_cell *cell_prealloc, *new_ocell;
	struct policy_result lookup_result;
	bool passthrough = passthrough_mode(&cache->features);
	bool discarded_block, can_migrate;
	struct old_oblock_lock ool;

	/*
	 * Check to see if that block is currently migrating.
	 */
	cell_prealloc = prealloc_get_cell(structs);
	r = bio_detain(cache, block, bio, cell_prealloc,
		       (cell_free_fn) prealloc_put_cell,
		       structs, &new_ocell);
	if (r > 0)
		return;
=======
	struct policy_result lookup_result;
	bool passthrough = passthrough_mode(&cache->features);
	bool fast_promotion, can_migrate;
	struct old_oblock_lock ool;
>>>>>>> db0b54cd

	fast_promotion = is_discarded_oblock(cache, block) || bio_writes_complete_block(cache, bio);
	can_migrate = !passthrough && (fast_promotion || spare_migration_bandwidth(cache));

	ool.locker.fn = cell_locker;
	ool.cache = cache;
	ool.structs = structs;
	ool.cell = NULL;
<<<<<<< HEAD
	r = policy_map(cache->policy, block, true, can_migrate, discarded_block,
=======
	r = policy_map(cache->policy, block, true, can_migrate, fast_promotion,
>>>>>>> db0b54cd
		       bio, &ool.locker, &lookup_result);

	if (r == -EWOULDBLOCK)
		/* migration has been denied */
		lookup_result.op = POLICY_MISS;

	switch (lookup_result.op) {
	case POLICY_HIT:
		if (passthrough) {
			inc_miss_counter(cache, bio);

			/*
			 * Passthrough always maps to the origin,
			 * invalidating any cache blocks that are written
			 * to.
			 */

			if (bio_data_dir(bio) == WRITE) {
				atomic_inc(&cache->stats.demotion);
				invalidate(cache, structs, block, lookup_result.cblock, new_ocell);
				release_cell = false;

			} else {
				/* FIXME: factor out issue_origin() */
				remap_to_origin_clear_discard(cache, bio, block);
				inc_and_issue(cache, bio, new_ocell);
			}
		} else {
			inc_hit_counter(cache, bio);

			if (bio_data_dir(bio) == WRITE &&
			    writethrough_mode(&cache->features) &&
			    !is_dirty(cache, lookup_result.cblock)) {
				remap_to_origin_then_cache(cache, bio, block, lookup_result.cblock);
				inc_and_issue(cache, bio, new_ocell);

			} else {
				remap_cell_to_cache_dirty(cache, new_ocell, block, lookup_result.cblock, true);
				release_cell = false;
			}
		}

		break;

	case POLICY_MISS:
		inc_miss_counter(cache, bio);
		remap_cell_to_origin_clear_discard(cache, new_ocell, block, true);
		release_cell = false;
		break;

	case POLICY_NEW:
		atomic_inc(&cache->stats.promotion);
		promote(cache, structs, block, lookup_result.cblock, new_ocell);
		release_cell = false;
		break;

	case POLICY_REPLACE:
		atomic_inc(&cache->stats.demotion);
		atomic_inc(&cache->stats.promotion);
		demote_then_promote(cache, structs, lookup_result.old_oblock,
				    block, lookup_result.cblock,
				    ool.cell, new_ocell);
		release_cell = false;
		break;

	default:
		DMERR_LIMIT("%s: %s: erroring bio, unknown policy op: %u",
			    cache_device_name(cache), __func__,
			    (unsigned) lookup_result.op);
		bio_io_error(bio);
	}

	if (release_cell)
		cell_defer(cache, new_ocell, false);
}

static void process_bio(struct cache *cache, struct prealloc *structs,
			struct bio *bio)
{
	int r;
	dm_oblock_t block = get_bio_block(cache, bio);
	struct dm_bio_prison_cell *cell_prealloc, *new_ocell;

	/*
	 * Check to see if that block is currently migrating.
	 */
	cell_prealloc = prealloc_get_cell(structs);
	r = bio_detain(cache, block, bio, cell_prealloc,
		       (cell_free_fn) prealloc_put_cell,
		       structs, &new_ocell);
	if (r > 0)
		return;

	process_cell(cache, structs, new_ocell);
}

static int need_commit_due_to_time(struct cache *cache)
{
	return jiffies < cache->last_commit_jiffies ||
	       jiffies > cache->last_commit_jiffies + COMMIT_PERIOD;
}

/*
 * A non-zero return indicates read_only or fail_io mode.
 */
static int commit(struct cache *cache, bool clean_shutdown)
{
	int r;

	if (get_cache_mode(cache) >= CM_READ_ONLY)
		return -EINVAL;

	atomic_inc(&cache->stats.commit_count);
	r = dm_cache_commit(cache->cmd, clean_shutdown);
	if (r)
		metadata_operation_failed(cache, "dm_cache_commit", r);

	return r;
}

static int commit_if_needed(struct cache *cache)
{
	int r = 0;

	if ((cache->commit_requested || need_commit_due_to_time(cache)) &&
	    dm_cache_changed_this_transaction(cache->cmd)) {
		r = commit(cache, false);
		cache->commit_requested = false;
		cache->last_commit_jiffies = jiffies;
	}

	return r;
}

static void process_deferred_bios(struct cache *cache)
{
	bool prealloc_used = false;
	unsigned long flags;
	struct bio_list bios;
	struct bio *bio;
	struct prealloc structs;

	memset(&structs, 0, sizeof(structs));
	bio_list_init(&bios);

	spin_lock_irqsave(&cache->lock, flags);
	bio_list_merge(&bios, &cache->deferred_bios);
	bio_list_init(&cache->deferred_bios);
	spin_unlock_irqrestore(&cache->lock, flags);

	while (!bio_list_empty(&bios)) {
		/*
		 * If we've got no free migration structs, and processing
		 * this bio might require one, we pause until there are some
		 * prepared mappings to process.
		 */
		prealloc_used = true;
		if (prealloc_data_structs(cache, &structs)) {
			spin_lock_irqsave(&cache->lock, flags);
			bio_list_merge(&cache->deferred_bios, &bios);
			spin_unlock_irqrestore(&cache->lock, flags);
			break;
		}

		bio = bio_list_pop(&bios);

		if (bio->bi_rw & REQ_FLUSH)
			process_flush_bio(cache, bio);
		else if (bio->bi_rw & REQ_DISCARD)
			process_discard_bio(cache, &structs, bio);
		else
			process_bio(cache, &structs, bio);
	}

	if (prealloc_used)
		prealloc_free_structs(cache, &structs);
}

static void process_deferred_cells(struct cache *cache)
{
	bool prealloc_used = false;
	unsigned long flags;
	struct dm_bio_prison_cell *cell, *tmp;
	struct list_head cells;
	struct prealloc structs;

	memset(&structs, 0, sizeof(structs));

	INIT_LIST_HEAD(&cells);

	spin_lock_irqsave(&cache->lock, flags);
	list_splice_init(&cache->deferred_cells, &cells);
	spin_unlock_irqrestore(&cache->lock, flags);

	list_for_each_entry_safe(cell, tmp, &cells, user_list) {
		/*
		 * If we've got no free migration structs, and processing
		 * this bio might require one, we pause until there are some
		 * prepared mappings to process.
		 */
		prealloc_used = true;
		if (prealloc_data_structs(cache, &structs)) {
			spin_lock_irqsave(&cache->lock, flags);
			list_splice(&cells, &cache->deferred_cells);
			spin_unlock_irqrestore(&cache->lock, flags);
			break;
		}

		process_cell(cache, &structs, cell);
	}

	if (prealloc_used)
		prealloc_free_structs(cache, &structs);
}

static void process_deferred_flush_bios(struct cache *cache, bool submit_bios)
{
	unsigned long flags;
	struct bio_list bios;
	struct bio *bio;

	bio_list_init(&bios);

	spin_lock_irqsave(&cache->lock, flags);
	bio_list_merge(&bios, &cache->deferred_flush_bios);
	bio_list_init(&cache->deferred_flush_bios);
	spin_unlock_irqrestore(&cache->lock, flags);

	/*
	 * These bios have already been through inc_ds()
	 */
	while ((bio = bio_list_pop(&bios)))
		submit_bios ? accounted_request(cache, bio) : bio_io_error(bio);
}

static void process_deferred_writethrough_bios(struct cache *cache)
{
	unsigned long flags;
	struct bio_list bios;
	struct bio *bio;

	bio_list_init(&bios);

	spin_lock_irqsave(&cache->lock, flags);
	bio_list_merge(&bios, &cache->deferred_writethrough_bios);
	bio_list_init(&cache->deferred_writethrough_bios);
	spin_unlock_irqrestore(&cache->lock, flags);

	/*
	 * These bios have already been through inc_ds()
	 */
	while ((bio = bio_list_pop(&bios)))
		accounted_request(cache, bio);
}

static void writeback_some_dirty_blocks(struct cache *cache)
{
	bool prealloc_used = false;
	dm_oblock_t oblock;
	dm_cblock_t cblock;
	struct prealloc structs;
	struct dm_bio_prison_cell *old_ocell;
	bool busy = !iot_idle_for(&cache->origin_tracker, HZ);

	memset(&structs, 0, sizeof(structs));

	while (spare_migration_bandwidth(cache)) {
		if (policy_writeback_work(cache->policy, &oblock, &cblock, busy))
			break; /* no work to do */

		prealloc_used = true;
		if (prealloc_data_structs(cache, &structs) ||
		    get_cell(cache, oblock, &structs, &old_ocell)) {
			policy_set_dirty(cache->policy, oblock);
			break;
		}

		writeback(cache, &structs, oblock, cblock, old_ocell);
	}

	if (prealloc_used)
		prealloc_free_structs(cache, &structs);
}

/*----------------------------------------------------------------
 * Invalidations.
 * Dropping something from the cache *without* writing back.
 *--------------------------------------------------------------*/

static void process_invalidation_request(struct cache *cache, struct invalidation_request *req)
{
	int r = 0;
	uint64_t begin = from_cblock(req->cblocks->begin);
	uint64_t end = from_cblock(req->cblocks->end);

	while (begin != end) {
		r = policy_remove_cblock(cache->policy, to_cblock(begin));
		if (!r) {
			r = dm_cache_remove_mapping(cache->cmd, to_cblock(begin));
			if (r) {
				metadata_operation_failed(cache, "dm_cache_remove_mapping", r);
				break;
			}

		} else if (r == -ENODATA) {
			/* harmless, already unmapped */
			r = 0;

		} else {
			DMERR("%s: policy_remove_cblock failed", cache_device_name(cache));
			break;
		}

		begin++;
        }

	cache->commit_requested = true;

	req->err = r;
	atomic_set(&req->complete, 1);

	wake_up(&req->result_wait);
}

static void process_invalidation_requests(struct cache *cache)
{
	struct list_head list;
	struct invalidation_request *req, *tmp;

	INIT_LIST_HEAD(&list);
	spin_lock(&cache->invalidation_lock);
	list_splice_init(&cache->invalidation_requests, &list);
	spin_unlock(&cache->invalidation_lock);

	list_for_each_entry_safe (req, tmp, &list, list)
		process_invalidation_request(cache, req);
}

/*----------------------------------------------------------------
 * Main worker loop
 *--------------------------------------------------------------*/
static bool is_quiescing(struct cache *cache)
{
	return atomic_read(&cache->quiescing);
}

static void ack_quiescing(struct cache *cache)
{
	if (is_quiescing(cache)) {
		atomic_inc(&cache->quiescing_ack);
		wake_up(&cache->quiescing_wait);
	}
}

static void wait_for_quiescing_ack(struct cache *cache)
{
	wait_event(cache->quiescing_wait, atomic_read(&cache->quiescing_ack));
}

static void start_quiescing(struct cache *cache)
{
	atomic_inc(&cache->quiescing);
	wait_for_quiescing_ack(cache);
}

static void stop_quiescing(struct cache *cache)
{
	atomic_set(&cache->quiescing, 0);
	atomic_set(&cache->quiescing_ack, 0);
}

static void wait_for_migrations(struct cache *cache)
{
	wait_event(cache->migration_wait, !atomic_read(&cache->nr_allocated_migrations));
}

static void stop_worker(struct cache *cache)
{
	cancel_delayed_work(&cache->waker);
	flush_workqueue(cache->wq);
}

static void requeue_deferred_cells(struct cache *cache)
{
	unsigned long flags;
	struct list_head cells;
	struct dm_bio_prison_cell *cell, *tmp;

	INIT_LIST_HEAD(&cells);
	spin_lock_irqsave(&cache->lock, flags);
	list_splice_init(&cache->deferred_cells, &cells);
	spin_unlock_irqrestore(&cache->lock, flags);

	list_for_each_entry_safe(cell, tmp, &cells, user_list)
		cell_requeue(cache, cell);
}

static void requeue_deferred_bios(struct cache *cache)
{
	struct bio *bio;
	struct bio_list bios;

	bio_list_init(&bios);
	bio_list_merge(&bios, &cache->deferred_bios);
	bio_list_init(&cache->deferred_bios);

	while ((bio = bio_list_pop(&bios))) {
		bio->bi_error = DM_ENDIO_REQUEUE;
		bio_endio(bio);
	}
}

static int more_work(struct cache *cache)
{
	if (is_quiescing(cache))
		return !list_empty(&cache->quiesced_migrations) ||
			!list_empty(&cache->completed_migrations) ||
			!list_empty(&cache->need_commit_migrations);
	else
		return !bio_list_empty(&cache->deferred_bios) ||
			!list_empty(&cache->deferred_cells) ||
			!bio_list_empty(&cache->deferred_flush_bios) ||
			!bio_list_empty(&cache->deferred_writethrough_bios) ||
			!list_empty(&cache->quiesced_migrations) ||
			!list_empty(&cache->completed_migrations) ||
			!list_empty(&cache->need_commit_migrations) ||
			cache->invalidate;
}

static void do_worker(struct work_struct *ws)
{
	struct cache *cache = container_of(ws, struct cache, worker);

	do {
		if (!is_quiescing(cache)) {
			writeback_some_dirty_blocks(cache);
			process_deferred_writethrough_bios(cache);
			process_deferred_bios(cache);
			process_deferred_cells(cache);
			process_invalidation_requests(cache);
		}

		process_migrations(cache, &cache->quiesced_migrations, issue_copy_or_discard);
		process_migrations(cache, &cache->completed_migrations, complete_migration);

		if (commit_if_needed(cache)) {
			process_deferred_flush_bios(cache, false);
			process_migrations(cache, &cache->need_commit_migrations, migration_failure);
		} else {
			process_deferred_flush_bios(cache, true);
			process_migrations(cache, &cache->need_commit_migrations,
					   migration_success_post_commit);
		}

		ack_quiescing(cache);

	} while (more_work(cache));
}

/*
 * We want to commit periodically so that not too much
 * unwritten metadata builds up.
 */
static void do_waker(struct work_struct *ws)
{
	struct cache *cache = container_of(to_delayed_work(ws), struct cache, waker);
	policy_tick(cache->policy, true);
	wake_worker(cache);
	queue_delayed_work(cache->wq, &cache->waker, COMMIT_PERIOD);
}

/*----------------------------------------------------------------*/

static int is_congested(struct dm_dev *dev, int bdi_bits)
{
	struct request_queue *q = bdev_get_queue(dev->bdev);
	return bdi_congested(&q->backing_dev_info, bdi_bits);
}

static int cache_is_congested(struct dm_target_callbacks *cb, int bdi_bits)
{
	struct cache *cache = container_of(cb, struct cache, callbacks);

	return is_congested(cache->origin_dev, bdi_bits) ||
		is_congested(cache->cache_dev, bdi_bits);
}

/*----------------------------------------------------------------
 * Target methods
 *--------------------------------------------------------------*/

/*
 * This function gets called on the error paths of the constructor, so we
 * have to cope with a partially initialised struct.
 */
static void destroy(struct cache *cache)
{
	unsigned i;

	mempool_destroy(cache->migration_pool);

	if (cache->all_io_ds)
		dm_deferred_set_destroy(cache->all_io_ds);

	if (cache->prison)
		dm_bio_prison_destroy(cache->prison);

	if (cache->wq)
		destroy_workqueue(cache->wq);

	if (cache->dirty_bitset)
		free_bitset(cache->dirty_bitset);

	if (cache->discard_bitset)
		free_bitset(cache->discard_bitset);

	if (cache->copier)
		dm_kcopyd_client_destroy(cache->copier);

	if (cache->cmd)
		dm_cache_metadata_close(cache->cmd);

	if (cache->metadata_dev)
		dm_put_device(cache->ti, cache->metadata_dev);

	if (cache->origin_dev)
		dm_put_device(cache->ti, cache->origin_dev);

	if (cache->cache_dev)
		dm_put_device(cache->ti, cache->cache_dev);

	if (cache->policy)
		dm_cache_policy_destroy(cache->policy);

	for (i = 0; i < cache->nr_ctr_args ; i++)
		kfree(cache->ctr_args[i]);
	kfree(cache->ctr_args);

	kfree(cache);
}

static void cache_dtr(struct dm_target *ti)
{
	struct cache *cache = ti->private;

	destroy(cache);
}

static sector_t get_dev_size(struct dm_dev *dev)
{
	return i_size_read(dev->bdev->bd_inode) >> SECTOR_SHIFT;
}

/*----------------------------------------------------------------*/

/*
 * Construct a cache device mapping.
 *
 * cache <metadata dev> <cache dev> <origin dev> <block size>
 *       <#feature args> [<feature arg>]*
 *       <policy> <#policy args> [<policy arg>]*
 *
 * metadata dev    : fast device holding the persistent metadata
 * cache dev	   : fast device holding cached data blocks
 * origin dev	   : slow device holding original data blocks
 * block size	   : cache unit size in sectors
 *
 * #feature args   : number of feature arguments passed
 * feature args    : writethrough.  (The default is writeback.)
 *
 * policy	   : the replacement policy to use
 * #policy args    : an even number of policy arguments corresponding
 *		     to key/value pairs passed to the policy
 * policy args	   : key/value pairs passed to the policy
 *		     E.g. 'sequential_threshold 1024'
 *		     See cache-policies.txt for details.
 *
 * Optional feature arguments are:
 *   writethrough  : write through caching that prohibits cache block
 *		     content from being different from origin block content.
 *		     Without this argument, the default behaviour is to write
 *		     back cache block contents later for performance reasons,
 *		     so they may differ from the corresponding origin blocks.
 */
struct cache_args {
	struct dm_target *ti;

	struct dm_dev *metadata_dev;

	struct dm_dev *cache_dev;
	sector_t cache_sectors;

	struct dm_dev *origin_dev;
	sector_t origin_sectors;

	uint32_t block_size;

	const char *policy_name;
	int policy_argc;
	const char **policy_argv;

	struct cache_features features;
};

static void destroy_cache_args(struct cache_args *ca)
{
	if (ca->metadata_dev)
		dm_put_device(ca->ti, ca->metadata_dev);

	if (ca->cache_dev)
		dm_put_device(ca->ti, ca->cache_dev);

	if (ca->origin_dev)
		dm_put_device(ca->ti, ca->origin_dev);

	kfree(ca);
}

static bool at_least_one_arg(struct dm_arg_set *as, char **error)
{
	if (!as->argc) {
		*error = "Insufficient args";
		return false;
	}

	return true;
}

static int parse_metadata_dev(struct cache_args *ca, struct dm_arg_set *as,
			      char **error)
{
	int r;
	sector_t metadata_dev_size;
	char b[BDEVNAME_SIZE];

	if (!at_least_one_arg(as, error))
		return -EINVAL;

	r = dm_get_device(ca->ti, dm_shift_arg(as), FMODE_READ | FMODE_WRITE,
			  &ca->metadata_dev);
	if (r) {
		*error = "Error opening metadata device";
		return r;
	}

	metadata_dev_size = get_dev_size(ca->metadata_dev);
	if (metadata_dev_size > DM_CACHE_METADATA_MAX_SECTORS_WARNING)
		DMWARN("Metadata device %s is larger than %u sectors: excess space will not be used.",
		       bdevname(ca->metadata_dev->bdev, b), THIN_METADATA_MAX_SECTORS);

	return 0;
}

static int parse_cache_dev(struct cache_args *ca, struct dm_arg_set *as,
			   char **error)
{
	int r;

	if (!at_least_one_arg(as, error))
		return -EINVAL;

	r = dm_get_device(ca->ti, dm_shift_arg(as), FMODE_READ | FMODE_WRITE,
			  &ca->cache_dev);
	if (r) {
		*error = "Error opening cache device";
		return r;
	}
	ca->cache_sectors = get_dev_size(ca->cache_dev);

	return 0;
}

static int parse_origin_dev(struct cache_args *ca, struct dm_arg_set *as,
			    char **error)
{
	int r;

	if (!at_least_one_arg(as, error))
		return -EINVAL;

	r = dm_get_device(ca->ti, dm_shift_arg(as), FMODE_READ | FMODE_WRITE,
			  &ca->origin_dev);
	if (r) {
		*error = "Error opening origin device";
		return r;
	}

	ca->origin_sectors = get_dev_size(ca->origin_dev);
	if (ca->ti->len > ca->origin_sectors) {
		*error = "Device size larger than cached device";
		return -EINVAL;
	}

	return 0;
}

static int parse_block_size(struct cache_args *ca, struct dm_arg_set *as,
			    char **error)
{
	unsigned long block_size;

	if (!at_least_one_arg(as, error))
		return -EINVAL;

	if (kstrtoul(dm_shift_arg(as), 10, &block_size) || !block_size ||
	    block_size < DATA_DEV_BLOCK_SIZE_MIN_SECTORS ||
	    block_size > DATA_DEV_BLOCK_SIZE_MAX_SECTORS ||
	    block_size & (DATA_DEV_BLOCK_SIZE_MIN_SECTORS - 1)) {
		*error = "Invalid data block size";
		return -EINVAL;
	}

	if (block_size > ca->cache_sectors) {
		*error = "Data block size is larger than the cache device";
		return -EINVAL;
	}

	ca->block_size = block_size;

	return 0;
}

static void init_features(struct cache_features *cf)
{
	cf->mode = CM_WRITE;
	cf->io_mode = CM_IO_WRITEBACK;
}

static int parse_features(struct cache_args *ca, struct dm_arg_set *as,
			  char **error)
{
	static struct dm_arg _args[] = {
		{0, 1, "Invalid number of cache feature arguments"},
	};

	int r;
	unsigned argc;
	const char *arg;
	struct cache_features *cf = &ca->features;

	init_features(cf);

	r = dm_read_arg_group(_args, as, &argc, error);
	if (r)
		return -EINVAL;

	while (argc--) {
		arg = dm_shift_arg(as);

		if (!strcasecmp(arg, "writeback"))
			cf->io_mode = CM_IO_WRITEBACK;

		else if (!strcasecmp(arg, "writethrough"))
			cf->io_mode = CM_IO_WRITETHROUGH;

		else if (!strcasecmp(arg, "passthrough"))
			cf->io_mode = CM_IO_PASSTHROUGH;

		else {
			*error = "Unrecognised cache feature requested";
			return -EINVAL;
		}
	}

	return 0;
}

static int parse_policy(struct cache_args *ca, struct dm_arg_set *as,
			char **error)
{
	static struct dm_arg _args[] = {
		{0, 1024, "Invalid number of policy arguments"},
	};

	int r;

	if (!at_least_one_arg(as, error))
		return -EINVAL;

	ca->policy_name = dm_shift_arg(as);

	r = dm_read_arg_group(_args, as, &ca->policy_argc, error);
	if (r)
		return -EINVAL;

	ca->policy_argv = (const char **)as->argv;
	dm_consume_args(as, ca->policy_argc);

	return 0;
}

static int parse_cache_args(struct cache_args *ca, int argc, char **argv,
			    char **error)
{
	int r;
	struct dm_arg_set as;

	as.argc = argc;
	as.argv = argv;

	r = parse_metadata_dev(ca, &as, error);
	if (r)
		return r;

	r = parse_cache_dev(ca, &as, error);
	if (r)
		return r;

	r = parse_origin_dev(ca, &as, error);
	if (r)
		return r;

	r = parse_block_size(ca, &as, error);
	if (r)
		return r;

	r = parse_features(ca, &as, error);
	if (r)
		return r;

	r = parse_policy(ca, &as, error);
	if (r)
		return r;

	return 0;
}

/*----------------------------------------------------------------*/

static struct kmem_cache *migration_cache;

#define NOT_CORE_OPTION 1

static int process_config_option(struct cache *cache, const char *key, const char *value)
{
	unsigned long tmp;

	if (!strcasecmp(key, "migration_threshold")) {
		if (kstrtoul(value, 10, &tmp))
			return -EINVAL;

		cache->migration_threshold = tmp;
		return 0;
	}

	return NOT_CORE_OPTION;
}

static int set_config_value(struct cache *cache, const char *key, const char *value)
{
	int r = process_config_option(cache, key, value);

	if (r == NOT_CORE_OPTION)
		r = policy_set_config_value(cache->policy, key, value);

	if (r)
		DMWARN("bad config value for %s: %s", key, value);

	return r;
}

static int set_config_values(struct cache *cache, int argc, const char **argv)
{
	int r = 0;

	if (argc & 1) {
		DMWARN("Odd number of policy arguments given but they should be <key> <value> pairs.");
		return -EINVAL;
	}

	while (argc) {
		r = set_config_value(cache, argv[0], argv[1]);
		if (r)
			break;

		argc -= 2;
		argv += 2;
	}

	return r;
}

static int create_cache_policy(struct cache *cache, struct cache_args *ca,
			       char **error)
{
	struct dm_cache_policy *p = dm_cache_policy_create(ca->policy_name,
							   cache->cache_size,
							   cache->origin_sectors,
							   cache->sectors_per_block);
	if (IS_ERR(p)) {
		*error = "Error creating cache's policy";
		return PTR_ERR(p);
	}
	cache->policy = p;

	return 0;
}

/*
 * We want the discard block size to be at least the size of the cache
 * block size and have no more than 2^14 discard blocks across the origin.
 */
#define MAX_DISCARD_BLOCKS (1 << 14)

static bool too_many_discard_blocks(sector_t discard_block_size,
				    sector_t origin_size)
{
	(void) sector_div(origin_size, discard_block_size);

	return origin_size > MAX_DISCARD_BLOCKS;
}

static sector_t calculate_discard_block_size(sector_t cache_block_size,
					     sector_t origin_size)
{
	sector_t discard_block_size = cache_block_size;

	if (origin_size)
		while (too_many_discard_blocks(discard_block_size, origin_size))
			discard_block_size *= 2;

	return discard_block_size;
}

static void set_cache_size(struct cache *cache, dm_cblock_t size)
{
	dm_block_t nr_blocks = from_cblock(size);

	if (nr_blocks > (1 << 20) && cache->cache_size != size)
		DMWARN_LIMIT("You have created a cache device with a lot of individual cache blocks (%llu)\n"
			     "All these mappings can consume a lot of kernel memory, and take some time to read/write.\n"
			     "Please consider increasing the cache block size to reduce the overall cache block count.",
			     (unsigned long long) nr_blocks);

	cache->cache_size = size;
}

#define DEFAULT_MIGRATION_THRESHOLD 2048

static int cache_create(struct cache_args *ca, struct cache **result)
{
	int r = 0;
	char **error = &ca->ti->error;
	struct cache *cache;
	struct dm_target *ti = ca->ti;
	dm_block_t origin_blocks;
	struct dm_cache_metadata *cmd;
	bool may_format = ca->features.mode == CM_WRITE;

	cache = kzalloc(sizeof(*cache), GFP_KERNEL);
	if (!cache)
		return -ENOMEM;

	cache->ti = ca->ti;
	ti->private = cache;
	ti->num_flush_bios = 2;
	ti->flush_supported = true;

	ti->num_discard_bios = 1;
	ti->discards_supported = true;
	ti->discard_zeroes_data_unsupported = true;
	ti->split_discard_bios = false;

	cache->features = ca->features;
	ti->per_bio_data_size = get_per_bio_data_size(cache);

	cache->callbacks.congested_fn = cache_is_congested;
	dm_table_add_target_callbacks(ti->table, &cache->callbacks);

	cache->metadata_dev = ca->metadata_dev;
	cache->origin_dev = ca->origin_dev;
	cache->cache_dev = ca->cache_dev;

	ca->metadata_dev = ca->origin_dev = ca->cache_dev = NULL;

	/* FIXME: factor out this whole section */
	origin_blocks = cache->origin_sectors = ca->origin_sectors;
	origin_blocks = block_div(origin_blocks, ca->block_size);
	cache->origin_blocks = to_oblock(origin_blocks);

	cache->sectors_per_block = ca->block_size;
	if (dm_set_target_max_io_len(ti, cache->sectors_per_block)) {
		r = -EINVAL;
		goto bad;
	}

	if (ca->block_size & (ca->block_size - 1)) {
		dm_block_t cache_size = ca->cache_sectors;

		cache->sectors_per_block_shift = -1;
		cache_size = block_div(cache_size, ca->block_size);
		set_cache_size(cache, to_cblock(cache_size));
	} else {
		cache->sectors_per_block_shift = __ffs(ca->block_size);
		set_cache_size(cache, to_cblock(ca->cache_sectors >> cache->sectors_per_block_shift));
	}

	r = create_cache_policy(cache, ca, error);
	if (r)
		goto bad;

	cache->policy_nr_args = ca->policy_argc;
	cache->migration_threshold = DEFAULT_MIGRATION_THRESHOLD;

	r = set_config_values(cache, ca->policy_argc, ca->policy_argv);
	if (r) {
		*error = "Error setting cache policy's config values";
		goto bad;
	}

	cmd = dm_cache_metadata_open(cache->metadata_dev->bdev,
				     ca->block_size, may_format,
				     dm_cache_policy_get_hint_size(cache->policy));
	if (IS_ERR(cmd)) {
		*error = "Error creating metadata object";
		r = PTR_ERR(cmd);
		goto bad;
	}
	cache->cmd = cmd;
	set_cache_mode(cache, CM_WRITE);
	if (get_cache_mode(cache) != CM_WRITE) {
		*error = "Unable to get write access to metadata, please check/repair metadata.";
		r = -EINVAL;
		goto bad;
	}

	if (passthrough_mode(&cache->features)) {
		bool all_clean;

		r = dm_cache_metadata_all_clean(cache->cmd, &all_clean);
		if (r) {
			*error = "dm_cache_metadata_all_clean() failed";
			goto bad;
		}

		if (!all_clean) {
			*error = "Cannot enter passthrough mode unless all blocks are clean";
			r = -EINVAL;
			goto bad;
		}
	}

	spin_lock_init(&cache->lock);
	INIT_LIST_HEAD(&cache->deferred_cells);
	bio_list_init(&cache->deferred_bios);
	bio_list_init(&cache->deferred_flush_bios);
	bio_list_init(&cache->deferred_writethrough_bios);
	INIT_LIST_HEAD(&cache->quiesced_migrations);
	INIT_LIST_HEAD(&cache->completed_migrations);
	INIT_LIST_HEAD(&cache->need_commit_migrations);
	atomic_set(&cache->nr_allocated_migrations, 0);
	atomic_set(&cache->nr_io_migrations, 0);
	init_waitqueue_head(&cache->migration_wait);

	init_waitqueue_head(&cache->quiescing_wait);
	atomic_set(&cache->quiescing, 0);
	atomic_set(&cache->quiescing_ack, 0);

	r = -ENOMEM;
	atomic_set(&cache->nr_dirty, 0);
	cache->dirty_bitset = alloc_bitset(from_cblock(cache->cache_size));
	if (!cache->dirty_bitset) {
		*error = "could not allocate dirty bitset";
		goto bad;
	}
	clear_bitset(cache->dirty_bitset, from_cblock(cache->cache_size));

	cache->discard_block_size =
		calculate_discard_block_size(cache->sectors_per_block,
					     cache->origin_sectors);
	cache->discard_nr_blocks = to_dblock(dm_sector_div_up(cache->origin_sectors,
							      cache->discard_block_size));
	cache->discard_bitset = alloc_bitset(from_dblock(cache->discard_nr_blocks));
	if (!cache->discard_bitset) {
		*error = "could not allocate discard bitset";
		goto bad;
	}
	clear_bitset(cache->discard_bitset, from_dblock(cache->discard_nr_blocks));

	cache->copier = dm_kcopyd_client_create(&dm_kcopyd_throttle);
	if (IS_ERR(cache->copier)) {
		*error = "could not create kcopyd client";
		r = PTR_ERR(cache->copier);
		goto bad;
	}

	cache->wq = alloc_ordered_workqueue("dm-" DM_MSG_PREFIX, WQ_MEM_RECLAIM);
	if (!cache->wq) {
		*error = "could not create workqueue for metadata object";
		goto bad;
	}
	INIT_WORK(&cache->worker, do_worker);
	INIT_DELAYED_WORK(&cache->waker, do_waker);
	cache->last_commit_jiffies = jiffies;

	cache->prison = dm_bio_prison_create();
	if (!cache->prison) {
		*error = "could not create bio prison";
		goto bad;
	}

	cache->all_io_ds = dm_deferred_set_create();
	if (!cache->all_io_ds) {
		*error = "could not create all_io deferred set";
		goto bad;
	}

	cache->migration_pool = mempool_create_slab_pool(MIGRATION_POOL_SIZE,
							 migration_cache);
	if (!cache->migration_pool) {
		*error = "Error creating cache's migration mempool";
		goto bad;
	}

	cache->need_tick_bio = true;
	cache->sized = false;
	cache->invalidate = false;
	cache->commit_requested = false;
	cache->loaded_mappings = false;
	cache->loaded_discards = false;

	load_stats(cache);

	atomic_set(&cache->stats.demotion, 0);
	atomic_set(&cache->stats.promotion, 0);
	atomic_set(&cache->stats.copies_avoided, 0);
	atomic_set(&cache->stats.cache_cell_clash, 0);
	atomic_set(&cache->stats.commit_count, 0);
	atomic_set(&cache->stats.discard_count, 0);

	spin_lock_init(&cache->invalidation_lock);
	INIT_LIST_HEAD(&cache->invalidation_requests);

	iot_init(&cache->origin_tracker);

	*result = cache;
	return 0;

bad:
	destroy(cache);
	return r;
}

static int copy_ctr_args(struct cache *cache, int argc, const char **argv)
{
	unsigned i;
	const char **copy;

	copy = kcalloc(argc, sizeof(*copy), GFP_KERNEL);
	if (!copy)
		return -ENOMEM;
	for (i = 0; i < argc; i++) {
		copy[i] = kstrdup(argv[i], GFP_KERNEL);
		if (!copy[i]) {
			while (i--)
				kfree(copy[i]);
			kfree(copy);
			return -ENOMEM;
		}
	}

	cache->nr_ctr_args = argc;
	cache->ctr_args = copy;

	return 0;
}

static int cache_ctr(struct dm_target *ti, unsigned argc, char **argv)
{
	int r = -EINVAL;
	struct cache_args *ca;
	struct cache *cache = NULL;

	ca = kzalloc(sizeof(*ca), GFP_KERNEL);
	if (!ca) {
		ti->error = "Error allocating memory for cache";
		return -ENOMEM;
	}
	ca->ti = ti;

	r = parse_cache_args(ca, argc, argv, &ti->error);
	if (r)
		goto out;

	r = cache_create(ca, &cache);
	if (r)
		goto out;

	r = copy_ctr_args(cache, argc - 3, (const char **)argv + 3);
	if (r) {
		destroy(cache);
		goto out;
	}

	ti->private = cache;

out:
	destroy_cache_args(ca);
	return r;
}

/*----------------------------------------------------------------*/

static int cache_map(struct dm_target *ti, struct bio *bio)
{
	struct cache *cache = ti->private;

	int r;
	struct dm_bio_prison_cell *cell = NULL;
	dm_oblock_t block = get_bio_block(cache, bio);
	size_t pb_data_size = get_per_bio_data_size(cache);
	bool can_migrate = false;
	bool fast_promotion;
	struct policy_result lookup_result;
	struct per_bio_data *pb = init_per_bio_data(bio, pb_data_size);
	struct old_oblock_lock ool;

	ool.locker.fn = null_locker;

	if (unlikely(from_oblock(block) >= from_oblock(cache->origin_blocks))) {
		/*
		 * This can only occur if the io goes to a partial block at
		 * the end of the origin device.  We don't cache these.
		 * Just remap to the origin and carry on.
		 */
		remap_to_origin(cache, bio);
		accounted_begin(cache, bio);
		return DM_MAPIO_REMAPPED;
	}

	if (discard_or_flush(bio)) {
		defer_bio(cache, bio);
		return DM_MAPIO_SUBMITTED;
	}

	/*
	 * Check to see if that block is currently migrating.
	 */
	cell = alloc_prison_cell(cache);
	if (!cell) {
		defer_bio(cache, bio);
		return DM_MAPIO_SUBMITTED;
	}

	r = bio_detain(cache, block, bio, cell,
		       (cell_free_fn) free_prison_cell,
		       cache, &cell);
	if (r) {
		if (r < 0)
			defer_bio(cache, bio);

		return DM_MAPIO_SUBMITTED;
	}

	fast_promotion = is_discarded_oblock(cache, block) || bio_writes_complete_block(cache, bio);

<<<<<<< HEAD
	r = policy_map(cache->policy, block, false, can_migrate, discarded_block,
=======
	r = policy_map(cache->policy, block, false, can_migrate, fast_promotion,
>>>>>>> db0b54cd
		       bio, &ool.locker, &lookup_result);
	if (r == -EWOULDBLOCK) {
		cell_defer(cache, cell, true);
		return DM_MAPIO_SUBMITTED;

	} else if (r) {
		DMERR_LIMIT("%s: Unexpected return from cache replacement policy: %d",
			    cache_device_name(cache), r);
		cell_defer(cache, cell, false);
		bio_io_error(bio);
		return DM_MAPIO_SUBMITTED;
	}

	r = DM_MAPIO_REMAPPED;
	switch (lookup_result.op) {
	case POLICY_HIT:
		if (passthrough_mode(&cache->features)) {
			if (bio_data_dir(bio) == WRITE) {
				/*
				 * We need to invalidate this block, so
				 * defer for the worker thread.
				 */
				cell_defer(cache, cell, true);
				r = DM_MAPIO_SUBMITTED;

			} else {
				inc_miss_counter(cache, bio);
				remap_to_origin_clear_discard(cache, bio, block);
				accounted_begin(cache, bio);
				inc_ds(cache, bio, cell);
				// FIXME: we want to remap hits or misses straight
				// away rather than passing over to the worker.
				cell_defer(cache, cell, false);
			}

		} else {
			inc_hit_counter(cache, bio);
			if (bio_data_dir(bio) == WRITE && writethrough_mode(&cache->features) &&
			    !is_dirty(cache, lookup_result.cblock)) {
				remap_to_origin_then_cache(cache, bio, block, lookup_result.cblock);
				accounted_begin(cache, bio);
				inc_ds(cache, bio, cell);
				cell_defer(cache, cell, false);

			} else
				remap_cell_to_cache_dirty(cache, cell, block, lookup_result.cblock, false);
		}
		break;

	case POLICY_MISS:
		inc_miss_counter(cache, bio);
		if (pb->req_nr != 0) {
			/*
			 * This is a duplicate writethrough io that is no
			 * longer needed because the block has been demoted.
			 */
			bio_endio(bio);
			// FIXME: remap everything as a miss
			cell_defer(cache, cell, false);
			r = DM_MAPIO_SUBMITTED;

		} else
			remap_cell_to_origin_clear_discard(cache, cell, block, false);
		break;

	default:
		DMERR_LIMIT("%s: %s: erroring bio: unknown policy op: %u",
			    cache_device_name(cache), __func__,
			    (unsigned) lookup_result.op);
		cell_defer(cache, cell, false);
		bio_io_error(bio);
		r = DM_MAPIO_SUBMITTED;
	}

	return r;
}

static int cache_end_io(struct dm_target *ti, struct bio *bio, int error)
{
	struct cache *cache = ti->private;
	unsigned long flags;
	size_t pb_data_size = get_per_bio_data_size(cache);
	struct per_bio_data *pb = get_per_bio_data(bio, pb_data_size);

	if (pb->tick) {
		policy_tick(cache->policy, false);

		spin_lock_irqsave(&cache->lock, flags);
		cache->need_tick_bio = true;
		spin_unlock_irqrestore(&cache->lock, flags);
	}

	check_for_quiesced_migrations(cache, pb);
	accounted_complete(cache, bio);

	return 0;
}

static int write_dirty_bitset(struct cache *cache)
{
	unsigned i, r;

	if (get_cache_mode(cache) >= CM_READ_ONLY)
		return -EINVAL;

	for (i = 0; i < from_cblock(cache->cache_size); i++) {
		r = dm_cache_set_dirty(cache->cmd, to_cblock(i),
				       is_dirty(cache, to_cblock(i)));
		if (r) {
			metadata_operation_failed(cache, "dm_cache_set_dirty", r);
			return r;
		}
	}

	return 0;
}

static int write_discard_bitset(struct cache *cache)
{
	unsigned i, r;

	if (get_cache_mode(cache) >= CM_READ_ONLY)
		return -EINVAL;

	r = dm_cache_discard_bitset_resize(cache->cmd, cache->discard_block_size,
					   cache->discard_nr_blocks);
	if (r) {
		DMERR("%s: could not resize on-disk discard bitset", cache_device_name(cache));
		metadata_operation_failed(cache, "dm_cache_discard_bitset_resize", r);
		return r;
	}

	for (i = 0; i < from_dblock(cache->discard_nr_blocks); i++) {
		r = dm_cache_set_discard(cache->cmd, to_dblock(i),
					 is_discarded(cache, to_dblock(i)));
		if (r) {
			metadata_operation_failed(cache, "dm_cache_set_discard", r);
			return r;
		}
	}

	return 0;
}

static int write_hints(struct cache *cache)
{
	int r;

	if (get_cache_mode(cache) >= CM_READ_ONLY)
		return -EINVAL;

	r = dm_cache_write_hints(cache->cmd, cache->policy);
	if (r) {
		metadata_operation_failed(cache, "dm_cache_write_hints", r);
		return r;
	}

	return 0;
}

/*
 * returns true on success
 */
static bool sync_metadata(struct cache *cache)
{
	int r1, r2, r3, r4;

	r1 = write_dirty_bitset(cache);
	if (r1)
		DMERR("%s: could not write dirty bitset", cache_device_name(cache));

	r2 = write_discard_bitset(cache);
	if (r2)
		DMERR("%s: could not write discard bitset", cache_device_name(cache));

	save_stats(cache);

	r3 = write_hints(cache);
	if (r3)
		DMERR("%s: could not write hints", cache_device_name(cache));

	/*
	 * If writing the above metadata failed, we still commit, but don't
	 * set the clean shutdown flag.  This will effectively force every
	 * dirty bit to be set on reload.
	 */
	r4 = commit(cache, !r1 && !r2 && !r3);
	if (r4)
		DMERR("%s: could not write cache metadata", cache_device_name(cache));

	return !r1 && !r2 && !r3 && !r4;
}

static void cache_postsuspend(struct dm_target *ti)
{
	struct cache *cache = ti->private;

	start_quiescing(cache);
	wait_for_migrations(cache);
	stop_worker(cache);
	requeue_deferred_bios(cache);
	requeue_deferred_cells(cache);
	stop_quiescing(cache);

	if (get_cache_mode(cache) == CM_WRITE)
		(void) sync_metadata(cache);
}

static int load_mapping(void *context, dm_oblock_t oblock, dm_cblock_t cblock,
			bool dirty, uint32_t hint, bool hint_valid)
{
	int r;
	struct cache *cache = context;

	r = policy_load_mapping(cache->policy, oblock, cblock, hint, hint_valid);
	if (r)
		return r;

	if (dirty)
		set_dirty(cache, oblock, cblock);
	else
		clear_dirty(cache, oblock, cblock);

	return 0;
}

/*
 * The discard block size in the on disk metadata is not
 * neccessarily the same as we're currently using.  So we have to
 * be careful to only set the discarded attribute if we know it
 * covers a complete block of the new size.
 */
struct discard_load_info {
	struct cache *cache;

	/*
	 * These blocks are sized using the on disk dblock size, rather
	 * than the current one.
	 */
	dm_block_t block_size;
	dm_block_t discard_begin, discard_end;
};

static void discard_load_info_init(struct cache *cache,
				   struct discard_load_info *li)
{
	li->cache = cache;
	li->discard_begin = li->discard_end = 0;
}

static void set_discard_range(struct discard_load_info *li)
{
	sector_t b, e;

	if (li->discard_begin == li->discard_end)
		return;

	/*
	 * Convert to sectors.
	 */
	b = li->discard_begin * li->block_size;
	e = li->discard_end * li->block_size;

	/*
	 * Then convert back to the current dblock size.
	 */
	b = dm_sector_div_up(b, li->cache->discard_block_size);
	sector_div(e, li->cache->discard_block_size);

	/*
	 * The origin may have shrunk, so we need to check we're still in
	 * bounds.
	 */
	if (e > from_dblock(li->cache->discard_nr_blocks))
		e = from_dblock(li->cache->discard_nr_blocks);

	for (; b < e; b++)
		set_discard(li->cache, to_dblock(b));
}

static int load_discard(void *context, sector_t discard_block_size,
			dm_dblock_t dblock, bool discard)
{
	struct discard_load_info *li = context;

	li->block_size = discard_block_size;

	if (discard) {
		if (from_dblock(dblock) == li->discard_end)
			/*
			 * We're already in a discard range, just extend it.
			 */
			li->discard_end = li->discard_end + 1ULL;

		else {
			/*
			 * Emit the old range and start a new one.
			 */
			set_discard_range(li);
			li->discard_begin = from_dblock(dblock);
			li->discard_end = li->discard_begin + 1ULL;
		}
	} else {
		set_discard_range(li);
		li->discard_begin = li->discard_end = 0;
	}

	return 0;
}

static dm_cblock_t get_cache_dev_size(struct cache *cache)
{
	sector_t size = get_dev_size(cache->cache_dev);
	(void) sector_div(size, cache->sectors_per_block);
	return to_cblock(size);
}

static bool can_resize(struct cache *cache, dm_cblock_t new_size)
{
	if (from_cblock(new_size) > from_cblock(cache->cache_size))
		return true;

	/*
	 * We can't drop a dirty block when shrinking the cache.
	 */
	while (from_cblock(new_size) < from_cblock(cache->cache_size)) {
		new_size = to_cblock(from_cblock(new_size) + 1);
		if (is_dirty(cache, new_size)) {
			DMERR("%s: unable to shrink cache; cache block %llu is dirty",
			      cache_device_name(cache),
			      (unsigned long long) from_cblock(new_size));
			return false;
		}
	}

	return true;
}

static int resize_cache_dev(struct cache *cache, dm_cblock_t new_size)
{
	int r;

	r = dm_cache_resize(cache->cmd, new_size);
	if (r) {
		DMERR("%s: could not resize cache metadata", cache_device_name(cache));
		metadata_operation_failed(cache, "dm_cache_resize", r);
		return r;
	}

	set_cache_size(cache, new_size);

	return 0;
}

static int cache_preresume(struct dm_target *ti)
{
	int r = 0;
	struct cache *cache = ti->private;
	dm_cblock_t csize = get_cache_dev_size(cache);

	/*
	 * Check to see if the cache has resized.
	 */
	if (!cache->sized) {
		r = resize_cache_dev(cache, csize);
		if (r)
			return r;

		cache->sized = true;

	} else if (csize != cache->cache_size) {
		if (!can_resize(cache, csize))
			return -EINVAL;

		r = resize_cache_dev(cache, csize);
		if (r)
			return r;
	}

	if (!cache->loaded_mappings) {
		r = dm_cache_load_mappings(cache->cmd, cache->policy,
					   load_mapping, cache);
		if (r) {
			DMERR("%s: could not load cache mappings", cache_device_name(cache));
			metadata_operation_failed(cache, "dm_cache_load_mappings", r);
			return r;
		}

		cache->loaded_mappings = true;
	}

	if (!cache->loaded_discards) {
		struct discard_load_info li;

		/*
		 * The discard bitset could have been resized, or the
		 * discard block size changed.  To be safe we start by
		 * setting every dblock to not discarded.
		 */
		clear_bitset(cache->discard_bitset, from_dblock(cache->discard_nr_blocks));

		discard_load_info_init(cache, &li);
		r = dm_cache_load_discards(cache->cmd, load_discard, &li);
		if (r) {
			DMERR("%s: could not load origin discards", cache_device_name(cache));
			metadata_operation_failed(cache, "dm_cache_load_discards", r);
			return r;
		}
		set_discard_range(&li);

		cache->loaded_discards = true;
	}

	return r;
}

static void cache_resume(struct dm_target *ti)
{
	struct cache *cache = ti->private;

	cache->need_tick_bio = true;
	do_waker(&cache->waker.work);
}

/*
 * Status format:
 *
 * <metadata block size> <#used metadata blocks>/<#total metadata blocks>
 * <cache block size> <#used cache blocks>/<#total cache blocks>
 * <#read hits> <#read misses> <#write hits> <#write misses>
 * <#demotions> <#promotions> <#dirty>
 * <#features> <features>*
 * <#core args> <core args>
 * <policy name> <#policy args> <policy args>* <cache metadata mode> <needs_check>
 */
static void cache_status(struct dm_target *ti, status_type_t type,
			 unsigned status_flags, char *result, unsigned maxlen)
{
	int r = 0;
	unsigned i;
	ssize_t sz = 0;
	dm_block_t nr_free_blocks_metadata = 0;
	dm_block_t nr_blocks_metadata = 0;
	char buf[BDEVNAME_SIZE];
	struct cache *cache = ti->private;
	dm_cblock_t residency;
	bool needs_check;

	switch (type) {
	case STATUSTYPE_INFO:
		if (get_cache_mode(cache) == CM_FAIL) {
			DMEMIT("Fail");
			break;
		}

		/* Commit to ensure statistics aren't out-of-date */
		if (!(status_flags & DM_STATUS_NOFLUSH_FLAG) && !dm_suspended(ti))
			(void) commit(cache, false);

		r = dm_cache_get_free_metadata_block_count(cache->cmd, &nr_free_blocks_metadata);
		if (r) {
			DMERR("%s: dm_cache_get_free_metadata_block_count returned %d",
			      cache_device_name(cache), r);
			goto err;
		}

		r = dm_cache_get_metadata_dev_size(cache->cmd, &nr_blocks_metadata);
		if (r) {
			DMERR("%s: dm_cache_get_metadata_dev_size returned %d",
			      cache_device_name(cache), r);
			goto err;
		}

		residency = policy_residency(cache->policy);

		DMEMIT("%u %llu/%llu %u %llu/%llu %u %u %u %u %u %u %lu ",
		       (unsigned)DM_CACHE_METADATA_BLOCK_SIZE,
		       (unsigned long long)(nr_blocks_metadata - nr_free_blocks_metadata),
		       (unsigned long long)nr_blocks_metadata,
		       cache->sectors_per_block,
		       (unsigned long long) from_cblock(residency),
		       (unsigned long long) from_cblock(cache->cache_size),
		       (unsigned) atomic_read(&cache->stats.read_hit),
		       (unsigned) atomic_read(&cache->stats.read_miss),
		       (unsigned) atomic_read(&cache->stats.write_hit),
		       (unsigned) atomic_read(&cache->stats.write_miss),
		       (unsigned) atomic_read(&cache->stats.demotion),
		       (unsigned) atomic_read(&cache->stats.promotion),
		       (unsigned long) atomic_read(&cache->nr_dirty));

		if (writethrough_mode(&cache->features))
			DMEMIT("1 writethrough ");

		else if (passthrough_mode(&cache->features))
			DMEMIT("1 passthrough ");

		else if (writeback_mode(&cache->features))
			DMEMIT("1 writeback ");

		else {
			DMERR("%s: internal error: unknown io mode: %d",
			      cache_device_name(cache), (int) cache->features.io_mode);
			goto err;
		}

		DMEMIT("2 migration_threshold %llu ", (unsigned long long) cache->migration_threshold);

		DMEMIT("%s ", dm_cache_policy_get_name(cache->policy));
		if (sz < maxlen) {
			r = policy_emit_config_values(cache->policy, result, maxlen, &sz);
			if (r)
				DMERR("%s: policy_emit_config_values returned %d",
				      cache_device_name(cache), r);
		}

		if (get_cache_mode(cache) == CM_READ_ONLY)
			DMEMIT("ro ");
		else
			DMEMIT("rw ");

		r = dm_cache_metadata_needs_check(cache->cmd, &needs_check);

		if (r || needs_check)
			DMEMIT("needs_check ");
		else
			DMEMIT("- ");

		break;

	case STATUSTYPE_TABLE:
		format_dev_t(buf, cache->metadata_dev->bdev->bd_dev);
		DMEMIT("%s ", buf);
		format_dev_t(buf, cache->cache_dev->bdev->bd_dev);
		DMEMIT("%s ", buf);
		format_dev_t(buf, cache->origin_dev->bdev->bd_dev);
		DMEMIT("%s", buf);

		for (i = 0; i < cache->nr_ctr_args - 1; i++)
			DMEMIT(" %s", cache->ctr_args[i]);
		if (cache->nr_ctr_args)
			DMEMIT(" %s", cache->ctr_args[cache->nr_ctr_args - 1]);
	}

	return;

err:
	DMEMIT("Error");
}

/*
 * A cache block range can take two forms:
 *
 * i) A single cblock, eg. '3456'
 * ii) A begin and end cblock with dots between, eg. 123-234
 */
static int parse_cblock_range(struct cache *cache, const char *str,
			      struct cblock_range *result)
{
	char dummy;
	uint64_t b, e;
	int r;

	/*
	 * Try and parse form (ii) first.
	 */
	r = sscanf(str, "%llu-%llu%c", &b, &e, &dummy);
	if (r < 0)
		return r;

	if (r == 2) {
		result->begin = to_cblock(b);
		result->end = to_cblock(e);
		return 0;
	}

	/*
	 * That didn't work, try form (i).
	 */
	r = sscanf(str, "%llu%c", &b, &dummy);
	if (r < 0)
		return r;

	if (r == 1) {
		result->begin = to_cblock(b);
		result->end = to_cblock(from_cblock(result->begin) + 1u);
		return 0;
	}

	DMERR("%s: invalid cblock range '%s'", cache_device_name(cache), str);
	return -EINVAL;
}

static int validate_cblock_range(struct cache *cache, struct cblock_range *range)
{
	uint64_t b = from_cblock(range->begin);
	uint64_t e = from_cblock(range->end);
	uint64_t n = from_cblock(cache->cache_size);

	if (b >= n) {
		DMERR("%s: begin cblock out of range: %llu >= %llu",
		      cache_device_name(cache), b, n);
		return -EINVAL;
	}

	if (e > n) {
		DMERR("%s: end cblock out of range: %llu > %llu",
		      cache_device_name(cache), e, n);
		return -EINVAL;
	}

	if (b >= e) {
		DMERR("%s: invalid cblock range: %llu >= %llu",
		      cache_device_name(cache), b, e);
		return -EINVAL;
	}

	return 0;
}

static int request_invalidation(struct cache *cache, struct cblock_range *range)
{
	struct invalidation_request req;

	INIT_LIST_HEAD(&req.list);
	req.cblocks = range;
	atomic_set(&req.complete, 0);
	req.err = 0;
	init_waitqueue_head(&req.result_wait);

	spin_lock(&cache->invalidation_lock);
	list_add(&req.list, &cache->invalidation_requests);
	spin_unlock(&cache->invalidation_lock);
	wake_worker(cache);

	wait_event(req.result_wait, atomic_read(&req.complete));
	return req.err;
}

static int process_invalidate_cblocks_message(struct cache *cache, unsigned count,
					      const char **cblock_ranges)
{
	int r = 0;
	unsigned i;
	struct cblock_range range;

	if (!passthrough_mode(&cache->features)) {
		DMERR("%s: cache has to be in passthrough mode for invalidation",
		      cache_device_name(cache));
		return -EPERM;
	}

	for (i = 0; i < count; i++) {
		r = parse_cblock_range(cache, cblock_ranges[i], &range);
		if (r)
			break;

		r = validate_cblock_range(cache, &range);
		if (r)
			break;

		/*
		 * Pass begin and end origin blocks to the worker and wake it.
		 */
		r = request_invalidation(cache, &range);
		if (r)
			break;
	}

	return r;
}

/*
 * Supports
 *	"<key> <value>"
 * and
 *     "invalidate_cblocks [(<begin>)|(<begin>-<end>)]*
 *
 * The key migration_threshold is supported by the cache target core.
 */
static int cache_message(struct dm_target *ti, unsigned argc, char **argv)
{
	struct cache *cache = ti->private;

	if (!argc)
		return -EINVAL;

	if (get_cache_mode(cache) >= CM_READ_ONLY) {
		DMERR("%s: unable to service cache target messages in READ_ONLY or FAIL mode",
		      cache_device_name(cache));
		return -EOPNOTSUPP;
	}

	if (!strcasecmp(argv[0], "invalidate_cblocks"))
		return process_invalidate_cblocks_message(cache, argc - 1, (const char **) argv + 1);

	if (argc != 2)
		return -EINVAL;

	return set_config_value(cache, argv[0], argv[1]);
}

static int cache_iterate_devices(struct dm_target *ti,
				 iterate_devices_callout_fn fn, void *data)
{
	int r = 0;
	struct cache *cache = ti->private;

	r = fn(ti, cache->cache_dev, 0, get_dev_size(cache->cache_dev), data);
	if (!r)
		r = fn(ti, cache->origin_dev, 0, ti->len, data);

	return r;
}

static void set_discard_limits(struct cache *cache, struct queue_limits *limits)
{
	/*
	 * FIXME: these limits may be incompatible with the cache device
	 */
	limits->max_discard_sectors = min_t(sector_t, cache->discard_block_size * 1024,
					    cache->origin_sectors);
	limits->discard_granularity = cache->discard_block_size << SECTOR_SHIFT;
}

static void cache_io_hints(struct dm_target *ti, struct queue_limits *limits)
{
	struct cache *cache = ti->private;
	uint64_t io_opt_sectors = limits->io_opt >> SECTOR_SHIFT;

	/*
	 * If the system-determined stacked limits are compatible with the
	 * cache's blocksize (io_opt is a factor) do not override them.
	 */
	if (io_opt_sectors < cache->sectors_per_block ||
	    do_div(io_opt_sectors, cache->sectors_per_block)) {
		blk_limits_io_min(limits, cache->sectors_per_block << SECTOR_SHIFT);
		blk_limits_io_opt(limits, cache->sectors_per_block << SECTOR_SHIFT);
	}
	set_discard_limits(cache, limits);
}

/*----------------------------------------------------------------*/

static struct target_type cache_target = {
	.name = "cache",
	.version = {1, 8, 0},
	.module = THIS_MODULE,
	.ctr = cache_ctr,
	.dtr = cache_dtr,
	.map = cache_map,
	.end_io = cache_end_io,
	.postsuspend = cache_postsuspend,
	.preresume = cache_preresume,
	.resume = cache_resume,
	.status = cache_status,
	.message = cache_message,
	.iterate_devices = cache_iterate_devices,
	.io_hints = cache_io_hints,
};

static int __init dm_cache_init(void)
{
	int r;

	r = dm_register_target(&cache_target);
	if (r) {
		DMERR("cache target registration failed: %d", r);
		return r;
	}

	migration_cache = KMEM_CACHE(dm_cache_migration, 0);
	if (!migration_cache) {
		dm_unregister_target(&cache_target);
		return -ENOMEM;
	}

	return 0;
}

static void __exit dm_cache_exit(void)
{
	dm_unregister_target(&cache_target);
	kmem_cache_destroy(migration_cache);
}

module_init(dm_cache_init);
module_exit(dm_cache_exit);

MODULE_DESCRIPTION(DM_NAME " cache target");
MODULE_AUTHOR("Joe Thornber <ejt@redhat.com>");
MODULE_LICENSE("GPL");<|MERGE_RESOLUTION|>--- conflicted
+++ resolved
@@ -1666,8 +1666,6 @@
 
 /*----------------------------------------------------------------*/
 
-<<<<<<< HEAD
-=======
 struct inc_detail {
 	struct cache *cache;
 	struct bio_list bios_for_issue;
@@ -1773,7 +1771,6 @@
 
 /*----------------------------------------------------------------*/
 
->>>>>>> db0b54cd
 struct old_oblock_lock {
 	struct policy_locker locker;
 	struct cache *cache;
@@ -1798,40 +1795,17 @@
 			  l->structs, &l->cell);
 }
 
-<<<<<<< HEAD
-static void process_bio(struct cache *cache, struct prealloc *structs,
-			struct bio *bio)
-=======
 static void process_cell(struct cache *cache, struct prealloc *structs,
 			 struct dm_bio_prison_cell *new_ocell)
->>>>>>> db0b54cd
 {
 	int r;
 	bool release_cell = true;
 	struct bio *bio = new_ocell->holder;
 	dm_oblock_t block = get_bio_block(cache, bio);
-<<<<<<< HEAD
-	struct dm_bio_prison_cell *cell_prealloc, *new_ocell;
-	struct policy_result lookup_result;
-	bool passthrough = passthrough_mode(&cache->features);
-	bool discarded_block, can_migrate;
-	struct old_oblock_lock ool;
-
-	/*
-	 * Check to see if that block is currently migrating.
-	 */
-	cell_prealloc = prealloc_get_cell(structs);
-	r = bio_detain(cache, block, bio, cell_prealloc,
-		       (cell_free_fn) prealloc_put_cell,
-		       structs, &new_ocell);
-	if (r > 0)
-		return;
-=======
 	struct policy_result lookup_result;
 	bool passthrough = passthrough_mode(&cache->features);
 	bool fast_promotion, can_migrate;
 	struct old_oblock_lock ool;
->>>>>>> db0b54cd
 
 	fast_promotion = is_discarded_oblock(cache, block) || bio_writes_complete_block(cache, bio);
 	can_migrate = !passthrough && (fast_promotion || spare_migration_bandwidth(cache));
@@ -1840,11 +1814,7 @@
 	ool.cache = cache;
 	ool.structs = structs;
 	ool.cell = NULL;
-<<<<<<< HEAD
-	r = policy_map(cache->policy, block, true, can_migrate, discarded_block,
-=======
 	r = policy_map(cache->policy, block, true, can_migrate, fast_promotion,
->>>>>>> db0b54cd
 		       bio, &ool.locker, &lookup_result);
 
 	if (r == -EWOULDBLOCK)
@@ -3101,11 +3071,7 @@
 
 	fast_promotion = is_discarded_oblock(cache, block) || bio_writes_complete_block(cache, bio);
 
-<<<<<<< HEAD
-	r = policy_map(cache->policy, block, false, can_migrate, discarded_block,
-=======
 	r = policy_map(cache->policy, block, false, can_migrate, fast_promotion,
->>>>>>> db0b54cd
 		       bio, &ool.locker, &lookup_result);
 	if (r == -EWOULDBLOCK) {
 		cell_defer(cache, cell, true);
