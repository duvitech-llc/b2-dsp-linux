/*
 * bitmap.c two-level bitmap (C) Peter T. Breuer (ptb@ot.uc3m.es) 2003
 *
 * bitmap_create  - sets up the bitmap structure
 * bitmap_destroy - destroys the bitmap structure
 *
 * additions, Copyright (C) 2003-2004, Paul Clements, SteelEye Technology, Inc.:
 * - added disk storage for bitmap
 * - changes to allow various bitmap chunk sizes
 */

/*
 * Still to do:
 *
 * flush after percent set rather than just time based. (maybe both).
 */

#include <linux/blkdev.h>
#include <linux/module.h>
#include <linux/errno.h>
#include <linux/slab.h>
#include <linux/init.h>
#include <linux/timer.h>
#include <linux/sched.h>
#include <linux/list.h>
#include <linux/file.h>
#include <linux/mount.h>
#include <linux/buffer_head.h>
#include <linux/seq_file.h>
#include "md.h"
#include "bitmap.h"

static inline char *bmname(struct bitmap *bitmap)
{
	return bitmap->mddev ? mdname(bitmap->mddev) : "mdX";
}

/*
 * check a page and, if necessary, allocate it (or hijack it if the alloc fails)
 *
 * 1) check to see if this page is allocated, if it's not then try to alloc
 * 2) if the alloc fails, set the page's hijacked flag so we'll use the
 *    page pointer directly as a counter
 *
 * if we find our page, we increment the page's refcount so that it stays
 * allocated while we're using it
 */
static int bitmap_checkpage(struct bitmap_counts *bitmap,
			    unsigned long page, int create)
__releases(bitmap->lock)
__acquires(bitmap->lock)
{
	unsigned char *mappage;

	if (page >= bitmap->pages) {
		/* This can happen if bitmap_start_sync goes beyond
		 * End-of-device while looking for a whole page.
		 * It is harmless.
		 */
		return -EINVAL;
	}

	if (bitmap->bp[page].hijacked) /* it's hijacked, don't try to alloc */
		return 0;

	if (bitmap->bp[page].map) /* page is already allocated, just return */
		return 0;

	if (!create)
		return -ENOENT;

	/* this page has not been allocated yet */

	spin_unlock_irq(&bitmap->lock);
	/* It is possible that this is being called inside a
	 * prepare_to_wait/finish_wait loop from raid5c:make_request().
	 * In general it is not permitted to sleep in that context as it
	 * can cause the loop to spin freely.
	 * That doesn't apply here as we can only reach this point
	 * once with any loop.
	 * When this function completes, either bp[page].map or
	 * bp[page].hijacked.  In either case, this function will
	 * abort before getting to this point again.  So there is
	 * no risk of a free-spin, and so it is safe to assert
	 * that sleeping here is allowed.
	 */
	sched_annotate_sleep();
	mappage = kzalloc(PAGE_SIZE, GFP_NOIO);
	spin_lock_irq(&bitmap->lock);

	if (mappage == NULL) {
		pr_debug("md/bitmap: map page allocation failed, hijacking\n");
		/* failed - set the hijacked flag so that we can use the
		 * pointer as a counter */
		if (!bitmap->bp[page].map)
			bitmap->bp[page].hijacked = 1;
	} else if (bitmap->bp[page].map ||
		   bitmap->bp[page].hijacked) {
		/* somebody beat us to getting the page */
		kfree(mappage);
		return 0;
	} else {

		/* no page was in place and we have one, so install it */

		bitmap->bp[page].map = mappage;
		bitmap->missing_pages--;
	}
	return 0;
}

/* if page is completely empty, put it back on the free list, or dealloc it */
/* if page was hijacked, unmark the flag so it might get alloced next time */
/* Note: lock should be held when calling this */
static void bitmap_checkfree(struct bitmap_counts *bitmap, unsigned long page)
{
	char *ptr;

	if (bitmap->bp[page].count) /* page is still busy */
		return;

	/* page is no longer in use, it can be released */

	if (bitmap->bp[page].hijacked) { /* page was hijacked, undo this now */
		bitmap->bp[page].hijacked = 0;
		bitmap->bp[page].map = NULL;
	} else {
		/* normal case, free the page */
		ptr = bitmap->bp[page].map;
		bitmap->bp[page].map = NULL;
		bitmap->missing_pages++;
		kfree(ptr);
	}
}

/*
 * bitmap file handling - read and write the bitmap file and its superblock
 */

/*
 * basic page I/O operations
 */

/* IO operations when bitmap is stored near all superblocks */
static int read_sb_page(struct mddev *mddev, loff_t offset,
			struct page *page,
			unsigned long index, int size)
{
	/* choose a good rdev and read the page from there */

	struct md_rdev *rdev;
	sector_t target;

	rdev_for_each(rdev, mddev) {
		if (! test_bit(In_sync, &rdev->flags)
		    || test_bit(Faulty, &rdev->flags))
			continue;

		target = offset + index * (PAGE_SIZE/512);

		if (sync_page_io(rdev, target,
				 roundup(size, bdev_logical_block_size(rdev->bdev)),
				 page, READ, true)) {
			page->index = index;
			return 0;
		}
	}
	return -EIO;
}

static struct md_rdev *next_active_rdev(struct md_rdev *rdev, struct mddev *mddev)
{
	/* Iterate the disks of an mddev, using rcu to protect access to the
	 * linked list, and raising the refcount of devices we return to ensure
	 * they don't disappear while in use.
	 * As devices are only added or removed when raid_disk is < 0 and
	 * nr_pending is 0 and In_sync is clear, the entries we return will
	 * still be in the same position on the list when we re-enter
	 * list_for_each_entry_continue_rcu.
	 *
	 * Note that if entered with 'rdev == NULL' to start at the
	 * beginning, we temporarily assign 'rdev' to an address which
	 * isn't really an rdev, but which can be used by
	 * list_for_each_entry_continue_rcu() to find the first entry.
	 */
	rcu_read_lock();
	if (rdev == NULL)
		/* start at the beginning */
		rdev = list_entry(&mddev->disks, struct md_rdev, same_set);
	else {
		/* release the previous rdev and start from there. */
		rdev_dec_pending(rdev, mddev);
	}
	list_for_each_entry_continue_rcu(rdev, &mddev->disks, same_set) {
		if (rdev->raid_disk >= 0 &&
		    !test_bit(Faulty, &rdev->flags)) {
			/* this is a usable devices */
			atomic_inc(&rdev->nr_pending);
			rcu_read_unlock();
			return rdev;
		}
	}
	rcu_read_unlock();
	return NULL;
}

static int write_sb_page(struct bitmap *bitmap, struct page *page, int wait)
{
	struct md_rdev *rdev = NULL;
	struct block_device *bdev;
	struct mddev *mddev = bitmap->mddev;
	struct bitmap_storage *store = &bitmap->storage;
	int node_offset = 0;

	if (mddev_is_clustered(bitmap->mddev))
		node_offset = bitmap->cluster_slot * store->file_pages;

	while ((rdev = next_active_rdev(rdev, mddev)) != NULL) {
		int size = PAGE_SIZE;
		loff_t offset = mddev->bitmap_info.offset;

		bdev = (rdev->meta_bdev) ? rdev->meta_bdev : rdev->bdev;

		if (page->index == store->file_pages-1) {
			int last_page_size = store->bytes & (PAGE_SIZE-1);
			if (last_page_size == 0)
				last_page_size = PAGE_SIZE;
			size = roundup(last_page_size,
				       bdev_logical_block_size(bdev));
		}
		/* Just make sure we aren't corrupting data or
		 * metadata
		 */
		if (mddev->external) {
			/* Bitmap could be anywhere. */
			if (rdev->sb_start + offset + (page->index
						       * (PAGE_SIZE/512))
			    > rdev->data_offset
			    &&
			    rdev->sb_start + offset
			    < (rdev->data_offset + mddev->dev_sectors
			     + (PAGE_SIZE/512)))
				goto bad_alignment;
		} else if (offset < 0) {
			/* DATA  BITMAP METADATA  */
			if (offset
			    + (long)(page->index * (PAGE_SIZE/512))
			    + size/512 > 0)
				/* bitmap runs in to metadata */
				goto bad_alignment;
			if (rdev->data_offset + mddev->dev_sectors
			    > rdev->sb_start + offset)
				/* data runs in to bitmap */
				goto bad_alignment;
		} else if (rdev->sb_start < rdev->data_offset) {
			/* METADATA BITMAP DATA */
			if (rdev->sb_start
			    + offset
			    + page->index*(PAGE_SIZE/512) + size/512
			    > rdev->data_offset)
				/* bitmap runs in to data */
				goto bad_alignment;
		} else {
			/* DATA METADATA BITMAP - no problems */
		}
		md_super_write(mddev, rdev,
			       rdev->sb_start + offset
			       + page->index * (PAGE_SIZE/512),
			       size,
			       page);
	}

	if (wait)
		md_super_wait(mddev);
	return 0;

 bad_alignment:
	return -EINVAL;
}

static void bitmap_file_kick(struct bitmap *bitmap);
/*
 * write out a page to a file
 */
static void write_page(struct bitmap *bitmap, struct page *page, int wait)
{
	struct buffer_head *bh;

	if (bitmap->storage.file == NULL) {
		switch (write_sb_page(bitmap, page, wait)) {
		case -EINVAL:
			set_bit(BITMAP_WRITE_ERROR, &bitmap->flags);
		}
	} else {

		bh = page_buffers(page);

		while (bh && bh->b_blocknr) {
			atomic_inc(&bitmap->pending_writes);
			set_buffer_locked(bh);
			set_buffer_mapped(bh);
			submit_bh(WRITE | REQ_SYNC, bh);
			bh = bh->b_this_page;
		}

		if (wait)
			wait_event(bitmap->write_wait,
				   atomic_read(&bitmap->pending_writes)==0);
	}
	if (test_bit(BITMAP_WRITE_ERROR, &bitmap->flags))
		bitmap_file_kick(bitmap);
}

static void end_bitmap_write(struct buffer_head *bh, int uptodate)
{
	struct bitmap *bitmap = bh->b_private;

	if (!uptodate)
		set_bit(BITMAP_WRITE_ERROR, &bitmap->flags);
	if (atomic_dec_and_test(&bitmap->pending_writes))
		wake_up(&bitmap->write_wait);
}

/* copied from buffer.c */
static void
__clear_page_buffers(struct page *page)
{
	ClearPagePrivate(page);
	set_page_private(page, 0);
	page_cache_release(page);
}
static void free_buffers(struct page *page)
{
	struct buffer_head *bh;

	if (!PagePrivate(page))
		return;

	bh = page_buffers(page);
	while (bh) {
		struct buffer_head *next = bh->b_this_page;
		free_buffer_head(bh);
		bh = next;
	}
	__clear_page_buffers(page);
	put_page(page);
}

/* read a page from a file.
 * We both read the page, and attach buffers to the page to record the
 * address of each block (using bmap).  These addresses will be used
 * to write the block later, completely bypassing the filesystem.
 * This usage is similar to how swap files are handled, and allows us
 * to write to a file with no concerns of memory allocation failing.
 */
static int read_page(struct file *file, unsigned long index,
		     struct bitmap *bitmap,
		     unsigned long count,
		     struct page *page)
{
	int ret = 0;
	struct inode *inode = file_inode(file);
	struct buffer_head *bh;
	sector_t block;

	pr_debug("read bitmap file (%dB @ %llu)\n", (int)PAGE_SIZE,
		 (unsigned long long)index << PAGE_SHIFT);

	bh = alloc_page_buffers(page, 1<<inode->i_blkbits, 0);
	if (!bh) {
		ret = -ENOMEM;
		goto out;
	}
	attach_page_buffers(page, bh);
	block = index << (PAGE_SHIFT - inode->i_blkbits);
	while (bh) {
		if (count == 0)
			bh->b_blocknr = 0;
		else {
			bh->b_blocknr = bmap(inode, block);
			if (bh->b_blocknr == 0) {
				/* Cannot use this file! */
				ret = -EINVAL;
				goto out;
			}
			bh->b_bdev = inode->i_sb->s_bdev;
			if (count < (1<<inode->i_blkbits))
				count = 0;
			else
				count -= (1<<inode->i_blkbits);

			bh->b_end_io = end_bitmap_write;
			bh->b_private = bitmap;
			atomic_inc(&bitmap->pending_writes);
			set_buffer_locked(bh);
			set_buffer_mapped(bh);
			submit_bh(READ, bh);
		}
		block++;
		bh = bh->b_this_page;
	}
	page->index = index;

	wait_event(bitmap->write_wait,
		   atomic_read(&bitmap->pending_writes)==0);
	if (test_bit(BITMAP_WRITE_ERROR, &bitmap->flags))
		ret = -EIO;
out:
	if (ret)
		printk(KERN_ALERT "md: bitmap read error: (%dB @ %llu): %d\n",
			(int)PAGE_SIZE,
			(unsigned long long)index << PAGE_SHIFT,
			ret);
	return ret;
}

/*
 * bitmap file superblock operations
 */

/* update the event counter and sync the superblock to disk */
void bitmap_update_sb(struct bitmap *bitmap)
{
	bitmap_super_t *sb;

	if (!bitmap || !bitmap->mddev) /* no bitmap for this array */
		return;
	if (bitmap->mddev->bitmap_info.external)
		return;
	if (!bitmap->storage.sb_page) /* no superblock */
		return;
	sb = kmap_atomic(bitmap->storage.sb_page);
	sb->events = cpu_to_le64(bitmap->mddev->events);
	if (bitmap->mddev->events < bitmap->events_cleared)
		/* rocking back to read-only */
		bitmap->events_cleared = bitmap->mddev->events;
	sb->events_cleared = cpu_to_le64(bitmap->events_cleared);
	sb->state = cpu_to_le32(bitmap->flags);
	/* Just in case these have been changed via sysfs: */
	sb->daemon_sleep = cpu_to_le32(bitmap->mddev->bitmap_info.daemon_sleep/HZ);
	sb->write_behind = cpu_to_le32(bitmap->mddev->bitmap_info.max_write_behind);
	/* This might have been changed by a reshape */
	sb->sync_size = cpu_to_le64(bitmap->mddev->resync_max_sectors);
	sb->chunksize = cpu_to_le32(bitmap->mddev->bitmap_info.chunksize);
	sb->nodes = cpu_to_le32(bitmap->mddev->bitmap_info.nodes);
	sb->sectors_reserved = cpu_to_le32(bitmap->mddev->
					   bitmap_info.space);
	kunmap_atomic(sb);
	write_page(bitmap, bitmap->storage.sb_page, 1);
}

/* print out the bitmap file superblock */
void bitmap_print_sb(struct bitmap *bitmap)
{
	bitmap_super_t *sb;

	if (!bitmap || !bitmap->storage.sb_page)
		return;
	sb = kmap_atomic(bitmap->storage.sb_page);
	printk(KERN_DEBUG "%s: bitmap file superblock:\n", bmname(bitmap));
	printk(KERN_DEBUG "         magic: %08x\n", le32_to_cpu(sb->magic));
	printk(KERN_DEBUG "       version: %d\n", le32_to_cpu(sb->version));
	printk(KERN_DEBUG "          uuid: %08x.%08x.%08x.%08x\n",
					*(__u32 *)(sb->uuid+0),
					*(__u32 *)(sb->uuid+4),
					*(__u32 *)(sb->uuid+8),
					*(__u32 *)(sb->uuid+12));
	printk(KERN_DEBUG "        events: %llu\n",
			(unsigned long long) le64_to_cpu(sb->events));
	printk(KERN_DEBUG "events cleared: %llu\n",
			(unsigned long long) le64_to_cpu(sb->events_cleared));
	printk(KERN_DEBUG "         state: %08x\n", le32_to_cpu(sb->state));
	printk(KERN_DEBUG "     chunksize: %d B\n", le32_to_cpu(sb->chunksize));
	printk(KERN_DEBUG "  daemon sleep: %ds\n", le32_to_cpu(sb->daemon_sleep));
	printk(KERN_DEBUG "     sync size: %llu KB\n",
			(unsigned long long)le64_to_cpu(sb->sync_size)/2);
	printk(KERN_DEBUG "max write behind: %d\n", le32_to_cpu(sb->write_behind));
	kunmap_atomic(sb);
}

/*
 * bitmap_new_disk_sb
 * @bitmap
 *
 * This function is somewhat the reverse of bitmap_read_sb.  bitmap_read_sb
 * reads and verifies the on-disk bitmap superblock and populates bitmap_info.
 * This function verifies 'bitmap_info' and populates the on-disk bitmap
 * structure, which is to be written to disk.
 *
 * Returns: 0 on success, -Exxx on error
 */
static int bitmap_new_disk_sb(struct bitmap *bitmap)
{
	bitmap_super_t *sb;
	unsigned long chunksize, daemon_sleep, write_behind;

	bitmap->storage.sb_page = alloc_page(GFP_KERNEL | __GFP_ZERO);
	if (bitmap->storage.sb_page == NULL)
		return -ENOMEM;
	bitmap->storage.sb_page->index = 0;

	sb = kmap_atomic(bitmap->storage.sb_page);

	sb->magic = cpu_to_le32(BITMAP_MAGIC);
	sb->version = cpu_to_le32(BITMAP_MAJOR_HI);

	chunksize = bitmap->mddev->bitmap_info.chunksize;
	BUG_ON(!chunksize);
	if (!is_power_of_2(chunksize)) {
		kunmap_atomic(sb);
		printk(KERN_ERR "bitmap chunksize not a power of 2\n");
		return -EINVAL;
	}
	sb->chunksize = cpu_to_le32(chunksize);

	daemon_sleep = bitmap->mddev->bitmap_info.daemon_sleep;
	if (!daemon_sleep ||
	    (daemon_sleep < 1) || (daemon_sleep > MAX_SCHEDULE_TIMEOUT)) {
		printk(KERN_INFO "Choosing daemon_sleep default (5 sec)\n");
		daemon_sleep = 5 * HZ;
	}
	sb->daemon_sleep = cpu_to_le32(daemon_sleep);
	bitmap->mddev->bitmap_info.daemon_sleep = daemon_sleep;

	/*
	 * FIXME: write_behind for RAID1.  If not specified, what
	 * is a good choice?  We choose COUNTER_MAX / 2 arbitrarily.
	 */
	write_behind = bitmap->mddev->bitmap_info.max_write_behind;
	if (write_behind > COUNTER_MAX)
		write_behind = COUNTER_MAX / 2;
	sb->write_behind = cpu_to_le32(write_behind);
	bitmap->mddev->bitmap_info.max_write_behind = write_behind;

	/* keep the array size field of the bitmap superblock up to date */
	sb->sync_size = cpu_to_le64(bitmap->mddev->resync_max_sectors);

	memcpy(sb->uuid, bitmap->mddev->uuid, 16);

	set_bit(BITMAP_STALE, &bitmap->flags);
	sb->state = cpu_to_le32(bitmap->flags);
	bitmap->events_cleared = bitmap->mddev->events;
	sb->events_cleared = cpu_to_le64(bitmap->mddev->events);
	bitmap->mddev->bitmap_info.nodes = 0;

	kunmap_atomic(sb);

	return 0;
}

/* read the superblock from the bitmap file and initialize some bitmap fields */
static int bitmap_read_sb(struct bitmap *bitmap)
{
	char *reason = NULL;
	bitmap_super_t *sb;
	unsigned long chunksize, daemon_sleep, write_behind;
	unsigned long long events;
	int nodes = 0;
	unsigned long sectors_reserved = 0;
	int err = -EINVAL;
	struct page *sb_page;
	loff_t offset = bitmap->mddev->bitmap_info.offset;

	if (!bitmap->storage.file && !bitmap->mddev->bitmap_info.offset) {
		chunksize = 128 * 1024 * 1024;
		daemon_sleep = 5 * HZ;
		write_behind = 0;
		set_bit(BITMAP_STALE, &bitmap->flags);
		err = 0;
		goto out_no_sb;
	}
	/* page 0 is the superblock, read it... */
	sb_page = alloc_page(GFP_KERNEL);
	if (!sb_page)
		return -ENOMEM;
	bitmap->storage.sb_page = sb_page;

re_read:
	/* If cluster_slot is set, the cluster is setup */
	if (bitmap->cluster_slot >= 0) {
		sector_t bm_blocks = bitmap->mddev->resync_max_sectors;

		sector_div(bm_blocks,
			   bitmap->mddev->bitmap_info.chunksize >> 9);
		/* bits to bytes */
		bm_blocks = ((bm_blocks+7) >> 3) + sizeof(bitmap_super_t);
		/* to 4k blocks */
		bm_blocks = DIV_ROUND_UP_SECTOR_T(bm_blocks, 4096);
		offset = bitmap->mddev->bitmap_info.offset + (bitmap->cluster_slot * (bm_blocks << 3));
		pr_info("%s:%d bm slot: %d offset: %llu\n", __func__, __LINE__,
			bitmap->cluster_slot, offset);
	}

	if (bitmap->storage.file) {
		loff_t isize = i_size_read(bitmap->storage.file->f_mapping->host);
		int bytes = isize > PAGE_SIZE ? PAGE_SIZE : isize;

		err = read_page(bitmap->storage.file, 0,
				bitmap, bytes, sb_page);
	} else {
		err = read_sb_page(bitmap->mddev,
				   offset,
				   sb_page,
				   0, sizeof(bitmap_super_t));
	}
	if (err)
		return err;

	err = -EINVAL;
	sb = kmap_atomic(sb_page);

	chunksize = le32_to_cpu(sb->chunksize);
	daemon_sleep = le32_to_cpu(sb->daemon_sleep) * HZ;
	write_behind = le32_to_cpu(sb->write_behind);
	sectors_reserved = le32_to_cpu(sb->sectors_reserved);
<<<<<<< HEAD
	/* XXX: This is a hack to ensure that we don't use clustering
	 *  in case:
	 *	- dm-raid is in use and
	 *	- the nodes written in bitmap_sb is erroneous.
	 */
	if (!bitmap->mddev->sync_super) {
=======
	/* Setup nodes/clustername only if bitmap version is
	 * cluster-compatible
	 */
	if (sb->version == cpu_to_le32(BITMAP_MAJOR_CLUSTERED)) {
>>>>>>> db0b54cd
		nodes = le32_to_cpu(sb->nodes);
		strlcpy(bitmap->mddev->bitmap_info.cluster_name,
				sb->cluster_name, 64);
	}

	/* verify that the bitmap-specific fields are valid */
	if (sb->magic != cpu_to_le32(BITMAP_MAGIC))
		reason = "bad magic";
	else if (le32_to_cpu(sb->version) < BITMAP_MAJOR_LO ||
		 le32_to_cpu(sb->version) > BITMAP_MAJOR_CLUSTERED)
		reason = "unrecognized superblock version";
	else if (chunksize < 512)
		reason = "bitmap chunksize too small";
	else if (!is_power_of_2(chunksize))
		reason = "bitmap chunksize not a power of 2";
	else if (daemon_sleep < 1 || daemon_sleep > MAX_SCHEDULE_TIMEOUT)
		reason = "daemon sleep period out of range";
	else if (write_behind > COUNTER_MAX)
		reason = "write-behind limit out of range (0 - 16383)";
	if (reason) {
		printk(KERN_INFO "%s: invalid bitmap file superblock: %s\n",
			bmname(bitmap), reason);
		goto out;
	}

	/* keep the array size field of the bitmap superblock up to date */
	sb->sync_size = cpu_to_le64(bitmap->mddev->resync_max_sectors);

	if (bitmap->mddev->persistent) {
		/*
		 * We have a persistent array superblock, so compare the
		 * bitmap's UUID and event counter to the mddev's
		 */
		if (memcmp(sb->uuid, bitmap->mddev->uuid, 16)) {
			printk(KERN_INFO
			       "%s: bitmap superblock UUID mismatch\n",
			       bmname(bitmap));
			goto out;
		}
		events = le64_to_cpu(sb->events);
		if (!nodes && (events < bitmap->mddev->events)) {
			printk(KERN_INFO
			       "%s: bitmap file is out of date (%llu < %llu) "
			       "-- forcing full recovery\n",
			       bmname(bitmap), events,
			       (unsigned long long) bitmap->mddev->events);
			set_bit(BITMAP_STALE, &bitmap->flags);
		}
	}

	/* assign fields using values from superblock */
	bitmap->flags |= le32_to_cpu(sb->state);
	if (le32_to_cpu(sb->version) == BITMAP_MAJOR_HOSTENDIAN)
		set_bit(BITMAP_HOSTENDIAN, &bitmap->flags);
	bitmap->events_cleared = le64_to_cpu(sb->events_cleared);
	strlcpy(bitmap->mddev->bitmap_info.cluster_name, sb->cluster_name, 64);
	err = 0;

out:
	kunmap_atomic(sb);
	/* Assiging chunksize is required for "re_read" */
	bitmap->mddev->bitmap_info.chunksize = chunksize;
	if (err == 0 && nodes && (bitmap->cluster_slot < 0)) {
		err = md_setup_cluster(bitmap->mddev, nodes);
		if (err) {
			pr_err("%s: Could not setup cluster service (%d)\n",
					bmname(bitmap), err);
			goto out_no_sb;
		}
		bitmap->cluster_slot = md_cluster_ops->slot_number(bitmap->mddev);
		goto re_read;
	}


out_no_sb:
	if (test_bit(BITMAP_STALE, &bitmap->flags))
		bitmap->events_cleared = bitmap->mddev->events;
	bitmap->mddev->bitmap_info.chunksize = chunksize;
	bitmap->mddev->bitmap_info.daemon_sleep = daemon_sleep;
	bitmap->mddev->bitmap_info.max_write_behind = write_behind;
	bitmap->mddev->bitmap_info.nodes = nodes;
	if (bitmap->mddev->bitmap_info.space == 0 ||
	    bitmap->mddev->bitmap_info.space > sectors_reserved)
		bitmap->mddev->bitmap_info.space = sectors_reserved;
	if (err) {
		bitmap_print_sb(bitmap);
		if (bitmap->cluster_slot < 0)
			md_cluster_stop(bitmap->mddev);
	}
	return err;
}

/*
 * general bitmap file operations
 */

/*
 * on-disk bitmap:
 *
 * Use one bit per "chunk" (block set). We do the disk I/O on the bitmap
 * file a page at a time. There's a superblock at the start of the file.
 */
/* calculate the index of the page that contains this bit */
static inline unsigned long file_page_index(struct bitmap_storage *store,
					    unsigned long chunk)
{
	if (store->sb_page)
		chunk += sizeof(bitmap_super_t) << 3;
	return chunk >> PAGE_BIT_SHIFT;
}

/* calculate the (bit) offset of this bit within a page */
static inline unsigned long file_page_offset(struct bitmap_storage *store,
					     unsigned long chunk)
{
	if (store->sb_page)
		chunk += sizeof(bitmap_super_t) << 3;
	return chunk & (PAGE_BITS - 1);
}

/*
 * return a pointer to the page in the filemap that contains the given bit
 *
 */
static inline struct page *filemap_get_page(struct bitmap_storage *store,
					    unsigned long chunk)
{
	if (file_page_index(store, chunk) >= store->file_pages)
		return NULL;
	return store->filemap[file_page_index(store, chunk)];
}

static int bitmap_storage_alloc(struct bitmap_storage *store,
				unsigned long chunks, int with_super,
				int slot_number)
{
	int pnum, offset = 0;
	unsigned long num_pages;
	unsigned long bytes;

	bytes = DIV_ROUND_UP(chunks, 8);
	if (with_super)
		bytes += sizeof(bitmap_super_t);

	num_pages = DIV_ROUND_UP(bytes, PAGE_SIZE);
	offset = slot_number * (num_pages - 1);

	store->filemap = kmalloc(sizeof(struct page *)
				 * num_pages, GFP_KERNEL);
	if (!store->filemap)
		return -ENOMEM;

	if (with_super && !store->sb_page) {
		store->sb_page = alloc_page(GFP_KERNEL|__GFP_ZERO);
		if (store->sb_page == NULL)
			return -ENOMEM;
	}

	pnum = 0;
	if (store->sb_page) {
		store->filemap[0] = store->sb_page;
		pnum = 1;
		store->sb_page->index = offset;
	}

	for ( ; pnum < num_pages; pnum++) {
		store->filemap[pnum] = alloc_page(GFP_KERNEL|__GFP_ZERO);
		if (!store->filemap[pnum]) {
			store->file_pages = pnum;
			return -ENOMEM;
		}
		store->filemap[pnum]->index = pnum + offset;
	}
	store->file_pages = pnum;

	/* We need 4 bits per page, rounded up to a multiple
	 * of sizeof(unsigned long) */
	store->filemap_attr = kzalloc(
		roundup(DIV_ROUND_UP(num_pages*4, 8), sizeof(unsigned long)),
		GFP_KERNEL);
	if (!store->filemap_attr)
		return -ENOMEM;

	store->bytes = bytes;

	return 0;
}

static void bitmap_file_unmap(struct bitmap_storage *store)
{
	struct page **map, *sb_page;
	int pages;
	struct file *file;

	file = store->file;
	map = store->filemap;
	pages = store->file_pages;
	sb_page = store->sb_page;

	while (pages--)
		if (map[pages] != sb_page) /* 0 is sb_page, release it below */
			free_buffers(map[pages]);
	kfree(map);
	kfree(store->filemap_attr);

	if (sb_page)
		free_buffers(sb_page);

	if (file) {
		struct inode *inode = file_inode(file);
		invalidate_mapping_pages(inode->i_mapping, 0, -1);
		fput(file);
	}
}

/*
 * bitmap_file_kick - if an error occurs while manipulating the bitmap file
 * then it is no longer reliable, so we stop using it and we mark the file
 * as failed in the superblock
 */
static void bitmap_file_kick(struct bitmap *bitmap)
{
	char *path, *ptr = NULL;

	if (!test_and_set_bit(BITMAP_STALE, &bitmap->flags)) {
		bitmap_update_sb(bitmap);

		if (bitmap->storage.file) {
			path = kmalloc(PAGE_SIZE, GFP_KERNEL);
			if (path)
				ptr = file_path(bitmap->storage.file,
					     path, PAGE_SIZE);

			printk(KERN_ALERT
			      "%s: kicking failed bitmap file %s from array!\n",
			      bmname(bitmap), IS_ERR(ptr) ? "" : ptr);

			kfree(path);
		} else
			printk(KERN_ALERT
			       "%s: disabling internal bitmap due to errors\n",
			       bmname(bitmap));
	}
}

enum bitmap_page_attr {
	BITMAP_PAGE_DIRTY = 0,     /* there are set bits that need to be synced */
	BITMAP_PAGE_PENDING = 1,   /* there are bits that are being cleaned.
				    * i.e. counter is 1 or 2. */
	BITMAP_PAGE_NEEDWRITE = 2, /* there are cleared bits that need to be synced */
};

static inline void set_page_attr(struct bitmap *bitmap, int pnum,
				 enum bitmap_page_attr attr)
{
	set_bit((pnum<<2) + attr, bitmap->storage.filemap_attr);
}

static inline void clear_page_attr(struct bitmap *bitmap, int pnum,
				   enum bitmap_page_attr attr)
{
	clear_bit((pnum<<2) + attr, bitmap->storage.filemap_attr);
}

static inline int test_page_attr(struct bitmap *bitmap, int pnum,
				 enum bitmap_page_attr attr)
{
	return test_bit((pnum<<2) + attr, bitmap->storage.filemap_attr);
}

static inline int test_and_clear_page_attr(struct bitmap *bitmap, int pnum,
					   enum bitmap_page_attr attr)
{
	return test_and_clear_bit((pnum<<2) + attr,
				  bitmap->storage.filemap_attr);
}
/*
 * bitmap_file_set_bit -- called before performing a write to the md device
 * to set (and eventually sync) a particular bit in the bitmap file
 *
 * we set the bit immediately, then we record the page number so that
 * when an unplug occurs, we can flush the dirty pages out to disk
 */
static void bitmap_file_set_bit(struct bitmap *bitmap, sector_t block)
{
	unsigned long bit;
	struct page *page;
	void *kaddr;
	unsigned long chunk = block >> bitmap->counts.chunkshift;

	page = filemap_get_page(&bitmap->storage, chunk);
	if (!page)
		return;
	bit = file_page_offset(&bitmap->storage, chunk);

	/* set the bit */
	kaddr = kmap_atomic(page);
	if (test_bit(BITMAP_HOSTENDIAN, &bitmap->flags))
		set_bit(bit, kaddr);
	else
		set_bit_le(bit, kaddr);
	kunmap_atomic(kaddr);
	pr_debug("set file bit %lu page %lu\n", bit, page->index);
	/* record page number so it gets flushed to disk when unplug occurs */
	set_page_attr(bitmap, page->index, BITMAP_PAGE_DIRTY);
}

static void bitmap_file_clear_bit(struct bitmap *bitmap, sector_t block)
{
	unsigned long bit;
	struct page *page;
	void *paddr;
	unsigned long chunk = block >> bitmap->counts.chunkshift;

	page = filemap_get_page(&bitmap->storage, chunk);
	if (!page)
		return;
	bit = file_page_offset(&bitmap->storage, chunk);
	paddr = kmap_atomic(page);
	if (test_bit(BITMAP_HOSTENDIAN, &bitmap->flags))
		clear_bit(bit, paddr);
	else
		clear_bit_le(bit, paddr);
	kunmap_atomic(paddr);
	if (!test_page_attr(bitmap, page->index, BITMAP_PAGE_NEEDWRITE)) {
		set_page_attr(bitmap, page->index, BITMAP_PAGE_PENDING);
		bitmap->allclean = 0;
	}
}

static int bitmap_file_test_bit(struct bitmap *bitmap, sector_t block)
{
	unsigned long bit;
	struct page *page;
	void *paddr;
	unsigned long chunk = block >> bitmap->counts.chunkshift;
	int set = 0;

	page = filemap_get_page(&bitmap->storage, chunk);
	if (!page)
		return -EINVAL;
	bit = file_page_offset(&bitmap->storage, chunk);
	paddr = kmap_atomic(page);
	if (test_bit(BITMAP_HOSTENDIAN, &bitmap->flags))
		set = test_bit(bit, paddr);
	else
		set = test_bit_le(bit, paddr);
	kunmap_atomic(paddr);
	return set;
}


/* this gets called when the md device is ready to unplug its underlying
 * (slave) device queues -- before we let any writes go down, we need to
 * sync the dirty pages of the bitmap file to disk */
void bitmap_unplug(struct bitmap *bitmap)
{
	unsigned long i;
	int dirty, need_write;

	if (!bitmap || !bitmap->storage.filemap ||
	    test_bit(BITMAP_STALE, &bitmap->flags))
		return;

	/* look at each page to see if there are any set bits that need to be
	 * flushed out to disk */
	for (i = 0; i < bitmap->storage.file_pages; i++) {
		if (!bitmap->storage.filemap)
			return;
		dirty = test_and_clear_page_attr(bitmap, i, BITMAP_PAGE_DIRTY);
		need_write = test_and_clear_page_attr(bitmap, i,
						      BITMAP_PAGE_NEEDWRITE);
		if (dirty || need_write) {
			clear_page_attr(bitmap, i, BITMAP_PAGE_PENDING);
			write_page(bitmap, bitmap->storage.filemap[i], 0);
		}
	}
	if (bitmap->storage.file)
		wait_event(bitmap->write_wait,
			   atomic_read(&bitmap->pending_writes)==0);
	else
		md_super_wait(bitmap->mddev);

	if (test_bit(BITMAP_WRITE_ERROR, &bitmap->flags))
		bitmap_file_kick(bitmap);
}
EXPORT_SYMBOL(bitmap_unplug);

static void bitmap_set_memory_bits(struct bitmap *bitmap, sector_t offset, int needed);
/* * bitmap_init_from_disk -- called at bitmap_create time to initialize
 * the in-memory bitmap from the on-disk bitmap -- also, sets up the
 * memory mapping of the bitmap file
 * Special cases:
 *   if there's no bitmap file, or if the bitmap file had been
 *   previously kicked from the array, we mark all the bits as
 *   1's in order to cause a full resync.
 *
 * We ignore all bits for sectors that end earlier than 'start'.
 * This is used when reading an out-of-date bitmap...
 */
static int bitmap_init_from_disk(struct bitmap *bitmap, sector_t start)
{
	unsigned long i, chunks, index, oldindex, bit, node_offset = 0;
	struct page *page = NULL;
	unsigned long bit_cnt = 0;
	struct file *file;
	unsigned long offset;
	int outofdate;
	int ret = -ENOSPC;
	void *paddr;
	struct bitmap_storage *store = &bitmap->storage;

	chunks = bitmap->counts.chunks;
	file = store->file;

	if (!file && !bitmap->mddev->bitmap_info.offset) {
		/* No permanent bitmap - fill with '1s'. */
		store->filemap = NULL;
		store->file_pages = 0;
		for (i = 0; i < chunks ; i++) {
			/* if the disk bit is set, set the memory bit */
			int needed = ((sector_t)(i+1) << (bitmap->counts.chunkshift)
				      >= start);
			bitmap_set_memory_bits(bitmap,
					       (sector_t)i << bitmap->counts.chunkshift,
					       needed);
		}
		return 0;
	}

	outofdate = test_bit(BITMAP_STALE, &bitmap->flags);
	if (outofdate)
		printk(KERN_INFO "%s: bitmap file is out of date, doing full "
			"recovery\n", bmname(bitmap));

	if (file && i_size_read(file->f_mapping->host) < store->bytes) {
		printk(KERN_INFO "%s: bitmap file too short %lu < %lu\n",
		       bmname(bitmap),
		       (unsigned long) i_size_read(file->f_mapping->host),
		       store->bytes);
		goto err;
	}

	oldindex = ~0L;
	offset = 0;
	if (!bitmap->mddev->bitmap_info.external)
		offset = sizeof(bitmap_super_t);

	if (mddev_is_clustered(bitmap->mddev))
		node_offset = bitmap->cluster_slot * (DIV_ROUND_UP(store->bytes, PAGE_SIZE));

	for (i = 0; i < chunks; i++) {
		int b;
		index = file_page_index(&bitmap->storage, i);
		bit = file_page_offset(&bitmap->storage, i);
		if (index != oldindex) { /* this is a new page, read it in */
			int count;
			/* unmap the old page, we're done with it */
			if (index == store->file_pages-1)
				count = store->bytes - index * PAGE_SIZE;
			else
				count = PAGE_SIZE;
			page = store->filemap[index];
			if (file)
				ret = read_page(file, index, bitmap,
						count, page);
			else
				ret = read_sb_page(
					bitmap->mddev,
					bitmap->mddev->bitmap_info.offset,
					page,
					index + node_offset, count);

			if (ret)
				goto err;

			oldindex = index;

			if (outofdate) {
				/*
				 * if bitmap is out of date, dirty the
				 * whole page and write it out
				 */
				paddr = kmap_atomic(page);
				memset(paddr + offset, 0xff,
				       PAGE_SIZE - offset);
				kunmap_atomic(paddr);
				write_page(bitmap, page, 1);

				ret = -EIO;
				if (test_bit(BITMAP_WRITE_ERROR,
					     &bitmap->flags))
					goto err;
			}
		}
		paddr = kmap_atomic(page);
		if (test_bit(BITMAP_HOSTENDIAN, &bitmap->flags))
			b = test_bit(bit, paddr);
		else
			b = test_bit_le(bit, paddr);
		kunmap_atomic(paddr);
		if (b) {
			/* if the disk bit is set, set the memory bit */
			int needed = ((sector_t)(i+1) << bitmap->counts.chunkshift
				      >= start);
			bitmap_set_memory_bits(bitmap,
					       (sector_t)i << bitmap->counts.chunkshift,
					       needed);
			bit_cnt++;
		}
		offset = 0;
	}

	printk(KERN_INFO "%s: bitmap initialized from disk: "
	       "read %lu pages, set %lu of %lu bits\n",
	       bmname(bitmap), store->file_pages,
	       bit_cnt, chunks);

	return 0;

 err:
	printk(KERN_INFO "%s: bitmap initialisation failed: %d\n",
	       bmname(bitmap), ret);
	return ret;
}

void bitmap_write_all(struct bitmap *bitmap)
{
	/* We don't actually write all bitmap blocks here,
	 * just flag them as needing to be written
	 */
	int i;

	if (!bitmap || !bitmap->storage.filemap)
		return;
	if (bitmap->storage.file)
		/* Only one copy, so nothing needed */
		return;

	for (i = 0; i < bitmap->storage.file_pages; i++)
		set_page_attr(bitmap, i,
			      BITMAP_PAGE_NEEDWRITE);
	bitmap->allclean = 0;
}

static void bitmap_count_page(struct bitmap_counts *bitmap,
			      sector_t offset, int inc)
{
	sector_t chunk = offset >> bitmap->chunkshift;
	unsigned long page = chunk >> PAGE_COUNTER_SHIFT;
	bitmap->bp[page].count += inc;
	bitmap_checkfree(bitmap, page);
}

static void bitmap_set_pending(struct bitmap_counts *bitmap, sector_t offset)
{
	sector_t chunk = offset >> bitmap->chunkshift;
	unsigned long page = chunk >> PAGE_COUNTER_SHIFT;
	struct bitmap_page *bp = &bitmap->bp[page];

	if (!bp->pending)
		bp->pending = 1;
}

static bitmap_counter_t *bitmap_get_counter(struct bitmap_counts *bitmap,
					    sector_t offset, sector_t *blocks,
					    int create);

/*
 * bitmap daemon -- periodically wakes up to clean bits and flush pages
 *			out to disk
 */

void bitmap_daemon_work(struct mddev *mddev)
{
	struct bitmap *bitmap;
	unsigned long j;
	unsigned long nextpage;
	sector_t blocks;
	struct bitmap_counts *counts;

	/* Use a mutex to guard daemon_work against
	 * bitmap_destroy.
	 */
	mutex_lock(&mddev->bitmap_info.mutex);
	bitmap = mddev->bitmap;
	if (bitmap == NULL) {
		mutex_unlock(&mddev->bitmap_info.mutex);
		return;
	}
	if (time_before(jiffies, bitmap->daemon_lastrun
			+ mddev->bitmap_info.daemon_sleep))
		goto done;

	bitmap->daemon_lastrun = jiffies;
	if (bitmap->allclean) {
		mddev->thread->timeout = MAX_SCHEDULE_TIMEOUT;
		goto done;
	}
	bitmap->allclean = 1;

	/* Any file-page which is PENDING now needs to be written.
	 * So set NEEDWRITE now, then after we make any last-minute changes
	 * we will write it.
	 */
	for (j = 0; j < bitmap->storage.file_pages; j++)
		if (test_and_clear_page_attr(bitmap, j,
					     BITMAP_PAGE_PENDING))
			set_page_attr(bitmap, j,
				      BITMAP_PAGE_NEEDWRITE);

	if (bitmap->need_sync &&
	    mddev->bitmap_info.external == 0) {
		/* Arrange for superblock update as well as
		 * other changes */
		bitmap_super_t *sb;
		bitmap->need_sync = 0;
		if (bitmap->storage.filemap) {
			sb = kmap_atomic(bitmap->storage.sb_page);
			sb->events_cleared =
				cpu_to_le64(bitmap->events_cleared);
			kunmap_atomic(sb);
			set_page_attr(bitmap, 0,
				      BITMAP_PAGE_NEEDWRITE);
		}
	}
	/* Now look at the bitmap counters and if any are '2' or '1',
	 * decrement and handle accordingly.
	 */
	counts = &bitmap->counts;
	spin_lock_irq(&counts->lock);
	nextpage = 0;
	for (j = 0; j < counts->chunks; j++) {
		bitmap_counter_t *bmc;
		sector_t  block = (sector_t)j << counts->chunkshift;

		if (j == nextpage) {
			nextpage += PAGE_COUNTER_RATIO;
			if (!counts->bp[j >> PAGE_COUNTER_SHIFT].pending) {
				j |= PAGE_COUNTER_MASK;
				continue;
			}
			counts->bp[j >> PAGE_COUNTER_SHIFT].pending = 0;
		}
		bmc = bitmap_get_counter(counts,
					 block,
					 &blocks, 0);

		if (!bmc) {
			j |= PAGE_COUNTER_MASK;
			continue;
		}
		if (*bmc == 1 && !bitmap->need_sync) {
			/* We can clear the bit */
			*bmc = 0;
			bitmap_count_page(counts, block, -1);
			bitmap_file_clear_bit(bitmap, block);
		} else if (*bmc && *bmc <= 2) {
			*bmc = 1;
			bitmap_set_pending(counts, block);
			bitmap->allclean = 0;
		}
	}
	spin_unlock_irq(&counts->lock);

	/* Now start writeout on any page in NEEDWRITE that isn't DIRTY.
	 * DIRTY pages need to be written by bitmap_unplug so it can wait
	 * for them.
	 * If we find any DIRTY page we stop there and let bitmap_unplug
	 * handle all the rest.  This is important in the case where
	 * the first blocking holds the superblock and it has been updated.
	 * We mustn't write any other blocks before the superblock.
	 */
	for (j = 0;
	     j < bitmap->storage.file_pages
		     && !test_bit(BITMAP_STALE, &bitmap->flags);
	     j++) {
		if (test_page_attr(bitmap, j,
				   BITMAP_PAGE_DIRTY))
			/* bitmap_unplug will handle the rest */
			break;
		if (test_and_clear_page_attr(bitmap, j,
					     BITMAP_PAGE_NEEDWRITE)) {
			write_page(bitmap, bitmap->storage.filemap[j], 0);
		}
	}

 done:
	if (bitmap->allclean == 0)
		mddev->thread->timeout =
			mddev->bitmap_info.daemon_sleep;
	mutex_unlock(&mddev->bitmap_info.mutex);
}

static bitmap_counter_t *bitmap_get_counter(struct bitmap_counts *bitmap,
					    sector_t offset, sector_t *blocks,
					    int create)
__releases(bitmap->lock)
__acquires(bitmap->lock)
{
	/* If 'create', we might release the lock and reclaim it.
	 * The lock must have been taken with interrupts enabled.
	 * If !create, we don't release the lock.
	 */
	sector_t chunk = offset >> bitmap->chunkshift;
	unsigned long page = chunk >> PAGE_COUNTER_SHIFT;
	unsigned long pageoff = (chunk & PAGE_COUNTER_MASK) << COUNTER_BYTE_SHIFT;
	sector_t csize;
	int err;

	err = bitmap_checkpage(bitmap, page, create);

	if (bitmap->bp[page].hijacked ||
	    bitmap->bp[page].map == NULL)
		csize = ((sector_t)1) << (bitmap->chunkshift +
					  PAGE_COUNTER_SHIFT - 1);
	else
		csize = ((sector_t)1) << bitmap->chunkshift;
	*blocks = csize - (offset & (csize - 1));

	if (err < 0)
		return NULL;

	/* now locked ... */

	if (bitmap->bp[page].hijacked) { /* hijacked pointer */
		/* should we use the first or second counter field
		 * of the hijacked pointer? */
		int hi = (pageoff > PAGE_COUNTER_MASK);
		return  &((bitmap_counter_t *)
			  &bitmap->bp[page].map)[hi];
	} else /* page is allocated */
		return (bitmap_counter_t *)
			&(bitmap->bp[page].map[pageoff]);
}

int bitmap_startwrite(struct bitmap *bitmap, sector_t offset, unsigned long sectors, int behind)
{
	if (!bitmap)
		return 0;

	if (behind) {
		int bw;
		atomic_inc(&bitmap->behind_writes);
		bw = atomic_read(&bitmap->behind_writes);
		if (bw > bitmap->behind_writes_used)
			bitmap->behind_writes_used = bw;

		pr_debug("inc write-behind count %d/%lu\n",
			 bw, bitmap->mddev->bitmap_info.max_write_behind);
	}

	while (sectors) {
		sector_t blocks;
		bitmap_counter_t *bmc;

		spin_lock_irq(&bitmap->counts.lock);
		bmc = bitmap_get_counter(&bitmap->counts, offset, &blocks, 1);
		if (!bmc) {
			spin_unlock_irq(&bitmap->counts.lock);
			return 0;
		}

		if (unlikely(COUNTER(*bmc) == COUNTER_MAX)) {
			DEFINE_WAIT(__wait);
			/* note that it is safe to do the prepare_to_wait
			 * after the test as long as we do it before dropping
			 * the spinlock.
			 */
			prepare_to_wait(&bitmap->overflow_wait, &__wait,
					TASK_UNINTERRUPTIBLE);
			spin_unlock_irq(&bitmap->counts.lock);
			schedule();
			finish_wait(&bitmap->overflow_wait, &__wait);
			continue;
		}

		switch (*bmc) {
		case 0:
			bitmap_file_set_bit(bitmap, offset);
			bitmap_count_page(&bitmap->counts, offset, 1);
			/* fall through */
		case 1:
			*bmc = 2;
		}

		(*bmc)++;

		spin_unlock_irq(&bitmap->counts.lock);

		offset += blocks;
		if (sectors > blocks)
			sectors -= blocks;
		else
			sectors = 0;
	}
	return 0;
}
EXPORT_SYMBOL(bitmap_startwrite);

void bitmap_endwrite(struct bitmap *bitmap, sector_t offset, unsigned long sectors,
		     int success, int behind)
{
	if (!bitmap)
		return;
	if (behind) {
		if (atomic_dec_and_test(&bitmap->behind_writes))
			wake_up(&bitmap->behind_wait);
		pr_debug("dec write-behind count %d/%lu\n",
			 atomic_read(&bitmap->behind_writes),
			 bitmap->mddev->bitmap_info.max_write_behind);
	}

	while (sectors) {
		sector_t blocks;
		unsigned long flags;
		bitmap_counter_t *bmc;

		spin_lock_irqsave(&bitmap->counts.lock, flags);
		bmc = bitmap_get_counter(&bitmap->counts, offset, &blocks, 0);
		if (!bmc) {
			spin_unlock_irqrestore(&bitmap->counts.lock, flags);
			return;
		}

		if (success && !bitmap->mddev->degraded &&
		    bitmap->events_cleared < bitmap->mddev->events) {
			bitmap->events_cleared = bitmap->mddev->events;
			bitmap->need_sync = 1;
			sysfs_notify_dirent_safe(bitmap->sysfs_can_clear);
		}

		if (!success && !NEEDED(*bmc))
			*bmc |= NEEDED_MASK;

		if (COUNTER(*bmc) == COUNTER_MAX)
			wake_up(&bitmap->overflow_wait);

		(*bmc)--;
		if (*bmc <= 2) {
			bitmap_set_pending(&bitmap->counts, offset);
			bitmap->allclean = 0;
		}
		spin_unlock_irqrestore(&bitmap->counts.lock, flags);
		offset += blocks;
		if (sectors > blocks)
			sectors -= blocks;
		else
			sectors = 0;
	}
}
EXPORT_SYMBOL(bitmap_endwrite);

static int __bitmap_start_sync(struct bitmap *bitmap, sector_t offset, sector_t *blocks,
			       int degraded)
{
	bitmap_counter_t *bmc;
	int rv;
	if (bitmap == NULL) {/* FIXME or bitmap set as 'failed' */
		*blocks = 1024;
		return 1; /* always resync if no bitmap */
	}
	spin_lock_irq(&bitmap->counts.lock);
	bmc = bitmap_get_counter(&bitmap->counts, offset, blocks, 0);
	rv = 0;
	if (bmc) {
		/* locked */
		if (RESYNC(*bmc))
			rv = 1;
		else if (NEEDED(*bmc)) {
			rv = 1;
			if (!degraded) { /* don't set/clear bits if degraded */
				*bmc |= RESYNC_MASK;
				*bmc &= ~NEEDED_MASK;
			}
		}
	}
	spin_unlock_irq(&bitmap->counts.lock);
	return rv;
}

int bitmap_start_sync(struct bitmap *bitmap, sector_t offset, sector_t *blocks,
		      int degraded)
{
	/* bitmap_start_sync must always report on multiples of whole
	 * pages, otherwise resync (which is very PAGE_SIZE based) will
	 * get confused.
	 * So call __bitmap_start_sync repeatedly (if needed) until
	 * At least PAGE_SIZE>>9 blocks are covered.
	 * Return the 'or' of the result.
	 */
	int rv = 0;
	sector_t blocks1;

	*blocks = 0;
	while (*blocks < (PAGE_SIZE>>9)) {
		rv |= __bitmap_start_sync(bitmap, offset,
					  &blocks1, degraded);
		offset += blocks1;
		*blocks += blocks1;
	}
	return rv;
}
EXPORT_SYMBOL(bitmap_start_sync);

void bitmap_end_sync(struct bitmap *bitmap, sector_t offset, sector_t *blocks, int aborted)
{
	bitmap_counter_t *bmc;
	unsigned long flags;

	if (bitmap == NULL) {
		*blocks = 1024;
		return;
	}
	spin_lock_irqsave(&bitmap->counts.lock, flags);
	bmc = bitmap_get_counter(&bitmap->counts, offset, blocks, 0);
	if (bmc == NULL)
		goto unlock;
	/* locked */
	if (RESYNC(*bmc)) {
		*bmc &= ~RESYNC_MASK;

		if (!NEEDED(*bmc) && aborted)
			*bmc |= NEEDED_MASK;
		else {
			if (*bmc <= 2) {
				bitmap_set_pending(&bitmap->counts, offset);
				bitmap->allclean = 0;
			}
		}
	}
 unlock:
	spin_unlock_irqrestore(&bitmap->counts.lock, flags);
}
EXPORT_SYMBOL(bitmap_end_sync);

void bitmap_close_sync(struct bitmap *bitmap)
{
	/* Sync has finished, and any bitmap chunks that weren't synced
	 * properly have been aborted.  It remains to us to clear the
	 * RESYNC bit wherever it is still on
	 */
	sector_t sector = 0;
	sector_t blocks;
	if (!bitmap)
		return;
	while (sector < bitmap->mddev->resync_max_sectors) {
		bitmap_end_sync(bitmap, sector, &blocks, 0);
		sector += blocks;
	}
}
EXPORT_SYMBOL(bitmap_close_sync);

void bitmap_cond_end_sync(struct bitmap *bitmap, sector_t sector, bool force)
{
	sector_t s = 0;
	sector_t blocks;

	if (!bitmap)
		return;
	if (sector == 0) {
		bitmap->last_end_sync = jiffies;
		return;
	}
	if (!force && time_before(jiffies, (bitmap->last_end_sync
				  + bitmap->mddev->bitmap_info.daemon_sleep)))
		return;
	wait_event(bitmap->mddev->recovery_wait,
		   atomic_read(&bitmap->mddev->recovery_active) == 0);

	bitmap->mddev->curr_resync_completed = sector;
	set_bit(MD_CHANGE_CLEAN, &bitmap->mddev->flags);
	sector &= ~((1ULL << bitmap->counts.chunkshift) - 1);
	s = 0;
	while (s < sector && s < bitmap->mddev->resync_max_sectors) {
		bitmap_end_sync(bitmap, s, &blocks, 0);
		s += blocks;
	}
	bitmap->last_end_sync = jiffies;
	sysfs_notify(&bitmap->mddev->kobj, NULL, "sync_completed");
}
EXPORT_SYMBOL(bitmap_cond_end_sync);

static void bitmap_set_memory_bits(struct bitmap *bitmap, sector_t offset, int needed)
{
	/* For each chunk covered by any of these sectors, set the
	 * counter to 2 and possibly set resync_needed.  They should all
	 * be 0 at this point
	 */

	sector_t secs;
	bitmap_counter_t *bmc;
	spin_lock_irq(&bitmap->counts.lock);
	bmc = bitmap_get_counter(&bitmap->counts, offset, &secs, 1);
	if (!bmc) {
		spin_unlock_irq(&bitmap->counts.lock);
		return;
	}
	if (!*bmc) {
		*bmc = 2;
		bitmap_count_page(&bitmap->counts, offset, 1);
		bitmap_set_pending(&bitmap->counts, offset);
		bitmap->allclean = 0;
	}
	if (needed)
		*bmc |= NEEDED_MASK;
	spin_unlock_irq(&bitmap->counts.lock);
}

/* dirty the memory and file bits for bitmap chunks "s" to "e" */
void bitmap_dirty_bits(struct bitmap *bitmap, unsigned long s, unsigned long e)
{
	unsigned long chunk;

	for (chunk = s; chunk <= e; chunk++) {
		sector_t sec = (sector_t)chunk << bitmap->counts.chunkshift;
		bitmap_set_memory_bits(bitmap, sec, 1);
		bitmap_file_set_bit(bitmap, sec);
		if (sec < bitmap->mddev->recovery_cp)
			/* We are asserting that the array is dirty,
			 * so move the recovery_cp address back so
			 * that it is obvious that it is dirty
			 */
			bitmap->mddev->recovery_cp = sec;
	}
}

/*
 * flush out any pending updates
 */
void bitmap_flush(struct mddev *mddev)
{
	struct bitmap *bitmap = mddev->bitmap;
	long sleep;

	if (!bitmap) /* there was no bitmap */
		return;

	/* run the daemon_work three time to ensure everything is flushed
	 * that can be
	 */
	sleep = mddev->bitmap_info.daemon_sleep * 2;
	bitmap->daemon_lastrun -= sleep;
	bitmap_daemon_work(mddev);
	bitmap->daemon_lastrun -= sleep;
	bitmap_daemon_work(mddev);
	bitmap->daemon_lastrun -= sleep;
	bitmap_daemon_work(mddev);
	bitmap_update_sb(bitmap);
}

/*
 * free memory that was allocated
 */
static void bitmap_free(struct bitmap *bitmap)
{
	unsigned long k, pages;
	struct bitmap_page *bp;

	if (!bitmap) /* there was no bitmap */
		return;

	if (mddev_is_clustered(bitmap->mddev) && bitmap->mddev->cluster_info &&
		bitmap->cluster_slot == md_cluster_ops->slot_number(bitmap->mddev))
		md_cluster_stop(bitmap->mddev);

	/* Shouldn't be needed - but just in case.... */
	wait_event(bitmap->write_wait,
		   atomic_read(&bitmap->pending_writes) == 0);

	/* release the bitmap file  */
	bitmap_file_unmap(&bitmap->storage);

	bp = bitmap->counts.bp;
	pages = bitmap->counts.pages;

	/* free all allocated memory */

	if (bp) /* deallocate the page memory */
		for (k = 0; k < pages; k++)
			if (bp[k].map && !bp[k].hijacked)
				kfree(bp[k].map);
	kfree(bp);
	kfree(bitmap);
}

void bitmap_destroy(struct mddev *mddev)
{
	struct bitmap *bitmap = mddev->bitmap;

	if (!bitmap) /* there was no bitmap */
		return;

	mutex_lock(&mddev->bitmap_info.mutex);
	spin_lock(&mddev->lock);
	mddev->bitmap = NULL; /* disconnect from the md device */
	spin_unlock(&mddev->lock);
	mutex_unlock(&mddev->bitmap_info.mutex);
	if (mddev->thread)
		mddev->thread->timeout = MAX_SCHEDULE_TIMEOUT;

	if (bitmap->sysfs_can_clear)
		sysfs_put(bitmap->sysfs_can_clear);

	bitmap_free(bitmap);
}

/*
 * initialize the bitmap structure
 * if this returns an error, bitmap_destroy must be called to do clean up
 */
struct bitmap *bitmap_create(struct mddev *mddev, int slot)
{
	struct bitmap *bitmap;
	sector_t blocks = mddev->resync_max_sectors;
	struct file *file = mddev->bitmap_info.file;
	int err;
	struct kernfs_node *bm = NULL;

	BUILD_BUG_ON(sizeof(bitmap_super_t) != 256);

	BUG_ON(file && mddev->bitmap_info.offset);

	bitmap = kzalloc(sizeof(*bitmap), GFP_KERNEL);
	if (!bitmap)
		return ERR_PTR(-ENOMEM);

	spin_lock_init(&bitmap->counts.lock);
	atomic_set(&bitmap->pending_writes, 0);
	init_waitqueue_head(&bitmap->write_wait);
	init_waitqueue_head(&bitmap->overflow_wait);
	init_waitqueue_head(&bitmap->behind_wait);

	bitmap->mddev = mddev;
	bitmap->cluster_slot = slot;

	if (mddev->kobj.sd)
		bm = sysfs_get_dirent(mddev->kobj.sd, "bitmap");
	if (bm) {
		bitmap->sysfs_can_clear = sysfs_get_dirent(bm, "can_clear");
		sysfs_put(bm);
	} else
		bitmap->sysfs_can_clear = NULL;

	bitmap->storage.file = file;
	if (file) {
		get_file(file);
		/* As future accesses to this file will use bmap,
		 * and bypass the page cache, we must sync the file
		 * first.
		 */
		vfs_fsync(file, 1);
	}
	/* read superblock from bitmap file (this sets mddev->bitmap_info.chunksize) */
	if (!mddev->bitmap_info.external) {
		/*
		 * If 'MD_ARRAY_FIRST_USE' is set, then device-mapper is
		 * instructing us to create a new on-disk bitmap instance.
		 */
		if (test_and_clear_bit(MD_ARRAY_FIRST_USE, &mddev->flags))
			err = bitmap_new_disk_sb(bitmap);
		else
			err = bitmap_read_sb(bitmap);
	} else {
		err = 0;
		if (mddev->bitmap_info.chunksize == 0 ||
		    mddev->bitmap_info.daemon_sleep == 0)
			/* chunksize and time_base need to be
			 * set first. */
			err = -EINVAL;
	}
	if (err)
		goto error;

	bitmap->daemon_lastrun = jiffies;
	err = bitmap_resize(bitmap, blocks, mddev->bitmap_info.chunksize, 1);
	if (err)
		goto error;

	printk(KERN_INFO "created bitmap (%lu pages) for device %s\n",
	       bitmap->counts.pages, bmname(bitmap));

	err = test_bit(BITMAP_WRITE_ERROR, &bitmap->flags) ? -EIO : 0;
	if (err)
		goto error;

	return bitmap;
 error:
	bitmap_free(bitmap);
	return ERR_PTR(err);
}

int bitmap_load(struct mddev *mddev)
{
	int err = 0;
	sector_t start = 0;
	sector_t sector = 0;
	struct bitmap *bitmap = mddev->bitmap;

	if (!bitmap)
		goto out;

	/* Clear out old bitmap info first:  Either there is none, or we
	 * are resuming after someone else has possibly changed things,
	 * so we should forget old cached info.
	 * All chunks should be clean, but some might need_sync.
	 */
	while (sector < mddev->resync_max_sectors) {
		sector_t blocks;
		bitmap_start_sync(bitmap, sector, &blocks, 0);
		sector += blocks;
	}
	bitmap_close_sync(bitmap);

	if (mddev->degraded == 0
	    || bitmap->events_cleared == mddev->events)
		/* no need to keep dirty bits to optimise a
		 * re-add of a missing device */
		start = mddev->recovery_cp;

	mutex_lock(&mddev->bitmap_info.mutex);
	err = bitmap_init_from_disk(bitmap, start);
	mutex_unlock(&mddev->bitmap_info.mutex);

	if (err)
		goto out;
	clear_bit(BITMAP_STALE, &bitmap->flags);

	/* Kick recovery in case any bits were set */
	set_bit(MD_RECOVERY_NEEDED, &bitmap->mddev->recovery);

	mddev->thread->timeout = mddev->bitmap_info.daemon_sleep;
	md_wakeup_thread(mddev->thread);

	bitmap_update_sb(bitmap);

	if (test_bit(BITMAP_WRITE_ERROR, &bitmap->flags))
		err = -EIO;
out:
	return err;
}
EXPORT_SYMBOL_GPL(bitmap_load);

/* Loads the bitmap associated with slot and copies the resync information
 * to our bitmap
 */
int bitmap_copy_from_slot(struct mddev *mddev, int slot,
		sector_t *low, sector_t *high, bool clear_bits)
{
	int rv = 0, i, j;
	sector_t block, lo = 0, hi = 0;
	struct bitmap_counts *counts;
	struct bitmap *bitmap = bitmap_create(mddev, slot);

	if (IS_ERR(bitmap))
		return PTR_ERR(bitmap);

	rv = bitmap_init_from_disk(bitmap, 0);
	if (rv)
		goto err;

	counts = &bitmap->counts;
	for (j = 0; j < counts->chunks; j++) {
		block = (sector_t)j << counts->chunkshift;
		if (bitmap_file_test_bit(bitmap, block)) {
			if (!lo)
				lo = block;
			hi = block;
			bitmap_file_clear_bit(bitmap, block);
			bitmap_set_memory_bits(mddev->bitmap, block, 1);
			bitmap_file_set_bit(mddev->bitmap, block);
		}
	}

	if (clear_bits) {
		bitmap_update_sb(bitmap);
		/* Setting this for the ev_page should be enough.
		 * And we do not require both write_all and PAGE_DIRT either
		 */
		for (i = 0; i < bitmap->storage.file_pages; i++)
			set_page_attr(bitmap, i, BITMAP_PAGE_DIRTY);
		bitmap_write_all(bitmap);
		bitmap_unplug(bitmap);
	}
	*low = lo;
	*high = hi;
err:
	bitmap_free(bitmap);
	return rv;
}
EXPORT_SYMBOL_GPL(bitmap_copy_from_slot);


void bitmap_status(struct seq_file *seq, struct bitmap *bitmap)
{
	unsigned long chunk_kb;
	struct bitmap_counts *counts;

	if (!bitmap)
		return;

	counts = &bitmap->counts;

	chunk_kb = bitmap->mddev->bitmap_info.chunksize >> 10;
	seq_printf(seq, "bitmap: %lu/%lu pages [%luKB], "
		   "%lu%s chunk",
		   counts->pages - counts->missing_pages,
		   counts->pages,
		   (counts->pages - counts->missing_pages)
		   << (PAGE_SHIFT - 10),
		   chunk_kb ? chunk_kb : bitmap->mddev->bitmap_info.chunksize,
		   chunk_kb ? "KB" : "B");
	if (bitmap->storage.file) {
		seq_printf(seq, ", file: ");
		seq_file_path(seq, bitmap->storage.file, " \t\n");
	}

	seq_printf(seq, "\n");
}

int bitmap_resize(struct bitmap *bitmap, sector_t blocks,
		  int chunksize, int init)
{
	/* If chunk_size is 0, choose an appropriate chunk size.
	 * Then possibly allocate new storage space.
	 * Then quiesce, copy bits, replace bitmap, and re-start
	 *
	 * This function is called both to set up the initial bitmap
	 * and to resize the bitmap while the array is active.
	 * If this happens as a result of the array being resized,
	 * chunksize will be zero, and we need to choose a suitable
	 * chunksize, otherwise we use what we are given.
	 */
	struct bitmap_storage store;
	struct bitmap_counts old_counts;
	unsigned long chunks;
	sector_t block;
	sector_t old_blocks, new_blocks;
	int chunkshift;
	int ret = 0;
	long pages;
	struct bitmap_page *new_bp;

	if (chunksize == 0) {
		/* If there is enough space, leave the chunk size unchanged,
		 * else increase by factor of two until there is enough space.
		 */
		long bytes;
		long space = bitmap->mddev->bitmap_info.space;

		if (space == 0) {
			/* We don't know how much space there is, so limit
			 * to current size - in sectors.
			 */
			bytes = DIV_ROUND_UP(bitmap->counts.chunks, 8);
			if (!bitmap->mddev->bitmap_info.external)
				bytes += sizeof(bitmap_super_t);
			space = DIV_ROUND_UP(bytes, 512);
			bitmap->mddev->bitmap_info.space = space;
		}
		chunkshift = bitmap->counts.chunkshift;
		chunkshift--;
		do {
			/* 'chunkshift' is shift from block size to chunk size */
			chunkshift++;
			chunks = DIV_ROUND_UP_SECTOR_T(blocks, 1 << chunkshift);
			bytes = DIV_ROUND_UP(chunks, 8);
			if (!bitmap->mddev->bitmap_info.external)
				bytes += sizeof(bitmap_super_t);
		} while (bytes > (space << 9));
	} else
		chunkshift = ffz(~chunksize) - BITMAP_BLOCK_SHIFT;

	chunks = DIV_ROUND_UP_SECTOR_T(blocks, 1 << chunkshift);
	memset(&store, 0, sizeof(store));
	if (bitmap->mddev->bitmap_info.offset || bitmap->mddev->bitmap_info.file)
		ret = bitmap_storage_alloc(&store, chunks,
					   !bitmap->mddev->bitmap_info.external,
					   mddev_is_clustered(bitmap->mddev)
					   ? bitmap->cluster_slot : 0);
	if (ret)
		goto err;

	pages = DIV_ROUND_UP(chunks, PAGE_COUNTER_RATIO);

	new_bp = kzalloc(pages * sizeof(*new_bp), GFP_KERNEL);
	ret = -ENOMEM;
	if (!new_bp) {
		bitmap_file_unmap(&store);
		goto err;
	}

	if (!init)
		bitmap->mddev->pers->quiesce(bitmap->mddev, 1);

	store.file = bitmap->storage.file;
	bitmap->storage.file = NULL;

	if (store.sb_page && bitmap->storage.sb_page)
		memcpy(page_address(store.sb_page),
		       page_address(bitmap->storage.sb_page),
		       sizeof(bitmap_super_t));
	bitmap_file_unmap(&bitmap->storage);
	bitmap->storage = store;

	old_counts = bitmap->counts;
	bitmap->counts.bp = new_bp;
	bitmap->counts.pages = pages;
	bitmap->counts.missing_pages = pages;
	bitmap->counts.chunkshift = chunkshift;
	bitmap->counts.chunks = chunks;
	bitmap->mddev->bitmap_info.chunksize = 1 << (chunkshift +
						     BITMAP_BLOCK_SHIFT);

	blocks = min(old_counts.chunks << old_counts.chunkshift,
		     chunks << chunkshift);

	spin_lock_irq(&bitmap->counts.lock);
	for (block = 0; block < blocks; ) {
		bitmap_counter_t *bmc_old, *bmc_new;
		int set;

		bmc_old = bitmap_get_counter(&old_counts, block,
					     &old_blocks, 0);
		set = bmc_old && NEEDED(*bmc_old);

		if (set) {
			bmc_new = bitmap_get_counter(&bitmap->counts, block,
						     &new_blocks, 1);
			if (*bmc_new == 0) {
				/* need to set on-disk bits too. */
				sector_t end = block + new_blocks;
				sector_t start = block >> chunkshift;
				start <<= chunkshift;
				while (start < end) {
					bitmap_file_set_bit(bitmap, block);
					start += 1 << chunkshift;
				}
				*bmc_new = 2;
				bitmap_count_page(&bitmap->counts,
						  block, 1);
				bitmap_set_pending(&bitmap->counts,
						   block);
			}
			*bmc_new |= NEEDED_MASK;
			if (new_blocks < old_blocks)
				old_blocks = new_blocks;
		}
		block += old_blocks;
	}

	if (!init) {
		int i;
		while (block < (chunks << chunkshift)) {
			bitmap_counter_t *bmc;
			bmc = bitmap_get_counter(&bitmap->counts, block,
						 &new_blocks, 1);
			if (bmc) {
				/* new space.  It needs to be resynced, so
				 * we set NEEDED_MASK.
				 */
				if (*bmc == 0) {
					*bmc = NEEDED_MASK | 2;
					bitmap_count_page(&bitmap->counts,
							  block, 1);
					bitmap_set_pending(&bitmap->counts,
							   block);
				}
			}
			block += new_blocks;
		}
		for (i = 0; i < bitmap->storage.file_pages; i++)
			set_page_attr(bitmap, i, BITMAP_PAGE_DIRTY);
	}
	spin_unlock_irq(&bitmap->counts.lock);

	if (!init) {
		bitmap_unplug(bitmap);
		bitmap->mddev->pers->quiesce(bitmap->mddev, 0);
	}
	ret = 0;
err:
	return ret;
}
EXPORT_SYMBOL_GPL(bitmap_resize);

static ssize_t
location_show(struct mddev *mddev, char *page)
{
	ssize_t len;
	if (mddev->bitmap_info.file)
		len = sprintf(page, "file");
	else if (mddev->bitmap_info.offset)
		len = sprintf(page, "%+lld", (long long)mddev->bitmap_info.offset);
	else
		len = sprintf(page, "none");
	len += sprintf(page+len, "\n");
	return len;
}

static ssize_t
location_store(struct mddev *mddev, const char *buf, size_t len)
{

	if (mddev->pers) {
		if (!mddev->pers->quiesce)
			return -EBUSY;
		if (mddev->recovery || mddev->sync_thread)
			return -EBUSY;
	}

	if (mddev->bitmap || mddev->bitmap_info.file ||
	    mddev->bitmap_info.offset) {
		/* bitmap already configured.  Only option is to clear it */
		if (strncmp(buf, "none", 4) != 0)
			return -EBUSY;
		if (mddev->pers) {
			mddev->pers->quiesce(mddev, 1);
			bitmap_destroy(mddev);
			mddev->pers->quiesce(mddev, 0);
		}
		mddev->bitmap_info.offset = 0;
		if (mddev->bitmap_info.file) {
			struct file *f = mddev->bitmap_info.file;
			mddev->bitmap_info.file = NULL;
			fput(f);
		}
	} else {
		/* No bitmap, OK to set a location */
		long long offset;
		if (strncmp(buf, "none", 4) == 0)
			/* nothing to be done */;
		else if (strncmp(buf, "file:", 5) == 0) {
			/* Not supported yet */
			return -EINVAL;
		} else {
			int rv;
			if (buf[0] == '+')
				rv = kstrtoll(buf+1, 10, &offset);
			else
				rv = kstrtoll(buf, 10, &offset);
			if (rv)
				return rv;
			if (offset == 0)
				return -EINVAL;
			if (mddev->bitmap_info.external == 0 &&
			    mddev->major_version == 0 &&
			    offset != mddev->bitmap_info.default_offset)
				return -EINVAL;
			mddev->bitmap_info.offset = offset;
			if (mddev->pers) {
				struct bitmap *bitmap;
				mddev->pers->quiesce(mddev, 1);
				bitmap = bitmap_create(mddev, -1);
				if (IS_ERR(bitmap))
					rv = PTR_ERR(bitmap);
				else {
					mddev->bitmap = bitmap;
					rv = bitmap_load(mddev);
					if (rv) {
						bitmap_destroy(mddev);
						mddev->bitmap_info.offset = 0;
					}
				}
				mddev->pers->quiesce(mddev, 0);
				if (rv)
					return rv;
			}
		}
	}
	if (!mddev->external) {
		/* Ensure new bitmap info is stored in
		 * metadata promptly.
		 */
		set_bit(MD_CHANGE_DEVS, &mddev->flags);
		md_wakeup_thread(mddev->thread);
	}
	return len;
}

static struct md_sysfs_entry bitmap_location =
__ATTR(location, S_IRUGO|S_IWUSR, location_show, location_store);

/* 'bitmap/space' is the space available at 'location' for the
 * bitmap.  This allows the kernel to know when it is safe to
 * resize the bitmap to match a resized array.
 */
static ssize_t
space_show(struct mddev *mddev, char *page)
{
	return sprintf(page, "%lu\n", mddev->bitmap_info.space);
}

static ssize_t
space_store(struct mddev *mddev, const char *buf, size_t len)
{
	unsigned long sectors;
	int rv;

	rv = kstrtoul(buf, 10, &sectors);
	if (rv)
		return rv;

	if (sectors == 0)
		return -EINVAL;

	if (mddev->bitmap &&
	    sectors < (mddev->bitmap->storage.bytes + 511) >> 9)
		return -EFBIG; /* Bitmap is too big for this small space */

	/* could make sure it isn't too big, but that isn't really
	 * needed - user-space should be careful.
	 */
	mddev->bitmap_info.space = sectors;
	return len;
}

static struct md_sysfs_entry bitmap_space =
__ATTR(space, S_IRUGO|S_IWUSR, space_show, space_store);

static ssize_t
timeout_show(struct mddev *mddev, char *page)
{
	ssize_t len;
	unsigned long secs = mddev->bitmap_info.daemon_sleep / HZ;
	unsigned long jifs = mddev->bitmap_info.daemon_sleep % HZ;

	len = sprintf(page, "%lu", secs);
	if (jifs)
		len += sprintf(page+len, ".%03u", jiffies_to_msecs(jifs));
	len += sprintf(page+len, "\n");
	return len;
}

static ssize_t
timeout_store(struct mddev *mddev, const char *buf, size_t len)
{
	/* timeout can be set at any time */
	unsigned long timeout;
	int rv = strict_strtoul_scaled(buf, &timeout, 4);
	if (rv)
		return rv;

	/* just to make sure we don't overflow... */
	if (timeout >= LONG_MAX / HZ)
		return -EINVAL;

	timeout = timeout * HZ / 10000;

	if (timeout >= MAX_SCHEDULE_TIMEOUT)
		timeout = MAX_SCHEDULE_TIMEOUT-1;
	if (timeout < 1)
		timeout = 1;
	mddev->bitmap_info.daemon_sleep = timeout;
	if (mddev->thread) {
		/* if thread->timeout is MAX_SCHEDULE_TIMEOUT, then
		 * the bitmap is all clean and we don't need to
		 * adjust the timeout right now
		 */
		if (mddev->thread->timeout < MAX_SCHEDULE_TIMEOUT) {
			mddev->thread->timeout = timeout;
			md_wakeup_thread(mddev->thread);
		}
	}
	return len;
}

static struct md_sysfs_entry bitmap_timeout =
__ATTR(time_base, S_IRUGO|S_IWUSR, timeout_show, timeout_store);

static ssize_t
backlog_show(struct mddev *mddev, char *page)
{
	return sprintf(page, "%lu\n", mddev->bitmap_info.max_write_behind);
}

static ssize_t
backlog_store(struct mddev *mddev, const char *buf, size_t len)
{
	unsigned long backlog;
	int rv = kstrtoul(buf, 10, &backlog);
	if (rv)
		return rv;
	if (backlog > COUNTER_MAX)
		return -EINVAL;
	mddev->bitmap_info.max_write_behind = backlog;
	return len;
}

static struct md_sysfs_entry bitmap_backlog =
__ATTR(backlog, S_IRUGO|S_IWUSR, backlog_show, backlog_store);

static ssize_t
chunksize_show(struct mddev *mddev, char *page)
{
	return sprintf(page, "%lu\n", mddev->bitmap_info.chunksize);
}

static ssize_t
chunksize_store(struct mddev *mddev, const char *buf, size_t len)
{
	/* Can only be changed when no bitmap is active */
	int rv;
	unsigned long csize;
	if (mddev->bitmap)
		return -EBUSY;
	rv = kstrtoul(buf, 10, &csize);
	if (rv)
		return rv;
	if (csize < 512 ||
	    !is_power_of_2(csize))
		return -EINVAL;
	mddev->bitmap_info.chunksize = csize;
	return len;
}

static struct md_sysfs_entry bitmap_chunksize =
__ATTR(chunksize, S_IRUGO|S_IWUSR, chunksize_show, chunksize_store);

static ssize_t metadata_show(struct mddev *mddev, char *page)
{
	if (mddev_is_clustered(mddev))
		return sprintf(page, "clustered\n");
	return sprintf(page, "%s\n", (mddev->bitmap_info.external
				      ? "external" : "internal"));
}

static ssize_t metadata_store(struct mddev *mddev, const char *buf, size_t len)
{
	if (mddev->bitmap ||
	    mddev->bitmap_info.file ||
	    mddev->bitmap_info.offset)
		return -EBUSY;
	if (strncmp(buf, "external", 8) == 0)
		mddev->bitmap_info.external = 1;
	else if ((strncmp(buf, "internal", 8) == 0) ||
			(strncmp(buf, "clustered", 9) == 0))
		mddev->bitmap_info.external = 0;
	else
		return -EINVAL;
	return len;
}

static struct md_sysfs_entry bitmap_metadata =
__ATTR(metadata, S_IRUGO|S_IWUSR, metadata_show, metadata_store);

static ssize_t can_clear_show(struct mddev *mddev, char *page)
{
	int len;
	spin_lock(&mddev->lock);
	if (mddev->bitmap)
		len = sprintf(page, "%s\n", (mddev->bitmap->need_sync ?
					     "false" : "true"));
	else
		len = sprintf(page, "\n");
	spin_unlock(&mddev->lock);
	return len;
}

static ssize_t can_clear_store(struct mddev *mddev, const char *buf, size_t len)
{
	if (mddev->bitmap == NULL)
		return -ENOENT;
	if (strncmp(buf, "false", 5) == 0)
		mddev->bitmap->need_sync = 1;
	else if (strncmp(buf, "true", 4) == 0) {
		if (mddev->degraded)
			return -EBUSY;
		mddev->bitmap->need_sync = 0;
	} else
		return -EINVAL;
	return len;
}

static struct md_sysfs_entry bitmap_can_clear =
__ATTR(can_clear, S_IRUGO|S_IWUSR, can_clear_show, can_clear_store);

static ssize_t
behind_writes_used_show(struct mddev *mddev, char *page)
{
	ssize_t ret;
	spin_lock(&mddev->lock);
	if (mddev->bitmap == NULL)
		ret = sprintf(page, "0\n");
	else
		ret = sprintf(page, "%lu\n",
			      mddev->bitmap->behind_writes_used);
	spin_unlock(&mddev->lock);
	return ret;
}

static ssize_t
behind_writes_used_reset(struct mddev *mddev, const char *buf, size_t len)
{
	if (mddev->bitmap)
		mddev->bitmap->behind_writes_used = 0;
	return len;
}

static struct md_sysfs_entry max_backlog_used =
__ATTR(max_backlog_used, S_IRUGO | S_IWUSR,
       behind_writes_used_show, behind_writes_used_reset);

static struct attribute *md_bitmap_attrs[] = {
	&bitmap_location.attr,
	&bitmap_space.attr,
	&bitmap_timeout.attr,
	&bitmap_backlog.attr,
	&bitmap_chunksize.attr,
	&bitmap_metadata.attr,
	&bitmap_can_clear.attr,
	&max_backlog_used.attr,
	NULL
};
struct attribute_group md_bitmap_group = {
	.name = "bitmap",
	.attrs = md_bitmap_attrs,
};
<|MERGE_RESOLUTION|>--- conflicted
+++ resolved
@@ -613,19 +613,10 @@
 	daemon_sleep = le32_to_cpu(sb->daemon_sleep) * HZ;
 	write_behind = le32_to_cpu(sb->write_behind);
 	sectors_reserved = le32_to_cpu(sb->sectors_reserved);
-<<<<<<< HEAD
-	/* XXX: This is a hack to ensure that we don't use clustering
-	 *  in case:
-	 *	- dm-raid is in use and
-	 *	- the nodes written in bitmap_sb is erroneous.
-	 */
-	if (!bitmap->mddev->sync_super) {
-=======
 	/* Setup nodes/clustername only if bitmap version is
 	 * cluster-compatible
 	 */
 	if (sb->version == cpu_to_le32(BITMAP_MAJOR_CLUSTERED)) {
->>>>>>> db0b54cd
 		nodes = le32_to_cpu(sb->nodes);
 		strlcpy(bitmap->mddev->bitmap_info.cluster_name,
 				sb->cluster_name, 64);
