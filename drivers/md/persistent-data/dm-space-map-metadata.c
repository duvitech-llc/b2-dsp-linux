/*
 * Copyright (C) 2011 Red Hat, Inc.
 *
 * This file is released under the GPL.
 */

#include "dm-space-map.h"
#include "dm-space-map-common.h"
#include "dm-space-map-metadata.h"

#include <linux/list.h>
#include <linux/slab.h>
#include <linux/device-mapper.h>

#define DM_MSG_PREFIX "space map metadata"

/*----------------------------------------------------------------*/

/*
 * An edge triggered threshold.
 */
struct threshold {
	bool threshold_set;
	bool value_set;
	dm_block_t threshold;
	dm_block_t current_value;
	dm_sm_threshold_fn fn;
	void *context;
};

static void threshold_init(struct threshold *t)
{
	t->threshold_set = false;
	t->value_set = false;
}

static void set_threshold(struct threshold *t, dm_block_t value,
			  dm_sm_threshold_fn fn, void *context)
{
	t->threshold_set = true;
	t->threshold = value;
	t->fn = fn;
	t->context = context;
}

static bool below_threshold(struct threshold *t, dm_block_t value)
{
	return t->threshold_set && value <= t->threshold;
}

static bool threshold_already_triggered(struct threshold *t)
{
	return t->value_set && below_threshold(t, t->current_value);
}

static void check_threshold(struct threshold *t, dm_block_t value)
{
	if (below_threshold(t, value) &&
	    !threshold_already_triggered(t))
		t->fn(t->context);

	t->value_set = true;
	t->current_value = value;
}

/*----------------------------------------------------------------*/

/*
 * Space map interface.
 *
 * The low level disk format is written using the standard btree and
 * transaction manager.  This means that performing disk operations may
 * cause us to recurse into the space map in order to allocate new blocks.
 * For this reason we have a pool of pre-allocated blocks large enough to
 * service any metadata_ll_disk operation.
 */

/*
 * FIXME: we should calculate this based on the size of the device.
 * Only the metadata space map needs this functionality.
 */
#define MAX_RECURSIVE_ALLOCATIONS 1024

enum block_op_type {
	BOP_INC,
	BOP_DEC
};

struct block_op {
	enum block_op_type type;
	dm_block_t block;
};

struct bop_ring_buffer {
	unsigned begin;
	unsigned end;
	struct block_op bops[MAX_RECURSIVE_ALLOCATIONS + 1];
};

static void brb_init(struct bop_ring_buffer *brb)
{
	brb->begin = 0;
	brb->end = 0;
}

static bool brb_empty(struct bop_ring_buffer *brb)
{
	return brb->begin == brb->end;
}

static unsigned brb_next(struct bop_ring_buffer *brb, unsigned old)
{
	unsigned r = old + 1;
	return (r >= (sizeof(brb->bops) / sizeof(*brb->bops))) ? 0 : r;
}

static int brb_push(struct bop_ring_buffer *brb,
		    enum block_op_type type, dm_block_t b)
{
	struct block_op *bop;
	unsigned next = brb_next(brb, brb->end);

	/*
	 * We don't allow the last bop to be filled, this way we can
	 * differentiate between full and empty.
	 */
	if (next == brb->begin)
		return -ENOMEM;

	bop = brb->bops + brb->end;
	bop->type = type;
	bop->block = b;

	brb->end = next;

	return 0;
}

static int brb_peek(struct bop_ring_buffer *brb, struct block_op *result)
{
	struct block_op *bop;

	if (brb_empty(brb))
		return -ENODATA;

	bop = brb->bops + brb->begin;
	result->type = bop->type;
	result->block = bop->block;

	return 0;
}

static int brb_pop(struct bop_ring_buffer *brb)
{
	if (brb_empty(brb))
		return -ENODATA;

	brb->begin = brb_next(brb, brb->begin);

	return 0;
}

/*----------------------------------------------------------------*/

struct sm_metadata {
	struct dm_space_map sm;

	struct ll_disk ll;
	struct ll_disk old_ll;

	dm_block_t begin;

	unsigned recursion_count;
	unsigned allocated_this_transaction;
	struct bop_ring_buffer uncommitted;

	struct threshold threshold;
};

static int add_bop(struct sm_metadata *smm, enum block_op_type type, dm_block_t b)
{
	int r = brb_push(&smm->uncommitted, type, b);

	if (r) {
		DMERR("too many recursive allocations");
		return -ENOMEM;
	}

	return 0;
}

static int commit_bop(struct sm_metadata *smm, struct block_op *op)
{
	int r = 0;
	enum allocation_event ev;

	switch (op->type) {
	case BOP_INC:
		r = sm_ll_inc(&smm->ll, op->block, &ev);
		break;

	case BOP_DEC:
		r = sm_ll_dec(&smm->ll, op->block, &ev);
		break;
	}

	return r;
}

static void in(struct sm_metadata *smm)
{
	smm->recursion_count++;
}

static int apply_bops(struct sm_metadata *smm)
{
	int r = 0;

	while (!brb_empty(&smm->uncommitted)) {
		struct block_op bop;

<<<<<<< HEAD
		r = brb_pop(&smm->uncommitted, &bop);
=======
		r = brb_peek(&smm->uncommitted, &bop);
>>>>>>> db0b54cd
		if (r) {
			DMERR("bug in bop ring buffer");
			break;
		}

		r = commit_bop(smm, &bop);
		if (r)
			break;
<<<<<<< HEAD
=======

		brb_pop(&smm->uncommitted);
>>>>>>> db0b54cd
	}

	return r;
}

static int out(struct sm_metadata *smm)
{
	int r = 0;

	/*
	 * If we're not recursing then very bad things are happening.
	 */
	if (!smm->recursion_count) {
		DMERR("lost track of recursion depth");
		return -ENOMEM;
	}

	if (smm->recursion_count == 1)
		apply_bops(smm);

	smm->recursion_count--;

	return r;
}

/*
 * When using the out() function above, we often want to combine an error
 * code for the operation run in the recursive context with that from
 * out().
 */
static int combine_errors(int r1, int r2)
{
	return r1 ? r1 : r2;
}

static int recursing(struct sm_metadata *smm)
{
	return smm->recursion_count;
}

static void sm_metadata_destroy(struct dm_space_map *sm)
{
	struct sm_metadata *smm = container_of(sm, struct sm_metadata, sm);

	kfree(smm);
}

static int sm_metadata_get_nr_blocks(struct dm_space_map *sm, dm_block_t *count)
{
	struct sm_metadata *smm = container_of(sm, struct sm_metadata, sm);

	*count = smm->ll.nr_blocks;

	return 0;
}

static int sm_metadata_get_nr_free(struct dm_space_map *sm, dm_block_t *count)
{
	struct sm_metadata *smm = container_of(sm, struct sm_metadata, sm);

	*count = smm->old_ll.nr_blocks - smm->old_ll.nr_allocated -
		 smm->allocated_this_transaction;

	return 0;
}

static int sm_metadata_get_count(struct dm_space_map *sm, dm_block_t b,
				 uint32_t *result)
{
	int r;
	unsigned i;
	struct sm_metadata *smm = container_of(sm, struct sm_metadata, sm);
	unsigned adjustment = 0;

	/*
	 * We may have some uncommitted adjustments to add.  This list
	 * should always be really short.
	 */
	for (i = smm->uncommitted.begin;
	     i != smm->uncommitted.end;
	     i = brb_next(&smm->uncommitted, i)) {
		struct block_op *op = smm->uncommitted.bops + i;

		if (op->block != b)
			continue;

		switch (op->type) {
		case BOP_INC:
			adjustment++;
			break;

		case BOP_DEC:
			adjustment--;
			break;
		}
	}

	r = sm_ll_lookup(&smm->ll, b, result);
	if (r)
		return r;

	*result += adjustment;

	return 0;
}

static int sm_metadata_count_is_more_than_one(struct dm_space_map *sm,
					      dm_block_t b, int *result)
{
	int r, adjustment = 0;
	unsigned i;
	struct sm_metadata *smm = container_of(sm, struct sm_metadata, sm);
	uint32_t rc;

	/*
	 * We may have some uncommitted adjustments to add.  This list
	 * should always be really short.
	 */
	for (i = smm->uncommitted.begin;
	     i != smm->uncommitted.end;
	     i = brb_next(&smm->uncommitted, i)) {

		struct block_op *op = smm->uncommitted.bops + i;

		if (op->block != b)
			continue;

		switch (op->type) {
		case BOP_INC:
			adjustment++;
			break;

		case BOP_DEC:
			adjustment--;
			break;
		}
	}

	if (adjustment > 1) {
		*result = 1;
		return 0;
	}

	r = sm_ll_lookup_bitmap(&smm->ll, b, &rc);
	if (r)
		return r;

	if (rc == 3)
		/*
		 * We err on the side of caution, and always return true.
		 */
		*result = 1;
	else
		*result = rc + adjustment > 1;

	return 0;
}

static int sm_metadata_set_count(struct dm_space_map *sm, dm_block_t b,
				 uint32_t count)
{
	int r, r2;
	enum allocation_event ev;
	struct sm_metadata *smm = container_of(sm, struct sm_metadata, sm);

	if (smm->recursion_count) {
		DMERR("cannot recurse set_count()");
		return -EINVAL;
	}

	in(smm);
	r = sm_ll_insert(&smm->ll, b, count, &ev);
	r2 = out(smm);

	return combine_errors(r, r2);
}

static int sm_metadata_inc_block(struct dm_space_map *sm, dm_block_t b)
{
	int r, r2 = 0;
	enum allocation_event ev;
	struct sm_metadata *smm = container_of(sm, struct sm_metadata, sm);

	if (recursing(smm))
		r = add_bop(smm, BOP_INC, b);
	else {
		in(smm);
		r = sm_ll_inc(&smm->ll, b, &ev);
		r2 = out(smm);
	}

	return combine_errors(r, r2);
}

static int sm_metadata_dec_block(struct dm_space_map *sm, dm_block_t b)
{
	int r, r2 = 0;
	enum allocation_event ev;
	struct sm_metadata *smm = container_of(sm, struct sm_metadata, sm);

	if (recursing(smm))
		r = add_bop(smm, BOP_DEC, b);
	else {
		in(smm);
		r = sm_ll_dec(&smm->ll, b, &ev);
		r2 = out(smm);
	}

	return combine_errors(r, r2);
}

static int sm_metadata_new_block_(struct dm_space_map *sm, dm_block_t *b)
{
	int r, r2 = 0;
	enum allocation_event ev;
	struct sm_metadata *smm = container_of(sm, struct sm_metadata, sm);

	r = sm_ll_find_free_block(&smm->old_ll, smm->begin, smm->old_ll.nr_blocks, b);
	if (r)
		return r;

	smm->begin = *b + 1;

	if (recursing(smm))
		r = add_bop(smm, BOP_INC, *b);
	else {
		in(smm);
		r = sm_ll_inc(&smm->ll, *b, &ev);
		r2 = out(smm);
	}

	if (!r)
		smm->allocated_this_transaction++;

	return combine_errors(r, r2);
}

static int sm_metadata_new_block(struct dm_space_map *sm, dm_block_t *b)
{
	dm_block_t count;
	struct sm_metadata *smm = container_of(sm, struct sm_metadata, sm);

	int r = sm_metadata_new_block_(sm, b);
	if (r) {
		DMERR_LIMIT("unable to allocate new metadata block");
		return r;
	}

	r = sm_metadata_get_nr_free(sm, &count);
	if (r) {
		DMERR_LIMIT("couldn't get free block count");
		return r;
	}

	check_threshold(&smm->threshold, count);

	return r;
}

static int sm_metadata_commit(struct dm_space_map *sm)
{
	int r;
	struct sm_metadata *smm = container_of(sm, struct sm_metadata, sm);

	r = sm_ll_commit(&smm->ll);
	if (r)
		return r;

	memcpy(&smm->old_ll, &smm->ll, sizeof(smm->old_ll));
	smm->begin = 0;
	smm->allocated_this_transaction = 0;

	return 0;
}

static int sm_metadata_register_threshold_callback(struct dm_space_map *sm,
						   dm_block_t threshold,
						   dm_sm_threshold_fn fn,
						   void *context)
{
	struct sm_metadata *smm = container_of(sm, struct sm_metadata, sm);

	set_threshold(&smm->threshold, threshold, fn, context);

	return 0;
}

static int sm_metadata_root_size(struct dm_space_map *sm, size_t *result)
{
	*result = sizeof(struct disk_sm_root);

	return 0;
}

static int sm_metadata_copy_root(struct dm_space_map *sm, void *where_le, size_t max)
{
	struct sm_metadata *smm = container_of(sm, struct sm_metadata, sm);
	struct disk_sm_root root_le;

	root_le.nr_blocks = cpu_to_le64(smm->ll.nr_blocks);
	root_le.nr_allocated = cpu_to_le64(smm->ll.nr_allocated);
	root_le.bitmap_root = cpu_to_le64(smm->ll.bitmap_root);
	root_le.ref_count_root = cpu_to_le64(smm->ll.ref_count_root);

	if (max < sizeof(root_le))
		return -ENOSPC;

	memcpy(where_le, &root_le, sizeof(root_le));

	return 0;
}

static int sm_metadata_extend(struct dm_space_map *sm, dm_block_t extra_blocks);

static struct dm_space_map ops = {
	.destroy = sm_metadata_destroy,
	.extend = sm_metadata_extend,
	.get_nr_blocks = sm_metadata_get_nr_blocks,
	.get_nr_free = sm_metadata_get_nr_free,
	.get_count = sm_metadata_get_count,
	.count_is_more_than_one = sm_metadata_count_is_more_than_one,
	.set_count = sm_metadata_set_count,
	.inc_block = sm_metadata_inc_block,
	.dec_block = sm_metadata_dec_block,
	.new_block = sm_metadata_new_block,
	.commit = sm_metadata_commit,
	.root_size = sm_metadata_root_size,
	.copy_root = sm_metadata_copy_root,
	.register_threshold_callback = sm_metadata_register_threshold_callback
};

/*----------------------------------------------------------------*/

/*
 * When a new space map is created that manages its own space.  We use
 * this tiny bootstrap allocator.
 */
static void sm_bootstrap_destroy(struct dm_space_map *sm)
{
}

static int sm_bootstrap_extend(struct dm_space_map *sm, dm_block_t extra_blocks)
{
	DMERR("bootstrap doesn't support extend");

	return -EINVAL;
}

static int sm_bootstrap_get_nr_blocks(struct dm_space_map *sm, dm_block_t *count)
{
	struct sm_metadata *smm = container_of(sm, struct sm_metadata, sm);

	*count = smm->ll.nr_blocks;

	return 0;
}

static int sm_bootstrap_get_nr_free(struct dm_space_map *sm, dm_block_t *count)
{
	struct sm_metadata *smm = container_of(sm, struct sm_metadata, sm);

	*count = smm->ll.nr_blocks - smm->begin;

	return 0;
}

static int sm_bootstrap_get_count(struct dm_space_map *sm, dm_block_t b,
				  uint32_t *result)
{
	struct sm_metadata *smm = container_of(sm, struct sm_metadata, sm);

	*result = (b < smm->begin) ? 1 : 0;

	return 0;
}

static int sm_bootstrap_count_is_more_than_one(struct dm_space_map *sm,
					       dm_block_t b, int *result)
{
	*result = 0;

	return 0;
}

static int sm_bootstrap_set_count(struct dm_space_map *sm, dm_block_t b,
				  uint32_t count)
{
	DMERR("bootstrap doesn't support set_count");

	return -EINVAL;
}

static int sm_bootstrap_new_block(struct dm_space_map *sm, dm_block_t *b)
{
	struct sm_metadata *smm = container_of(sm, struct sm_metadata, sm);

	/*
	 * We know the entire device is unused.
	 */
	if (smm->begin == smm->ll.nr_blocks)
		return -ENOSPC;

	*b = smm->begin++;

	return 0;
}

static int sm_bootstrap_inc_block(struct dm_space_map *sm, dm_block_t b)
{
	struct sm_metadata *smm = container_of(sm, struct sm_metadata, sm);

	return add_bop(smm, BOP_INC, b);
}

static int sm_bootstrap_dec_block(struct dm_space_map *sm, dm_block_t b)
{
	struct sm_metadata *smm = container_of(sm, struct sm_metadata, sm);

	return add_bop(smm, BOP_DEC, b);
}

static int sm_bootstrap_commit(struct dm_space_map *sm)
{
	return 0;
}

static int sm_bootstrap_root_size(struct dm_space_map *sm, size_t *result)
{
	DMERR("bootstrap doesn't support root_size");

	return -EINVAL;
}

static int sm_bootstrap_copy_root(struct dm_space_map *sm, void *where,
				  size_t max)
{
	DMERR("bootstrap doesn't support copy_root");

	return -EINVAL;
}

static struct dm_space_map bootstrap_ops = {
	.destroy = sm_bootstrap_destroy,
	.extend = sm_bootstrap_extend,
	.get_nr_blocks = sm_bootstrap_get_nr_blocks,
	.get_nr_free = sm_bootstrap_get_nr_free,
	.get_count = sm_bootstrap_get_count,
	.count_is_more_than_one = sm_bootstrap_count_is_more_than_one,
	.set_count = sm_bootstrap_set_count,
	.inc_block = sm_bootstrap_inc_block,
	.dec_block = sm_bootstrap_dec_block,
	.new_block = sm_bootstrap_new_block,
	.commit = sm_bootstrap_commit,
	.root_size = sm_bootstrap_root_size,
	.copy_root = sm_bootstrap_copy_root,
	.register_threshold_callback = NULL
};

/*----------------------------------------------------------------*/

static int sm_metadata_extend(struct dm_space_map *sm, dm_block_t extra_blocks)
{
	int r, i;
	struct sm_metadata *smm = container_of(sm, struct sm_metadata, sm);
	dm_block_t old_len = smm->ll.nr_blocks;

	/*
	 * Flick into a mode where all blocks get allocated in the new area.
	 */
	smm->begin = old_len;
	memcpy(sm, &bootstrap_ops, sizeof(*sm));

	/*
	 * Extend.
	 */
	r = sm_ll_extend(&smm->ll, extra_blocks);
	if (r)
		goto out;

	/*
	 * We repeatedly increment then commit until the commit doesn't
	 * allocate any new blocks.
	 */
	do {
		for (i = old_len; !r && i < smm->begin; i++)
			r = add_bop(smm, BOP_INC, i);

		if (r)
			goto out;

		old_len = smm->begin;

		r = apply_bops(smm);
		if (r) {
			DMERR("%s: apply_bops failed", __func__);
			goto out;
		}

		r = sm_ll_commit(&smm->ll);
		if (r)
			goto out;

	} while (old_len != smm->begin);

out:
	/*
	 * Switch back to normal behaviour.
	 */
	memcpy(sm, &ops, sizeof(*sm));
	return r;
}

/*----------------------------------------------------------------*/

struct dm_space_map *dm_sm_metadata_init(void)
{
	struct sm_metadata *smm;

	smm = kmalloc(sizeof(*smm), GFP_KERNEL);
	if (!smm)
		return ERR_PTR(-ENOMEM);

	memcpy(&smm->sm, &ops, sizeof(smm->sm));

	return &smm->sm;
}

int dm_sm_metadata_create(struct dm_space_map *sm,
			  struct dm_transaction_manager *tm,
			  dm_block_t nr_blocks,
			  dm_block_t superblock)
{
	int r;
	dm_block_t i;
	struct sm_metadata *smm = container_of(sm, struct sm_metadata, sm);

	smm->begin = superblock + 1;
	smm->recursion_count = 0;
	smm->allocated_this_transaction = 0;
	brb_init(&smm->uncommitted);
	threshold_init(&smm->threshold);

	memcpy(&smm->sm, &bootstrap_ops, sizeof(smm->sm));

	r = sm_ll_new_metadata(&smm->ll, tm);
	if (r)
		return r;

	if (nr_blocks > DM_SM_METADATA_MAX_BLOCKS)
		nr_blocks = DM_SM_METADATA_MAX_BLOCKS;
	r = sm_ll_extend(&smm->ll, nr_blocks);
	if (r)
		return r;

	memcpy(&smm->sm, &ops, sizeof(smm->sm));

	/*
	 * Now we need to update the newly created data structures with the
	 * allocated blocks that they were built from.
	 */
	for (i = superblock; !r && i < smm->begin; i++)
		r = add_bop(smm, BOP_INC, i);

	if (r)
		return r;

	r = apply_bops(smm);
	if (r) {
		DMERR("%s: apply_bops failed", __func__);
		return r;
	}

	return sm_metadata_commit(sm);
}

int dm_sm_metadata_open(struct dm_space_map *sm,
			struct dm_transaction_manager *tm,
			void *root_le, size_t len)
{
	int r;
	struct sm_metadata *smm = container_of(sm, struct sm_metadata, sm);

	r = sm_ll_open_metadata(&smm->ll, tm, root_le, len);
	if (r)
		return r;

	smm->begin = 0;
	smm->recursion_count = 0;
	smm->allocated_this_transaction = 0;
	brb_init(&smm->uncommitted);
	threshold_init(&smm->threshold);

	memcpy(&smm->old_ll, &smm->ll, sizeof(smm->old_ll));
	return 0;
}<|MERGE_RESOLUTION|>--- conflicted
+++ resolved
@@ -219,11 +219,7 @@
 	while (!brb_empty(&smm->uncommitted)) {
 		struct block_op bop;
 
-<<<<<<< HEAD
-		r = brb_pop(&smm->uncommitted, &bop);
-=======
 		r = brb_peek(&smm->uncommitted, &bop);
->>>>>>> db0b54cd
 		if (r) {
 			DMERR("bug in bop ring buffer");
 			break;
@@ -232,11 +228,8 @@
 		r = commit_bop(smm, &bop);
 		if (r)
 			break;
-<<<<<<< HEAD
-=======
 
 		brb_pop(&smm->uncommitted);
->>>>>>> db0b54cd
 	}
 
 	return r;
