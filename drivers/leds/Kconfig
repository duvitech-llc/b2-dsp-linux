--- conflicted
+++ resolved
@@ -504,8 +504,6 @@
 	  This option enables support for Texas Instruments TLC59108
 	  and TLC59116 LED controllers.
 
-<<<<<<< HEAD
-=======
 config LEDS_MAX77693
 	tristate "LED support for MAX77693 Flash"
 	depends on LEDS_CLASS_FLASH
@@ -517,7 +515,6 @@
 	  multifunction device. It has build in control for two leds in flash
 	  and torch mode.
 
->>>>>>> db0b54cd
 config LEDS_MAX8997
 	tristate "LED support for MAX8997 PMIC"
 	depends on LEDS_CLASS && MFD_MAX8997
