--- conflicted
+++ resolved
@@ -292,8 +292,6 @@
 	return 0;
 }
 
-<<<<<<< HEAD
-=======
 static void gpio_led_shutdown(struct platform_device *pdev)
 {
 	struct gpio_leds_priv *priv = platform_get_drvdata(pdev);
@@ -306,7 +304,6 @@
 	}
 }
 
->>>>>>> db0b54cd
 #ifdef CONFIG_PM_SLEEP
 static int gpio_led_suspend(struct device *dev)
 {
