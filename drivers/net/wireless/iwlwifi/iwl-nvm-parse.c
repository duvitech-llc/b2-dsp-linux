/******************************************************************************
 *
 * This file is provided under a dual BSD/GPLv2 license.  When using or
 * redistributing this file, you may do so under either license.
 *
 * GPL LICENSE SUMMARY
 *
 * Copyright(c) 2008 - 2014 Intel Corporation. All rights reserved.
 * Copyright(c) 2013 - 2015 Intel Mobile Communications GmbH
 *
 * This program is free software; you can redistribute it and/or modify
 * it under the terms of version 2 of the GNU General Public License as
 * published by the Free Software Foundation.
 *
 * This program is distributed in the hope that it will be useful, but
 * WITHOUT ANY WARRANTY; without even the implied warranty of
 * MERCHANTABILITY or FITNESS FOR A PARTICULAR PURPOSE.  See the GNU
 * General Public License for more details.
 *
 * You should have received a copy of the GNU General Public License
 * along with this program; if not, write to the Free Software
 * Foundation, Inc., 51 Franklin Street, Fifth Floor, Boston, MA 02110,
 * USA
 *
 * The full GNU General Public License is included in this distribution
 * in the file called COPYING.
 *
 * Contact Information:
 *  Intel Linux Wireless <ilw@linux.intel.com>
 * Intel Corporation, 5200 N.E. Elam Young Parkway, Hillsboro, OR 97124-6497
 *
 * BSD LICENSE
 *
 * Copyright(c) 2005 - 2014 Intel Corporation. All rights reserved.
 * Copyright(c) 2013 - 2015 Intel Mobile Communications GmbH
 * All rights reserved.
 *
 * Redistribution and use in source and binary forms, with or without
 * modification, are permitted provided that the following conditions
 * are met:
 *
 *  * Redistributions of source code must retain the above copyright
 *    notice, this list of conditions and the following disclaimer.
 *  * Redistributions in binary form must reproduce the above copyright
 *    notice, this list of conditions and the following disclaimer in
 *    the documentation and/or other materials provided with the
 *    distribution.
 *  * Neither the name Intel Corporation nor the names of its
 *    contributors may be used to endorse or promote products derived
 *    from this software without specific prior written permission.
 *
 * THIS SOFTWARE IS PROVIDED BY THE COPYRIGHT HOLDERS AND CONTRIBUTORS
 * "AS IS" AND ANY EXPRESS OR IMPLIED WARRANTIES, INCLUDING, BUT NOT
 * LIMITED TO, THE IMPLIED WARRANTIES OF MERCHANTABILITY AND FITNESS FOR
 * A PARTICULAR PURPOSE ARE DISCLAIMED. IN NO EVENT SHALL THE COPYRIGHT
 * OWNER OR CONTRIBUTORS BE LIABLE FOR ANY DIRECT, INDIRECT, INCIDENTAL,
 * SPECIAL, EXEMPLARY, OR CONSEQUENTIAL DAMAGES (INCLUDING, BUT NOT
 * LIMITED TO, PROCUREMENT OF SUBSTITUTE GOODS OR SERVICES; LOSS OF USE,
 * DATA, OR PROFITS; OR BUSINESS INTERRUPTION) HOWEVER CAUSED AND ON ANY
 * THEORY OF LIABILITY, WHETHER IN CONTRACT, STRICT LIABILITY, OR TORT
 * (INCLUDING NEGLIGENCE OR OTHERWISE) ARISING IN ANY WAY OUT OF THE USE
 * OF THIS SOFTWARE, EVEN IF ADVISED OF THE POSSIBILITY OF SUCH DAMAGE.
 *****************************************************************************/
#include <linux/types.h>
#include <linux/slab.h>
#include <linux/export.h>
#include <linux/etherdevice.h>
#include <linux/pci.h>
#include "iwl-drv.h"
#include "iwl-modparams.h"
#include "iwl-nvm-parse.h"

/* NVM offsets (in words) definitions */
enum wkp_nvm_offsets {
	/* NVM HW-Section offset (in words) definitions */
	HW_ADDR = 0x15,

	/* NVM SW-Section offset (in words) definitions */
	NVM_SW_SECTION = 0x1C0,
	NVM_VERSION = 0,
	RADIO_CFG = 1,
	SKU = 2,
	N_HW_ADDRS = 3,
	NVM_CHANNELS = 0x1E0 - NVM_SW_SECTION,

	/* NVM calibration section offset (in words) definitions */
	NVM_CALIB_SECTION = 0x2B8,
	XTAL_CALIB = 0x316 - NVM_CALIB_SECTION
};

enum family_8000_nvm_offsets {
	/* NVM HW-Section offset (in words) definitions */
	HW_ADDR0_WFPM_FAMILY_8000 = 0x12,
	HW_ADDR1_WFPM_FAMILY_8000 = 0x16,
	HW_ADDR0_PCIE_FAMILY_8000 = 0x8A,
	HW_ADDR1_PCIE_FAMILY_8000 = 0x8E,
	MAC_ADDRESS_OVERRIDE_FAMILY_8000 = 1,

	/* NVM SW-Section offset (in words) definitions */
	NVM_SW_SECTION_FAMILY_8000 = 0x1C0,
	NVM_VERSION_FAMILY_8000 = 0,
	RADIO_CFG_FAMILY_8000 = 0,
	SKU_FAMILY_8000 = 2,
	N_HW_ADDRS_FAMILY_8000 = 3,

	/* NVM REGULATORY -Section offset (in words) definitions */
	NVM_CHANNELS_FAMILY_8000 = 0,
	NVM_LAR_OFFSET_FAMILY_8000_OLD = 0x4C7,
	NVM_LAR_OFFSET_FAMILY_8000 = 0x507,
	NVM_LAR_ENABLED_FAMILY_8000 = 0x7,

	/* NVM calibration section offset (in words) definitions */
	NVM_CALIB_SECTION_FAMILY_8000 = 0x2B8,
	XTAL_CALIB_FAMILY_8000 = 0x316 - NVM_CALIB_SECTION_FAMILY_8000
};

/* SKU Capabilities (actual values from NVM definition) */
enum nvm_sku_bits {
	NVM_SKU_CAP_BAND_24GHZ		= BIT(0),
	NVM_SKU_CAP_BAND_52GHZ		= BIT(1),
	NVM_SKU_CAP_11N_ENABLE		= BIT(2),
	NVM_SKU_CAP_11AC_ENABLE		= BIT(3),
	NVM_SKU_CAP_MIMO_DISABLE	= BIT(5),
};

/*
 * These are the channel numbers in the order that they are stored in the NVM
 */
static const u8 iwl_nvm_channels[] = {
	/* 2.4 GHz */
	1, 2, 3, 4, 5, 6, 7, 8, 9, 10, 11, 12, 13, 14,
	/* 5 GHz */
	36, 40, 44 , 48, 52, 56, 60, 64,
	100, 104, 108, 112, 116, 120, 124, 128, 132, 136, 140, 144,
	149, 153, 157, 161, 165
};

static const u8 iwl_nvm_channels_family_8000[] = {
	/* 2.4 GHz */
	1, 2, 3, 4, 5, 6, 7, 8, 9, 10, 11, 12, 13, 14,
	/* 5 GHz */
	36, 40, 44, 48, 52, 56, 60, 64, 68, 72, 76, 80, 84, 88, 92,
	96, 100, 104, 108, 112, 116, 120, 124, 128, 132, 136, 140, 144,
	149, 153, 157, 161, 165, 169, 173, 177, 181
};

#define IWL_NUM_CHANNELS		ARRAY_SIZE(iwl_nvm_channels)
#define IWL_NUM_CHANNELS_FAMILY_8000	ARRAY_SIZE(iwl_nvm_channels_family_8000)
#define NUM_2GHZ_CHANNELS		14
#define NUM_2GHZ_CHANNELS_FAMILY_8000	14
#define FIRST_2GHZ_HT_MINUS		5
#define LAST_2GHZ_HT_PLUS		9
#define LAST_5GHZ_HT			165
#define LAST_5GHZ_HT_FAMILY_8000	181
#define N_HW_ADDR_MASK			0xF

/* rate data (static) */
static struct ieee80211_rate iwl_cfg80211_rates[] = {
	{ .bitrate = 1 * 10, .hw_value = 0, .hw_value_short = 0, },
	{ .bitrate = 2 * 10, .hw_value = 1, .hw_value_short = 1,
	  .flags = IEEE80211_RATE_SHORT_PREAMBLE, },
	{ .bitrate = 5.5 * 10, .hw_value = 2, .hw_value_short = 2,
	  .flags = IEEE80211_RATE_SHORT_PREAMBLE, },
	{ .bitrate = 11 * 10, .hw_value = 3, .hw_value_short = 3,
	  .flags = IEEE80211_RATE_SHORT_PREAMBLE, },
	{ .bitrate = 6 * 10, .hw_value = 4, .hw_value_short = 4, },
	{ .bitrate = 9 * 10, .hw_value = 5, .hw_value_short = 5, },
	{ .bitrate = 12 * 10, .hw_value = 6, .hw_value_short = 6, },
	{ .bitrate = 18 * 10, .hw_value = 7, .hw_value_short = 7, },
	{ .bitrate = 24 * 10, .hw_value = 8, .hw_value_short = 8, },
	{ .bitrate = 36 * 10, .hw_value = 9, .hw_value_short = 9, },
	{ .bitrate = 48 * 10, .hw_value = 10, .hw_value_short = 10, },
	{ .bitrate = 54 * 10, .hw_value = 11, .hw_value_short = 11, },
};
#define RATES_24_OFFS	0
#define N_RATES_24	ARRAY_SIZE(iwl_cfg80211_rates)
#define RATES_52_OFFS	4
#define N_RATES_52	(N_RATES_24 - RATES_52_OFFS)

/**
 * enum iwl_nvm_channel_flags - channel flags in NVM
 * @NVM_CHANNEL_VALID: channel is usable for this SKU/geo
 * @NVM_CHANNEL_IBSS: usable as an IBSS channel
 * @NVM_CHANNEL_ACTIVE: active scanning allowed
 * @NVM_CHANNEL_RADAR: radar detection required
 * @NVM_CHANNEL_INDOOR_ONLY: only indoor use is allowed
 * @NVM_CHANNEL_GO_CONCURRENT: GO operation is allowed when connected to BSS
 *	on same channel on 2.4 or same UNII band on 5.2
 * @NVM_CHANNEL_WIDE: 20 MHz channel okay (?)
 * @NVM_CHANNEL_40MHZ: 40 MHz channel okay (?)
 * @NVM_CHANNEL_80MHZ: 80 MHz channel okay (?)
 * @NVM_CHANNEL_160MHZ: 160 MHz channel okay (?)
 */
enum iwl_nvm_channel_flags {
	NVM_CHANNEL_VALID = BIT(0),
	NVM_CHANNEL_IBSS = BIT(1),
	NVM_CHANNEL_ACTIVE = BIT(3),
	NVM_CHANNEL_RADAR = BIT(4),
	NVM_CHANNEL_INDOOR_ONLY = BIT(5),
	NVM_CHANNEL_GO_CONCURRENT = BIT(6),
	NVM_CHANNEL_WIDE = BIT(8),
	NVM_CHANNEL_40MHZ = BIT(9),
	NVM_CHANNEL_80MHZ = BIT(10),
	NVM_CHANNEL_160MHZ = BIT(11),
};

#define CHECK_AND_PRINT_I(x)	\
	((ch_flags & NVM_CHANNEL_##x) ? # x " " : "")

static u32 iwl_get_channel_flags(u8 ch_num, int ch_idx, bool is_5ghz,
				 u16 nvm_flags, const struct iwl_cfg *cfg)
{
	u32 flags = IEEE80211_CHAN_NO_HT40;
	u32 last_5ghz_ht = LAST_5GHZ_HT;

	if (cfg->device_family == IWL_DEVICE_FAMILY_8000)
		last_5ghz_ht = LAST_5GHZ_HT_FAMILY_8000;

	if (!is_5ghz && (nvm_flags & NVM_CHANNEL_40MHZ)) {
		if (ch_num <= LAST_2GHZ_HT_PLUS)
			flags &= ~IEEE80211_CHAN_NO_HT40PLUS;
		if (ch_num >= FIRST_2GHZ_HT_MINUS)
			flags &= ~IEEE80211_CHAN_NO_HT40MINUS;
	} else if (ch_num <= last_5ghz_ht && (nvm_flags & NVM_CHANNEL_40MHZ)) {
		if ((ch_idx - NUM_2GHZ_CHANNELS) % 2 == 0)
			flags &= ~IEEE80211_CHAN_NO_HT40PLUS;
		else
			flags &= ~IEEE80211_CHAN_NO_HT40MINUS;
	}
	if (!(nvm_flags & NVM_CHANNEL_80MHZ))
		flags |= IEEE80211_CHAN_NO_80MHZ;
	if (!(nvm_flags & NVM_CHANNEL_160MHZ))
		flags |= IEEE80211_CHAN_NO_160MHZ;

	if (!(nvm_flags & NVM_CHANNEL_IBSS))
		flags |= IEEE80211_CHAN_NO_IR;

	if (!(nvm_flags & NVM_CHANNEL_ACTIVE))
		flags |= IEEE80211_CHAN_NO_IR;

	if (nvm_flags & NVM_CHANNEL_RADAR)
		flags |= IEEE80211_CHAN_RADAR;

	if (nvm_flags & NVM_CHANNEL_INDOOR_ONLY)
		flags |= IEEE80211_CHAN_INDOOR_ONLY;

	/* Set the GO concurrent flag only in case that NO_IR is set.
	 * Otherwise it is meaningless
	 */
	if ((nvm_flags & NVM_CHANNEL_GO_CONCURRENT) &&
	    (flags & IEEE80211_CHAN_NO_IR))
		flags |= IEEE80211_CHAN_IR_CONCURRENT;

	return flags;
}

static int iwl_init_channel_map(struct device *dev, const struct iwl_cfg *cfg,
				struct iwl_nvm_data *data,
				const __le16 * const nvm_ch_flags,
				bool lar_supported)
{
	int ch_idx;
	int n_channels = 0;
	struct ieee80211_channel *channel;
	u16 ch_flags;
	bool is_5ghz;
	int num_of_ch, num_2ghz_channels;
	const u8 *nvm_chan;

	if (cfg->device_family != IWL_DEVICE_FAMILY_8000) {
		num_of_ch = IWL_NUM_CHANNELS;
		nvm_chan = &iwl_nvm_channels[0];
		num_2ghz_channels = NUM_2GHZ_CHANNELS;
	} else {
		num_of_ch = IWL_NUM_CHANNELS_FAMILY_8000;
		nvm_chan = &iwl_nvm_channels_family_8000[0];
		num_2ghz_channels = NUM_2GHZ_CHANNELS_FAMILY_8000;
	}

	for (ch_idx = 0; ch_idx < num_of_ch; ch_idx++) {
		ch_flags = __le16_to_cpup(nvm_ch_flags + ch_idx);

		if (ch_idx >= num_2ghz_channels &&
		    !data->sku_cap_band_52GHz_enable)
			continue;

		if (!lar_supported && !(ch_flags & NVM_CHANNEL_VALID)) {
			/*
			 * Channels might become valid later if lar is
			 * supported, hence we still want to add them to
			 * the list of supported channels to cfg80211.
			 */
			IWL_DEBUG_EEPROM(dev,
					 "Ch. %d Flags %x [%sGHz] - No traffic\n",
					 nvm_chan[ch_idx],
					 ch_flags,
					 (ch_idx >= num_2ghz_channels) ?
					 "5.2" : "2.4");
			continue;
		}

		channel = &data->channels[n_channels];
		n_channels++;

		channel->hw_value = nvm_chan[ch_idx];
		channel->band = (ch_idx < num_2ghz_channels) ?
				IEEE80211_BAND_2GHZ : IEEE80211_BAND_5GHZ;
		channel->center_freq =
			ieee80211_channel_to_frequency(
				channel->hw_value, channel->band);

		/* Initialize regulatory-based run-time data */

		/*
		 * Default value - highest tx power value.  max_power
		 * is not used in mvm, and is used for backwards compatibility
		 */
		channel->max_power = IWL_DEFAULT_MAX_TX_POWER;
		is_5ghz = channel->band == IEEE80211_BAND_5GHZ;

		/* don't put limitations in case we're using LAR */
		if (!lar_supported)
			channel->flags = iwl_get_channel_flags(nvm_chan[ch_idx],
							       ch_idx, is_5ghz,
							       ch_flags, cfg);
		else
			channel->flags = 0;

		IWL_DEBUG_EEPROM(dev,
				 "Ch. %d [%sGHz] %s%s%s%s%s%s%s(0x%02x %ddBm): Ad-Hoc %ssupported\n",
				 channel->hw_value,
				 is_5ghz ? "5.2" : "2.4",
				 CHECK_AND_PRINT_I(VALID),
				 CHECK_AND_PRINT_I(IBSS),
				 CHECK_AND_PRINT_I(ACTIVE),
				 CHECK_AND_PRINT_I(RADAR),
				 CHECK_AND_PRINT_I(WIDE),
				 CHECK_AND_PRINT_I(INDOOR_ONLY),
				 CHECK_AND_PRINT_I(GO_CONCURRENT),
				 ch_flags,
				 channel->max_power,
				 ((ch_flags & NVM_CHANNEL_IBSS) &&
				  !(ch_flags & NVM_CHANNEL_RADAR))
					? "" : "not ");
	}

	return n_channels;
}

static void iwl_init_vht_hw_capab(const struct iwl_cfg *cfg,
				  struct iwl_nvm_data *data,
				  struct ieee80211_sta_vht_cap *vht_cap,
				  u8 tx_chains, u8 rx_chains)
{
	int num_rx_ants = num_of_ant(rx_chains);
	int num_tx_ants = num_of_ant(tx_chains);
	unsigned int max_ampdu_exponent = (cfg->max_vht_ampdu_exponent ?:
					   IEEE80211_VHT_MAX_AMPDU_1024K);

	vht_cap->vht_supported = true;

	vht_cap->cap = IEEE80211_VHT_CAP_SHORT_GI_80 |
		       IEEE80211_VHT_CAP_RXSTBC_1 |
		       IEEE80211_VHT_CAP_SU_BEAMFORMEE_CAPABLE |
		       3 << IEEE80211_VHT_CAP_BEAMFORMEE_STS_SHIFT |
		       max_ampdu_exponent <<
		       IEEE80211_VHT_CAP_MAX_A_MPDU_LENGTH_EXPONENT_SHIFT;

	if (cfg->ht_params->ldpc)
		vht_cap->cap |= IEEE80211_VHT_CAP_RXLDPC;

	if (data->sku_cap_mimo_disabled) {
		num_rx_ants = 1;
		num_tx_ants = 1;
	}

	if (num_tx_ants > 1)
		vht_cap->cap |= IEEE80211_VHT_CAP_TXSTBC;
	else
		vht_cap->cap |= IEEE80211_VHT_CAP_TX_ANTENNA_PATTERN;

	if (iwlwifi_mod_params.amsdu_size_8K)
		vht_cap->cap |= IEEE80211_VHT_CAP_MAX_MPDU_LENGTH_7991;

	vht_cap->vht_mcs.rx_mcs_map =
		cpu_to_le16(IEEE80211_VHT_MCS_SUPPORT_0_9 << 0 |
			    IEEE80211_VHT_MCS_SUPPORT_0_9 << 2 |
			    IEEE80211_VHT_MCS_NOT_SUPPORTED << 4 |
			    IEEE80211_VHT_MCS_NOT_SUPPORTED << 6 |
			    IEEE80211_VHT_MCS_NOT_SUPPORTED << 8 |
			    IEEE80211_VHT_MCS_NOT_SUPPORTED << 10 |
			    IEEE80211_VHT_MCS_NOT_SUPPORTED << 12 |
			    IEEE80211_VHT_MCS_NOT_SUPPORTED << 14);

	if (num_rx_ants == 1 || cfg->rx_with_siso_diversity) {
		vht_cap->cap |= IEEE80211_VHT_CAP_RX_ANTENNA_PATTERN;
		/* this works because NOT_SUPPORTED == 3 */
		vht_cap->vht_mcs.rx_mcs_map |=
			cpu_to_le16(IEEE80211_VHT_MCS_NOT_SUPPORTED << 2);
	}

	vht_cap->vht_mcs.tx_mcs_map = vht_cap->vht_mcs.rx_mcs_map;
}

static void iwl_init_sbands(struct device *dev, const struct iwl_cfg *cfg,
			    struct iwl_nvm_data *data,
			    const __le16 *ch_section,
			    u8 tx_chains, u8 rx_chains, bool lar_supported)
{
	int n_channels;
	int n_used = 0;
	struct ieee80211_supported_band *sband;

	if (cfg->device_family != IWL_DEVICE_FAMILY_8000)
		n_channels = iwl_init_channel_map(
				dev, cfg, data,
				&ch_section[NVM_CHANNELS], lar_supported);
	else
		n_channels = iwl_init_channel_map(
				dev, cfg, data,
				&ch_section[NVM_CHANNELS_FAMILY_8000],
				lar_supported);

	sband = &data->bands[IEEE80211_BAND_2GHZ];
	sband->band = IEEE80211_BAND_2GHZ;
	sband->bitrates = &iwl_cfg80211_rates[RATES_24_OFFS];
	sband->n_bitrates = N_RATES_24;
	n_used += iwl_init_sband_channels(data, sband, n_channels,
					  IEEE80211_BAND_2GHZ);
	iwl_init_ht_hw_capab(cfg, data, &sband->ht_cap, IEEE80211_BAND_2GHZ,
			     tx_chains, rx_chains);

	sband = &data->bands[IEEE80211_BAND_5GHZ];
	sband->band = IEEE80211_BAND_5GHZ;
	sband->bitrates = &iwl_cfg80211_rates[RATES_52_OFFS];
	sband->n_bitrates = N_RATES_52;
	n_used += iwl_init_sband_channels(data, sband, n_channels,
					  IEEE80211_BAND_5GHZ);
	iwl_init_ht_hw_capab(cfg, data, &sband->ht_cap, IEEE80211_BAND_5GHZ,
			     tx_chains, rx_chains);
	if (data->sku_cap_11ac_enable)
		iwl_init_vht_hw_capab(cfg, data, &sband->vht_cap,
				      tx_chains, rx_chains);

	if (n_channels != n_used)
		IWL_ERR_DEV(dev, "NVM: used only %d of %d channels\n",
			    n_used, n_channels);
}

static int iwl_get_sku(const struct iwl_cfg *cfg, const __le16 *nvm_sw,
		       const __le16 *phy_sku)
{
	if (cfg->device_family != IWL_DEVICE_FAMILY_8000)
		return le16_to_cpup(nvm_sw + SKU);

	return le32_to_cpup((__le32 *)(phy_sku + SKU_FAMILY_8000));
}

static int iwl_get_nvm_version(const struct iwl_cfg *cfg, const __le16 *nvm_sw)
{
	if (cfg->device_family != IWL_DEVICE_FAMILY_8000)
		return le16_to_cpup(nvm_sw + NVM_VERSION);
	else
		return le32_to_cpup((__le32 *)(nvm_sw +
					       NVM_VERSION_FAMILY_8000));
}

static int iwl_get_radio_cfg(const struct iwl_cfg *cfg, const __le16 *nvm_sw,
			     const __le16 *phy_sku)
{
	if (cfg->device_family != IWL_DEVICE_FAMILY_8000)
		return le16_to_cpup(nvm_sw + RADIO_CFG);

	return le32_to_cpup((__le32 *)(phy_sku + RADIO_CFG_FAMILY_8000));

}

static int iwl_get_n_hw_addrs(const struct iwl_cfg *cfg, const __le16 *nvm_sw)
{
	int n_hw_addr;

	if (cfg->device_family != IWL_DEVICE_FAMILY_8000)
		return le16_to_cpup(nvm_sw + N_HW_ADDRS);

	n_hw_addr = le32_to_cpup((__le32 *)(nvm_sw + N_HW_ADDRS_FAMILY_8000));

	return n_hw_addr & N_HW_ADDR_MASK;
}

static void iwl_set_radio_cfg(const struct iwl_cfg *cfg,
			      struct iwl_nvm_data *data,
			      u32 radio_cfg)
{
	if (cfg->device_family != IWL_DEVICE_FAMILY_8000) {
		data->radio_cfg_type = NVM_RF_CFG_TYPE_MSK(radio_cfg);
		data->radio_cfg_step = NVM_RF_CFG_STEP_MSK(radio_cfg);
		data->radio_cfg_dash = NVM_RF_CFG_DASH_MSK(radio_cfg);
		data->radio_cfg_pnum = NVM_RF_CFG_PNUM_MSK(radio_cfg);
		return;
	}

	/* set the radio configuration for family 8000 */
	data->radio_cfg_type = NVM_RF_CFG_TYPE_MSK_FAMILY_8000(radio_cfg);
	data->radio_cfg_step = NVM_RF_CFG_STEP_MSK_FAMILY_8000(radio_cfg);
	data->radio_cfg_dash = NVM_RF_CFG_DASH_MSK_FAMILY_8000(radio_cfg);
	data->radio_cfg_pnum = NVM_RF_CFG_FLAVOR_MSK_FAMILY_8000(radio_cfg);
	data->valid_tx_ant = NVM_RF_CFG_TX_ANT_MSK_FAMILY_8000(radio_cfg);
	data->valid_rx_ant = NVM_RF_CFG_RX_ANT_MSK_FAMILY_8000(radio_cfg);
}

static void iwl_set_hw_address(const struct iwl_cfg *cfg,
			       struct iwl_nvm_data *data,
			       const __le16 *nvm_sec)
{
	const u8 *hw_addr = (const u8 *)(nvm_sec + HW_ADDR);

	/* The byte order is little endian 16 bit, meaning 214365 */
	data->hw_addr[0] = hw_addr[1];
	data->hw_addr[1] = hw_addr[0];
	data->hw_addr[2] = hw_addr[3];
	data->hw_addr[3] = hw_addr[2];
	data->hw_addr[4] = hw_addr[5];
	data->hw_addr[5] = hw_addr[4];
}

static void iwl_set_hw_address_family_8000(struct device *dev,
					   const struct iwl_cfg *cfg,
					   struct iwl_nvm_data *data,
					   const __le16 *mac_override,
					   const __le16 *nvm_hw,
					   u32 mac_addr0, u32 mac_addr1)
{
	const u8 *hw_addr;

	if (mac_override) {
		static const u8 reserved_mac[] = {
			0x02, 0xcc, 0xaa, 0xff, 0xee, 0x00
		};

		hw_addr = (const u8 *)(mac_override +
				 MAC_ADDRESS_OVERRIDE_FAMILY_8000);

		/*
		 * Store the MAC address from MAO section.
		 * No byte swapping is required in MAO section
		 */
		memcpy(data->hw_addr, hw_addr, ETH_ALEN);

		/*
		 * Force the use of the OTP MAC address in case of reserved MAC
		 * address in the NVM, or if address is given but invalid.
		 */
		if (is_valid_ether_addr(data->hw_addr) &&
		    memcmp(reserved_mac, hw_addr, ETH_ALEN) != 0)
			return;

		IWL_ERR_DEV(dev,
			    "mac address from nvm override section is not valid\n");
	}

	if (nvm_hw) {
		/* read the MAC address from HW resisters */
		hw_addr = (const u8 *)&mac_addr0;
		data->hw_addr[0] = hw_addr[3];
		data->hw_addr[1] = hw_addr[2];
		data->hw_addr[2] = hw_addr[1];
		data->hw_addr[3] = hw_addr[0];

		hw_addr = (const u8 *)&mac_addr1;
		data->hw_addr[4] = hw_addr[1];
		data->hw_addr[5] = hw_addr[0];

		if (!is_valid_ether_addr(data->hw_addr))
			IWL_ERR_DEV(dev,
				    "mac address from hw section is not valid\n");

		return;
	}

	IWL_ERR_DEV(dev, "mac address is not found\n");
}

#define IWL_4165_DEVICE_ID 0x5501

struct iwl_nvm_data *
iwl_parse_nvm_data(struct device *dev, const struct iwl_cfg *cfg,
		   const __le16 *nvm_hw, const __le16 *nvm_sw,
		   const __le16 *nvm_calib, const __le16 *regulatory,
		   const __le16 *mac_override, const __le16 *phy_sku,
		   u8 tx_chains, u8 rx_chains, bool lar_fw_supported,
		   u32 mac_addr0, u32 mac_addr1, u32 hw_id)
{
	struct iwl_nvm_data *data;
	u32 sku;
	u32 radio_cfg;
	u16 lar_config;

	if (cfg->device_family != IWL_DEVICE_FAMILY_8000)
		data = kzalloc(sizeof(*data) +
			       sizeof(struct ieee80211_channel) *
			       IWL_NUM_CHANNELS,
			       GFP_KERNEL);
	else
		data = kzalloc(sizeof(*data) +
			       sizeof(struct ieee80211_channel) *
			       IWL_NUM_CHANNELS_FAMILY_8000,
			       GFP_KERNEL);
	if (!data)
		return NULL;

	data->nvm_version = iwl_get_nvm_version(cfg, nvm_sw);

	radio_cfg = iwl_get_radio_cfg(cfg, nvm_sw, phy_sku);
	iwl_set_radio_cfg(cfg, data, radio_cfg);
	if (data->valid_tx_ant)
		tx_chains &= data->valid_tx_ant;
	if (data->valid_rx_ant)
		rx_chains &= data->valid_rx_ant;

	sku = iwl_get_sku(cfg, nvm_sw, phy_sku);
	data->sku_cap_band_24GHz_enable = sku & NVM_SKU_CAP_BAND_24GHZ;
	data->sku_cap_band_52GHz_enable = sku & NVM_SKU_CAP_BAND_52GHZ;
	data->sku_cap_11n_enable = sku & NVM_SKU_CAP_11N_ENABLE;
	if (iwlwifi_mod_params.disable_11n & IWL_DISABLE_HT_ALL)
		data->sku_cap_11n_enable = false;
	data->sku_cap_11ac_enable = data->sku_cap_11n_enable &&
				    (sku & NVM_SKU_CAP_11AC_ENABLE);
	data->sku_cap_mimo_disabled = sku & NVM_SKU_CAP_MIMO_DISABLE;
<<<<<<< HEAD
=======

	/*
	 * OTP 0x52 bug work around
	 * define antenna 1x1 according to MIMO disabled
	 */
	if (hw_id == IWL_4165_DEVICE_ID && data->sku_cap_mimo_disabled) {
		data->valid_tx_ant = ANT_B;
		data->valid_rx_ant = ANT_B;
		tx_chains = ANT_B;
		rx_chains = ANT_B;
	}
>>>>>>> db0b54cd

	data->n_hw_addrs = iwl_get_n_hw_addrs(cfg, nvm_sw);

	if (cfg->device_family != IWL_DEVICE_FAMILY_8000) {
		/* Checking for required sections */
		if (!nvm_calib) {
			IWL_ERR_DEV(dev,
				    "Can't parse empty Calib NVM sections\n");
			kfree(data);
			return NULL;
		}
		/* in family 8000 Xtal calibration values moved to OTP */
		data->xtal_calib[0] = *(nvm_calib + XTAL_CALIB);
		data->xtal_calib[1] = *(nvm_calib + XTAL_CALIB + 1);
	}

	if (cfg->device_family != IWL_DEVICE_FAMILY_8000) {
		iwl_set_hw_address(cfg, data, nvm_hw);

		iwl_init_sbands(dev, cfg, data, nvm_sw,
				tx_chains, rx_chains, lar_fw_supported);
	} else {
		u16 lar_offset = data->nvm_version < 0xE39 ?
				 NVM_LAR_OFFSET_FAMILY_8000_OLD :
				 NVM_LAR_OFFSET_FAMILY_8000;

		lar_config = le16_to_cpup(regulatory + lar_offset);
		data->lar_enabled = !!(lar_config &
				       NVM_LAR_ENABLED_FAMILY_8000);

		/* MAC address in family 8000 */
		iwl_set_hw_address_family_8000(dev, cfg, data, mac_override,
					       nvm_hw, mac_addr0, mac_addr1);

		iwl_init_sbands(dev, cfg, data, regulatory,
				tx_chains, rx_chains,
				lar_fw_supported && data->lar_enabled);
	}

	data->calib_version = 255;

	return data;
}
IWL_EXPORT_SYMBOL(iwl_parse_nvm_data);

static u32 iwl_nvm_get_regdom_bw_flags(const u8 *nvm_chan,
				       int ch_idx, u16 nvm_flags,
				       const struct iwl_cfg *cfg)
{
	u32 flags = NL80211_RRF_NO_HT40;
	u32 last_5ghz_ht = LAST_5GHZ_HT;

	if (cfg->device_family == IWL_DEVICE_FAMILY_8000)
		last_5ghz_ht = LAST_5GHZ_HT_FAMILY_8000;

	if (ch_idx < NUM_2GHZ_CHANNELS &&
	    (nvm_flags & NVM_CHANNEL_40MHZ)) {
		if (nvm_chan[ch_idx] <= LAST_2GHZ_HT_PLUS)
			flags &= ~NL80211_RRF_NO_HT40PLUS;
		if (nvm_chan[ch_idx] >= FIRST_2GHZ_HT_MINUS)
			flags &= ~NL80211_RRF_NO_HT40MINUS;
	} else if (nvm_chan[ch_idx] <= last_5ghz_ht &&
		   (nvm_flags & NVM_CHANNEL_40MHZ)) {
		if ((ch_idx - NUM_2GHZ_CHANNELS) % 2 == 0)
			flags &= ~NL80211_RRF_NO_HT40PLUS;
		else
			flags &= ~NL80211_RRF_NO_HT40MINUS;
	}

	if (!(nvm_flags & NVM_CHANNEL_80MHZ))
		flags |= NL80211_RRF_NO_80MHZ;
	if (!(nvm_flags & NVM_CHANNEL_160MHZ))
		flags |= NL80211_RRF_NO_160MHZ;

	if (!(nvm_flags & NVM_CHANNEL_ACTIVE))
		flags |= NL80211_RRF_NO_IR;

	if (nvm_flags & NVM_CHANNEL_RADAR)
		flags |= NL80211_RRF_DFS;

	if (nvm_flags & NVM_CHANNEL_INDOOR_ONLY)
		flags |= NL80211_RRF_NO_OUTDOOR;

	/* Set the GO concurrent flag only in case that NO_IR is set.
	 * Otherwise it is meaningless
	 */
	if ((nvm_flags & NVM_CHANNEL_GO_CONCURRENT) &&
	    (flags & NL80211_RRF_NO_IR))
		flags |= NL80211_RRF_GO_CONCURRENT;

	return flags;
}

struct ieee80211_regdomain *
iwl_parse_nvm_mcc_info(struct device *dev, const struct iwl_cfg *cfg,
		       int num_of_ch, __le32 *channels, u16 fw_mcc)
{
	int ch_idx;
	u16 ch_flags, prev_ch_flags = 0;
	const u8 *nvm_chan = cfg->device_family == IWL_DEVICE_FAMILY_8000 ?
			     iwl_nvm_channels_family_8000 : iwl_nvm_channels;
	struct ieee80211_regdomain *regd;
	int size_of_regd;
	struct ieee80211_reg_rule *rule;
	enum ieee80211_band band;
	int center_freq, prev_center_freq = 0;
	int valid_rules = 0;
	bool new_rule;
	int max_num_ch = cfg->device_family == IWL_DEVICE_FAMILY_8000 ?
			 IWL_NUM_CHANNELS_FAMILY_8000 : IWL_NUM_CHANNELS;

	if (WARN_ON_ONCE(num_of_ch > NL80211_MAX_SUPP_REG_RULES))
		return ERR_PTR(-EINVAL);

	if (WARN_ON(num_of_ch > max_num_ch))
		num_of_ch = max_num_ch;

	IWL_DEBUG_DEV(dev, IWL_DL_LAR, "building regdom for %d channels\n",
		      num_of_ch);

	/* build a regdomain rule for every valid channel */
	size_of_regd =
		sizeof(struct ieee80211_regdomain) +
		num_of_ch * sizeof(struct ieee80211_reg_rule);

	regd = kzalloc(size_of_regd, GFP_KERNEL);
	if (!regd)
		return ERR_PTR(-ENOMEM);

	for (ch_idx = 0; ch_idx < num_of_ch; ch_idx++) {
		ch_flags = (u16)__le32_to_cpup(channels + ch_idx);
		band = (ch_idx < NUM_2GHZ_CHANNELS) ?
		       IEEE80211_BAND_2GHZ : IEEE80211_BAND_5GHZ;
		center_freq = ieee80211_channel_to_frequency(nvm_chan[ch_idx],
							     band);
		new_rule = false;

		if (!(ch_flags & NVM_CHANNEL_VALID)) {
			IWL_DEBUG_DEV(dev, IWL_DL_LAR,
				      "Ch. %d Flags %x [%sGHz] - No traffic\n",
				      nvm_chan[ch_idx],
				      ch_flags,
				      (ch_idx >= NUM_2GHZ_CHANNELS) ?
				      "5.2" : "2.4");
			continue;
		}

		/* we can't continue the same rule */
		if (ch_idx == 0 || prev_ch_flags != ch_flags ||
		    center_freq - prev_center_freq > 20) {
			valid_rules++;
			new_rule = true;
		}

		rule = &regd->reg_rules[valid_rules - 1];

		if (new_rule)
			rule->freq_range.start_freq_khz =
						MHZ_TO_KHZ(center_freq - 10);

		rule->freq_range.end_freq_khz = MHZ_TO_KHZ(center_freq + 10);

		/* this doesn't matter - not used by FW */
		rule->power_rule.max_antenna_gain = DBI_TO_MBI(6);
		rule->power_rule.max_eirp =
			DBM_TO_MBM(IWL_DEFAULT_MAX_TX_POWER);

		rule->flags = iwl_nvm_get_regdom_bw_flags(nvm_chan, ch_idx,
							  ch_flags, cfg);

		/* rely on auto-calculation to merge BW of contiguous chans */
		rule->flags |= NL80211_RRF_AUTO_BW;
		rule->freq_range.max_bandwidth_khz = 0;

		prev_ch_flags = ch_flags;
		prev_center_freq = center_freq;

		IWL_DEBUG_DEV(dev, IWL_DL_LAR,
			      "Ch. %d [%sGHz] %s%s%s%s%s%s%s%s%s(0x%02x): Ad-Hoc %ssupported\n",
			      center_freq,
			      band == IEEE80211_BAND_5GHZ ? "5.2" : "2.4",
			      CHECK_AND_PRINT_I(VALID),
			      CHECK_AND_PRINT_I(ACTIVE),
			      CHECK_AND_PRINT_I(RADAR),
			      CHECK_AND_PRINT_I(WIDE),
			      CHECK_AND_PRINT_I(40MHZ),
			      CHECK_AND_PRINT_I(80MHZ),
			      CHECK_AND_PRINT_I(160MHZ),
			      CHECK_AND_PRINT_I(INDOOR_ONLY),
			      CHECK_AND_PRINT_I(GO_CONCURRENT),
			      ch_flags,
			      ((ch_flags & NVM_CHANNEL_ACTIVE) &&
			       !(ch_flags & NVM_CHANNEL_RADAR))
					 ? "" : "not ");
	}

	regd->n_reg_rules = valid_rules;

	/* set alpha2 from FW. */
	regd->alpha2[0] = fw_mcc >> 8;
	regd->alpha2[1] = fw_mcc & 0xff;

	return regd;
}
IWL_EXPORT_SYMBOL(iwl_parse_nvm_mcc_info);<|MERGE_RESOLUTION|>--- conflicted
+++ resolved
@@ -626,8 +626,6 @@
 	data->sku_cap_11ac_enable = data->sku_cap_11n_enable &&
 				    (sku & NVM_SKU_CAP_11AC_ENABLE);
 	data->sku_cap_mimo_disabled = sku & NVM_SKU_CAP_MIMO_DISABLE;
-<<<<<<< HEAD
-=======
 
 	/*
 	 * OTP 0x52 bug work around
@@ -639,7 +637,6 @@
 		tx_chains = ANT_B;
 		rx_chains = ANT_B;
 	}
->>>>>>> db0b54cd
 
 	data->n_hw_addrs = iwl_get_n_hw_addrs(cfg, nvm_sw);
 
