/*
 * This file is part of wl18xx
 *
 * Copyright (C) 2012 Texas Instruments. All rights reserved.
 *
 * This program is free software; you can redistribute it and/or
 * modify it under the terms of the GNU General Public License
 * version 2 as published by the Free Software Foundation.
 *
 * This program is distributed in the hope that it will be useful, but
 * WITHOUT ANY WARRANTY; without even the implied warranty of
 * MERCHANTABILITY or FITNESS FOR A PARTICULAR PURPOSE.  See the GNU
 * General Public License for more details.
 *
 * You should have received a copy of the GNU General Public License
 * along with this program; if not, write to the Free Software
 * Foundation, Inc., 51 Franklin St, Fifth Floor, Boston, MA
 * 02110-1301 USA
 *
 */

#ifndef __WL18XX_EVENT_H__
#define __WL18XX_EVENT_H__

#include "../wlcore/wlcore.h"

enum {
	SCAN_COMPLETE_EVENT_ID                   = BIT(8),
	RADAR_DETECTED_EVENT_ID                  = BIT(9),
	CHANNEL_SWITCH_COMPLETE_EVENT_ID         = BIT(10),
	BSS_LOSS_EVENT_ID                        = BIT(11),
	MAX_TX_FAILURE_EVENT_ID                  = BIT(12),
	DUMMY_PACKET_EVENT_ID                    = BIT(13),
	INACTIVE_STA_EVENT_ID                    = BIT(14),
	PEER_REMOVE_COMPLETE_EVENT_ID            = BIT(15),
	PERIODIC_SCAN_COMPLETE_EVENT_ID          = BIT(16),
	BA_SESSION_RX_CONSTRAINT_EVENT_ID        = BIT(17),
	REMAIN_ON_CHANNEL_COMPLETE_EVENT_ID      = BIT(18),
	DFS_CHANNELS_CONFIG_COMPLETE_EVENT       = BIT(19),
	PERIODIC_SCAN_REPORT_EVENT_ID            = BIT(20),
	RX_BA_WIN_SIZE_CHANGE_EVENT_ID           = BIT(21),
	SMART_CONFIG_SYNC_EVENT_ID               = BIT(22),
	SMART_CONFIG_DECODE_EVENT_ID             = BIT(23),
	TIME_SYNC_EVENT_ID                       = BIT(24),
};

enum wl18xx_radar_types {
	RADAR_TYPE_NONE,
	RADAR_TYPE_REGULAR,
	RADAR_TYPE_CHIRP
};

struct wl18xx_event_mailbox {
	__le32 events_vector;

	u8 number_of_scan_results;
	u8 number_of_sched_scan_results;

	__le16 channel_switch_role_id_bitmap;

	s8 rssi_snr_trigger_metric[NUM_OF_RSSI_SNR_TRIGGERS];

	/* bitmap of removed links */
	__le32 hlid_removed_bitmap;

	/* rx ba constraint */
	__le16 rx_ba_role_id_bitmap; /* 0xfff means any role. */
	__le16 rx_ba_allowed_bitmap;

	/* bitmap of roc completed (by role id) */
	__le16 roc_completed_bitmap;

	/* bitmap of stations (by role id) with bss loss */
	__le16 bss_loss_bitmap;

	/* bitmap of stations (by HLID) which exceeded max tx retries */
	__le16 tx_retry_exceeded_bitmap;

	/* time sync high msb*/
	u16 time_sync_tsf_high_msb;

	/* bitmap of inactive stations (by HLID) */
	__le16 inactive_sta_bitmap;

	/* time sync high lsb*/
	u16 time_sync_tsf_high_lsb;

	/* rx BA win size indicated by RX_BA_WIN_SIZE_CHANGE_EVENT_ID */
	u8 rx_ba_role_id;
	u8 rx_ba_link_id;
	u8 rx_ba_win_size;
	u8 padding;

	/* smart config */
	u8 sc_ssid_len;
	u8 sc_pwd_len;
	u8 sc_token_len;
	u8 padding1;
	u8 sc_ssid[32];
	u8 sc_pwd[64];
	u8 sc_token[32];

	/* smart config sync channel */
	u8 sc_sync_channel;
	u8 sc_sync_band;
<<<<<<< HEAD
=======

	/* time sync low msb*/
	u16 time_sync_tsf_low_msb;
>>>>>>> db0b54cd

	/* time sync msb*/
	u16 time_sync_tsf_msb;
	/* radar detect */
	u8 radar_channel;
	u8 radar_type;

<<<<<<< HEAD
	/* time sync lsb*/
	u16 time_sync_tsf_lsb;
=======
	/* time sync low lsb*/
	u16 time_sync_tsf_low_lsb;
>>>>>>> db0b54cd

} __packed;

int wl18xx_wait_for_event(struct wl1271 *wl, enum wlcore_wait_event event,
			  bool *timeout);
int wl18xx_process_mailbox_events(struct wl1271 *wl);

#endif<|MERGE_RESOLUTION|>--- conflicted
+++ resolved
@@ -103,26 +103,16 @@
 	/* smart config sync channel */
 	u8 sc_sync_channel;
 	u8 sc_sync_band;
-<<<<<<< HEAD
-=======
 
 	/* time sync low msb*/
 	u16 time_sync_tsf_low_msb;
->>>>>>> db0b54cd
 
-	/* time sync msb*/
-	u16 time_sync_tsf_msb;
 	/* radar detect */
 	u8 radar_channel;
 	u8 radar_type;
 
-<<<<<<< HEAD
-	/* time sync lsb*/
-	u16 time_sync_tsf_lsb;
-=======
 	/* time sync low lsb*/
 	u16 time_sync_tsf_low_lsb;
->>>>>>> db0b54cd
 
 } __packed;
 
