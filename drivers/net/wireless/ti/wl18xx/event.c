--- conflicted
+++ resolved
@@ -112,14 +112,6 @@
 	return 0;
 }
 
-<<<<<<< HEAD
-static void wlcore_event_time_sync(struct wl1271 *wl, u16 tsf_msb, u16 tsf_lsb)
-{
-	u32 clock;
-	/* convert the MSB+LSB to a u32 TSF value */
-	clock = (tsf_msb << 16) | tsf_lsb;
-	wl1271_info("TIME_SYNC_EVENT_ID: clock %u", clock);
-=======
 static void wlcore_event_time_sync(struct wl1271 *wl,
 				   u16 tsf_high_msb, u16 tsf_high_lsb,
 				   u16 tsf_low_msb, u16 tsf_low_lsb)
@@ -132,7 +124,6 @@
 
         wl1271_info("TIME_SYNC_EVENT_ID: clock_high %u, clock low %u",
                     clock_high, clock_low);
->>>>>>> db0b54cd
 }
 
 int wl18xx_process_mailbox_events(struct wl1271 *wl)
@@ -153,15 +144,10 @@
 
 	if (vector & TIME_SYNC_EVENT_ID)
 		wlcore_event_time_sync(wl,
-<<<<<<< HEAD
-				mbox->time_sync_tsf_msb,
-				mbox->time_sync_tsf_lsb);
-=======
 			mbox->time_sync_tsf_high_msb,
 			mbox->time_sync_tsf_high_lsb,
 			mbox->time_sync_tsf_low_msb,
 			mbox->time_sync_tsf_low_lsb);
->>>>>>> db0b54cd
 
 	if (vector & RADAR_DETECTED_EVENT_ID) {
 		wl1271_info("radar event: channel %d type %s",
@@ -265,11 +251,7 @@
 			goto out_event;
 		}
 
-<<<<<<< HEAD
-		if ((u8)prev_win_size <= win_size) {
-=======
 		if ((u8) prev_win_size <= win_size) {
->>>>>>> db0b54cd
 			/* This not supposed to happen unless a FW bug */
 			wl1271_error("%s. prev_win_size(%d) <= win_size(%d)",
 				       "RX_BA_WIN_SIZE_CHANGE_EVENT_ID",
