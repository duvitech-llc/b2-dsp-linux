/*
 * This file is part of wl18xx
 *
 * Copyright (C) 2009 Nokia Corporation
 * Copyright (C) 2011-2012 Texas Instruments
 *
 * This program is free software; you can redistribute it and/or
 * modify it under the terms of the GNU General Public License
 * version 2 as published by the Free Software Foundation.
 *
 * This program is distributed in the hope that it will be useful, but
 * WITHOUT ANY WARRANTY; without even the implied warranty of
 * MERCHANTABILITY or FITNESS FOR A PARTICULAR PURPOSE.  See the GNU
 * General Public License for more details.
 *
 * You should have received a copy of the GNU General Public License
 * along with this program; if not, write to the Free Software
 * Foundation, Inc., 51 Franklin St, Fifth Floor, Boston, MA
 * 02110-1301 USA
 *
 */

#include "../wlcore/debugfs.h"
#include "../wlcore/wlcore.h"
#include "../wlcore/debug.h"
#include "../wlcore/ps.h"

#include "wl18xx.h"
#include "acx.h"
#include "cmd.h"
#include "debugfs.h"

#define WL18XX_DEBUGFS_FWSTATS_FILE(a, b, c) \
	DEBUGFS_FWSTATS_FILE(a, b, c, wl18xx_acx_statistics)
#define WL18XX_DEBUGFS_FWSTATS_FILE_ARRAY(a, b, c) \
	DEBUGFS_FWSTATS_FILE_ARRAY(a, b, c, wl18xx_acx_statistics)


WL18XX_DEBUGFS_FWSTATS_FILE(error, error_frame_non_ctrl, "%u");
WL18XX_DEBUGFS_FWSTATS_FILE(error, error_frame_ctrl, "%u");
WL18XX_DEBUGFS_FWSTATS_FILE(error, error_frame_during_protection, "%u");
WL18XX_DEBUGFS_FWSTATS_FILE(error, null_frame_tx_start, "%u");
WL18XX_DEBUGFS_FWSTATS_FILE(error, null_frame_cts_start, "%u");
WL18XX_DEBUGFS_FWSTATS_FILE(error, bar_retry, "%u");
WL18XX_DEBUGFS_FWSTATS_FILE(error, num_frame_cts_nul_flid, "%u");
WL18XX_DEBUGFS_FWSTATS_FILE(error, tx_abort_failure, "%u");
WL18XX_DEBUGFS_FWSTATS_FILE(error, tx_resume_failure, "%u");
WL18XX_DEBUGFS_FWSTATS_FILE(error, rx_cmplt_db_overflow_cnt, "%u");
WL18XX_DEBUGFS_FWSTATS_FILE(error, elp_while_rx_exch, "%u");
WL18XX_DEBUGFS_FWSTATS_FILE(error, elp_while_tx_exch, "%u");
WL18XX_DEBUGFS_FWSTATS_FILE(error, elp_while_tx, "%u");
WL18XX_DEBUGFS_FWSTATS_FILE(error, elp_while_nvic_pending, "%u");
WL18XX_DEBUGFS_FWSTATS_FILE(error, rx_excessive_frame_len, "%u");
WL18XX_DEBUGFS_FWSTATS_FILE(error, burst_mismatch, "%u");
WL18XX_DEBUGFS_FWSTATS_FILE(error, tbc_exch_mismatch, "%u");

WL18XX_DEBUGFS_FWSTATS_FILE(tx, tx_prepared_descs, "%u");
WL18XX_DEBUGFS_FWSTATS_FILE(tx, tx_cmplt, "%u");
WL18XX_DEBUGFS_FWSTATS_FILE(tx, tx_template_prepared, "%u");
WL18XX_DEBUGFS_FWSTATS_FILE(tx, tx_data_prepared, "%u");
WL18XX_DEBUGFS_FWSTATS_FILE(tx, tx_template_programmed, "%u");
WL18XX_DEBUGFS_FWSTATS_FILE(tx, tx_data_programmed, "%u");
WL18XX_DEBUGFS_FWSTATS_FILE(tx, tx_burst_programmed, "%u");
WL18XX_DEBUGFS_FWSTATS_FILE(tx, tx_starts, "%u");
WL18XX_DEBUGFS_FWSTATS_FILE(tx, tx_stop, "%u");
WL18XX_DEBUGFS_FWSTATS_FILE(tx, tx_start_templates, "%u");
WL18XX_DEBUGFS_FWSTATS_FILE(tx, tx_start_int_templates, "%u");
WL18XX_DEBUGFS_FWSTATS_FILE(tx, tx_start_fw_gen, "%u");
WL18XX_DEBUGFS_FWSTATS_FILE(tx, tx_start_data, "%u");
WL18XX_DEBUGFS_FWSTATS_FILE(tx, tx_start_null_frame, "%u");
WL18XX_DEBUGFS_FWSTATS_FILE(tx, tx_exch, "%u");
WL18XX_DEBUGFS_FWSTATS_FILE(tx, tx_retry_template, "%u");
WL18XX_DEBUGFS_FWSTATS_FILE(tx, tx_retry_data, "%u");
WL18XX_DEBUGFS_FWSTATS_FILE_ARRAY(tx, tx_retry_per_rate,
				  NUM_OF_RATES_INDEXES);
WL18XX_DEBUGFS_FWSTATS_FILE(tx, tx_exch_pending, "%u");
WL18XX_DEBUGFS_FWSTATS_FILE(tx, tx_exch_expiry, "%u");
WL18XX_DEBUGFS_FWSTATS_FILE(tx, tx_done_template, "%u");
WL18XX_DEBUGFS_FWSTATS_FILE(tx, tx_done_data, "%u");
WL18XX_DEBUGFS_FWSTATS_FILE(tx, tx_done_int_template, "%u");
WL18XX_DEBUGFS_FWSTATS_FILE(tx, tx_cfe1, "%u");
WL18XX_DEBUGFS_FWSTATS_FILE(tx, tx_cfe2, "%u");
WL18XX_DEBUGFS_FWSTATS_FILE(tx, frag_called, "%u");
WL18XX_DEBUGFS_FWSTATS_FILE(tx, frag_mpdu_alloc_failed, "%u");
WL18XX_DEBUGFS_FWSTATS_FILE(tx, frag_init_called, "%u");
WL18XX_DEBUGFS_FWSTATS_FILE(tx, frag_in_process_called, "%u");
WL18XX_DEBUGFS_FWSTATS_FILE(tx, frag_tkip_called, "%u");
WL18XX_DEBUGFS_FWSTATS_FILE(tx, frag_key_not_found, "%u");
WL18XX_DEBUGFS_FWSTATS_FILE(tx, frag_need_fragmentation, "%u");
WL18XX_DEBUGFS_FWSTATS_FILE(tx, frag_bad_mblk_num, "%u");
WL18XX_DEBUGFS_FWSTATS_FILE(tx, frag_failed, "%u");
WL18XX_DEBUGFS_FWSTATS_FILE(tx, frag_cache_hit, "%u");
WL18XX_DEBUGFS_FWSTATS_FILE(tx, frag_cache_miss, "%u");

WL18XX_DEBUGFS_FWSTATS_FILE(rx, rx_beacon_early_term, "%u");
WL18XX_DEBUGFS_FWSTATS_FILE(rx, rx_out_of_mpdu_nodes, "%u");
WL18XX_DEBUGFS_FWSTATS_FILE(rx, rx_hdr_overflow, "%u");
WL18XX_DEBUGFS_FWSTATS_FILE(rx, rx_dropped_frame, "%u");
WL18XX_DEBUGFS_FWSTATS_FILE(rx, rx_done, "%u");
WL18XX_DEBUGFS_FWSTATS_FILE(rx, rx_defrag, "%u");
WL18XX_DEBUGFS_FWSTATS_FILE(rx, rx_defrag_end, "%u");
WL18XX_DEBUGFS_FWSTATS_FILE(rx, rx_cmplt, "%u");
WL18XX_DEBUGFS_FWSTATS_FILE(rx, rx_pre_complt, "%u");
WL18XX_DEBUGFS_FWSTATS_FILE(rx, rx_cmplt_task, "%u");
WL18XX_DEBUGFS_FWSTATS_FILE(rx, rx_phy_hdr, "%u");
WL18XX_DEBUGFS_FWSTATS_FILE(rx, rx_timeout, "%u");
WL18XX_DEBUGFS_FWSTATS_FILE(rx, rx_rts_timeout, "%u");
WL18XX_DEBUGFS_FWSTATS_FILE(rx, rx_timeout_wa, "%u");
WL18XX_DEBUGFS_FWSTATS_FILE(rx, defrag_called, "%u");
WL18XX_DEBUGFS_FWSTATS_FILE(rx, defrag_init_called, "%u");
WL18XX_DEBUGFS_FWSTATS_FILE(rx, defrag_in_process_called, "%u");
WL18XX_DEBUGFS_FWSTATS_FILE(rx, defrag_tkip_called, "%u");
WL18XX_DEBUGFS_FWSTATS_FILE(rx, defrag_need_defrag, "%u");
WL18XX_DEBUGFS_FWSTATS_FILE(rx, defrag_decrypt_failed, "%u");
WL18XX_DEBUGFS_FWSTATS_FILE(rx, decrypt_key_not_found, "%u");
WL18XX_DEBUGFS_FWSTATS_FILE(rx, defrag_need_decrypt, "%u");
WL18XX_DEBUGFS_FWSTATS_FILE(rx, rx_tkip_replays, "%u");
WL18XX_DEBUGFS_FWSTATS_FILE(rx, rx_xfr, "%u");

WL18XX_DEBUGFS_FWSTATS_FILE(isr, irqs, "%u");

WL18XX_DEBUGFS_FWSTATS_FILE(pwr, missing_bcns_cnt, "%u");
WL18XX_DEBUGFS_FWSTATS_FILE(pwr, rcvd_bcns_cnt, "%u");
WL18XX_DEBUGFS_FWSTATS_FILE(pwr, connection_out_of_sync, "%u");
WL18XX_DEBUGFS_FWSTATS_FILE_ARRAY(pwr, cont_miss_bcns_spread,
				  PWR_STAT_MAX_CONT_MISSED_BCNS_SPREAD);
WL18XX_DEBUGFS_FWSTATS_FILE(pwr, rcvd_awake_bcns_cnt, "%u");
WL18XX_DEBUGFS_FWSTATS_FILE(pwr, sleep_time_count, "%u");
WL18XX_DEBUGFS_FWSTATS_FILE(pwr, sleep_time_avg, "%u");
WL18XX_DEBUGFS_FWSTATS_FILE(pwr, sleep_cycle_avg, "%u");
WL18XX_DEBUGFS_FWSTATS_FILE(pwr, sleep_percent, "%u");
WL18XX_DEBUGFS_FWSTATS_FILE(pwr, ap_sleep_active_conf, "%u");
WL18XX_DEBUGFS_FWSTATS_FILE(pwr, ap_sleep_user_conf, "%u");
WL18XX_DEBUGFS_FWSTATS_FILE(pwr, ap_sleep_counter, "%u");

WL18XX_DEBUGFS_FWSTATS_FILE(rx_filter, beacon_filter, "%u");
WL18XX_DEBUGFS_FWSTATS_FILE(rx_filter, arp_filter, "%u");
WL18XX_DEBUGFS_FWSTATS_FILE(rx_filter, mc_filter, "%u");
WL18XX_DEBUGFS_FWSTATS_FILE(rx_filter, dup_filter, "%u");
WL18XX_DEBUGFS_FWSTATS_FILE(rx_filter, data_filter, "%u");
WL18XX_DEBUGFS_FWSTATS_FILE(rx_filter, ibss_filter, "%u");
WL18XX_DEBUGFS_FWSTATS_FILE(rx_filter, protection_filter, "%u");
WL18XX_DEBUGFS_FWSTATS_FILE(rx_filter, accum_arp_pend_requests, "%u");
WL18XX_DEBUGFS_FWSTATS_FILE(rx_filter, max_arp_queue_dep, "%u");

WL18XX_DEBUGFS_FWSTATS_FILE_ARRAY(rx_rate, rx_frames_per_rates, 50);

WL18XX_DEBUGFS_FWSTATS_FILE_ARRAY(aggr_size, tx_agg_rate,
				  AGGR_STATS_TX_AGG);
WL18XX_DEBUGFS_FWSTATS_FILE_ARRAY(aggr_size, tx_agg_len,
				  AGGR_STATS_TX_AGG);
WL18XX_DEBUGFS_FWSTATS_FILE_ARRAY(aggr_size, rx_size,
				  AGGR_STATS_RX_SIZE_LEN);

WL18XX_DEBUGFS_FWSTATS_FILE(pipeline, hs_tx_stat_fifo_int, "%u");
WL18XX_DEBUGFS_FWSTATS_FILE(pipeline, enc_tx_stat_fifo_int, "%u");
WL18XX_DEBUGFS_FWSTATS_FILE(pipeline, enc_rx_stat_fifo_int, "%u");
WL18XX_DEBUGFS_FWSTATS_FILE(pipeline, rx_complete_stat_fifo_int, "%u");
WL18XX_DEBUGFS_FWSTATS_FILE(pipeline, pre_proc_swi, "%u");
WL18XX_DEBUGFS_FWSTATS_FILE(pipeline, post_proc_swi, "%u");
WL18XX_DEBUGFS_FWSTATS_FILE(pipeline, sec_frag_swi, "%u");
WL18XX_DEBUGFS_FWSTATS_FILE(pipeline, pre_to_defrag_swi, "%u");
WL18XX_DEBUGFS_FWSTATS_FILE(pipeline, defrag_to_rx_xfer_swi, "%u");
WL18XX_DEBUGFS_FWSTATS_FILE(pipeline, dec_packet_in, "%u");
WL18XX_DEBUGFS_FWSTATS_FILE(pipeline, dec_packet_in_fifo_full, "%u");
WL18XX_DEBUGFS_FWSTATS_FILE(pipeline, dec_packet_out, "%u");

WL18XX_DEBUGFS_FWSTATS_FILE_ARRAY(pipeline, pipeline_fifo_full,
				  PIPE_STATS_HW_FIFO);

WL18XX_DEBUGFS_FWSTATS_FILE_ARRAY(diversity, num_of_packets_per_ant,
				  DIVERSITY_STATS_NUM_OF_ANT);
WL18XX_DEBUGFS_FWSTATS_FILE(diversity, total_num_of_toggles, "%u");

WL18XX_DEBUGFS_FWSTATS_FILE(thermal, irq_thr_low, "%u");
WL18XX_DEBUGFS_FWSTATS_FILE(thermal, irq_thr_high, "%u");
WL18XX_DEBUGFS_FWSTATS_FILE(thermal, tx_stop, "%u");
WL18XX_DEBUGFS_FWSTATS_FILE(thermal, tx_resume, "%u");
WL18XX_DEBUGFS_FWSTATS_FILE(thermal, false_irq, "%u");
WL18XX_DEBUGFS_FWSTATS_FILE(thermal, adc_source_unexpected, "%u");

WL18XX_DEBUGFS_FWSTATS_FILE_ARRAY(calib, fail_count,
				  WL18XX_NUM_OF_CALIBRATIONS_ERRORS);
WL18XX_DEBUGFS_FWSTATS_FILE(calib, calib_count, "%u");

WL18XX_DEBUGFS_FWSTATS_FILE(roaming, rssi_level, "%d");

WL18XX_DEBUGFS_FWSTATS_FILE(dfs, num_of_radar_detections, "%d");

static ssize_t conf_read(struct file *file, char __user *user_buf,
			 size_t count, loff_t *ppos)
{
	struct wl1271 *wl = file->private_data;
	struct wl18xx_priv *priv = wl->priv;
	struct wlcore_conf_header header;
	char *buf, *pos;
	size_t len;
	int ret;

	len = WL18XX_CONF_SIZE;
	buf = kmalloc(len, GFP_KERNEL);
	if (!buf)
		return -ENOMEM;

	header.magic	= cpu_to_le32(WL18XX_CONF_MAGIC);
	header.version	= cpu_to_le32(WL18XX_CONF_VERSION);
	header.checksum	= 0;

	mutex_lock(&wl->mutex);

	pos = buf;
	memcpy(pos, &header, sizeof(header));
	pos += sizeof(header);
	memcpy(pos, &wl->conf, sizeof(wl->conf));
	pos += sizeof(wl->conf);
	memcpy(pos, &priv->conf, sizeof(priv->conf));

	mutex_unlock(&wl->mutex);

	ret = simple_read_from_buffer(user_buf, count, ppos, buf, len);

	kfree(buf);
	return ret;
}

static const struct file_operations conf_ops = {
	.read = conf_read,
	.open = simple_open,
	.llseek = default_llseek,
};

static ssize_t clear_fw_stats_write(struct file *file,
			      const char __user *user_buf,
			      size_t count, loff_t *ppos)
{
	struct wl1271 *wl = file->private_data;
	int ret;

	mutex_lock(&wl->mutex);

	if (unlikely(wl->state != WLCORE_STATE_ON))
		goto out;

	ret = wl18xx_acx_clear_statistics(wl);
	if (ret < 0) {
		count = ret;
		goto out;
	}
out:
	mutex_unlock(&wl->mutex);
	return count;
}

static const struct file_operations clear_fw_stats_ops = {
	.write = clear_fw_stats_write,
	.open = simple_open,
	.llseek = default_llseek,
};

static ssize_t radar_detection_write(struct file *file,
				     const char __user *user_buf,
				     size_t count, loff_t *ppos)
{
	struct wl1271 *wl = file->private_data;
	int ret;
	u8 channel;

	ret = kstrtou8_from_user(user_buf, count, 10, &channel);
	if (ret < 0) {
		wl1271_warning("illegal channel");
		return -EINVAL;
	}

	mutex_lock(&wl->mutex);

	if (unlikely(wl->state != WLCORE_STATE_ON))
		goto out;

	ret = wl1271_ps_elp_wakeup(wl);
	if (ret < 0)
		goto out;

	ret = wl18xx_cmd_radar_detection_debug(wl, channel);
	if (ret < 0)
		count = ret;

	wl1271_ps_elp_sleep(wl);
out:
	mutex_unlock(&wl->mutex);
	return count;
}

static const struct file_operations radar_detection_ops = {
	.write = radar_detection_write,
	.open = simple_open,
	.llseek = default_llseek,
};

static ssize_t dynamic_fw_traces_write(struct file *file,
					const char __user *user_buf,
					size_t count, loff_t *ppos)
{
	struct wl1271 *wl = file->private_data;
	unsigned long value;
	int ret;

	ret = kstrtoul_from_user(user_buf, count, 0, &value);
	if (ret < 0)
		return ret;

	mutex_lock(&wl->mutex);

	wl->dynamic_fw_traces = value;

	if (unlikely(wl->state != WLCORE_STATE_ON))
		goto out;

	ret = wl1271_ps_elp_wakeup(wl);
	if (ret < 0)
		goto out;

	ret = wl18xx_acx_dynamic_fw_traces(wl);
	if (ret < 0)
		count = ret;

	wl1271_ps_elp_sleep(wl);
out:
	mutex_unlock(&wl->mutex);
	return count;
}

static ssize_t dynamic_fw_traces_read(struct file *file,
					char __user *userbuf,
					size_t count, loff_t *ppos)
{
	struct wl1271 *wl = file->private_data;
<<<<<<< HEAD

=======
>>>>>>> db0b54cd
	return wl1271_format_buffer(userbuf, count, ppos,
				    "%d\n", wl->dynamic_fw_traces);
}

static const struct file_operations dynamic_fw_traces_ops = {
	.read = dynamic_fw_traces_read,
	.write = dynamic_fw_traces_write,
	.open = simple_open,
	.llseek = default_llseek,
};

int wl18xx_debugfs_add_files(struct wl1271 *wl,
			     struct dentry *rootdir)
{
	int ret = 0;
	struct dentry *entry, *stats, *moddir;

	moddir = debugfs_create_dir(KBUILD_MODNAME, rootdir);
	if (!moddir || IS_ERR(moddir)) {
		entry = moddir;
		goto err;
	}

	stats = debugfs_create_dir("fw_stats", moddir);
	if (!stats || IS_ERR(stats)) {
		entry = stats;
		goto err;
	}

	DEBUGFS_ADD(clear_fw_stats, stats);

	DEBUGFS_FWSTATS_ADD(error, error_frame_non_ctrl);
	DEBUGFS_FWSTATS_ADD(error, error_frame_ctrl);
	DEBUGFS_FWSTATS_ADD(error, error_frame_during_protection);
	DEBUGFS_FWSTATS_ADD(error, null_frame_tx_start);
	DEBUGFS_FWSTATS_ADD(error, null_frame_cts_start);
	DEBUGFS_FWSTATS_ADD(error, bar_retry);
	DEBUGFS_FWSTATS_ADD(error, num_frame_cts_nul_flid);
	DEBUGFS_FWSTATS_ADD(error, tx_abort_failure);
	DEBUGFS_FWSTATS_ADD(error, tx_resume_failure);
	DEBUGFS_FWSTATS_ADD(error, rx_cmplt_db_overflow_cnt);
	DEBUGFS_FWSTATS_ADD(error, elp_while_rx_exch);
	DEBUGFS_FWSTATS_ADD(error, elp_while_tx_exch);
	DEBUGFS_FWSTATS_ADD(error, elp_while_tx);
	DEBUGFS_FWSTATS_ADD(error, elp_while_nvic_pending);
	DEBUGFS_FWSTATS_ADD(error, rx_excessive_frame_len);
	DEBUGFS_FWSTATS_ADD(error, burst_mismatch);
	DEBUGFS_FWSTATS_ADD(error, tbc_exch_mismatch);

	DEBUGFS_FWSTATS_ADD(tx, tx_prepared_descs);
	DEBUGFS_FWSTATS_ADD(tx, tx_cmplt);
	DEBUGFS_FWSTATS_ADD(tx, tx_template_prepared);
	DEBUGFS_FWSTATS_ADD(tx, tx_data_prepared);
	DEBUGFS_FWSTATS_ADD(tx, tx_template_programmed);
	DEBUGFS_FWSTATS_ADD(tx, tx_data_programmed);
	DEBUGFS_FWSTATS_ADD(tx, tx_burst_programmed);
	DEBUGFS_FWSTATS_ADD(tx, tx_starts);
	DEBUGFS_FWSTATS_ADD(tx, tx_stop);
	DEBUGFS_FWSTATS_ADD(tx, tx_start_templates);
	DEBUGFS_FWSTATS_ADD(tx, tx_start_int_templates);
	DEBUGFS_FWSTATS_ADD(tx, tx_start_fw_gen);
	DEBUGFS_FWSTATS_ADD(tx, tx_start_data);
	DEBUGFS_FWSTATS_ADD(tx, tx_start_null_frame);
	DEBUGFS_FWSTATS_ADD(tx, tx_exch);
	DEBUGFS_FWSTATS_ADD(tx, tx_retry_template);
	DEBUGFS_FWSTATS_ADD(tx, tx_retry_data);
	DEBUGFS_FWSTATS_ADD(tx, tx_retry_per_rate);
	DEBUGFS_FWSTATS_ADD(tx, tx_exch_pending);
	DEBUGFS_FWSTATS_ADD(tx, tx_exch_expiry);
	DEBUGFS_FWSTATS_ADD(tx, tx_done_template);
	DEBUGFS_FWSTATS_ADD(tx, tx_done_data);
	DEBUGFS_FWSTATS_ADD(tx, tx_done_int_template);
	DEBUGFS_FWSTATS_ADD(tx, tx_cfe1);
	DEBUGFS_FWSTATS_ADD(tx, tx_cfe2);
	DEBUGFS_FWSTATS_ADD(tx, frag_called);
	DEBUGFS_FWSTATS_ADD(tx, frag_mpdu_alloc_failed);
	DEBUGFS_FWSTATS_ADD(tx, frag_init_called);
	DEBUGFS_FWSTATS_ADD(tx, frag_in_process_called);
	DEBUGFS_FWSTATS_ADD(tx, frag_tkip_called);
	DEBUGFS_FWSTATS_ADD(tx, frag_key_not_found);
	DEBUGFS_FWSTATS_ADD(tx, frag_need_fragmentation);
	DEBUGFS_FWSTATS_ADD(tx, frag_bad_mblk_num);
	DEBUGFS_FWSTATS_ADD(tx, frag_failed);
	DEBUGFS_FWSTATS_ADD(tx, frag_cache_hit);
	DEBUGFS_FWSTATS_ADD(tx, frag_cache_miss);

	DEBUGFS_FWSTATS_ADD(rx, rx_beacon_early_term);
	DEBUGFS_FWSTATS_ADD(rx, rx_out_of_mpdu_nodes);
	DEBUGFS_FWSTATS_ADD(rx, rx_hdr_overflow);
	DEBUGFS_FWSTATS_ADD(rx, rx_dropped_frame);
	DEBUGFS_FWSTATS_ADD(rx, rx_done);
	DEBUGFS_FWSTATS_ADD(rx, rx_defrag);
	DEBUGFS_FWSTATS_ADD(rx, rx_defrag_end);
	DEBUGFS_FWSTATS_ADD(rx, rx_cmplt);
	DEBUGFS_FWSTATS_ADD(rx, rx_pre_complt);
	DEBUGFS_FWSTATS_ADD(rx, rx_cmplt_task);
	DEBUGFS_FWSTATS_ADD(rx, rx_phy_hdr);
	DEBUGFS_FWSTATS_ADD(rx, rx_timeout);
	DEBUGFS_FWSTATS_ADD(rx, rx_rts_timeout);
	DEBUGFS_FWSTATS_ADD(rx, rx_timeout_wa);
	DEBUGFS_FWSTATS_ADD(rx, defrag_called);
	DEBUGFS_FWSTATS_ADD(rx, defrag_init_called);
	DEBUGFS_FWSTATS_ADD(rx, defrag_in_process_called);
	DEBUGFS_FWSTATS_ADD(rx, defrag_tkip_called);
	DEBUGFS_FWSTATS_ADD(rx, defrag_need_defrag);
	DEBUGFS_FWSTATS_ADD(rx, defrag_decrypt_failed);
	DEBUGFS_FWSTATS_ADD(rx, decrypt_key_not_found);
	DEBUGFS_FWSTATS_ADD(rx, defrag_need_decrypt);
	DEBUGFS_FWSTATS_ADD(rx, rx_tkip_replays);
	DEBUGFS_FWSTATS_ADD(rx, rx_xfr);

	DEBUGFS_FWSTATS_ADD(isr, irqs);

	DEBUGFS_FWSTATS_ADD(pwr, missing_bcns_cnt);
	DEBUGFS_FWSTATS_ADD(pwr, rcvd_bcns_cnt);
	DEBUGFS_FWSTATS_ADD(pwr, connection_out_of_sync);
	DEBUGFS_FWSTATS_ADD(pwr, cont_miss_bcns_spread);
	DEBUGFS_FWSTATS_ADD(pwr, rcvd_awake_bcns_cnt);
	DEBUGFS_FWSTATS_ADD(pwr, sleep_time_count);
	DEBUGFS_FWSTATS_ADD(pwr, sleep_time_avg);
	DEBUGFS_FWSTATS_ADD(pwr, sleep_cycle_avg);
	DEBUGFS_FWSTATS_ADD(pwr, sleep_percent);
	DEBUGFS_FWSTATS_ADD(pwr, ap_sleep_active_conf);
	DEBUGFS_FWSTATS_ADD(pwr, ap_sleep_user_conf);
	DEBUGFS_FWSTATS_ADD(pwr, ap_sleep_counter);

	DEBUGFS_FWSTATS_ADD(rx_filter, beacon_filter);
	DEBUGFS_FWSTATS_ADD(rx_filter, arp_filter);
	DEBUGFS_FWSTATS_ADD(rx_filter, mc_filter);
	DEBUGFS_FWSTATS_ADD(rx_filter, dup_filter);
	DEBUGFS_FWSTATS_ADD(rx_filter, data_filter);
	DEBUGFS_FWSTATS_ADD(rx_filter, ibss_filter);
	DEBUGFS_FWSTATS_ADD(rx_filter, protection_filter);
	DEBUGFS_FWSTATS_ADD(rx_filter, accum_arp_pend_requests);
	DEBUGFS_FWSTATS_ADD(rx_filter, max_arp_queue_dep);

	DEBUGFS_FWSTATS_ADD(rx_rate, rx_frames_per_rates);

	DEBUGFS_FWSTATS_ADD(aggr_size, tx_agg_rate);
	DEBUGFS_FWSTATS_ADD(aggr_size, tx_agg_len);
	DEBUGFS_FWSTATS_ADD(aggr_size, rx_size);

	DEBUGFS_FWSTATS_ADD(pipeline, hs_tx_stat_fifo_int);
	DEBUGFS_FWSTATS_ADD(pipeline, enc_tx_stat_fifo_int);
	DEBUGFS_FWSTATS_ADD(pipeline, enc_rx_stat_fifo_int);
	DEBUGFS_FWSTATS_ADD(pipeline, rx_complete_stat_fifo_int);
	DEBUGFS_FWSTATS_ADD(pipeline, pre_proc_swi);
	DEBUGFS_FWSTATS_ADD(pipeline, post_proc_swi);
	DEBUGFS_FWSTATS_ADD(pipeline, sec_frag_swi);
	DEBUGFS_FWSTATS_ADD(pipeline, pre_to_defrag_swi);
	DEBUGFS_FWSTATS_ADD(pipeline, defrag_to_rx_xfer_swi);
	DEBUGFS_FWSTATS_ADD(pipeline, dec_packet_in);
	DEBUGFS_FWSTATS_ADD(pipeline, dec_packet_in_fifo_full);
	DEBUGFS_FWSTATS_ADD(pipeline, dec_packet_out);
	DEBUGFS_FWSTATS_ADD(pipeline, pipeline_fifo_full);

	DEBUGFS_FWSTATS_ADD(diversity, num_of_packets_per_ant);
	DEBUGFS_FWSTATS_ADD(diversity, total_num_of_toggles);

	DEBUGFS_FWSTATS_ADD(thermal, irq_thr_low);
	DEBUGFS_FWSTATS_ADD(thermal, irq_thr_high);
	DEBUGFS_FWSTATS_ADD(thermal, tx_stop);
	DEBUGFS_FWSTATS_ADD(thermal, tx_resume);
	DEBUGFS_FWSTATS_ADD(thermal, false_irq);
	DEBUGFS_FWSTATS_ADD(thermal, adc_source_unexpected);

	DEBUGFS_FWSTATS_ADD(calib, fail_count);

	DEBUGFS_FWSTATS_ADD(calib, calib_count);

	DEBUGFS_FWSTATS_ADD(roaming, rssi_level);

	DEBUGFS_FWSTATS_ADD(dfs, num_of_radar_detections);

	DEBUGFS_ADD(conf, moddir);
	DEBUGFS_ADD(radar_detection, moddir);
	DEBUGFS_ADD(dynamic_fw_traces, moddir);

	return 0;

err:
	if (IS_ERR(entry))
		ret = PTR_ERR(entry);
	else
		ret = -ENOMEM;

	return ret;
}<|MERGE_RESOLUTION|>--- conflicted
+++ resolved
@@ -334,10 +334,6 @@
 					size_t count, loff_t *ppos)
 {
 	struct wl1271 *wl = file->private_data;
-<<<<<<< HEAD
-
-=======
->>>>>>> db0b54cd
 	return wl1271_format_buffer(userbuf, count, ppos,
 				    "%d\n", wl->dynamic_fw_traces);
 }
