--- conflicted
+++ resolved
@@ -2424,14 +2424,10 @@
 	res_size = resource_size(res);
 
 	irq = platform_get_irq(pdev, 0);
-<<<<<<< HEAD
-	if (irq <= 0) {
-=======
 	if (irq == -EPROBE_DEFER) {
 		retval = -EPROBE_DEFER;
 		goto out_0;
 	} else if (irq <= 0) {
->>>>>>> db0b54cd
 		pr_warn("Could not allocate irq resource\n");
 		retval = -ENODEV;
 		goto out_0;
