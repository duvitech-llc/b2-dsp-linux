--- conflicted
+++ resolved
@@ -2608,17 +2608,7 @@
 
 	for_all_evt_queues(adapter, eqo, i) {
 		int numa_node = dev_to_node(&adapter->pdev->dev);
-<<<<<<< HEAD
-		if (!zalloc_cpumask_var(&eqo->affinity_mask, GFP_KERNEL))
-			return -ENOMEM;
-		cpumask_set_cpu(cpumask_local_spread(i, numa_node),
-				eqo->affinity_mask);
-		netif_napi_add(adapter->netdev, &eqo->napi, be_poll,
-			       BE_NAPI_WEIGHT);
-		napi_hash_add(&eqo->napi);
-=======
-
->>>>>>> db0b54cd
+
 		aic = &adapter->aic_obj[i];
 		eqo->adapter = adapter;
 		eqo->idx = i;
@@ -5166,11 +5156,7 @@
 	return ndo_dflt_bridge_getlink(skb, pid, seq, dev,
 				       hsw_mode == PORT_FWD_TYPE_VEPA ?
 				       BRIDGE_MODE_VEPA : BRIDGE_MODE_VEB,
-<<<<<<< HEAD
-				       0, 0, nlflags);
-=======
 				       0, 0, nlflags, filter_mask, NULL);
->>>>>>> db0b54cd
 }
 
 #ifdef CONFIG_BE2NET_VXLAN
