/*
 * drivers/net/ethernet/rocker/rocker.c - Rocker switch device driver
 * Copyright (c) 2014 Jiri Pirko <jiri@resnulli.us>
 * Copyright (c) 2014 Scott Feldman <sfeldma@gmail.com>
 *
 * This program is free software; you can redistribute it and/or modify
 * it under the terms of the GNU General Public License as published by
 * the Free Software Foundation; either version 2 of the License, or
 * (at your option) any later version.
 */

#include <linux/kernel.h>
#include <linux/module.h>
#include <linux/pci.h>
#include <linux/interrupt.h>
#include <linux/sched.h>
#include <linux/wait.h>
#include <linux/spinlock.h>
#include <linux/hashtable.h>
#include <linux/crc32.h>
#include <linux/sort.h>
#include <linux/random.h>
#include <linux/netdevice.h>
#include <linux/inetdevice.h>
#include <linux/skbuff.h>
#include <linux/socket.h>
#include <linux/etherdevice.h>
#include <linux/ethtool.h>
#include <linux/if_ether.h>
#include <linux/if_vlan.h>
#include <linux/if_bridge.h>
#include <linux/bitops.h>
#include <linux/ctype.h>
#include <net/switchdev.h>
#include <net/rtnetlink.h>
#include <net/ip_fib.h>
#include <net/netevent.h>
#include <net/arp.h>
#include <linux/io-64-nonatomic-lo-hi.h>
#include <generated/utsrelease.h>

#include "rocker.h"

static const char rocker_driver_name[] = "rocker";

static const struct pci_device_id rocker_pci_id_table[] = {
	{PCI_VDEVICE(REDHAT, PCI_DEVICE_ID_REDHAT_ROCKER), 0},
	{0, }
};

struct rocker_flow_tbl_key {
	u32 priority;
	enum rocker_of_dpa_table_id tbl_id;
	union {
		struct {
			u32 in_pport;
			u32 in_pport_mask;
			enum rocker_of_dpa_table_id goto_tbl;
		} ig_port;
		struct {
			u32 in_pport;
			__be16 vlan_id;
			__be16 vlan_id_mask;
			enum rocker_of_dpa_table_id goto_tbl;
			bool untagged;
			__be16 new_vlan_id;
		} vlan;
		struct {
			u32 in_pport;
			u32 in_pport_mask;
			__be16 eth_type;
			u8 eth_dst[ETH_ALEN];
			u8 eth_dst_mask[ETH_ALEN];
			__be16 vlan_id;
			__be16 vlan_id_mask;
			enum rocker_of_dpa_table_id goto_tbl;
			bool copy_to_cpu;
		} term_mac;
		struct {
			__be16 eth_type;
			__be32 dst4;
			__be32 dst4_mask;
			enum rocker_of_dpa_table_id goto_tbl;
			u32 group_id;
		} ucast_routing;
		struct {
			u8 eth_dst[ETH_ALEN];
			u8 eth_dst_mask[ETH_ALEN];
			int has_eth_dst;
			int has_eth_dst_mask;
			__be16 vlan_id;
			u32 tunnel_id;
			enum rocker_of_dpa_table_id goto_tbl;
			u32 group_id;
			bool copy_to_cpu;
		} bridge;
		struct {
			u32 in_pport;
			u32 in_pport_mask;
			u8 eth_src[ETH_ALEN];
			u8 eth_src_mask[ETH_ALEN];
			u8 eth_dst[ETH_ALEN];
			u8 eth_dst_mask[ETH_ALEN];
			__be16 eth_type;
			__be16 vlan_id;
			__be16 vlan_id_mask;
			u8 ip_proto;
			u8 ip_proto_mask;
			u8 ip_tos;
			u8 ip_tos_mask;
			u32 group_id;
		} acl;
	};
};

struct rocker_flow_tbl_entry {
	struct hlist_node entry;
	u32 cmd;
	u64 cookie;
	struct rocker_flow_tbl_key key;
	size_t key_len;
	u32 key_crc32; /* key */
};

struct rocker_group_tbl_entry {
	struct hlist_node entry;
	u32 cmd;
	u32 group_id; /* key */
	u16 group_count;
	u32 *group_ids;
	union {
		struct {
			u8 pop_vlan;
		} l2_interface;
		struct {
			u8 eth_src[ETH_ALEN];
			u8 eth_dst[ETH_ALEN];
			__be16 vlan_id;
			u32 group_id;
		} l2_rewrite;
		struct {
			u8 eth_src[ETH_ALEN];
			u8 eth_dst[ETH_ALEN];
			__be16 vlan_id;
			bool ttl_check;
			u32 group_id;
		} l3_unicast;
	};
};

struct rocker_fdb_tbl_entry {
	struct hlist_node entry;
	u32 key_crc32; /* key */
	bool learned;
	unsigned long touched;
	struct rocker_fdb_tbl_key {
		struct rocker_port *rocker_port;
		u8 addr[ETH_ALEN];
		__be16 vlan_id;
	} key;
};

struct rocker_internal_vlan_tbl_entry {
	struct hlist_node entry;
	int ifindex; /* key */
	u32 ref_count;
	__be16 vlan_id;
};

struct rocker_neigh_tbl_entry {
	struct hlist_node entry;
	__be32 ip_addr; /* key */
	struct net_device *dev;
	u32 ref_count;
	u32 index;
	u8 eth_dst[ETH_ALEN];
	bool ttl_check;
};

struct rocker_desc_info {
	char *data; /* mapped */
	size_t data_size;
	size_t tlv_size;
	struct rocker_desc *desc;
	dma_addr_t mapaddr;
};

struct rocker_dma_ring_info {
	size_t size;
	u32 head;
	u32 tail;
	struct rocker_desc *desc; /* mapped */
	dma_addr_t mapaddr;
	struct rocker_desc_info *desc_info;
	unsigned int type;
};

struct rocker;

enum {
	ROCKER_CTRL_LINK_LOCAL_MCAST,
	ROCKER_CTRL_LOCAL_ARP,
	ROCKER_CTRL_IPV4_MCAST,
	ROCKER_CTRL_IPV6_MCAST,
	ROCKER_CTRL_DFLT_BRIDGING,
	ROCKER_CTRL_DFLT_OVS,
	ROCKER_CTRL_MAX,
};

#define ROCKER_INTERNAL_VLAN_ID_BASE	0x0f00
#define ROCKER_N_INTERNAL_VLANS		255
#define ROCKER_VLAN_BITMAP_LEN		BITS_TO_LONGS(VLAN_N_VID)
#define ROCKER_INTERNAL_VLAN_BITMAP_LEN	BITS_TO_LONGS(ROCKER_N_INTERNAL_VLANS)

struct rocker_port {
	struct net_device *dev;
	struct net_device *bridge_dev;
	struct rocker *rocker;
	unsigned int port_number;
	u32 pport;
	__be16 internal_vlan_id;
	int stp_state;
	u32 brport_flags;
	unsigned long ageing_time;
	bool ctrls[ROCKER_CTRL_MAX];
	unsigned long vlan_bitmap[ROCKER_VLAN_BITMAP_LEN];
	struct napi_struct napi_tx;
	struct napi_struct napi_rx;
	struct rocker_dma_ring_info tx_ring;
	struct rocker_dma_ring_info rx_ring;
};

struct rocker {
	struct pci_dev *pdev;
	u8 __iomem *hw_addr;
	struct msix_entry *msix_entries;
	unsigned int port_count;
	struct rocker_port **ports;
	struct {
		u64 id;
	} hw;
	unsigned long ageing_time;
	spinlock_t cmd_ring_lock;		/* for cmd ring accesses */
	struct rocker_dma_ring_info cmd_ring;
	struct rocker_dma_ring_info event_ring;
	DECLARE_HASHTABLE(flow_tbl, 16);
	spinlock_t flow_tbl_lock;		/* for flow tbl accesses */
	u64 flow_tbl_next_cookie;
	DECLARE_HASHTABLE(group_tbl, 16);
	spinlock_t group_tbl_lock;		/* for group tbl accesses */
	struct timer_list fdb_cleanup_timer;
	DECLARE_HASHTABLE(fdb_tbl, 16);
	spinlock_t fdb_tbl_lock;		/* for fdb tbl accesses */
	unsigned long internal_vlan_bitmap[ROCKER_INTERNAL_VLAN_BITMAP_LEN];
	DECLARE_HASHTABLE(internal_vlan_tbl, 8);
	spinlock_t internal_vlan_tbl_lock;	/* for vlan tbl accesses */
	DECLARE_HASHTABLE(neigh_tbl, 16);
	spinlock_t neigh_tbl_lock;		/* for neigh tbl accesses */
	u32 neigh_tbl_next_index;
};

static const u8 zero_mac[ETH_ALEN]   = { 0x00, 0x00, 0x00, 0x00, 0x00, 0x00 };
static const u8 ff_mac[ETH_ALEN]     = { 0xff, 0xff, 0xff, 0xff, 0xff, 0xff };
static const u8 ll_mac[ETH_ALEN]     = { 0x01, 0x80, 0xc2, 0x00, 0x00, 0x00 };
static const u8 ll_mask[ETH_ALEN]    = { 0xff, 0xff, 0xff, 0xff, 0xff, 0xf0 };
static const u8 mcast_mac[ETH_ALEN]  = { 0x01, 0x00, 0x00, 0x00, 0x00, 0x00 };
static const u8 ipv4_mcast[ETH_ALEN] = { 0x01, 0x00, 0x5e, 0x00, 0x00, 0x00 };
static const u8 ipv4_mask[ETH_ALEN]  = { 0xff, 0xff, 0xff, 0x80, 0x00, 0x00 };
static const u8 ipv6_mcast[ETH_ALEN] = { 0x33, 0x33, 0x00, 0x00, 0x00, 0x00 };
static const u8 ipv6_mask[ETH_ALEN]  = { 0xff, 0xff, 0x00, 0x00, 0x00, 0x00 };

/* Rocker priority levels for flow table entries.  Higher
 * priority match takes precedence over lower priority match.
 */

enum {
	ROCKER_PRIORITY_UNKNOWN = 0,
	ROCKER_PRIORITY_IG_PORT = 1,
	ROCKER_PRIORITY_VLAN = 1,
	ROCKER_PRIORITY_TERM_MAC_UCAST = 0,
	ROCKER_PRIORITY_TERM_MAC_MCAST = 1,
	ROCKER_PRIORITY_BRIDGING_VLAN_DFLT_EXACT = 1,
	ROCKER_PRIORITY_BRIDGING_VLAN_DFLT_WILD = 2,
	ROCKER_PRIORITY_BRIDGING_VLAN = 3,
	ROCKER_PRIORITY_BRIDGING_TENANT_DFLT_EXACT = 1,
	ROCKER_PRIORITY_BRIDGING_TENANT_DFLT_WILD = 2,
	ROCKER_PRIORITY_BRIDGING_TENANT = 3,
	ROCKER_PRIORITY_ACL_CTRL = 3,
	ROCKER_PRIORITY_ACL_NORMAL = 2,
	ROCKER_PRIORITY_ACL_DFLT = 1,
};

static bool rocker_vlan_id_is_internal(__be16 vlan_id)
{
	u16 start = ROCKER_INTERNAL_VLAN_ID_BASE;
	u16 end = 0xffe;
	u16 _vlan_id = ntohs(vlan_id);

	return (_vlan_id >= start && _vlan_id <= end);
}

static __be16 rocker_port_vid_to_vlan(const struct rocker_port *rocker_port,
				      u16 vid, bool *pop_vlan)
{
	__be16 vlan_id;

	if (pop_vlan)
		*pop_vlan = false;
	vlan_id = htons(vid);
	if (!vlan_id) {
		vlan_id = rocker_port->internal_vlan_id;
		if (pop_vlan)
			*pop_vlan = true;
	}

	return vlan_id;
}

static u16 rocker_port_vlan_to_vid(const struct rocker_port *rocker_port,
				   __be16 vlan_id)
{
	if (rocker_vlan_id_is_internal(vlan_id))
		return 0;

	return ntohs(vlan_id);
}

static bool rocker_port_is_bridged(const struct rocker_port *rocker_port)
{
	return rocker_port->bridge_dev &&
	       netif_is_bridge_master(rocker_port->bridge_dev);
}

static bool rocker_port_is_ovsed(const struct rocker_port *rocker_port)
{
	return rocker_port->bridge_dev &&
	       netif_is_ovs_master(rocker_port->bridge_dev);
}

#define ROCKER_OP_FLAG_REMOVE		BIT(0)
#define ROCKER_OP_FLAG_NOWAIT		BIT(1)
#define ROCKER_OP_FLAG_LEARNED		BIT(2)
#define ROCKER_OP_FLAG_REFRESH		BIT(3)

static void *__rocker_port_mem_alloc(struct rocker_port *rocker_port,
				     struct switchdev_trans *trans, int flags,
				     size_t size)
{
	struct switchdev_trans_item *elem = NULL;
	gfp_t gfp_flags = (flags & ROCKER_OP_FLAG_NOWAIT) ?
			  GFP_ATOMIC : GFP_KERNEL;

	/* If in transaction prepare phase, allocate the memory
	 * and enqueue it on a transaction.  If in transaction
	 * commit phase, dequeue the memory from the transaction
	 * rather than re-allocating the memory.  The idea is the
	 * driver code paths for prepare and commit are identical
	 * so the memory allocated in the prepare phase is the
	 * memory used in the commit phase.
	 */

	if (!trans) {
		elem = kzalloc(size + sizeof(*elem), gfp_flags);
	} else if (switchdev_trans_ph_prepare(trans)) {
		elem = kzalloc(size + sizeof(*elem), gfp_flags);
		if (!elem)
			return NULL;
		switchdev_trans_item_enqueue(trans, elem, kfree, elem);
	} else {
		elem = switchdev_trans_item_dequeue(trans);
	}

	return elem ? elem + 1 : NULL;
}

static void *rocker_port_kzalloc(struct rocker_port *rocker_port,
				 struct switchdev_trans *trans, int flags,
				 size_t size)
{
	return __rocker_port_mem_alloc(rocker_port, trans, flags, size);
}

static void *rocker_port_kcalloc(struct rocker_port *rocker_port,
				 struct switchdev_trans *trans, int flags,
				 size_t n, size_t size)
{
	return __rocker_port_mem_alloc(rocker_port, trans, flags, n * size);
}

static void rocker_port_kfree(struct switchdev_trans *trans, const void *mem)
{
	struct switchdev_trans_item *elem;

	/* Frees are ignored if in transaction prepare phase.  The
	 * memory remains on the per-port list until freed in the
	 * commit phase.
	 */

	if (switchdev_trans_ph_prepare(trans))
		return;

	elem = (struct switchdev_trans_item *) mem - 1;
	kfree(elem);
}

struct rocker_wait {
	wait_queue_head_t wait;
	bool done;
	bool nowait;
};

static void rocker_wait_reset(struct rocker_wait *wait)
{
	wait->done = false;
	wait->nowait = false;
}

static void rocker_wait_init(struct rocker_wait *wait)
{
	init_waitqueue_head(&wait->wait);
	rocker_wait_reset(wait);
}

static struct rocker_wait *rocker_wait_create(struct rocker_port *rocker_port,
					      struct switchdev_trans *trans,
					      int flags)
{
	struct rocker_wait *wait;

	wait = rocker_port_kzalloc(rocker_port, trans, flags, sizeof(*wait));
	if (!wait)
		return NULL;
	rocker_wait_init(wait);
	return wait;
}

static void rocker_wait_destroy(struct switchdev_trans *trans,
				struct rocker_wait *wait)
{
	rocker_port_kfree(trans, wait);
}

static bool rocker_wait_event_timeout(struct rocker_wait *wait,
				      unsigned long timeout)
{
	wait_event_timeout(wait->wait, wait->done, HZ / 10);
	if (!wait->done)
		return false;
	return true;
}

static void rocker_wait_wake_up(struct rocker_wait *wait)
{
	wait->done = true;
	wake_up(&wait->wait);
}

static u32 rocker_msix_vector(const struct rocker *rocker, unsigned int vector)
{
	return rocker->msix_entries[vector].vector;
}

static u32 rocker_msix_tx_vector(const struct rocker_port *rocker_port)
{
	return rocker_msix_vector(rocker_port->rocker,
				  ROCKER_MSIX_VEC_TX(rocker_port->port_number));
}

static u32 rocker_msix_rx_vector(const struct rocker_port *rocker_port)
{
	return rocker_msix_vector(rocker_port->rocker,
				  ROCKER_MSIX_VEC_RX(rocker_port->port_number));
}

#define rocker_write32(rocker, reg, val)	\
	writel((val), (rocker)->hw_addr + (ROCKER_ ## reg))
#define rocker_read32(rocker, reg)	\
	readl((rocker)->hw_addr + (ROCKER_ ## reg))
#define rocker_write64(rocker, reg, val)	\
	writeq((val), (rocker)->hw_addr + (ROCKER_ ## reg))
#define rocker_read64(rocker, reg)	\
	readq((rocker)->hw_addr + (ROCKER_ ## reg))

/*****************************
 * HW basic testing functions
 *****************************/

static int rocker_reg_test(const struct rocker *rocker)
{
	const struct pci_dev *pdev = rocker->pdev;
	u64 test_reg;
	u64 rnd;

	rnd = prandom_u32();
	rnd >>= 1;
	rocker_write32(rocker, TEST_REG, rnd);
	test_reg = rocker_read32(rocker, TEST_REG);
	if (test_reg != rnd * 2) {
		dev_err(&pdev->dev, "unexpected 32bit register value %08llx, expected %08llx\n",
			test_reg, rnd * 2);
		return -EIO;
	}

	rnd = prandom_u32();
	rnd <<= 31;
	rnd |= prandom_u32();
	rocker_write64(rocker, TEST_REG64, rnd);
	test_reg = rocker_read64(rocker, TEST_REG64);
	if (test_reg != rnd * 2) {
		dev_err(&pdev->dev, "unexpected 64bit register value %16llx, expected %16llx\n",
			test_reg, rnd * 2);
		return -EIO;
	}

	return 0;
}

static int rocker_dma_test_one(const struct rocker *rocker,
			       struct rocker_wait *wait, u32 test_type,
			       dma_addr_t dma_handle, const unsigned char *buf,
			       const unsigned char *expect, size_t size)
{
	const struct pci_dev *pdev = rocker->pdev;
	int i;

	rocker_wait_reset(wait);
	rocker_write32(rocker, TEST_DMA_CTRL, test_type);

	if (!rocker_wait_event_timeout(wait, HZ / 10)) {
		dev_err(&pdev->dev, "no interrupt received within a timeout\n");
		return -EIO;
	}

	for (i = 0; i < size; i++) {
		if (buf[i] != expect[i]) {
			dev_err(&pdev->dev, "unexpected memory content %02x at byte %x\n, %02x expected",
				buf[i], i, expect[i]);
			return -EIO;
		}
	}
	return 0;
}

#define ROCKER_TEST_DMA_BUF_SIZE (PAGE_SIZE * 4)
#define ROCKER_TEST_DMA_FILL_PATTERN 0x96

static int rocker_dma_test_offset(const struct rocker *rocker,
				  struct rocker_wait *wait, int offset)
{
	struct pci_dev *pdev = rocker->pdev;
	unsigned char *alloc;
	unsigned char *buf;
	unsigned char *expect;
	dma_addr_t dma_handle;
	int i;
	int err;

	alloc = kzalloc(ROCKER_TEST_DMA_BUF_SIZE * 2 + offset,
			GFP_KERNEL | GFP_DMA);
	if (!alloc)
		return -ENOMEM;
	buf = alloc + offset;
	expect = buf + ROCKER_TEST_DMA_BUF_SIZE;

	dma_handle = pci_map_single(pdev, buf, ROCKER_TEST_DMA_BUF_SIZE,
				    PCI_DMA_BIDIRECTIONAL);
	if (pci_dma_mapping_error(pdev, dma_handle)) {
		err = -EIO;
		goto free_alloc;
	}

	rocker_write64(rocker, TEST_DMA_ADDR, dma_handle);
	rocker_write32(rocker, TEST_DMA_SIZE, ROCKER_TEST_DMA_BUF_SIZE);

	memset(expect, ROCKER_TEST_DMA_FILL_PATTERN, ROCKER_TEST_DMA_BUF_SIZE);
	err = rocker_dma_test_one(rocker, wait, ROCKER_TEST_DMA_CTRL_FILL,
				  dma_handle, buf, expect,
				  ROCKER_TEST_DMA_BUF_SIZE);
	if (err)
		goto unmap;

	memset(expect, 0, ROCKER_TEST_DMA_BUF_SIZE);
	err = rocker_dma_test_one(rocker, wait, ROCKER_TEST_DMA_CTRL_CLEAR,
				  dma_handle, buf, expect,
				  ROCKER_TEST_DMA_BUF_SIZE);
	if (err)
		goto unmap;

	prandom_bytes(buf, ROCKER_TEST_DMA_BUF_SIZE);
	for (i = 0; i < ROCKER_TEST_DMA_BUF_SIZE; i++)
		expect[i] = ~buf[i];
	err = rocker_dma_test_one(rocker, wait, ROCKER_TEST_DMA_CTRL_INVERT,
				  dma_handle, buf, expect,
				  ROCKER_TEST_DMA_BUF_SIZE);
	if (err)
		goto unmap;

unmap:
	pci_unmap_single(pdev, dma_handle, ROCKER_TEST_DMA_BUF_SIZE,
			 PCI_DMA_BIDIRECTIONAL);
free_alloc:
	kfree(alloc);

	return err;
}

static int rocker_dma_test(const struct rocker *rocker,
			   struct rocker_wait *wait)
{
	int i;
	int err;

	for (i = 0; i < 8; i++) {
		err = rocker_dma_test_offset(rocker, wait, i);
		if (err)
			return err;
	}
	return 0;
}

static irqreturn_t rocker_test_irq_handler(int irq, void *dev_id)
{
	struct rocker_wait *wait = dev_id;

	rocker_wait_wake_up(wait);

	return IRQ_HANDLED;
}

static int rocker_basic_hw_test(const struct rocker *rocker)
{
	const struct pci_dev *pdev = rocker->pdev;
	struct rocker_wait wait;
	int err;

	err = rocker_reg_test(rocker);
	if (err) {
		dev_err(&pdev->dev, "reg test failed\n");
		return err;
	}

	err = request_irq(rocker_msix_vector(rocker, ROCKER_MSIX_VEC_TEST),
			  rocker_test_irq_handler, 0,
			  rocker_driver_name, &wait);
	if (err) {
		dev_err(&pdev->dev, "cannot assign test irq\n");
		return err;
	}

	rocker_wait_init(&wait);
	rocker_write32(rocker, TEST_IRQ, ROCKER_MSIX_VEC_TEST);

	if (!rocker_wait_event_timeout(&wait, HZ / 10)) {
		dev_err(&pdev->dev, "no interrupt received within a timeout\n");
		err = -EIO;
		goto free_irq;
	}

	err = rocker_dma_test(rocker, &wait);
	if (err)
		dev_err(&pdev->dev, "dma test failed\n");

free_irq:
	free_irq(rocker_msix_vector(rocker, ROCKER_MSIX_VEC_TEST), &wait);
	return err;
}

/******
 * TLV
 ******/

#define ROCKER_TLV_ALIGNTO 8U
#define ROCKER_TLV_ALIGN(len) \
	(((len) + ROCKER_TLV_ALIGNTO - 1) & ~(ROCKER_TLV_ALIGNTO - 1))
#define ROCKER_TLV_HDRLEN ROCKER_TLV_ALIGN(sizeof(struct rocker_tlv))

/*  <------- ROCKER_TLV_HDRLEN -------> <--- ROCKER_TLV_ALIGN(payload) --->
 * +-----------------------------+- - -+- - - - - - - - - - - - - - -+- - -+
 * |             Header          | Pad |           Payload           | Pad |
 * |      (struct rocker_tlv)    | ing |                             | ing |
 * +-----------------------------+- - -+- - - - - - - - - - - - - - -+- - -+
 *  <--------------------------- tlv->len -------------------------->
 */

static struct rocker_tlv *rocker_tlv_next(const struct rocker_tlv *tlv,
					  int *remaining)
{
	int totlen = ROCKER_TLV_ALIGN(tlv->len);

	*remaining -= totlen;
	return (struct rocker_tlv *) ((char *) tlv + totlen);
}

static int rocker_tlv_ok(const struct rocker_tlv *tlv, int remaining)
{
	return remaining >= (int) ROCKER_TLV_HDRLEN &&
	       tlv->len >= ROCKER_TLV_HDRLEN &&
	       tlv->len <= remaining;
}

#define rocker_tlv_for_each(pos, head, len, rem)	\
	for (pos = head, rem = len;			\
	     rocker_tlv_ok(pos, rem);			\
	     pos = rocker_tlv_next(pos, &(rem)))

#define rocker_tlv_for_each_nested(pos, tlv, rem)	\
	rocker_tlv_for_each(pos, rocker_tlv_data(tlv),	\
			    rocker_tlv_len(tlv), rem)

static int rocker_tlv_attr_size(int payload)
{
	return ROCKER_TLV_HDRLEN + payload;
}

static int rocker_tlv_total_size(int payload)
{
	return ROCKER_TLV_ALIGN(rocker_tlv_attr_size(payload));
}

static int rocker_tlv_padlen(int payload)
{
	return rocker_tlv_total_size(payload) - rocker_tlv_attr_size(payload);
}

static int rocker_tlv_type(const struct rocker_tlv *tlv)
{
	return tlv->type;
}

static void *rocker_tlv_data(const struct rocker_tlv *tlv)
{
	return (char *) tlv + ROCKER_TLV_HDRLEN;
}

static int rocker_tlv_len(const struct rocker_tlv *tlv)
{
	return tlv->len - ROCKER_TLV_HDRLEN;
}

static u8 rocker_tlv_get_u8(const struct rocker_tlv *tlv)
{
	return *(u8 *) rocker_tlv_data(tlv);
}

static u16 rocker_tlv_get_u16(const struct rocker_tlv *tlv)
{
	return *(u16 *) rocker_tlv_data(tlv);
}

static __be16 rocker_tlv_get_be16(const struct rocker_tlv *tlv)
{
	return *(__be16 *) rocker_tlv_data(tlv);
}

static u32 rocker_tlv_get_u32(const struct rocker_tlv *tlv)
{
	return *(u32 *) rocker_tlv_data(tlv);
}

static u64 rocker_tlv_get_u64(const struct rocker_tlv *tlv)
{
	return *(u64 *) rocker_tlv_data(tlv);
}

static void rocker_tlv_parse(const struct rocker_tlv **tb, int maxtype,
			     const char *buf, int buf_len)
{
	const struct rocker_tlv *tlv;
	const struct rocker_tlv *head = (const struct rocker_tlv *) buf;
	int rem;

	memset(tb, 0, sizeof(struct rocker_tlv *) * (maxtype + 1));

	rocker_tlv_for_each(tlv, head, buf_len, rem) {
		u32 type = rocker_tlv_type(tlv);

		if (type > 0 && type <= maxtype)
			tb[type] = tlv;
	}
}

static void rocker_tlv_parse_nested(const struct rocker_tlv **tb, int maxtype,
				    const struct rocker_tlv *tlv)
{
	rocker_tlv_parse(tb, maxtype, rocker_tlv_data(tlv),
			 rocker_tlv_len(tlv));
}

static void rocker_tlv_parse_desc(const struct rocker_tlv **tb, int maxtype,
				  const struct rocker_desc_info *desc_info)
{
	rocker_tlv_parse(tb, maxtype, desc_info->data,
			 desc_info->desc->tlv_size);
}

static struct rocker_tlv *rocker_tlv_start(struct rocker_desc_info *desc_info)
{
	return (struct rocker_tlv *) ((char *) desc_info->data +
					       desc_info->tlv_size);
}

static int rocker_tlv_put(struct rocker_desc_info *desc_info,
			  int attrtype, int attrlen, const void *data)
{
	int tail_room = desc_info->data_size - desc_info->tlv_size;
	int total_size = rocker_tlv_total_size(attrlen);
	struct rocker_tlv *tlv;

	if (unlikely(tail_room < total_size))
		return -EMSGSIZE;

	tlv = rocker_tlv_start(desc_info);
	desc_info->tlv_size += total_size;
	tlv->type = attrtype;
	tlv->len = rocker_tlv_attr_size(attrlen);
	memcpy(rocker_tlv_data(tlv), data, attrlen);
	memset((char *) tlv + tlv->len, 0, rocker_tlv_padlen(attrlen));
	return 0;
}

static int rocker_tlv_put_u8(struct rocker_desc_info *desc_info,
			     int attrtype, u8 value)
{
	return rocker_tlv_put(desc_info, attrtype, sizeof(u8), &value);
}

static int rocker_tlv_put_u16(struct rocker_desc_info *desc_info,
			      int attrtype, u16 value)
{
	return rocker_tlv_put(desc_info, attrtype, sizeof(u16), &value);
}

static int rocker_tlv_put_be16(struct rocker_desc_info *desc_info,
			       int attrtype, __be16 value)
{
	return rocker_tlv_put(desc_info, attrtype, sizeof(__be16), &value);
}

static int rocker_tlv_put_u32(struct rocker_desc_info *desc_info,
			      int attrtype, u32 value)
{
	return rocker_tlv_put(desc_info, attrtype, sizeof(u32), &value);
}

static int rocker_tlv_put_be32(struct rocker_desc_info *desc_info,
			       int attrtype, __be32 value)
{
	return rocker_tlv_put(desc_info, attrtype, sizeof(__be32), &value);
}

static int rocker_tlv_put_u64(struct rocker_desc_info *desc_info,
			      int attrtype, u64 value)
{
	return rocker_tlv_put(desc_info, attrtype, sizeof(u64), &value);
}

static struct rocker_tlv *
rocker_tlv_nest_start(struct rocker_desc_info *desc_info, int attrtype)
{
	struct rocker_tlv *start = rocker_tlv_start(desc_info);

	if (rocker_tlv_put(desc_info, attrtype, 0, NULL) < 0)
		return NULL;

	return start;
}

static void rocker_tlv_nest_end(struct rocker_desc_info *desc_info,
				struct rocker_tlv *start)
{
	start->len = (char *) rocker_tlv_start(desc_info) - (char *) start;
}

static void rocker_tlv_nest_cancel(struct rocker_desc_info *desc_info,
				   const struct rocker_tlv *start)
{
	desc_info->tlv_size = (const char *) start - desc_info->data;
}

/******************************************
 * DMA rings and descriptors manipulations
 ******************************************/

static u32 __pos_inc(u32 pos, size_t limit)
{
	return ++pos == limit ? 0 : pos;
}

static int rocker_desc_err(const struct rocker_desc_info *desc_info)
{
	int err = desc_info->desc->comp_err & ~ROCKER_DMA_DESC_COMP_ERR_GEN;

	switch (err) {
	case ROCKER_OK:
		return 0;
	case -ROCKER_ENOENT:
		return -ENOENT;
	case -ROCKER_ENXIO:
		return -ENXIO;
	case -ROCKER_ENOMEM:
		return -ENOMEM;
	case -ROCKER_EEXIST:
		return -EEXIST;
	case -ROCKER_EINVAL:
		return -EINVAL;
	case -ROCKER_EMSGSIZE:
		return -EMSGSIZE;
	case -ROCKER_ENOTSUP:
		return -EOPNOTSUPP;
	case -ROCKER_ENOBUFS:
		return -ENOBUFS;
	}

	return -EINVAL;
}

static void rocker_desc_gen_clear(const struct rocker_desc_info *desc_info)
{
	desc_info->desc->comp_err &= ~ROCKER_DMA_DESC_COMP_ERR_GEN;
}

static bool rocker_desc_gen(const struct rocker_desc_info *desc_info)
{
	u32 comp_err = desc_info->desc->comp_err;

	return comp_err & ROCKER_DMA_DESC_COMP_ERR_GEN ? true : false;
}

static void *rocker_desc_cookie_ptr_get(const struct rocker_desc_info *desc_info)
{
	return (void *)(uintptr_t)desc_info->desc->cookie;
}

static void rocker_desc_cookie_ptr_set(const struct rocker_desc_info *desc_info,
				       void *ptr)
{
	desc_info->desc->cookie = (uintptr_t) ptr;
}

static struct rocker_desc_info *
rocker_desc_head_get(const struct rocker_dma_ring_info *info)
{
	static struct rocker_desc_info *desc_info;
	u32 head = __pos_inc(info->head, info->size);

	desc_info = &info->desc_info[info->head];
	if (head == info->tail)
		return NULL; /* ring full */
	desc_info->tlv_size = 0;
	return desc_info;
}

static void rocker_desc_commit(const struct rocker_desc_info *desc_info)
{
	desc_info->desc->buf_size = desc_info->data_size;
	desc_info->desc->tlv_size = desc_info->tlv_size;
}

static void rocker_desc_head_set(const struct rocker *rocker,
				 struct rocker_dma_ring_info *info,
				 const struct rocker_desc_info *desc_info)
{
	u32 head = __pos_inc(info->head, info->size);

	BUG_ON(head == info->tail);
	rocker_desc_commit(desc_info);
	info->head = head;
	rocker_write32(rocker, DMA_DESC_HEAD(info->type), head);
}

static struct rocker_desc_info *
rocker_desc_tail_get(struct rocker_dma_ring_info *info)
{
	static struct rocker_desc_info *desc_info;

	if (info->tail == info->head)
		return NULL; /* nothing to be done between head and tail */
	desc_info = &info->desc_info[info->tail];
	if (!rocker_desc_gen(desc_info))
		return NULL; /* gen bit not set, desc is not ready yet */
	info->tail = __pos_inc(info->tail, info->size);
	desc_info->tlv_size = desc_info->desc->tlv_size;
	return desc_info;
}

static void rocker_dma_ring_credits_set(const struct rocker *rocker,
					const struct rocker_dma_ring_info *info,
					u32 credits)
{
	if (credits)
		rocker_write32(rocker, DMA_DESC_CREDITS(info->type), credits);
}

static unsigned long rocker_dma_ring_size_fix(size_t size)
{
	return max(ROCKER_DMA_SIZE_MIN,
		   min(roundup_pow_of_two(size), ROCKER_DMA_SIZE_MAX));
}

static int rocker_dma_ring_create(const struct rocker *rocker,
				  unsigned int type,
				  size_t size,
				  struct rocker_dma_ring_info *info)
{
	int i;

	BUG_ON(size != rocker_dma_ring_size_fix(size));
	info->size = size;
	info->type = type;
	info->head = 0;
	info->tail = 0;
	info->desc_info = kcalloc(info->size, sizeof(*info->desc_info),
				  GFP_KERNEL);
	if (!info->desc_info)
		return -ENOMEM;

	info->desc = pci_alloc_consistent(rocker->pdev,
					  info->size * sizeof(*info->desc),
					  &info->mapaddr);
	if (!info->desc) {
		kfree(info->desc_info);
		return -ENOMEM;
	}

	for (i = 0; i < info->size; i++)
		info->desc_info[i].desc = &info->desc[i];

	rocker_write32(rocker, DMA_DESC_CTRL(info->type),
		       ROCKER_DMA_DESC_CTRL_RESET);
	rocker_write64(rocker, DMA_DESC_ADDR(info->type), info->mapaddr);
	rocker_write32(rocker, DMA_DESC_SIZE(info->type), info->size);

	return 0;
}

static void rocker_dma_ring_destroy(const struct rocker *rocker,
				    const struct rocker_dma_ring_info *info)
{
	rocker_write64(rocker, DMA_DESC_ADDR(info->type), 0);

	pci_free_consistent(rocker->pdev,
			    info->size * sizeof(struct rocker_desc),
			    info->desc, info->mapaddr);
	kfree(info->desc_info);
}

static void rocker_dma_ring_pass_to_producer(const struct rocker *rocker,
					     struct rocker_dma_ring_info *info)
{
	int i;

	BUG_ON(info->head || info->tail);

	/* When ring is consumer, we need to advance head for each desc.
	 * That tells hw that the desc is ready to be used by it.
	 */
	for (i = 0; i < info->size - 1; i++)
		rocker_desc_head_set(rocker, info, &info->desc_info[i]);
	rocker_desc_commit(&info->desc_info[i]);
}

static int rocker_dma_ring_bufs_alloc(const struct rocker *rocker,
				      const struct rocker_dma_ring_info *info,
				      int direction, size_t buf_size)
{
	struct pci_dev *pdev = rocker->pdev;
	int i;
	int err;

	for (i = 0; i < info->size; i++) {
		struct rocker_desc_info *desc_info = &info->desc_info[i];
		struct rocker_desc *desc = &info->desc[i];
		dma_addr_t dma_handle;
		char *buf;

		buf = kzalloc(buf_size, GFP_KERNEL | GFP_DMA);
		if (!buf) {
			err = -ENOMEM;
			goto rollback;
		}

		dma_handle = pci_map_single(pdev, buf, buf_size, direction);
		if (pci_dma_mapping_error(pdev, dma_handle)) {
			kfree(buf);
			err = -EIO;
			goto rollback;
		}

		desc_info->data = buf;
		desc_info->data_size = buf_size;
		dma_unmap_addr_set(desc_info, mapaddr, dma_handle);

		desc->buf_addr = dma_handle;
		desc->buf_size = buf_size;
	}
	return 0;

rollback:
	for (i--; i >= 0; i--) {
		const struct rocker_desc_info *desc_info = &info->desc_info[i];

		pci_unmap_single(pdev, dma_unmap_addr(desc_info, mapaddr),
				 desc_info->data_size, direction);
		kfree(desc_info->data);
	}
	return err;
}

static void rocker_dma_ring_bufs_free(const struct rocker *rocker,
				      const struct rocker_dma_ring_info *info,
				      int direction)
{
	struct pci_dev *pdev = rocker->pdev;
	int i;

	for (i = 0; i < info->size; i++) {
		const struct rocker_desc_info *desc_info = &info->desc_info[i];
		struct rocker_desc *desc = &info->desc[i];

		desc->buf_addr = 0;
		desc->buf_size = 0;
		pci_unmap_single(pdev, dma_unmap_addr(desc_info, mapaddr),
				 desc_info->data_size, direction);
		kfree(desc_info->data);
	}
}

static int rocker_dma_rings_init(struct rocker *rocker)
{
	const struct pci_dev *pdev = rocker->pdev;
	int err;

	err = rocker_dma_ring_create(rocker, ROCKER_DMA_CMD,
				     ROCKER_DMA_CMD_DEFAULT_SIZE,
				     &rocker->cmd_ring);
	if (err) {
		dev_err(&pdev->dev, "failed to create command dma ring\n");
		return err;
	}

	spin_lock_init(&rocker->cmd_ring_lock);

	err = rocker_dma_ring_bufs_alloc(rocker, &rocker->cmd_ring,
					 PCI_DMA_BIDIRECTIONAL, PAGE_SIZE);
	if (err) {
		dev_err(&pdev->dev, "failed to alloc command dma ring buffers\n");
		goto err_dma_cmd_ring_bufs_alloc;
	}

	err = rocker_dma_ring_create(rocker, ROCKER_DMA_EVENT,
				     ROCKER_DMA_EVENT_DEFAULT_SIZE,
				     &rocker->event_ring);
	if (err) {
		dev_err(&pdev->dev, "failed to create event dma ring\n");
		goto err_dma_event_ring_create;
	}

	err = rocker_dma_ring_bufs_alloc(rocker, &rocker->event_ring,
					 PCI_DMA_FROMDEVICE, PAGE_SIZE);
	if (err) {
		dev_err(&pdev->dev, "failed to alloc event dma ring buffers\n");
		goto err_dma_event_ring_bufs_alloc;
	}
	rocker_dma_ring_pass_to_producer(rocker, &rocker->event_ring);
	return 0;

err_dma_event_ring_bufs_alloc:
	rocker_dma_ring_destroy(rocker, &rocker->event_ring);
err_dma_event_ring_create:
	rocker_dma_ring_bufs_free(rocker, &rocker->cmd_ring,
				  PCI_DMA_BIDIRECTIONAL);
err_dma_cmd_ring_bufs_alloc:
	rocker_dma_ring_destroy(rocker, &rocker->cmd_ring);
	return err;
}

static void rocker_dma_rings_fini(struct rocker *rocker)
{
	rocker_dma_ring_bufs_free(rocker, &rocker->event_ring,
				  PCI_DMA_BIDIRECTIONAL);
	rocker_dma_ring_destroy(rocker, &rocker->event_ring);
	rocker_dma_ring_bufs_free(rocker, &rocker->cmd_ring,
				  PCI_DMA_BIDIRECTIONAL);
	rocker_dma_ring_destroy(rocker, &rocker->cmd_ring);
}

static int rocker_dma_rx_ring_skb_map(const struct rocker_port *rocker_port,
				      struct rocker_desc_info *desc_info,
				      struct sk_buff *skb, size_t buf_len)
{
	const struct rocker *rocker = rocker_port->rocker;
	struct pci_dev *pdev = rocker->pdev;
	dma_addr_t dma_handle;

	dma_handle = pci_map_single(pdev, skb->data, buf_len,
				    PCI_DMA_FROMDEVICE);
	if (pci_dma_mapping_error(pdev, dma_handle))
		return -EIO;
	if (rocker_tlv_put_u64(desc_info, ROCKER_TLV_RX_FRAG_ADDR, dma_handle))
		goto tlv_put_failure;
	if (rocker_tlv_put_u16(desc_info, ROCKER_TLV_RX_FRAG_MAX_LEN, buf_len))
		goto tlv_put_failure;
	return 0;

tlv_put_failure:
	pci_unmap_single(pdev, dma_handle, buf_len, PCI_DMA_FROMDEVICE);
	desc_info->tlv_size = 0;
	return -EMSGSIZE;
}

static size_t rocker_port_rx_buf_len(const struct rocker_port *rocker_port)
{
	return rocker_port->dev->mtu + ETH_HLEN + ETH_FCS_LEN + VLAN_HLEN;
}

static int rocker_dma_rx_ring_skb_alloc(const struct rocker_port *rocker_port,
					struct rocker_desc_info *desc_info)
{
	struct net_device *dev = rocker_port->dev;
	struct sk_buff *skb;
	size_t buf_len = rocker_port_rx_buf_len(rocker_port);
	int err;

	/* Ensure that hw will see tlv_size zero in case of an error.
	 * That tells hw to use another descriptor.
	 */
	rocker_desc_cookie_ptr_set(desc_info, NULL);
	desc_info->tlv_size = 0;

	skb = netdev_alloc_skb_ip_align(dev, buf_len);
	if (!skb)
		return -ENOMEM;
	err = rocker_dma_rx_ring_skb_map(rocker_port, desc_info, skb, buf_len);
	if (err) {
		dev_kfree_skb_any(skb);
		return err;
	}
	rocker_desc_cookie_ptr_set(desc_info, skb);
	return 0;
}

static void rocker_dma_rx_ring_skb_unmap(const struct rocker *rocker,
					 const struct rocker_tlv **attrs)
{
	struct pci_dev *pdev = rocker->pdev;
	dma_addr_t dma_handle;
	size_t len;

	if (!attrs[ROCKER_TLV_RX_FRAG_ADDR] ||
	    !attrs[ROCKER_TLV_RX_FRAG_MAX_LEN])
		return;
	dma_handle = rocker_tlv_get_u64(attrs[ROCKER_TLV_RX_FRAG_ADDR]);
	len = rocker_tlv_get_u16(attrs[ROCKER_TLV_RX_FRAG_MAX_LEN]);
	pci_unmap_single(pdev, dma_handle, len, PCI_DMA_FROMDEVICE);
}

static void rocker_dma_rx_ring_skb_free(const struct rocker *rocker,
					const struct rocker_desc_info *desc_info)
{
	const struct rocker_tlv *attrs[ROCKER_TLV_RX_MAX + 1];
	struct sk_buff *skb = rocker_desc_cookie_ptr_get(desc_info);

	if (!skb)
		return;
	rocker_tlv_parse_desc(attrs, ROCKER_TLV_RX_MAX, desc_info);
	rocker_dma_rx_ring_skb_unmap(rocker, attrs);
	dev_kfree_skb_any(skb);
}

static int rocker_dma_rx_ring_skbs_alloc(const struct rocker_port *rocker_port)
{
	const struct rocker_dma_ring_info *rx_ring = &rocker_port->rx_ring;
	const struct rocker *rocker = rocker_port->rocker;
	int i;
	int err;

	for (i = 0; i < rx_ring->size; i++) {
		err = rocker_dma_rx_ring_skb_alloc(rocker_port,
						   &rx_ring->desc_info[i]);
		if (err)
			goto rollback;
	}
	return 0;

rollback:
	for (i--; i >= 0; i--)
		rocker_dma_rx_ring_skb_free(rocker, &rx_ring->desc_info[i]);
	return err;
}

static void rocker_dma_rx_ring_skbs_free(const struct rocker_port *rocker_port)
{
	const struct rocker_dma_ring_info *rx_ring = &rocker_port->rx_ring;
	const struct rocker *rocker = rocker_port->rocker;
	int i;

	for (i = 0; i < rx_ring->size; i++)
		rocker_dma_rx_ring_skb_free(rocker, &rx_ring->desc_info[i]);
}

static int rocker_port_dma_rings_init(struct rocker_port *rocker_port)
{
	struct rocker *rocker = rocker_port->rocker;
	int err;

	err = rocker_dma_ring_create(rocker,
				     ROCKER_DMA_TX(rocker_port->port_number),
				     ROCKER_DMA_TX_DEFAULT_SIZE,
				     &rocker_port->tx_ring);
	if (err) {
		netdev_err(rocker_port->dev, "failed to create tx dma ring\n");
		return err;
	}

	err = rocker_dma_ring_bufs_alloc(rocker, &rocker_port->tx_ring,
					 PCI_DMA_TODEVICE,
					 ROCKER_DMA_TX_DESC_SIZE);
	if (err) {
		netdev_err(rocker_port->dev, "failed to alloc tx dma ring buffers\n");
		goto err_dma_tx_ring_bufs_alloc;
	}

	err = rocker_dma_ring_create(rocker,
				     ROCKER_DMA_RX(rocker_port->port_number),
				     ROCKER_DMA_RX_DEFAULT_SIZE,
				     &rocker_port->rx_ring);
	if (err) {
		netdev_err(rocker_port->dev, "failed to create rx dma ring\n");
		goto err_dma_rx_ring_create;
	}

	err = rocker_dma_ring_bufs_alloc(rocker, &rocker_port->rx_ring,
					 PCI_DMA_BIDIRECTIONAL,
					 ROCKER_DMA_RX_DESC_SIZE);
	if (err) {
		netdev_err(rocker_port->dev, "failed to alloc rx dma ring buffers\n");
		goto err_dma_rx_ring_bufs_alloc;
	}

	err = rocker_dma_rx_ring_skbs_alloc(rocker_port);
	if (err) {
		netdev_err(rocker_port->dev, "failed to alloc rx dma ring skbs\n");
		goto err_dma_rx_ring_skbs_alloc;
	}
	rocker_dma_ring_pass_to_producer(rocker, &rocker_port->rx_ring);

	return 0;

err_dma_rx_ring_skbs_alloc:
	rocker_dma_ring_bufs_free(rocker, &rocker_port->rx_ring,
				  PCI_DMA_BIDIRECTIONAL);
err_dma_rx_ring_bufs_alloc:
	rocker_dma_ring_destroy(rocker, &rocker_port->rx_ring);
err_dma_rx_ring_create:
	rocker_dma_ring_bufs_free(rocker, &rocker_port->tx_ring,
				  PCI_DMA_TODEVICE);
err_dma_tx_ring_bufs_alloc:
	rocker_dma_ring_destroy(rocker, &rocker_port->tx_ring);
	return err;
}

static void rocker_port_dma_rings_fini(struct rocker_port *rocker_port)
{
	struct rocker *rocker = rocker_port->rocker;

	rocker_dma_rx_ring_skbs_free(rocker_port);
	rocker_dma_ring_bufs_free(rocker, &rocker_port->rx_ring,
				  PCI_DMA_BIDIRECTIONAL);
	rocker_dma_ring_destroy(rocker, &rocker_port->rx_ring);
	rocker_dma_ring_bufs_free(rocker, &rocker_port->tx_ring,
				  PCI_DMA_TODEVICE);
	rocker_dma_ring_destroy(rocker, &rocker_port->tx_ring);
}

static void rocker_port_set_enable(const struct rocker_port *rocker_port,
				   bool enable)
{
	u64 val = rocker_read64(rocker_port->rocker, PORT_PHYS_ENABLE);

	if (enable)
		val |= 1ULL << rocker_port->pport;
	else
		val &= ~(1ULL << rocker_port->pport);
	rocker_write64(rocker_port->rocker, PORT_PHYS_ENABLE, val);
}

/********************************
 * Interrupt handler and helpers
 ********************************/

static irqreturn_t rocker_cmd_irq_handler(int irq, void *dev_id)
{
	struct rocker *rocker = dev_id;
	const struct rocker_desc_info *desc_info;
	struct rocker_wait *wait;
	u32 credits = 0;

	spin_lock(&rocker->cmd_ring_lock);
	while ((desc_info = rocker_desc_tail_get(&rocker->cmd_ring))) {
		wait = rocker_desc_cookie_ptr_get(desc_info);
		if (wait->nowait) {
			rocker_desc_gen_clear(desc_info);
			rocker_wait_destroy(NULL, wait);
		} else {
			rocker_wait_wake_up(wait);
		}
		credits++;
	}
	spin_unlock(&rocker->cmd_ring_lock);
	rocker_dma_ring_credits_set(rocker, &rocker->cmd_ring, credits);

	return IRQ_HANDLED;
}

static void rocker_port_link_up(const struct rocker_port *rocker_port)
{
	netif_carrier_on(rocker_port->dev);
	netdev_info(rocker_port->dev, "Link is up\n");
}

static void rocker_port_link_down(const struct rocker_port *rocker_port)
{
	netif_carrier_off(rocker_port->dev);
	netdev_info(rocker_port->dev, "Link is down\n");
}

static int rocker_event_link_change(const struct rocker *rocker,
				    const struct rocker_tlv *info)
{
	const struct rocker_tlv *attrs[ROCKER_TLV_EVENT_LINK_CHANGED_MAX + 1];
	unsigned int port_number;
	bool link_up;
	struct rocker_port *rocker_port;

	rocker_tlv_parse_nested(attrs, ROCKER_TLV_EVENT_LINK_CHANGED_MAX, info);
	if (!attrs[ROCKER_TLV_EVENT_LINK_CHANGED_PPORT] ||
	    !attrs[ROCKER_TLV_EVENT_LINK_CHANGED_LINKUP])
		return -EIO;
	port_number =
		rocker_tlv_get_u32(attrs[ROCKER_TLV_EVENT_LINK_CHANGED_PPORT]) - 1;
	link_up = rocker_tlv_get_u8(attrs[ROCKER_TLV_EVENT_LINK_CHANGED_LINKUP]);

	if (port_number >= rocker->port_count)
		return -EINVAL;

	rocker_port = rocker->ports[port_number];
	if (netif_carrier_ok(rocker_port->dev) != link_up) {
		if (link_up)
			rocker_port_link_up(rocker_port);
		else
			rocker_port_link_down(rocker_port);
	}

	return 0;
}

static int rocker_port_fdb(struct rocker_port *rocker_port,
			   struct switchdev_trans *trans,
			   const unsigned char *addr,
			   __be16 vlan_id, int flags);

static int rocker_event_mac_vlan_seen(const struct rocker *rocker,
				      const struct rocker_tlv *info)
{
	const struct rocker_tlv *attrs[ROCKER_TLV_EVENT_MAC_VLAN_MAX + 1];
	unsigned int port_number;
	struct rocker_port *rocker_port;
	const unsigned char *addr;
	int flags = ROCKER_OP_FLAG_NOWAIT | ROCKER_OP_FLAG_LEARNED;
	__be16 vlan_id;

	rocker_tlv_parse_nested(attrs, ROCKER_TLV_EVENT_MAC_VLAN_MAX, info);
	if (!attrs[ROCKER_TLV_EVENT_MAC_VLAN_PPORT] ||
	    !attrs[ROCKER_TLV_EVENT_MAC_VLAN_MAC] ||
	    !attrs[ROCKER_TLV_EVENT_MAC_VLAN_VLAN_ID])
		return -EIO;
	port_number =
		rocker_tlv_get_u32(attrs[ROCKER_TLV_EVENT_MAC_VLAN_PPORT]) - 1;
	addr = rocker_tlv_data(attrs[ROCKER_TLV_EVENT_MAC_VLAN_MAC]);
	vlan_id = rocker_tlv_get_be16(attrs[ROCKER_TLV_EVENT_MAC_VLAN_VLAN_ID]);

	if (port_number >= rocker->port_count)
		return -EINVAL;

	rocker_port = rocker->ports[port_number];

	if (rocker_port->stp_state != BR_STATE_LEARNING &&
	    rocker_port->stp_state != BR_STATE_FORWARDING)
		return 0;

	return rocker_port_fdb(rocker_port, NULL, addr, vlan_id, flags);
}

static int rocker_event_process(const struct rocker *rocker,
				const struct rocker_desc_info *desc_info)
{
	const struct rocker_tlv *attrs[ROCKER_TLV_EVENT_MAX + 1];
	const struct rocker_tlv *info;
	u16 type;

	rocker_tlv_parse_desc(attrs, ROCKER_TLV_EVENT_MAX, desc_info);
	if (!attrs[ROCKER_TLV_EVENT_TYPE] ||
	    !attrs[ROCKER_TLV_EVENT_INFO])
		return -EIO;

	type = rocker_tlv_get_u16(attrs[ROCKER_TLV_EVENT_TYPE]);
	info = attrs[ROCKER_TLV_EVENT_INFO];

	switch (type) {
	case ROCKER_TLV_EVENT_TYPE_LINK_CHANGED:
		return rocker_event_link_change(rocker, info);
	case ROCKER_TLV_EVENT_TYPE_MAC_VLAN_SEEN:
		return rocker_event_mac_vlan_seen(rocker, info);
	}

	return -EOPNOTSUPP;
}

static irqreturn_t rocker_event_irq_handler(int irq, void *dev_id)
{
	struct rocker *rocker = dev_id;
	const struct pci_dev *pdev = rocker->pdev;
	const struct rocker_desc_info *desc_info;
	u32 credits = 0;
	int err;

	while ((desc_info = rocker_desc_tail_get(&rocker->event_ring))) {
		err = rocker_desc_err(desc_info);
		if (err) {
			dev_err(&pdev->dev, "event desc received with err %d\n",
				err);
		} else {
			err = rocker_event_process(rocker, desc_info);
			if (err)
				dev_err(&pdev->dev, "event processing failed with err %d\n",
					err);
		}
		rocker_desc_gen_clear(desc_info);
		rocker_desc_head_set(rocker, &rocker->event_ring, desc_info);
		credits++;
	}
	rocker_dma_ring_credits_set(rocker, &rocker->event_ring, credits);

	return IRQ_HANDLED;
}

static irqreturn_t rocker_tx_irq_handler(int irq, void *dev_id)
{
	struct rocker_port *rocker_port = dev_id;

	napi_schedule(&rocker_port->napi_tx);
	return IRQ_HANDLED;
}

static irqreturn_t rocker_rx_irq_handler(int irq, void *dev_id)
{
	struct rocker_port *rocker_port = dev_id;

	napi_schedule(&rocker_port->napi_rx);
	return IRQ_HANDLED;
}

/********************
 * Command interface
 ********************/

typedef int (*rocker_cmd_prep_cb_t)(const struct rocker_port *rocker_port,
				    struct rocker_desc_info *desc_info,
				    void *priv);

typedef int (*rocker_cmd_proc_cb_t)(const struct rocker_port *rocker_port,
				    const struct rocker_desc_info *desc_info,
				    void *priv);

static int rocker_cmd_exec(struct rocker_port *rocker_port,
			   struct switchdev_trans *trans, int flags,
			   rocker_cmd_prep_cb_t prepare, void *prepare_priv,
			   rocker_cmd_proc_cb_t process, void *process_priv)
{
	struct rocker *rocker = rocker_port->rocker;
	struct rocker_desc_info *desc_info;
	struct rocker_wait *wait;
	bool nowait = !!(flags & ROCKER_OP_FLAG_NOWAIT);
	unsigned long lock_flags;
	int err;

	wait = rocker_wait_create(rocker_port, trans, flags);
	if (!wait)
		return -ENOMEM;
	wait->nowait = nowait;

	spin_lock_irqsave(&rocker->cmd_ring_lock, lock_flags);

	desc_info = rocker_desc_head_get(&rocker->cmd_ring);
	if (!desc_info) {
		spin_unlock_irqrestore(&rocker->cmd_ring_lock, lock_flags);
		err = -EAGAIN;
		goto out;
	}

	err = prepare(rocker_port, desc_info, prepare_priv);
	if (err) {
		spin_unlock_irqrestore(&rocker->cmd_ring_lock, lock_flags);
		goto out;
	}

	rocker_desc_cookie_ptr_set(desc_info, wait);

	if (!switchdev_trans_ph_prepare(trans))
		rocker_desc_head_set(rocker, &rocker->cmd_ring, desc_info);

	spin_unlock_irqrestore(&rocker->cmd_ring_lock, lock_flags);

	if (nowait)
		return 0;

	if (!switchdev_trans_ph_prepare(trans))
		if (!rocker_wait_event_timeout(wait, HZ / 10))
			return -EIO;

	err = rocker_desc_err(desc_info);
	if (err)
		return err;

	if (process)
		err = process(rocker_port, desc_info, process_priv);

	rocker_desc_gen_clear(desc_info);
out:
	rocker_wait_destroy(trans, wait);
	return err;
}

static int
rocker_cmd_get_port_settings_prep(const struct rocker_port *rocker_port,
				  struct rocker_desc_info *desc_info,
				  void *priv)
{
	struct rocker_tlv *cmd_info;

	if (rocker_tlv_put_u16(desc_info, ROCKER_TLV_CMD_TYPE,
			       ROCKER_TLV_CMD_TYPE_GET_PORT_SETTINGS))
		return -EMSGSIZE;
	cmd_info = rocker_tlv_nest_start(desc_info, ROCKER_TLV_CMD_INFO);
	if (!cmd_info)
		return -EMSGSIZE;
	if (rocker_tlv_put_u32(desc_info, ROCKER_TLV_CMD_PORT_SETTINGS_PPORT,
			       rocker_port->pport))
		return -EMSGSIZE;
	rocker_tlv_nest_end(desc_info, cmd_info);
	return 0;
}

static int
rocker_cmd_get_port_settings_ethtool_proc(const struct rocker_port *rocker_port,
					  const struct rocker_desc_info *desc_info,
					  void *priv)
{
	struct ethtool_cmd *ecmd = priv;
	const struct rocker_tlv *attrs[ROCKER_TLV_CMD_MAX + 1];
	const struct rocker_tlv *info_attrs[ROCKER_TLV_CMD_PORT_SETTINGS_MAX + 1];
	u32 speed;
	u8 duplex;
	u8 autoneg;

	rocker_tlv_parse_desc(attrs, ROCKER_TLV_CMD_MAX, desc_info);
	if (!attrs[ROCKER_TLV_CMD_INFO])
		return -EIO;

	rocker_tlv_parse_nested(info_attrs, ROCKER_TLV_CMD_PORT_SETTINGS_MAX,
				attrs[ROCKER_TLV_CMD_INFO]);
	if (!info_attrs[ROCKER_TLV_CMD_PORT_SETTINGS_SPEED] ||
	    !info_attrs[ROCKER_TLV_CMD_PORT_SETTINGS_DUPLEX] ||
	    !info_attrs[ROCKER_TLV_CMD_PORT_SETTINGS_AUTONEG])
		return -EIO;

	speed = rocker_tlv_get_u32(info_attrs[ROCKER_TLV_CMD_PORT_SETTINGS_SPEED]);
	duplex = rocker_tlv_get_u8(info_attrs[ROCKER_TLV_CMD_PORT_SETTINGS_DUPLEX]);
	autoneg = rocker_tlv_get_u8(info_attrs[ROCKER_TLV_CMD_PORT_SETTINGS_AUTONEG]);

	ecmd->transceiver = XCVR_INTERNAL;
	ecmd->supported = SUPPORTED_TP;
	ecmd->phy_address = 0xff;
	ecmd->port = PORT_TP;
	ethtool_cmd_speed_set(ecmd, speed);
	ecmd->duplex = duplex ? DUPLEX_FULL : DUPLEX_HALF;
	ecmd->autoneg = autoneg ? AUTONEG_ENABLE : AUTONEG_DISABLE;

	return 0;
}

static int
rocker_cmd_get_port_settings_macaddr_proc(const struct rocker_port *rocker_port,
					  const struct rocker_desc_info *desc_info,
					  void *priv)
{
	unsigned char *macaddr = priv;
	const struct rocker_tlv *attrs[ROCKER_TLV_CMD_MAX + 1];
	const struct rocker_tlv *info_attrs[ROCKER_TLV_CMD_PORT_SETTINGS_MAX + 1];
	const struct rocker_tlv *attr;

	rocker_tlv_parse_desc(attrs, ROCKER_TLV_CMD_MAX, desc_info);
	if (!attrs[ROCKER_TLV_CMD_INFO])
		return -EIO;

	rocker_tlv_parse_nested(info_attrs, ROCKER_TLV_CMD_PORT_SETTINGS_MAX,
				attrs[ROCKER_TLV_CMD_INFO]);
	attr = info_attrs[ROCKER_TLV_CMD_PORT_SETTINGS_MACADDR];
	if (!attr)
		return -EIO;

	if (rocker_tlv_len(attr) != ETH_ALEN)
		return -EINVAL;

	ether_addr_copy(macaddr, rocker_tlv_data(attr));
	return 0;
}

struct port_name {
	char *buf;
	size_t len;
};

static int
rocker_cmd_get_port_settings_phys_name_proc(const struct rocker_port *rocker_port,
					    const struct rocker_desc_info *desc_info,
					    void *priv)
{
	const struct rocker_tlv *info_attrs[ROCKER_TLV_CMD_PORT_SETTINGS_MAX + 1];
	const struct rocker_tlv *attrs[ROCKER_TLV_CMD_MAX + 1];
	struct port_name *name = priv;
	const struct rocker_tlv *attr;
	size_t i, j, len;
	const char *str;

	rocker_tlv_parse_desc(attrs, ROCKER_TLV_CMD_MAX, desc_info);
	if (!attrs[ROCKER_TLV_CMD_INFO])
		return -EIO;

	rocker_tlv_parse_nested(info_attrs, ROCKER_TLV_CMD_PORT_SETTINGS_MAX,
				attrs[ROCKER_TLV_CMD_INFO]);
	attr = info_attrs[ROCKER_TLV_CMD_PORT_SETTINGS_PHYS_NAME];
	if (!attr)
		return -EIO;

	len = min_t(size_t, rocker_tlv_len(attr), name->len);
	str = rocker_tlv_data(attr);

	/* make sure name only contains alphanumeric characters */
	for (i = j = 0; i < len; ++i) {
		if (isalnum(str[i])) {
			name->buf[j] = str[i];
			j++;
		}
	}

	if (j == 0)
		return -EIO;

	name->buf[j] = '\0';

	return 0;
}

static int
rocker_cmd_set_port_settings_ethtool_prep(const struct rocker_port *rocker_port,
					  struct rocker_desc_info *desc_info,
					  void *priv)
{
	struct ethtool_cmd *ecmd = priv;
	struct rocker_tlv *cmd_info;

	if (rocker_tlv_put_u16(desc_info, ROCKER_TLV_CMD_TYPE,
			       ROCKER_TLV_CMD_TYPE_SET_PORT_SETTINGS))
		return -EMSGSIZE;
	cmd_info = rocker_tlv_nest_start(desc_info, ROCKER_TLV_CMD_INFO);
	if (!cmd_info)
		return -EMSGSIZE;
	if (rocker_tlv_put_u32(desc_info, ROCKER_TLV_CMD_PORT_SETTINGS_PPORT,
			       rocker_port->pport))
		return -EMSGSIZE;
	if (rocker_tlv_put_u32(desc_info, ROCKER_TLV_CMD_PORT_SETTINGS_SPEED,
			       ethtool_cmd_speed(ecmd)))
		return -EMSGSIZE;
	if (rocker_tlv_put_u8(desc_info, ROCKER_TLV_CMD_PORT_SETTINGS_DUPLEX,
			      ecmd->duplex))
		return -EMSGSIZE;
	if (rocker_tlv_put_u8(desc_info, ROCKER_TLV_CMD_PORT_SETTINGS_AUTONEG,
			      ecmd->autoneg))
		return -EMSGSIZE;
	rocker_tlv_nest_end(desc_info, cmd_info);
	return 0;
}

static int
rocker_cmd_set_port_settings_macaddr_prep(const struct rocker_port *rocker_port,
					  struct rocker_desc_info *desc_info,
					  void *priv)
{
	const unsigned char *macaddr = priv;
	struct rocker_tlv *cmd_info;

	if (rocker_tlv_put_u16(desc_info, ROCKER_TLV_CMD_TYPE,
			       ROCKER_TLV_CMD_TYPE_SET_PORT_SETTINGS))
		return -EMSGSIZE;
	cmd_info = rocker_tlv_nest_start(desc_info, ROCKER_TLV_CMD_INFO);
	if (!cmd_info)
		return -EMSGSIZE;
	if (rocker_tlv_put_u32(desc_info, ROCKER_TLV_CMD_PORT_SETTINGS_PPORT,
			       rocker_port->pport))
		return -EMSGSIZE;
	if (rocker_tlv_put(desc_info, ROCKER_TLV_CMD_PORT_SETTINGS_MACADDR,
			   ETH_ALEN, macaddr))
		return -EMSGSIZE;
	rocker_tlv_nest_end(desc_info, cmd_info);
	return 0;
}

static int
rocker_cmd_set_port_settings_mtu_prep(const struct rocker_port *rocker_port,
				      struct rocker_desc_info *desc_info,
				      void *priv)
{
	int mtu = *(int *)priv;
	struct rocker_tlv *cmd_info;

	if (rocker_tlv_put_u16(desc_info, ROCKER_TLV_CMD_TYPE,
			       ROCKER_TLV_CMD_TYPE_SET_PORT_SETTINGS))
		return -EMSGSIZE;
	cmd_info = rocker_tlv_nest_start(desc_info, ROCKER_TLV_CMD_INFO);
	if (!cmd_info)
		return -EMSGSIZE;
	if (rocker_tlv_put_u32(desc_info, ROCKER_TLV_CMD_PORT_SETTINGS_PPORT,
			       rocker_port->pport))
		return -EMSGSIZE;
	if (rocker_tlv_put_u16(desc_info, ROCKER_TLV_CMD_PORT_SETTINGS_MTU,
			       mtu))
		return -EMSGSIZE;
	rocker_tlv_nest_end(desc_info, cmd_info);
	return 0;
}

static int
rocker_cmd_set_port_learning_prep(const struct rocker_port *rocker_port,
				  struct rocker_desc_info *desc_info,
				  void *priv)
{
	struct rocker_tlv *cmd_info;

	if (rocker_tlv_put_u16(desc_info, ROCKER_TLV_CMD_TYPE,
			       ROCKER_TLV_CMD_TYPE_SET_PORT_SETTINGS))
		return -EMSGSIZE;
	cmd_info = rocker_tlv_nest_start(desc_info, ROCKER_TLV_CMD_INFO);
	if (!cmd_info)
		return -EMSGSIZE;
	if (rocker_tlv_put_u32(desc_info, ROCKER_TLV_CMD_PORT_SETTINGS_PPORT,
			       rocker_port->pport))
		return -EMSGSIZE;
	if (rocker_tlv_put_u8(desc_info, ROCKER_TLV_CMD_PORT_SETTINGS_LEARNING,
			      !!(rocker_port->brport_flags & BR_LEARNING)))
		return -EMSGSIZE;
	rocker_tlv_nest_end(desc_info, cmd_info);
	return 0;
}

static int rocker_cmd_get_port_settings_ethtool(struct rocker_port *rocker_port,
						struct ethtool_cmd *ecmd)
{
	return rocker_cmd_exec(rocker_port, NULL, 0,
			       rocker_cmd_get_port_settings_prep, NULL,
			       rocker_cmd_get_port_settings_ethtool_proc,
			       ecmd);
}

static int rocker_cmd_get_port_settings_macaddr(struct rocker_port *rocker_port,
						unsigned char *macaddr)
{
	return rocker_cmd_exec(rocker_port, NULL, 0,
			       rocker_cmd_get_port_settings_prep, NULL,
			       rocker_cmd_get_port_settings_macaddr_proc,
			       macaddr);
}

static int rocker_cmd_set_port_settings_ethtool(struct rocker_port *rocker_port,
						struct ethtool_cmd *ecmd)
{
	return rocker_cmd_exec(rocker_port, NULL, 0,
			       rocker_cmd_set_port_settings_ethtool_prep,
			       ecmd, NULL, NULL);
}

static int rocker_cmd_set_port_settings_macaddr(struct rocker_port *rocker_port,
						unsigned char *macaddr)
{
	return rocker_cmd_exec(rocker_port, NULL, 0,
			       rocker_cmd_set_port_settings_macaddr_prep,
			       macaddr, NULL, NULL);
}

static int rocker_cmd_set_port_settings_mtu(struct rocker_port *rocker_port,
					    int mtu)
{
	return rocker_cmd_exec(rocker_port, NULL, 0,
			       rocker_cmd_set_port_settings_mtu_prep,
			       &mtu, NULL, NULL);
}

static int rocker_port_set_learning(struct rocker_port *rocker_port,
				    struct switchdev_trans *trans)
{
	return rocker_cmd_exec(rocker_port, trans, 0,
			       rocker_cmd_set_port_learning_prep,
			       NULL, NULL, NULL);
}

static int
rocker_cmd_flow_tbl_add_ig_port(struct rocker_desc_info *desc_info,
				const struct rocker_flow_tbl_entry *entry)
{
	if (rocker_tlv_put_u32(desc_info, ROCKER_TLV_OF_DPA_IN_PPORT,
			       entry->key.ig_port.in_pport))
		return -EMSGSIZE;
	if (rocker_tlv_put_u32(desc_info, ROCKER_TLV_OF_DPA_IN_PPORT_MASK,
			       entry->key.ig_port.in_pport_mask))
		return -EMSGSIZE;
	if (rocker_tlv_put_u16(desc_info, ROCKER_TLV_OF_DPA_GOTO_TABLE_ID,
			       entry->key.ig_port.goto_tbl))
		return -EMSGSIZE;

	return 0;
}

static int
rocker_cmd_flow_tbl_add_vlan(struct rocker_desc_info *desc_info,
			     const struct rocker_flow_tbl_entry *entry)
{
	if (rocker_tlv_put_u32(desc_info, ROCKER_TLV_OF_DPA_IN_PPORT,
			       entry->key.vlan.in_pport))
		return -EMSGSIZE;
	if (rocker_tlv_put_be16(desc_info, ROCKER_TLV_OF_DPA_VLAN_ID,
				entry->key.vlan.vlan_id))
		return -EMSGSIZE;
	if (rocker_tlv_put_be16(desc_info, ROCKER_TLV_OF_DPA_VLAN_ID_MASK,
				entry->key.vlan.vlan_id_mask))
		return -EMSGSIZE;
	if (rocker_tlv_put_u16(desc_info, ROCKER_TLV_OF_DPA_GOTO_TABLE_ID,
			       entry->key.vlan.goto_tbl))
		return -EMSGSIZE;
	if (entry->key.vlan.untagged &&
	    rocker_tlv_put_be16(desc_info, ROCKER_TLV_OF_DPA_NEW_VLAN_ID,
				entry->key.vlan.new_vlan_id))
		return -EMSGSIZE;

	return 0;
}

static int
rocker_cmd_flow_tbl_add_term_mac(struct rocker_desc_info *desc_info,
				 const struct rocker_flow_tbl_entry *entry)
{
	if (rocker_tlv_put_u32(desc_info, ROCKER_TLV_OF_DPA_IN_PPORT,
			       entry->key.term_mac.in_pport))
		return -EMSGSIZE;
	if (rocker_tlv_put_u32(desc_info, ROCKER_TLV_OF_DPA_IN_PPORT_MASK,
			       entry->key.term_mac.in_pport_mask))
		return -EMSGSIZE;
	if (rocker_tlv_put_be16(desc_info, ROCKER_TLV_OF_DPA_ETHERTYPE,
				entry->key.term_mac.eth_type))
		return -EMSGSIZE;
	if (rocker_tlv_put(desc_info, ROCKER_TLV_OF_DPA_DST_MAC,
			   ETH_ALEN, entry->key.term_mac.eth_dst))
		return -EMSGSIZE;
	if (rocker_tlv_put(desc_info, ROCKER_TLV_OF_DPA_DST_MAC_MASK,
			   ETH_ALEN, entry->key.term_mac.eth_dst_mask))
		return -EMSGSIZE;
	if (rocker_tlv_put_be16(desc_info, ROCKER_TLV_OF_DPA_VLAN_ID,
				entry->key.term_mac.vlan_id))
		return -EMSGSIZE;
	if (rocker_tlv_put_be16(desc_info, ROCKER_TLV_OF_DPA_VLAN_ID_MASK,
				entry->key.term_mac.vlan_id_mask))
		return -EMSGSIZE;
	if (rocker_tlv_put_u16(desc_info, ROCKER_TLV_OF_DPA_GOTO_TABLE_ID,
			       entry->key.term_mac.goto_tbl))
		return -EMSGSIZE;
	if (entry->key.term_mac.copy_to_cpu &&
	    rocker_tlv_put_u8(desc_info, ROCKER_TLV_OF_DPA_COPY_CPU_ACTION,
			      entry->key.term_mac.copy_to_cpu))
		return -EMSGSIZE;

	return 0;
}

static int
rocker_cmd_flow_tbl_add_ucast_routing(struct rocker_desc_info *desc_info,
				      const struct rocker_flow_tbl_entry *entry)
{
	if (rocker_tlv_put_be16(desc_info, ROCKER_TLV_OF_DPA_ETHERTYPE,
				entry->key.ucast_routing.eth_type))
		return -EMSGSIZE;
	if (rocker_tlv_put_be32(desc_info, ROCKER_TLV_OF_DPA_DST_IP,
				entry->key.ucast_routing.dst4))
		return -EMSGSIZE;
	if (rocker_tlv_put_be32(desc_info, ROCKER_TLV_OF_DPA_DST_IP_MASK,
				entry->key.ucast_routing.dst4_mask))
		return -EMSGSIZE;
	if (rocker_tlv_put_u16(desc_info, ROCKER_TLV_OF_DPA_GOTO_TABLE_ID,
			       entry->key.ucast_routing.goto_tbl))
		return -EMSGSIZE;
	if (rocker_tlv_put_u32(desc_info, ROCKER_TLV_OF_DPA_GROUP_ID,
			       entry->key.ucast_routing.group_id))
		return -EMSGSIZE;

	return 0;
}

static int
rocker_cmd_flow_tbl_add_bridge(struct rocker_desc_info *desc_info,
			       const struct rocker_flow_tbl_entry *entry)
{
	if (entry->key.bridge.has_eth_dst &&
	    rocker_tlv_put(desc_info, ROCKER_TLV_OF_DPA_DST_MAC,
			   ETH_ALEN, entry->key.bridge.eth_dst))
		return -EMSGSIZE;
	if (entry->key.bridge.has_eth_dst_mask &&
	    rocker_tlv_put(desc_info, ROCKER_TLV_OF_DPA_DST_MAC_MASK,
			   ETH_ALEN, entry->key.bridge.eth_dst_mask))
		return -EMSGSIZE;
	if (entry->key.bridge.vlan_id &&
	    rocker_tlv_put_be16(desc_info, ROCKER_TLV_OF_DPA_VLAN_ID,
				entry->key.bridge.vlan_id))
		return -EMSGSIZE;
	if (entry->key.bridge.tunnel_id &&
	    rocker_tlv_put_u32(desc_info, ROCKER_TLV_OF_DPA_TUNNEL_ID,
			       entry->key.bridge.tunnel_id))
		return -EMSGSIZE;
	if (rocker_tlv_put_u16(desc_info, ROCKER_TLV_OF_DPA_GOTO_TABLE_ID,
			       entry->key.bridge.goto_tbl))
		return -EMSGSIZE;
	if (rocker_tlv_put_u32(desc_info, ROCKER_TLV_OF_DPA_GROUP_ID,
			       entry->key.bridge.group_id))
		return -EMSGSIZE;
	if (entry->key.bridge.copy_to_cpu &&
	    rocker_tlv_put_u8(desc_info, ROCKER_TLV_OF_DPA_COPY_CPU_ACTION,
			      entry->key.bridge.copy_to_cpu))
		return -EMSGSIZE;

	return 0;
}

static int
rocker_cmd_flow_tbl_add_acl(struct rocker_desc_info *desc_info,
			    const struct rocker_flow_tbl_entry *entry)
{
	if (rocker_tlv_put_u32(desc_info, ROCKER_TLV_OF_DPA_IN_PPORT,
			       entry->key.acl.in_pport))
		return -EMSGSIZE;
	if (rocker_tlv_put_u32(desc_info, ROCKER_TLV_OF_DPA_IN_PPORT_MASK,
			       entry->key.acl.in_pport_mask))
		return -EMSGSIZE;
	if (rocker_tlv_put(desc_info, ROCKER_TLV_OF_DPA_SRC_MAC,
			   ETH_ALEN, entry->key.acl.eth_src))
		return -EMSGSIZE;
	if (rocker_tlv_put(desc_info, ROCKER_TLV_OF_DPA_SRC_MAC_MASK,
			   ETH_ALEN, entry->key.acl.eth_src_mask))
		return -EMSGSIZE;
	if (rocker_tlv_put(desc_info, ROCKER_TLV_OF_DPA_DST_MAC,
			   ETH_ALEN, entry->key.acl.eth_dst))
		return -EMSGSIZE;
	if (rocker_tlv_put(desc_info, ROCKER_TLV_OF_DPA_DST_MAC_MASK,
			   ETH_ALEN, entry->key.acl.eth_dst_mask))
		return -EMSGSIZE;
	if (rocker_tlv_put_be16(desc_info, ROCKER_TLV_OF_DPA_ETHERTYPE,
				entry->key.acl.eth_type))
		return -EMSGSIZE;
	if (rocker_tlv_put_be16(desc_info, ROCKER_TLV_OF_DPA_VLAN_ID,
				entry->key.acl.vlan_id))
		return -EMSGSIZE;
	if (rocker_tlv_put_be16(desc_info, ROCKER_TLV_OF_DPA_VLAN_ID_MASK,
				entry->key.acl.vlan_id_mask))
		return -EMSGSIZE;

	switch (ntohs(entry->key.acl.eth_type)) {
	case ETH_P_IP:
	case ETH_P_IPV6:
		if (rocker_tlv_put_u8(desc_info, ROCKER_TLV_OF_DPA_IP_PROTO,
				      entry->key.acl.ip_proto))
			return -EMSGSIZE;
		if (rocker_tlv_put_u8(desc_info,
				      ROCKER_TLV_OF_DPA_IP_PROTO_MASK,
				      entry->key.acl.ip_proto_mask))
			return -EMSGSIZE;
		if (rocker_tlv_put_u8(desc_info, ROCKER_TLV_OF_DPA_IP_DSCP,
				      entry->key.acl.ip_tos & 0x3f))
			return -EMSGSIZE;
		if (rocker_tlv_put_u8(desc_info,
				      ROCKER_TLV_OF_DPA_IP_DSCP_MASK,
				      entry->key.acl.ip_tos_mask & 0x3f))
			return -EMSGSIZE;
		if (rocker_tlv_put_u8(desc_info, ROCKER_TLV_OF_DPA_IP_ECN,
				      (entry->key.acl.ip_tos & 0xc0) >> 6))
			return -EMSGSIZE;
		if (rocker_tlv_put_u8(desc_info,
				      ROCKER_TLV_OF_DPA_IP_ECN_MASK,
				      (entry->key.acl.ip_tos_mask & 0xc0) >> 6))
			return -EMSGSIZE;
		break;
	}

	if (entry->key.acl.group_id != ROCKER_GROUP_NONE &&
	    rocker_tlv_put_u32(desc_info, ROCKER_TLV_OF_DPA_GROUP_ID,
			       entry->key.acl.group_id))
		return -EMSGSIZE;

	return 0;
}

static int rocker_cmd_flow_tbl_add(const struct rocker_port *rocker_port,
				   struct rocker_desc_info *desc_info,
				   void *priv)
{
	const struct rocker_flow_tbl_entry *entry = priv;
	struct rocker_tlv *cmd_info;
	int err = 0;

	if (rocker_tlv_put_u16(desc_info, ROCKER_TLV_CMD_TYPE, entry->cmd))
		return -EMSGSIZE;
	cmd_info = rocker_tlv_nest_start(desc_info, ROCKER_TLV_CMD_INFO);
	if (!cmd_info)
		return -EMSGSIZE;
	if (rocker_tlv_put_u16(desc_info, ROCKER_TLV_OF_DPA_TABLE_ID,
			       entry->key.tbl_id))
		return -EMSGSIZE;
	if (rocker_tlv_put_u32(desc_info, ROCKER_TLV_OF_DPA_PRIORITY,
			       entry->key.priority))
		return -EMSGSIZE;
	if (rocker_tlv_put_u32(desc_info, ROCKER_TLV_OF_DPA_HARDTIME, 0))
		return -EMSGSIZE;
	if (rocker_tlv_put_u64(desc_info, ROCKER_TLV_OF_DPA_COOKIE,
			       entry->cookie))
		return -EMSGSIZE;

	switch (entry->key.tbl_id) {
	case ROCKER_OF_DPA_TABLE_ID_INGRESS_PORT:
		err = rocker_cmd_flow_tbl_add_ig_port(desc_info, entry);
		break;
	case ROCKER_OF_DPA_TABLE_ID_VLAN:
		err = rocker_cmd_flow_tbl_add_vlan(desc_info, entry);
		break;
	case ROCKER_OF_DPA_TABLE_ID_TERMINATION_MAC:
		err = rocker_cmd_flow_tbl_add_term_mac(desc_info, entry);
		break;
	case ROCKER_OF_DPA_TABLE_ID_UNICAST_ROUTING:
		err = rocker_cmd_flow_tbl_add_ucast_routing(desc_info, entry);
		break;
	case ROCKER_OF_DPA_TABLE_ID_BRIDGING:
		err = rocker_cmd_flow_tbl_add_bridge(desc_info, entry);
		break;
	case ROCKER_OF_DPA_TABLE_ID_ACL_POLICY:
		err = rocker_cmd_flow_tbl_add_acl(desc_info, entry);
		break;
	default:
		err = -ENOTSUPP;
		break;
	}

	if (err)
		return err;

	rocker_tlv_nest_end(desc_info, cmd_info);

	return 0;
}

static int rocker_cmd_flow_tbl_del(const struct rocker_port *rocker_port,
				   struct rocker_desc_info *desc_info,
				   void *priv)
{
	const struct rocker_flow_tbl_entry *entry = priv;
	struct rocker_tlv *cmd_info;

	if (rocker_tlv_put_u16(desc_info, ROCKER_TLV_CMD_TYPE, entry->cmd))
		return -EMSGSIZE;
	cmd_info = rocker_tlv_nest_start(desc_info, ROCKER_TLV_CMD_INFO);
	if (!cmd_info)
		return -EMSGSIZE;
	if (rocker_tlv_put_u64(desc_info, ROCKER_TLV_OF_DPA_COOKIE,
			       entry->cookie))
		return -EMSGSIZE;
	rocker_tlv_nest_end(desc_info, cmd_info);

	return 0;
}

static int
rocker_cmd_group_tbl_add_l2_interface(struct rocker_desc_info *desc_info,
				      struct rocker_group_tbl_entry *entry)
{
	if (rocker_tlv_put_u32(desc_info, ROCKER_TLV_OF_DPA_OUT_PPORT,
			       ROCKER_GROUP_PORT_GET(entry->group_id)))
		return -EMSGSIZE;
	if (rocker_tlv_put_u8(desc_info, ROCKER_TLV_OF_DPA_POP_VLAN,
			      entry->l2_interface.pop_vlan))
		return -EMSGSIZE;

	return 0;
}

static int
rocker_cmd_group_tbl_add_l2_rewrite(struct rocker_desc_info *desc_info,
				    const struct rocker_group_tbl_entry *entry)
{
	if (rocker_tlv_put_u32(desc_info, ROCKER_TLV_OF_DPA_GROUP_ID_LOWER,
			       entry->l2_rewrite.group_id))
		return -EMSGSIZE;
	if (!is_zero_ether_addr(entry->l2_rewrite.eth_src) &&
	    rocker_tlv_put(desc_info, ROCKER_TLV_OF_DPA_SRC_MAC,
			   ETH_ALEN, entry->l2_rewrite.eth_src))
		return -EMSGSIZE;
	if (!is_zero_ether_addr(entry->l2_rewrite.eth_dst) &&
	    rocker_tlv_put(desc_info, ROCKER_TLV_OF_DPA_DST_MAC,
			   ETH_ALEN, entry->l2_rewrite.eth_dst))
		return -EMSGSIZE;
	if (entry->l2_rewrite.vlan_id &&
	    rocker_tlv_put_be16(desc_info, ROCKER_TLV_OF_DPA_VLAN_ID,
				entry->l2_rewrite.vlan_id))
		return -EMSGSIZE;

	return 0;
}

static int
rocker_cmd_group_tbl_add_group_ids(struct rocker_desc_info *desc_info,
				   const struct rocker_group_tbl_entry *entry)
{
	int i;
	struct rocker_tlv *group_ids;

	if (rocker_tlv_put_u16(desc_info, ROCKER_TLV_OF_DPA_GROUP_COUNT,
			       entry->group_count))
		return -EMSGSIZE;

	group_ids = rocker_tlv_nest_start(desc_info,
					  ROCKER_TLV_OF_DPA_GROUP_IDS);
	if (!group_ids)
		return -EMSGSIZE;

	for (i = 0; i < entry->group_count; i++)
		/* Note TLV array is 1-based */
		if (rocker_tlv_put_u32(desc_info, i + 1, entry->group_ids[i]))
			return -EMSGSIZE;

	rocker_tlv_nest_end(desc_info, group_ids);

	return 0;
}

static int
rocker_cmd_group_tbl_add_l3_unicast(struct rocker_desc_info *desc_info,
				    const struct rocker_group_tbl_entry *entry)
{
	if (!is_zero_ether_addr(entry->l3_unicast.eth_src) &&
	    rocker_tlv_put(desc_info, ROCKER_TLV_OF_DPA_SRC_MAC,
			   ETH_ALEN, entry->l3_unicast.eth_src))
		return -EMSGSIZE;
	if (!is_zero_ether_addr(entry->l3_unicast.eth_dst) &&
	    rocker_tlv_put(desc_info, ROCKER_TLV_OF_DPA_DST_MAC,
			   ETH_ALEN, entry->l3_unicast.eth_dst))
		return -EMSGSIZE;
	if (entry->l3_unicast.vlan_id &&
	    rocker_tlv_put_be16(desc_info, ROCKER_TLV_OF_DPA_VLAN_ID,
				entry->l3_unicast.vlan_id))
		return -EMSGSIZE;
	if (rocker_tlv_put_u8(desc_info, ROCKER_TLV_OF_DPA_TTL_CHECK,
			      entry->l3_unicast.ttl_check))
		return -EMSGSIZE;
	if (rocker_tlv_put_u32(desc_info, ROCKER_TLV_OF_DPA_GROUP_ID_LOWER,
			       entry->l3_unicast.group_id))
		return -EMSGSIZE;

	return 0;
}

static int rocker_cmd_group_tbl_add(const struct rocker_port *rocker_port,
				    struct rocker_desc_info *desc_info,
				    void *priv)
{
	struct rocker_group_tbl_entry *entry = priv;
	struct rocker_tlv *cmd_info;
	int err = 0;

	if (rocker_tlv_put_u16(desc_info, ROCKER_TLV_CMD_TYPE, entry->cmd))
		return -EMSGSIZE;
	cmd_info = rocker_tlv_nest_start(desc_info, ROCKER_TLV_CMD_INFO);
	if (!cmd_info)
		return -EMSGSIZE;

	if (rocker_tlv_put_u32(desc_info, ROCKER_TLV_OF_DPA_GROUP_ID,
			       entry->group_id))
		return -EMSGSIZE;

	switch (ROCKER_GROUP_TYPE_GET(entry->group_id)) {
	case ROCKER_OF_DPA_GROUP_TYPE_L2_INTERFACE:
		err = rocker_cmd_group_tbl_add_l2_interface(desc_info, entry);
		break;
	case ROCKER_OF_DPA_GROUP_TYPE_L2_REWRITE:
		err = rocker_cmd_group_tbl_add_l2_rewrite(desc_info, entry);
		break;
	case ROCKER_OF_DPA_GROUP_TYPE_L2_FLOOD:
	case ROCKER_OF_DPA_GROUP_TYPE_L2_MCAST:
		err = rocker_cmd_group_tbl_add_group_ids(desc_info, entry);
		break;
	case ROCKER_OF_DPA_GROUP_TYPE_L3_UCAST:
		err = rocker_cmd_group_tbl_add_l3_unicast(desc_info, entry);
		break;
	default:
		err = -ENOTSUPP;
		break;
	}

	if (err)
		return err;

	rocker_tlv_nest_end(desc_info, cmd_info);

	return 0;
}

static int rocker_cmd_group_tbl_del(const struct rocker_port *rocker_port,
				    struct rocker_desc_info *desc_info,
				    void *priv)
{
	const struct rocker_group_tbl_entry *entry = priv;
	struct rocker_tlv *cmd_info;

	if (rocker_tlv_put_u16(desc_info, ROCKER_TLV_CMD_TYPE, entry->cmd))
		return -EMSGSIZE;
	cmd_info = rocker_tlv_nest_start(desc_info, ROCKER_TLV_CMD_INFO);
	if (!cmd_info)
		return -EMSGSIZE;
	if (rocker_tlv_put_u32(desc_info, ROCKER_TLV_OF_DPA_GROUP_ID,
			       entry->group_id))
		return -EMSGSIZE;
	rocker_tlv_nest_end(desc_info, cmd_info);

	return 0;
}

/***************************************************
 * Flow, group, FDB, internal VLAN and neigh tables
 ***************************************************/

static int rocker_init_tbls(struct rocker *rocker)
{
	hash_init(rocker->flow_tbl);
	spin_lock_init(&rocker->flow_tbl_lock);

	hash_init(rocker->group_tbl);
	spin_lock_init(&rocker->group_tbl_lock);

	hash_init(rocker->fdb_tbl);
	spin_lock_init(&rocker->fdb_tbl_lock);

	hash_init(rocker->internal_vlan_tbl);
	spin_lock_init(&rocker->internal_vlan_tbl_lock);

	hash_init(rocker->neigh_tbl);
	spin_lock_init(&rocker->neigh_tbl_lock);

	return 0;
}

static void rocker_free_tbls(struct rocker *rocker)
{
	unsigned long flags;
	struct rocker_flow_tbl_entry *flow_entry;
	struct rocker_group_tbl_entry *group_entry;
	struct rocker_fdb_tbl_entry *fdb_entry;
	struct rocker_internal_vlan_tbl_entry *internal_vlan_entry;
	struct rocker_neigh_tbl_entry *neigh_entry;
	struct hlist_node *tmp;
	int bkt;

	spin_lock_irqsave(&rocker->flow_tbl_lock, flags);
	hash_for_each_safe(rocker->flow_tbl, bkt, tmp, flow_entry, entry)
		hash_del(&flow_entry->entry);
	spin_unlock_irqrestore(&rocker->flow_tbl_lock, flags);

	spin_lock_irqsave(&rocker->group_tbl_lock, flags);
	hash_for_each_safe(rocker->group_tbl, bkt, tmp, group_entry, entry)
		hash_del(&group_entry->entry);
	spin_unlock_irqrestore(&rocker->group_tbl_lock, flags);

	spin_lock_irqsave(&rocker->fdb_tbl_lock, flags);
	hash_for_each_safe(rocker->fdb_tbl, bkt, tmp, fdb_entry, entry)
		hash_del(&fdb_entry->entry);
	spin_unlock_irqrestore(&rocker->fdb_tbl_lock, flags);

	spin_lock_irqsave(&rocker->internal_vlan_tbl_lock, flags);
	hash_for_each_safe(rocker->internal_vlan_tbl, bkt,
			   tmp, internal_vlan_entry, entry)
		hash_del(&internal_vlan_entry->entry);
	spin_unlock_irqrestore(&rocker->internal_vlan_tbl_lock, flags);

	spin_lock_irqsave(&rocker->neigh_tbl_lock, flags);
	hash_for_each_safe(rocker->neigh_tbl, bkt, tmp, neigh_entry, entry)
		hash_del(&neigh_entry->entry);
	spin_unlock_irqrestore(&rocker->neigh_tbl_lock, flags);
}

static struct rocker_flow_tbl_entry *
rocker_flow_tbl_find(const struct rocker *rocker,
		     const struct rocker_flow_tbl_entry *match)
{
	struct rocker_flow_tbl_entry *found;
	size_t key_len = match->key_len ? match->key_len : sizeof(found->key);

	hash_for_each_possible(rocker->flow_tbl, found,
			       entry, match->key_crc32) {
		if (memcmp(&found->key, &match->key, key_len) == 0)
			return found;
	}

	return NULL;
}

static int rocker_flow_tbl_add(struct rocker_port *rocker_port,
			       struct switchdev_trans *trans, int flags,
			       struct rocker_flow_tbl_entry *match)
{
	struct rocker *rocker = rocker_port->rocker;
	struct rocker_flow_tbl_entry *found;
	size_t key_len = match->key_len ? match->key_len : sizeof(found->key);
	unsigned long lock_flags;

	match->key_crc32 = crc32(~0, &match->key, key_len);

	spin_lock_irqsave(&rocker->flow_tbl_lock, lock_flags);

	found = rocker_flow_tbl_find(rocker, match);

	if (found) {
		match->cookie = found->cookie;
		if (!switchdev_trans_ph_prepare(trans))
			hash_del(&found->entry);
		rocker_port_kfree(trans, found);
		found = match;
		found->cmd = ROCKER_TLV_CMD_TYPE_OF_DPA_FLOW_MOD;
	} else {
		found = match;
		found->cookie = rocker->flow_tbl_next_cookie++;
		found->cmd = ROCKER_TLV_CMD_TYPE_OF_DPA_FLOW_ADD;
	}

	if (!switchdev_trans_ph_prepare(trans))
		hash_add(rocker->flow_tbl, &found->entry, found->key_crc32);

	spin_unlock_irqrestore(&rocker->flow_tbl_lock, lock_flags);

	return rocker_cmd_exec(rocker_port, trans, flags,
			       rocker_cmd_flow_tbl_add, found, NULL, NULL);
}

static int rocker_flow_tbl_del(struct rocker_port *rocker_port,
			       struct switchdev_trans *trans, int flags,
			       struct rocker_flow_tbl_entry *match)
{
	struct rocker *rocker = rocker_port->rocker;
	struct rocker_flow_tbl_entry *found;
	size_t key_len = match->key_len ? match->key_len : sizeof(found->key);
	unsigned long lock_flags;
	int err = 0;

	match->key_crc32 = crc32(~0, &match->key, key_len);

	spin_lock_irqsave(&rocker->flow_tbl_lock, lock_flags);

	found = rocker_flow_tbl_find(rocker, match);

	if (found) {
		if (!switchdev_trans_ph_prepare(trans))
			hash_del(&found->entry);
		found->cmd = ROCKER_TLV_CMD_TYPE_OF_DPA_FLOW_DEL;
	}

	spin_unlock_irqrestore(&rocker->flow_tbl_lock, lock_flags);

	rocker_port_kfree(trans, match);

	if (found) {
		err = rocker_cmd_exec(rocker_port, trans, flags,
				      rocker_cmd_flow_tbl_del,
				      found, NULL, NULL);
		rocker_port_kfree(trans, found);
	}

	return err;
}

static int rocker_flow_tbl_do(struct rocker_port *rocker_port,
			      struct switchdev_trans *trans, int flags,
			      struct rocker_flow_tbl_entry *entry)
{
	if (flags & ROCKER_OP_FLAG_REMOVE)
		return rocker_flow_tbl_del(rocker_port, trans, flags, entry);
	else
		return rocker_flow_tbl_add(rocker_port, trans, flags, entry);
}

static int rocker_flow_tbl_ig_port(struct rocker_port *rocker_port,
				   struct switchdev_trans *trans, int flags,
				   u32 in_pport, u32 in_pport_mask,
				   enum rocker_of_dpa_table_id goto_tbl)
{
	struct rocker_flow_tbl_entry *entry;

	entry = rocker_port_kzalloc(rocker_port, trans, flags, sizeof(*entry));
	if (!entry)
		return -ENOMEM;

	entry->key.priority = ROCKER_PRIORITY_IG_PORT;
	entry->key.tbl_id = ROCKER_OF_DPA_TABLE_ID_INGRESS_PORT;
	entry->key.ig_port.in_pport = in_pport;
	entry->key.ig_port.in_pport_mask = in_pport_mask;
	entry->key.ig_port.goto_tbl = goto_tbl;

	return rocker_flow_tbl_do(rocker_port, trans, flags, entry);
}

static int rocker_flow_tbl_vlan(struct rocker_port *rocker_port,
				struct switchdev_trans *trans, int flags,
				u32 in_pport, __be16 vlan_id,
				__be16 vlan_id_mask,
				enum rocker_of_dpa_table_id goto_tbl,
				bool untagged, __be16 new_vlan_id)
{
	struct rocker_flow_tbl_entry *entry;

	entry = rocker_port_kzalloc(rocker_port, trans, flags, sizeof(*entry));
	if (!entry)
		return -ENOMEM;

	entry->key.priority = ROCKER_PRIORITY_VLAN;
	entry->key.tbl_id = ROCKER_OF_DPA_TABLE_ID_VLAN;
	entry->key.vlan.in_pport = in_pport;
	entry->key.vlan.vlan_id = vlan_id;
	entry->key.vlan.vlan_id_mask = vlan_id_mask;
	entry->key.vlan.goto_tbl = goto_tbl;

	entry->key.vlan.untagged = untagged;
	entry->key.vlan.new_vlan_id = new_vlan_id;

	return rocker_flow_tbl_do(rocker_port, trans, flags, entry);
}

static int rocker_flow_tbl_term_mac(struct rocker_port *rocker_port,
				    struct switchdev_trans *trans,
				    u32 in_pport, u32 in_pport_mask,
				    __be16 eth_type, const u8 *eth_dst,
				    const u8 *eth_dst_mask, __be16 vlan_id,
				    __be16 vlan_id_mask, bool copy_to_cpu,
				    int flags)
{
	struct rocker_flow_tbl_entry *entry;

	entry = rocker_port_kzalloc(rocker_port, trans, flags, sizeof(*entry));
	if (!entry)
		return -ENOMEM;

	if (is_multicast_ether_addr(eth_dst)) {
		entry->key.priority = ROCKER_PRIORITY_TERM_MAC_MCAST;
		entry->key.term_mac.goto_tbl =
			 ROCKER_OF_DPA_TABLE_ID_MULTICAST_ROUTING;
	} else {
		entry->key.priority = ROCKER_PRIORITY_TERM_MAC_UCAST;
		entry->key.term_mac.goto_tbl =
			 ROCKER_OF_DPA_TABLE_ID_UNICAST_ROUTING;
	}

	entry->key.tbl_id = ROCKER_OF_DPA_TABLE_ID_TERMINATION_MAC;
	entry->key.term_mac.in_pport = in_pport;
	entry->key.term_mac.in_pport_mask = in_pport_mask;
	entry->key.term_mac.eth_type = eth_type;
	ether_addr_copy(entry->key.term_mac.eth_dst, eth_dst);
	ether_addr_copy(entry->key.term_mac.eth_dst_mask, eth_dst_mask);
	entry->key.term_mac.vlan_id = vlan_id;
	entry->key.term_mac.vlan_id_mask = vlan_id_mask;
	entry->key.term_mac.copy_to_cpu = copy_to_cpu;

	return rocker_flow_tbl_do(rocker_port, trans, flags, entry);
}

static int rocker_flow_tbl_bridge(struct rocker_port *rocker_port,
				  struct switchdev_trans *trans, int flags,
				  const u8 *eth_dst, const u8 *eth_dst_mask,
				  __be16 vlan_id, u32 tunnel_id,
				  enum rocker_of_dpa_table_id goto_tbl,
				  u32 group_id, bool copy_to_cpu)
{
	struct rocker_flow_tbl_entry *entry;
	u32 priority;
	bool vlan_bridging = !!vlan_id;
	bool dflt = !eth_dst || (eth_dst && eth_dst_mask);
	bool wild = false;

	entry = rocker_port_kzalloc(rocker_port, trans, flags, sizeof(*entry));
	if (!entry)
		return -ENOMEM;

	entry->key.tbl_id = ROCKER_OF_DPA_TABLE_ID_BRIDGING;

	if (eth_dst) {
		entry->key.bridge.has_eth_dst = 1;
		ether_addr_copy(entry->key.bridge.eth_dst, eth_dst);
	}
	if (eth_dst_mask) {
		entry->key.bridge.has_eth_dst_mask = 1;
		ether_addr_copy(entry->key.bridge.eth_dst_mask, eth_dst_mask);
		if (!ether_addr_equal(eth_dst_mask, ff_mac))
			wild = true;
	}

	priority = ROCKER_PRIORITY_UNKNOWN;
	if (vlan_bridging && dflt && wild)
		priority = ROCKER_PRIORITY_BRIDGING_VLAN_DFLT_WILD;
	else if (vlan_bridging && dflt && !wild)
		priority = ROCKER_PRIORITY_BRIDGING_VLAN_DFLT_EXACT;
	else if (vlan_bridging && !dflt)
		priority = ROCKER_PRIORITY_BRIDGING_VLAN;
	else if (!vlan_bridging && dflt && wild)
		priority = ROCKER_PRIORITY_BRIDGING_TENANT_DFLT_WILD;
	else if (!vlan_bridging && dflt && !wild)
		priority = ROCKER_PRIORITY_BRIDGING_TENANT_DFLT_EXACT;
	else if (!vlan_bridging && !dflt)
		priority = ROCKER_PRIORITY_BRIDGING_TENANT;

	entry->key.priority = priority;
	entry->key.bridge.vlan_id = vlan_id;
	entry->key.bridge.tunnel_id = tunnel_id;
	entry->key.bridge.goto_tbl = goto_tbl;
	entry->key.bridge.group_id = group_id;
	entry->key.bridge.copy_to_cpu = copy_to_cpu;

	return rocker_flow_tbl_do(rocker_port, trans, flags, entry);
}

static int rocker_flow_tbl_ucast4_routing(struct rocker_port *rocker_port,
					  struct switchdev_trans *trans,
					  __be16 eth_type, __be32 dst,
					  __be32 dst_mask, u32 priority,
					  enum rocker_of_dpa_table_id goto_tbl,
					  u32 group_id, int flags)
{
	struct rocker_flow_tbl_entry *entry;

	entry = rocker_port_kzalloc(rocker_port, trans, flags, sizeof(*entry));
	if (!entry)
		return -ENOMEM;

	entry->key.tbl_id = ROCKER_OF_DPA_TABLE_ID_UNICAST_ROUTING;
	entry->key.priority = priority;
	entry->key.ucast_routing.eth_type = eth_type;
	entry->key.ucast_routing.dst4 = dst;
	entry->key.ucast_routing.dst4_mask = dst_mask;
	entry->key.ucast_routing.goto_tbl = goto_tbl;
	entry->key.ucast_routing.group_id = group_id;
	entry->key_len = offsetof(struct rocker_flow_tbl_key,
				  ucast_routing.group_id);

	return rocker_flow_tbl_do(rocker_port, trans, flags, entry);
}

static int rocker_flow_tbl_acl(struct rocker_port *rocker_port,
			       struct switchdev_trans *trans, int flags,
			       u32 in_pport, u32 in_pport_mask,
			       const u8 *eth_src, const u8 *eth_src_mask,
			       const u8 *eth_dst, const u8 *eth_dst_mask,
			       __be16 eth_type, __be16 vlan_id,
			       __be16 vlan_id_mask, u8 ip_proto,
			       u8 ip_proto_mask, u8 ip_tos, u8 ip_tos_mask,
			       u32 group_id)
{
	u32 priority;
	struct rocker_flow_tbl_entry *entry;

	entry = rocker_port_kzalloc(rocker_port, trans, flags, sizeof(*entry));
	if (!entry)
		return -ENOMEM;

	priority = ROCKER_PRIORITY_ACL_NORMAL;
	if (eth_dst && eth_dst_mask) {
		if (ether_addr_equal(eth_dst_mask, mcast_mac))
			priority = ROCKER_PRIORITY_ACL_DFLT;
		else if (is_link_local_ether_addr(eth_dst))
			priority = ROCKER_PRIORITY_ACL_CTRL;
	}

	entry->key.priority = priority;
	entry->key.tbl_id = ROCKER_OF_DPA_TABLE_ID_ACL_POLICY;
	entry->key.acl.in_pport = in_pport;
	entry->key.acl.in_pport_mask = in_pport_mask;

	if (eth_src)
		ether_addr_copy(entry->key.acl.eth_src, eth_src);
	if (eth_src_mask)
		ether_addr_copy(entry->key.acl.eth_src_mask, eth_src_mask);
	if (eth_dst)
		ether_addr_copy(entry->key.acl.eth_dst, eth_dst);
	if (eth_dst_mask)
		ether_addr_copy(entry->key.acl.eth_dst_mask, eth_dst_mask);

	entry->key.acl.eth_type = eth_type;
	entry->key.acl.vlan_id = vlan_id;
	entry->key.acl.vlan_id_mask = vlan_id_mask;
	entry->key.acl.ip_proto = ip_proto;
	entry->key.acl.ip_proto_mask = ip_proto_mask;
	entry->key.acl.ip_tos = ip_tos;
	entry->key.acl.ip_tos_mask = ip_tos_mask;
	entry->key.acl.group_id = group_id;

	return rocker_flow_tbl_do(rocker_port, trans, flags, entry);
}

static struct rocker_group_tbl_entry *
rocker_group_tbl_find(const struct rocker *rocker,
		      const struct rocker_group_tbl_entry *match)
{
	struct rocker_group_tbl_entry *found;

	hash_for_each_possible(rocker->group_tbl, found,
			       entry, match->group_id) {
		if (found->group_id == match->group_id)
			return found;
	}

	return NULL;
}

static void rocker_group_tbl_entry_free(struct switchdev_trans *trans,
					struct rocker_group_tbl_entry *entry)
{
	switch (ROCKER_GROUP_TYPE_GET(entry->group_id)) {
	case ROCKER_OF_DPA_GROUP_TYPE_L2_FLOOD:
	case ROCKER_OF_DPA_GROUP_TYPE_L2_MCAST:
		rocker_port_kfree(trans, entry->group_ids);
		break;
	default:
		break;
	}
	rocker_port_kfree(trans, entry);
}

static int rocker_group_tbl_add(struct rocker_port *rocker_port,
				struct switchdev_trans *trans, int flags,
				struct rocker_group_tbl_entry *match)
{
	struct rocker *rocker = rocker_port->rocker;
	struct rocker_group_tbl_entry *found;
	unsigned long lock_flags;

	spin_lock_irqsave(&rocker->group_tbl_lock, lock_flags);

	found = rocker_group_tbl_find(rocker, match);

	if (found) {
		if (!switchdev_trans_ph_prepare(trans))
			hash_del(&found->entry);
		rocker_group_tbl_entry_free(trans, found);
		found = match;
		found->cmd = ROCKER_TLV_CMD_TYPE_OF_DPA_GROUP_MOD;
	} else {
		found = match;
		found->cmd = ROCKER_TLV_CMD_TYPE_OF_DPA_GROUP_ADD;
	}

	if (!switchdev_trans_ph_prepare(trans))
		hash_add(rocker->group_tbl, &found->entry, found->group_id);

	spin_unlock_irqrestore(&rocker->group_tbl_lock, lock_flags);

	return rocker_cmd_exec(rocker_port, trans, flags,
			       rocker_cmd_group_tbl_add, found, NULL, NULL);
}

static int rocker_group_tbl_del(struct rocker_port *rocker_port,
				struct switchdev_trans *trans, int flags,
				struct rocker_group_tbl_entry *match)
{
	struct rocker *rocker = rocker_port->rocker;
	struct rocker_group_tbl_entry *found;
	unsigned long lock_flags;
	int err = 0;

	spin_lock_irqsave(&rocker->group_tbl_lock, lock_flags);

	found = rocker_group_tbl_find(rocker, match);

	if (found) {
		if (!switchdev_trans_ph_prepare(trans))
			hash_del(&found->entry);
		found->cmd = ROCKER_TLV_CMD_TYPE_OF_DPA_GROUP_DEL;
	}

	spin_unlock_irqrestore(&rocker->group_tbl_lock, lock_flags);

	rocker_group_tbl_entry_free(trans, match);

	if (found) {
		err = rocker_cmd_exec(rocker_port, trans, flags,
				      rocker_cmd_group_tbl_del,
				      found, NULL, NULL);
		rocker_group_tbl_entry_free(trans, found);
	}

	return err;
}

static int rocker_group_tbl_do(struct rocker_port *rocker_port,
			       struct switchdev_trans *trans, int flags,
			       struct rocker_group_tbl_entry *entry)
{
	if (flags & ROCKER_OP_FLAG_REMOVE)
		return rocker_group_tbl_del(rocker_port, trans, flags, entry);
	else
		return rocker_group_tbl_add(rocker_port, trans, flags, entry);
}

static int rocker_group_l2_interface(struct rocker_port *rocker_port,
				     struct switchdev_trans *trans, int flags,
				     __be16 vlan_id, u32 out_pport,
				     int pop_vlan)
{
	struct rocker_group_tbl_entry *entry;

	entry = rocker_port_kzalloc(rocker_port, trans, flags, sizeof(*entry));
	if (!entry)
		return -ENOMEM;

	entry->group_id = ROCKER_GROUP_L2_INTERFACE(vlan_id, out_pport);
	entry->l2_interface.pop_vlan = pop_vlan;

	return rocker_group_tbl_do(rocker_port, trans, flags, entry);
}

static int rocker_group_l2_fan_out(struct rocker_port *rocker_port,
				   struct switchdev_trans *trans,
				   int flags, u8 group_count,
				   const u32 *group_ids, u32 group_id)
{
	struct rocker_group_tbl_entry *entry;

	entry = rocker_port_kzalloc(rocker_port, trans, flags, sizeof(*entry));
	if (!entry)
		return -ENOMEM;

	entry->group_id = group_id;
	entry->group_count = group_count;

	entry->group_ids = rocker_port_kcalloc(rocker_port, trans, flags,
					       group_count, sizeof(u32));
	if (!entry->group_ids) {
		rocker_port_kfree(trans, entry);
		return -ENOMEM;
	}
	memcpy(entry->group_ids, group_ids, group_count * sizeof(u32));

	return rocker_group_tbl_do(rocker_port, trans, flags, entry);
}

static int rocker_group_l2_flood(struct rocker_port *rocker_port,
				 struct switchdev_trans *trans, int flags,
				 __be16 vlan_id, u8 group_count,
				 const u32 *group_ids, u32 group_id)
{
	return rocker_group_l2_fan_out(rocker_port, trans, flags,
				       group_count, group_ids,
				       group_id);
}

static int rocker_group_l3_unicast(struct rocker_port *rocker_port,
				   struct switchdev_trans *trans, int flags,
				   u32 index, const u8 *src_mac, const u8 *dst_mac,
				   __be16 vlan_id, bool ttl_check, u32 pport)
{
	struct rocker_group_tbl_entry *entry;

	entry = rocker_port_kzalloc(rocker_port, trans, flags, sizeof(*entry));
	if (!entry)
		return -ENOMEM;

	entry->group_id = ROCKER_GROUP_L3_UNICAST(index);
	if (src_mac)
		ether_addr_copy(entry->l3_unicast.eth_src, src_mac);
	if (dst_mac)
		ether_addr_copy(entry->l3_unicast.eth_dst, dst_mac);
	entry->l3_unicast.vlan_id = vlan_id;
	entry->l3_unicast.ttl_check = ttl_check;
	entry->l3_unicast.group_id = ROCKER_GROUP_L2_INTERFACE(vlan_id, pport);

	return rocker_group_tbl_do(rocker_port, trans, flags, entry);
}

static struct rocker_neigh_tbl_entry *
rocker_neigh_tbl_find(const struct rocker *rocker, __be32 ip_addr)
{
	struct rocker_neigh_tbl_entry *found;

	hash_for_each_possible(rocker->neigh_tbl, found,
			       entry, be32_to_cpu(ip_addr))
		if (found->ip_addr == ip_addr)
			return found;

	return NULL;
}

static void _rocker_neigh_add(struct rocker *rocker,
			      struct switchdev_trans *trans,
			      struct rocker_neigh_tbl_entry *entry)
{
	if (!switchdev_trans_ph_commit(trans))
		entry->index = rocker->neigh_tbl_next_index++;
	if (switchdev_trans_ph_prepare(trans))
		return;
	entry->ref_count++;
	hash_add(rocker->neigh_tbl, &entry->entry,
		 be32_to_cpu(entry->ip_addr));
}

static void _rocker_neigh_del(struct switchdev_trans *trans,
			      struct rocker_neigh_tbl_entry *entry)
{
	if (switchdev_trans_ph_prepare(trans))
		return;
	if (--entry->ref_count == 0) {
		hash_del(&entry->entry);
		rocker_port_kfree(trans, entry);
	}
}

static void _rocker_neigh_update(struct rocker_neigh_tbl_entry *entry,
				 struct switchdev_trans *trans,
				 const u8 *eth_dst, bool ttl_check)
{
	if (eth_dst) {
		ether_addr_copy(entry->eth_dst, eth_dst);
		entry->ttl_check = ttl_check;
	} else if (!switchdev_trans_ph_prepare(trans)) {
		entry->ref_count++;
	}
}

static int rocker_port_ipv4_neigh(struct rocker_port *rocker_port,
				  struct switchdev_trans *trans,
				  int flags, __be32 ip_addr, const u8 *eth_dst)
{
	struct rocker *rocker = rocker_port->rocker;
	struct rocker_neigh_tbl_entry *entry;
	struct rocker_neigh_tbl_entry *found;
	unsigned long lock_flags;
	__be16 eth_type = htons(ETH_P_IP);
	enum rocker_of_dpa_table_id goto_tbl =
		ROCKER_OF_DPA_TABLE_ID_ACL_POLICY;
	u32 group_id;
	u32 priority = 0;
	bool adding = !(flags & ROCKER_OP_FLAG_REMOVE);
	bool updating;
	bool removing;
	int err = 0;

	entry = rocker_port_kzalloc(rocker_port, trans, flags, sizeof(*entry));
	if (!entry)
		return -ENOMEM;

	spin_lock_irqsave(&rocker->neigh_tbl_lock, lock_flags);

	found = rocker_neigh_tbl_find(rocker, ip_addr);

	updating = found && adding;
	removing = found && !adding;
	adding = !found && adding;

	if (adding) {
		entry->ip_addr = ip_addr;
		entry->dev = rocker_port->dev;
		ether_addr_copy(entry->eth_dst, eth_dst);
		entry->ttl_check = true;
		_rocker_neigh_add(rocker, trans, entry);
	} else if (removing) {
		memcpy(entry, found, sizeof(*entry));
		_rocker_neigh_del(trans, found);
	} else if (updating) {
		_rocker_neigh_update(found, trans, eth_dst, true);
		memcpy(entry, found, sizeof(*entry));
	} else {
		err = -ENOENT;
	}

	spin_unlock_irqrestore(&rocker->neigh_tbl_lock, lock_flags);

	if (err)
		goto err_out;

	/* For each active neighbor, we have an L3 unicast group and
	 * a /32 route to the neighbor, which uses the L3 unicast
	 * group.  The L3 unicast group can also be referred to by
	 * other routes' nexthops.
	 */

	err = rocker_group_l3_unicast(rocker_port, trans, flags,
				      entry->index,
				      rocker_port->dev->dev_addr,
				      entry->eth_dst,
				      rocker_port->internal_vlan_id,
				      entry->ttl_check,
				      rocker_port->pport);
	if (err) {
		netdev_err(rocker_port->dev,
			   "Error (%d) L3 unicast group index %d\n",
			   err, entry->index);
		goto err_out;
	}

	if (adding || removing) {
		group_id = ROCKER_GROUP_L3_UNICAST(entry->index);
		err = rocker_flow_tbl_ucast4_routing(rocker_port, trans,
						     eth_type, ip_addr,
						     inet_make_mask(32),
						     priority, goto_tbl,
						     group_id, flags);

		if (err)
			netdev_err(rocker_port->dev,
				   "Error (%d) /32 unicast route %pI4 group 0x%08x\n",
				   err, &entry->ip_addr, group_id);
	}

err_out:
	if (!adding)
		rocker_port_kfree(trans, entry);

	return err;
}

static int rocker_port_ipv4_resolve(struct rocker_port *rocker_port,
				    struct switchdev_trans *trans,
				    __be32 ip_addr)
{
	struct net_device *dev = rocker_port->dev;
	struct neighbour *n = __ipv4_neigh_lookup(dev, (__force u32)ip_addr);
	int err = 0;

	if (!n) {
		n = neigh_create(&arp_tbl, &ip_addr, dev);
		if (IS_ERR(n))
			return IS_ERR(n);
	}

	/* If the neigh is already resolved, then go ahead and
	 * install the entry, otherwise start the ARP process to
	 * resolve the neigh.
	 */

	if (n->nud_state & NUD_VALID)
		err = rocker_port_ipv4_neigh(rocker_port, trans, 0,
					     ip_addr, n->ha);
	else
		neigh_event_send(n, NULL);

	neigh_release(n);
	return err;
}

static int rocker_port_ipv4_nh(struct rocker_port *rocker_port,
			       struct switchdev_trans *trans, int flags,
			       __be32 ip_addr, u32 *index)
{
	struct rocker *rocker = rocker_port->rocker;
	struct rocker_neigh_tbl_entry *entry;
	struct rocker_neigh_tbl_entry *found;
	unsigned long lock_flags;
	bool adding = !(flags & ROCKER_OP_FLAG_REMOVE);
	bool updating;
	bool removing;
	bool resolved = true;
	int err = 0;

	entry = rocker_port_kzalloc(rocker_port, trans, flags, sizeof(*entry));
	if (!entry)
		return -ENOMEM;

	spin_lock_irqsave(&rocker->neigh_tbl_lock, lock_flags);

	found = rocker_neigh_tbl_find(rocker, ip_addr);
	if (found)
		*index = found->index;

	updating = found && adding;
	removing = found && !adding;
	adding = !found && adding;

	if (adding) {
		entry->ip_addr = ip_addr;
		entry->dev = rocker_port->dev;
		_rocker_neigh_add(rocker, trans, entry);
		*index = entry->index;
		resolved = false;
	} else if (removing) {
		_rocker_neigh_del(trans, found);
	} else if (updating) {
		_rocker_neigh_update(found, trans, NULL, false);
		resolved = !is_zero_ether_addr(found->eth_dst);
	} else {
		err = -ENOENT;
	}

	spin_unlock_irqrestore(&rocker->neigh_tbl_lock, lock_flags);

	if (!adding)
		rocker_port_kfree(trans, entry);

	if (err)
		return err;

	/* Resolved means neigh ip_addr is resolved to neigh mac. */

	if (!resolved)
		err = rocker_port_ipv4_resolve(rocker_port, trans, ip_addr);

	return err;
}

static int rocker_port_vlan_flood_group(struct rocker_port *rocker_port,
					struct switchdev_trans *trans,
					int flags, __be16 vlan_id)
{
	struct rocker_port *p;
	const struct rocker *rocker = rocker_port->rocker;
	u32 group_id = ROCKER_GROUP_L2_FLOOD(vlan_id, 0);
	u32 *group_ids;
	u8 group_count = 0;
	int err = 0;
	int i;

	group_ids = rocker_port_kcalloc(rocker_port, trans, flags,
					rocker->port_count, sizeof(u32));
	if (!group_ids)
		return -ENOMEM;

	/* Adjust the flood group for this VLAN.  The flood group
	 * references an L2 interface group for each port in this
	 * VLAN.
	 */

	for (i = 0; i < rocker->port_count; i++) {
		p = rocker->ports[i];
		if (!p)
			continue;
		if (!rocker_port_is_bridged(p))
			continue;
		if (test_bit(ntohs(vlan_id), p->vlan_bitmap)) {
			group_ids[group_count++] =
				ROCKER_GROUP_L2_INTERFACE(vlan_id, p->pport);
		}
	}

	/* If there are no bridged ports in this VLAN, we're done */
	if (group_count == 0)
		goto no_ports_in_vlan;

	err = rocker_group_l2_flood(rocker_port, trans, flags, vlan_id,
				    group_count, group_ids, group_id);
	if (err)
		netdev_err(rocker_port->dev,
			   "Error (%d) port VLAN l2 flood group\n", err);

no_ports_in_vlan:
	rocker_port_kfree(trans, group_ids);
	return err;
}

static int rocker_port_vlan_l2_groups(struct rocker_port *rocker_port,
				      struct switchdev_trans *trans, int flags,
				      __be16 vlan_id, bool pop_vlan)
{
	const struct rocker *rocker = rocker_port->rocker;
	struct rocker_port *p;
	bool adding = !(flags & ROCKER_OP_FLAG_REMOVE);
	u32 out_pport;
	int ref = 0;
	int err;
	int i;

	/* An L2 interface group for this port in this VLAN, but
	 * only when port STP state is LEARNING|FORWARDING.
	 */

	if (rocker_port->stp_state == BR_STATE_LEARNING ||
	    rocker_port->stp_state == BR_STATE_FORWARDING) {
		out_pport = rocker_port->pport;
		err = rocker_group_l2_interface(rocker_port, trans, flags,
						vlan_id, out_pport, pop_vlan);
		if (err) {
			netdev_err(rocker_port->dev,
				   "Error (%d) port VLAN l2 group for pport %d\n",
				   err, out_pport);
			return err;
		}
	}

	/* An L2 interface group for this VLAN to CPU port.
	 * Add when first port joins this VLAN and destroy when
	 * last port leaves this VLAN.
	 */

	for (i = 0; i < rocker->port_count; i++) {
		p = rocker->ports[i];
		if (p && test_bit(ntohs(vlan_id), p->vlan_bitmap))
			ref++;
	}

	if ((!adding || ref != 1) && (adding || ref != 0))
		return 0;

	out_pport = 0;
	err = rocker_group_l2_interface(rocker_port, trans, flags,
					vlan_id, out_pport, pop_vlan);
	if (err) {
		netdev_err(rocker_port->dev,
			   "Error (%d) port VLAN l2 group for CPU port\n", err);
		return err;
	}

	return 0;
}

static struct rocker_ctrl {
	const u8 *eth_dst;
	const u8 *eth_dst_mask;
	__be16 eth_type;
	bool acl;
	bool bridge;
	bool term;
	bool copy_to_cpu;
} rocker_ctrls[] = {
	[ROCKER_CTRL_LINK_LOCAL_MCAST] = {
		/* pass link local multicast pkts up to CPU for filtering */
		.eth_dst = ll_mac,
		.eth_dst_mask = ll_mask,
		.acl = true,
	},
	[ROCKER_CTRL_LOCAL_ARP] = {
		/* pass local ARP pkts up to CPU */
		.eth_dst = zero_mac,
		.eth_dst_mask = zero_mac,
		.eth_type = htons(ETH_P_ARP),
		.acl = true,
	},
	[ROCKER_CTRL_IPV4_MCAST] = {
		/* pass IPv4 mcast pkts up to CPU, RFC 1112 */
		.eth_dst = ipv4_mcast,
		.eth_dst_mask = ipv4_mask,
		.eth_type = htons(ETH_P_IP),
		.term  = true,
		.copy_to_cpu = true,
	},
	[ROCKER_CTRL_IPV6_MCAST] = {
		/* pass IPv6 mcast pkts up to CPU, RFC 2464 */
		.eth_dst = ipv6_mcast,
		.eth_dst_mask = ipv6_mask,
		.eth_type = htons(ETH_P_IPV6),
		.term  = true,
		.copy_to_cpu = true,
	},
	[ROCKER_CTRL_DFLT_BRIDGING] = {
		/* flood any pkts on vlan */
		.bridge = true,
		.copy_to_cpu = true,
	},
	[ROCKER_CTRL_DFLT_OVS] = {
		/* pass all pkts up to CPU */
		.eth_dst = zero_mac,
		.eth_dst_mask = zero_mac,
		.acl = true,
	},
};

static int rocker_port_ctrl_vlan_acl(struct rocker_port *rocker_port,
				     struct switchdev_trans *trans, int flags,
				     const struct rocker_ctrl *ctrl, __be16 vlan_id)
{
	u32 in_pport = rocker_port->pport;
	u32 in_pport_mask = 0xffffffff;
	u32 out_pport = 0;
	const u8 *eth_src = NULL;
	const u8 *eth_src_mask = NULL;
	__be16 vlan_id_mask = htons(0xffff);
	u8 ip_proto = 0;
	u8 ip_proto_mask = 0;
	u8 ip_tos = 0;
	u8 ip_tos_mask = 0;
	u32 group_id = ROCKER_GROUP_L2_INTERFACE(vlan_id, out_pport);
	int err;

	err = rocker_flow_tbl_acl(rocker_port, trans, flags,
				  in_pport, in_pport_mask,
				  eth_src, eth_src_mask,
				  ctrl->eth_dst, ctrl->eth_dst_mask,
				  ctrl->eth_type,
				  vlan_id, vlan_id_mask,
				  ip_proto, ip_proto_mask,
				  ip_tos, ip_tos_mask,
				  group_id);

	if (err)
		netdev_err(rocker_port->dev, "Error (%d) ctrl ACL\n", err);

	return err;
}

static int rocker_port_ctrl_vlan_bridge(struct rocker_port *rocker_port,
					struct switchdev_trans *trans,
					int flags,
					const struct rocker_ctrl *ctrl,
					__be16 vlan_id)
{
	enum rocker_of_dpa_table_id goto_tbl =
		ROCKER_OF_DPA_TABLE_ID_ACL_POLICY;
	u32 group_id = ROCKER_GROUP_L2_FLOOD(vlan_id, 0);
	u32 tunnel_id = 0;
	int err;

	if (!rocker_port_is_bridged(rocker_port))
		return 0;

	err = rocker_flow_tbl_bridge(rocker_port, trans, flags,
				     ctrl->eth_dst, ctrl->eth_dst_mask,
				     vlan_id, tunnel_id,
				     goto_tbl, group_id, ctrl->copy_to_cpu);

	if (err)
		netdev_err(rocker_port->dev, "Error (%d) ctrl FLOOD\n", err);

	return err;
}

static int rocker_port_ctrl_vlan_term(struct rocker_port *rocker_port,
				      struct switchdev_trans *trans, int flags,
				      const struct rocker_ctrl *ctrl, __be16 vlan_id)
{
	u32 in_pport_mask = 0xffffffff;
	__be16 vlan_id_mask = htons(0xffff);
	int err;

	if (ntohs(vlan_id) == 0)
		vlan_id = rocker_port->internal_vlan_id;

	err = rocker_flow_tbl_term_mac(rocker_port, trans,
				       rocker_port->pport, in_pport_mask,
				       ctrl->eth_type, ctrl->eth_dst,
				       ctrl->eth_dst_mask, vlan_id,
				       vlan_id_mask, ctrl->copy_to_cpu,
				       flags);

	if (err)
		netdev_err(rocker_port->dev, "Error (%d) ctrl term\n", err);

	return err;
}

static int rocker_port_ctrl_vlan(struct rocker_port *rocker_port,
				 struct switchdev_trans *trans, int flags,
				 const struct rocker_ctrl *ctrl, __be16 vlan_id)
{
	if (ctrl->acl)
		return rocker_port_ctrl_vlan_acl(rocker_port, trans, flags,
						 ctrl, vlan_id);
	if (ctrl->bridge)
		return rocker_port_ctrl_vlan_bridge(rocker_port, trans, flags,
						    ctrl, vlan_id);

	if (ctrl->term)
		return rocker_port_ctrl_vlan_term(rocker_port, trans, flags,
						  ctrl, vlan_id);

	return -EOPNOTSUPP;
}

static int rocker_port_ctrl_vlan_add(struct rocker_port *rocker_port,
				     struct switchdev_trans *trans, int flags,
				     __be16 vlan_id)
{
	int err = 0;
	int i;

	for (i = 0; i < ROCKER_CTRL_MAX; i++) {
		if (rocker_port->ctrls[i]) {
			err = rocker_port_ctrl_vlan(rocker_port, trans, flags,
						    &rocker_ctrls[i], vlan_id);
			if (err)
				return err;
		}
	}

	return err;
}

static int rocker_port_ctrl(struct rocker_port *rocker_port,
			    struct switchdev_trans *trans, int flags,
			    const struct rocker_ctrl *ctrl)
{
	u16 vid;
	int err = 0;

	for (vid = 1; vid < VLAN_N_VID; vid++) {
		if (!test_bit(vid, rocker_port->vlan_bitmap))
			continue;
		err = rocker_port_ctrl_vlan(rocker_port, trans, flags,
					    ctrl, htons(vid));
		if (err)
			break;
	}

	return err;
}

static int rocker_port_vlan(struct rocker_port *rocker_port,
			    struct switchdev_trans *trans, int flags, u16 vid)
{
	enum rocker_of_dpa_table_id goto_tbl =
		ROCKER_OF_DPA_TABLE_ID_TERMINATION_MAC;
	u32 in_pport = rocker_port->pport;
	__be16 vlan_id = htons(vid);
	__be16 vlan_id_mask = htons(0xffff);
	__be16 internal_vlan_id;
	bool untagged;
	bool adding = !(flags & ROCKER_OP_FLAG_REMOVE);
	int err;

	internal_vlan_id = rocker_port_vid_to_vlan(rocker_port, vid, &untagged);

	if (adding && test_bit(ntohs(internal_vlan_id),
			       rocker_port->vlan_bitmap))
			return 0; /* already added */
	else if (!adding && !test_bit(ntohs(internal_vlan_id),
				      rocker_port->vlan_bitmap))
			return 0; /* already removed */

	change_bit(ntohs(internal_vlan_id), rocker_port->vlan_bitmap);

	if (adding) {
		err = rocker_port_ctrl_vlan_add(rocker_port, trans, flags,
						internal_vlan_id);
		if (err) {
			netdev_err(rocker_port->dev,
				   "Error (%d) port ctrl vlan add\n", err);
			goto err_out;
		}
	}

	err = rocker_port_vlan_l2_groups(rocker_port, trans, flags,
					 internal_vlan_id, untagged);
	if (err) {
		netdev_err(rocker_port->dev,
			   "Error (%d) port VLAN l2 groups\n", err);
		goto err_out;
	}

	err = rocker_port_vlan_flood_group(rocker_port, trans, flags,
					   internal_vlan_id);
	if (err) {
		netdev_err(rocker_port->dev,
			   "Error (%d) port VLAN l2 flood group\n", err);
		goto err_out;
	}

	err = rocker_flow_tbl_vlan(rocker_port, trans, flags,
				   in_pport, vlan_id, vlan_id_mask,
				   goto_tbl, untagged, internal_vlan_id);
	if (err)
		netdev_err(rocker_port->dev,
			   "Error (%d) port VLAN table\n", err);

err_out:
	if (switchdev_trans_ph_prepare(trans))
		change_bit(ntohs(internal_vlan_id), rocker_port->vlan_bitmap);

	return err;
}

static int rocker_port_ig_tbl(struct rocker_port *rocker_port,
			      struct switchdev_trans *trans, int flags)
{
	enum rocker_of_dpa_table_id goto_tbl;
	u32 in_pport;
	u32 in_pport_mask;
	int err;

	/* Normal Ethernet Frames.  Matches pkts from any local physical
	 * ports.  Goto VLAN tbl.
	 */

	in_pport = 0;
	in_pport_mask = 0xffff0000;
	goto_tbl = ROCKER_OF_DPA_TABLE_ID_VLAN;

	err = rocker_flow_tbl_ig_port(rocker_port, trans, flags,
				      in_pport, in_pport_mask,
				      goto_tbl);
	if (err)
		netdev_err(rocker_port->dev,
			   "Error (%d) ingress port table entry\n", err);

	return err;
}

struct rocker_fdb_learn_work {
	struct work_struct work;
	struct rocker_port *rocker_port;
	struct switchdev_trans *trans;
	int flags;
	u8 addr[ETH_ALEN];
	u16 vid;
};

static void rocker_port_fdb_learn_work(struct work_struct *work)
{
	const struct rocker_fdb_learn_work *lw =
		container_of(work, struct rocker_fdb_learn_work, work);
	bool removing = (lw->flags & ROCKER_OP_FLAG_REMOVE);
	bool learned = (lw->flags & ROCKER_OP_FLAG_LEARNED);
	struct switchdev_notifier_fdb_info info;

	info.addr = lw->addr;
	info.vid = lw->vid;

	rtnl_lock();
	if (learned && removing)
		call_switchdev_notifiers(SWITCHDEV_FDB_DEL,
					 lw->rocker_port->dev, &info.info);
	else if (learned && !removing)
		call_switchdev_notifiers(SWITCHDEV_FDB_ADD,
					 lw->rocker_port->dev, &info.info);
	rtnl_unlock();

	rocker_port_kfree(lw->trans, work);
}

static int rocker_port_fdb_learn(struct rocker_port *rocker_port,
				 struct switchdev_trans *trans, int flags,
				 const u8 *addr, __be16 vlan_id)
{
	struct rocker_fdb_learn_work *lw;
	enum rocker_of_dpa_table_id goto_tbl =
		ROCKER_OF_DPA_TABLE_ID_ACL_POLICY;
	u32 out_pport = rocker_port->pport;
	u32 tunnel_id = 0;
	u32 group_id = ROCKER_GROUP_NONE;
	bool syncing = !!(rocker_port->brport_flags & BR_LEARNING_SYNC);
	bool copy_to_cpu = false;
	int err;

	if (rocker_port_is_bridged(rocker_port))
		group_id = ROCKER_GROUP_L2_INTERFACE(vlan_id, out_pport);

	if (!(flags & ROCKER_OP_FLAG_REFRESH)) {
		err = rocker_flow_tbl_bridge(rocker_port, trans, flags, addr,
					     NULL, vlan_id, tunnel_id, goto_tbl,
					     group_id, copy_to_cpu);
		if (err)
			return err;
	}

	if (!syncing)
		return 0;

	if (!rocker_port_is_bridged(rocker_port))
		return 0;

	lw = rocker_port_kzalloc(rocker_port, trans, flags, sizeof(*lw));
	if (!lw)
		return -ENOMEM;

	INIT_WORK(&lw->work, rocker_port_fdb_learn_work);

	lw->rocker_port = rocker_port;
	lw->trans = trans;
	lw->flags = flags;
	ether_addr_copy(lw->addr, addr);
	lw->vid = rocker_port_vlan_to_vid(rocker_port, vlan_id);

	if (switchdev_trans_ph_prepare(trans))
		rocker_port_kfree(trans, lw);
	else
		schedule_work(&lw->work);

	return 0;
}

static struct rocker_fdb_tbl_entry *
rocker_fdb_tbl_find(const struct rocker *rocker,
		    const struct rocker_fdb_tbl_entry *match)
{
	struct rocker_fdb_tbl_entry *found;

	hash_for_each_possible(rocker->fdb_tbl, found, entry, match->key_crc32)
		if (memcmp(&found->key, &match->key, sizeof(found->key)) == 0)
			return found;

	return NULL;
}

static int rocker_port_fdb(struct rocker_port *rocker_port,
			   struct switchdev_trans *trans,
			   const unsigned char *addr,
			   __be16 vlan_id, int flags)
{
	struct rocker *rocker = rocker_port->rocker;
	struct rocker_fdb_tbl_entry *fdb;
	struct rocker_fdb_tbl_entry *found;
	bool removing = (flags & ROCKER_OP_FLAG_REMOVE);
	unsigned long lock_flags;

	fdb = rocker_port_kzalloc(rocker_port, trans, flags, sizeof(*fdb));
	if (!fdb)
		return -ENOMEM;

	fdb->learned = (flags & ROCKER_OP_FLAG_LEARNED);
	fdb->touched = jiffies;
	fdb->key.rocker_port = rocker_port;
	ether_addr_copy(fdb->key.addr, addr);
	fdb->key.vlan_id = vlan_id;
	fdb->key_crc32 = crc32(~0, &fdb->key, sizeof(fdb->key));

	spin_lock_irqsave(&rocker->fdb_tbl_lock, lock_flags);

	found = rocker_fdb_tbl_find(rocker, fdb);

	if (found) {
		found->touched = jiffies;
		if (removing) {
			rocker_port_kfree(trans, fdb);
			if (!switchdev_trans_ph_prepare(trans))
				hash_del(&found->entry);
		}
	} else if (!removing) {
		if (!switchdev_trans_ph_prepare(trans))
			hash_add(rocker->fdb_tbl, &fdb->entry,
				 fdb->key_crc32);
	}

	spin_unlock_irqrestore(&rocker->fdb_tbl_lock, lock_flags);

	/* Check if adding and already exists, or removing and can't find */
	if (!found != !removing) {
		rocker_port_kfree(trans, fdb);
		if (!found && removing)
			return 0;
		/* Refreshing existing to update aging timers */
		flags |= ROCKER_OP_FLAG_REFRESH;
	}

	return rocker_port_fdb_learn(rocker_port, trans, flags, addr, vlan_id);
}

static int rocker_port_fdb_flush(struct rocker_port *rocker_port,
				 struct switchdev_trans *trans, int flags)
{
	struct rocker *rocker = rocker_port->rocker;
	struct rocker_fdb_tbl_entry *found;
	unsigned long lock_flags;
	struct hlist_node *tmp;
	int bkt;
	int err = 0;

	if (rocker_port->stp_state == BR_STATE_LEARNING ||
	    rocker_port->stp_state == BR_STATE_FORWARDING)
		return 0;

	flags |= ROCKER_OP_FLAG_NOWAIT | ROCKER_OP_FLAG_REMOVE;

	spin_lock_irqsave(&rocker->fdb_tbl_lock, lock_flags);

	hash_for_each_safe(rocker->fdb_tbl, bkt, tmp, found, entry) {
		if (found->key.rocker_port != rocker_port)
			continue;
		if (!found->learned)
			continue;
		err = rocker_port_fdb_learn(rocker_port, trans, flags,
					    found->key.addr,
					    found->key.vlan_id);
		if (err)
			goto err_out;
		if (!switchdev_trans_ph_prepare(trans))
			hash_del(&found->entry);
	}

err_out:
	spin_unlock_irqrestore(&rocker->fdb_tbl_lock, lock_flags);

	return err;
}

static void rocker_fdb_cleanup(unsigned long data)
{
	struct rocker *rocker = (struct rocker *)data;
	struct rocker_port *rocker_port;
	struct rocker_fdb_tbl_entry *entry;
	struct hlist_node *tmp;
	unsigned long next_timer = jiffies + rocker->ageing_time;
	unsigned long expires;
	unsigned long lock_flags;
	int flags = ROCKER_OP_FLAG_NOWAIT | ROCKER_OP_FLAG_REMOVE |
		    ROCKER_OP_FLAG_LEARNED;
	int bkt;

	spin_lock_irqsave(&rocker->fdb_tbl_lock, lock_flags);

	hash_for_each_safe(rocker->fdb_tbl, bkt, tmp, entry, entry) {
		if (!entry->learned)
			continue;
		rocker_port = entry->key.rocker_port;
		expires = entry->touched + rocker_port->ageing_time;
		if (time_before_eq(expires, jiffies)) {
			rocker_port_fdb_learn(rocker_port, NULL,
					      flags, entry->key.addr,
					      entry->key.vlan_id);
			hash_del(&entry->entry);
		} else if (time_before(expires, next_timer)) {
			next_timer = expires;
		}
	}

	spin_unlock_irqrestore(&rocker->fdb_tbl_lock, lock_flags);

	mod_timer(&rocker->fdb_cleanup_timer, round_jiffies_up(next_timer));
}

static int rocker_port_router_mac(struct rocker_port *rocker_port,
				  struct switchdev_trans *trans, int flags,
				  __be16 vlan_id)
{
	u32 in_pport_mask = 0xffffffff;
	__be16 eth_type;
	const u8 *dst_mac_mask = ff_mac;
	__be16 vlan_id_mask = htons(0xffff);
	bool copy_to_cpu = false;
	int err;

	if (ntohs(vlan_id) == 0)
		vlan_id = rocker_port->internal_vlan_id;

	eth_type = htons(ETH_P_IP);
	err = rocker_flow_tbl_term_mac(rocker_port, trans,
				       rocker_port->pport, in_pport_mask,
				       eth_type, rocker_port->dev->dev_addr,
				       dst_mac_mask, vlan_id, vlan_id_mask,
				       copy_to_cpu, flags);
	if (err)
		return err;

	eth_type = htons(ETH_P_IPV6);
	err = rocker_flow_tbl_term_mac(rocker_port, trans,
				       rocker_port->pport, in_pport_mask,
				       eth_type, rocker_port->dev->dev_addr,
				       dst_mac_mask, vlan_id, vlan_id_mask,
				       copy_to_cpu, flags);

	return err;
}

static int rocker_port_fwding(struct rocker_port *rocker_port,
			      struct switchdev_trans *trans, int flags)
{
	bool pop_vlan;
	u32 out_pport;
	__be16 vlan_id;
	u16 vid;
	int err;

	/* Port will be forwarding-enabled if its STP state is LEARNING
	 * or FORWARDING.  Traffic from CPU can still egress, regardless of
	 * port STP state.  Use L2 interface group on port VLANs as a way
	 * to toggle port forwarding: if forwarding is disabled, L2
	 * interface group will not exist.
	 */

	if (rocker_port->stp_state != BR_STATE_LEARNING &&
	    rocker_port->stp_state != BR_STATE_FORWARDING)
		flags |= ROCKER_OP_FLAG_REMOVE;

	out_pport = rocker_port->pport;
	for (vid = 1; vid < VLAN_N_VID; vid++) {
		if (!test_bit(vid, rocker_port->vlan_bitmap))
			continue;
		vlan_id = htons(vid);
		pop_vlan = rocker_vlan_id_is_internal(vlan_id);
		err = rocker_group_l2_interface(rocker_port, trans, flags,
						vlan_id, out_pport, pop_vlan);
		if (err) {
			netdev_err(rocker_port->dev,
				   "Error (%d) port VLAN l2 group for pport %d\n",
				   err, out_pport);
			return err;
		}
	}

	return 0;
}

static int rocker_port_stp_update(struct rocker_port *rocker_port,
				  struct switchdev_trans *trans, int flags,
				  u8 state)
{
	bool want[ROCKER_CTRL_MAX] = { 0, };
	bool prev_ctrls[ROCKER_CTRL_MAX];
	u8 uninitialized_var(prev_state);
	int err;
	int i;

	if (switchdev_trans_ph_prepare(trans)) {
		memcpy(prev_ctrls, rocker_port->ctrls, sizeof(prev_ctrls));
		prev_state = rocker_port->stp_state;
	}

	if (rocker_port->stp_state == state)
		return 0;

	rocker_port->stp_state = state;

	switch (state) {
	case BR_STATE_DISABLED:
		/* port is completely disabled */
		break;
	case BR_STATE_LISTENING:
	case BR_STATE_BLOCKING:
		want[ROCKER_CTRL_LINK_LOCAL_MCAST] = true;
		break;
	case BR_STATE_LEARNING:
	case BR_STATE_FORWARDING:
		if (!rocker_port_is_ovsed(rocker_port))
			want[ROCKER_CTRL_LINK_LOCAL_MCAST] = true;
		want[ROCKER_CTRL_IPV4_MCAST] = true;
		want[ROCKER_CTRL_IPV6_MCAST] = true;
		if (rocker_port_is_bridged(rocker_port))
			want[ROCKER_CTRL_DFLT_BRIDGING] = true;
		else if (rocker_port_is_ovsed(rocker_port))
			want[ROCKER_CTRL_DFLT_OVS] = true;
		else
			want[ROCKER_CTRL_LOCAL_ARP] = true;
		break;
	}

	for (i = 0; i < ROCKER_CTRL_MAX; i++) {
		if (want[i] != rocker_port->ctrls[i]) {
			int ctrl_flags = flags |
					 (want[i] ? 0 : ROCKER_OP_FLAG_REMOVE);
			err = rocker_port_ctrl(rocker_port, trans, ctrl_flags,
					       &rocker_ctrls[i]);
			if (err)
				goto err_out;
			rocker_port->ctrls[i] = want[i];
		}
	}

	err = rocker_port_fdb_flush(rocker_port, trans, flags);
	if (err)
		goto err_out;

	err = rocker_port_fwding(rocker_port, trans, flags);

err_out:
	if (switchdev_trans_ph_prepare(trans)) {
		memcpy(rocker_port->ctrls, prev_ctrls, sizeof(prev_ctrls));
		rocker_port->stp_state = prev_state;
	}

	return err;
}

static int rocker_port_fwd_enable(struct rocker_port *rocker_port,
				  struct switchdev_trans *trans, int flags)
{
	if (rocker_port_is_bridged(rocker_port))
		/* bridge STP will enable port */
		return 0;

	/* port is not bridged, so simulate going to FORWARDING state */
	return rocker_port_stp_update(rocker_port, trans, flags,
				      BR_STATE_FORWARDING);
}

static int rocker_port_fwd_disable(struct rocker_port *rocker_port,
				   struct switchdev_trans *trans, int flags)
{
	if (rocker_port_is_bridged(rocker_port))
		/* bridge STP will disable port */
		return 0;

	/* port is not bridged, so simulate going to DISABLED state */
	return rocker_port_stp_update(rocker_port, trans, flags,
				      BR_STATE_DISABLED);
}

static struct rocker_internal_vlan_tbl_entry *
rocker_internal_vlan_tbl_find(const struct rocker *rocker, int ifindex)
{
	struct rocker_internal_vlan_tbl_entry *found;

	hash_for_each_possible(rocker->internal_vlan_tbl, found,
			       entry, ifindex) {
		if (found->ifindex == ifindex)
			return found;
	}

	return NULL;
}

static __be16 rocker_port_internal_vlan_id_get(struct rocker_port *rocker_port,
					       int ifindex)
{
	struct rocker *rocker = rocker_port->rocker;
	struct rocker_internal_vlan_tbl_entry *entry;
	struct rocker_internal_vlan_tbl_entry *found;
	unsigned long lock_flags;
	int i;

	entry = kzalloc(sizeof(*entry), GFP_KERNEL);
	if (!entry)
		return 0;

	entry->ifindex = ifindex;

	spin_lock_irqsave(&rocker->internal_vlan_tbl_lock, lock_flags);

	found = rocker_internal_vlan_tbl_find(rocker, ifindex);
	if (found) {
		kfree(entry);
		goto found;
	}

	found = entry;
	hash_add(rocker->internal_vlan_tbl, &found->entry, found->ifindex);

	for (i = 0; i < ROCKER_N_INTERNAL_VLANS; i++) {
		if (test_and_set_bit(i, rocker->internal_vlan_bitmap))
			continue;
		found->vlan_id = htons(ROCKER_INTERNAL_VLAN_ID_BASE + i);
		goto found;
	}

	netdev_err(rocker_port->dev, "Out of internal VLAN IDs\n");

found:
	found->ref_count++;
	spin_unlock_irqrestore(&rocker->internal_vlan_tbl_lock, lock_flags);

	return found->vlan_id;
}

static void
rocker_port_internal_vlan_id_put(const struct rocker_port *rocker_port,
				 int ifindex)
{
	struct rocker *rocker = rocker_port->rocker;
	struct rocker_internal_vlan_tbl_entry *found;
	unsigned long lock_flags;
	unsigned long bit;

	spin_lock_irqsave(&rocker->internal_vlan_tbl_lock, lock_flags);

	found = rocker_internal_vlan_tbl_find(rocker, ifindex);
	if (!found) {
		netdev_err(rocker_port->dev,
			   "ifindex (%d) not found in internal VLAN tbl\n",
			   ifindex);
		goto not_found;
	}

	if (--found->ref_count <= 0) {
		bit = ntohs(found->vlan_id) - ROCKER_INTERNAL_VLAN_ID_BASE;
		clear_bit(bit, rocker->internal_vlan_bitmap);
		hash_del(&found->entry);
		kfree(found);
	}

not_found:
	spin_unlock_irqrestore(&rocker->internal_vlan_tbl_lock, lock_flags);
}

static int rocker_port_fib_ipv4(struct rocker_port *rocker_port,
				struct switchdev_trans *trans, __be32 dst,
				int dst_len, const struct fib_info *fi,
				u32 tb_id, int flags)
{
	const struct fib_nh *nh;
	__be16 eth_type = htons(ETH_P_IP);
	__be32 dst_mask = inet_make_mask(dst_len);
	__be16 internal_vlan_id = rocker_port->internal_vlan_id;
	u32 priority = fi->fib_priority;
	enum rocker_of_dpa_table_id goto_tbl =
		ROCKER_OF_DPA_TABLE_ID_ACL_POLICY;
	u32 group_id;
	bool nh_on_port;
	bool has_gw;
	u32 index;
	int err;

	/* XXX support ECMP */

	nh = fi->fib_nh;
	nh_on_port = (fi->fib_dev == rocker_port->dev);
	has_gw = !!nh->nh_gw;

	if (has_gw && nh_on_port) {
		err = rocker_port_ipv4_nh(rocker_port, trans, flags,
					  nh->nh_gw, &index);
		if (err)
			return err;

		group_id = ROCKER_GROUP_L3_UNICAST(index);
	} else {
		/* Send to CPU for processing */
		group_id = ROCKER_GROUP_L2_INTERFACE(internal_vlan_id, 0);
	}

	err = rocker_flow_tbl_ucast4_routing(rocker_port, trans, eth_type, dst,
					     dst_mask, priority, goto_tbl,
					     group_id, flags);
	if (err)
		netdev_err(rocker_port->dev, "Error (%d) IPv4 route %pI4\n",
			   err, &dst);

	return err;
}

/*****************
 * Net device ops
 *****************/

static int rocker_port_open(struct net_device *dev)
{
	struct rocker_port *rocker_port = netdev_priv(dev);
	int err;

	err = rocker_port_dma_rings_init(rocker_port);
	if (err)
		return err;

	err = request_irq(rocker_msix_tx_vector(rocker_port),
			  rocker_tx_irq_handler, 0,
			  rocker_driver_name, rocker_port);
	if (err) {
		netdev_err(rocker_port->dev, "cannot assign tx irq\n");
		goto err_request_tx_irq;
	}

	err = request_irq(rocker_msix_rx_vector(rocker_port),
			  rocker_rx_irq_handler, 0,
			  rocker_driver_name, rocker_port);
	if (err) {
		netdev_err(rocker_port->dev, "cannot assign rx irq\n");
		goto err_request_rx_irq;
	}

	err = rocker_port_fwd_enable(rocker_port, NULL, 0);
	if (err)
		goto err_fwd_enable;

	napi_enable(&rocker_port->napi_tx);
	napi_enable(&rocker_port->napi_rx);
	if (!dev->proto_down)
		rocker_port_set_enable(rocker_port, true);
	netif_start_queue(dev);
	return 0;

err_fwd_enable:
	free_irq(rocker_msix_rx_vector(rocker_port), rocker_port);
err_request_rx_irq:
	free_irq(rocker_msix_tx_vector(rocker_port), rocker_port);
err_request_tx_irq:
	rocker_port_dma_rings_fini(rocker_port);
	return err;
}

static int rocker_port_stop(struct net_device *dev)
{
	struct rocker_port *rocker_port = netdev_priv(dev);

	netif_stop_queue(dev);
	rocker_port_set_enable(rocker_port, false);
	napi_disable(&rocker_port->napi_rx);
	napi_disable(&rocker_port->napi_tx);
	rocker_port_fwd_disable(rocker_port, NULL,
				ROCKER_OP_FLAG_NOWAIT);
	free_irq(rocker_msix_rx_vector(rocker_port), rocker_port);
	free_irq(rocker_msix_tx_vector(rocker_port), rocker_port);
	rocker_port_dma_rings_fini(rocker_port);

	return 0;
}

static void rocker_tx_desc_frags_unmap(const struct rocker_port *rocker_port,
				       const struct rocker_desc_info *desc_info)
{
	const struct rocker *rocker = rocker_port->rocker;
	struct pci_dev *pdev = rocker->pdev;
	const struct rocker_tlv *attrs[ROCKER_TLV_TX_MAX + 1];
	struct rocker_tlv *attr;
	int rem;

	rocker_tlv_parse_desc(attrs, ROCKER_TLV_TX_MAX, desc_info);
	if (!attrs[ROCKER_TLV_TX_FRAGS])
		return;
	rocker_tlv_for_each_nested(attr, attrs[ROCKER_TLV_TX_FRAGS], rem) {
		const struct rocker_tlv *frag_attrs[ROCKER_TLV_TX_FRAG_ATTR_MAX + 1];
		dma_addr_t dma_handle;
		size_t len;

		if (rocker_tlv_type(attr) != ROCKER_TLV_TX_FRAG)
			continue;
		rocker_tlv_parse_nested(frag_attrs, ROCKER_TLV_TX_FRAG_ATTR_MAX,
					attr);
		if (!frag_attrs[ROCKER_TLV_TX_FRAG_ATTR_ADDR] ||
		    !frag_attrs[ROCKER_TLV_TX_FRAG_ATTR_LEN])
			continue;
		dma_handle = rocker_tlv_get_u64(frag_attrs[ROCKER_TLV_TX_FRAG_ATTR_ADDR]);
		len = rocker_tlv_get_u16(frag_attrs[ROCKER_TLV_TX_FRAG_ATTR_LEN]);
		pci_unmap_single(pdev, dma_handle, len, DMA_TO_DEVICE);
	}
}

static int rocker_tx_desc_frag_map_put(const struct rocker_port *rocker_port,
				       struct rocker_desc_info *desc_info,
				       char *buf, size_t buf_len)
{
	const struct rocker *rocker = rocker_port->rocker;
	struct pci_dev *pdev = rocker->pdev;
	dma_addr_t dma_handle;
	struct rocker_tlv *frag;

	dma_handle = pci_map_single(pdev, buf, buf_len, DMA_TO_DEVICE);
	if (unlikely(pci_dma_mapping_error(pdev, dma_handle))) {
		if (net_ratelimit())
			netdev_err(rocker_port->dev, "failed to dma map tx frag\n");
		return -EIO;
	}
	frag = rocker_tlv_nest_start(desc_info, ROCKER_TLV_TX_FRAG);
	if (!frag)
		goto unmap_frag;
	if (rocker_tlv_put_u64(desc_info, ROCKER_TLV_TX_FRAG_ATTR_ADDR,
			       dma_handle))
		goto nest_cancel;
	if (rocker_tlv_put_u16(desc_info, ROCKER_TLV_TX_FRAG_ATTR_LEN,
			       buf_len))
		goto nest_cancel;
	rocker_tlv_nest_end(desc_info, frag);
	return 0;

nest_cancel:
	rocker_tlv_nest_cancel(desc_info, frag);
unmap_frag:
	pci_unmap_single(pdev, dma_handle, buf_len, DMA_TO_DEVICE);
	return -EMSGSIZE;
}

static netdev_tx_t rocker_port_xmit(struct sk_buff *skb, struct net_device *dev)
{
	struct rocker_port *rocker_port = netdev_priv(dev);
	struct rocker *rocker = rocker_port->rocker;
	struct rocker_desc_info *desc_info;
	struct rocker_tlv *frags;
	int i;
	int err;

	desc_info = rocker_desc_head_get(&rocker_port->tx_ring);
	if (unlikely(!desc_info)) {
		if (net_ratelimit())
			netdev_err(dev, "tx ring full when queue awake\n");
		return NETDEV_TX_BUSY;
	}

	rocker_desc_cookie_ptr_set(desc_info, skb);

	frags = rocker_tlv_nest_start(desc_info, ROCKER_TLV_TX_FRAGS);
	if (!frags)
		goto out;
	err = rocker_tx_desc_frag_map_put(rocker_port, desc_info,
					  skb->data, skb_headlen(skb));
	if (err)
		goto nest_cancel;
	if (skb_shinfo(skb)->nr_frags > ROCKER_TX_FRAGS_MAX) {
		err = skb_linearize(skb);
		if (err)
			goto unmap_frags;
	}

	for (i = 0; i < skb_shinfo(skb)->nr_frags; i++) {
		const skb_frag_t *frag = &skb_shinfo(skb)->frags[i];

		err = rocker_tx_desc_frag_map_put(rocker_port, desc_info,
						  skb_frag_address(frag),
						  skb_frag_size(frag));
		if (err)
			goto unmap_frags;
	}
	rocker_tlv_nest_end(desc_info, frags);

	rocker_desc_gen_clear(desc_info);
	rocker_desc_head_set(rocker, &rocker_port->tx_ring, desc_info);

	desc_info = rocker_desc_head_get(&rocker_port->tx_ring);
	if (!desc_info)
		netif_stop_queue(dev);

	return NETDEV_TX_OK;

unmap_frags:
	rocker_tx_desc_frags_unmap(rocker_port, desc_info);
nest_cancel:
	rocker_tlv_nest_cancel(desc_info, frags);
out:
	dev_kfree_skb(skb);
	dev->stats.tx_dropped++;

	return NETDEV_TX_OK;
}

static int rocker_port_set_mac_address(struct net_device *dev, void *p)
{
	struct sockaddr *addr = p;
	struct rocker_port *rocker_port = netdev_priv(dev);
	int err;

	if (!is_valid_ether_addr(addr->sa_data))
		return -EADDRNOTAVAIL;

	err = rocker_cmd_set_port_settings_macaddr(rocker_port, addr->sa_data);
	if (err)
		return err;
	memcpy(dev->dev_addr, addr->sa_data, dev->addr_len);
	return 0;
}

static int rocker_port_change_mtu(struct net_device *dev, int new_mtu)
{
	struct rocker_port *rocker_port = netdev_priv(dev);
	int running = netif_running(dev);
	int err;

#define ROCKER_PORT_MIN_MTU	68
#define ROCKER_PORT_MAX_MTU	9000

	if (new_mtu < ROCKER_PORT_MIN_MTU || new_mtu > ROCKER_PORT_MAX_MTU)
		return -EINVAL;

	if (running)
		rocker_port_stop(dev);

	netdev_info(dev, "MTU change from %d to %d\n", dev->mtu, new_mtu);
	dev->mtu = new_mtu;

	err = rocker_cmd_set_port_settings_mtu(rocker_port, new_mtu);
	if (err)
		return err;

	if (running)
		err = rocker_port_open(dev);

	return err;
}

static int rocker_port_get_phys_port_name(struct net_device *dev,
					  char *buf, size_t len)
{
	struct rocker_port *rocker_port = netdev_priv(dev);
	struct port_name name = { .buf = buf, .len = len };
	int err;

	err = rocker_cmd_exec(rocker_port, NULL, 0,
			      rocker_cmd_get_port_settings_prep, NULL,
			      rocker_cmd_get_port_settings_phys_name_proc,
			      &name);

	return err ? -EOPNOTSUPP : 0;
}

static int rocker_port_change_proto_down(struct net_device *dev,
					 bool proto_down)
{
	struct rocker_port *rocker_port = netdev_priv(dev);

	if (rocker_port->dev->flags & IFF_UP)
		rocker_port_set_enable(rocker_port, !proto_down);
	rocker_port->dev->proto_down = proto_down;
	return 0;
}

static void rocker_port_neigh_destroy(struct neighbour *n)
{
	struct rocker_port *rocker_port = netdev_priv(n->dev);
	int flags = ROCKER_OP_FLAG_REMOVE | ROCKER_OP_FLAG_NOWAIT;
	__be32 ip_addr = *(__be32 *)n->primary_key;

	rocker_port_ipv4_neigh(rocker_port, NULL,
			       flags, ip_addr, n->ha);
}

static const struct net_device_ops rocker_port_netdev_ops = {
	.ndo_open			= rocker_port_open,
	.ndo_stop			= rocker_port_stop,
	.ndo_start_xmit			= rocker_port_xmit,
	.ndo_set_mac_address		= rocker_port_set_mac_address,
	.ndo_change_mtu			= rocker_port_change_mtu,
	.ndo_bridge_getlink		= switchdev_port_bridge_getlink,
	.ndo_bridge_setlink		= switchdev_port_bridge_setlink,
	.ndo_bridge_dellink		= switchdev_port_bridge_dellink,
	.ndo_fdb_add			= switchdev_port_fdb_add,
	.ndo_fdb_del			= switchdev_port_fdb_del,
	.ndo_fdb_dump			= switchdev_port_fdb_dump,
	.ndo_get_phys_port_name		= rocker_port_get_phys_port_name,
	.ndo_change_proto_down		= rocker_port_change_proto_down,
	.ndo_neigh_destroy		= rocker_port_neigh_destroy,
};

/********************
 * swdev interface
 ********************/

static int rocker_port_attr_get(struct net_device *dev,
				struct switchdev_attr *attr)
{
	const struct rocker_port *rocker_port = netdev_priv(dev);
	const struct rocker *rocker = rocker_port->rocker;

	switch (attr->id) {
	case SWITCHDEV_ATTR_ID_PORT_PARENT_ID:
		attr->u.ppid.id_len = sizeof(rocker->hw.id);
		memcpy(&attr->u.ppid.id, &rocker->hw.id, attr->u.ppid.id_len);
		break;
	case SWITCHDEV_ATTR_ID_PORT_BRIDGE_FLAGS:
		attr->u.brport_flags = rocker_port->brport_flags;
		break;
	default:
		return -EOPNOTSUPP;
	}

	return 0;
}

static int rocker_port_brport_flags_set(struct rocker_port *rocker_port,
					struct switchdev_trans *trans,
					unsigned long brport_flags)
{
	unsigned long orig_flags;
	int err = 0;

	orig_flags = rocker_port->brport_flags;
	rocker_port->brport_flags = brport_flags;
	if ((orig_flags ^ rocker_port->brport_flags) & BR_LEARNING)
		err = rocker_port_set_learning(rocker_port, trans);

	if (switchdev_trans_ph_prepare(trans))
		rocker_port->brport_flags = orig_flags;

	return err;
}

static int rocker_port_bridge_ageing_time(struct rocker_port *rocker_port,
					  struct switchdev_trans *trans,
					  u32 ageing_time)
{
	struct rocker *rocker = rocker_port->rocker;

	if (!switchdev_trans_ph_prepare(trans)) {
		rocker_port->ageing_time = clock_t_to_jiffies(ageing_time);
		if (rocker_port->ageing_time < rocker->ageing_time)
			rocker->ageing_time = rocker_port->ageing_time;
		mod_timer(&rocker_port->rocker->fdb_cleanup_timer, jiffies);
	}

	return 0;
}

static int rocker_port_attr_set(struct net_device *dev,
				const struct switchdev_attr *attr,
				struct switchdev_trans *trans)
{
	struct rocker_port *rocker_port = netdev_priv(dev);
	int err = 0;

	switch (attr->id) {
	case SWITCHDEV_ATTR_ID_PORT_STP_STATE:
		err = rocker_port_stp_update(rocker_port, trans, 0,
					     attr->u.stp_state);
		break;
	case SWITCHDEV_ATTR_ID_PORT_BRIDGE_FLAGS:
		err = rocker_port_brport_flags_set(rocker_port, trans,
						   attr->u.brport_flags);
		break;
	case SWITCHDEV_ATTR_ID_BRIDGE_AGEING_TIME:
		err = rocker_port_bridge_ageing_time(rocker_port, trans,
						     attr->u.ageing_time);
		break;
	default:
		err = -EOPNOTSUPP;
		break;
	}

	return err;
}

static int rocker_port_vlan_add(struct rocker_port *rocker_port,
				struct switchdev_trans *trans,
				u16 vid, u16 flags)
{
	int err;

	/* XXX deal with flags for PVID and untagged */

	err = rocker_port_vlan(rocker_port, trans, 0, vid);
	if (err)
		return err;

	err = rocker_port_router_mac(rocker_port, trans, 0, htons(vid));
	if (err)
		rocker_port_vlan(rocker_port, trans,
				 ROCKER_OP_FLAG_REMOVE, vid);

	return err;
}

static int rocker_port_vlans_add(struct rocker_port *rocker_port,
				 struct switchdev_trans *trans,
				 const struct switchdev_obj_port_vlan *vlan)
{
	u16 vid;
	int err;

	for (vid = vlan->vid_begin; vid <= vlan->vid_end; vid++) {
		err = rocker_port_vlan_add(rocker_port, trans,
					   vid, vlan->flags);
		if (err)
			return err;
	}

	return 0;
}

<<<<<<< HEAD
static int rocker_port_bridge_getlink(struct sk_buff *skb, u32 pid, u32 seq,
				      struct net_device *dev,
				      u32 filter_mask, int nlflags)
=======
static int rocker_port_fdb_add(struct rocker_port *rocker_port,
			       struct switchdev_trans *trans,
			       const struct switchdev_obj_port_fdb *fdb)
>>>>>>> db0b54cd
{
	__be16 vlan_id = rocker_port_vid_to_vlan(rocker_port, fdb->vid, NULL);
	int flags = 0;

<<<<<<< HEAD
	return ndo_dflt_bridge_getlink(skb, pid, seq, dev, mode,
				       rocker_port->brport_flags, mask,
				       nlflags);
=======
	if (!rocker_port_is_bridged(rocker_port))
		return -EINVAL;

	return rocker_port_fdb(rocker_port, trans, fdb->addr, vlan_id, flags);
>>>>>>> db0b54cd
}

static int rocker_port_obj_add(struct net_device *dev,
			       const struct switchdev_obj *obj,
			       struct switchdev_trans *trans)
{
	struct rocker_port *rocker_port = netdev_priv(dev);
	const struct switchdev_obj_ipv4_fib *fib4;
	int err = 0;

	switch (obj->id) {
	case SWITCHDEV_OBJ_ID_PORT_VLAN:
		err = rocker_port_vlans_add(rocker_port, trans,
					    SWITCHDEV_OBJ_PORT_VLAN(obj));
		break;
	case SWITCHDEV_OBJ_ID_IPV4_FIB:
		fib4 = SWITCHDEV_OBJ_IPV4_FIB(obj);
		err = rocker_port_fib_ipv4(rocker_port, trans,
					   htonl(fib4->dst), fib4->dst_len,
					   fib4->fi, fib4->tb_id, 0);
		break;
	case SWITCHDEV_OBJ_ID_PORT_FDB:
		err = rocker_port_fdb_add(rocker_port, trans,
					  SWITCHDEV_OBJ_PORT_FDB(obj));
		break;
	default:
		err = -EOPNOTSUPP;
		break;
	}

	return err;
}

static int rocker_port_vlan_del(struct rocker_port *rocker_port,
				u16 vid, u16 flags)
{
	int err;

	err = rocker_port_router_mac(rocker_port, NULL,
				     ROCKER_OP_FLAG_REMOVE, htons(vid));
	if (err)
		return err;

	return rocker_port_vlan(rocker_port, NULL,
				ROCKER_OP_FLAG_REMOVE, vid);
}

static int rocker_port_vlans_del(struct rocker_port *rocker_port,
				 const struct switchdev_obj_port_vlan *vlan)
{
	u16 vid;
	int err;

	for (vid = vlan->vid_begin; vid <= vlan->vid_end; vid++) {
		err = rocker_port_vlan_del(rocker_port, vid, vlan->flags);
		if (err)
			return err;
	}

	return 0;
}

static int rocker_port_fdb_del(struct rocker_port *rocker_port,
			       struct switchdev_trans *trans,
			       const struct switchdev_obj_port_fdb *fdb)
{
	__be16 vlan_id = rocker_port_vid_to_vlan(rocker_port, fdb->vid, NULL);
	int flags = ROCKER_OP_FLAG_REMOVE;

	if (!rocker_port_is_bridged(rocker_port))
		return -EINVAL;

	return rocker_port_fdb(rocker_port, trans, fdb->addr, vlan_id, flags);
}

static int rocker_port_obj_del(struct net_device *dev,
			       const struct switchdev_obj *obj)
{
	struct rocker_port *rocker_port = netdev_priv(dev);
	const struct switchdev_obj_ipv4_fib *fib4;
	int err = 0;

	switch (obj->id) {
	case SWITCHDEV_OBJ_ID_PORT_VLAN:
		err = rocker_port_vlans_del(rocker_port,
					    SWITCHDEV_OBJ_PORT_VLAN(obj));
		break;
	case SWITCHDEV_OBJ_ID_IPV4_FIB:
		fib4 = SWITCHDEV_OBJ_IPV4_FIB(obj);
		err = rocker_port_fib_ipv4(rocker_port, NULL,
					   htonl(fib4->dst), fib4->dst_len,
					   fib4->fi, fib4->tb_id,
					   ROCKER_OP_FLAG_REMOVE);
		break;
	case SWITCHDEV_OBJ_ID_PORT_FDB:
		err = rocker_port_fdb_del(rocker_port, NULL,
					  SWITCHDEV_OBJ_PORT_FDB(obj));
		break;
	default:
		err = -EOPNOTSUPP;
		break;
	}

	return err;
}

static int rocker_port_fdb_dump(const struct rocker_port *rocker_port,
				struct switchdev_obj_port_fdb *fdb,
				switchdev_obj_dump_cb_t *cb)
{
	struct rocker *rocker = rocker_port->rocker;
	struct rocker_fdb_tbl_entry *found;
	struct hlist_node *tmp;
	unsigned long lock_flags;
	int bkt;
	int err = 0;

	spin_lock_irqsave(&rocker->fdb_tbl_lock, lock_flags);
	hash_for_each_safe(rocker->fdb_tbl, bkt, tmp, found, entry) {
		if (found->key.rocker_port != rocker_port)
			continue;
		ether_addr_copy(fdb->addr, found->key.addr);
		fdb->ndm_state = NUD_REACHABLE;
		fdb->vid = rocker_port_vlan_to_vid(rocker_port,
						   found->key.vlan_id);
		err = cb(&fdb->obj);
		if (err)
			break;
	}
	spin_unlock_irqrestore(&rocker->fdb_tbl_lock, lock_flags);

	return err;
}

static int rocker_port_vlan_dump(const struct rocker_port *rocker_port,
				 struct switchdev_obj_port_vlan *vlan,
				 switchdev_obj_dump_cb_t *cb)
{
	u16 vid;
	int err = 0;

	for (vid = 1; vid < VLAN_N_VID; vid++) {
		if (!test_bit(vid, rocker_port->vlan_bitmap))
			continue;
		vlan->flags = 0;
		if (rocker_vlan_id_is_internal(htons(vid)))
			vlan->flags |= BRIDGE_VLAN_INFO_PVID;
		vlan->vid_begin = vlan->vid_end = vid;
		err = cb(&vlan->obj);
		if (err)
			break;
	}

	return err;
}

static int rocker_port_obj_dump(struct net_device *dev,
				struct switchdev_obj *obj,
				switchdev_obj_dump_cb_t *cb)
{
	const struct rocker_port *rocker_port = netdev_priv(dev);
	int err = 0;

	switch (obj->id) {
	case SWITCHDEV_OBJ_ID_PORT_FDB:
		err = rocker_port_fdb_dump(rocker_port,
					   SWITCHDEV_OBJ_PORT_FDB(obj), cb);
		break;
	case SWITCHDEV_OBJ_ID_PORT_VLAN:
		err = rocker_port_vlan_dump(rocker_port,
					    SWITCHDEV_OBJ_PORT_VLAN(obj), cb);
		break;
	default:
		err = -EOPNOTSUPP;
		break;
	}

	return err;
}

static const struct switchdev_ops rocker_port_switchdev_ops = {
	.switchdev_port_attr_get	= rocker_port_attr_get,
	.switchdev_port_attr_set	= rocker_port_attr_set,
	.switchdev_port_obj_add		= rocker_port_obj_add,
	.switchdev_port_obj_del		= rocker_port_obj_del,
	.switchdev_port_obj_dump	= rocker_port_obj_dump,
};

/********************
 * ethtool interface
 ********************/

static int rocker_port_get_settings(struct net_device *dev,
				    struct ethtool_cmd *ecmd)
{
	struct rocker_port *rocker_port = netdev_priv(dev);

	return rocker_cmd_get_port_settings_ethtool(rocker_port, ecmd);
}

static int rocker_port_set_settings(struct net_device *dev,
				    struct ethtool_cmd *ecmd)
{
	struct rocker_port *rocker_port = netdev_priv(dev);

	return rocker_cmd_set_port_settings_ethtool(rocker_port, ecmd);
}

static void rocker_port_get_drvinfo(struct net_device *dev,
				    struct ethtool_drvinfo *drvinfo)
{
	strlcpy(drvinfo->driver, rocker_driver_name, sizeof(drvinfo->driver));
	strlcpy(drvinfo->version, UTS_RELEASE, sizeof(drvinfo->version));
}

static struct rocker_port_stats {
	char str[ETH_GSTRING_LEN];
	int type;
} rocker_port_stats[] = {
	{ "rx_packets", ROCKER_TLV_CMD_PORT_STATS_RX_PKTS,    },
	{ "rx_bytes",   ROCKER_TLV_CMD_PORT_STATS_RX_BYTES,   },
	{ "rx_dropped", ROCKER_TLV_CMD_PORT_STATS_RX_DROPPED, },
	{ "rx_errors",  ROCKER_TLV_CMD_PORT_STATS_RX_ERRORS,  },

	{ "tx_packets", ROCKER_TLV_CMD_PORT_STATS_TX_PKTS,    },
	{ "tx_bytes",   ROCKER_TLV_CMD_PORT_STATS_TX_BYTES,   },
	{ "tx_dropped", ROCKER_TLV_CMD_PORT_STATS_TX_DROPPED, },
	{ "tx_errors",  ROCKER_TLV_CMD_PORT_STATS_TX_ERRORS,  },
};

#define ROCKER_PORT_STATS_LEN  ARRAY_SIZE(rocker_port_stats)

static void rocker_port_get_strings(struct net_device *netdev, u32 stringset,
				    u8 *data)
{
	u8 *p = data;
	int i;

	switch (stringset) {
	case ETH_SS_STATS:
		for (i = 0; i < ARRAY_SIZE(rocker_port_stats); i++) {
			memcpy(p, rocker_port_stats[i].str, ETH_GSTRING_LEN);
			p += ETH_GSTRING_LEN;
		}
		break;
	}
}

static int
rocker_cmd_get_port_stats_prep(const struct rocker_port *rocker_port,
			       struct rocker_desc_info *desc_info,
			       void *priv)
{
	struct rocker_tlv *cmd_stats;

	if (rocker_tlv_put_u16(desc_info, ROCKER_TLV_CMD_TYPE,
			       ROCKER_TLV_CMD_TYPE_GET_PORT_STATS))
		return -EMSGSIZE;

	cmd_stats = rocker_tlv_nest_start(desc_info, ROCKER_TLV_CMD_INFO);
	if (!cmd_stats)
		return -EMSGSIZE;

	if (rocker_tlv_put_u32(desc_info, ROCKER_TLV_CMD_PORT_STATS_PPORT,
			       rocker_port->pport))
		return -EMSGSIZE;

	rocker_tlv_nest_end(desc_info, cmd_stats);

	return 0;
}

static int
rocker_cmd_get_port_stats_ethtool_proc(const struct rocker_port *rocker_port,
				       const struct rocker_desc_info *desc_info,
				       void *priv)
{
	const struct rocker_tlv *attrs[ROCKER_TLV_CMD_MAX + 1];
	const struct rocker_tlv *stats_attrs[ROCKER_TLV_CMD_PORT_STATS_MAX + 1];
	const struct rocker_tlv *pattr;
	u32 pport;
	u64 *data = priv;
	int i;

	rocker_tlv_parse_desc(attrs, ROCKER_TLV_CMD_MAX, desc_info);

	if (!attrs[ROCKER_TLV_CMD_INFO])
		return -EIO;

	rocker_tlv_parse_nested(stats_attrs, ROCKER_TLV_CMD_PORT_STATS_MAX,
				attrs[ROCKER_TLV_CMD_INFO]);

	if (!stats_attrs[ROCKER_TLV_CMD_PORT_STATS_PPORT])
		return -EIO;

	pport = rocker_tlv_get_u32(stats_attrs[ROCKER_TLV_CMD_PORT_STATS_PPORT]);
	if (pport != rocker_port->pport)
		return -EIO;

	for (i = 0; i < ARRAY_SIZE(rocker_port_stats); i++) {
		pattr = stats_attrs[rocker_port_stats[i].type];
		if (!pattr)
			continue;

		data[i] = rocker_tlv_get_u64(pattr);
	}

	return 0;
}

static int rocker_cmd_get_port_stats_ethtool(struct rocker_port *rocker_port,
					     void *priv)
{
	return rocker_cmd_exec(rocker_port, NULL, 0,
			       rocker_cmd_get_port_stats_prep, NULL,
			       rocker_cmd_get_port_stats_ethtool_proc,
			       priv);
}

static void rocker_port_get_stats(struct net_device *dev,
				  struct ethtool_stats *stats, u64 *data)
{
	struct rocker_port *rocker_port = netdev_priv(dev);

	if (rocker_cmd_get_port_stats_ethtool(rocker_port, data) != 0) {
		int i;

		for (i = 0; i < ARRAY_SIZE(rocker_port_stats); ++i)
			data[i] = 0;
	}
}

static int rocker_port_get_sset_count(struct net_device *netdev, int sset)
{
	switch (sset) {
	case ETH_SS_STATS:
		return ROCKER_PORT_STATS_LEN;
	default:
		return -EOPNOTSUPP;
	}
}

static const struct ethtool_ops rocker_port_ethtool_ops = {
	.get_settings		= rocker_port_get_settings,
	.set_settings		= rocker_port_set_settings,
	.get_drvinfo		= rocker_port_get_drvinfo,
	.get_link		= ethtool_op_get_link,
	.get_strings		= rocker_port_get_strings,
	.get_ethtool_stats	= rocker_port_get_stats,
	.get_sset_count		= rocker_port_get_sset_count,
};

/*****************
 * NAPI interface
 *****************/

static struct rocker_port *rocker_port_napi_tx_get(struct napi_struct *napi)
{
	return container_of(napi, struct rocker_port, napi_tx);
}

static int rocker_port_poll_tx(struct napi_struct *napi, int budget)
{
	struct rocker_port *rocker_port = rocker_port_napi_tx_get(napi);
	const struct rocker *rocker = rocker_port->rocker;
	const struct rocker_desc_info *desc_info;
	u32 credits = 0;
	int err;

	/* Cleanup tx descriptors */
	while ((desc_info = rocker_desc_tail_get(&rocker_port->tx_ring))) {
		struct sk_buff *skb;

		err = rocker_desc_err(desc_info);
		if (err && net_ratelimit())
			netdev_err(rocker_port->dev, "tx desc received with err %d\n",
				   err);
		rocker_tx_desc_frags_unmap(rocker_port, desc_info);

		skb = rocker_desc_cookie_ptr_get(desc_info);
		if (err == 0) {
			rocker_port->dev->stats.tx_packets++;
			rocker_port->dev->stats.tx_bytes += skb->len;
		} else {
			rocker_port->dev->stats.tx_errors++;
		}

		dev_kfree_skb_any(skb);
		credits++;
	}

	if (credits && netif_queue_stopped(rocker_port->dev))
		netif_wake_queue(rocker_port->dev);

	napi_complete(napi);
	rocker_dma_ring_credits_set(rocker, &rocker_port->tx_ring, credits);

	return 0;
}

static int rocker_port_rx_proc(const struct rocker *rocker,
			       const struct rocker_port *rocker_port,
			       struct rocker_desc_info *desc_info)
{
	const struct rocker_tlv *attrs[ROCKER_TLV_RX_MAX + 1];
	struct sk_buff *skb = rocker_desc_cookie_ptr_get(desc_info);
	size_t rx_len;
	u16 rx_flags = 0;

	if (!skb)
		return -ENOENT;

	rocker_tlv_parse_desc(attrs, ROCKER_TLV_RX_MAX, desc_info);
	if (!attrs[ROCKER_TLV_RX_FRAG_LEN])
		return -EINVAL;
	if (attrs[ROCKER_TLV_RX_FLAGS])
		rx_flags = rocker_tlv_get_u16(attrs[ROCKER_TLV_RX_FLAGS]);

	rocker_dma_rx_ring_skb_unmap(rocker, attrs);

	rx_len = rocker_tlv_get_u16(attrs[ROCKER_TLV_RX_FRAG_LEN]);
	skb_put(skb, rx_len);
	skb->protocol = eth_type_trans(skb, rocker_port->dev);

	if (rx_flags & ROCKER_RX_FLAGS_FWD_OFFLOAD)
		skb->offload_fwd_mark = rocker_port->dev->offload_fwd_mark;

	rocker_port->dev->stats.rx_packets++;
	rocker_port->dev->stats.rx_bytes += skb->len;

	netif_receive_skb(skb);

	return rocker_dma_rx_ring_skb_alloc(rocker_port, desc_info);
}

static struct rocker_port *rocker_port_napi_rx_get(struct napi_struct *napi)
{
	return container_of(napi, struct rocker_port, napi_rx);
}

static int rocker_port_poll_rx(struct napi_struct *napi, int budget)
{
	struct rocker_port *rocker_port = rocker_port_napi_rx_get(napi);
	const struct rocker *rocker = rocker_port->rocker;
	struct rocker_desc_info *desc_info;
	u32 credits = 0;
	int err;

	/* Process rx descriptors */
	while (credits < budget &&
	       (desc_info = rocker_desc_tail_get(&rocker_port->rx_ring))) {
		err = rocker_desc_err(desc_info);
		if (err) {
			if (net_ratelimit())
				netdev_err(rocker_port->dev, "rx desc received with err %d\n",
					   err);
		} else {
			err = rocker_port_rx_proc(rocker, rocker_port,
						  desc_info);
			if (err && net_ratelimit())
				netdev_err(rocker_port->dev, "rx processing failed with err %d\n",
					   err);
		}
		if (err)
			rocker_port->dev->stats.rx_errors++;

		rocker_desc_gen_clear(desc_info);
		rocker_desc_head_set(rocker, &rocker_port->rx_ring, desc_info);
		credits++;
	}

	if (credits < budget)
		napi_complete(napi);

	rocker_dma_ring_credits_set(rocker, &rocker_port->rx_ring, credits);

	return credits;
}

/*****************
 * PCI driver ops
 *****************/

static void rocker_carrier_init(const struct rocker_port *rocker_port)
{
	const struct rocker *rocker = rocker_port->rocker;
	u64 link_status = rocker_read64(rocker, PORT_PHYS_LINK_STATUS);
	bool link_up;

	link_up = link_status & (1 << rocker_port->pport);
	if (link_up)
		netif_carrier_on(rocker_port->dev);
	else
		netif_carrier_off(rocker_port->dev);
}

static void rocker_remove_ports(const struct rocker *rocker)
{
	struct rocker_port *rocker_port;
	int i;

	for (i = 0; i < rocker->port_count; i++) {
		rocker_port = rocker->ports[i];
		if (!rocker_port)
			continue;
		rocker_port_ig_tbl(rocker_port, NULL, ROCKER_OP_FLAG_REMOVE);
		unregister_netdev(rocker_port->dev);
		free_netdev(rocker_port->dev);
	}
	kfree(rocker->ports);
}

static void rocker_port_dev_addr_init(struct rocker_port *rocker_port)
{
	const struct rocker *rocker = rocker_port->rocker;
	const struct pci_dev *pdev = rocker->pdev;
	int err;

	err = rocker_cmd_get_port_settings_macaddr(rocker_port,
						   rocker_port->dev->dev_addr);
	if (err) {
		dev_warn(&pdev->dev, "failed to get mac address, using random\n");
		eth_hw_addr_random(rocker_port->dev);
	}
}

static int rocker_probe_port(struct rocker *rocker, unsigned int port_number)
{
	const struct pci_dev *pdev = rocker->pdev;
	struct rocker_port *rocker_port;
	struct net_device *dev;
	u16 untagged_vid = 0;
	int err;

	dev = alloc_etherdev(sizeof(struct rocker_port));
	if (!dev)
		return -ENOMEM;
	rocker_port = netdev_priv(dev);
	rocker_port->dev = dev;
	rocker_port->rocker = rocker;
	rocker_port->port_number = port_number;
	rocker_port->pport = port_number + 1;
	rocker_port->brport_flags = BR_LEARNING | BR_LEARNING_SYNC;
	rocker_port->ageing_time = BR_DEFAULT_AGEING_TIME;

	rocker_port_dev_addr_init(rocker_port);
	dev->netdev_ops = &rocker_port_netdev_ops;
	dev->ethtool_ops = &rocker_port_ethtool_ops;
	dev->switchdev_ops = &rocker_port_switchdev_ops;
	netif_napi_add(dev, &rocker_port->napi_tx, rocker_port_poll_tx,
		       NAPI_POLL_WEIGHT);
	netif_napi_add(dev, &rocker_port->napi_rx, rocker_port_poll_rx,
		       NAPI_POLL_WEIGHT);
	rocker_carrier_init(rocker_port);

	dev->features |= NETIF_F_NETNS_LOCAL | NETIF_F_SG;

	err = register_netdev(dev);
	if (err) {
		dev_err(&pdev->dev, "register_netdev failed\n");
		goto err_register_netdev;
	}
	rocker->ports[port_number] = rocker_port;

	switchdev_port_fwd_mark_set(rocker_port->dev, NULL, false);

	rocker_port_set_learning(rocker_port, NULL);

	err = rocker_port_ig_tbl(rocker_port, NULL, 0);
	if (err) {
		netdev_err(rocker_port->dev, "install ig port table failed\n");
		goto err_port_ig_tbl;
	}

	rocker_port->internal_vlan_id =
		rocker_port_internal_vlan_id_get(rocker_port, dev->ifindex);

	err = rocker_port_vlan_add(rocker_port, NULL, untagged_vid, 0);
	if (err) {
		netdev_err(rocker_port->dev, "install untagged VLAN failed\n");
		goto err_untagged_vlan;
	}

	return 0;

err_untagged_vlan:
	rocker_port_ig_tbl(rocker_port, NULL, ROCKER_OP_FLAG_REMOVE);
err_port_ig_tbl:
	rocker->ports[port_number] = NULL;
	unregister_netdev(dev);
err_register_netdev:
	free_netdev(dev);
	return err;
}

static int rocker_probe_ports(struct rocker *rocker)
{
	int i;
	size_t alloc_size;
	int err;

	alloc_size = sizeof(struct rocker_port *) * rocker->port_count;
	rocker->ports = kzalloc(alloc_size, GFP_KERNEL);
	if (!rocker->ports)
		return -ENOMEM;
	for (i = 0; i < rocker->port_count; i++) {
		err = rocker_probe_port(rocker, i);
		if (err)
			goto remove_ports;
	}
	return 0;

remove_ports:
	rocker_remove_ports(rocker);
	return err;
}

static int rocker_msix_init(struct rocker *rocker)
{
	struct pci_dev *pdev = rocker->pdev;
	int msix_entries;
	int i;
	int err;

	msix_entries = pci_msix_vec_count(pdev);
	if (msix_entries < 0)
		return msix_entries;

	if (msix_entries != ROCKER_MSIX_VEC_COUNT(rocker->port_count))
		return -EINVAL;

	rocker->msix_entries = kmalloc_array(msix_entries,
					     sizeof(struct msix_entry),
					     GFP_KERNEL);
	if (!rocker->msix_entries)
		return -ENOMEM;

	for (i = 0; i < msix_entries; i++)
		rocker->msix_entries[i].entry = i;

	err = pci_enable_msix_exact(pdev, rocker->msix_entries, msix_entries);
	if (err < 0)
		goto err_enable_msix;

	return 0;

err_enable_msix:
	kfree(rocker->msix_entries);
	return err;
}

static void rocker_msix_fini(const struct rocker *rocker)
{
	pci_disable_msix(rocker->pdev);
	kfree(rocker->msix_entries);
}

static int rocker_probe(struct pci_dev *pdev, const struct pci_device_id *id)
{
	struct rocker *rocker;
	int err;

	rocker = kzalloc(sizeof(*rocker), GFP_KERNEL);
	if (!rocker)
		return -ENOMEM;

	err = pci_enable_device(pdev);
	if (err) {
		dev_err(&pdev->dev, "pci_enable_device failed\n");
		goto err_pci_enable_device;
	}

	err = pci_request_regions(pdev, rocker_driver_name);
	if (err) {
		dev_err(&pdev->dev, "pci_request_regions failed\n");
		goto err_pci_request_regions;
	}

	err = pci_set_dma_mask(pdev, DMA_BIT_MASK(64));
	if (!err) {
		err = pci_set_consistent_dma_mask(pdev, DMA_BIT_MASK(64));
		if (err) {
			dev_err(&pdev->dev, "pci_set_consistent_dma_mask failed\n");
			goto err_pci_set_dma_mask;
		}
	} else {
		err = pci_set_dma_mask(pdev, DMA_BIT_MASK(32));
		if (err) {
			dev_err(&pdev->dev, "pci_set_dma_mask failed\n");
			goto err_pci_set_dma_mask;
		}
	}

	if (pci_resource_len(pdev, 0) < ROCKER_PCI_BAR0_SIZE) {
		dev_err(&pdev->dev, "invalid PCI region size\n");
		err = -EINVAL;
		goto err_pci_resource_len_check;
	}

	rocker->hw_addr = ioremap(pci_resource_start(pdev, 0),
				  pci_resource_len(pdev, 0));
	if (!rocker->hw_addr) {
		dev_err(&pdev->dev, "ioremap failed\n");
		err = -EIO;
		goto err_ioremap;
	}
	pci_set_master(pdev);

	rocker->pdev = pdev;
	pci_set_drvdata(pdev, rocker);

	rocker->port_count = rocker_read32(rocker, PORT_PHYS_COUNT);

	err = rocker_msix_init(rocker);
	if (err) {
		dev_err(&pdev->dev, "MSI-X init failed\n");
		goto err_msix_init;
	}

	err = rocker_basic_hw_test(rocker);
	if (err) {
		dev_err(&pdev->dev, "basic hw test failed\n");
		goto err_basic_hw_test;
	}

	rocker_write32(rocker, CONTROL, ROCKER_CONTROL_RESET);

	err = rocker_dma_rings_init(rocker);
	if (err)
		goto err_dma_rings_init;

	err = request_irq(rocker_msix_vector(rocker, ROCKER_MSIX_VEC_CMD),
			  rocker_cmd_irq_handler, 0,
			  rocker_driver_name, rocker);
	if (err) {
		dev_err(&pdev->dev, "cannot assign cmd irq\n");
		goto err_request_cmd_irq;
	}

	err = request_irq(rocker_msix_vector(rocker, ROCKER_MSIX_VEC_EVENT),
			  rocker_event_irq_handler, 0,
			  rocker_driver_name, rocker);
	if (err) {
		dev_err(&pdev->dev, "cannot assign event irq\n");
		goto err_request_event_irq;
	}

	rocker->hw.id = rocker_read64(rocker, SWITCH_ID);

	err = rocker_init_tbls(rocker);
	if (err) {
		dev_err(&pdev->dev, "cannot init rocker tables\n");
		goto err_init_tbls;
	}

	rocker->ageing_time = BR_DEFAULT_AGEING_TIME;
	setup_timer(&rocker->fdb_cleanup_timer, rocker_fdb_cleanup,
		    (unsigned long) rocker);
	mod_timer(&rocker->fdb_cleanup_timer, jiffies);

	rocker->ageing_time = BR_DEFAULT_AGEING_TIME;

	err = rocker_probe_ports(rocker);
	if (err) {
		dev_err(&pdev->dev, "failed to probe ports\n");
		goto err_probe_ports;
	}

	dev_info(&pdev->dev, "Rocker switch with id %*phN\n",
		 (int)sizeof(rocker->hw.id), &rocker->hw.id);

	return 0;

err_probe_ports:
	del_timer_sync(&rocker->fdb_cleanup_timer);
	rocker_free_tbls(rocker);
err_init_tbls:
	free_irq(rocker_msix_vector(rocker, ROCKER_MSIX_VEC_EVENT), rocker);
err_request_event_irq:
	free_irq(rocker_msix_vector(rocker, ROCKER_MSIX_VEC_CMD), rocker);
err_request_cmd_irq:
	rocker_dma_rings_fini(rocker);
err_dma_rings_init:
err_basic_hw_test:
	rocker_msix_fini(rocker);
err_msix_init:
	iounmap(rocker->hw_addr);
err_ioremap:
err_pci_resource_len_check:
err_pci_set_dma_mask:
	pci_release_regions(pdev);
err_pci_request_regions:
	pci_disable_device(pdev);
err_pci_enable_device:
	kfree(rocker);
	return err;
}

static void rocker_remove(struct pci_dev *pdev)
{
	struct rocker *rocker = pci_get_drvdata(pdev);

	del_timer_sync(&rocker->fdb_cleanup_timer);
	rocker_free_tbls(rocker);
	rocker_write32(rocker, CONTROL, ROCKER_CONTROL_RESET);
	rocker_remove_ports(rocker);
	free_irq(rocker_msix_vector(rocker, ROCKER_MSIX_VEC_EVENT), rocker);
	free_irq(rocker_msix_vector(rocker, ROCKER_MSIX_VEC_CMD), rocker);
	rocker_dma_rings_fini(rocker);
	rocker_msix_fini(rocker);
	iounmap(rocker->hw_addr);
	pci_release_regions(rocker->pdev);
	pci_disable_device(rocker->pdev);
	kfree(rocker);
}

static struct pci_driver rocker_pci_driver = {
	.name		= rocker_driver_name,
	.id_table	= rocker_pci_id_table,
	.probe		= rocker_probe,
	.remove		= rocker_remove,
};

/************************************
 * Net device notifier event handler
 ************************************/

static bool rocker_port_dev_check(const struct net_device *dev)
{
	return dev->netdev_ops == &rocker_port_netdev_ops;
}

static int rocker_port_bridge_join(struct rocker_port *rocker_port,
				   struct net_device *bridge)
{
	u16 untagged_vid = 0;
	int err;

	/* Port is joining bridge, so the internal VLAN for the
	 * port is going to change to the bridge internal VLAN.
	 * Let's remove untagged VLAN (vid=0) from port and
	 * re-add once internal VLAN has changed.
	 */

	err = rocker_port_vlan_del(rocker_port, untagged_vid, 0);
	if (err)
		return err;

	rocker_port_internal_vlan_id_put(rocker_port,
					 rocker_port->dev->ifindex);
	rocker_port->internal_vlan_id =
		rocker_port_internal_vlan_id_get(rocker_port, bridge->ifindex);

	rocker_port->bridge_dev = bridge;
	switchdev_port_fwd_mark_set(rocker_port->dev, bridge, true);

	return rocker_port_vlan_add(rocker_port, NULL, untagged_vid, 0);
}

static int rocker_port_bridge_leave(struct rocker_port *rocker_port)
{
	u16 untagged_vid = 0;
	int err;

	err = rocker_port_vlan_del(rocker_port, untagged_vid, 0);
	if (err)
		return err;

	rocker_port_internal_vlan_id_put(rocker_port,
					 rocker_port->bridge_dev->ifindex);
	rocker_port->internal_vlan_id =
		rocker_port_internal_vlan_id_get(rocker_port,
						 rocker_port->dev->ifindex);

	switchdev_port_fwd_mark_set(rocker_port->dev, rocker_port->bridge_dev,
				    false);
	rocker_port->bridge_dev = NULL;

	err = rocker_port_vlan_add(rocker_port, NULL, untagged_vid, 0);
	if (err)
		return err;

	if (rocker_port->dev->flags & IFF_UP)
		err = rocker_port_fwd_enable(rocker_port, NULL, 0);

	return err;
}


static int rocker_port_ovs_changed(struct rocker_port *rocker_port,
				   struct net_device *master)
{
	int err;

	rocker_port->bridge_dev = master;

	err = rocker_port_fwd_disable(rocker_port, NULL, 0);
	if (err)
		return err;
	err = rocker_port_fwd_enable(rocker_port, NULL, 0);

	return err;
}

static int rocker_port_master_linked(struct rocker_port *rocker_port,
				     struct net_device *master)
{
	int err = 0;

	if (netif_is_bridge_master(master))
		err = rocker_port_bridge_join(rocker_port, master);
	else if (netif_is_ovs_master(master))
		err = rocker_port_ovs_changed(rocker_port, master);
	return err;
}

static int rocker_port_master_unlinked(struct rocker_port *rocker_port)
{
	int err = 0;

	if (rocker_port_is_bridged(rocker_port))
		err = rocker_port_bridge_leave(rocker_port);
	else if (rocker_port_is_ovsed(rocker_port))
		err = rocker_port_ovs_changed(rocker_port, NULL);
	return err;
}

static int rocker_netdevice_event(struct notifier_block *unused,
				  unsigned long event, void *ptr)
{
	struct net_device *dev = netdev_notifier_info_to_dev(ptr);
	struct netdev_notifier_changeupper_info *info;
	struct rocker_port *rocker_port;
	int err;

	if (!rocker_port_dev_check(dev))
		return NOTIFY_DONE;

	switch (event) {
	case NETDEV_CHANGEUPPER:
		info = ptr;
		if (!info->master)
			goto out;
		rocker_port = netdev_priv(dev);
		if (info->linking) {
			err = rocker_port_master_linked(rocker_port,
							info->upper_dev);
			if (err)
				netdev_warn(dev, "failed to reflect master linked (err %d)\n",
					    err);
		} else {
			err = rocker_port_master_unlinked(rocker_port);
			if (err)
				netdev_warn(dev, "failed to reflect master unlinked (err %d)\n",
					    err);
		}
		break;
	}
out:
	return NOTIFY_DONE;
}

static struct notifier_block rocker_netdevice_nb __read_mostly = {
	.notifier_call = rocker_netdevice_event,
};

/************************************
 * Net event notifier event handler
 ************************************/

static int rocker_neigh_update(struct net_device *dev, struct neighbour *n)
{
	struct rocker_port *rocker_port = netdev_priv(dev);
	int flags = (n->nud_state & NUD_VALID ? 0 : ROCKER_OP_FLAG_REMOVE) |
		    ROCKER_OP_FLAG_NOWAIT;
	__be32 ip_addr = *(__be32 *)n->primary_key;

	return rocker_port_ipv4_neigh(rocker_port, NULL, flags, ip_addr, n->ha);
}

static int rocker_netevent_event(struct notifier_block *unused,
				 unsigned long event, void *ptr)
{
	struct net_device *dev;
	struct neighbour *n = ptr;
	int err;

	switch (event) {
	case NETEVENT_NEIGH_UPDATE:
		if (n->tbl != &arp_tbl)
			return NOTIFY_DONE;
		dev = n->dev;
		if (!rocker_port_dev_check(dev))
			return NOTIFY_DONE;
		err = rocker_neigh_update(dev, n);
		if (err)
			netdev_warn(dev,
				    "failed to handle neigh update (err %d)\n",
				    err);
		break;
	}

	return NOTIFY_DONE;
}

static struct notifier_block rocker_netevent_nb __read_mostly = {
	.notifier_call = rocker_netevent_event,
};

/***********************
 * Module init and exit
 ***********************/

static int __init rocker_module_init(void)
{
	int err;

	register_netdevice_notifier(&rocker_netdevice_nb);
	register_netevent_notifier(&rocker_netevent_nb);
	err = pci_register_driver(&rocker_pci_driver);
	if (err)
		goto err_pci_register_driver;
	return 0;

err_pci_register_driver:
	unregister_netevent_notifier(&rocker_netevent_nb);
	unregister_netdevice_notifier(&rocker_netdevice_nb);
	return err;
}

static void __exit rocker_module_exit(void)
{
	unregister_netevent_notifier(&rocker_netevent_nb);
	unregister_netdevice_notifier(&rocker_netdevice_nb);
	pci_unregister_driver(&rocker_pci_driver);
}

module_init(rocker_module_init);
module_exit(rocker_module_exit);

MODULE_LICENSE("GPL v2");
MODULE_AUTHOR("Jiri Pirko <jiri@resnulli.us>");
MODULE_AUTHOR("Scott Feldman <sfeldma@gmail.com>");
MODULE_DESCRIPTION("Rocker switch device driver");
MODULE_DEVICE_TABLE(pci, rocker_pci_id_table);<|MERGE_RESOLUTION|>--- conflicted
+++ resolved
@@ -4445,29 +4445,17 @@
 	return 0;
 }
 
-<<<<<<< HEAD
-static int rocker_port_bridge_getlink(struct sk_buff *skb, u32 pid, u32 seq,
-				      struct net_device *dev,
-				      u32 filter_mask, int nlflags)
-=======
 static int rocker_port_fdb_add(struct rocker_port *rocker_port,
 			       struct switchdev_trans *trans,
 			       const struct switchdev_obj_port_fdb *fdb)
->>>>>>> db0b54cd
 {
 	__be16 vlan_id = rocker_port_vid_to_vlan(rocker_port, fdb->vid, NULL);
 	int flags = 0;
 
-<<<<<<< HEAD
-	return ndo_dflt_bridge_getlink(skb, pid, seq, dev, mode,
-				       rocker_port->brport_flags, mask,
-				       nlflags);
-=======
 	if (!rocker_port_is_bridged(rocker_port))
 		return -EINVAL;
 
 	return rocker_port_fdb(rocker_port, trans, fdb->addr, vlan_id, flags);
->>>>>>> db0b54cd
 }
 
 static int rocker_port_obj_add(struct net_device *dev,
