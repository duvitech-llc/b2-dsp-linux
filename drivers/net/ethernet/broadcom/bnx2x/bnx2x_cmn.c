/* bnx2x_cmn.c: QLogic Everest network driver.
 *
 * Copyright (c) 2007-2013 Broadcom Corporation
 * Copyright (c) 2014 QLogic Corporation
 * All rights reserved
 *
 * This program is free software; you can redistribute it and/or modify
 * it under the terms of the GNU General Public License as published by
 * the Free Software Foundation.
 *
 * Maintained by: Ariel Elior <ariel.elior@qlogic.com>
 * Written by: Eliezer Tamir
 * Based on code from Michael Chan's bnx2 driver
 * UDP CSUM errata workaround by Arik Gendelman
 * Slowpath and fastpath rework by Vladislav Zolotarov
 * Statistics and Link management by Yitchak Gertner
 *
 */

#define pr_fmt(fmt) KBUILD_MODNAME ": " fmt

#include <linux/etherdevice.h>
#include <linux/if_vlan.h>
#include <linux/interrupt.h>
#include <linux/ip.h>
#include <linux/crash_dump.h>
#include <net/tcp.h>
#include <net/ipv6.h>
#include <net/ip6_checksum.h>
#include <net/busy_poll.h>
#include <linux/prefetch.h>
#include "bnx2x_cmn.h"
#include "bnx2x_init.h"
#include "bnx2x_sp.h"

static void bnx2x_free_fp_mem_cnic(struct bnx2x *bp);
static int bnx2x_alloc_fp_mem_cnic(struct bnx2x *bp);
static int bnx2x_alloc_fp_mem(struct bnx2x *bp);
static int bnx2x_poll(struct napi_struct *napi, int budget);

static void bnx2x_add_all_napi_cnic(struct bnx2x *bp)
{
	int i;

	/* Add NAPI objects */
	for_each_rx_queue_cnic(bp, i) {
		netif_napi_add(bp->dev, &bnx2x_fp(bp, i, napi),
			       bnx2x_poll, NAPI_POLL_WEIGHT);
		napi_hash_add(&bnx2x_fp(bp, i, napi));
	}
}

static void bnx2x_add_all_napi(struct bnx2x *bp)
{
	int i;

	/* Add NAPI objects */
	for_each_eth_queue(bp, i) {
		netif_napi_add(bp->dev, &bnx2x_fp(bp, i, napi),
			       bnx2x_poll, NAPI_POLL_WEIGHT);
		napi_hash_add(&bnx2x_fp(bp, i, napi));
	}
}

static int bnx2x_calc_num_queues(struct bnx2x *bp)
{
	int nq = bnx2x_num_queues ? : netif_get_num_default_rss_queues();

	/* Reduce memory usage in kdump environment by using only one queue */
	if (is_kdump_kernel())
		nq = 1;

	nq = clamp(nq, 1, BNX2X_MAX_QUEUES(bp));
	return nq;
}

/**
 * bnx2x_move_fp - move content of the fastpath structure.
 *
 * @bp:		driver handle
 * @from:	source FP index
 * @to:		destination FP index
 *
 * Makes sure the contents of the bp->fp[to].napi is kept
 * intact. This is done by first copying the napi struct from
 * the target to the source, and then mem copying the entire
 * source onto the target. Update txdata pointers and related
 * content.
 */
static inline void bnx2x_move_fp(struct bnx2x *bp, int from, int to)
{
	struct bnx2x_fastpath *from_fp = &bp->fp[from];
	struct bnx2x_fastpath *to_fp = &bp->fp[to];
	struct bnx2x_sp_objs *from_sp_objs = &bp->sp_objs[from];
	struct bnx2x_sp_objs *to_sp_objs = &bp->sp_objs[to];
	struct bnx2x_fp_stats *from_fp_stats = &bp->fp_stats[from];
	struct bnx2x_fp_stats *to_fp_stats = &bp->fp_stats[to];
	int old_max_eth_txqs, new_max_eth_txqs;
	int old_txdata_index = 0, new_txdata_index = 0;
	struct bnx2x_agg_info *old_tpa_info = to_fp->tpa_info;

	/* Copy the NAPI object as it has been already initialized */
	from_fp->napi = to_fp->napi;

	/* Move bnx2x_fastpath contents */
	memcpy(to_fp, from_fp, sizeof(*to_fp));
	to_fp->index = to;

	/* Retain the tpa_info of the original `to' version as we don't want
	 * 2 FPs to contain the same tpa_info pointer.
	 */
	to_fp->tpa_info = old_tpa_info;

	/* move sp_objs contents as well, as their indices match fp ones */
	memcpy(to_sp_objs, from_sp_objs, sizeof(*to_sp_objs));

	/* move fp_stats contents as well, as their indices match fp ones */
	memcpy(to_fp_stats, from_fp_stats, sizeof(*to_fp_stats));

	/* Update txdata pointers in fp and move txdata content accordingly:
	 * Each fp consumes 'max_cos' txdata structures, so the index should be
	 * decremented by max_cos x delta.
	 */

	old_max_eth_txqs = BNX2X_NUM_ETH_QUEUES(bp) * (bp)->max_cos;
	new_max_eth_txqs = (BNX2X_NUM_ETH_QUEUES(bp) - from + to) *
				(bp)->max_cos;
	if (from == FCOE_IDX(bp)) {
		old_txdata_index = old_max_eth_txqs + FCOE_TXQ_IDX_OFFSET;
		new_txdata_index = new_max_eth_txqs + FCOE_TXQ_IDX_OFFSET;
	}

	memcpy(&bp->bnx2x_txq[new_txdata_index],
	       &bp->bnx2x_txq[old_txdata_index],
	       sizeof(struct bnx2x_fp_txdata));
	to_fp->txdata_ptr[0] = &bp->bnx2x_txq[new_txdata_index];
}

/**
 * bnx2x_fill_fw_str - Fill buffer with FW version string.
 *
 * @bp:        driver handle
 * @buf:       character buffer to fill with the fw name
 * @buf_len:   length of the above buffer
 *
 */
void bnx2x_fill_fw_str(struct bnx2x *bp, char *buf, size_t buf_len)
{
	if (IS_PF(bp)) {
		u8 phy_fw_ver[PHY_FW_VER_LEN];

		phy_fw_ver[0] = '\0';
		bnx2x_get_ext_phy_fw_version(&bp->link_params,
					     phy_fw_ver, PHY_FW_VER_LEN);
		strlcpy(buf, bp->fw_ver, buf_len);
		snprintf(buf + strlen(bp->fw_ver), 32 - strlen(bp->fw_ver),
			 "bc %d.%d.%d%s%s",
			 (bp->common.bc_ver & 0xff0000) >> 16,
			 (bp->common.bc_ver & 0xff00) >> 8,
			 (bp->common.bc_ver & 0xff),
			 ((phy_fw_ver[0] != '\0') ? " phy " : ""), phy_fw_ver);
	} else {
		bnx2x_vf_fill_fw_str(bp, buf, buf_len);
	}
}

/**
 * bnx2x_shrink_eth_fp - guarantees fastpath structures stay intact
 *
 * @bp:	driver handle
 * @delta:	number of eth queues which were not allocated
 */
static void bnx2x_shrink_eth_fp(struct bnx2x *bp, int delta)
{
	int i, cos, old_eth_num = BNX2X_NUM_ETH_QUEUES(bp);

	/* Queue pointer cannot be re-set on an fp-basis, as moving pointer
	 * backward along the array could cause memory to be overridden
	 */
	for (cos = 1; cos < bp->max_cos; cos++) {
		for (i = 0; i < old_eth_num - delta; i++) {
			struct bnx2x_fastpath *fp = &bp->fp[i];
			int new_idx = cos * (old_eth_num - delta) + i;

			memcpy(&bp->bnx2x_txq[new_idx], fp->txdata_ptr[cos],
			       sizeof(struct bnx2x_fp_txdata));
			fp->txdata_ptr[cos] = &bp->bnx2x_txq[new_idx];
		}
	}
}

int bnx2x_load_count[2][3] = { {0} }; /* per-path: 0-common, 1-port0, 2-port1 */

/* free skb in the packet ring at pos idx
 * return idx of last bd freed
 */
static u16 bnx2x_free_tx_pkt(struct bnx2x *bp, struct bnx2x_fp_txdata *txdata,
			     u16 idx, unsigned int *pkts_compl,
			     unsigned int *bytes_compl)
{
	struct sw_tx_bd *tx_buf = &txdata->tx_buf_ring[idx];
	struct eth_tx_start_bd *tx_start_bd;
	struct eth_tx_bd *tx_data_bd;
	struct sk_buff *skb = tx_buf->skb;
	u16 bd_idx = TX_BD(tx_buf->first_bd), new_cons;
	int nbd;
	u16 split_bd_len = 0;

	/* prefetch skb end pointer to speedup dev_kfree_skb() */
	prefetch(&skb->end);

	DP(NETIF_MSG_TX_DONE, "fp[%d]: pkt_idx %d  buff @(%p)->skb %p\n",
	   txdata->txq_index, idx, tx_buf, skb);

	tx_start_bd = &txdata->tx_desc_ring[bd_idx].start_bd;

	nbd = le16_to_cpu(tx_start_bd->nbd) - 1;
#ifdef BNX2X_STOP_ON_ERROR
	if ((nbd - 1) > (MAX_SKB_FRAGS + 2)) {
		BNX2X_ERR("BAD nbd!\n");
		bnx2x_panic();
	}
#endif
	new_cons = nbd + tx_buf->first_bd;

	/* Get the next bd */
	bd_idx = TX_BD(NEXT_TX_IDX(bd_idx));

	/* Skip a parse bd... */
	--nbd;
	bd_idx = TX_BD(NEXT_TX_IDX(bd_idx));

	if (tx_buf->flags & BNX2X_HAS_SECOND_PBD) {
		/* Skip second parse bd... */
		--nbd;
		bd_idx = TX_BD(NEXT_TX_IDX(bd_idx));
	}

	/* TSO headers+data bds share a common mapping. See bnx2x_tx_split() */
	if (tx_buf->flags & BNX2X_TSO_SPLIT_BD) {
		tx_data_bd = &txdata->tx_desc_ring[bd_idx].reg_bd;
		split_bd_len = BD_UNMAP_LEN(tx_data_bd);
		--nbd;
		bd_idx = TX_BD(NEXT_TX_IDX(bd_idx));
	}

	/* unmap first bd */
	dma_unmap_single(&bp->pdev->dev, BD_UNMAP_ADDR(tx_start_bd),
			 BD_UNMAP_LEN(tx_start_bd) + split_bd_len,
			 DMA_TO_DEVICE);

	/* now free frags */
	while (nbd > 0) {

		tx_data_bd = &txdata->tx_desc_ring[bd_idx].reg_bd;
		dma_unmap_page(&bp->pdev->dev, BD_UNMAP_ADDR(tx_data_bd),
			       BD_UNMAP_LEN(tx_data_bd), DMA_TO_DEVICE);
		if (--nbd)
			bd_idx = TX_BD(NEXT_TX_IDX(bd_idx));
	}

	/* release skb */
	WARN_ON(!skb);
	if (likely(skb)) {
		(*pkts_compl)++;
		(*bytes_compl) += skb->len;
		dev_kfree_skb_any(skb);
	}

	tx_buf->first_bd = 0;
	tx_buf->skb = NULL;

	return new_cons;
}

int bnx2x_tx_int(struct bnx2x *bp, struct bnx2x_fp_txdata *txdata)
{
	struct netdev_queue *txq;
	u16 hw_cons, sw_cons, bd_cons = txdata->tx_bd_cons;
	unsigned int pkts_compl = 0, bytes_compl = 0;

#ifdef BNX2X_STOP_ON_ERROR
	if (unlikely(bp->panic))
		return -1;
#endif

	txq = netdev_get_tx_queue(bp->dev, txdata->txq_index);
	hw_cons = le16_to_cpu(*txdata->tx_cons_sb);
	sw_cons = txdata->tx_pkt_cons;

	while (sw_cons != hw_cons) {
		u16 pkt_cons;

		pkt_cons = TX_BD(sw_cons);

		DP(NETIF_MSG_TX_DONE,
		   "queue[%d]: hw_cons %u  sw_cons %u  pkt_cons %u\n",
		   txdata->txq_index, hw_cons, sw_cons, pkt_cons);

		bd_cons = bnx2x_free_tx_pkt(bp, txdata, pkt_cons,
					    &pkts_compl, &bytes_compl);

		sw_cons++;
	}

	netdev_tx_completed_queue(txq, pkts_compl, bytes_compl);

	txdata->tx_pkt_cons = sw_cons;
	txdata->tx_bd_cons = bd_cons;

	/* Need to make the tx_bd_cons update visible to start_xmit()
	 * before checking for netif_tx_queue_stopped().  Without the
	 * memory barrier, there is a small possibility that
	 * start_xmit() will miss it and cause the queue to be stopped
	 * forever.
	 * On the other hand we need an rmb() here to ensure the proper
	 * ordering of bit testing in the following
	 * netif_tx_queue_stopped(txq) call.
	 */
	smp_mb();

	if (unlikely(netif_tx_queue_stopped(txq))) {
		/* Taking tx_lock() is needed to prevent re-enabling the queue
		 * while it's empty. This could have happen if rx_action() gets
		 * suspended in bnx2x_tx_int() after the condition before
		 * netif_tx_wake_queue(), while tx_action (bnx2x_start_xmit()):
		 *
		 * stops the queue->sees fresh tx_bd_cons->releases the queue->
		 * sends some packets consuming the whole queue again->
		 * stops the queue
		 */

		__netif_tx_lock(txq, smp_processor_id());

		if ((netif_tx_queue_stopped(txq)) &&
		    (bp->state == BNX2X_STATE_OPEN) &&
		    (bnx2x_tx_avail(bp, txdata) >= MAX_DESC_PER_TX_PKT))
			netif_tx_wake_queue(txq);

		__netif_tx_unlock(txq);
	}
	return 0;
}

static inline void bnx2x_update_last_max_sge(struct bnx2x_fastpath *fp,
					     u16 idx)
{
	u16 last_max = fp->last_max_sge;

	if (SUB_S16(idx, last_max) > 0)
		fp->last_max_sge = idx;
}

static inline void bnx2x_update_sge_prod(struct bnx2x_fastpath *fp,
					 u16 sge_len,
					 struct eth_end_agg_rx_cqe *cqe)
{
	struct bnx2x *bp = fp->bp;
	u16 last_max, last_elem, first_elem;
	u16 delta = 0;
	u16 i;

	if (!sge_len)
		return;

	/* First mark all used pages */
	for (i = 0; i < sge_len; i++)
		BIT_VEC64_CLEAR_BIT(fp->sge_mask,
			RX_SGE(le16_to_cpu(cqe->sgl_or_raw_data.sgl[i])));

	DP(NETIF_MSG_RX_STATUS, "fp_cqe->sgl[%d] = %d\n",
	   sge_len - 1, le16_to_cpu(cqe->sgl_or_raw_data.sgl[sge_len - 1]));

	/* Here we assume that the last SGE index is the biggest */
	prefetch((void *)(fp->sge_mask));
	bnx2x_update_last_max_sge(fp,
		le16_to_cpu(cqe->sgl_or_raw_data.sgl[sge_len - 1]));

	last_max = RX_SGE(fp->last_max_sge);
	last_elem = last_max >> BIT_VEC64_ELEM_SHIFT;
	first_elem = RX_SGE(fp->rx_sge_prod) >> BIT_VEC64_ELEM_SHIFT;

	/* If ring is not full */
	if (last_elem + 1 != first_elem)
		last_elem++;

	/* Now update the prod */
	for (i = first_elem; i != last_elem; i = NEXT_SGE_MASK_ELEM(i)) {
		if (likely(fp->sge_mask[i]))
			break;

		fp->sge_mask[i] = BIT_VEC64_ELEM_ONE_MASK;
		delta += BIT_VEC64_ELEM_SZ;
	}

	if (delta > 0) {
		fp->rx_sge_prod += delta;
		/* clear page-end entries */
		bnx2x_clear_sge_mask_next_elems(fp);
	}

	DP(NETIF_MSG_RX_STATUS,
	   "fp->last_max_sge = %d  fp->rx_sge_prod = %d\n",
	   fp->last_max_sge, fp->rx_sge_prod);
}

/* Get Toeplitz hash value in the skb using the value from the
 * CQE (calculated by HW).
 */
static u32 bnx2x_get_rxhash(const struct bnx2x *bp,
			    const struct eth_fast_path_rx_cqe *cqe,
			    enum pkt_hash_types *rxhash_type)
{
	/* Get Toeplitz hash from CQE */
	if ((bp->dev->features & NETIF_F_RXHASH) &&
	    (cqe->status_flags & ETH_FAST_PATH_RX_CQE_RSS_HASH_FLG)) {
		enum eth_rss_hash_type htype;

		htype = cqe->status_flags & ETH_FAST_PATH_RX_CQE_RSS_HASH_TYPE;
		*rxhash_type = ((htype == TCP_IPV4_HASH_TYPE) ||
				(htype == TCP_IPV6_HASH_TYPE)) ?
			       PKT_HASH_TYPE_L4 : PKT_HASH_TYPE_L3;

		return le32_to_cpu(cqe->rss_hash_result);
	}
	*rxhash_type = PKT_HASH_TYPE_NONE;
	return 0;
}

static void bnx2x_tpa_start(struct bnx2x_fastpath *fp, u16 queue,
			    u16 cons, u16 prod,
			    struct eth_fast_path_rx_cqe *cqe)
{
	struct bnx2x *bp = fp->bp;
	struct sw_rx_bd *cons_rx_buf = &fp->rx_buf_ring[cons];
	struct sw_rx_bd *prod_rx_buf = &fp->rx_buf_ring[prod];
	struct eth_rx_bd *prod_bd = &fp->rx_desc_ring[prod];
	dma_addr_t mapping;
	struct bnx2x_agg_info *tpa_info = &fp->tpa_info[queue];
	struct sw_rx_bd *first_buf = &tpa_info->first_buf;

	/* print error if current state != stop */
	if (tpa_info->tpa_state != BNX2X_TPA_STOP)
		BNX2X_ERR("start of bin not in stop [%d]\n", queue);

	/* Try to map an empty data buffer from the aggregation info  */
	mapping = dma_map_single(&bp->pdev->dev,
				 first_buf->data + NET_SKB_PAD,
				 fp->rx_buf_size, DMA_FROM_DEVICE);
	/*
	 *  ...if it fails - move the skb from the consumer to the producer
	 *  and set the current aggregation state as ERROR to drop it
	 *  when TPA_STOP arrives.
	 */

	if (unlikely(dma_mapping_error(&bp->pdev->dev, mapping))) {
		/* Move the BD from the consumer to the producer */
		bnx2x_reuse_rx_data(fp, cons, prod);
		tpa_info->tpa_state = BNX2X_TPA_ERROR;
		return;
	}

	/* move empty data from pool to prod */
	prod_rx_buf->data = first_buf->data;
	dma_unmap_addr_set(prod_rx_buf, mapping, mapping);
	/* point prod_bd to new data */
	prod_bd->addr_hi = cpu_to_le32(U64_HI(mapping));
	prod_bd->addr_lo = cpu_to_le32(U64_LO(mapping));

	/* move partial skb from cons to pool (don't unmap yet) */
	*first_buf = *cons_rx_buf;

	/* mark bin state as START */
	tpa_info->parsing_flags =
		le16_to_cpu(cqe->pars_flags.flags);
	tpa_info->vlan_tag = le16_to_cpu(cqe->vlan_tag);
	tpa_info->tpa_state = BNX2X_TPA_START;
	tpa_info->len_on_bd = le16_to_cpu(cqe->len_on_bd);
	tpa_info->placement_offset = cqe->placement_offset;
	tpa_info->rxhash = bnx2x_get_rxhash(bp, cqe, &tpa_info->rxhash_type);
	if (fp->mode == TPA_MODE_GRO) {
		u16 gro_size = le16_to_cpu(cqe->pkt_len_or_gro_seg_len);
		tpa_info->full_page = SGE_PAGES / gro_size * gro_size;
		tpa_info->gro_size = gro_size;
	}

#ifdef BNX2X_STOP_ON_ERROR
	fp->tpa_queue_used |= (1 << queue);
	DP(NETIF_MSG_RX_STATUS, "fp->tpa_queue_used = 0x%llx\n",
	   fp->tpa_queue_used);
#endif
}

/* Timestamp option length allowed for TPA aggregation:
 *
 *		nop nop kind length echo val
 */
#define TPA_TSTAMP_OPT_LEN	12
/**
 * bnx2x_set_gro_params - compute GRO values
 *
 * @skb:		packet skb
 * @parsing_flags:	parsing flags from the START CQE
 * @len_on_bd:		total length of the first packet for the
 *			aggregation.
 * @pkt_len:		length of all segments
 *
 * Approximate value of the MSS for this aggregation calculated using
 * the first packet of it.
 * Compute number of aggregated segments, and gso_type.
 */
static void bnx2x_set_gro_params(struct sk_buff *skb, u16 parsing_flags,
				 u16 len_on_bd, unsigned int pkt_len,
				 u16 num_of_coalesced_segs)
{
	/* TPA aggregation won't have either IP options or TCP options
	 * other than timestamp or IPv6 extension headers.
	 */
	u16 hdrs_len = ETH_HLEN + sizeof(struct tcphdr);

	if (GET_FLAG(parsing_flags, PARSING_FLAGS_OVER_ETHERNET_PROTOCOL) ==
	    PRS_FLAG_OVERETH_IPV6) {
		hdrs_len += sizeof(struct ipv6hdr);
		skb_shinfo(skb)->gso_type = SKB_GSO_TCPV6;
	} else {
		hdrs_len += sizeof(struct iphdr);
		skb_shinfo(skb)->gso_type = SKB_GSO_TCPV4;
	}

	/* Check if there was a TCP timestamp, if there is it's will
	 * always be 12 bytes length: nop nop kind length echo val.
	 *
	 * Otherwise FW would close the aggregation.
	 */
	if (parsing_flags & PARSING_FLAGS_TIME_STAMP_EXIST_FLAG)
		hdrs_len += TPA_TSTAMP_OPT_LEN;

	skb_shinfo(skb)->gso_size = len_on_bd - hdrs_len;

	/* tcp_gro_complete() will copy NAPI_GRO_CB(skb)->count
	 * to skb_shinfo(skb)->gso_segs
	 */
	NAPI_GRO_CB(skb)->count = num_of_coalesced_segs;
}

static int bnx2x_alloc_rx_sge(struct bnx2x *bp, struct bnx2x_fastpath *fp,
			      u16 index, gfp_t gfp_mask)
{
	struct sw_rx_page *sw_buf = &fp->rx_page_ring[index];
	struct eth_rx_sge *sge = &fp->rx_sge_ring[index];
	struct bnx2x_alloc_pool *pool = &fp->page_pool;
	dma_addr_t mapping;

	if (!pool->page || (PAGE_SIZE - pool->offset) < SGE_PAGE_SIZE) {

		/* put page reference used by the memory pool, since we
		 * won't be using this page as the mempool anymore.
		 */
		if (pool->page)
			put_page(pool->page);

		pool->page = alloc_pages(gfp_mask, PAGES_PER_SGE_SHIFT);
		if (unlikely(!pool->page)) {
			BNX2X_ERR("Can't alloc sge\n");
			return -ENOMEM;
		}

		pool->offset = 0;
	}

	mapping = dma_map_page(&bp->pdev->dev, pool->page,
			       pool->offset, SGE_PAGE_SIZE, DMA_FROM_DEVICE);
	if (unlikely(dma_mapping_error(&bp->pdev->dev, mapping))) {
		BNX2X_ERR("Can't map sge\n");
		return -ENOMEM;
	}

	get_page(pool->page);
	sw_buf->page = pool->page;
	sw_buf->offset = pool->offset;

	dma_unmap_addr_set(sw_buf, mapping, mapping);

	sge->addr_hi = cpu_to_le32(U64_HI(mapping));
	sge->addr_lo = cpu_to_le32(U64_LO(mapping));

	pool->offset += SGE_PAGE_SIZE;

	return 0;
}

static int bnx2x_fill_frag_skb(struct bnx2x *bp, struct bnx2x_fastpath *fp,
			       struct bnx2x_agg_info *tpa_info,
			       u16 pages,
			       struct sk_buff *skb,
			       struct eth_end_agg_rx_cqe *cqe,
			       u16 cqe_idx)
{
	struct sw_rx_page *rx_pg, old_rx_pg;
	u32 i, frag_len, frag_size;
	int err, j, frag_id = 0;
	u16 len_on_bd = tpa_info->len_on_bd;
	u16 full_page = 0, gro_size = 0;

	frag_size = le16_to_cpu(cqe->pkt_len) - len_on_bd;

	if (fp->mode == TPA_MODE_GRO) {
		gro_size = tpa_info->gro_size;
		full_page = tpa_info->full_page;
	}

	/* This is needed in order to enable forwarding support */
	if (frag_size)
		bnx2x_set_gro_params(skb, tpa_info->parsing_flags, len_on_bd,
				     le16_to_cpu(cqe->pkt_len),
				     le16_to_cpu(cqe->num_of_coalesced_segs));

#ifdef BNX2X_STOP_ON_ERROR
	if (pages > min_t(u32, 8, MAX_SKB_FRAGS) * SGE_PAGES) {
		BNX2X_ERR("SGL length is too long: %d. CQE index is %d\n",
			  pages, cqe_idx);
		BNX2X_ERR("cqe->pkt_len = %d\n", cqe->pkt_len);
		bnx2x_panic();
		return -EINVAL;
	}
#endif

	/* Run through the SGL and compose the fragmented skb */
	for (i = 0, j = 0; i < pages; i += PAGES_PER_SGE, j++) {
		u16 sge_idx = RX_SGE(le16_to_cpu(cqe->sgl_or_raw_data.sgl[j]));

		/* FW gives the indices of the SGE as if the ring is an array
		   (meaning that "next" element will consume 2 indices) */
		if (fp->mode == TPA_MODE_GRO)
			frag_len = min_t(u32, frag_size, (u32)full_page);
		else /* LRO */
			frag_len = min_t(u32, frag_size, (u32)SGE_PAGES);

		rx_pg = &fp->rx_page_ring[sge_idx];
		old_rx_pg = *rx_pg;

		/* If we fail to allocate a substitute page, we simply stop
		   where we are and drop the whole packet */
		err = bnx2x_alloc_rx_sge(bp, fp, sge_idx, GFP_ATOMIC);
		if (unlikely(err)) {
			bnx2x_fp_qstats(bp, fp)->rx_skb_alloc_failed++;
			return err;
		}

		dma_unmap_page(&bp->pdev->dev,
			       dma_unmap_addr(&old_rx_pg, mapping),
			       SGE_PAGE_SIZE, DMA_FROM_DEVICE);
		/* Add one frag and update the appropriate fields in the skb */
		if (fp->mode == TPA_MODE_LRO)
			skb_fill_page_desc(skb, j, old_rx_pg.page,
					   old_rx_pg.offset, frag_len);
		else { /* GRO */
			int rem;
			int offset = 0;
			for (rem = frag_len; rem > 0; rem -= gro_size) {
				int len = rem > gro_size ? gro_size : rem;
				skb_fill_page_desc(skb, frag_id++,
						   old_rx_pg.page,
						   old_rx_pg.offset + offset,
						   len);
				if (offset)
					get_page(old_rx_pg.page);
				offset += len;
			}
		}

		skb->data_len += frag_len;
		skb->truesize += SGE_PAGES;
		skb->len += frag_len;

		frag_size -= frag_len;
	}

	return 0;
}

static void bnx2x_frag_free(const struct bnx2x_fastpath *fp, void *data)
{
	if (fp->rx_frag_size)
		skb_free_frag(data);
	else
		kfree(data);
}

static void *bnx2x_frag_alloc(const struct bnx2x_fastpath *fp, gfp_t gfp_mask)
{
	if (fp->rx_frag_size) {
		/* GFP_KERNEL allocations are used only during initialization */
		if (unlikely(gfpflags_allow_blocking(gfp_mask)))
			return (void *)__get_free_page(gfp_mask);

		return netdev_alloc_frag(fp->rx_frag_size);
	}

	return kmalloc(fp->rx_buf_size + NET_SKB_PAD, gfp_mask);
}

#ifdef CONFIG_INET
static void bnx2x_gro_ip_csum(struct bnx2x *bp, struct sk_buff *skb)
{
	const struct iphdr *iph = ip_hdr(skb);
	struct tcphdr *th;

	skb_set_transport_header(skb, sizeof(struct iphdr));
	th = tcp_hdr(skb);

	th->check = ~tcp_v4_check(skb->len - skb_transport_offset(skb),
				  iph->saddr, iph->daddr, 0);
}

static void bnx2x_gro_ipv6_csum(struct bnx2x *bp, struct sk_buff *skb)
{
	struct ipv6hdr *iph = ipv6_hdr(skb);
	struct tcphdr *th;

	skb_set_transport_header(skb, sizeof(struct ipv6hdr));
	th = tcp_hdr(skb);

	th->check = ~tcp_v6_check(skb->len - skb_transport_offset(skb),
				  &iph->saddr, &iph->daddr, 0);
}

static void bnx2x_gro_csum(struct bnx2x *bp, struct sk_buff *skb,
			    void (*gro_func)(struct bnx2x*, struct sk_buff*))
{
	skb_set_network_header(skb, 0);
	gro_func(bp, skb);
	tcp_gro_complete(skb);
}
#endif

static void bnx2x_gro_receive(struct bnx2x *bp, struct bnx2x_fastpath *fp,
			       struct sk_buff *skb)
{
#ifdef CONFIG_INET
	if (skb_shinfo(skb)->gso_size) {
		switch (be16_to_cpu(skb->protocol)) {
		case ETH_P_IP:
			bnx2x_gro_csum(bp, skb, bnx2x_gro_ip_csum);
			break;
		case ETH_P_IPV6:
			bnx2x_gro_csum(bp, skb, bnx2x_gro_ipv6_csum);
			break;
		default:
			BNX2X_ERR("Error: FW GRO supports only IPv4/IPv6, not 0x%04x\n",
				  be16_to_cpu(skb->protocol));
		}
	}
#endif
	skb_record_rx_queue(skb, fp->rx_queue);
	napi_gro_receive(&fp->napi, skb);
}

static void bnx2x_tpa_stop(struct bnx2x *bp, struct bnx2x_fastpath *fp,
			   struct bnx2x_agg_info *tpa_info,
			   u16 pages,
			   struct eth_end_agg_rx_cqe *cqe,
			   u16 cqe_idx)
{
	struct sw_rx_bd *rx_buf = &tpa_info->first_buf;
	u8 pad = tpa_info->placement_offset;
	u16 len = tpa_info->len_on_bd;
	struct sk_buff *skb = NULL;
	u8 *new_data, *data = rx_buf->data;
	u8 old_tpa_state = tpa_info->tpa_state;

	tpa_info->tpa_state = BNX2X_TPA_STOP;

	/* If we there was an error during the handling of the TPA_START -
	 * drop this aggregation.
	 */
	if (old_tpa_state == BNX2X_TPA_ERROR)
		goto drop;

	/* Try to allocate the new data */
	new_data = bnx2x_frag_alloc(fp, GFP_ATOMIC);
	/* Unmap skb in the pool anyway, as we are going to change
	   pool entry status to BNX2X_TPA_STOP even if new skb allocation
	   fails. */
	dma_unmap_single(&bp->pdev->dev, dma_unmap_addr(rx_buf, mapping),
			 fp->rx_buf_size, DMA_FROM_DEVICE);
	if (likely(new_data))
		skb = build_skb(data, fp->rx_frag_size);

	if (likely(skb)) {
#ifdef BNX2X_STOP_ON_ERROR
		if (pad + len > fp->rx_buf_size) {
			BNX2X_ERR("skb_put is about to fail...  pad %d  len %d  rx_buf_size %d\n",
				  pad, len, fp->rx_buf_size);
			bnx2x_panic();
			return;
		}
#endif

		skb_reserve(skb, pad + NET_SKB_PAD);
		skb_put(skb, len);
		skb_set_hash(skb, tpa_info->rxhash, tpa_info->rxhash_type);

		skb->protocol = eth_type_trans(skb, bp->dev);
		skb->ip_summed = CHECKSUM_UNNECESSARY;

		if (!bnx2x_fill_frag_skb(bp, fp, tpa_info, pages,
					 skb, cqe, cqe_idx)) {
			if (tpa_info->parsing_flags & PARSING_FLAGS_VLAN)
				__vlan_hwaccel_put_tag(skb, htons(ETH_P_8021Q), tpa_info->vlan_tag);
			bnx2x_gro_receive(bp, fp, skb);
		} else {
			DP(NETIF_MSG_RX_STATUS,
			   "Failed to allocate new pages - dropping packet!\n");
			dev_kfree_skb_any(skb);
		}

		/* put new data in bin */
		rx_buf->data = new_data;

		return;
	}
	if (new_data)
		bnx2x_frag_free(fp, new_data);
drop:
	/* drop the packet and keep the buffer in the bin */
	DP(NETIF_MSG_RX_STATUS,
	   "Failed to allocate or map a new skb - dropping packet!\n");
	bnx2x_fp_stats(bp, fp)->eth_q_stats.rx_skb_alloc_failed++;
}

static int bnx2x_alloc_rx_data(struct bnx2x *bp, struct bnx2x_fastpath *fp,
			       u16 index, gfp_t gfp_mask)
{
	u8 *data;
	struct sw_rx_bd *rx_buf = &fp->rx_buf_ring[index];
	struct eth_rx_bd *rx_bd = &fp->rx_desc_ring[index];
	dma_addr_t mapping;

	data = bnx2x_frag_alloc(fp, gfp_mask);
	if (unlikely(data == NULL))
		return -ENOMEM;

	mapping = dma_map_single(&bp->pdev->dev, data + NET_SKB_PAD,
				 fp->rx_buf_size,
				 DMA_FROM_DEVICE);
	if (unlikely(dma_mapping_error(&bp->pdev->dev, mapping))) {
		bnx2x_frag_free(fp, data);
		BNX2X_ERR("Can't map rx data\n");
		return -ENOMEM;
	}

	rx_buf->data = data;
	dma_unmap_addr_set(rx_buf, mapping, mapping);

	rx_bd->addr_hi = cpu_to_le32(U64_HI(mapping));
	rx_bd->addr_lo = cpu_to_le32(U64_LO(mapping));

	return 0;
}

static
void bnx2x_csum_validate(struct sk_buff *skb, union eth_rx_cqe *cqe,
				 struct bnx2x_fastpath *fp,
				 struct bnx2x_eth_q_stats *qstats)
{
	/* Do nothing if no L4 csum validation was done.
	 * We do not check whether IP csum was validated. For IPv4 we assume
	 * that if the card got as far as validating the L4 csum, it also
	 * validated the IP csum. IPv6 has no IP csum.
	 */
	if (cqe->fast_path_cqe.status_flags &
	    ETH_FAST_PATH_RX_CQE_L4_XSUM_NO_VALIDATION_FLG)
		return;

	/* If L4 validation was done, check if an error was found. */

	if (cqe->fast_path_cqe.type_error_flags &
	    (ETH_FAST_PATH_RX_CQE_IP_BAD_XSUM_FLG |
	     ETH_FAST_PATH_RX_CQE_L4_BAD_XSUM_FLG))
		qstats->hw_csum_err++;
	else
		skb->ip_summed = CHECKSUM_UNNECESSARY;
}

static int bnx2x_rx_int(struct bnx2x_fastpath *fp, int budget)
{
	struct bnx2x *bp = fp->bp;
	u16 bd_cons, bd_prod, bd_prod_fw, comp_ring_cons;
	u16 sw_comp_cons, sw_comp_prod;
	int rx_pkt = 0;
	union eth_rx_cqe *cqe;
	struct eth_fast_path_rx_cqe *cqe_fp;

#ifdef BNX2X_STOP_ON_ERROR
	if (unlikely(bp->panic))
		return 0;
#endif
	if (budget <= 0)
		return rx_pkt;

	bd_cons = fp->rx_bd_cons;
	bd_prod = fp->rx_bd_prod;
	bd_prod_fw = bd_prod;
	sw_comp_cons = fp->rx_comp_cons;
	sw_comp_prod = fp->rx_comp_prod;

	comp_ring_cons = RCQ_BD(sw_comp_cons);
	cqe = &fp->rx_comp_ring[comp_ring_cons];
	cqe_fp = &cqe->fast_path_cqe;

	DP(NETIF_MSG_RX_STATUS,
	   "queue[%d]: sw_comp_cons %u\n", fp->index, sw_comp_cons);

	while (BNX2X_IS_CQE_COMPLETED(cqe_fp)) {
		struct sw_rx_bd *rx_buf = NULL;
		struct sk_buff *skb;
		u8 cqe_fp_flags;
		enum eth_rx_cqe_type cqe_fp_type;
		u16 len, pad, queue;
		u8 *data;
		u32 rxhash;
		enum pkt_hash_types rxhash_type;

#ifdef BNX2X_STOP_ON_ERROR
		if (unlikely(bp->panic))
			return 0;
#endif

		bd_prod = RX_BD(bd_prod);
		bd_cons = RX_BD(bd_cons);

		/* A rmb() is required to ensure that the CQE is not read
		 * before it is written by the adapter DMA.  PCI ordering
		 * rules will make sure the other fields are written before
		 * the marker at the end of struct eth_fast_path_rx_cqe
		 * but without rmb() a weakly ordered processor can process
		 * stale data.  Without the barrier TPA state-machine might
		 * enter inconsistent state and kernel stack might be
		 * provided with incorrect packet description - these lead
		 * to various kernel crashed.
		 */
		rmb();

		cqe_fp_flags = cqe_fp->type_error_flags;
		cqe_fp_type = cqe_fp_flags & ETH_FAST_PATH_RX_CQE_TYPE;

		DP(NETIF_MSG_RX_STATUS,
		   "CQE type %x  err %x  status %x  queue %x  vlan %x  len %u\n",
		   CQE_TYPE(cqe_fp_flags),
		   cqe_fp_flags, cqe_fp->status_flags,
		   le32_to_cpu(cqe_fp->rss_hash_result),
		   le16_to_cpu(cqe_fp->vlan_tag),
		   le16_to_cpu(cqe_fp->pkt_len_or_gro_seg_len));

		/* is this a slowpath msg? */
		if (unlikely(CQE_TYPE_SLOW(cqe_fp_type))) {
			bnx2x_sp_event(fp, cqe);
			goto next_cqe;
		}

		rx_buf = &fp->rx_buf_ring[bd_cons];
		data = rx_buf->data;

		if (!CQE_TYPE_FAST(cqe_fp_type)) {
			struct bnx2x_agg_info *tpa_info;
			u16 frag_size, pages;
#ifdef BNX2X_STOP_ON_ERROR
			/* sanity check */
			if (fp->mode == TPA_MODE_DISABLED &&
			    (CQE_TYPE_START(cqe_fp_type) ||
			     CQE_TYPE_STOP(cqe_fp_type)))
				BNX2X_ERR("START/STOP packet while TPA disabled, type %x\n",
					  CQE_TYPE(cqe_fp_type));
#endif

			if (CQE_TYPE_START(cqe_fp_type)) {
				u16 queue = cqe_fp->queue_index;
				DP(NETIF_MSG_RX_STATUS,
				   "calling tpa_start on queue %d\n",
				   queue);

				bnx2x_tpa_start(fp, queue,
						bd_cons, bd_prod,
						cqe_fp);

				goto next_rx;
			}
			queue = cqe->end_agg_cqe.queue_index;
			tpa_info = &fp->tpa_info[queue];
			DP(NETIF_MSG_RX_STATUS,
			   "calling tpa_stop on queue %d\n",
			   queue);

			frag_size = le16_to_cpu(cqe->end_agg_cqe.pkt_len) -
				    tpa_info->len_on_bd;

			if (fp->mode == TPA_MODE_GRO)
				pages = (frag_size + tpa_info->full_page - 1) /
					 tpa_info->full_page;
			else
				pages = SGE_PAGE_ALIGN(frag_size) >>
					SGE_PAGE_SHIFT;

			bnx2x_tpa_stop(bp, fp, tpa_info, pages,
				       &cqe->end_agg_cqe, comp_ring_cons);
#ifdef BNX2X_STOP_ON_ERROR
			if (bp->panic)
				return 0;
#endif

			bnx2x_update_sge_prod(fp, pages, &cqe->end_agg_cqe);
			goto next_cqe;
		}
		/* non TPA */
		len = le16_to_cpu(cqe_fp->pkt_len_or_gro_seg_len);
		pad = cqe_fp->placement_offset;
		dma_sync_single_for_cpu(&bp->pdev->dev,
					dma_unmap_addr(rx_buf, mapping),
					pad + RX_COPY_THRESH,
					DMA_FROM_DEVICE);
		pad += NET_SKB_PAD;
		prefetch(data + pad); /* speedup eth_type_trans() */
		/* is this an error packet? */
		if (unlikely(cqe_fp_flags & ETH_RX_ERROR_FALGS)) {
			DP(NETIF_MSG_RX_ERR | NETIF_MSG_RX_STATUS,
			   "ERROR  flags %x  rx packet %u\n",
			   cqe_fp_flags, sw_comp_cons);
			bnx2x_fp_qstats(bp, fp)->rx_err_discard_pkt++;
			goto reuse_rx;
		}

		/* Since we don't have a jumbo ring
		 * copy small packets if mtu > 1500
		 */
		if ((bp->dev->mtu > ETH_MAX_PACKET_SIZE) &&
		    (len <= RX_COPY_THRESH)) {
			skb = napi_alloc_skb(&fp->napi, len);
			if (skb == NULL) {
				DP(NETIF_MSG_RX_ERR | NETIF_MSG_RX_STATUS,
				   "ERROR  packet dropped because of alloc failure\n");
				bnx2x_fp_qstats(bp, fp)->rx_skb_alloc_failed++;
				goto reuse_rx;
			}
			memcpy(skb->data, data + pad, len);
			bnx2x_reuse_rx_data(fp, bd_cons, bd_prod);
		} else {
			if (likely(bnx2x_alloc_rx_data(bp, fp, bd_prod,
						       GFP_ATOMIC) == 0)) {
				dma_unmap_single(&bp->pdev->dev,
						 dma_unmap_addr(rx_buf, mapping),
						 fp->rx_buf_size,
						 DMA_FROM_DEVICE);
				skb = build_skb(data, fp->rx_frag_size);
				if (unlikely(!skb)) {
					bnx2x_frag_free(fp, data);
					bnx2x_fp_qstats(bp, fp)->
							rx_skb_alloc_failed++;
					goto next_rx;
				}
				skb_reserve(skb, pad);
			} else {
				DP(NETIF_MSG_RX_ERR | NETIF_MSG_RX_STATUS,
				   "ERROR  packet dropped because of alloc failure\n");
				bnx2x_fp_qstats(bp, fp)->rx_skb_alloc_failed++;
reuse_rx:
				bnx2x_reuse_rx_data(fp, bd_cons, bd_prod);
				goto next_rx;
			}
		}

		skb_put(skb, len);
		skb->protocol = eth_type_trans(skb, bp->dev);

		/* Set Toeplitz hash for a none-LRO skb */
		rxhash = bnx2x_get_rxhash(bp, cqe_fp, &rxhash_type);
		skb_set_hash(skb, rxhash, rxhash_type);

		skb_checksum_none_assert(skb);

		if (bp->dev->features & NETIF_F_RXCSUM)
			bnx2x_csum_validate(skb, cqe, fp,
					    bnx2x_fp_qstats(bp, fp));

		skb_record_rx_queue(skb, fp->rx_queue);

		/* Check if this packet was timestamped */
		if (unlikely(cqe->fast_path_cqe.type_error_flags &
			     (1 << ETH_FAST_PATH_RX_CQE_PTP_PKT_SHIFT)))
			bnx2x_set_rx_ts(bp, skb);

		if (le16_to_cpu(cqe_fp->pars_flags.flags) &
		    PARSING_FLAGS_VLAN)
			__vlan_hwaccel_put_tag(skb, htons(ETH_P_8021Q),
					       le16_to_cpu(cqe_fp->vlan_tag));

		skb_mark_napi_id(skb, &fp->napi);

		if (bnx2x_fp_ll_polling(fp))
			netif_receive_skb(skb);
		else
			napi_gro_receive(&fp->napi, skb);
next_rx:
		rx_buf->data = NULL;

		bd_cons = NEXT_RX_IDX(bd_cons);
		bd_prod = NEXT_RX_IDX(bd_prod);
		bd_prod_fw = NEXT_RX_IDX(bd_prod_fw);
		rx_pkt++;
next_cqe:
		sw_comp_prod = NEXT_RCQ_IDX(sw_comp_prod);
		sw_comp_cons = NEXT_RCQ_IDX(sw_comp_cons);

		/* mark CQE as free */
		BNX2X_SEED_CQE(cqe_fp);

		if (rx_pkt == budget)
			break;

		comp_ring_cons = RCQ_BD(sw_comp_cons);
		cqe = &fp->rx_comp_ring[comp_ring_cons];
		cqe_fp = &cqe->fast_path_cqe;
	} /* while */

	fp->rx_bd_cons = bd_cons;
	fp->rx_bd_prod = bd_prod_fw;
	fp->rx_comp_cons = sw_comp_cons;
	fp->rx_comp_prod = sw_comp_prod;

	/* Update producers */
	bnx2x_update_rx_prod(bp, fp, bd_prod_fw, sw_comp_prod,
			     fp->rx_sge_prod);

	fp->rx_pkt += rx_pkt;
	fp->rx_calls++;

	return rx_pkt;
}

static irqreturn_t bnx2x_msix_fp_int(int irq, void *fp_cookie)
{
	struct bnx2x_fastpath *fp = fp_cookie;
	struct bnx2x *bp = fp->bp;
	u8 cos;

	DP(NETIF_MSG_INTR,
	   "got an MSI-X interrupt on IDX:SB [fp %d fw_sd %d igusb %d]\n",
	   fp->index, fp->fw_sb_id, fp->igu_sb_id);

	bnx2x_ack_sb(bp, fp->igu_sb_id, USTORM_ID, 0, IGU_INT_DISABLE, 0);

#ifdef BNX2X_STOP_ON_ERROR
	if (unlikely(bp->panic))
		return IRQ_HANDLED;
#endif

	/* Handle Rx and Tx according to MSI-X vector */
	for_each_cos_in_tx_queue(fp, cos)
		prefetch(fp->txdata_ptr[cos]->tx_cons_sb);

	prefetch(&fp->sb_running_index[SM_RX_ID]);
	napi_schedule_irqoff(&bnx2x_fp(bp, fp->index, napi));

	return IRQ_HANDLED;
}

/* HW Lock for shared dual port PHYs */
void bnx2x_acquire_phy_lock(struct bnx2x *bp)
{
	mutex_lock(&bp->port.phy_mutex);

	bnx2x_acquire_hw_lock(bp, HW_LOCK_RESOURCE_MDIO);
}

void bnx2x_release_phy_lock(struct bnx2x *bp)
{
	bnx2x_release_hw_lock(bp, HW_LOCK_RESOURCE_MDIO);

	mutex_unlock(&bp->port.phy_mutex);
}

/* calculates MF speed according to current linespeed and MF configuration */
u16 bnx2x_get_mf_speed(struct bnx2x *bp)
{
	u16 line_speed = bp->link_vars.line_speed;
	if (IS_MF(bp)) {
		u16 maxCfg = bnx2x_extract_max_cfg(bp,
						   bp->mf_config[BP_VN(bp)]);

		/* Calculate the current MAX line speed limit for the MF
		 * devices
		 */
		if (IS_MF_PERCENT_BW(bp))
			line_speed = (line_speed * maxCfg) / 100;
		else { /* SD mode */
			u16 vn_max_rate = maxCfg * 100;

			if (vn_max_rate < line_speed)
				line_speed = vn_max_rate;
		}
	}

	return line_speed;
}

/**
 * bnx2x_fill_report_data - fill link report data to report
 *
 * @bp:		driver handle
 * @data:	link state to update
 *
 * It uses a none-atomic bit operations because is called under the mutex.
 */
static void bnx2x_fill_report_data(struct bnx2x *bp,
				   struct bnx2x_link_report_data *data)
{
	memset(data, 0, sizeof(*data));

	if (IS_PF(bp)) {
		/* Fill the report data: effective line speed */
		data->line_speed = bnx2x_get_mf_speed(bp);

		/* Link is down */
		if (!bp->link_vars.link_up || (bp->flags & MF_FUNC_DIS))
			__set_bit(BNX2X_LINK_REPORT_LINK_DOWN,
				  &data->link_report_flags);

		if (!BNX2X_NUM_ETH_QUEUES(bp))
			__set_bit(BNX2X_LINK_REPORT_LINK_DOWN,
				  &data->link_report_flags);

		/* Full DUPLEX */
		if (bp->link_vars.duplex == DUPLEX_FULL)
			__set_bit(BNX2X_LINK_REPORT_FD,
				  &data->link_report_flags);

		/* Rx Flow Control is ON */
		if (bp->link_vars.flow_ctrl & BNX2X_FLOW_CTRL_RX)
			__set_bit(BNX2X_LINK_REPORT_RX_FC_ON,
				  &data->link_report_flags);

		/* Tx Flow Control is ON */
		if (bp->link_vars.flow_ctrl & BNX2X_FLOW_CTRL_TX)
			__set_bit(BNX2X_LINK_REPORT_TX_FC_ON,
				  &data->link_report_flags);
	} else { /* VF */
		*data = bp->vf_link_vars;
	}
}

/**
 * bnx2x_link_report - report link status to OS.
 *
 * @bp:		driver handle
 *
 * Calls the __bnx2x_link_report() under the same locking scheme
 * as a link/PHY state managing code to ensure a consistent link
 * reporting.
 */

void bnx2x_link_report(struct bnx2x *bp)
{
	bnx2x_acquire_phy_lock(bp);
	__bnx2x_link_report(bp);
	bnx2x_release_phy_lock(bp);
}

/**
 * __bnx2x_link_report - report link status to OS.
 *
 * @bp:		driver handle
 *
 * None atomic implementation.
 * Should be called under the phy_lock.
 */
void __bnx2x_link_report(struct bnx2x *bp)
{
	struct bnx2x_link_report_data cur_data;

	/* reread mf_cfg */
	if (IS_PF(bp) && !CHIP_IS_E1(bp))
		bnx2x_read_mf_cfg(bp);

	/* Read the current link report info */
	bnx2x_fill_report_data(bp, &cur_data);

	/* Don't report link down or exactly the same link status twice */
	if (!memcmp(&cur_data, &bp->last_reported_link, sizeof(cur_data)) ||
	    (test_bit(BNX2X_LINK_REPORT_LINK_DOWN,
		      &bp->last_reported_link.link_report_flags) &&
	     test_bit(BNX2X_LINK_REPORT_LINK_DOWN,
		      &cur_data.link_report_flags)))
		return;

	bp->link_cnt++;

	/* We are going to report a new link parameters now -
	 * remember the current data for the next time.
	 */
	memcpy(&bp->last_reported_link, &cur_data, sizeof(cur_data));

	/* propagate status to VFs */
	if (IS_PF(bp))
		bnx2x_iov_link_update(bp);

	if (test_bit(BNX2X_LINK_REPORT_LINK_DOWN,
		     &cur_data.link_report_flags)) {
		netif_carrier_off(bp->dev);
		netdev_err(bp->dev, "NIC Link is Down\n");
		return;
	} else {
		const char *duplex;
		const char *flow;

		netif_carrier_on(bp->dev);

		if (test_and_clear_bit(BNX2X_LINK_REPORT_FD,
				       &cur_data.link_report_flags))
			duplex = "full";
		else
			duplex = "half";

		/* Handle the FC at the end so that only these flags would be
		 * possibly set. This way we may easily check if there is no FC
		 * enabled.
		 */
		if (cur_data.link_report_flags) {
			if (test_bit(BNX2X_LINK_REPORT_RX_FC_ON,
				     &cur_data.link_report_flags)) {
				if (test_bit(BNX2X_LINK_REPORT_TX_FC_ON,
				     &cur_data.link_report_flags))
					flow = "ON - receive & transmit";
				else
					flow = "ON - receive";
			} else {
				flow = "ON - transmit";
			}
		} else {
			flow = "none";
		}
		netdev_info(bp->dev, "NIC Link is Up, %d Mbps %s duplex, Flow control: %s\n",
			    cur_data.line_speed, duplex, flow);
	}
}

static void bnx2x_set_next_page_sgl(struct bnx2x_fastpath *fp)
{
	int i;

	for (i = 1; i <= NUM_RX_SGE_PAGES; i++) {
		struct eth_rx_sge *sge;

		sge = &fp->rx_sge_ring[RX_SGE_CNT * i - 2];
		sge->addr_hi =
			cpu_to_le32(U64_HI(fp->rx_sge_mapping +
			BCM_PAGE_SIZE*(i % NUM_RX_SGE_PAGES)));

		sge->addr_lo =
			cpu_to_le32(U64_LO(fp->rx_sge_mapping +
			BCM_PAGE_SIZE*(i % NUM_RX_SGE_PAGES)));
	}
}

static void bnx2x_free_tpa_pool(struct bnx2x *bp,
				struct bnx2x_fastpath *fp, int last)
{
	int i;

	for (i = 0; i < last; i++) {
		struct bnx2x_agg_info *tpa_info = &fp->tpa_info[i];
		struct sw_rx_bd *first_buf = &tpa_info->first_buf;
		u8 *data = first_buf->data;

		if (data == NULL) {
			DP(NETIF_MSG_IFDOWN, "tpa bin %d empty on free\n", i);
			continue;
		}
		if (tpa_info->tpa_state == BNX2X_TPA_START)
			dma_unmap_single(&bp->pdev->dev,
					 dma_unmap_addr(first_buf, mapping),
					 fp->rx_buf_size, DMA_FROM_DEVICE);
		bnx2x_frag_free(fp, data);
		first_buf->data = NULL;
	}
}

void bnx2x_init_rx_rings_cnic(struct bnx2x *bp)
{
	int j;

	for_each_rx_queue_cnic(bp, j) {
		struct bnx2x_fastpath *fp = &bp->fp[j];

		fp->rx_bd_cons = 0;

		/* Activate BD ring */
		/* Warning!
		 * this will generate an interrupt (to the TSTORM)
		 * must only be done after chip is initialized
		 */
		bnx2x_update_rx_prod(bp, fp, fp->rx_bd_prod, fp->rx_comp_prod,
				     fp->rx_sge_prod);
	}
}

void bnx2x_init_rx_rings(struct bnx2x *bp)
{
	int func = BP_FUNC(bp);
	u16 ring_prod;
	int i, j;

	/* Allocate TPA resources */
	for_each_eth_queue(bp, j) {
		struct bnx2x_fastpath *fp = &bp->fp[j];

		DP(NETIF_MSG_IFUP,
		   "mtu %d  rx_buf_size %d\n", bp->dev->mtu, fp->rx_buf_size);

		if (fp->mode != TPA_MODE_DISABLED) {
			/* Fill the per-aggregation pool */
			for (i = 0; i < MAX_AGG_QS(bp); i++) {
				struct bnx2x_agg_info *tpa_info =
					&fp->tpa_info[i];
				struct sw_rx_bd *first_buf =
					&tpa_info->first_buf;

				first_buf->data =
					bnx2x_frag_alloc(fp, GFP_KERNEL);
				if (!first_buf->data) {
					BNX2X_ERR("Failed to allocate TPA skb pool for queue[%d] - disabling TPA on this queue!\n",
						  j);
					bnx2x_free_tpa_pool(bp, fp, i);
					fp->mode = TPA_MODE_DISABLED;
					break;
				}
				dma_unmap_addr_set(first_buf, mapping, 0);
				tpa_info->tpa_state = BNX2X_TPA_STOP;
			}

			/* "next page" elements initialization */
			bnx2x_set_next_page_sgl(fp);

			/* set SGEs bit mask */
			bnx2x_init_sge_ring_bit_mask(fp);

			/* Allocate SGEs and initialize the ring elements */
			for (i = 0, ring_prod = 0;
			     i < MAX_RX_SGE_CNT*NUM_RX_SGE_PAGES; i++) {

				if (bnx2x_alloc_rx_sge(bp, fp, ring_prod,
						       GFP_KERNEL) < 0) {
					BNX2X_ERR("was only able to allocate %d rx sges\n",
						  i);
					BNX2X_ERR("disabling TPA for queue[%d]\n",
						  j);
					/* Cleanup already allocated elements */
					bnx2x_free_rx_sge_range(bp, fp,
								ring_prod);
					bnx2x_free_tpa_pool(bp, fp,
							    MAX_AGG_QS(bp));
					fp->mode = TPA_MODE_DISABLED;
					ring_prod = 0;
					break;
				}
				ring_prod = NEXT_SGE_IDX(ring_prod);
			}

			fp->rx_sge_prod = ring_prod;
		}
	}

	for_each_eth_queue(bp, j) {
		struct bnx2x_fastpath *fp = &bp->fp[j];

		fp->rx_bd_cons = 0;

		/* Activate BD ring */
		/* Warning!
		 * this will generate an interrupt (to the TSTORM)
		 * must only be done after chip is initialized
		 */
		bnx2x_update_rx_prod(bp, fp, fp->rx_bd_prod, fp->rx_comp_prod,
				     fp->rx_sge_prod);

		if (j != 0)
			continue;

		if (CHIP_IS_E1(bp)) {
			REG_WR(bp, BAR_USTRORM_INTMEM +
			       USTORM_MEM_WORKAROUND_ADDRESS_OFFSET(func),
			       U64_LO(fp->rx_comp_mapping));
			REG_WR(bp, BAR_USTRORM_INTMEM +
			       USTORM_MEM_WORKAROUND_ADDRESS_OFFSET(func) + 4,
			       U64_HI(fp->rx_comp_mapping));
		}
	}
}

static void bnx2x_free_tx_skbs_queue(struct bnx2x_fastpath *fp)
{
	u8 cos;
	struct bnx2x *bp = fp->bp;

	for_each_cos_in_tx_queue(fp, cos) {
		struct bnx2x_fp_txdata *txdata = fp->txdata_ptr[cos];
		unsigned pkts_compl = 0, bytes_compl = 0;

		u16 sw_prod = txdata->tx_pkt_prod;
		u16 sw_cons = txdata->tx_pkt_cons;

		while (sw_cons != sw_prod) {
			bnx2x_free_tx_pkt(bp, txdata, TX_BD(sw_cons),
					  &pkts_compl, &bytes_compl);
			sw_cons++;
		}

		netdev_tx_reset_queue(
			netdev_get_tx_queue(bp->dev,
					    txdata->txq_index));
	}
}

static void bnx2x_free_tx_skbs_cnic(struct bnx2x *bp)
{
	int i;

	for_each_tx_queue_cnic(bp, i) {
		bnx2x_free_tx_skbs_queue(&bp->fp[i]);
	}
}

static void bnx2x_free_tx_skbs(struct bnx2x *bp)
{
	int i;

	for_each_eth_queue(bp, i) {
		bnx2x_free_tx_skbs_queue(&bp->fp[i]);
	}
}

static void bnx2x_free_rx_bds(struct bnx2x_fastpath *fp)
{
	struct bnx2x *bp = fp->bp;
	int i;

	/* ring wasn't allocated */
	if (fp->rx_buf_ring == NULL)
		return;

	for (i = 0; i < NUM_RX_BD; i++) {
		struct sw_rx_bd *rx_buf = &fp->rx_buf_ring[i];
		u8 *data = rx_buf->data;

		if (data == NULL)
			continue;
		dma_unmap_single(&bp->pdev->dev,
				 dma_unmap_addr(rx_buf, mapping),
				 fp->rx_buf_size, DMA_FROM_DEVICE);

		rx_buf->data = NULL;
		bnx2x_frag_free(fp, data);
	}
}

static void bnx2x_free_rx_skbs_cnic(struct bnx2x *bp)
{
	int j;

	for_each_rx_queue_cnic(bp, j) {
		bnx2x_free_rx_bds(&bp->fp[j]);
	}
}

static void bnx2x_free_rx_skbs(struct bnx2x *bp)
{
	int j;

	for_each_eth_queue(bp, j) {
		struct bnx2x_fastpath *fp = &bp->fp[j];

		bnx2x_free_rx_bds(fp);

		if (fp->mode != TPA_MODE_DISABLED)
			bnx2x_free_tpa_pool(bp, fp, MAX_AGG_QS(bp));
	}
}

static void bnx2x_free_skbs_cnic(struct bnx2x *bp)
{
	bnx2x_free_tx_skbs_cnic(bp);
	bnx2x_free_rx_skbs_cnic(bp);
}

void bnx2x_free_skbs(struct bnx2x *bp)
{
	bnx2x_free_tx_skbs(bp);
	bnx2x_free_rx_skbs(bp);
}

void bnx2x_update_max_mf_config(struct bnx2x *bp, u32 value)
{
	/* load old values */
	u32 mf_cfg = bp->mf_config[BP_VN(bp)];

	if (value != bnx2x_extract_max_cfg(bp, mf_cfg)) {
		/* leave all but MAX value */
		mf_cfg &= ~FUNC_MF_CFG_MAX_BW_MASK;

		/* set new MAX value */
		mf_cfg |= (value << FUNC_MF_CFG_MAX_BW_SHIFT)
				& FUNC_MF_CFG_MAX_BW_MASK;

		bnx2x_fw_command(bp, DRV_MSG_CODE_SET_MF_BW, mf_cfg);
	}
}

/**
 * bnx2x_free_msix_irqs - free previously requested MSI-X IRQ vectors
 *
 * @bp:		driver handle
 * @nvecs:	number of vectors to be released
 */
static void bnx2x_free_msix_irqs(struct bnx2x *bp, int nvecs)
{
	int i, offset = 0;

	if (nvecs == offset)
		return;

	/* VFs don't have a default SB */
	if (IS_PF(bp)) {
		free_irq(bp->msix_table[offset].vector, bp->dev);
		DP(NETIF_MSG_IFDOWN, "released sp irq (%d)\n",
		   bp->msix_table[offset].vector);
		offset++;
	}

	if (CNIC_SUPPORT(bp)) {
		if (nvecs == offset)
			return;
		offset++;
	}

	for_each_eth_queue(bp, i) {
		if (nvecs == offset)
			return;
		DP(NETIF_MSG_IFDOWN, "about to release fp #%d->%d irq\n",
		   i, bp->msix_table[offset].vector);

		free_irq(bp->msix_table[offset++].vector, &bp->fp[i]);
	}
}

void bnx2x_free_irq(struct bnx2x *bp)
{
	if (bp->flags & USING_MSIX_FLAG &&
	    !(bp->flags & USING_SINGLE_MSIX_FLAG)) {
		int nvecs = BNX2X_NUM_ETH_QUEUES(bp) + CNIC_SUPPORT(bp);

		/* vfs don't have a default status block */
		if (IS_PF(bp))
			nvecs++;

		bnx2x_free_msix_irqs(bp, nvecs);
	} else {
		free_irq(bp->dev->irq, bp->dev);
	}
}

int bnx2x_enable_msix(struct bnx2x *bp)
{
	int msix_vec = 0, i, rc;

	/* VFs don't have a default status block */
	if (IS_PF(bp)) {
		bp->msix_table[msix_vec].entry = msix_vec;
		BNX2X_DEV_INFO("msix_table[0].entry = %d (slowpath)\n",
			       bp->msix_table[0].entry);
		msix_vec++;
	}

	/* Cnic requires an msix vector for itself */
	if (CNIC_SUPPORT(bp)) {
		bp->msix_table[msix_vec].entry = msix_vec;
		BNX2X_DEV_INFO("msix_table[%d].entry = %d (CNIC)\n",
			       msix_vec, bp->msix_table[msix_vec].entry);
		msix_vec++;
	}

	/* We need separate vectors for ETH queues only (not FCoE) */
	for_each_eth_queue(bp, i) {
		bp->msix_table[msix_vec].entry = msix_vec;
		BNX2X_DEV_INFO("msix_table[%d].entry = %d (fastpath #%u)\n",
			       msix_vec, msix_vec, i);
		msix_vec++;
	}

	DP(BNX2X_MSG_SP, "about to request enable msix with %d vectors\n",
	   msix_vec);

	rc = pci_enable_msix_range(bp->pdev, &bp->msix_table[0],
				   BNX2X_MIN_MSIX_VEC_CNT(bp), msix_vec);
	/*
	 * reconfigure number of tx/rx queues according to available
	 * MSI-X vectors
	 */
	if (rc == -ENOSPC) {
		/* Get by with single vector */
		rc = pci_enable_msix_range(bp->pdev, &bp->msix_table[0], 1, 1);
		if (rc < 0) {
			BNX2X_DEV_INFO("Single MSI-X is not attainable rc %d\n",
				       rc);
			goto no_msix;
		}

		BNX2X_DEV_INFO("Using single MSI-X vector\n");
		bp->flags |= USING_SINGLE_MSIX_FLAG;

		BNX2X_DEV_INFO("set number of queues to 1\n");
		bp->num_ethernet_queues = 1;
		bp->num_queues = bp->num_ethernet_queues + bp->num_cnic_queues;
	} else if (rc < 0) {
		BNX2X_DEV_INFO("MSI-X is not attainable rc %d\n", rc);
		goto no_msix;
	} else if (rc < msix_vec) {
		/* how less vectors we will have? */
		int diff = msix_vec - rc;

		BNX2X_DEV_INFO("Trying to use less MSI-X vectors: %d\n", rc);

		/*
		 * decrease number of queues by number of unallocated entries
		 */
		bp->num_ethernet_queues -= diff;
		bp->num_queues = bp->num_ethernet_queues + bp->num_cnic_queues;

		BNX2X_DEV_INFO("New queue configuration set: %d\n",
			       bp->num_queues);
	}

	bp->flags |= USING_MSIX_FLAG;

	return 0;

no_msix:
	/* fall to INTx if not enough memory */
	if (rc == -ENOMEM)
		bp->flags |= DISABLE_MSI_FLAG;

	return rc;
}

static int bnx2x_req_msix_irqs(struct bnx2x *bp)
{
	int i, rc, offset = 0;

	/* no default status block for vf */
	if (IS_PF(bp)) {
		rc = request_irq(bp->msix_table[offset++].vector,
				 bnx2x_msix_sp_int, 0,
				 bp->dev->name, bp->dev);
		if (rc) {
			BNX2X_ERR("request sp irq failed\n");
			return -EBUSY;
		}
	}

	if (CNIC_SUPPORT(bp))
		offset++;

	for_each_eth_queue(bp, i) {
		struct bnx2x_fastpath *fp = &bp->fp[i];
		snprintf(fp->name, sizeof(fp->name), "%s-fp-%d",
			 bp->dev->name, i);

		rc = request_irq(bp->msix_table[offset].vector,
				 bnx2x_msix_fp_int, 0, fp->name, fp);
		if (rc) {
			BNX2X_ERR("request fp #%d irq (%d) failed  rc %d\n", i,
			      bp->msix_table[offset].vector, rc);
			bnx2x_free_msix_irqs(bp, offset);
			return -EBUSY;
		}

		offset++;
	}

	i = BNX2X_NUM_ETH_QUEUES(bp);
	if (IS_PF(bp)) {
		offset = 1 + CNIC_SUPPORT(bp);
		netdev_info(bp->dev,
			    "using MSI-X  IRQs: sp %d  fp[%d] %d ... fp[%d] %d\n",
			    bp->msix_table[0].vector,
			    0, bp->msix_table[offset].vector,
			    i - 1, bp->msix_table[offset + i - 1].vector);
	} else {
		offset = CNIC_SUPPORT(bp);
		netdev_info(bp->dev,
			    "using MSI-X  IRQs: fp[%d] %d ... fp[%d] %d\n",
			    0, bp->msix_table[offset].vector,
			    i - 1, bp->msix_table[offset + i - 1].vector);
	}
	return 0;
}

int bnx2x_enable_msi(struct bnx2x *bp)
{
	int rc;

	rc = pci_enable_msi(bp->pdev);
	if (rc) {
		BNX2X_DEV_INFO("MSI is not attainable\n");
		return -1;
	}
	bp->flags |= USING_MSI_FLAG;

	return 0;
}

static int bnx2x_req_irq(struct bnx2x *bp)
{
	unsigned long flags;
	unsigned int irq;

	if (bp->flags & (USING_MSI_FLAG | USING_MSIX_FLAG))
		flags = 0;
	else
		flags = IRQF_SHARED;

	if (bp->flags & USING_MSIX_FLAG)
		irq = bp->msix_table[0].vector;
	else
		irq = bp->pdev->irq;

	return request_irq(irq, bnx2x_interrupt, flags, bp->dev->name, bp->dev);
}

static int bnx2x_setup_irqs(struct bnx2x *bp)
{
	int rc = 0;
	if (bp->flags & USING_MSIX_FLAG &&
	    !(bp->flags & USING_SINGLE_MSIX_FLAG)) {
		rc = bnx2x_req_msix_irqs(bp);
		if (rc)
			return rc;
	} else {
		rc = bnx2x_req_irq(bp);
		if (rc) {
			BNX2X_ERR("IRQ request failed  rc %d, aborting\n", rc);
			return rc;
		}
		if (bp->flags & USING_MSI_FLAG) {
			bp->dev->irq = bp->pdev->irq;
			netdev_info(bp->dev, "using MSI IRQ %d\n",
				    bp->dev->irq);
		}
		if (bp->flags & USING_MSIX_FLAG) {
			bp->dev->irq = bp->msix_table[0].vector;
			netdev_info(bp->dev, "using MSIX IRQ %d\n",
				    bp->dev->irq);
		}
	}

	return 0;
}

static void bnx2x_napi_enable_cnic(struct bnx2x *bp)
{
	int i;

	for_each_rx_queue_cnic(bp, i) {
		bnx2x_fp_busy_poll_init(&bp->fp[i]);
		napi_enable(&bnx2x_fp(bp, i, napi));
	}
}

static void bnx2x_napi_enable(struct bnx2x *bp)
{
	int i;

	for_each_eth_queue(bp, i) {
		bnx2x_fp_busy_poll_init(&bp->fp[i]);
		napi_enable(&bnx2x_fp(bp, i, napi));
	}
}

static void bnx2x_napi_disable_cnic(struct bnx2x *bp)
{
	int i;

	for_each_rx_queue_cnic(bp, i) {
		napi_disable(&bnx2x_fp(bp, i, napi));
		while (!bnx2x_fp_ll_disable(&bp->fp[i]))
			usleep_range(1000, 2000);
	}
}

static void bnx2x_napi_disable(struct bnx2x *bp)
{
	int i;

	for_each_eth_queue(bp, i) {
		napi_disable(&bnx2x_fp(bp, i, napi));
		while (!bnx2x_fp_ll_disable(&bp->fp[i]))
			usleep_range(1000, 2000);
	}
}

void bnx2x_netif_start(struct bnx2x *bp)
{
	if (netif_running(bp->dev)) {
		bnx2x_napi_enable(bp);
		if (CNIC_LOADED(bp))
			bnx2x_napi_enable_cnic(bp);
		bnx2x_int_enable(bp);
		if (bp->state == BNX2X_STATE_OPEN)
			netif_tx_wake_all_queues(bp->dev);
	}
}

void bnx2x_netif_stop(struct bnx2x *bp, int disable_hw)
{
	bnx2x_int_disable_sync(bp, disable_hw);
	bnx2x_napi_disable(bp);
	if (CNIC_LOADED(bp))
		bnx2x_napi_disable_cnic(bp);
}

u16 bnx2x_select_queue(struct net_device *dev, struct sk_buff *skb,
		       void *accel_priv, select_queue_fallback_t fallback)
{
	struct bnx2x *bp = netdev_priv(dev);

	if (CNIC_LOADED(bp) && !NO_FCOE(bp)) {
		struct ethhdr *hdr = (struct ethhdr *)skb->data;
		u16 ether_type = ntohs(hdr->h_proto);

		/* Skip VLAN tag if present */
		if (ether_type == ETH_P_8021Q) {
			struct vlan_ethhdr *vhdr =
				(struct vlan_ethhdr *)skb->data;

			ether_type = ntohs(vhdr->h_vlan_encapsulated_proto);
		}

		/* If ethertype is FCoE or FIP - use FCoE ring */
		if ((ether_type == ETH_P_FCOE) || (ether_type == ETH_P_FIP))
			return bnx2x_fcoe_tx(bp, txq_index);
	}

	/* select a non-FCoE queue */
	return fallback(dev, skb) % BNX2X_NUM_ETH_QUEUES(bp);
}

void bnx2x_set_num_queues(struct bnx2x *bp)
{
	/* RSS queues */
	bp->num_ethernet_queues = bnx2x_calc_num_queues(bp);

	/* override in STORAGE SD modes */
	if (IS_MF_STORAGE_ONLY(bp))
		bp->num_ethernet_queues = 1;

	/* Add special queues */
	bp->num_cnic_queues = CNIC_SUPPORT(bp); /* For FCOE */
	bp->num_queues = bp->num_ethernet_queues + bp->num_cnic_queues;

	BNX2X_DEV_INFO("set number of queues to %d\n", bp->num_queues);
}

/**
 * bnx2x_set_real_num_queues - configure netdev->real_num_[tx,rx]_queues
 *
 * @bp:		Driver handle
 *
 * We currently support for at most 16 Tx queues for each CoS thus we will
 * allocate a multiple of 16 for ETH L2 rings according to the value of the
 * bp->max_cos.
 *
 * If there is an FCoE L2 queue the appropriate Tx queue will have the next
 * index after all ETH L2 indices.
 *
 * If the actual number of Tx queues (for each CoS) is less than 16 then there
 * will be the holes at the end of each group of 16 ETh L2 indices (0..15,
 * 16..31,...) with indices that are not coupled with any real Tx queue.
 *
 * The proper configuration of skb->queue_mapping is handled by
 * bnx2x_select_queue() and __skb_tx_hash().
 *
 * bnx2x_setup_tc() takes care of the proper TC mappings so that __skb_tx_hash()
 * will return a proper Tx index if TC is enabled (netdev->num_tc > 0).
 */
static int bnx2x_set_real_num_queues(struct bnx2x *bp, int include_cnic)
{
	int rc, tx, rx;

	tx = BNX2X_NUM_ETH_QUEUES(bp) * bp->max_cos;
	rx = BNX2X_NUM_ETH_QUEUES(bp);

/* account for fcoe queue */
	if (include_cnic && !NO_FCOE(bp)) {
		rx++;
		tx++;
	}

	rc = netif_set_real_num_tx_queues(bp->dev, tx);
	if (rc) {
		BNX2X_ERR("Failed to set real number of Tx queues: %d\n", rc);
		return rc;
	}
	rc = netif_set_real_num_rx_queues(bp->dev, rx);
	if (rc) {
		BNX2X_ERR("Failed to set real number of Rx queues: %d\n", rc);
		return rc;
	}

	DP(NETIF_MSG_IFUP, "Setting real num queues to (tx, rx) (%d, %d)\n",
			  tx, rx);

	return rc;
}

static void bnx2x_set_rx_buf_size(struct bnx2x *bp)
{
	int i;

	for_each_queue(bp, i) {
		struct bnx2x_fastpath *fp = &bp->fp[i];
		u32 mtu;

		/* Always use a mini-jumbo MTU for the FCoE L2 ring */
		if (IS_FCOE_IDX(i))
			/*
			 * Although there are no IP frames expected to arrive to
			 * this ring we still want to add an
			 * IP_HEADER_ALIGNMENT_PADDING to prevent a buffer
			 * overrun attack.
			 */
			mtu = BNX2X_FCOE_MINI_JUMBO_MTU;
		else
			mtu = bp->dev->mtu;
		fp->rx_buf_size = BNX2X_FW_RX_ALIGN_START +
				  IP_HEADER_ALIGNMENT_PADDING +
				  ETH_OVREHEAD +
				  mtu +
				  BNX2X_FW_RX_ALIGN_END;
		/* Note : rx_buf_size doesn't take into account NET_SKB_PAD */
		if (fp->rx_buf_size + NET_SKB_PAD <= PAGE_SIZE)
			fp->rx_frag_size = fp->rx_buf_size + NET_SKB_PAD;
		else
			fp->rx_frag_size = 0;
	}
}

static int bnx2x_init_rss(struct bnx2x *bp)
{
	int i;
	u8 num_eth_queues = BNX2X_NUM_ETH_QUEUES(bp);

	/* Prepare the initial contents for the indirection table if RSS is
	 * enabled
	 */
	for (i = 0; i < sizeof(bp->rss_conf_obj.ind_table); i++)
		bp->rss_conf_obj.ind_table[i] =
			bp->fp->cl_id +
			ethtool_rxfh_indir_default(i, num_eth_queues);

	/*
	 * For 57710 and 57711 SEARCHER configuration (rss_keys) is
	 * per-port, so if explicit configuration is needed , do it only
	 * for a PMF.
	 *
	 * For 57712 and newer on the other hand it's a per-function
	 * configuration.
	 */
	return bnx2x_config_rss_eth(bp, bp->port.pmf || !CHIP_IS_E1x(bp));
}

int bnx2x_rss(struct bnx2x *bp, struct bnx2x_rss_config_obj *rss_obj,
	      bool config_hash, bool enable)
{
	struct bnx2x_config_rss_params params = {NULL};

	/* Although RSS is meaningless when there is a single HW queue we
	 * still need it enabled in order to have HW Rx hash generated.
	 *
	 * if (!is_eth_multi(bp))
	 *      bp->multi_mode = ETH_RSS_MODE_DISABLED;
	 */

	params.rss_obj = rss_obj;

	__set_bit(RAMROD_COMP_WAIT, &params.ramrod_flags);

	if (enable) {
		__set_bit(BNX2X_RSS_MODE_REGULAR, &params.rss_flags);

		/* RSS configuration */
		__set_bit(BNX2X_RSS_IPV4, &params.rss_flags);
		__set_bit(BNX2X_RSS_IPV4_TCP, &params.rss_flags);
		__set_bit(BNX2X_RSS_IPV6, &params.rss_flags);
		__set_bit(BNX2X_RSS_IPV6_TCP, &params.rss_flags);
		if (rss_obj->udp_rss_v4)
			__set_bit(BNX2X_RSS_IPV4_UDP, &params.rss_flags);
		if (rss_obj->udp_rss_v6)
			__set_bit(BNX2X_RSS_IPV6_UDP, &params.rss_flags);

		if (!CHIP_IS_E1x(bp)) {
			/* valid only for TUNN_MODE_VXLAN tunnel mode */
			__set_bit(BNX2X_RSS_IPV4_VXLAN, &params.rss_flags);
			__set_bit(BNX2X_RSS_IPV6_VXLAN, &params.rss_flags);

			/* valid only for TUNN_MODE_GRE tunnel mode */
			__set_bit(BNX2X_RSS_TUNN_INNER_HDRS, &params.rss_flags);
		}
	} else {
		__set_bit(BNX2X_RSS_MODE_DISABLED, &params.rss_flags);
	}

	/* Hash bits */
	params.rss_result_mask = MULTI_MASK;

	memcpy(params.ind_table, rss_obj->ind_table, sizeof(params.ind_table));

	if (config_hash) {
		/* RSS keys */
		netdev_rss_key_fill(params.rss_key, T_ETH_RSS_KEY * 4);
		__set_bit(BNX2X_RSS_SET_SRCH, &params.rss_flags);
	}

	if (IS_PF(bp))
		return bnx2x_config_rss(bp, &params);
	else
		return bnx2x_vfpf_config_rss(bp, &params);
}

static int bnx2x_init_hw(struct bnx2x *bp, u32 load_code)
{
	struct bnx2x_func_state_params func_params = {NULL};

	/* Prepare parameters for function state transitions */
	__set_bit(RAMROD_COMP_WAIT, &func_params.ramrod_flags);

	func_params.f_obj = &bp->func_obj;
	func_params.cmd = BNX2X_F_CMD_HW_INIT;

	func_params.params.hw_init.load_phase = load_code;

	return bnx2x_func_state_change(bp, &func_params);
}

/*
 * Cleans the object that have internal lists without sending
 * ramrods. Should be run when interrupts are disabled.
 */
void bnx2x_squeeze_objects(struct bnx2x *bp)
{
	int rc;
	unsigned long ramrod_flags = 0, vlan_mac_flags = 0;
	struct bnx2x_mcast_ramrod_params rparam = {NULL};
	struct bnx2x_vlan_mac_obj *mac_obj = &bp->sp_objs->mac_obj;

	/***************** Cleanup MACs' object first *************************/

	/* Wait for completion of requested */
	__set_bit(RAMROD_COMP_WAIT, &ramrod_flags);
	/* Perform a dry cleanup */
	__set_bit(RAMROD_DRV_CLR_ONLY, &ramrod_flags);

	/* Clean ETH primary MAC */
	__set_bit(BNX2X_ETH_MAC, &vlan_mac_flags);
	rc = mac_obj->delete_all(bp, &bp->sp_objs->mac_obj, &vlan_mac_flags,
				 &ramrod_flags);
	if (rc != 0)
		BNX2X_ERR("Failed to clean ETH MACs: %d\n", rc);

	/* Cleanup UC list */
	vlan_mac_flags = 0;
	__set_bit(BNX2X_UC_LIST_MAC, &vlan_mac_flags);
	rc = mac_obj->delete_all(bp, mac_obj, &vlan_mac_flags,
				 &ramrod_flags);
	if (rc != 0)
		BNX2X_ERR("Failed to clean UC list MACs: %d\n", rc);

	/***************** Now clean mcast object *****************************/
	rparam.mcast_obj = &bp->mcast_obj;
	__set_bit(RAMROD_DRV_CLR_ONLY, &rparam.ramrod_flags);

	/* Add a DEL command... - Since we're doing a driver cleanup only,
	 * we take a lock surrounding both the initial send and the CONTs,
	 * as we don't want a true completion to disrupt us in the middle.
	 */
	netif_addr_lock_bh(bp->dev);
	rc = bnx2x_config_mcast(bp, &rparam, BNX2X_MCAST_CMD_DEL);
	if (rc < 0)
		BNX2X_ERR("Failed to add a new DEL command to a multi-cast object: %d\n",
			  rc);

	/* ...and wait until all pending commands are cleared */
	rc = bnx2x_config_mcast(bp, &rparam, BNX2X_MCAST_CMD_CONT);
	while (rc != 0) {
		if (rc < 0) {
			BNX2X_ERR("Failed to clean multi-cast object: %d\n",
				  rc);
			netif_addr_unlock_bh(bp->dev);
			return;
		}

		rc = bnx2x_config_mcast(bp, &rparam, BNX2X_MCAST_CMD_CONT);
	}
	netif_addr_unlock_bh(bp->dev);
}

#ifndef BNX2X_STOP_ON_ERROR
#define LOAD_ERROR_EXIT(bp, label) \
	do { \
		(bp)->state = BNX2X_STATE_ERROR; \
		goto label; \
	} while (0)

#define LOAD_ERROR_EXIT_CNIC(bp, label) \
	do { \
		bp->cnic_loaded = false; \
		goto label; \
	} while (0)
#else /*BNX2X_STOP_ON_ERROR*/
#define LOAD_ERROR_EXIT(bp, label) \
	do { \
		(bp)->state = BNX2X_STATE_ERROR; \
		(bp)->panic = 1; \
		return -EBUSY; \
	} while (0)
#define LOAD_ERROR_EXIT_CNIC(bp, label) \
	do { \
		bp->cnic_loaded = false; \
		(bp)->panic = 1; \
		return -EBUSY; \
	} while (0)
#endif /*BNX2X_STOP_ON_ERROR*/

static void bnx2x_free_fw_stats_mem(struct bnx2x *bp)
{
	BNX2X_PCI_FREE(bp->fw_stats, bp->fw_stats_mapping,
		       bp->fw_stats_data_sz + bp->fw_stats_req_sz);
	return;
}

static int bnx2x_alloc_fw_stats_mem(struct bnx2x *bp)
{
	int num_groups, vf_headroom = 0;
	int is_fcoe_stats = NO_FCOE(bp) ? 0 : 1;

	/* number of queues for statistics is number of eth queues + FCoE */
	u8 num_queue_stats = BNX2X_NUM_ETH_QUEUES(bp) + is_fcoe_stats;

	/* Total number of FW statistics requests =
	 * 1 for port stats + 1 for PF stats + potential 2 for FCoE (fcoe proper
	 * and fcoe l2 queue) stats + num of queues (which includes another 1
	 * for fcoe l2 queue if applicable)
	 */
	bp->fw_stats_num = 2 + is_fcoe_stats + num_queue_stats;

	/* vf stats appear in the request list, but their data is allocated by
	 * the VFs themselves. We don't include them in the bp->fw_stats_num as
	 * it is used to determine where to place the vf stats queries in the
	 * request struct
	 */
	if (IS_SRIOV(bp))
		vf_headroom = bnx2x_vf_headroom(bp);

	/* Request is built from stats_query_header and an array of
	 * stats_query_cmd_group each of which contains
	 * STATS_QUERY_CMD_COUNT rules. The real number or requests is
	 * configured in the stats_query_header.
	 */
	num_groups =
		(((bp->fw_stats_num + vf_headroom) / STATS_QUERY_CMD_COUNT) +
		 (((bp->fw_stats_num + vf_headroom) % STATS_QUERY_CMD_COUNT) ?
		 1 : 0));

	DP(BNX2X_MSG_SP, "stats fw_stats_num %d, vf headroom %d, num_groups %d\n",
	   bp->fw_stats_num, vf_headroom, num_groups);
	bp->fw_stats_req_sz = sizeof(struct stats_query_header) +
		num_groups * sizeof(struct stats_query_cmd_group);

	/* Data for statistics requests + stats_counter
	 * stats_counter holds per-STORM counters that are incremented
	 * when STORM has finished with the current request.
	 * memory for FCoE offloaded statistics are counted anyway,
	 * even if they will not be sent.
	 * VF stats are not accounted for here as the data of VF stats is stored
	 * in memory allocated by the VF, not here.
	 */
	bp->fw_stats_data_sz = sizeof(struct per_port_stats) +
		sizeof(struct per_pf_stats) +
		sizeof(struct fcoe_statistics_params) +
		sizeof(struct per_queue_stats) * num_queue_stats +
		sizeof(struct stats_counter);

	bp->fw_stats = BNX2X_PCI_ALLOC(&bp->fw_stats_mapping,
				       bp->fw_stats_data_sz + bp->fw_stats_req_sz);
	if (!bp->fw_stats)
		goto alloc_mem_err;

	/* Set shortcuts */
	bp->fw_stats_req = (struct bnx2x_fw_stats_req *)bp->fw_stats;
	bp->fw_stats_req_mapping = bp->fw_stats_mapping;
	bp->fw_stats_data = (struct bnx2x_fw_stats_data *)
		((u8 *)bp->fw_stats + bp->fw_stats_req_sz);
	bp->fw_stats_data_mapping = bp->fw_stats_mapping +
		bp->fw_stats_req_sz;

	DP(BNX2X_MSG_SP, "statistics request base address set to %x %x\n",
	   U64_HI(bp->fw_stats_req_mapping),
	   U64_LO(bp->fw_stats_req_mapping));
	DP(BNX2X_MSG_SP, "statistics data base address set to %x %x\n",
	   U64_HI(bp->fw_stats_data_mapping),
	   U64_LO(bp->fw_stats_data_mapping));
	return 0;

alloc_mem_err:
	bnx2x_free_fw_stats_mem(bp);
	BNX2X_ERR("Can't allocate FW stats memory\n");
	return -ENOMEM;
}

/* send load request to mcp and analyze response */
static int bnx2x_nic_load_request(struct bnx2x *bp, u32 *load_code)
{
	u32 param;

	/* init fw_seq */
	bp->fw_seq =
		(SHMEM_RD(bp, func_mb[BP_FW_MB_IDX(bp)].drv_mb_header) &
		 DRV_MSG_SEQ_NUMBER_MASK);
	BNX2X_DEV_INFO("fw_seq 0x%08x\n", bp->fw_seq);

	/* Get current FW pulse sequence */
	bp->fw_drv_pulse_wr_seq =
		(SHMEM_RD(bp, func_mb[BP_FW_MB_IDX(bp)].drv_pulse_mb) &
		 DRV_PULSE_SEQ_MASK);
	BNX2X_DEV_INFO("drv_pulse 0x%x\n", bp->fw_drv_pulse_wr_seq);

	param = DRV_MSG_CODE_LOAD_REQ_WITH_LFA;

	if (IS_MF_SD(bp) && bnx2x_port_after_undi(bp))
		param |= DRV_MSG_CODE_LOAD_REQ_FORCE_LFA;

	/* load request */
	(*load_code) = bnx2x_fw_command(bp, DRV_MSG_CODE_LOAD_REQ, param);

	/* if mcp fails to respond we must abort */
	if (!(*load_code)) {
		BNX2X_ERR("MCP response failure, aborting\n");
		return -EBUSY;
	}

	/* If mcp refused (e.g. other port is in diagnostic mode) we
	 * must abort
	 */
	if ((*load_code) == FW_MSG_CODE_DRV_LOAD_REFUSED) {
		BNX2X_ERR("MCP refused load request, aborting\n");
		return -EBUSY;
	}
	return 0;
}

/* check whether another PF has already loaded FW to chip. In
 * virtualized environments a pf from another VM may have already
 * initialized the device including loading FW
 */
int bnx2x_compare_fw_ver(struct bnx2x *bp, u32 load_code, bool print_err)
{
	/* is another pf loaded on this engine? */
	if (load_code != FW_MSG_CODE_DRV_LOAD_COMMON_CHIP &&
	    load_code != FW_MSG_CODE_DRV_LOAD_COMMON) {
		/* build my FW version dword */
		u32 my_fw = (BCM_5710_FW_MAJOR_VERSION) +
			(BCM_5710_FW_MINOR_VERSION << 8) +
			(BCM_5710_FW_REVISION_VERSION << 16) +
			(BCM_5710_FW_ENGINEERING_VERSION << 24);

		/* read loaded FW from chip */
		u32 loaded_fw = REG_RD(bp, XSEM_REG_PRAM);

		DP(BNX2X_MSG_SP, "loaded fw %x, my fw %x\n",
		   loaded_fw, my_fw);

		/* abort nic load if version mismatch */
		if (my_fw != loaded_fw) {
			if (print_err)
				BNX2X_ERR("bnx2x with FW %x was already loaded which mismatches my %x FW. Aborting\n",
					  loaded_fw, my_fw);
			else
				BNX2X_DEV_INFO("bnx2x with FW %x was already loaded which mismatches my %x FW, possibly due to MF UNDI\n",
					       loaded_fw, my_fw);
			return -EBUSY;
		}
	}
	return 0;
}

/* returns the "mcp load_code" according to global load_count array */
static int bnx2x_nic_load_no_mcp(struct bnx2x *bp, int port)
{
	int path = BP_PATH(bp);

	DP(NETIF_MSG_IFUP, "NO MCP - load counts[%d]      %d, %d, %d\n",
	   path, bnx2x_load_count[path][0], bnx2x_load_count[path][1],
	   bnx2x_load_count[path][2]);
	bnx2x_load_count[path][0]++;
	bnx2x_load_count[path][1 + port]++;
	DP(NETIF_MSG_IFUP, "NO MCP - new load counts[%d]  %d, %d, %d\n",
	   path, bnx2x_load_count[path][0], bnx2x_load_count[path][1],
	   bnx2x_load_count[path][2]);
	if (bnx2x_load_count[path][0] == 1)
		return FW_MSG_CODE_DRV_LOAD_COMMON;
	else if (bnx2x_load_count[path][1 + port] == 1)
		return FW_MSG_CODE_DRV_LOAD_PORT;
	else
		return FW_MSG_CODE_DRV_LOAD_FUNCTION;
}

/* mark PMF if applicable */
static void bnx2x_nic_load_pmf(struct bnx2x *bp, u32 load_code)
{
	if ((load_code == FW_MSG_CODE_DRV_LOAD_COMMON) ||
	    (load_code == FW_MSG_CODE_DRV_LOAD_COMMON_CHIP) ||
	    (load_code == FW_MSG_CODE_DRV_LOAD_PORT)) {
		bp->port.pmf = 1;
		/* We need the barrier to ensure the ordering between the
		 * writing to bp->port.pmf here and reading it from the
		 * bnx2x_periodic_task().
		 */
		smp_mb();
	} else {
		bp->port.pmf = 0;
	}

	DP(NETIF_MSG_LINK, "pmf %d\n", bp->port.pmf);
}

static void bnx2x_nic_load_afex_dcc(struct bnx2x *bp, int load_code)
{
	if (((load_code == FW_MSG_CODE_DRV_LOAD_COMMON) ||
	     (load_code == FW_MSG_CODE_DRV_LOAD_COMMON_CHIP)) &&
	    (bp->common.shmem2_base)) {
		if (SHMEM2_HAS(bp, dcc_support))
			SHMEM2_WR(bp, dcc_support,
				  (SHMEM_DCC_SUPPORT_DISABLE_ENABLE_PF_TLV |
				   SHMEM_DCC_SUPPORT_BANDWIDTH_ALLOCATION_TLV));
		if (SHMEM2_HAS(bp, afex_driver_support))
			SHMEM2_WR(bp, afex_driver_support,
				  SHMEM_AFEX_SUPPORTED_VERSION_ONE);
	}

	/* Set AFEX default VLAN tag to an invalid value */
	bp->afex_def_vlan_tag = -1;
}

/**
 * bnx2x_bz_fp - zero content of the fastpath structure.
 *
 * @bp:		driver handle
 * @index:	fastpath index to be zeroed
 *
 * Makes sure the contents of the bp->fp[index].napi is kept
 * intact.
 */
static void bnx2x_bz_fp(struct bnx2x *bp, int index)
{
	struct bnx2x_fastpath *fp = &bp->fp[index];
	int cos;
	struct napi_struct orig_napi = fp->napi;
	struct bnx2x_agg_info *orig_tpa_info = fp->tpa_info;

	/* bzero bnx2x_fastpath contents */
	if (fp->tpa_info)
		memset(fp->tpa_info, 0, ETH_MAX_AGGREGATION_QUEUES_E1H_E2 *
		       sizeof(struct bnx2x_agg_info));
	memset(fp, 0, sizeof(*fp));

	/* Restore the NAPI object as it has been already initialized */
	fp->napi = orig_napi;
	fp->tpa_info = orig_tpa_info;
	fp->bp = bp;
	fp->index = index;
	if (IS_ETH_FP(fp))
		fp->max_cos = bp->max_cos;
	else
		/* Special queues support only one CoS */
		fp->max_cos = 1;

	/* Init txdata pointers */
	if (IS_FCOE_FP(fp))
		fp->txdata_ptr[0] = &bp->bnx2x_txq[FCOE_TXQ_IDX(bp)];
	if (IS_ETH_FP(fp))
		for_each_cos_in_tx_queue(fp, cos)
			fp->txdata_ptr[cos] = &bp->bnx2x_txq[cos *
				BNX2X_NUM_ETH_QUEUES(bp) + index];

	/* set the tpa flag for each queue. The tpa flag determines the queue
	 * minimal size so it must be set prior to queue memory allocation
	 */
	if (bp->dev->features & NETIF_F_LRO)
		fp->mode = TPA_MODE_LRO;
	else if (bp->dev->features & NETIF_F_GRO &&
		 bnx2x_mtu_allows_gro(bp->dev->mtu))
		fp->mode = TPA_MODE_GRO;
	else
		fp->mode = TPA_MODE_DISABLED;

	/* We don't want TPA if it's disabled in bp
	 * or if this is an FCoE L2 ring.
	 */
	if (bp->disable_tpa || IS_FCOE_FP(fp))
		fp->mode = TPA_MODE_DISABLED;
<<<<<<< HEAD
=======
}

void bnx2x_set_os_driver_state(struct bnx2x *bp, u32 state)
{
	u32 cur;

	if (!IS_MF_BD(bp) || !SHMEM2_HAS(bp, os_driver_state) || IS_VF(bp))
		return;

	cur = SHMEM2_RD(bp, os_driver_state[BP_FW_MB_IDX(bp)]);
	DP(NETIF_MSG_IFUP, "Driver state %08x-->%08x\n",
	   cur, state);

	SHMEM2_WR(bp, os_driver_state[BP_FW_MB_IDX(bp)], state);
>>>>>>> db0b54cd
}

int bnx2x_load_cnic(struct bnx2x *bp)
{
	int i, rc, port = BP_PORT(bp);

	DP(NETIF_MSG_IFUP, "Starting CNIC-related load\n");

	mutex_init(&bp->cnic_mutex);

	if (IS_PF(bp)) {
		rc = bnx2x_alloc_mem_cnic(bp);
		if (rc) {
			BNX2X_ERR("Unable to allocate bp memory for cnic\n");
			LOAD_ERROR_EXIT_CNIC(bp, load_error_cnic0);
		}
	}

	rc = bnx2x_alloc_fp_mem_cnic(bp);
	if (rc) {
		BNX2X_ERR("Unable to allocate memory for cnic fps\n");
		LOAD_ERROR_EXIT_CNIC(bp, load_error_cnic0);
	}

	/* Update the number of queues with the cnic queues */
	rc = bnx2x_set_real_num_queues(bp, 1);
	if (rc) {
		BNX2X_ERR("Unable to set real_num_queues including cnic\n");
		LOAD_ERROR_EXIT_CNIC(bp, load_error_cnic0);
	}

	/* Add all CNIC NAPI objects */
	bnx2x_add_all_napi_cnic(bp);
	DP(NETIF_MSG_IFUP, "cnic napi added\n");
	bnx2x_napi_enable_cnic(bp);

	rc = bnx2x_init_hw_func_cnic(bp);
	if (rc)
		LOAD_ERROR_EXIT_CNIC(bp, load_error_cnic1);

	bnx2x_nic_init_cnic(bp);

	if (IS_PF(bp)) {
		/* Enable Timer scan */
		REG_WR(bp, TM_REG_EN_LINEAR0_TIMER + port*4, 1);

		/* setup cnic queues */
		for_each_cnic_queue(bp, i) {
			rc = bnx2x_setup_queue(bp, &bp->fp[i], 0);
			if (rc) {
				BNX2X_ERR("Queue setup failed\n");
				LOAD_ERROR_EXIT(bp, load_error_cnic2);
			}
		}
	}

	/* Initialize Rx filter. */
	bnx2x_set_rx_mode_inner(bp);

	/* re-read iscsi info */
	bnx2x_get_iscsi_info(bp);
	bnx2x_setup_cnic_irq_info(bp);
	bnx2x_setup_cnic_info(bp);
	bp->cnic_loaded = true;
	if (bp->state == BNX2X_STATE_OPEN)
		bnx2x_cnic_notify(bp, CNIC_CTL_START_CMD);

	DP(NETIF_MSG_IFUP, "Ending successfully CNIC-related load\n");

	return 0;

#ifndef BNX2X_STOP_ON_ERROR
load_error_cnic2:
	/* Disable Timer scan */
	REG_WR(bp, TM_REG_EN_LINEAR0_TIMER + port*4, 0);

load_error_cnic1:
	bnx2x_napi_disable_cnic(bp);
	/* Update the number of queues without the cnic queues */
	if (bnx2x_set_real_num_queues(bp, 0))
		BNX2X_ERR("Unable to set real_num_queues not including cnic\n");
load_error_cnic0:
	BNX2X_ERR("CNIC-related load failed\n");
	bnx2x_free_fp_mem_cnic(bp);
	bnx2x_free_mem_cnic(bp);
	return rc;
#endif /* ! BNX2X_STOP_ON_ERROR */
}

/* must be called with rtnl_lock */
int bnx2x_nic_load(struct bnx2x *bp, int load_mode)
{
	int port = BP_PORT(bp);
	int i, rc = 0, load_code = 0;

	DP(NETIF_MSG_IFUP, "Starting NIC load\n");
	DP(NETIF_MSG_IFUP,
	   "CNIC is %s\n", CNIC_ENABLED(bp) ? "enabled" : "disabled");

#ifdef BNX2X_STOP_ON_ERROR
	if (unlikely(bp->panic)) {
		BNX2X_ERR("Can't load NIC when there is panic\n");
		return -EPERM;
	}
#endif

	bp->state = BNX2X_STATE_OPENING_WAIT4_LOAD;

	/* zero the structure w/o any lock, before SP handler is initialized */
	memset(&bp->last_reported_link, 0, sizeof(bp->last_reported_link));
	__set_bit(BNX2X_LINK_REPORT_LINK_DOWN,
		&bp->last_reported_link.link_report_flags);

	if (IS_PF(bp))
		/* must be called before memory allocation and HW init */
		bnx2x_ilt_set_info(bp);

	/*
	 * Zero fastpath structures preserving invariants like napi, which are
	 * allocated only once, fp index, max_cos, bp pointer.
	 * Also set fp->mode and txdata_ptr.
	 */
	DP(NETIF_MSG_IFUP, "num queues: %d", bp->num_queues);
	for_each_queue(bp, i)
		bnx2x_bz_fp(bp, i);
	memset(bp->bnx2x_txq, 0, (BNX2X_MAX_RSS_COUNT(bp) * BNX2X_MULTI_TX_COS +
				  bp->num_cnic_queues) *
				  sizeof(struct bnx2x_fp_txdata));

	bp->fcoe_init = false;

	/* Set the receive queues buffer size */
	bnx2x_set_rx_buf_size(bp);

	if (IS_PF(bp)) {
		rc = bnx2x_alloc_mem(bp);
		if (rc) {
			BNX2X_ERR("Unable to allocate bp memory\n");
			return rc;
		}
	}

	/* need to be done after alloc mem, since it's self adjusting to amount
	 * of memory available for RSS queues
	 */
	rc = bnx2x_alloc_fp_mem(bp);
	if (rc) {
		BNX2X_ERR("Unable to allocate memory for fps\n");
		LOAD_ERROR_EXIT(bp, load_error0);
	}

	/* Allocated memory for FW statistics  */
	if (bnx2x_alloc_fw_stats_mem(bp))
		LOAD_ERROR_EXIT(bp, load_error0);

	/* request pf to initialize status blocks */
	if (IS_VF(bp)) {
		rc = bnx2x_vfpf_init(bp);
		if (rc)
			LOAD_ERROR_EXIT(bp, load_error0);
	}

	/* As long as bnx2x_alloc_mem() may possibly update
	 * bp->num_queues, bnx2x_set_real_num_queues() should always
	 * come after it. At this stage cnic queues are not counted.
	 */
	rc = bnx2x_set_real_num_queues(bp, 0);
	if (rc) {
		BNX2X_ERR("Unable to set real_num_queues\n");
		LOAD_ERROR_EXIT(bp, load_error0);
	}

	/* configure multi cos mappings in kernel.
	 * this configuration may be overridden by a multi class queue
	 * discipline or by a dcbx negotiation result.
	 */
	bnx2x_setup_tc(bp->dev, bp->max_cos);

	/* Add all NAPI objects */
	bnx2x_add_all_napi(bp);
	DP(NETIF_MSG_IFUP, "napi added\n");
	bnx2x_napi_enable(bp);

	if (IS_PF(bp)) {
		/* set pf load just before approaching the MCP */
		bnx2x_set_pf_load(bp);

		/* if mcp exists send load request and analyze response */
		if (!BP_NOMCP(bp)) {
			/* attempt to load pf */
			rc = bnx2x_nic_load_request(bp, &load_code);
			if (rc)
				LOAD_ERROR_EXIT(bp, load_error1);

			/* what did mcp say? */
			rc = bnx2x_compare_fw_ver(bp, load_code, true);
			if (rc) {
				bnx2x_fw_command(bp, DRV_MSG_CODE_LOAD_DONE, 0);
				LOAD_ERROR_EXIT(bp, load_error2);
			}
		} else {
			load_code = bnx2x_nic_load_no_mcp(bp, port);
		}

		/* mark pmf if applicable */
		bnx2x_nic_load_pmf(bp, load_code);

		/* Init Function state controlling object */
		bnx2x__init_func_obj(bp);

		/* Initialize HW */
		rc = bnx2x_init_hw(bp, load_code);
		if (rc) {
			BNX2X_ERR("HW init failed, aborting\n");
			bnx2x_fw_command(bp, DRV_MSG_CODE_LOAD_DONE, 0);
			LOAD_ERROR_EXIT(bp, load_error2);
		}
	}

	bnx2x_pre_irq_nic_init(bp);

	/* Connect to IRQs */
	rc = bnx2x_setup_irqs(bp);
	if (rc) {
		BNX2X_ERR("setup irqs failed\n");
		if (IS_PF(bp))
			bnx2x_fw_command(bp, DRV_MSG_CODE_LOAD_DONE, 0);
		LOAD_ERROR_EXIT(bp, load_error2);
	}

	/* Init per-function objects */
	if (IS_PF(bp)) {
		/* Setup NIC internals and enable interrupts */
		bnx2x_post_irq_nic_init(bp, load_code);

		bnx2x_init_bp_objs(bp);
		bnx2x_iov_nic_init(bp);

		/* Set AFEX default VLAN tag to an invalid value */
		bp->afex_def_vlan_tag = -1;
		bnx2x_nic_load_afex_dcc(bp, load_code);
		bp->state = BNX2X_STATE_OPENING_WAIT4_PORT;
		rc = bnx2x_func_start(bp);
		if (rc) {
			BNX2X_ERR("Function start failed!\n");
			bnx2x_fw_command(bp, DRV_MSG_CODE_LOAD_DONE, 0);

			LOAD_ERROR_EXIT(bp, load_error3);
		}

		/* Send LOAD_DONE command to MCP */
		if (!BP_NOMCP(bp)) {
			load_code = bnx2x_fw_command(bp,
						     DRV_MSG_CODE_LOAD_DONE, 0);
			if (!load_code) {
				BNX2X_ERR("MCP response failure, aborting\n");
				rc = -EBUSY;
				LOAD_ERROR_EXIT(bp, load_error3);
			}
		}

		/* initialize FW coalescing state machines in RAM */
		bnx2x_update_coalesce(bp);
	}

	/* setup the leading queue */
	rc = bnx2x_setup_leading(bp);
	if (rc) {
		BNX2X_ERR("Setup leading failed!\n");
		LOAD_ERROR_EXIT(bp, load_error3);
	}

	/* set up the rest of the queues */
	for_each_nondefault_eth_queue(bp, i) {
		if (IS_PF(bp))
			rc = bnx2x_setup_queue(bp, &bp->fp[i], false);
		else /* VF */
			rc = bnx2x_vfpf_setup_q(bp, &bp->fp[i], false);
		if (rc) {
			BNX2X_ERR("Queue %d setup failed\n", i);
			LOAD_ERROR_EXIT(bp, load_error3);
		}
	}

	/* setup rss */
	rc = bnx2x_init_rss(bp);
	if (rc) {
		BNX2X_ERR("PF RSS init failed\n");
		LOAD_ERROR_EXIT(bp, load_error3);
	}

	/* Now when Clients are configured we are ready to work */
	bp->state = BNX2X_STATE_OPEN;

	/* Configure a ucast MAC */
	if (IS_PF(bp))
		rc = bnx2x_set_eth_mac(bp, true);
	else /* vf */
		rc = bnx2x_vfpf_config_mac(bp, bp->dev->dev_addr, bp->fp->index,
					   true);
	if (rc) {
		BNX2X_ERR("Setting Ethernet MAC failed\n");
		LOAD_ERROR_EXIT(bp, load_error3);
	}

	if (IS_PF(bp) && bp->pending_max) {
		bnx2x_update_max_mf_config(bp, bp->pending_max);
		bp->pending_max = 0;
	}

	if (bp->port.pmf) {
		rc = bnx2x_initial_phy_init(bp, load_mode);
		if (rc)
			LOAD_ERROR_EXIT(bp, load_error3);
	}
	bp->link_params.feature_config_flags &= ~FEATURE_CONFIG_BOOT_FROM_SAN;

	/* Start fast path */

	/* Re-configure vlan filters */
	rc = bnx2x_vlan_reconfigure_vid(bp);
	if (rc)
		LOAD_ERROR_EXIT(bp, load_error3);

	/* Initialize Rx filter. */
	bnx2x_set_rx_mode_inner(bp);

	if (bp->flags & PTP_SUPPORTED) {
		bnx2x_init_ptp(bp);
		bnx2x_configure_ptp_filters(bp);
	}
	/* Start Tx */
	switch (load_mode) {
	case LOAD_NORMAL:
		/* Tx queue should be only re-enabled */
		netif_tx_wake_all_queues(bp->dev);
		break;

	case LOAD_OPEN:
		netif_tx_start_all_queues(bp->dev);
		smp_mb__after_atomic();
		break;

	case LOAD_DIAG:
	case LOAD_LOOPBACK_EXT:
		bp->state = BNX2X_STATE_DIAG;
		break;

	default:
		break;
	}

	if (bp->port.pmf)
		bnx2x_update_drv_flags(bp, 1 << DRV_FLAGS_PORT_MASK, 0);
	else
		bnx2x__link_status_update(bp);

	/* start the timer */
	mod_timer(&bp->timer, jiffies + bp->current_interval);

	if (CNIC_ENABLED(bp))
		bnx2x_load_cnic(bp);

	if (IS_PF(bp))
		bnx2x_schedule_sp_rtnl(bp, BNX2X_SP_RTNL_GET_DRV_VERSION, 0);

	if (IS_PF(bp) && SHMEM2_HAS(bp, drv_capabilities_flag)) {
		/* mark driver is loaded in shmem2 */
		u32 val;
		val = SHMEM2_RD(bp, drv_capabilities_flag[BP_FW_MB_IDX(bp)]);
		val &= ~DRV_FLAGS_MTU_MASK;
		val |= (bp->dev->mtu << DRV_FLAGS_MTU_SHIFT);
		SHMEM2_WR(bp, drv_capabilities_flag[BP_FW_MB_IDX(bp)],
			  val | DRV_FLAGS_CAPABILITIES_LOADED_SUPPORTED |
			  DRV_FLAGS_CAPABILITIES_LOADED_L2);
	}

	/* Wait for all pending SP commands to complete */
	if (IS_PF(bp) && !bnx2x_wait_sp_comp(bp, ~0x0UL)) {
		BNX2X_ERR("Timeout waiting for SP elements to complete\n");
		bnx2x_nic_unload(bp, UNLOAD_CLOSE, false);
		return -EBUSY;
	}

	/* Update driver data for On-Chip MFW dump. */
	if (IS_PF(bp))
		bnx2x_update_mfw_dump(bp);

	/* If PMF - send ADMIN DCBX msg to MFW to initiate DCBX FSM */
	if (bp->port.pmf && (bp->state != BNX2X_STATE_DIAG))
		bnx2x_dcbx_init(bp, false);

	if (!IS_MF_SD_STORAGE_PERSONALITY_ONLY(bp))
		bnx2x_set_os_driver_state(bp, OS_DRIVER_STATE_ACTIVE);

	DP(NETIF_MSG_IFUP, "Ending successfully NIC load\n");

	return 0;

#ifndef BNX2X_STOP_ON_ERROR
load_error3:
	if (IS_PF(bp)) {
		bnx2x_int_disable_sync(bp, 1);

		/* Clean queueable objects */
		bnx2x_squeeze_objects(bp);
	}

	/* Free SKBs, SGEs, TPA pool and driver internals */
	bnx2x_free_skbs(bp);
	for_each_rx_queue(bp, i)
		bnx2x_free_rx_sge_range(bp, bp->fp + i, NUM_RX_SGE);

	/* Release IRQs */
	bnx2x_free_irq(bp);
load_error2:
	if (IS_PF(bp) && !BP_NOMCP(bp)) {
		bnx2x_fw_command(bp, DRV_MSG_CODE_UNLOAD_REQ_WOL_MCP, 0);
		bnx2x_fw_command(bp, DRV_MSG_CODE_UNLOAD_DONE, 0);
	}

	bp->port.pmf = 0;
load_error1:
	bnx2x_napi_disable(bp);
	bnx2x_del_all_napi(bp);

	/* clear pf_load status, as it was already set */
	if (IS_PF(bp))
		bnx2x_clear_pf_load(bp);
load_error0:
	bnx2x_free_fw_stats_mem(bp);
	bnx2x_free_fp_mem(bp);
	bnx2x_free_mem(bp);

	return rc;
#endif /* ! BNX2X_STOP_ON_ERROR */
}

int bnx2x_drain_tx_queues(struct bnx2x *bp)
{
	u8 rc = 0, cos, i;

	/* Wait until tx fastpath tasks complete */
	for_each_tx_queue(bp, i) {
		struct bnx2x_fastpath *fp = &bp->fp[i];

		for_each_cos_in_tx_queue(fp, cos)
			rc = bnx2x_clean_tx_queue(bp, fp->txdata_ptr[cos]);
		if (rc)
			return rc;
	}
	return 0;
}

/* must be called with rtnl_lock */
int bnx2x_nic_unload(struct bnx2x *bp, int unload_mode, bool keep_link)
{
	int i;
	bool global = false;

	DP(NETIF_MSG_IFUP, "Starting NIC unload\n");

	if (!IS_MF_SD_STORAGE_PERSONALITY_ONLY(bp))
		bnx2x_set_os_driver_state(bp, OS_DRIVER_STATE_DISABLED);

	/* mark driver is unloaded in shmem2 */
	if (IS_PF(bp) && SHMEM2_HAS(bp, drv_capabilities_flag)) {
		u32 val;
		val = SHMEM2_RD(bp, drv_capabilities_flag[BP_FW_MB_IDX(bp)]);
		SHMEM2_WR(bp, drv_capabilities_flag[BP_FW_MB_IDX(bp)],
			  val & ~DRV_FLAGS_CAPABILITIES_LOADED_L2);
	}

	if (IS_PF(bp) && bp->recovery_state != BNX2X_RECOVERY_DONE &&
	    (bp->state == BNX2X_STATE_CLOSED ||
	     bp->state == BNX2X_STATE_ERROR)) {
		/* We can get here if the driver has been unloaded
		 * during parity error recovery and is either waiting for a
		 * leader to complete or for other functions to unload and
		 * then ifdown has been issued. In this case we want to
		 * unload and let other functions to complete a recovery
		 * process.
		 */
		bp->recovery_state = BNX2X_RECOVERY_DONE;
		bp->is_leader = 0;
		bnx2x_release_leader_lock(bp);
		smp_mb();

		DP(NETIF_MSG_IFDOWN, "Releasing a leadership...\n");
		BNX2X_ERR("Can't unload in closed or error state\n");
		return -EINVAL;
	}

	/* Nothing to do during unload if previous bnx2x_nic_load()
	 * have not completed successfully - all resources are released.
	 *
	 * we can get here only after unsuccessful ndo_* callback, during which
	 * dev->IFF_UP flag is still on.
	 */
	if (bp->state == BNX2X_STATE_CLOSED || bp->state == BNX2X_STATE_ERROR)
		return 0;

	/* It's important to set the bp->state to the value different from
	 * BNX2X_STATE_OPEN and only then stop the Tx. Otherwise bnx2x_tx_int()
	 * may restart the Tx from the NAPI context (see bnx2x_tx_int()).
	 */
	bp->state = BNX2X_STATE_CLOSING_WAIT4_HALT;
	smp_mb();

	/* indicate to VFs that the PF is going down */
	bnx2x_iov_channel_down(bp);

	if (CNIC_LOADED(bp))
		bnx2x_cnic_notify(bp, CNIC_CTL_STOP_CMD);

	/* Stop Tx */
	bnx2x_tx_disable(bp);
	netdev_reset_tc(bp->dev);

	bp->rx_mode = BNX2X_RX_MODE_NONE;

	del_timer_sync(&bp->timer);

	if (IS_PF(bp)) {
		/* Set ALWAYS_ALIVE bit in shmem */
		bp->fw_drv_pulse_wr_seq |= DRV_PULSE_ALWAYS_ALIVE;
		bnx2x_drv_pulse(bp);
		bnx2x_stats_handle(bp, STATS_EVENT_STOP);
		bnx2x_save_statistics(bp);
	}

	/* wait till consumers catch up with producers in all queues */
	bnx2x_drain_tx_queues(bp);

	/* if VF indicate to PF this function is going down (PF will delete sp
	 * elements and clear initializations
	 */
	if (IS_VF(bp))
		bnx2x_vfpf_close_vf(bp);
	else if (unload_mode != UNLOAD_RECOVERY)
		/* if this is a normal/close unload need to clean up chip*/
		bnx2x_chip_cleanup(bp, unload_mode, keep_link);
	else {
		/* Send the UNLOAD_REQUEST to the MCP */
		bnx2x_send_unload_req(bp, unload_mode);

		/* Prevent transactions to host from the functions on the
		 * engine that doesn't reset global blocks in case of global
		 * attention once global blocks are reset and gates are opened
		 * (the engine which leader will perform the recovery
		 * last).
		 */
		if (!CHIP_IS_E1x(bp))
			bnx2x_pf_disable(bp);

		/* Disable HW interrupts, NAPI */
		bnx2x_netif_stop(bp, 1);
		/* Delete all NAPI objects */
		bnx2x_del_all_napi(bp);
		if (CNIC_LOADED(bp))
			bnx2x_del_all_napi_cnic(bp);
		/* Release IRQs */
		bnx2x_free_irq(bp);

		/* Report UNLOAD_DONE to MCP */
		bnx2x_send_unload_done(bp, false);
	}

	/*
	 * At this stage no more interrupts will arrive so we may safely clean
	 * the queueable objects here in case they failed to get cleaned so far.
	 */
	if (IS_PF(bp))
		bnx2x_squeeze_objects(bp);

	/* There should be no more pending SP commands at this stage */
	bp->sp_state = 0;

	bp->port.pmf = 0;

	/* clear pending work in rtnl task */
	bp->sp_rtnl_state = 0;
	smp_mb();

	/* Free SKBs, SGEs, TPA pool and driver internals */
	bnx2x_free_skbs(bp);
	if (CNIC_LOADED(bp))
		bnx2x_free_skbs_cnic(bp);
	for_each_rx_queue(bp, i)
		bnx2x_free_rx_sge_range(bp, bp->fp + i, NUM_RX_SGE);

	bnx2x_free_fp_mem(bp);
	if (CNIC_LOADED(bp))
		bnx2x_free_fp_mem_cnic(bp);

	if (IS_PF(bp)) {
		if (CNIC_LOADED(bp))
			bnx2x_free_mem_cnic(bp);
	}
	bnx2x_free_mem(bp);

	bp->state = BNX2X_STATE_CLOSED;
	bp->cnic_loaded = false;

	/* Clear driver version indication in shmem */
	if (IS_PF(bp))
		bnx2x_update_mng_version(bp);

	/* Check if there are pending parity attentions. If there are - set
	 * RECOVERY_IN_PROGRESS.
	 */
	if (IS_PF(bp) && bnx2x_chk_parity_attn(bp, &global, false)) {
		bnx2x_set_reset_in_progress(bp);

		/* Set RESET_IS_GLOBAL if needed */
		if (global)
			bnx2x_set_reset_global(bp);
	}

	/* The last driver must disable a "close the gate" if there is no
	 * parity attention or "process kill" pending.
	 */
	if (IS_PF(bp) &&
	    !bnx2x_clear_pf_load(bp) &&
	    bnx2x_reset_is_done(bp, BP_PATH(bp)))
		bnx2x_disable_close_the_gate(bp);

	DP(NETIF_MSG_IFUP, "Ending NIC unload\n");

	return 0;
}

int bnx2x_set_power_state(struct bnx2x *bp, pci_power_t state)
{
	u16 pmcsr;

	/* If there is no power capability, silently succeed */
	if (!bp->pdev->pm_cap) {
		BNX2X_DEV_INFO("No power capability. Breaking.\n");
		return 0;
	}

	pci_read_config_word(bp->pdev, bp->pdev->pm_cap + PCI_PM_CTRL, &pmcsr);

	switch (state) {
	case PCI_D0:
		pci_write_config_word(bp->pdev, bp->pdev->pm_cap + PCI_PM_CTRL,
				      ((pmcsr & ~PCI_PM_CTRL_STATE_MASK) |
				       PCI_PM_CTRL_PME_STATUS));

		if (pmcsr & PCI_PM_CTRL_STATE_MASK)
			/* delay required during transition out of D3hot */
			msleep(20);
		break;

	case PCI_D3hot:
		/* If there are other clients above don't
		   shut down the power */
		if (atomic_read(&bp->pdev->enable_cnt) != 1)
			return 0;
		/* Don't shut down the power for emulation and FPGA */
		if (CHIP_REV_IS_SLOW(bp))
			return 0;

		pmcsr &= ~PCI_PM_CTRL_STATE_MASK;
		pmcsr |= 3;

		if (bp->wol)
			pmcsr |= PCI_PM_CTRL_PME_ENABLE;

		pci_write_config_word(bp->pdev, bp->pdev->pm_cap + PCI_PM_CTRL,
				      pmcsr);

		/* No more memory access after this point until
		* device is brought back to D0.
		*/
		break;

	default:
		dev_err(&bp->pdev->dev, "Can't support state = %d\n", state);
		return -EINVAL;
	}
	return 0;
}

/*
 * net_device service functions
 */
static int bnx2x_poll(struct napi_struct *napi, int budget)
{
	int work_done = 0;
	u8 cos;
	struct bnx2x_fastpath *fp = container_of(napi, struct bnx2x_fastpath,
						 napi);
	struct bnx2x *bp = fp->bp;

	while (1) {
#ifdef BNX2X_STOP_ON_ERROR
		if (unlikely(bp->panic)) {
			napi_complete(napi);
			return 0;
		}
#endif
		if (!bnx2x_fp_lock_napi(fp))
			return budget;

		for_each_cos_in_tx_queue(fp, cos)
			if (bnx2x_tx_queue_has_work(fp->txdata_ptr[cos]))
				bnx2x_tx_int(bp, fp->txdata_ptr[cos]);

		if (bnx2x_has_rx_work(fp)) {
			work_done += bnx2x_rx_int(fp, budget - work_done);

			/* must not complete if we consumed full budget */
			if (work_done >= budget) {
				bnx2x_fp_unlock_napi(fp);
				break;
			}
		}

		bnx2x_fp_unlock_napi(fp);

		/* Fall out from the NAPI loop if needed */
		if (!(bnx2x_has_rx_work(fp) || bnx2x_has_tx_work(fp))) {

			/* No need to update SB for FCoE L2 ring as long as
			 * it's connected to the default SB and the SB
			 * has been updated when NAPI was scheduled.
			 */
			if (IS_FCOE_FP(fp)) {
				napi_complete(napi);
				break;
			}
			bnx2x_update_fpsb_idx(fp);
			/* bnx2x_has_rx_work() reads the status block,
			 * thus we need to ensure that status block indices
			 * have been actually read (bnx2x_update_fpsb_idx)
			 * prior to this check (bnx2x_has_rx_work) so that
			 * we won't write the "newer" value of the status block
			 * to IGU (if there was a DMA right after
			 * bnx2x_has_rx_work and if there is no rmb, the memory
			 * reading (bnx2x_update_fpsb_idx) may be postponed
			 * to right before bnx2x_ack_sb). In this case there
			 * will never be another interrupt until there is
			 * another update of the status block, while there
			 * is still unhandled work.
			 */
			rmb();

			if (!(bnx2x_has_rx_work(fp) || bnx2x_has_tx_work(fp))) {
				napi_complete(napi);
				/* Re-enable interrupts */
				DP(NETIF_MSG_RX_STATUS,
				   "Update index to %d\n", fp->fp_hc_idx);
				bnx2x_ack_sb(bp, fp->igu_sb_id, USTORM_ID,
					     le16_to_cpu(fp->fp_hc_idx),
					     IGU_INT_ENABLE, 1);
				break;
			}
		}
	}

	return work_done;
}

#ifdef CONFIG_NET_RX_BUSY_POLL
/* must be called with local_bh_disable()d */
int bnx2x_low_latency_recv(struct napi_struct *napi)
{
	struct bnx2x_fastpath *fp = container_of(napi, struct bnx2x_fastpath,
						 napi);
	struct bnx2x *bp = fp->bp;
	int found = 0;

	if ((bp->state == BNX2X_STATE_CLOSED) ||
	    (bp->state == BNX2X_STATE_ERROR) ||
	    (bp->dev->features & (NETIF_F_LRO | NETIF_F_GRO)))
		return LL_FLUSH_FAILED;

	if (!bnx2x_fp_lock_poll(fp))
		return LL_FLUSH_BUSY;

	if (bnx2x_has_rx_work(fp))
		found = bnx2x_rx_int(fp, 4);

	bnx2x_fp_unlock_poll(fp);

	return found;
}
#endif

/* we split the first BD into headers and data BDs
 * to ease the pain of our fellow microcode engineers
 * we use one mapping for both BDs
 */
static u16 bnx2x_tx_split(struct bnx2x *bp,
			  struct bnx2x_fp_txdata *txdata,
			  struct sw_tx_bd *tx_buf,
			  struct eth_tx_start_bd **tx_bd, u16 hlen,
			  u16 bd_prod)
{
	struct eth_tx_start_bd *h_tx_bd = *tx_bd;
	struct eth_tx_bd *d_tx_bd;
	dma_addr_t mapping;
	int old_len = le16_to_cpu(h_tx_bd->nbytes);

	/* first fix first BD */
	h_tx_bd->nbytes = cpu_to_le16(hlen);

	DP(NETIF_MSG_TX_QUEUED,	"TSO split header size is %d (%x:%x)\n",
	   h_tx_bd->nbytes, h_tx_bd->addr_hi, h_tx_bd->addr_lo);

	/* now get a new data BD
	 * (after the pbd) and fill it */
	bd_prod = TX_BD(NEXT_TX_IDX(bd_prod));
	d_tx_bd = &txdata->tx_desc_ring[bd_prod].reg_bd;

	mapping = HILO_U64(le32_to_cpu(h_tx_bd->addr_hi),
			   le32_to_cpu(h_tx_bd->addr_lo)) + hlen;

	d_tx_bd->addr_hi = cpu_to_le32(U64_HI(mapping));
	d_tx_bd->addr_lo = cpu_to_le32(U64_LO(mapping));
	d_tx_bd->nbytes = cpu_to_le16(old_len - hlen);

	/* this marks the BD as one that has no individual mapping */
	tx_buf->flags |= BNX2X_TSO_SPLIT_BD;

	DP(NETIF_MSG_TX_QUEUED,
	   "TSO split data size is %d (%x:%x)\n",
	   d_tx_bd->nbytes, d_tx_bd->addr_hi, d_tx_bd->addr_lo);

	/* update tx_bd */
	*tx_bd = (struct eth_tx_start_bd *)d_tx_bd;

	return bd_prod;
}

#define bswab32(b32) ((__force __le32) swab32((__force __u32) (b32)))
#define bswab16(b16) ((__force __le16) swab16((__force __u16) (b16)))
static __le16 bnx2x_csum_fix(unsigned char *t_header, u16 csum, s8 fix)
{
	__sum16 tsum = (__force __sum16) csum;

	if (fix > 0)
		tsum = ~csum_fold(csum_sub((__force __wsum) csum,
				  csum_partial(t_header - fix, fix, 0)));

	else if (fix < 0)
		tsum = ~csum_fold(csum_add((__force __wsum) csum,
				  csum_partial(t_header, -fix, 0)));

	return bswab16(tsum);
}

static u32 bnx2x_xmit_type(struct bnx2x *bp, struct sk_buff *skb)
{
	u32 rc;
	__u8 prot = 0;
	__be16 protocol;

	if (skb->ip_summed != CHECKSUM_PARTIAL)
		return XMIT_PLAIN;

	protocol = vlan_get_protocol(skb);
	if (protocol == htons(ETH_P_IPV6)) {
		rc = XMIT_CSUM_V6;
		prot = ipv6_hdr(skb)->nexthdr;
	} else {
		rc = XMIT_CSUM_V4;
		prot = ip_hdr(skb)->protocol;
	}

	if (!CHIP_IS_E1x(bp) && skb->encapsulation) {
		if (inner_ip_hdr(skb)->version == 6) {
			rc |= XMIT_CSUM_ENC_V6;
			if (inner_ipv6_hdr(skb)->nexthdr == IPPROTO_TCP)
				rc |= XMIT_CSUM_TCP;
		} else {
			rc |= XMIT_CSUM_ENC_V4;
			if (inner_ip_hdr(skb)->protocol == IPPROTO_TCP)
				rc |= XMIT_CSUM_TCP;
		}
	}
	if (prot == IPPROTO_TCP)
		rc |= XMIT_CSUM_TCP;

	if (skb_is_gso(skb)) {
		if (skb_is_gso_v6(skb)) {
			rc |= (XMIT_GSO_V6 | XMIT_CSUM_TCP);
			if (rc & XMIT_CSUM_ENC)
				rc |= XMIT_GSO_ENC_V6;
		} else {
			rc |= (XMIT_GSO_V4 | XMIT_CSUM_TCP);
			if (rc & XMIT_CSUM_ENC)
				rc |= XMIT_GSO_ENC_V4;
		}
	}

	return rc;
}

/* VXLAN: 4 = 1 (for linear data BD) + 3 (2 for PBD and last BD) */
#define BNX2X_NUM_VXLAN_TSO_WIN_SUB_BDS         4

/* Regular: 3 = 1 (for linear data BD) + 2 (for PBD and last BD) */
#define BNX2X_NUM_TSO_WIN_SUB_BDS               3

#if (MAX_SKB_FRAGS >= MAX_FETCH_BD - BDS_PER_TX_PKT)
/* check if packet requires linearization (packet is too fragmented)
   no need to check fragmentation if page size > 8K (there will be no
   violation to FW restrictions) */
static int bnx2x_pkt_req_lin(struct bnx2x *bp, struct sk_buff *skb,
			     u32 xmit_type)
{
	int first_bd_sz = 0, num_tso_win_sub = BNX2X_NUM_TSO_WIN_SUB_BDS;
	int to_copy = 0, hlen = 0;

	if (xmit_type & XMIT_GSO_ENC)
		num_tso_win_sub = BNX2X_NUM_VXLAN_TSO_WIN_SUB_BDS;

	if (skb_shinfo(skb)->nr_frags >= (MAX_FETCH_BD - num_tso_win_sub)) {
		if (xmit_type & XMIT_GSO) {
			unsigned short lso_mss = skb_shinfo(skb)->gso_size;
			int wnd_size = MAX_FETCH_BD - num_tso_win_sub;
			/* Number of windows to check */
			int num_wnds = skb_shinfo(skb)->nr_frags - wnd_size;
			int wnd_idx = 0;
			int frag_idx = 0;
			u32 wnd_sum = 0;

			/* Headers length */
			if (xmit_type & XMIT_GSO_ENC)
				hlen = (int)(skb_inner_transport_header(skb) -
					     skb->data) +
					     inner_tcp_hdrlen(skb);
			else
				hlen = (int)(skb_transport_header(skb) -
					     skb->data) + tcp_hdrlen(skb);

			/* Amount of data (w/o headers) on linear part of SKB*/
			first_bd_sz = skb_headlen(skb) - hlen;

			wnd_sum  = first_bd_sz;

			/* Calculate the first sum - it's special */
			for (frag_idx = 0; frag_idx < wnd_size - 1; frag_idx++)
				wnd_sum +=
					skb_frag_size(&skb_shinfo(skb)->frags[frag_idx]);

			/* If there was data on linear skb data - check it */
			if (first_bd_sz > 0) {
				if (unlikely(wnd_sum < lso_mss)) {
					to_copy = 1;
					goto exit_lbl;
				}

				wnd_sum -= first_bd_sz;
			}

			/* Others are easier: run through the frag list and
			   check all windows */
			for (wnd_idx = 0; wnd_idx <= num_wnds; wnd_idx++) {
				wnd_sum +=
			  skb_frag_size(&skb_shinfo(skb)->frags[wnd_idx + wnd_size - 1]);

				if (unlikely(wnd_sum < lso_mss)) {
					to_copy = 1;
					break;
				}
				wnd_sum -=
					skb_frag_size(&skb_shinfo(skb)->frags[wnd_idx]);
			}
		} else {
			/* in non-LSO too fragmented packet should always
			   be linearized */
			to_copy = 1;
		}
	}

exit_lbl:
	if (unlikely(to_copy))
		DP(NETIF_MSG_TX_QUEUED,
		   "Linearization IS REQUIRED for %s packet. num_frags %d  hlen %d  first_bd_sz %d\n",
		   (xmit_type & XMIT_GSO) ? "LSO" : "non-LSO",
		   skb_shinfo(skb)->nr_frags, hlen, first_bd_sz);

	return to_copy;
}
#endif

/**
 * bnx2x_set_pbd_gso - update PBD in GSO case.
 *
 * @skb:	packet skb
 * @pbd:	parse BD
 * @xmit_type:	xmit flags
 */
static void bnx2x_set_pbd_gso(struct sk_buff *skb,
			      struct eth_tx_parse_bd_e1x *pbd,
			      u32 xmit_type)
{
	pbd->lso_mss = cpu_to_le16(skb_shinfo(skb)->gso_size);
	pbd->tcp_send_seq = bswab32(tcp_hdr(skb)->seq);
	pbd->tcp_flags = pbd_tcp_flags(tcp_hdr(skb));

	if (xmit_type & XMIT_GSO_V4) {
		pbd->ip_id = bswab16(ip_hdr(skb)->id);
		pbd->tcp_pseudo_csum =
			bswab16(~csum_tcpudp_magic(ip_hdr(skb)->saddr,
						   ip_hdr(skb)->daddr,
						   0, IPPROTO_TCP, 0));
	} else {
		pbd->tcp_pseudo_csum =
			bswab16(~csum_ipv6_magic(&ipv6_hdr(skb)->saddr,
						 &ipv6_hdr(skb)->daddr,
						 0, IPPROTO_TCP, 0));
	}

	pbd->global_data |=
		cpu_to_le16(ETH_TX_PARSE_BD_E1X_PSEUDO_CS_WITHOUT_LEN);
}

/**
 * bnx2x_set_pbd_csum_enc - update PBD with checksum and return header length
 *
 * @bp:			driver handle
 * @skb:		packet skb
 * @parsing_data:	data to be updated
 * @xmit_type:		xmit flags
 *
 * 57712/578xx related, when skb has encapsulation
 */
static u8 bnx2x_set_pbd_csum_enc(struct bnx2x *bp, struct sk_buff *skb,
				 u32 *parsing_data, u32 xmit_type)
{
	*parsing_data |=
		((((u8 *)skb_inner_transport_header(skb) - skb->data) >> 1) <<
		ETH_TX_PARSE_BD_E2_L4_HDR_START_OFFSET_W_SHIFT) &
		ETH_TX_PARSE_BD_E2_L4_HDR_START_OFFSET_W;

	if (xmit_type & XMIT_CSUM_TCP) {
		*parsing_data |= ((inner_tcp_hdrlen(skb) / 4) <<
			ETH_TX_PARSE_BD_E2_TCP_HDR_LENGTH_DW_SHIFT) &
			ETH_TX_PARSE_BD_E2_TCP_HDR_LENGTH_DW;

		return skb_inner_transport_header(skb) +
			inner_tcp_hdrlen(skb) - skb->data;
	}

	/* We support checksum offload for TCP and UDP only.
	 * No need to pass the UDP header length - it's a constant.
	 */
	return skb_inner_transport_header(skb) +
		sizeof(struct udphdr) - skb->data;
}

/**
 * bnx2x_set_pbd_csum_e2 - update PBD with checksum and return header length
 *
 * @bp:			driver handle
 * @skb:		packet skb
 * @parsing_data:	data to be updated
 * @xmit_type:		xmit flags
 *
 * 57712/578xx related
 */
static u8 bnx2x_set_pbd_csum_e2(struct bnx2x *bp, struct sk_buff *skb,
				u32 *parsing_data, u32 xmit_type)
{
	*parsing_data |=
		((((u8 *)skb_transport_header(skb) - skb->data) >> 1) <<
		ETH_TX_PARSE_BD_E2_L4_HDR_START_OFFSET_W_SHIFT) &
		ETH_TX_PARSE_BD_E2_L4_HDR_START_OFFSET_W;

	if (xmit_type & XMIT_CSUM_TCP) {
		*parsing_data |= ((tcp_hdrlen(skb) / 4) <<
			ETH_TX_PARSE_BD_E2_TCP_HDR_LENGTH_DW_SHIFT) &
			ETH_TX_PARSE_BD_E2_TCP_HDR_LENGTH_DW;

		return skb_transport_header(skb) + tcp_hdrlen(skb) - skb->data;
	}
	/* We support checksum offload for TCP and UDP only.
	 * No need to pass the UDP header length - it's a constant.
	 */
	return skb_transport_header(skb) + sizeof(struct udphdr) - skb->data;
}

/* set FW indication according to inner or outer protocols if tunneled */
static void bnx2x_set_sbd_csum(struct bnx2x *bp, struct sk_buff *skb,
			       struct eth_tx_start_bd *tx_start_bd,
			       u32 xmit_type)
{
	tx_start_bd->bd_flags.as_bitfield |= ETH_TX_BD_FLAGS_L4_CSUM;

	if (xmit_type & (XMIT_CSUM_ENC_V6 | XMIT_CSUM_V6))
		tx_start_bd->bd_flags.as_bitfield |= ETH_TX_BD_FLAGS_IPV6;

	if (!(xmit_type & XMIT_CSUM_TCP))
		tx_start_bd->bd_flags.as_bitfield |= ETH_TX_BD_FLAGS_IS_UDP;
}

/**
 * bnx2x_set_pbd_csum - update PBD with checksum and return header length
 *
 * @bp:		driver handle
 * @skb:	packet skb
 * @pbd:	parse BD to be updated
 * @xmit_type:	xmit flags
 */
static u8 bnx2x_set_pbd_csum(struct bnx2x *bp, struct sk_buff *skb,
			     struct eth_tx_parse_bd_e1x *pbd,
			     u32 xmit_type)
{
	u8 hlen = (skb_network_header(skb) - skb->data) >> 1;

	/* for now NS flag is not used in Linux */
	pbd->global_data =
		cpu_to_le16(hlen |
			    ((skb->protocol == cpu_to_be16(ETH_P_8021Q)) <<
			     ETH_TX_PARSE_BD_E1X_LLC_SNAP_EN_SHIFT));

	pbd->ip_hlen_w = (skb_transport_header(skb) -
			skb_network_header(skb)) >> 1;

	hlen += pbd->ip_hlen_w;

	/* We support checksum offload for TCP and UDP only */
	if (xmit_type & XMIT_CSUM_TCP)
		hlen += tcp_hdrlen(skb) / 2;
	else
		hlen += sizeof(struct udphdr) / 2;

	pbd->total_hlen_w = cpu_to_le16(hlen);
	hlen = hlen*2;

	if (xmit_type & XMIT_CSUM_TCP) {
		pbd->tcp_pseudo_csum = bswab16(tcp_hdr(skb)->check);

	} else {
		s8 fix = SKB_CS_OFF(skb); /* signed! */

		DP(NETIF_MSG_TX_QUEUED,
		   "hlen %d  fix %d  csum before fix %x\n",
		   le16_to_cpu(pbd->total_hlen_w), fix, SKB_CS(skb));

		/* HW bug: fixup the CSUM */
		pbd->tcp_pseudo_csum =
			bnx2x_csum_fix(skb_transport_header(skb),
				       SKB_CS(skb), fix);

		DP(NETIF_MSG_TX_QUEUED, "csum after fix %x\n",
		   pbd->tcp_pseudo_csum);
	}

	return hlen;
}

static void bnx2x_update_pbds_gso_enc(struct sk_buff *skb,
				      struct eth_tx_parse_bd_e2 *pbd_e2,
				      struct eth_tx_parse_2nd_bd *pbd2,
				      u16 *global_data,
				      u32 xmit_type)
{
	u16 hlen_w = 0;
	u8 outerip_off, outerip_len = 0;

	/* from outer IP to transport */
	hlen_w = (skb_inner_transport_header(skb) -
		  skb_network_header(skb)) >> 1;

	/* transport len */
	hlen_w += inner_tcp_hdrlen(skb) >> 1;

	pbd2->fw_ip_hdr_to_payload_w = hlen_w;

	/* outer IP header info */
	if (xmit_type & XMIT_CSUM_V4) {
		struct iphdr *iph = ip_hdr(skb);
		u32 csum = (__force u32)(~iph->check) -
			   (__force u32)iph->tot_len -
			   (__force u32)iph->frag_off;

		outerip_len = iph->ihl << 1;

		pbd2->fw_ip_csum_wo_len_flags_frag =
			bswab16(csum_fold((__force __wsum)csum));
	} else {
		pbd2->fw_ip_hdr_to_payload_w =
			hlen_w - ((sizeof(struct ipv6hdr)) >> 1);
		pbd_e2->data.tunnel_data.flags |=
			ETH_TUNNEL_DATA_IPV6_OUTER;
	}

	pbd2->tcp_send_seq = bswab32(inner_tcp_hdr(skb)->seq);

	pbd2->tcp_flags = pbd_tcp_flags(inner_tcp_hdr(skb));

	/* inner IP header info */
	if (xmit_type & XMIT_CSUM_ENC_V4) {
		pbd2->hw_ip_id = bswab16(inner_ip_hdr(skb)->id);

		pbd_e2->data.tunnel_data.pseudo_csum =
			bswab16(~csum_tcpudp_magic(
					inner_ip_hdr(skb)->saddr,
					inner_ip_hdr(skb)->daddr,
					0, IPPROTO_TCP, 0));
	} else {
		pbd_e2->data.tunnel_data.pseudo_csum =
			bswab16(~csum_ipv6_magic(
					&inner_ipv6_hdr(skb)->saddr,
					&inner_ipv6_hdr(skb)->daddr,
					0, IPPROTO_TCP, 0));
	}

	outerip_off = (skb_network_header(skb) - skb->data) >> 1;

	*global_data |=
		outerip_off |
		(outerip_len <<
			ETH_TX_PARSE_2ND_BD_IP_HDR_LEN_OUTER_W_SHIFT) |
		((skb->protocol == cpu_to_be16(ETH_P_8021Q)) <<
			ETH_TX_PARSE_2ND_BD_LLC_SNAP_EN_SHIFT);

	if (ip_hdr(skb)->protocol == IPPROTO_UDP) {
		SET_FLAG(*global_data, ETH_TX_PARSE_2ND_BD_TUNNEL_UDP_EXIST, 1);
		pbd2->tunnel_udp_hdr_start_w = skb_transport_offset(skb) >> 1;
	}
}

static inline void bnx2x_set_ipv6_ext_e2(struct sk_buff *skb, u32 *parsing_data,
					 u32 xmit_type)
{
	struct ipv6hdr *ipv6;

	if (!(xmit_type & (XMIT_GSO_ENC_V6 | XMIT_GSO_V6)))
		return;

	if (xmit_type & XMIT_GSO_ENC_V6)
		ipv6 = inner_ipv6_hdr(skb);
	else /* XMIT_GSO_V6 */
		ipv6 = ipv6_hdr(skb);

	if (ipv6->nexthdr == NEXTHDR_IPV6)
		*parsing_data |= ETH_TX_PARSE_BD_E2_IPV6_WITH_EXT_HDR;
}

/* called with netif_tx_lock
 * bnx2x_tx_int() runs without netif_tx_lock unless it needs to call
 * netif_wake_queue()
 */
netdev_tx_t bnx2x_start_xmit(struct sk_buff *skb, struct net_device *dev)
{
	struct bnx2x *bp = netdev_priv(dev);

	struct netdev_queue *txq;
	struct bnx2x_fp_txdata *txdata;
	struct sw_tx_bd *tx_buf;
	struct eth_tx_start_bd *tx_start_bd, *first_bd;
	struct eth_tx_bd *tx_data_bd, *total_pkt_bd = NULL;
	struct eth_tx_parse_bd_e1x *pbd_e1x = NULL;
	struct eth_tx_parse_bd_e2 *pbd_e2 = NULL;
	struct eth_tx_parse_2nd_bd *pbd2 = NULL;
	u32 pbd_e2_parsing_data = 0;
	u16 pkt_prod, bd_prod;
	int nbd, txq_index;
	dma_addr_t mapping;
	u32 xmit_type = bnx2x_xmit_type(bp, skb);
	int i;
	u8 hlen = 0;
	__le16 pkt_size = 0;
	struct ethhdr *eth;
	u8 mac_type = UNICAST_ADDRESS;

#ifdef BNX2X_STOP_ON_ERROR
	if (unlikely(bp->panic))
		return NETDEV_TX_BUSY;
#endif

	txq_index = skb_get_queue_mapping(skb);
	txq = netdev_get_tx_queue(dev, txq_index);

	BUG_ON(txq_index >= MAX_ETH_TXQ_IDX(bp) + (CNIC_LOADED(bp) ? 1 : 0));

	txdata = &bp->bnx2x_txq[txq_index];

	/* enable this debug print to view the transmission queue being used
	DP(NETIF_MSG_TX_QUEUED, "indices: txq %d, fp %d, txdata %d\n",
	   txq_index, fp_index, txdata_index); */

	/* enable this debug print to view the transmission details
	DP(NETIF_MSG_TX_QUEUED,
	   "transmitting packet cid %d fp index %d txdata_index %d tx_data ptr %p fp pointer %p\n",
	   txdata->cid, fp_index, txdata_index, txdata, fp); */

	if (unlikely(bnx2x_tx_avail(bp, txdata) <
			skb_shinfo(skb)->nr_frags +
			BDS_PER_TX_PKT +
			NEXT_CNT_PER_TX_PKT(MAX_BDS_PER_TX_PKT))) {
		/* Handle special storage cases separately */
		if (txdata->tx_ring_size == 0) {
			struct bnx2x_eth_q_stats *q_stats =
				bnx2x_fp_qstats(bp, txdata->parent_fp);
			q_stats->driver_filtered_tx_pkt++;
			dev_kfree_skb(skb);
			return NETDEV_TX_OK;
		}
		bnx2x_fp_qstats(bp, txdata->parent_fp)->driver_xoff++;
		netif_tx_stop_queue(txq);
		BNX2X_ERR("BUG! Tx ring full when queue awake!\n");

		return NETDEV_TX_BUSY;
	}

	DP(NETIF_MSG_TX_QUEUED,
	   "queue[%d]: SKB: summed %x  protocol %x protocol(%x,%x) gso type %x  xmit_type %x len %d\n",
	   txq_index, skb->ip_summed, skb->protocol, ipv6_hdr(skb)->nexthdr,
	   ip_hdr(skb)->protocol, skb_shinfo(skb)->gso_type, xmit_type,
	   skb->len);

	eth = (struct ethhdr *)skb->data;

	/* set flag according to packet type (UNICAST_ADDRESS is default)*/
	if (unlikely(is_multicast_ether_addr(eth->h_dest))) {
		if (is_broadcast_ether_addr(eth->h_dest))
			mac_type = BROADCAST_ADDRESS;
		else
			mac_type = MULTICAST_ADDRESS;
	}

#if (MAX_SKB_FRAGS >= MAX_FETCH_BD - BDS_PER_TX_PKT)
	/* First, check if we need to linearize the skb (due to FW
	   restrictions). No need to check fragmentation if page size > 8K
	   (there will be no violation to FW restrictions) */
	if (bnx2x_pkt_req_lin(bp, skb, xmit_type)) {
		/* Statistics of linearization */
		bp->lin_cnt++;
		if (skb_linearize(skb) != 0) {
			DP(NETIF_MSG_TX_QUEUED,
			   "SKB linearization failed - silently dropping this SKB\n");
			dev_kfree_skb_any(skb);
			return NETDEV_TX_OK;
		}
	}
#endif
	/* Map skb linear data for DMA */
	mapping = dma_map_single(&bp->pdev->dev, skb->data,
				 skb_headlen(skb), DMA_TO_DEVICE);
	if (unlikely(dma_mapping_error(&bp->pdev->dev, mapping))) {
		DP(NETIF_MSG_TX_QUEUED,
		   "SKB mapping failed - silently dropping this SKB\n");
		dev_kfree_skb_any(skb);
		return NETDEV_TX_OK;
	}
	/*
	Please read carefully. First we use one BD which we mark as start,
	then we have a parsing info BD (used for TSO or xsum),
	and only then we have the rest of the TSO BDs.
	(don't forget to mark the last one as last,
	and to unmap only AFTER you write to the BD ...)
	And above all, all pdb sizes are in words - NOT DWORDS!
	*/

	/* get current pkt produced now - advance it just before sending packet
	 * since mapping of pages may fail and cause packet to be dropped
	 */
	pkt_prod = txdata->tx_pkt_prod;
	bd_prod = TX_BD(txdata->tx_bd_prod);

	/* get a tx_buf and first BD
	 * tx_start_bd may be changed during SPLIT,
	 * but first_bd will always stay first
	 */
	tx_buf = &txdata->tx_buf_ring[TX_BD(pkt_prod)];
	tx_start_bd = &txdata->tx_desc_ring[bd_prod].start_bd;
	first_bd = tx_start_bd;

	tx_start_bd->bd_flags.as_bitfield = ETH_TX_BD_FLAGS_START_BD;

	if (unlikely(skb_shinfo(skb)->tx_flags & SKBTX_HW_TSTAMP)) {
		if (!(bp->flags & TX_TIMESTAMPING_EN)) {
			BNX2X_ERR("Tx timestamping was not enabled, this packet will not be timestamped\n");
		} else if (bp->ptp_tx_skb) {
			BNX2X_ERR("The device supports only a single outstanding packet to timestamp, this packet will not be timestamped\n");
		} else {
			skb_shinfo(skb)->tx_flags |= SKBTX_IN_PROGRESS;
			/* schedule check for Tx timestamp */
			bp->ptp_tx_skb = skb_get(skb);
			bp->ptp_tx_start = jiffies;
			schedule_work(&bp->ptp_task);
		}
	}

	/* header nbd: indirectly zero other flags! */
	tx_start_bd->general_data = 1 << ETH_TX_START_BD_HDR_NBDS_SHIFT;

	/* remember the first BD of the packet */
	tx_buf->first_bd = txdata->tx_bd_prod;
	tx_buf->skb = skb;
	tx_buf->flags = 0;

	DP(NETIF_MSG_TX_QUEUED,
	   "sending pkt %u @%p  next_idx %u  bd %u @%p\n",
	   pkt_prod, tx_buf, txdata->tx_pkt_prod, bd_prod, tx_start_bd);

	if (skb_vlan_tag_present(skb)) {
		tx_start_bd->vlan_or_ethertype =
		    cpu_to_le16(skb_vlan_tag_get(skb));
		tx_start_bd->bd_flags.as_bitfield |=
		    (X_ETH_OUTBAND_VLAN << ETH_TX_BD_FLAGS_VLAN_MODE_SHIFT);
	} else {
		/* when transmitting in a vf, start bd must hold the ethertype
		 * for fw to enforce it
		 */
#ifndef BNX2X_STOP_ON_ERROR
		if (IS_VF(bp))
#endif
			tx_start_bd->vlan_or_ethertype =
				cpu_to_le16(ntohs(eth->h_proto));
#ifndef BNX2X_STOP_ON_ERROR
		else
			/* used by FW for packet accounting */
			tx_start_bd->vlan_or_ethertype = cpu_to_le16(pkt_prod);
#endif
	}

	nbd = 2; /* start_bd + pbd + frags (updated when pages are mapped) */

	/* turn on parsing and get a BD */
	bd_prod = TX_BD(NEXT_TX_IDX(bd_prod));

	if (xmit_type & XMIT_CSUM)
		bnx2x_set_sbd_csum(bp, skb, tx_start_bd, xmit_type);

	if (!CHIP_IS_E1x(bp)) {
		pbd_e2 = &txdata->tx_desc_ring[bd_prod].parse_bd_e2;
		memset(pbd_e2, 0, sizeof(struct eth_tx_parse_bd_e2));

		if (xmit_type & XMIT_CSUM_ENC) {
			u16 global_data = 0;

			/* Set PBD in enc checksum offload case */
			hlen = bnx2x_set_pbd_csum_enc(bp, skb,
						      &pbd_e2_parsing_data,
						      xmit_type);

			/* turn on 2nd parsing and get a BD */
			bd_prod = TX_BD(NEXT_TX_IDX(bd_prod));

			pbd2 = &txdata->tx_desc_ring[bd_prod].parse_2nd_bd;

			memset(pbd2, 0, sizeof(*pbd2));

			pbd_e2->data.tunnel_data.ip_hdr_start_inner_w =
				(skb_inner_network_header(skb) -
				 skb->data) >> 1;

			if (xmit_type & XMIT_GSO_ENC)
				bnx2x_update_pbds_gso_enc(skb, pbd_e2, pbd2,
							  &global_data,
							  xmit_type);

			pbd2->global_data = cpu_to_le16(global_data);

			/* add addition parse BD indication to start BD */
			SET_FLAG(tx_start_bd->general_data,
				 ETH_TX_START_BD_PARSE_NBDS, 1);
			/* set encapsulation flag in start BD */
			SET_FLAG(tx_start_bd->general_data,
				 ETH_TX_START_BD_TUNNEL_EXIST, 1);

			tx_buf->flags |= BNX2X_HAS_SECOND_PBD;

			nbd++;
		} else if (xmit_type & XMIT_CSUM) {
			/* Set PBD in checksum offload case w/o encapsulation */
			hlen = bnx2x_set_pbd_csum_e2(bp, skb,
						     &pbd_e2_parsing_data,
						     xmit_type);
		}

		bnx2x_set_ipv6_ext_e2(skb, &pbd_e2_parsing_data, xmit_type);
		/* Add the macs to the parsing BD if this is a vf or if
		 * Tx Switching is enabled.
		 */
		if (IS_VF(bp)) {
			/* override GRE parameters in BD */
			bnx2x_set_fw_mac_addr(&pbd_e2->data.mac_addr.src_hi,
					      &pbd_e2->data.mac_addr.src_mid,
					      &pbd_e2->data.mac_addr.src_lo,
					      eth->h_source);

			bnx2x_set_fw_mac_addr(&pbd_e2->data.mac_addr.dst_hi,
					      &pbd_e2->data.mac_addr.dst_mid,
					      &pbd_e2->data.mac_addr.dst_lo,
					      eth->h_dest);
		} else {
			if (bp->flags & TX_SWITCHING)
				bnx2x_set_fw_mac_addr(
						&pbd_e2->data.mac_addr.dst_hi,
						&pbd_e2->data.mac_addr.dst_mid,
						&pbd_e2->data.mac_addr.dst_lo,
						eth->h_dest);
#ifdef BNX2X_STOP_ON_ERROR
			/* Enforce security is always set in Stop on Error -
			 * source mac should be present in the parsing BD
			 */
			bnx2x_set_fw_mac_addr(&pbd_e2->data.mac_addr.src_hi,
					      &pbd_e2->data.mac_addr.src_mid,
					      &pbd_e2->data.mac_addr.src_lo,
					      eth->h_source);
#endif
		}

		SET_FLAG(pbd_e2_parsing_data,
			 ETH_TX_PARSE_BD_E2_ETH_ADDR_TYPE, mac_type);
	} else {
		u16 global_data = 0;
		pbd_e1x = &txdata->tx_desc_ring[bd_prod].parse_bd_e1x;
		memset(pbd_e1x, 0, sizeof(struct eth_tx_parse_bd_e1x));
		/* Set PBD in checksum offload case */
		if (xmit_type & XMIT_CSUM)
			hlen = bnx2x_set_pbd_csum(bp, skb, pbd_e1x, xmit_type);

		SET_FLAG(global_data,
			 ETH_TX_PARSE_BD_E1X_ETH_ADDR_TYPE, mac_type);
		pbd_e1x->global_data |= cpu_to_le16(global_data);
	}

	/* Setup the data pointer of the first BD of the packet */
	tx_start_bd->addr_hi = cpu_to_le32(U64_HI(mapping));
	tx_start_bd->addr_lo = cpu_to_le32(U64_LO(mapping));
	tx_start_bd->nbytes = cpu_to_le16(skb_headlen(skb));
	pkt_size = tx_start_bd->nbytes;

	DP(NETIF_MSG_TX_QUEUED,
	   "first bd @%p  addr (%x:%x)  nbytes %d  flags %x  vlan %x\n",
	   tx_start_bd, tx_start_bd->addr_hi, tx_start_bd->addr_lo,
	   le16_to_cpu(tx_start_bd->nbytes),
	   tx_start_bd->bd_flags.as_bitfield,
	   le16_to_cpu(tx_start_bd->vlan_or_ethertype));

	if (xmit_type & XMIT_GSO) {

		DP(NETIF_MSG_TX_QUEUED,
		   "TSO packet len %d  hlen %d  total len %d  tso size %d\n",
		   skb->len, hlen, skb_headlen(skb),
		   skb_shinfo(skb)->gso_size);

		tx_start_bd->bd_flags.as_bitfield |= ETH_TX_BD_FLAGS_SW_LSO;

		if (unlikely(skb_headlen(skb) > hlen)) {
			nbd++;
			bd_prod = bnx2x_tx_split(bp, txdata, tx_buf,
						 &tx_start_bd, hlen,
						 bd_prod);
		}
		if (!CHIP_IS_E1x(bp))
			pbd_e2_parsing_data |=
				(skb_shinfo(skb)->gso_size <<
				 ETH_TX_PARSE_BD_E2_LSO_MSS_SHIFT) &
				 ETH_TX_PARSE_BD_E2_LSO_MSS;
		else
			bnx2x_set_pbd_gso(skb, pbd_e1x, xmit_type);
	}

	/* Set the PBD's parsing_data field if not zero
	 * (for the chips newer than 57711).
	 */
	if (pbd_e2_parsing_data)
		pbd_e2->parsing_data = cpu_to_le32(pbd_e2_parsing_data);

	tx_data_bd = (struct eth_tx_bd *)tx_start_bd;

	/* Handle fragmented skb */
	for (i = 0; i < skb_shinfo(skb)->nr_frags; i++) {
		skb_frag_t *frag = &skb_shinfo(skb)->frags[i];

		mapping = skb_frag_dma_map(&bp->pdev->dev, frag, 0,
					   skb_frag_size(frag), DMA_TO_DEVICE);
		if (unlikely(dma_mapping_error(&bp->pdev->dev, mapping))) {
			unsigned int pkts_compl = 0, bytes_compl = 0;

			DP(NETIF_MSG_TX_QUEUED,
			   "Unable to map page - dropping packet...\n");

			/* we need unmap all buffers already mapped
			 * for this SKB;
			 * first_bd->nbd need to be properly updated
			 * before call to bnx2x_free_tx_pkt
			 */
			first_bd->nbd = cpu_to_le16(nbd);
			bnx2x_free_tx_pkt(bp, txdata,
					  TX_BD(txdata->tx_pkt_prod),
					  &pkts_compl, &bytes_compl);
			return NETDEV_TX_OK;
		}

		bd_prod = TX_BD(NEXT_TX_IDX(bd_prod));
		tx_data_bd = &txdata->tx_desc_ring[bd_prod].reg_bd;
		if (total_pkt_bd == NULL)
			total_pkt_bd = &txdata->tx_desc_ring[bd_prod].reg_bd;

		tx_data_bd->addr_hi = cpu_to_le32(U64_HI(mapping));
		tx_data_bd->addr_lo = cpu_to_le32(U64_LO(mapping));
		tx_data_bd->nbytes = cpu_to_le16(skb_frag_size(frag));
		le16_add_cpu(&pkt_size, skb_frag_size(frag));
		nbd++;

		DP(NETIF_MSG_TX_QUEUED,
		   "frag %d  bd @%p  addr (%x:%x)  nbytes %d\n",
		   i, tx_data_bd, tx_data_bd->addr_hi, tx_data_bd->addr_lo,
		   le16_to_cpu(tx_data_bd->nbytes));
	}

	DP(NETIF_MSG_TX_QUEUED, "last bd @%p\n", tx_data_bd);

	/* update with actual num BDs */
	first_bd->nbd = cpu_to_le16(nbd);

	bd_prod = TX_BD(NEXT_TX_IDX(bd_prod));

	/* now send a tx doorbell, counting the next BD
	 * if the packet contains or ends with it
	 */
	if (TX_BD_POFF(bd_prod) < nbd)
		nbd++;

	/* total_pkt_bytes should be set on the first data BD if
	 * it's not an LSO packet and there is more than one
	 * data BD. In this case pkt_size is limited by an MTU value.
	 * However we prefer to set it for an LSO packet (while we don't
	 * have to) in order to save some CPU cycles in a none-LSO
	 * case, when we much more care about them.
	 */
	if (total_pkt_bd != NULL)
		total_pkt_bd->total_pkt_bytes = pkt_size;

	if (pbd_e1x)
		DP(NETIF_MSG_TX_QUEUED,
		   "PBD (E1X) @%p  ip_data %x  ip_hlen %u  ip_id %u  lso_mss %u  tcp_flags %x  xsum %x  seq %u  hlen %u\n",
		   pbd_e1x, pbd_e1x->global_data, pbd_e1x->ip_hlen_w,
		   pbd_e1x->ip_id, pbd_e1x->lso_mss, pbd_e1x->tcp_flags,
		   pbd_e1x->tcp_pseudo_csum, pbd_e1x->tcp_send_seq,
		    le16_to_cpu(pbd_e1x->total_hlen_w));
	if (pbd_e2)
		DP(NETIF_MSG_TX_QUEUED,
		   "PBD (E2) @%p  dst %x %x %x src %x %x %x parsing_data %x\n",
		   pbd_e2,
		   pbd_e2->data.mac_addr.dst_hi,
		   pbd_e2->data.mac_addr.dst_mid,
		   pbd_e2->data.mac_addr.dst_lo,
		   pbd_e2->data.mac_addr.src_hi,
		   pbd_e2->data.mac_addr.src_mid,
		   pbd_e2->data.mac_addr.src_lo,
		   pbd_e2->parsing_data);
	DP(NETIF_MSG_TX_QUEUED, "doorbell: nbd %d  bd %u\n", nbd, bd_prod);

	netdev_tx_sent_queue(txq, skb->len);

	skb_tx_timestamp(skb);

	txdata->tx_pkt_prod++;
	/*
	 * Make sure that the BD data is updated before updating the producer
	 * since FW might read the BD right after the producer is updated.
	 * This is only applicable for weak-ordered memory model archs such
	 * as IA-64. The following barrier is also mandatory since FW will
	 * assumes packets must have BDs.
	 */
	wmb();

	txdata->tx_db.data.prod += nbd;
	barrier();

	DOORBELL(bp, txdata->cid, txdata->tx_db.raw);

	mmiowb();

	txdata->tx_bd_prod += nbd;

	if (unlikely(bnx2x_tx_avail(bp, txdata) < MAX_DESC_PER_TX_PKT)) {
		netif_tx_stop_queue(txq);

		/* paired memory barrier is in bnx2x_tx_int(), we have to keep
		 * ordering of set_bit() in netif_tx_stop_queue() and read of
		 * fp->bd_tx_cons */
		smp_mb();

		bnx2x_fp_qstats(bp, txdata->parent_fp)->driver_xoff++;
		if (bnx2x_tx_avail(bp, txdata) >= MAX_DESC_PER_TX_PKT)
			netif_tx_wake_queue(txq);
	}
	txdata->tx_pkt++;

	return NETDEV_TX_OK;
}

void bnx2x_get_c2s_mapping(struct bnx2x *bp, u8 *c2s_map, u8 *c2s_default)
{
	int mfw_vn = BP_FW_MB_IDX(bp);
	u32 tmp;

	/* If the shmem shouldn't affect configuration, reflect */
	if (!IS_MF_BD(bp)) {
		int i;

		for (i = 0; i < BNX2X_MAX_PRIORITY; i++)
			c2s_map[i] = i;
		*c2s_default = 0;

		return;
	}

	tmp = SHMEM2_RD(bp, c2s_pcp_map_lower[mfw_vn]);
	tmp = (__force u32)be32_to_cpu((__force __be32)tmp);
	c2s_map[0] = tmp & 0xff;
	c2s_map[1] = (tmp >> 8) & 0xff;
	c2s_map[2] = (tmp >> 16) & 0xff;
	c2s_map[3] = (tmp >> 24) & 0xff;

	tmp = SHMEM2_RD(bp, c2s_pcp_map_upper[mfw_vn]);
	tmp = (__force u32)be32_to_cpu((__force __be32)tmp);
	c2s_map[4] = tmp & 0xff;
	c2s_map[5] = (tmp >> 8) & 0xff;
	c2s_map[6] = (tmp >> 16) & 0xff;
	c2s_map[7] = (tmp >> 24) & 0xff;

	tmp = SHMEM2_RD(bp, c2s_pcp_map_default[mfw_vn]);
	tmp = (__force u32)be32_to_cpu((__force __be32)tmp);
	*c2s_default = (tmp >> (8 * mfw_vn)) & 0xff;
}

/**
 * bnx2x_setup_tc - routine to configure net_device for multi tc
 *
 * @netdev: net device to configure
 * @tc: number of traffic classes to enable
 *
 * callback connected to the ndo_setup_tc function pointer
 */
int bnx2x_setup_tc(struct net_device *dev, u8 num_tc)
{
	struct bnx2x *bp = netdev_priv(dev);
	u8 c2s_map[BNX2X_MAX_PRIORITY], c2s_def;
	int cos, prio, count, offset;

	/* setup tc must be called under rtnl lock */
	ASSERT_RTNL();

	/* no traffic classes requested. Aborting */
	if (!num_tc) {
		netdev_reset_tc(dev);
		return 0;
	}

	/* requested to support too many traffic classes */
	if (num_tc > bp->max_cos) {
		BNX2X_ERR("support for too many traffic classes requested: %d. Max supported is %d\n",
			  num_tc, bp->max_cos);
		return -EINVAL;
	}

	/* declare amount of supported traffic classes */
	if (netdev_set_num_tc(dev, num_tc)) {
		BNX2X_ERR("failed to declare %d traffic classes\n", num_tc);
		return -EINVAL;
	}

	bnx2x_get_c2s_mapping(bp, c2s_map, &c2s_def);

	/* configure priority to traffic class mapping */
	for (prio = 0; prio < BNX2X_MAX_PRIORITY; prio++) {
		int outer_prio = c2s_map[prio];

		netdev_set_prio_tc_map(dev, prio, bp->prio_to_cos[outer_prio]);
		DP(BNX2X_MSG_SP | NETIF_MSG_IFUP,
		   "mapping priority %d to tc %d\n",
		   outer_prio, bp->prio_to_cos[outer_prio]);
	}

	/* Use this configuration to differentiate tc0 from other COSes
	   This can be used for ets or pfc, and save the effort of setting
	   up a multio class queue disc or negotiating DCBX with a switch
	netdev_set_prio_tc_map(dev, 0, 0);
	DP(BNX2X_MSG_SP, "mapping priority %d to tc %d\n", 0, 0);
	for (prio = 1; prio < 16; prio++) {
		netdev_set_prio_tc_map(dev, prio, 1);
		DP(BNX2X_MSG_SP, "mapping priority %d to tc %d\n", prio, 1);
	} */

	/* configure traffic class to transmission queue mapping */
	for (cos = 0; cos < bp->max_cos; cos++) {
		count = BNX2X_NUM_ETH_QUEUES(bp);
		offset = cos * BNX2X_NUM_NON_CNIC_QUEUES(bp);
		netdev_set_tc_queue(dev, cos, count, offset);
		DP(BNX2X_MSG_SP | NETIF_MSG_IFUP,
		   "mapping tc %d to offset %d count %d\n",
		   cos, offset, count);
	}

	return 0;
}

/* called with rtnl_lock */
int bnx2x_change_mac_addr(struct net_device *dev, void *p)
{
	struct sockaddr *addr = p;
	struct bnx2x *bp = netdev_priv(dev);
	int rc = 0;

	if (!is_valid_ether_addr(addr->sa_data)) {
		BNX2X_ERR("Requested MAC address is not valid\n");
		return -EINVAL;
	}

	if (IS_MF_STORAGE_ONLY(bp)) {
		BNX2X_ERR("Can't change address on STORAGE ONLY function\n");
		return -EINVAL;
	}

	if (netif_running(dev))  {
		rc = bnx2x_set_eth_mac(bp, false);
		if (rc)
			return rc;
	}

	memcpy(dev->dev_addr, addr->sa_data, dev->addr_len);

	if (netif_running(dev))
		rc = bnx2x_set_eth_mac(bp, true);

	if (IS_PF(bp) && SHMEM2_HAS(bp, curr_cfg))
		SHMEM2_WR(bp, curr_cfg, CURR_CFG_MET_OS);

	return rc;
}

static void bnx2x_free_fp_mem_at(struct bnx2x *bp, int fp_index)
{
	union host_hc_status_block *sb = &bnx2x_fp(bp, fp_index, status_blk);
	struct bnx2x_fastpath *fp = &bp->fp[fp_index];
	u8 cos;

	/* Common */

	if (IS_FCOE_IDX(fp_index)) {
		memset(sb, 0, sizeof(union host_hc_status_block));
		fp->status_blk_mapping = 0;
	} else {
		/* status blocks */
		if (!CHIP_IS_E1x(bp))
			BNX2X_PCI_FREE(sb->e2_sb,
				       bnx2x_fp(bp, fp_index,
						status_blk_mapping),
				       sizeof(struct host_hc_status_block_e2));
		else
			BNX2X_PCI_FREE(sb->e1x_sb,
				       bnx2x_fp(bp, fp_index,
						status_blk_mapping),
				       sizeof(struct host_hc_status_block_e1x));
	}

	/* Rx */
	if (!skip_rx_queue(bp, fp_index)) {
		bnx2x_free_rx_bds(fp);

		/* fastpath rx rings: rx_buf rx_desc rx_comp */
		BNX2X_FREE(bnx2x_fp(bp, fp_index, rx_buf_ring));
		BNX2X_PCI_FREE(bnx2x_fp(bp, fp_index, rx_desc_ring),
			       bnx2x_fp(bp, fp_index, rx_desc_mapping),
			       sizeof(struct eth_rx_bd) * NUM_RX_BD);

		BNX2X_PCI_FREE(bnx2x_fp(bp, fp_index, rx_comp_ring),
			       bnx2x_fp(bp, fp_index, rx_comp_mapping),
			       sizeof(struct eth_fast_path_rx_cqe) *
			       NUM_RCQ_BD);

		/* SGE ring */
		BNX2X_FREE(bnx2x_fp(bp, fp_index, rx_page_ring));
		BNX2X_PCI_FREE(bnx2x_fp(bp, fp_index, rx_sge_ring),
			       bnx2x_fp(bp, fp_index, rx_sge_mapping),
			       BCM_PAGE_SIZE * NUM_RX_SGE_PAGES);
	}

	/* Tx */
	if (!skip_tx_queue(bp, fp_index)) {
		/* fastpath tx rings: tx_buf tx_desc */
		for_each_cos_in_tx_queue(fp, cos) {
			struct bnx2x_fp_txdata *txdata = fp->txdata_ptr[cos];

			DP(NETIF_MSG_IFDOWN,
			   "freeing tx memory of fp %d cos %d cid %d\n",
			   fp_index, cos, txdata->cid);

			BNX2X_FREE(txdata->tx_buf_ring);
			BNX2X_PCI_FREE(txdata->tx_desc_ring,
				txdata->tx_desc_mapping,
				sizeof(union eth_tx_bd_types) * NUM_TX_BD);
		}
	}
	/* end of fastpath */
}

static void bnx2x_free_fp_mem_cnic(struct bnx2x *bp)
{
	int i;
	for_each_cnic_queue(bp, i)
		bnx2x_free_fp_mem_at(bp, i);
}

void bnx2x_free_fp_mem(struct bnx2x *bp)
{
	int i;
	for_each_eth_queue(bp, i)
		bnx2x_free_fp_mem_at(bp, i);
}

static void set_sb_shortcuts(struct bnx2x *bp, int index)
{
	union host_hc_status_block status_blk = bnx2x_fp(bp, index, status_blk);
	if (!CHIP_IS_E1x(bp)) {
		bnx2x_fp(bp, index, sb_index_values) =
			(__le16 *)status_blk.e2_sb->sb.index_values;
		bnx2x_fp(bp, index, sb_running_index) =
			(__le16 *)status_blk.e2_sb->sb.running_index;
	} else {
		bnx2x_fp(bp, index, sb_index_values) =
			(__le16 *)status_blk.e1x_sb->sb.index_values;
		bnx2x_fp(bp, index, sb_running_index) =
			(__le16 *)status_blk.e1x_sb->sb.running_index;
	}
}

/* Returns the number of actually allocated BDs */
static int bnx2x_alloc_rx_bds(struct bnx2x_fastpath *fp,
			      int rx_ring_size)
{
	struct bnx2x *bp = fp->bp;
	u16 ring_prod, cqe_ring_prod;
	int i, failure_cnt = 0;

	fp->rx_comp_cons = 0;
	cqe_ring_prod = ring_prod = 0;

	/* This routine is called only during fo init so
	 * fp->eth_q_stats.rx_skb_alloc_failed = 0
	 */
	for (i = 0; i < rx_ring_size; i++) {
		if (bnx2x_alloc_rx_data(bp, fp, ring_prod, GFP_KERNEL) < 0) {
			failure_cnt++;
			continue;
		}
		ring_prod = NEXT_RX_IDX(ring_prod);
		cqe_ring_prod = NEXT_RCQ_IDX(cqe_ring_prod);
		WARN_ON(ring_prod <= (i - failure_cnt));
	}

	if (failure_cnt)
		BNX2X_ERR("was only able to allocate %d rx skbs on queue[%d]\n",
			  i - failure_cnt, fp->index);

	fp->rx_bd_prod = ring_prod;
	/* Limit the CQE producer by the CQE ring size */
	fp->rx_comp_prod = min_t(u16, NUM_RCQ_RINGS*RCQ_DESC_CNT,
			       cqe_ring_prod);
	fp->rx_pkt = fp->rx_calls = 0;

	bnx2x_fp_stats(bp, fp)->eth_q_stats.rx_skb_alloc_failed += failure_cnt;

	return i - failure_cnt;
}

static void bnx2x_set_next_page_rx_cq(struct bnx2x_fastpath *fp)
{
	int i;

	for (i = 1; i <= NUM_RCQ_RINGS; i++) {
		struct eth_rx_cqe_next_page *nextpg;

		nextpg = (struct eth_rx_cqe_next_page *)
			&fp->rx_comp_ring[RCQ_DESC_CNT * i - 1];
		nextpg->addr_hi =
			cpu_to_le32(U64_HI(fp->rx_comp_mapping +
				   BCM_PAGE_SIZE*(i % NUM_RCQ_RINGS)));
		nextpg->addr_lo =
			cpu_to_le32(U64_LO(fp->rx_comp_mapping +
				   BCM_PAGE_SIZE*(i % NUM_RCQ_RINGS)));
	}
}

static int bnx2x_alloc_fp_mem_at(struct bnx2x *bp, int index)
{
	union host_hc_status_block *sb;
	struct bnx2x_fastpath *fp = &bp->fp[index];
	int ring_size = 0;
	u8 cos;
	int rx_ring_size = 0;

	if (!bp->rx_ring_size && IS_MF_STORAGE_ONLY(bp)) {
		rx_ring_size = MIN_RX_SIZE_NONTPA;
		bp->rx_ring_size = rx_ring_size;
	} else if (!bp->rx_ring_size) {
		rx_ring_size = MAX_RX_AVAIL/BNX2X_NUM_RX_QUEUES(bp);

		if (CHIP_IS_E3(bp)) {
			u32 cfg = SHMEM_RD(bp,
					   dev_info.port_hw_config[BP_PORT(bp)].
					   default_cfg);

			/* Decrease ring size for 1G functions */
			if ((cfg & PORT_HW_CFG_NET_SERDES_IF_MASK) ==
			    PORT_HW_CFG_NET_SERDES_IF_SGMII)
				rx_ring_size /= 10;
		}

		/* allocate at least number of buffers required by FW */
		rx_ring_size = max_t(int, bp->disable_tpa ? MIN_RX_SIZE_NONTPA :
				     MIN_RX_SIZE_TPA, rx_ring_size);

		bp->rx_ring_size = rx_ring_size;
	} else /* if rx_ring_size specified - use it */
		rx_ring_size = bp->rx_ring_size;

	DP(BNX2X_MSG_SP, "calculated rx_ring_size %d\n", rx_ring_size);

	/* Common */
	sb = &bnx2x_fp(bp, index, status_blk);

	if (!IS_FCOE_IDX(index)) {
		/* status blocks */
		if (!CHIP_IS_E1x(bp)) {
			sb->e2_sb = BNX2X_PCI_ALLOC(&bnx2x_fp(bp, index, status_blk_mapping),
						    sizeof(struct host_hc_status_block_e2));
			if (!sb->e2_sb)
				goto alloc_mem_err;
		} else {
			sb->e1x_sb = BNX2X_PCI_ALLOC(&bnx2x_fp(bp, index, status_blk_mapping),
						     sizeof(struct host_hc_status_block_e1x));
			if (!sb->e1x_sb)
				goto alloc_mem_err;
		}
	}

	/* FCoE Queue uses Default SB and doesn't ACK the SB, thus no need to
	 * set shortcuts for it.
	 */
	if (!IS_FCOE_IDX(index))
		set_sb_shortcuts(bp, index);

	/* Tx */
	if (!skip_tx_queue(bp, index)) {
		/* fastpath tx rings: tx_buf tx_desc */
		for_each_cos_in_tx_queue(fp, cos) {
			struct bnx2x_fp_txdata *txdata = fp->txdata_ptr[cos];

			DP(NETIF_MSG_IFUP,
			   "allocating tx memory of fp %d cos %d\n",
			   index, cos);

			txdata->tx_buf_ring = kcalloc(NUM_TX_BD,
						      sizeof(struct sw_tx_bd),
						      GFP_KERNEL);
			if (!txdata->tx_buf_ring)
				goto alloc_mem_err;
			txdata->tx_desc_ring = BNX2X_PCI_ALLOC(&txdata->tx_desc_mapping,
							       sizeof(union eth_tx_bd_types) * NUM_TX_BD);
			if (!txdata->tx_desc_ring)
				goto alloc_mem_err;
		}
	}

	/* Rx */
	if (!skip_rx_queue(bp, index)) {
		/* fastpath rx rings: rx_buf rx_desc rx_comp */
		bnx2x_fp(bp, index, rx_buf_ring) =
			kcalloc(NUM_RX_BD, sizeof(struct sw_rx_bd), GFP_KERNEL);
		if (!bnx2x_fp(bp, index, rx_buf_ring))
			goto alloc_mem_err;
		bnx2x_fp(bp, index, rx_desc_ring) =
			BNX2X_PCI_ALLOC(&bnx2x_fp(bp, index, rx_desc_mapping),
					sizeof(struct eth_rx_bd) * NUM_RX_BD);
		if (!bnx2x_fp(bp, index, rx_desc_ring))
			goto alloc_mem_err;

		/* Seed all CQEs by 1s */
		bnx2x_fp(bp, index, rx_comp_ring) =
			BNX2X_PCI_FALLOC(&bnx2x_fp(bp, index, rx_comp_mapping),
					 sizeof(struct eth_fast_path_rx_cqe) * NUM_RCQ_BD);
		if (!bnx2x_fp(bp, index, rx_comp_ring))
			goto alloc_mem_err;

		/* SGE ring */
		bnx2x_fp(bp, index, rx_page_ring) =
			kcalloc(NUM_RX_SGE, sizeof(struct sw_rx_page),
				GFP_KERNEL);
		if (!bnx2x_fp(bp, index, rx_page_ring))
			goto alloc_mem_err;
		bnx2x_fp(bp, index, rx_sge_ring) =
			BNX2X_PCI_ALLOC(&bnx2x_fp(bp, index, rx_sge_mapping),
					BCM_PAGE_SIZE * NUM_RX_SGE_PAGES);
		if (!bnx2x_fp(bp, index, rx_sge_ring))
			goto alloc_mem_err;
		/* RX BD ring */
		bnx2x_set_next_page_rx_bd(fp);

		/* CQ ring */
		bnx2x_set_next_page_rx_cq(fp);

		/* BDs */
		ring_size = bnx2x_alloc_rx_bds(fp, rx_ring_size);
		if (ring_size < rx_ring_size)
			goto alloc_mem_err;
	}

	return 0;

/* handles low memory cases */
alloc_mem_err:
	BNX2X_ERR("Unable to allocate full memory for queue %d (size %d)\n",
						index, ring_size);
	/* FW will drop all packets if queue is not big enough,
	 * In these cases we disable the queue
	 * Min size is different for OOO, TPA and non-TPA queues
	 */
	if (ring_size < (fp->mode == TPA_MODE_DISABLED ?
				MIN_RX_SIZE_NONTPA : MIN_RX_SIZE_TPA)) {
			/* release memory allocated for this queue */
			bnx2x_free_fp_mem_at(bp, index);
			return -ENOMEM;
	}
	return 0;
}

static int bnx2x_alloc_fp_mem_cnic(struct bnx2x *bp)
{
	if (!NO_FCOE(bp))
		/* FCoE */
		if (bnx2x_alloc_fp_mem_at(bp, FCOE_IDX(bp)))
			/* we will fail load process instead of mark
			 * NO_FCOE_FLAG
			 */
			return -ENOMEM;

	return 0;
}

static int bnx2x_alloc_fp_mem(struct bnx2x *bp)
{
	int i;

	/* 1. Allocate FP for leading - fatal if error
	 * 2. Allocate RSS - fix number of queues if error
	 */

	/* leading */
	if (bnx2x_alloc_fp_mem_at(bp, 0))
		return -ENOMEM;

	/* RSS */
	for_each_nondefault_eth_queue(bp, i)
		if (bnx2x_alloc_fp_mem_at(bp, i))
			break;

	/* handle memory failures */
	if (i != BNX2X_NUM_ETH_QUEUES(bp)) {
		int delta = BNX2X_NUM_ETH_QUEUES(bp) - i;

		WARN_ON(delta < 0);
		bnx2x_shrink_eth_fp(bp, delta);
		if (CNIC_SUPPORT(bp))
			/* move non eth FPs next to last eth FP
			 * must be done in that order
			 * FCOE_IDX < FWD_IDX < OOO_IDX
			 */

			/* move FCoE fp even NO_FCOE_FLAG is on */
			bnx2x_move_fp(bp, FCOE_IDX(bp), FCOE_IDX(bp) - delta);
		bp->num_ethernet_queues -= delta;
		bp->num_queues = bp->num_ethernet_queues +
				 bp->num_cnic_queues;
		BNX2X_ERR("Adjusted num of queues from %d to %d\n",
			  bp->num_queues + delta, bp->num_queues);
	}

	return 0;
}

void bnx2x_free_mem_bp(struct bnx2x *bp)
{
	int i;

	for (i = 0; i < bp->fp_array_size; i++)
		kfree(bp->fp[i].tpa_info);
	kfree(bp->fp);
	kfree(bp->sp_objs);
	kfree(bp->fp_stats);
	kfree(bp->bnx2x_txq);
	kfree(bp->msix_table);
	kfree(bp->ilt);
}

int bnx2x_alloc_mem_bp(struct bnx2x *bp)
{
	struct bnx2x_fastpath *fp;
	struct msix_entry *tbl;
	struct bnx2x_ilt *ilt;
	int msix_table_size = 0;
	int fp_array_size, txq_array_size;
	int i;

	/*
	 * The biggest MSI-X table we might need is as a maximum number of fast
	 * path IGU SBs plus default SB (for PF only).
	 */
	msix_table_size = bp->igu_sb_cnt;
	if (IS_PF(bp))
		msix_table_size++;
	BNX2X_DEV_INFO("msix_table_size %d\n", msix_table_size);

	/* fp array: RSS plus CNIC related L2 queues */
	fp_array_size = BNX2X_MAX_RSS_COUNT(bp) + CNIC_SUPPORT(bp);
	bp->fp_array_size = fp_array_size;
	BNX2X_DEV_INFO("fp_array_size %d\n", bp->fp_array_size);

	fp = kcalloc(bp->fp_array_size, sizeof(*fp), GFP_KERNEL);
	if (!fp)
		goto alloc_err;
	for (i = 0; i < bp->fp_array_size; i++) {
		fp[i].tpa_info =
			kcalloc(ETH_MAX_AGGREGATION_QUEUES_E1H_E2,
				sizeof(struct bnx2x_agg_info), GFP_KERNEL);
		if (!(fp[i].tpa_info))
			goto alloc_err;
	}

	bp->fp = fp;

	/* allocate sp objs */
	bp->sp_objs = kcalloc(bp->fp_array_size, sizeof(struct bnx2x_sp_objs),
			      GFP_KERNEL);
	if (!bp->sp_objs)
		goto alloc_err;

	/* allocate fp_stats */
	bp->fp_stats = kcalloc(bp->fp_array_size, sizeof(struct bnx2x_fp_stats),
			       GFP_KERNEL);
	if (!bp->fp_stats)
		goto alloc_err;

	/* Allocate memory for the transmission queues array */
	txq_array_size =
		BNX2X_MAX_RSS_COUNT(bp) * BNX2X_MULTI_TX_COS + CNIC_SUPPORT(bp);
	BNX2X_DEV_INFO("txq_array_size %d", txq_array_size);

	bp->bnx2x_txq = kcalloc(txq_array_size, sizeof(struct bnx2x_fp_txdata),
				GFP_KERNEL);
	if (!bp->bnx2x_txq)
		goto alloc_err;

	/* msix table */
	tbl = kcalloc(msix_table_size, sizeof(*tbl), GFP_KERNEL);
	if (!tbl)
		goto alloc_err;
	bp->msix_table = tbl;

	/* ilt */
	ilt = kzalloc(sizeof(*ilt), GFP_KERNEL);
	if (!ilt)
		goto alloc_err;
	bp->ilt = ilt;

	return 0;
alloc_err:
	bnx2x_free_mem_bp(bp);
	return -ENOMEM;
}

int bnx2x_reload_if_running(struct net_device *dev)
{
	struct bnx2x *bp = netdev_priv(dev);

	if (unlikely(!netif_running(dev)))
		return 0;

	bnx2x_nic_unload(bp, UNLOAD_NORMAL, true);
	return bnx2x_nic_load(bp, LOAD_NORMAL);
}

int bnx2x_get_cur_phy_idx(struct bnx2x *bp)
{
	u32 sel_phy_idx = 0;
	if (bp->link_params.num_phys <= 1)
		return INT_PHY;

	if (bp->link_vars.link_up) {
		sel_phy_idx = EXT_PHY1;
		/* In case link is SERDES, check if the EXT_PHY2 is the one */
		if ((bp->link_vars.link_status & LINK_STATUS_SERDES_LINK) &&
		    (bp->link_params.phy[EXT_PHY2].supported & SUPPORTED_FIBRE))
			sel_phy_idx = EXT_PHY2;
	} else {

		switch (bnx2x_phy_selection(&bp->link_params)) {
		case PORT_HW_CFG_PHY_SELECTION_HARDWARE_DEFAULT:
		case PORT_HW_CFG_PHY_SELECTION_FIRST_PHY:
		case PORT_HW_CFG_PHY_SELECTION_FIRST_PHY_PRIORITY:
		       sel_phy_idx = EXT_PHY1;
		       break;
		case PORT_HW_CFG_PHY_SELECTION_SECOND_PHY:
		case PORT_HW_CFG_PHY_SELECTION_SECOND_PHY_PRIORITY:
		       sel_phy_idx = EXT_PHY2;
		       break;
		}
	}

	return sel_phy_idx;
}
int bnx2x_get_link_cfg_idx(struct bnx2x *bp)
{
	u32 sel_phy_idx = bnx2x_get_cur_phy_idx(bp);
	/*
	 * The selected activated PHY is always after swapping (in case PHY
	 * swapping is enabled). So when swapping is enabled, we need to reverse
	 * the configuration
	 */

	if (bp->link_params.multi_phy_config &
	    PORT_HW_CFG_PHY_SWAPPED_ENABLED) {
		if (sel_phy_idx == EXT_PHY1)
			sel_phy_idx = EXT_PHY2;
		else if (sel_phy_idx == EXT_PHY2)
			sel_phy_idx = EXT_PHY1;
	}
	return LINK_CONFIG_IDX(sel_phy_idx);
}

#ifdef NETDEV_FCOE_WWNN
int bnx2x_fcoe_get_wwn(struct net_device *dev, u64 *wwn, int type)
{
	struct bnx2x *bp = netdev_priv(dev);
	struct cnic_eth_dev *cp = &bp->cnic_eth_dev;

	switch (type) {
	case NETDEV_FCOE_WWNN:
		*wwn = HILO_U64(cp->fcoe_wwn_node_name_hi,
				cp->fcoe_wwn_node_name_lo);
		break;
	case NETDEV_FCOE_WWPN:
		*wwn = HILO_U64(cp->fcoe_wwn_port_name_hi,
				cp->fcoe_wwn_port_name_lo);
		break;
	default:
		BNX2X_ERR("Wrong WWN type requested - %d\n", type);
		return -EINVAL;
	}

	return 0;
}
#endif

/* called with rtnl_lock */
int bnx2x_change_mtu(struct net_device *dev, int new_mtu)
{
	struct bnx2x *bp = netdev_priv(dev);

	if (pci_num_vf(bp->pdev)) {
		DP(BNX2X_MSG_IOV, "VFs are enabled, can not change MTU\n");
		return -EPERM;
	}

	if (bp->recovery_state != BNX2X_RECOVERY_DONE) {
		BNX2X_ERR("Can't perform change MTU during parity recovery\n");
		return -EAGAIN;
	}

	if ((new_mtu > ETH_MAX_JUMBO_PACKET_SIZE) ||
	    ((new_mtu + ETH_HLEN) < ETH_MIN_PACKET_SIZE)) {
		BNX2X_ERR("Can't support requested MTU size\n");
		return -EINVAL;
	}

	/* This does not race with packet allocation
	 * because the actual alloc size is
	 * only updated as part of load
	 */
	dev->mtu = new_mtu;

	if (IS_PF(bp) && SHMEM2_HAS(bp, curr_cfg))
		SHMEM2_WR(bp, curr_cfg, CURR_CFG_MET_OS);

	return bnx2x_reload_if_running(dev);
}

netdev_features_t bnx2x_fix_features(struct net_device *dev,
				     netdev_features_t features)
{
	struct bnx2x *bp = netdev_priv(dev);

	if (pci_num_vf(bp->pdev)) {
		netdev_features_t changed = dev->features ^ features;

		/* Revert the requested changes in features if they
		 * would require internal reload of PF in bnx2x_set_features().
		 */
		if (!(features & NETIF_F_RXCSUM) && !bp->disable_tpa) {
			features &= ~NETIF_F_RXCSUM;
			features |= dev->features & NETIF_F_RXCSUM;
		}

		if (changed & NETIF_F_LOOPBACK) {
			features &= ~NETIF_F_LOOPBACK;
			features |= dev->features & NETIF_F_LOOPBACK;
		}
	}

	/* TPA requires Rx CSUM offloading */
	if (!(features & NETIF_F_RXCSUM)) {
		features &= ~NETIF_F_LRO;
		features &= ~NETIF_F_GRO;
	}

	return features;
}

int bnx2x_set_features(struct net_device *dev, netdev_features_t features)
{
	struct bnx2x *bp = netdev_priv(dev);
	netdev_features_t changes = features ^ dev->features;
	bool bnx2x_reload = false;
	int rc;

	/* VFs or non SRIOV PFs should be able to change loopback feature */
	if (!pci_num_vf(bp->pdev)) {
		if (features & NETIF_F_LOOPBACK) {
			if (bp->link_params.loopback_mode != LOOPBACK_BMAC) {
				bp->link_params.loopback_mode = LOOPBACK_BMAC;
				bnx2x_reload = true;
			}
		} else {
			if (bp->link_params.loopback_mode != LOOPBACK_NONE) {
				bp->link_params.loopback_mode = LOOPBACK_NONE;
				bnx2x_reload = true;
			}
		}
	}

	/* if GRO is changed while LRO is enabled, don't force a reload */
	if ((changes & NETIF_F_GRO) && (features & NETIF_F_LRO))
		changes &= ~NETIF_F_GRO;

	/* if GRO is changed while HW TPA is off, don't force a reload */
	if ((changes & NETIF_F_GRO) && bp->disable_tpa)
		changes &= ~NETIF_F_GRO;

	if (changes)
		bnx2x_reload = true;

	if (bnx2x_reload) {
		if (bp->recovery_state == BNX2X_RECOVERY_DONE) {
			dev->features = features;
			rc = bnx2x_reload_if_running(dev);
			return rc ? rc : 1;
		}
		/* else: bnx2x_nic_load() will be called at end of recovery */
	}

	return 0;
}

void bnx2x_tx_timeout(struct net_device *dev)
{
	struct bnx2x *bp = netdev_priv(dev);

#ifdef BNX2X_STOP_ON_ERROR
	if (!bp->panic)
		bnx2x_panic();
#endif

	/* This allows the netif to be shutdown gracefully before resetting */
	bnx2x_schedule_sp_rtnl(bp, BNX2X_SP_RTNL_TX_TIMEOUT, 0);
}

int bnx2x_suspend(struct pci_dev *pdev, pm_message_t state)
{
	struct net_device *dev = pci_get_drvdata(pdev);
	struct bnx2x *bp;

	if (!dev) {
		dev_err(&pdev->dev, "BAD net device from bnx2x_init_one\n");
		return -ENODEV;
	}
	bp = netdev_priv(dev);

	rtnl_lock();

	pci_save_state(pdev);

	if (!netif_running(dev)) {
		rtnl_unlock();
		return 0;
	}

	netif_device_detach(dev);

	bnx2x_nic_unload(bp, UNLOAD_CLOSE, false);

	bnx2x_set_power_state(bp, pci_choose_state(pdev, state));

	rtnl_unlock();

	return 0;
}

int bnx2x_resume(struct pci_dev *pdev)
{
	struct net_device *dev = pci_get_drvdata(pdev);
	struct bnx2x *bp;
	int rc;

	if (!dev) {
		dev_err(&pdev->dev, "BAD net device from bnx2x_init_one\n");
		return -ENODEV;
	}
	bp = netdev_priv(dev);

	if (bp->recovery_state != BNX2X_RECOVERY_DONE) {
		BNX2X_ERR("Handling parity error recovery. Try again later\n");
		return -EAGAIN;
	}

	rtnl_lock();

	pci_restore_state(pdev);

	if (!netif_running(dev)) {
		rtnl_unlock();
		return 0;
	}

	bnx2x_set_power_state(bp, PCI_D0);
	netif_device_attach(dev);

	rc = bnx2x_nic_load(bp, LOAD_OPEN);

	rtnl_unlock();

	return rc;
}

void bnx2x_set_ctx_validation(struct bnx2x *bp, struct eth_context *cxt,
			      u32 cid)
{
	if (!cxt) {
		BNX2X_ERR("bad context pointer %p\n", cxt);
		return;
	}

	/* ustorm cxt validation */
	cxt->ustorm_ag_context.cdu_usage =
		CDU_RSRVD_VALUE_TYPE_A(HW_CID(bp, cid),
			CDU_REGION_NUMBER_UCM_AG, ETH_CONNECTION_TYPE);
	/* xcontext validation */
	cxt->xstorm_ag_context.cdu_reserved =
		CDU_RSRVD_VALUE_TYPE_A(HW_CID(bp, cid),
			CDU_REGION_NUMBER_XCM_AG, ETH_CONNECTION_TYPE);
}

static void storm_memset_hc_timeout(struct bnx2x *bp, u8 port,
				    u8 fw_sb_id, u8 sb_index,
				    u8 ticks)
{
	u32 addr = BAR_CSTRORM_INTMEM +
		   CSTORM_STATUS_BLOCK_DATA_TIMEOUT_OFFSET(fw_sb_id, sb_index);
	REG_WR8(bp, addr, ticks);
	DP(NETIF_MSG_IFUP,
	   "port %x fw_sb_id %d sb_index %d ticks %d\n",
	   port, fw_sb_id, sb_index, ticks);
}

static void storm_memset_hc_disable(struct bnx2x *bp, u8 port,
				    u16 fw_sb_id, u8 sb_index,
				    u8 disable)
{
	u32 enable_flag = disable ? 0 : (1 << HC_INDEX_DATA_HC_ENABLED_SHIFT);
	u32 addr = BAR_CSTRORM_INTMEM +
		   CSTORM_STATUS_BLOCK_DATA_FLAGS_OFFSET(fw_sb_id, sb_index);
	u8 flags = REG_RD8(bp, addr);
	/* clear and set */
	flags &= ~HC_INDEX_DATA_HC_ENABLED;
	flags |= enable_flag;
	REG_WR8(bp, addr, flags);
	DP(NETIF_MSG_IFUP,
	   "port %x fw_sb_id %d sb_index %d disable %d\n",
	   port, fw_sb_id, sb_index, disable);
}

void bnx2x_update_coalesce_sb_index(struct bnx2x *bp, u8 fw_sb_id,
				    u8 sb_index, u8 disable, u16 usec)
{
	int port = BP_PORT(bp);
	u8 ticks = usec / BNX2X_BTR;

	storm_memset_hc_timeout(bp, port, fw_sb_id, sb_index, ticks);

	disable = disable ? 1 : (usec ? 0 : 1);
	storm_memset_hc_disable(bp, port, fw_sb_id, sb_index, disable);
}

void bnx2x_schedule_sp_rtnl(struct bnx2x *bp, enum sp_rtnl_flag flag,
			    u32 verbose)
{
	smp_mb__before_atomic();
	set_bit(flag, &bp->sp_rtnl_state);
	smp_mb__after_atomic();
	DP((BNX2X_MSG_SP | verbose), "Scheduling sp_rtnl task [Flag: %d]\n",
	   flag);
	schedule_delayed_work(&bp->sp_rtnl_task, 0);
}
EXPORT_SYMBOL(bnx2x_schedule_sp_rtnl);<|MERGE_RESOLUTION|>--- conflicted
+++ resolved
@@ -2515,8 +2515,6 @@
 	 */
 	if (bp->disable_tpa || IS_FCOE_FP(fp))
 		fp->mode = TPA_MODE_DISABLED;
-<<<<<<< HEAD
-=======
 }
 
 void bnx2x_set_os_driver_state(struct bnx2x *bp, u32 state)
@@ -2531,7 +2529,6 @@
 	   cur, state);
 
 	SHMEM2_WR(bp, os_driver_state[BP_FW_MB_IDX(bp)], state);
->>>>>>> db0b54cd
 }
 
 int bnx2x_load_cnic(struct bnx2x *bp)
