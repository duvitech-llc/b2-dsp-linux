--- conflicted
+++ resolved
@@ -388,17 +388,10 @@
 	struct cpsw_ale			*ale;
 	bool				rx_pause;
 	bool				tx_pause;
-<<<<<<< HEAD
-	u8				port_state[3];
-	bool				quirk_irq;
-	bool				rx_irq_disabled;
-	bool				tx_irq_disabled;
-=======
 	bool				quirk_irq;
 	bool				rx_irq_disabled;
 	bool				tx_irq_disabled;
 	u8				port_state[3];
->>>>>>> db0b54cd
 	/* snapshot of IRQ numbers */
 	u32 irqs_table[4];
 	u32 num_irqs;
@@ -768,11 +761,7 @@
 		priv->tx_irq_disabled = true;
 	}
 
-<<<<<<< HEAD
-	napi_schedule(&priv->napi_tx);
-=======
 	napi_schedule_irqoff(&priv->napi_tx);
->>>>>>> db0b54cd
 	return IRQ_HANDLED;
 }
 
@@ -788,11 +777,7 @@
 		priv->rx_irq_disabled = true;
 	}
 
-<<<<<<< HEAD
-	napi_schedule(&priv->napi_rx);
-=======
 	napi_schedule_irqoff(&priv->napi_rx);
->>>>>>> db0b54cd
 	return IRQ_HANDLED;
 }
 
@@ -1303,10 +1288,7 @@
 
 	if (!cpsw_common_res_usage_state(priv)) {
 		struct cpsw_priv *priv_sl0 = cpsw_get_slave_priv(priv, 0);
-<<<<<<< HEAD
-=======
 		int buf_num;
->>>>>>> db0b54cd
 
 		/* setup tx dma to fixed prio and zero offset */
 		cpdma_control_set(priv->dma, CPDMA_TX_PRIO_FIXED, 1);
@@ -1333,12 +1315,6 @@
 			priv_sl0->rx_irq_disabled = false;
 			enable_irq(priv->irqs_table[0]);
 		}
-<<<<<<< HEAD
-
-		if (WARN_ON(!priv->data.rx_descs))
-			priv->data.rx_descs = 128;
-=======
->>>>>>> db0b54cd
 
 		buf_num = cpdma_chan_get_rx_buf_num(priv->dma);
 		for (i = 0; i < buf_num; i++) {
@@ -2585,10 +2561,7 @@
 	void __iomem			*ss_regs;
 	struct resource			*res, *ss_res;
 	const struct of_device_id	*of_id;
-<<<<<<< HEAD
-=======
 	struct gpio_descs		*mode;
->>>>>>> db0b54cd
 	u32 slave_offset, sliver_offset, slave_size;
 	int ret = 0, i;
 	int irq;
