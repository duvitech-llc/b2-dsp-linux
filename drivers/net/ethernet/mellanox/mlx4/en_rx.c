/*
 * Copyright (c) 2007 Mellanox Technologies. All rights reserved.
 *
 * This software is available to you under a choice of one of two
 * licenses.  You may choose to be licensed under the terms of the GNU
 * General Public License (GPL) Version 2, available from the file
 * COPYING in the main directory of this source tree, or the
 * OpenIB.org BSD license below:
 *
 *     Redistribution and use in source and binary forms, with or
 *     without modification, are permitted provided that the following
 *     conditions are met:
 *
 *      - Redistributions of source code must retain the above
 *        copyright notice, this list of conditions and the following
 *        disclaimer.
 *
 *      - Redistributions in binary form must reproduce the above
 *        copyright notice, this list of conditions and the following
 *        disclaimer in the documentation and/or other materials
 *        provided with the distribution.
 *
 * THE SOFTWARE IS PROVIDED "AS IS", WITHOUT WARRANTY OF ANY KIND,
 * EXPRESS OR IMPLIED, INCLUDING BUT NOT LIMITED TO THE WARRANTIES OF
 * MERCHANTABILITY, FITNESS FOR A PARTICULAR PURPOSE AND
 * NONINFRINGEMENT. IN NO EVENT SHALL THE AUTHORS OR COPYRIGHT HOLDERS
 * BE LIABLE FOR ANY CLAIM, DAMAGES OR OTHER LIABILITY, WHETHER IN AN
 * ACTION OF CONTRACT, TORT OR OTHERWISE, ARISING FROM, OUT OF OR IN
 * CONNECTION WITH THE SOFTWARE OR THE USE OR OTHER DEALINGS IN THE
 * SOFTWARE.
 *
 */

#include <net/busy_poll.h>
#include <linux/mlx4/cq.h>
#include <linux/slab.h>
#include <linux/mlx4/qp.h>
#include <linux/skbuff.h>
#include <linux/rculist.h>
#include <linux/if_ether.h>
#include <linux/if_vlan.h>
#include <linux/vmalloc.h>
#include <linux/irq.h>

#if IS_ENABLED(CONFIG_IPV6)
#include <net/ip6_checksum.h>
#endif

#include "mlx4_en.h"

static int mlx4_alloc_pages(struct mlx4_en_priv *priv,
			    struct mlx4_en_rx_alloc *page_alloc,
			    const struct mlx4_en_frag_info *frag_info,
			    gfp_t _gfp)
{
	int order;
	struct page *page;
	dma_addr_t dma;

	for (order = MLX4_EN_ALLOC_PREFER_ORDER; ;) {
		gfp_t gfp = _gfp;

		if (order)
			gfp |= __GFP_COMP | __GFP_NOWARN;
		page = alloc_pages(gfp, order);
		if (likely(page))
			break;
		if (--order < 0 ||
		    ((PAGE_SIZE << order) < frag_info->frag_size))
			return -ENOMEM;
	}
	dma = dma_map_page(priv->ddev, page, 0, PAGE_SIZE << order,
			   PCI_DMA_FROMDEVICE);
	if (dma_mapping_error(priv->ddev, dma)) {
		put_page(page);
		return -ENOMEM;
	}
	page_alloc->page_size = PAGE_SIZE << order;
	page_alloc->page = page;
	page_alloc->dma = dma;
	page_alloc->page_offset = 0;
	/* Not doing get_page() for each frag is a big win
	 * on asymetric workloads. Note we can not use atomic_set().
	 */
	atomic_add(page_alloc->page_size / frag_info->frag_stride - 1,
		   &page->_count);
	return 0;
}

static int mlx4_en_alloc_frags(struct mlx4_en_priv *priv,
			       struct mlx4_en_rx_desc *rx_desc,
			       struct mlx4_en_rx_alloc *frags,
			       struct mlx4_en_rx_alloc *ring_alloc,
			       gfp_t gfp)
{
	struct mlx4_en_rx_alloc page_alloc[MLX4_EN_MAX_RX_FRAGS];
	const struct mlx4_en_frag_info *frag_info;
	struct page *page;
	dma_addr_t dma;
	int i;

	for (i = 0; i < priv->num_frags; i++) {
		frag_info = &priv->frag_info[i];
		page_alloc[i] = ring_alloc[i];
		page_alloc[i].page_offset += frag_info->frag_stride;

		if (page_alloc[i].page_offset + frag_info->frag_stride <=
		    ring_alloc[i].page_size)
			continue;

		if (mlx4_alloc_pages(priv, &page_alloc[i], frag_info, gfp))
			goto out;
	}

	for (i = 0; i < priv->num_frags; i++) {
		frags[i] = ring_alloc[i];
		dma = ring_alloc[i].dma + ring_alloc[i].page_offset;
		ring_alloc[i] = page_alloc[i];
		rx_desc->data[i].addr = cpu_to_be64(dma);
	}

	return 0;

out:
	while (i--) {
		if (page_alloc[i].page != ring_alloc[i].page) {
			dma_unmap_page(priv->ddev, page_alloc[i].dma,
				page_alloc[i].page_size, PCI_DMA_FROMDEVICE);
			page = page_alloc[i].page;
			atomic_set(&page->_count, 1);
			put_page(page);
		}
	}
	return -ENOMEM;
}

static void mlx4_en_free_frag(struct mlx4_en_priv *priv,
			      struct mlx4_en_rx_alloc *frags,
			      int i)
{
	const struct mlx4_en_frag_info *frag_info = &priv->frag_info[i];
	u32 next_frag_end = frags[i].page_offset + 2 * frag_info->frag_stride;


	if (next_frag_end > frags[i].page_size)
		dma_unmap_page(priv->ddev, frags[i].dma, frags[i].page_size,
			       PCI_DMA_FROMDEVICE);

	if (frags[i].page)
		put_page(frags[i].page);
}

static int mlx4_en_init_allocator(struct mlx4_en_priv *priv,
				  struct mlx4_en_rx_ring *ring)
{
	int i;
	struct mlx4_en_rx_alloc *page_alloc;

	for (i = 0; i < priv->num_frags; i++) {
		const struct mlx4_en_frag_info *frag_info = &priv->frag_info[i];

		if (mlx4_alloc_pages(priv, &ring->page_alloc[i],
				     frag_info, GFP_KERNEL | __GFP_COLD))
			goto out;

		en_dbg(DRV, priv, "  frag %d allocator: - size:%d frags:%d\n",
		       i, ring->page_alloc[i].page_size,
		       atomic_read(&ring->page_alloc[i].page->_count));
	}
	return 0;

out:
	while (i--) {
		struct page *page;

		page_alloc = &ring->page_alloc[i];
		dma_unmap_page(priv->ddev, page_alloc->dma,
			       page_alloc->page_size, PCI_DMA_FROMDEVICE);
		page = page_alloc->page;
		atomic_set(&page->_count, 1);
		put_page(page);
		page_alloc->page = NULL;
	}
	return -ENOMEM;
}

static void mlx4_en_destroy_allocator(struct mlx4_en_priv *priv,
				      struct mlx4_en_rx_ring *ring)
{
	struct mlx4_en_rx_alloc *page_alloc;
	int i;

	for (i = 0; i < priv->num_frags; i++) {
		const struct mlx4_en_frag_info *frag_info = &priv->frag_info[i];

		page_alloc = &ring->page_alloc[i];
		en_dbg(DRV, priv, "Freeing allocator:%d count:%d\n",
		       i, page_count(page_alloc->page));

		dma_unmap_page(priv->ddev, page_alloc->dma,
				page_alloc->page_size, PCI_DMA_FROMDEVICE);
		while (page_alloc->page_offset + frag_info->frag_stride <
		       page_alloc->page_size) {
			put_page(page_alloc->page);
			page_alloc->page_offset += frag_info->frag_stride;
		}
		page_alloc->page = NULL;
	}
}

static void mlx4_en_init_rx_desc(struct mlx4_en_priv *priv,
				 struct mlx4_en_rx_ring *ring, int index)
{
	struct mlx4_en_rx_desc *rx_desc = ring->buf + ring->stride * index;
	int possible_frags;
	int i;

	/* Set size and memtype fields */
	for (i = 0; i < priv->num_frags; i++) {
		rx_desc->data[i].byte_count =
			cpu_to_be32(priv->frag_info[i].frag_size);
		rx_desc->data[i].lkey = cpu_to_be32(priv->mdev->mr.key);
	}

	/* If the number of used fragments does not fill up the ring stride,
	 * remaining (unused) fragments must be padded with null address/size
	 * and a special memory key */
	possible_frags = (ring->stride - sizeof(struct mlx4_en_rx_desc)) / DS_SIZE;
	for (i = priv->num_frags; i < possible_frags; i++) {
		rx_desc->data[i].byte_count = 0;
		rx_desc->data[i].lkey = cpu_to_be32(MLX4_EN_MEMTYPE_PAD);
		rx_desc->data[i].addr = 0;
	}
}

static int mlx4_en_prepare_rx_desc(struct mlx4_en_priv *priv,
				   struct mlx4_en_rx_ring *ring, int index,
				   gfp_t gfp)
{
	struct mlx4_en_rx_desc *rx_desc = ring->buf + (index * ring->stride);
	struct mlx4_en_rx_alloc *frags = ring->rx_info +
					(index << priv->log_rx_info);

	return mlx4_en_alloc_frags(priv, rx_desc, frags, ring->page_alloc, gfp);
}

static inline bool mlx4_en_is_ring_empty(struct mlx4_en_rx_ring *ring)
{
<<<<<<< HEAD
	BUG_ON((u32)(ring->prod - ring->cons) > ring->actual_size);
=======
>>>>>>> db0b54cd
	return ring->prod == ring->cons;
}

static inline void mlx4_en_update_rx_prod_db(struct mlx4_en_rx_ring *ring)
{
	*ring->wqres.db.db = cpu_to_be32(ring->prod & 0xffff);
}

static void mlx4_en_free_rx_desc(struct mlx4_en_priv *priv,
				 struct mlx4_en_rx_ring *ring,
				 int index)
{
	struct mlx4_en_rx_alloc *frags;
	int nr;

	frags = ring->rx_info + (index << priv->log_rx_info);
	for (nr = 0; nr < priv->num_frags; nr++) {
		en_dbg(DRV, priv, "Freeing fragment:%d\n", nr);
		mlx4_en_free_frag(priv, frags, nr);
	}
}

static int mlx4_en_fill_rx_buffers(struct mlx4_en_priv *priv)
{
	struct mlx4_en_rx_ring *ring;
	int ring_ind;
	int buf_ind;
	int new_size;

	for (buf_ind = 0; buf_ind < priv->prof->rx_ring_size; buf_ind++) {
		for (ring_ind = 0; ring_ind < priv->rx_ring_num; ring_ind++) {
			ring = priv->rx_ring[ring_ind];

			if (mlx4_en_prepare_rx_desc(priv, ring,
						    ring->actual_size,
						    GFP_KERNEL | __GFP_COLD)) {
				if (ring->actual_size < MLX4_EN_MIN_RX_SIZE) {
					en_err(priv, "Failed to allocate enough rx buffers\n");
					return -ENOMEM;
				} else {
					new_size = rounddown_pow_of_two(ring->actual_size);
					en_warn(priv, "Only %d buffers allocated reducing ring size to %d\n",
						ring->actual_size, new_size);
					goto reduce_rings;
				}
			}
			ring->actual_size++;
			ring->prod++;
		}
	}
	return 0;

reduce_rings:
	for (ring_ind = 0; ring_ind < priv->rx_ring_num; ring_ind++) {
		ring = priv->rx_ring[ring_ind];
		while (ring->actual_size > new_size) {
			ring->actual_size--;
			ring->prod--;
			mlx4_en_free_rx_desc(priv, ring, ring->actual_size);
		}
	}

	return 0;
}

static void mlx4_en_free_rx_buf(struct mlx4_en_priv *priv,
				struct mlx4_en_rx_ring *ring)
{
	int index;

	en_dbg(DRV, priv, "Freeing Rx buf - cons:%d prod:%d\n",
	       ring->cons, ring->prod);

	/* Unmap and free Rx buffers */
	while (!mlx4_en_is_ring_empty(ring)) {
		index = ring->cons & ring->size_mask;
		en_dbg(DRV, priv, "Processing descriptor:%d\n", index);
		mlx4_en_free_rx_desc(priv, ring, index);
		++ring->cons;
	}
}

void mlx4_en_set_num_rx_rings(struct mlx4_en_dev *mdev)
{
	int i;
	int num_of_eqs;
	int num_rx_rings;
	struct mlx4_dev *dev = mdev->dev;

	mlx4_foreach_port(i, dev, MLX4_PORT_TYPE_ETH) {
		num_of_eqs = max_t(int, MIN_RX_RINGS,
				   min_t(int,
					 mlx4_get_eqs_per_port(mdev->dev, i),
					 DEF_RX_RINGS));

		num_rx_rings = mlx4_low_memory_profile() ? MIN_RX_RINGS :
			min_t(int, num_of_eqs,
			      netif_get_num_default_rss_queues());
		mdev->profile.prof[i].rx_ring_num =
			rounddown_pow_of_two(num_rx_rings);
	}
}

int mlx4_en_create_rx_ring(struct mlx4_en_priv *priv,
			   struct mlx4_en_rx_ring **pring,
			   u32 size, u16 stride, int node)
{
	struct mlx4_en_dev *mdev = priv->mdev;
	struct mlx4_en_rx_ring *ring;
	int err = -ENOMEM;
	int tmp;

	ring = kzalloc_node(sizeof(*ring), GFP_KERNEL, node);
	if (!ring) {
		ring = kzalloc(sizeof(*ring), GFP_KERNEL);
		if (!ring) {
			en_err(priv, "Failed to allocate RX ring structure\n");
			return -ENOMEM;
		}
	}

	ring->prod = 0;
	ring->cons = 0;
	ring->size = size;
	ring->size_mask = size - 1;
	ring->stride = stride;
	ring->log_stride = ffs(ring->stride) - 1;
	ring->buf_size = ring->size * ring->stride + TXBB_SIZE;

	tmp = size * roundup_pow_of_two(MLX4_EN_MAX_RX_FRAGS *
					sizeof(struct mlx4_en_rx_alloc));
	ring->rx_info = vmalloc_node(tmp, node);
	if (!ring->rx_info) {
		ring->rx_info = vmalloc(tmp);
		if (!ring->rx_info) {
			err = -ENOMEM;
			goto err_ring;
		}
	}

	en_dbg(DRV, priv, "Allocated rx_info ring at addr:%p size:%d\n",
		 ring->rx_info, tmp);

	/* Allocate HW buffers on provided NUMA node */
	set_dev_node(&mdev->dev->persist->pdev->dev, node);
	err = mlx4_alloc_hwq_res(mdev->dev, &ring->wqres,
				 ring->buf_size, 2 * PAGE_SIZE);
	set_dev_node(&mdev->dev->persist->pdev->dev, mdev->dev->numa_node);
	if (err)
		goto err_info;

	err = mlx4_en_map_buffer(&ring->wqres.buf);
	if (err) {
		en_err(priv, "Failed to map RX buffer\n");
		goto err_hwq;
	}
	ring->buf = ring->wqres.buf.direct.buf;

	ring->hwtstamp_rx_filter = priv->hwtstamp_config.rx_filter;

	*pring = ring;
	return 0;

err_hwq:
	mlx4_free_hwq_res(mdev->dev, &ring->wqres, ring->buf_size);
err_info:
	vfree(ring->rx_info);
	ring->rx_info = NULL;
err_ring:
	kfree(ring);
	*pring = NULL;

	return err;
}

int mlx4_en_activate_rx_rings(struct mlx4_en_priv *priv)
{
	struct mlx4_en_rx_ring *ring;
	int i;
	int ring_ind;
	int err;
	int stride = roundup_pow_of_two(sizeof(struct mlx4_en_rx_desc) +
					DS_SIZE * priv->num_frags);

	for (ring_ind = 0; ring_ind < priv->rx_ring_num; ring_ind++) {
		ring = priv->rx_ring[ring_ind];

		ring->prod = 0;
		ring->cons = 0;
		ring->actual_size = 0;
		ring->cqn = priv->rx_cq[ring_ind]->mcq.cqn;

		ring->stride = stride;
		if (ring->stride <= TXBB_SIZE)
			ring->buf += TXBB_SIZE;

		ring->log_stride = ffs(ring->stride) - 1;
		ring->buf_size = ring->size * ring->stride;

		memset(ring->buf, 0, ring->buf_size);
		mlx4_en_update_rx_prod_db(ring);

		/* Initialize all descriptors */
		for (i = 0; i < ring->size; i++)
			mlx4_en_init_rx_desc(priv, ring, i);

		/* Initialize page allocators */
		err = mlx4_en_init_allocator(priv, ring);
		if (err) {
			en_err(priv, "Failed initializing ring allocator\n");
			if (ring->stride <= TXBB_SIZE)
				ring->buf -= TXBB_SIZE;
			ring_ind--;
			goto err_allocator;
		}
	}
	err = mlx4_en_fill_rx_buffers(priv);
	if (err)
		goto err_buffers;

	for (ring_ind = 0; ring_ind < priv->rx_ring_num; ring_ind++) {
		ring = priv->rx_ring[ring_ind];

		ring->size_mask = ring->actual_size - 1;
		mlx4_en_update_rx_prod_db(ring);
	}

	return 0;

err_buffers:
	for (ring_ind = 0; ring_ind < priv->rx_ring_num; ring_ind++)
		mlx4_en_free_rx_buf(priv, priv->rx_ring[ring_ind]);

	ring_ind = priv->rx_ring_num - 1;
err_allocator:
	while (ring_ind >= 0) {
		if (priv->rx_ring[ring_ind]->stride <= TXBB_SIZE)
			priv->rx_ring[ring_ind]->buf -= TXBB_SIZE;
		mlx4_en_destroy_allocator(priv, priv->rx_ring[ring_ind]);
		ring_ind--;
	}
	return err;
}

/* We recover from out of memory by scheduling our napi poll
 * function (mlx4_en_process_cq), which tries to allocate
 * all missing RX buffers (call to mlx4_en_refill_rx_buffers).
 */
void mlx4_en_recover_from_oom(struct mlx4_en_priv *priv)
{
	int ring;

	if (!priv->port_up)
		return;

	for (ring = 0; ring < priv->rx_ring_num; ring++) {
		if (mlx4_en_is_ring_empty(priv->rx_ring[ring]))
			napi_reschedule(&priv->rx_cq[ring]->napi);
	}
}

void mlx4_en_destroy_rx_ring(struct mlx4_en_priv *priv,
			     struct mlx4_en_rx_ring **pring,
			     u32 size, u16 stride)
{
	struct mlx4_en_dev *mdev = priv->mdev;
	struct mlx4_en_rx_ring *ring = *pring;

	mlx4_en_unmap_buffer(&ring->wqres.buf);
	mlx4_free_hwq_res(mdev->dev, &ring->wqres, size * stride + TXBB_SIZE);
	vfree(ring->rx_info);
	ring->rx_info = NULL;
	kfree(ring);
	*pring = NULL;
#ifdef CONFIG_RFS_ACCEL
	mlx4_en_cleanup_filters(priv);
#endif
}

void mlx4_en_deactivate_rx_ring(struct mlx4_en_priv *priv,
				struct mlx4_en_rx_ring *ring)
{
	mlx4_en_free_rx_buf(priv, ring);
	if (ring->stride <= TXBB_SIZE)
		ring->buf -= TXBB_SIZE;
	mlx4_en_destroy_allocator(priv, ring);
}


static int mlx4_en_complete_rx_desc(struct mlx4_en_priv *priv,
				    struct mlx4_en_rx_desc *rx_desc,
				    struct mlx4_en_rx_alloc *frags,
				    struct sk_buff *skb,
				    int length)
{
	struct skb_frag_struct *skb_frags_rx = skb_shinfo(skb)->frags;
	struct mlx4_en_frag_info *frag_info;
	int nr;
	dma_addr_t dma;

	/* Collect used fragments while replacing them in the HW descriptors */
	for (nr = 0; nr < priv->num_frags; nr++) {
		frag_info = &priv->frag_info[nr];
		if (length <= frag_info->frag_prefix_size)
			break;
		if (!frags[nr].page)
			goto fail;

		dma = be64_to_cpu(rx_desc->data[nr].addr);
		dma_sync_single_for_cpu(priv->ddev, dma, frag_info->frag_size,
					DMA_FROM_DEVICE);

		/* Save page reference in skb */
		__skb_frag_set_page(&skb_frags_rx[nr], frags[nr].page);
		skb_frag_size_set(&skb_frags_rx[nr], frag_info->frag_size);
		skb_frags_rx[nr].page_offset = frags[nr].page_offset;
		skb->truesize += frag_info->frag_stride;
		frags[nr].page = NULL;
	}
	/* Adjust size of last fragment to match actual length */
	if (nr > 0)
		skb_frag_size_set(&skb_frags_rx[nr - 1],
			length - priv->frag_info[nr - 1].frag_prefix_size);
	return nr;

fail:
	while (nr > 0) {
		nr--;
		__skb_frag_unref(&skb_frags_rx[nr]);
	}
	return 0;
}


static struct sk_buff *mlx4_en_rx_skb(struct mlx4_en_priv *priv,
				      struct mlx4_en_rx_desc *rx_desc,
				      struct mlx4_en_rx_alloc *frags,
				      unsigned int length)
{
	struct sk_buff *skb;
	void *va;
	int used_frags;
	dma_addr_t dma;

	skb = netdev_alloc_skb(priv->dev, SMALL_PACKET_SIZE + NET_IP_ALIGN);
	if (!skb) {
		en_dbg(RX_ERR, priv, "Failed allocating skb\n");
		return NULL;
	}
	skb_reserve(skb, NET_IP_ALIGN);
	skb->len = length;

	/* Get pointer to first fragment so we could copy the headers into the
	 * (linear part of the) skb */
	va = page_address(frags[0].page) + frags[0].page_offset;

	if (length <= SMALL_PACKET_SIZE) {
		/* We are copying all relevant data to the skb - temporarily
		 * sync buffers for the copy */
		dma = be64_to_cpu(rx_desc->data[0].addr);
		dma_sync_single_for_cpu(priv->ddev, dma, length,
					DMA_FROM_DEVICE);
		skb_copy_to_linear_data(skb, va, length);
		skb->tail += length;
	} else {
		unsigned int pull_len;

		/* Move relevant fragments to skb */
		used_frags = mlx4_en_complete_rx_desc(priv, rx_desc, frags,
							skb, length);
		if (unlikely(!used_frags)) {
			kfree_skb(skb);
			return NULL;
		}
		skb_shinfo(skb)->nr_frags = used_frags;

		pull_len = eth_get_headlen(va, SMALL_PACKET_SIZE);
		/* Copy headers into the skb linear buffer */
		memcpy(skb->data, va, pull_len);
		skb->tail += pull_len;

		/* Skip headers in first fragment */
		skb_shinfo(skb)->frags[0].page_offset += pull_len;

		/* Adjust size of first fragment */
		skb_frag_size_sub(&skb_shinfo(skb)->frags[0], pull_len);
		skb->data_len = length - pull_len;
	}
	return skb;
}

static void validate_loopback(struct mlx4_en_priv *priv, struct sk_buff *skb)
{
	int i;
	int offset = ETH_HLEN;

	for (i = 0; i < MLX4_LOOPBACK_TEST_PAYLOAD; i++, offset++) {
		if (*(skb->data + offset) != (unsigned char) (i & 0xff))
			goto out_loopback;
	}
	/* Loopback found */
	priv->loopback_ok = 1;

out_loopback:
	dev_kfree_skb_any(skb);
}

static void mlx4_en_refill_rx_buffers(struct mlx4_en_priv *priv,
				     struct mlx4_en_rx_ring *ring)
{
	int index = ring->prod & ring->size_mask;

	while ((u32) (ring->prod - ring->cons) < ring->actual_size) {
		if (mlx4_en_prepare_rx_desc(priv, ring, index,
					    GFP_ATOMIC | __GFP_COLD))
			break;
		ring->prod++;
		index = ring->prod & ring->size_mask;
	}
}

/* When hardware doesn't strip the vlan, we need to calculate the checksum
 * over it and add it to the hardware's checksum calculation
 */
static inline __wsum get_fixed_vlan_csum(__wsum hw_checksum,
					 struct vlan_hdr *vlanh)
{
	return csum_add(hw_checksum, *(__wsum *)vlanh);
}

/* Although the stack expects checksum which doesn't include the pseudo
 * header, the HW adds it. To address that, we are subtracting the pseudo
 * header checksum from the checksum value provided by the HW.
 */
static void get_fixed_ipv4_csum(__wsum hw_checksum, struct sk_buff *skb,
				struct iphdr *iph)
{
	__u16 length_for_csum = 0;
	__wsum csum_pseudo_header = 0;

	length_for_csum = (be16_to_cpu(iph->tot_len) - (iph->ihl << 2));
	csum_pseudo_header = csum_tcpudp_nofold(iph->saddr, iph->daddr,
						length_for_csum, iph->protocol, 0);
	skb->csum = csum_sub(hw_checksum, csum_pseudo_header);
}

#if IS_ENABLED(CONFIG_IPV6)
/* In IPv6 packets, besides subtracting the pseudo header checksum,
 * we also compute/add the IP header checksum which
 * is not added by the HW.
 */
static int get_fixed_ipv6_csum(__wsum hw_checksum, struct sk_buff *skb,
			       struct ipv6hdr *ipv6h)
{
	__wsum csum_pseudo_hdr = 0;

	if (ipv6h->nexthdr == IPPROTO_FRAGMENT || ipv6h->nexthdr == IPPROTO_HOPOPTS)
		return -1;
	hw_checksum = csum_add(hw_checksum, (__force __wsum)htons(ipv6h->nexthdr));

	csum_pseudo_hdr = csum_partial(&ipv6h->saddr,
				       sizeof(ipv6h->saddr) + sizeof(ipv6h->daddr), 0);
	csum_pseudo_hdr = csum_add(csum_pseudo_hdr, (__force __wsum)ipv6h->payload_len);
	csum_pseudo_hdr = csum_add(csum_pseudo_hdr, (__force __wsum)ntohs(ipv6h->nexthdr));

	skb->csum = csum_sub(hw_checksum, csum_pseudo_hdr);
	skb->csum = csum_add(skb->csum, csum_partial(ipv6h, sizeof(struct ipv6hdr), 0));
	return 0;
}
#endif
static int check_csum(struct mlx4_cqe *cqe, struct sk_buff *skb, void *va,
		      netdev_features_t dev_features)
{
	__wsum hw_checksum = 0;

	void *hdr = (u8 *)va + sizeof(struct ethhdr);

	hw_checksum = csum_unfold((__force __sum16)cqe->checksum);

<<<<<<< HEAD
	if (cqe->vlan_my_qpn & cpu_to_be32(MLX4_CQE_VLAN_PRESENT_MASK) &&
=======
	if (cqe->vlan_my_qpn & cpu_to_be32(MLX4_CQE_CVLAN_PRESENT_MASK) &&
>>>>>>> db0b54cd
	    !(dev_features & NETIF_F_HW_VLAN_CTAG_RX)) {
		hw_checksum = get_fixed_vlan_csum(hw_checksum, hdr);
		hdr += sizeof(struct vlan_hdr);
	}

	if (cqe->status & cpu_to_be16(MLX4_CQE_STATUS_IPV4))
		get_fixed_ipv4_csum(hw_checksum, skb, hdr);
#if IS_ENABLED(CONFIG_IPV6)
	else if (cqe->status & cpu_to_be16(MLX4_CQE_STATUS_IPV6))
		if (get_fixed_ipv6_csum(hw_checksum, skb, hdr))
			return -1;
#endif
	return 0;
}

int mlx4_en_process_rx_cq(struct net_device *dev, struct mlx4_en_cq *cq, int budget)
{
	struct mlx4_en_priv *priv = netdev_priv(dev);
	struct mlx4_en_dev *mdev = priv->mdev;
	struct mlx4_cqe *cqe;
	struct mlx4_en_rx_ring *ring = priv->rx_ring[cq->ring];
	struct mlx4_en_rx_alloc *frags;
	struct mlx4_en_rx_desc *rx_desc;
	struct sk_buff *skb;
	int index;
	int nr;
	unsigned int length;
	int polled = 0;
	int ip_summed;
	int factor = priv->cqe_factor;
	u64 timestamp;
	bool l2_tunnel;

	if (!priv->port_up)
		return 0;

	if (budget <= 0)
		return polled;

	/* We assume a 1:1 mapping between CQEs and Rx descriptors, so Rx
	 * descriptor offset can be deduced from the CQE index instead of
	 * reading 'cqe->index' */
	index = cq->mcq.cons_index & ring->size_mask;
	cqe = mlx4_en_get_cqe(cq->buf, index, priv->cqe_size) + factor;

	/* Process all completed CQEs */
	while (XNOR(cqe->owner_sr_opcode & MLX4_CQE_OWNER_MASK,
		    cq->mcq.cons_index & cq->size)) {

		frags = ring->rx_info + (index << priv->log_rx_info);
		rx_desc = ring->buf + (index << ring->log_stride);

		/*
		 * make sure we read the CQE after we read the ownership bit
		 */
		dma_rmb();

		/* Drop packet on bad receive or bad checksum */
		if (unlikely((cqe->owner_sr_opcode & MLX4_CQE_OPCODE_MASK) ==
						MLX4_CQE_OPCODE_ERROR)) {
			en_err(priv, "CQE completed in error - vendor syndrom:%d syndrom:%d\n",
			       ((struct mlx4_err_cqe *)cqe)->vendor_err_syndrome,
			       ((struct mlx4_err_cqe *)cqe)->syndrome);
			goto next;
		}
		if (unlikely(cqe->badfcs_enc & MLX4_CQE_BAD_FCS)) {
			en_dbg(RX_ERR, priv, "Accepted frame with bad FCS\n");
			goto next;
		}

		/* Check if we need to drop the packet if SRIOV is not enabled
		 * and not performing the selftest or flb disabled
		 */
		if (priv->flags & MLX4_EN_FLAG_RX_FILTER_NEEDED) {
			struct ethhdr *ethh;
			dma_addr_t dma;
			/* Get pointer to first fragment since we haven't
			 * skb yet and cast it to ethhdr struct
			 */
			dma = be64_to_cpu(rx_desc->data[0].addr);
			dma_sync_single_for_cpu(priv->ddev, dma, sizeof(*ethh),
						DMA_FROM_DEVICE);
			ethh = (struct ethhdr *)(page_address(frags[0].page) +
						 frags[0].page_offset);

			if (is_multicast_ether_addr(ethh->h_dest)) {
				struct mlx4_mac_entry *entry;
				struct hlist_head *bucket;
				unsigned int mac_hash;

				/* Drop the packet, since HW loopback-ed it */
				mac_hash = ethh->h_source[MLX4_EN_MAC_HASH_IDX];
				bucket = &priv->mac_hash[mac_hash];
				rcu_read_lock();
				hlist_for_each_entry_rcu(entry, bucket, hlist) {
					if (ether_addr_equal_64bits(entry->mac,
								    ethh->h_source)) {
						rcu_read_unlock();
						goto next;
					}
				}
				rcu_read_unlock();
			}
		}

		/*
		 * Packet is OK - process it.
		 */
		length = be32_to_cpu(cqe->byte_cnt);
		length -= ring->fcs_del;
		ring->bytes += length;
		ring->packets++;
		l2_tunnel = (dev->hw_enc_features & NETIF_F_RXCSUM) &&
			(cqe->vlan_my_qpn & cpu_to_be32(MLX4_CQE_L2_TUNNEL));

		if (likely(dev->features & NETIF_F_RXCSUM)) {
			if (cqe->status & cpu_to_be16(MLX4_CQE_STATUS_TCP |
						      MLX4_CQE_STATUS_UDP)) {
				if ((cqe->status & cpu_to_be16(MLX4_CQE_STATUS_IPOK)) &&
				    cqe->checksum == cpu_to_be16(0xffff)) {
					ip_summed = CHECKSUM_UNNECESSARY;
					ring->csum_ok++;
				} else {
					ip_summed = CHECKSUM_NONE;
					ring->csum_none++;
				}
			} else {
				if (priv->flags & MLX4_EN_FLAG_RX_CSUM_NON_TCP_UDP &&
				    (cqe->status & cpu_to_be16(MLX4_CQE_STATUS_IPV4 |
							       MLX4_CQE_STATUS_IPV6))) {
					ip_summed = CHECKSUM_COMPLETE;
					ring->csum_complete++;
				} else {
					ip_summed = CHECKSUM_NONE;
					ring->csum_none++;
				}
			}
		} else {
			ip_summed = CHECKSUM_NONE;
			ring->csum_none++;
		}

		/* This packet is eligible for GRO if it is:
		 * - DIX Ethernet (type interpretation)
		 * - TCP/IP (v4)
		 * - without IP options
		 * - not an IP fragment
		 * - no LLS polling in progress
		 */
		if (!mlx4_en_cq_busy_polling(cq) &&
		    (dev->features & NETIF_F_GRO)) {
			struct sk_buff *gro_skb = napi_get_frags(&cq->napi);
			if (!gro_skb)
				goto next;

			nr = mlx4_en_complete_rx_desc(priv,
				rx_desc, frags, gro_skb,
				length);
			if (!nr)
				goto next;

			if (ip_summed == CHECKSUM_COMPLETE) {
				void *va = skb_frag_address(skb_shinfo(gro_skb)->frags);
				if (check_csum(cqe, gro_skb, va,
					       dev->features)) {
					ip_summed = CHECKSUM_NONE;
					ring->csum_none++;
					ring->csum_complete--;
				}
			}

			skb_shinfo(gro_skb)->nr_frags = nr;
			gro_skb->len = length;
			gro_skb->data_len = length;
			gro_skb->ip_summed = ip_summed;

			if (l2_tunnel && ip_summed == CHECKSUM_UNNECESSARY)
				gro_skb->csum_level = 1;

			if ((cqe->vlan_my_qpn &
			    cpu_to_be32(MLX4_CQE_CVLAN_PRESENT_MASK)) &&
			    (dev->features & NETIF_F_HW_VLAN_CTAG_RX)) {
				u16 vid = be16_to_cpu(cqe->sl_vid);

				__vlan_hwaccel_put_tag(gro_skb, htons(ETH_P_8021Q), vid);
			} else if ((be32_to_cpu(cqe->vlan_my_qpn) &
				  MLX4_CQE_SVLAN_PRESENT_MASK) &&
				 (dev->features & NETIF_F_HW_VLAN_STAG_RX)) {
				__vlan_hwaccel_put_tag(gro_skb,
						       htons(ETH_P_8021AD),
						       be16_to_cpu(cqe->sl_vid));
			}

			if (dev->features & NETIF_F_RXHASH)
				skb_set_hash(gro_skb,
					     be32_to_cpu(cqe->immed_rss_invalid),
					     (ip_summed == CHECKSUM_UNNECESSARY) ?
						PKT_HASH_TYPE_L4 :
						PKT_HASH_TYPE_L3);

			skb_record_rx_queue(gro_skb, cq->ring);
			skb_mark_napi_id(gro_skb, &cq->napi);

			if (ring->hwtstamp_rx_filter == HWTSTAMP_FILTER_ALL) {
				timestamp = mlx4_en_get_cqe_ts(cqe);
				mlx4_en_fill_hwtstamps(mdev,
						       skb_hwtstamps(gro_skb),
						       timestamp);
			}

			napi_gro_frags(&cq->napi);
			goto next;
		}

		/* GRO not possible, complete processing here */
		skb = mlx4_en_rx_skb(priv, rx_desc, frags, length);
		if (!skb) {
			priv->stats.rx_dropped++;
			goto next;
		}

                if (unlikely(priv->validate_loopback)) {
			validate_loopback(priv, skb);
			goto next;
		}

		if (ip_summed == CHECKSUM_COMPLETE) {
			if (check_csum(cqe, skb, skb->data, dev->features)) {
				ip_summed = CHECKSUM_NONE;
				ring->csum_complete--;
				ring->csum_none++;
			}
		}

		skb->ip_summed = ip_summed;
		skb->protocol = eth_type_trans(skb, dev);
		skb_record_rx_queue(skb, cq->ring);

		if (l2_tunnel && ip_summed == CHECKSUM_UNNECESSARY)
			skb->csum_level = 1;

		if (dev->features & NETIF_F_RXHASH)
			skb_set_hash(skb,
				     be32_to_cpu(cqe->immed_rss_invalid),
				     (ip_summed == CHECKSUM_UNNECESSARY) ?
					PKT_HASH_TYPE_L4 :
					PKT_HASH_TYPE_L3);

		if ((be32_to_cpu(cqe->vlan_my_qpn) &
		    MLX4_CQE_CVLAN_PRESENT_MASK) &&
		    (dev->features & NETIF_F_HW_VLAN_CTAG_RX))
			__vlan_hwaccel_put_tag(skb, htons(ETH_P_8021Q), be16_to_cpu(cqe->sl_vid));
		else if ((be32_to_cpu(cqe->vlan_my_qpn) &
			  MLX4_CQE_SVLAN_PRESENT_MASK) &&
			 (dev->features & NETIF_F_HW_VLAN_STAG_RX))
			__vlan_hwaccel_put_tag(skb, htons(ETH_P_8021AD),
					       be16_to_cpu(cqe->sl_vid));

		if (ring->hwtstamp_rx_filter == HWTSTAMP_FILTER_ALL) {
			timestamp = mlx4_en_get_cqe_ts(cqe);
			mlx4_en_fill_hwtstamps(mdev, skb_hwtstamps(skb),
					       timestamp);
		}

		skb_mark_napi_id(skb, &cq->napi);

		if (!mlx4_en_cq_busy_polling(cq))
			napi_gro_receive(&cq->napi, skb);
		else
			netif_receive_skb(skb);

next:
		for (nr = 0; nr < priv->num_frags; nr++)
			mlx4_en_free_frag(priv, frags, nr);

		++cq->mcq.cons_index;
		index = (cq->mcq.cons_index) & ring->size_mask;
		cqe = mlx4_en_get_cqe(cq->buf, index, priv->cqe_size) + factor;
		if (++polled == budget)
			goto out;
	}

out:
	AVG_PERF_COUNTER(priv->pstats.rx_coal_avg, polled);
	mlx4_cq_set_ci(&cq->mcq);
	wmb(); /* ensure HW sees CQ consumer before we post new buffers */
	ring->cons = cq->mcq.cons_index;
	mlx4_en_refill_rx_buffers(priv, ring);
	mlx4_en_update_rx_prod_db(ring);
	return polled;
}


void mlx4_en_rx_irq(struct mlx4_cq *mcq)
{
	struct mlx4_en_cq *cq = container_of(mcq, struct mlx4_en_cq, mcq);
	struct mlx4_en_priv *priv = netdev_priv(cq->dev);

	if (likely(priv->port_up))
		napi_schedule_irqoff(&cq->napi);
	else
		mlx4_en_arm_cq(priv, cq);
}

/* Rx CQ polling - called by NAPI */
int mlx4_en_poll_rx_cq(struct napi_struct *napi, int budget)
{
	struct mlx4_en_cq *cq = container_of(napi, struct mlx4_en_cq, napi);
	struct net_device *dev = cq->dev;
	struct mlx4_en_priv *priv = netdev_priv(dev);
	int done;

	if (!mlx4_en_cq_lock_napi(cq))
		return budget;

	done = mlx4_en_process_rx_cq(dev, cq, budget);

	mlx4_en_cq_unlock_napi(cq);

	/* If we used up all the quota - we're probably not done yet... */
	if (done == budget) {
		const struct cpumask *aff;
		struct irq_data *idata;
		int cpu_curr;

		INC_PERF_COUNTER(priv->pstats.napi_quota);

		cpu_curr = smp_processor_id();
		idata = irq_desc_get_irq_data(cq->irq_desc);
		aff = irq_data_get_affinity_mask(idata);

		if (likely(cpumask_test_cpu(cpu_curr, aff)))
			return budget;

		/* Current cpu is not according to smp_irq_affinity -
		 * probably affinity changed. need to stop this NAPI
		 * poll, and restart it on the right CPU
		 */
		done = 0;
	}
	/* Done for now */
	napi_complete_done(napi, done);
	mlx4_en_arm_cq(priv, cq);
	return done;
}

static const int frag_sizes[] = {
	FRAG_SZ0,
	FRAG_SZ1,
	FRAG_SZ2,
	FRAG_SZ3
};

void mlx4_en_calc_rx_buf(struct net_device *dev)
{
	struct mlx4_en_priv *priv = netdev_priv(dev);
	/* VLAN_HLEN is added twice,to support skb vlan tagged with multiple
	 * headers. (For example: ETH_P_8021Q and ETH_P_8021AD).
	 */
	int eff_mtu = dev->mtu + ETH_HLEN + (2 * VLAN_HLEN);
	int buf_size = 0;
	int i = 0;

	while (buf_size < eff_mtu) {
		priv->frag_info[i].frag_size =
			(eff_mtu > buf_size + frag_sizes[i]) ?
				frag_sizes[i] : eff_mtu - buf_size;
		priv->frag_info[i].frag_prefix_size = buf_size;
		priv->frag_info[i].frag_stride =
				ALIGN(priv->frag_info[i].frag_size,
				      SMP_CACHE_BYTES);
		buf_size += priv->frag_info[i].frag_size;
		i++;
	}

	priv->num_frags = i;
	priv->rx_skb_size = eff_mtu;
	priv->log_rx_info = ROUNDUP_LOG2(i * sizeof(struct mlx4_en_rx_alloc));

	en_dbg(DRV, priv, "Rx buffer scatter-list (effective-mtu:%d num_frags:%d):\n",
	       eff_mtu, priv->num_frags);
	for (i = 0; i < priv->num_frags; i++) {
		en_err(priv,
		       "  frag:%d - size:%d prefix:%d stride:%d\n",
		       i,
		       priv->frag_info[i].frag_size,
		       priv->frag_info[i].frag_prefix_size,
		       priv->frag_info[i].frag_stride);
	}
}

/* RSS related functions */

static int mlx4_en_config_rss_qp(struct mlx4_en_priv *priv, int qpn,
				 struct mlx4_en_rx_ring *ring,
				 enum mlx4_qp_state *state,
				 struct mlx4_qp *qp)
{
	struct mlx4_en_dev *mdev = priv->mdev;
	struct mlx4_qp_context *context;
	int err = 0;

	context = kmalloc(sizeof(*context), GFP_KERNEL);
	if (!context)
		return -ENOMEM;

	err = mlx4_qp_alloc(mdev->dev, qpn, qp, GFP_KERNEL);
	if (err) {
		en_err(priv, "Failed to allocate qp #%x\n", qpn);
		goto out;
	}
	qp->event = mlx4_en_sqp_event;

	memset(context, 0, sizeof *context);
	mlx4_en_fill_qp_context(priv, ring->actual_size, ring->stride, 0, 0,
				qpn, ring->cqn, -1, context);
	context->db_rec_addr = cpu_to_be64(ring->wqres.db.dma);

	/* Cancel FCS removal if FW allows */
	if (mdev->dev->caps.flags & MLX4_DEV_CAP_FLAG_FCS_KEEP) {
		context->param3 |= cpu_to_be32(1 << 29);
		if (priv->dev->features & NETIF_F_RXFCS)
			ring->fcs_del = 0;
		else
			ring->fcs_del = ETH_FCS_LEN;
	} else
		ring->fcs_del = 0;

	err = mlx4_qp_to_ready(mdev->dev, &ring->wqres.mtt, context, qp, state);
	if (err) {
		mlx4_qp_remove(mdev->dev, qp);
		mlx4_qp_free(mdev->dev, qp);
	}
	mlx4_en_update_rx_prod_db(ring);
out:
	kfree(context);
	return err;
}

int mlx4_en_create_drop_qp(struct mlx4_en_priv *priv)
{
	int err;
	u32 qpn;

	err = mlx4_qp_reserve_range(priv->mdev->dev, 1, 1, &qpn,
				    MLX4_RESERVE_A0_QP);
	if (err) {
		en_err(priv, "Failed reserving drop qpn\n");
		return err;
	}
	err = mlx4_qp_alloc(priv->mdev->dev, qpn, &priv->drop_qp, GFP_KERNEL);
	if (err) {
		en_err(priv, "Failed allocating drop qp\n");
		mlx4_qp_release_range(priv->mdev->dev, qpn, 1);
		return err;
	}

	return 0;
}

void mlx4_en_destroy_drop_qp(struct mlx4_en_priv *priv)
{
	u32 qpn;

	qpn = priv->drop_qp.qpn;
	mlx4_qp_remove(priv->mdev->dev, &priv->drop_qp);
	mlx4_qp_free(priv->mdev->dev, &priv->drop_qp);
	mlx4_qp_release_range(priv->mdev->dev, qpn, 1);
}

/* Allocate rx qp's and configure them according to rss map */
int mlx4_en_config_rss_steer(struct mlx4_en_priv *priv)
{
	struct mlx4_en_dev *mdev = priv->mdev;
	struct mlx4_en_rss_map *rss_map = &priv->rss_map;
	struct mlx4_qp_context context;
	struct mlx4_rss_context *rss_context;
	int rss_rings;
	void *ptr;
	u8 rss_mask = (MLX4_RSS_IPV4 | MLX4_RSS_TCP_IPV4 | MLX4_RSS_IPV6 |
			MLX4_RSS_TCP_IPV6);
	int i, qpn;
	int err = 0;
	int good_qps = 0;

	en_dbg(DRV, priv, "Configuring rss steering\n");
	err = mlx4_qp_reserve_range(mdev->dev, priv->rx_ring_num,
				    priv->rx_ring_num,
				    &rss_map->base_qpn, 0);
	if (err) {
		en_err(priv, "Failed reserving %d qps\n", priv->rx_ring_num);
		return err;
	}

	for (i = 0; i < priv->rx_ring_num; i++) {
		qpn = rss_map->base_qpn + i;
		err = mlx4_en_config_rss_qp(priv, qpn, priv->rx_ring[i],
					    &rss_map->state[i],
					    &rss_map->qps[i]);
		if (err)
			goto rss_err;

		++good_qps;
	}

	/* Configure RSS indirection qp */
	err = mlx4_qp_alloc(mdev->dev, priv->base_qpn, &rss_map->indir_qp, GFP_KERNEL);
	if (err) {
		en_err(priv, "Failed to allocate RSS indirection QP\n");
		goto rss_err;
	}
	rss_map->indir_qp.event = mlx4_en_sqp_event;
	mlx4_en_fill_qp_context(priv, 0, 0, 0, 1, priv->base_qpn,
				priv->rx_ring[0]->cqn, -1, &context);

	if (!priv->prof->rss_rings || priv->prof->rss_rings > priv->rx_ring_num)
		rss_rings = priv->rx_ring_num;
	else
		rss_rings = priv->prof->rss_rings;

	ptr = ((void *) &context) + offsetof(struct mlx4_qp_context, pri_path)
					+ MLX4_RSS_OFFSET_IN_QPC_PRI_PATH;
	rss_context = ptr;
	rss_context->base_qpn = cpu_to_be32(ilog2(rss_rings) << 24 |
					    (rss_map->base_qpn));
	rss_context->default_qpn = cpu_to_be32(rss_map->base_qpn);
	if (priv->mdev->profile.udp_rss) {
		rss_mask |=  MLX4_RSS_UDP_IPV4 | MLX4_RSS_UDP_IPV6;
		rss_context->base_qpn_udp = rss_context->default_qpn;
	}

	if (mdev->dev->caps.tunnel_offload_mode == MLX4_TUNNEL_OFFLOAD_MODE_VXLAN) {
		en_info(priv, "Setting RSS context tunnel type to RSS on inner headers\n");
		rss_mask |= MLX4_RSS_BY_INNER_HEADERS;
	}

	rss_context->flags = rss_mask;
	rss_context->hash_fn = MLX4_RSS_HASH_TOP;
	if (priv->rss_hash_fn == ETH_RSS_HASH_XOR) {
		rss_context->hash_fn = MLX4_RSS_HASH_XOR;
	} else if (priv->rss_hash_fn == ETH_RSS_HASH_TOP) {
		rss_context->hash_fn = MLX4_RSS_HASH_TOP;
		memcpy(rss_context->rss_key, priv->rss_key,
		       MLX4_EN_RSS_KEY_SIZE);
	} else {
		en_err(priv, "Unknown RSS hash function requested\n");
		err = -EINVAL;
		goto indir_err;
	}
	err = mlx4_qp_to_ready(mdev->dev, &priv->res.mtt, &context,
			       &rss_map->indir_qp, &rss_map->indir_state);
	if (err)
		goto indir_err;

	return 0;

indir_err:
	mlx4_qp_modify(mdev->dev, NULL, rss_map->indir_state,
		       MLX4_QP_STATE_RST, NULL, 0, 0, &rss_map->indir_qp);
	mlx4_qp_remove(mdev->dev, &rss_map->indir_qp);
	mlx4_qp_free(mdev->dev, &rss_map->indir_qp);
rss_err:
	for (i = 0; i < good_qps; i++) {
		mlx4_qp_modify(mdev->dev, NULL, rss_map->state[i],
			       MLX4_QP_STATE_RST, NULL, 0, 0, &rss_map->qps[i]);
		mlx4_qp_remove(mdev->dev, &rss_map->qps[i]);
		mlx4_qp_free(mdev->dev, &rss_map->qps[i]);
	}
	mlx4_qp_release_range(mdev->dev, rss_map->base_qpn, priv->rx_ring_num);
	return err;
}

void mlx4_en_release_rss_steer(struct mlx4_en_priv *priv)
{
	struct mlx4_en_dev *mdev = priv->mdev;
	struct mlx4_en_rss_map *rss_map = &priv->rss_map;
	int i;

	mlx4_qp_modify(mdev->dev, NULL, rss_map->indir_state,
		       MLX4_QP_STATE_RST, NULL, 0, 0, &rss_map->indir_qp);
	mlx4_qp_remove(mdev->dev, &rss_map->indir_qp);
	mlx4_qp_free(mdev->dev, &rss_map->indir_qp);

	for (i = 0; i < priv->rx_ring_num; i++) {
		mlx4_qp_modify(mdev->dev, NULL, rss_map->state[i],
			       MLX4_QP_STATE_RST, NULL, 0, 0, &rss_map->qps[i]);
		mlx4_qp_remove(mdev->dev, &rss_map->qps[i]);
		mlx4_qp_free(mdev->dev, &rss_map->qps[i]);
	}
	mlx4_qp_release_range(mdev->dev, rss_map->base_qpn, priv->rx_ring_num);
}<|MERGE_RESOLUTION|>--- conflicted
+++ resolved
@@ -246,10 +246,6 @@
 
 static inline bool mlx4_en_is_ring_empty(struct mlx4_en_rx_ring *ring)
 {
-<<<<<<< HEAD
-	BUG_ON((u32)(ring->prod - ring->cons) > ring->actual_size);
-=======
->>>>>>> db0b54cd
 	return ring->prod == ring->cons;
 }
 
@@ -729,11 +725,7 @@
 
 	hw_checksum = csum_unfold((__force __sum16)cqe->checksum);
 
-<<<<<<< HEAD
-	if (cqe->vlan_my_qpn & cpu_to_be32(MLX4_CQE_VLAN_PRESENT_MASK) &&
-=======
 	if (cqe->vlan_my_qpn & cpu_to_be32(MLX4_CQE_CVLAN_PRESENT_MASK) &&
->>>>>>> db0b54cd
 	    !(dev_features & NETIF_F_HW_VLAN_CTAG_RX)) {
 		hw_checksum = get_fixed_vlan_csum(hw_checksum, hdr);
 		hdr += sizeof(struct vlan_hdr);
