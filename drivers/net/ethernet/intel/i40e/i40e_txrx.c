/*******************************************************************************
 *
 * Intel Ethernet Controller XL710 Family Linux Driver
 * Copyright(c) 2013 - 2014 Intel Corporation.
 *
 * This program is free software; you can redistribute it and/or modify it
 * under the terms and conditions of the GNU General Public License,
 * version 2, as published by the Free Software Foundation.
 *
 * This program is distributed in the hope it will be useful, but WITHOUT
 * ANY WARRANTY; without even the implied warranty of MERCHANTABILITY or
 * FITNESS FOR A PARTICULAR PURPOSE.  See the GNU General Public License for
 * more details.
 *
 * You should have received a copy of the GNU General Public License along
 * with this program.  If not, see <http://www.gnu.org/licenses/>.
 *
 * The full GNU General Public License is included in this distribution in
 * the file called "COPYING".
 *
 * Contact Information:
 * e1000-devel Mailing List <e1000-devel@lists.sourceforge.net>
 * Intel Corporation, 5200 N.E. Elam Young Parkway, Hillsboro, OR 97124-6497
 *
 ******************************************************************************/

#include <linux/prefetch.h>
#include <net/busy_poll.h>
#include "i40e.h"
#include "i40e_prototype.h"

static inline __le64 build_ctob(u32 td_cmd, u32 td_offset, unsigned int size,
				u32 td_tag)
{
	return cpu_to_le64(I40E_TX_DESC_DTYPE_DATA |
			   ((u64)td_cmd  << I40E_TXD_QW1_CMD_SHIFT) |
			   ((u64)td_offset << I40E_TXD_QW1_OFFSET_SHIFT) |
			   ((u64)size  << I40E_TXD_QW1_TX_BUF_SZ_SHIFT) |
			   ((u64)td_tag  << I40E_TXD_QW1_L2TAG1_SHIFT));
}

#define I40E_TXD_CMD (I40E_TX_DESC_CMD_EOP | I40E_TX_DESC_CMD_RS)
#define I40E_FD_CLEAN_DELAY 10
/**
 * i40e_program_fdir_filter - Program a Flow Director filter
 * @fdir_data: Packet data that will be filter parameters
 * @raw_packet: the pre-allocated packet buffer for FDir
 * @pf: The PF pointer
 * @add: True for add/update, False for remove
 **/
int i40e_program_fdir_filter(struct i40e_fdir_filter *fdir_data, u8 *raw_packet,
			     struct i40e_pf *pf, bool add)
{
	struct i40e_filter_program_desc *fdir_desc;
	struct i40e_tx_buffer *tx_buf, *first;
	struct i40e_tx_desc *tx_desc;
	struct i40e_ring *tx_ring;
	unsigned int fpt, dcc;
	struct i40e_vsi *vsi;
	struct device *dev;
	dma_addr_t dma;
	u32 td_cmd = 0;
	u16 delay = 0;
	u16 i;

	/* find existing FDIR VSI */
	vsi = NULL;
	for (i = 0; i < pf->num_alloc_vsi; i++)
		if (pf->vsi[i] && pf->vsi[i]->type == I40E_VSI_FDIR)
			vsi = pf->vsi[i];
	if (!vsi)
		return -ENOENT;

	tx_ring = vsi->tx_rings[0];
	dev = tx_ring->dev;

	/* we need two descriptors to add/del a filter and we can wait */
	do {
		if (I40E_DESC_UNUSED(tx_ring) > 1)
			break;
		msleep_interruptible(1);
		delay++;
	} while (delay < I40E_FD_CLEAN_DELAY);

	if (!(I40E_DESC_UNUSED(tx_ring) > 1))
		return -EAGAIN;

	dma = dma_map_single(dev, raw_packet,
			     I40E_FDIR_MAX_RAW_PACKET_SIZE, DMA_TO_DEVICE);
	if (dma_mapping_error(dev, dma))
		goto dma_fail;

	/* grab the next descriptor */
	i = tx_ring->next_to_use;
	fdir_desc = I40E_TX_FDIRDESC(tx_ring, i);
	first = &tx_ring->tx_bi[i];
	memset(first, 0, sizeof(struct i40e_tx_buffer));

	tx_ring->next_to_use = ((i + 1) < tx_ring->count) ? i + 1 : 0;

	fpt = (fdir_data->q_index << I40E_TXD_FLTR_QW0_QINDEX_SHIFT) &
	      I40E_TXD_FLTR_QW0_QINDEX_MASK;

	fpt |= (fdir_data->flex_off << I40E_TXD_FLTR_QW0_FLEXOFF_SHIFT) &
	       I40E_TXD_FLTR_QW0_FLEXOFF_MASK;

	fpt |= (fdir_data->pctype << I40E_TXD_FLTR_QW0_PCTYPE_SHIFT) &
	       I40E_TXD_FLTR_QW0_PCTYPE_MASK;

	/* Use LAN VSI Id if not programmed by user */
	if (fdir_data->dest_vsi == 0)
		fpt |= (pf->vsi[pf->lan_vsi]->id) <<
		       I40E_TXD_FLTR_QW0_DEST_VSI_SHIFT;
	else
		fpt |= ((u32)fdir_data->dest_vsi <<
			I40E_TXD_FLTR_QW0_DEST_VSI_SHIFT) &
		       I40E_TXD_FLTR_QW0_DEST_VSI_MASK;

	dcc = I40E_TX_DESC_DTYPE_FILTER_PROG;

	if (add)
		dcc |= I40E_FILTER_PROGRAM_DESC_PCMD_ADD_UPDATE <<
		       I40E_TXD_FLTR_QW1_PCMD_SHIFT;
	else
		dcc |= I40E_FILTER_PROGRAM_DESC_PCMD_REMOVE <<
		       I40E_TXD_FLTR_QW1_PCMD_SHIFT;

	dcc |= (fdir_data->dest_ctl << I40E_TXD_FLTR_QW1_DEST_SHIFT) &
	       I40E_TXD_FLTR_QW1_DEST_MASK;

	dcc |= (fdir_data->fd_status << I40E_TXD_FLTR_QW1_FD_STATUS_SHIFT) &
	       I40E_TXD_FLTR_QW1_FD_STATUS_MASK;

	if (fdir_data->cnt_index != 0) {
		dcc |= I40E_TXD_FLTR_QW1_CNT_ENA_MASK;
		dcc |= ((u32)fdir_data->cnt_index <<
			I40E_TXD_FLTR_QW1_CNTINDEX_SHIFT) &
			I40E_TXD_FLTR_QW1_CNTINDEX_MASK;
	}

	fdir_desc->qindex_flex_ptype_vsi = cpu_to_le32(fpt);
	fdir_desc->rsvd = cpu_to_le32(0);
	fdir_desc->dtype_cmd_cntindex = cpu_to_le32(dcc);
	fdir_desc->fd_id = cpu_to_le32(fdir_data->fd_id);

	/* Now program a dummy descriptor */
	i = tx_ring->next_to_use;
	tx_desc = I40E_TX_DESC(tx_ring, i);
	tx_buf = &tx_ring->tx_bi[i];

	tx_ring->next_to_use = ((i + 1) < tx_ring->count) ? i + 1 : 0;

	memset(tx_buf, 0, sizeof(struct i40e_tx_buffer));

	/* record length, and DMA address */
	dma_unmap_len_set(tx_buf, len, I40E_FDIR_MAX_RAW_PACKET_SIZE);
	dma_unmap_addr_set(tx_buf, dma, dma);

	tx_desc->buffer_addr = cpu_to_le64(dma);
	td_cmd = I40E_TXD_CMD | I40E_TX_DESC_CMD_DUMMY;

	tx_buf->tx_flags = I40E_TX_FLAGS_FD_SB;
	tx_buf->raw_buf = (void *)raw_packet;

	tx_desc->cmd_type_offset_bsz =
		build_ctob(td_cmd, 0, I40E_FDIR_MAX_RAW_PACKET_SIZE, 0);

	/* Force memory writes to complete before letting h/w
	 * know there are new descriptors to fetch.
	 */
	wmb();

	/* Mark the data descriptor to be watched */
	first->next_to_watch = tx_desc;

	writel(tx_ring->next_to_use, tx_ring->tail);
	return 0;

dma_fail:
	return -1;
}

#define IP_HEADER_OFFSET 14
#define I40E_UDPIP_DUMMY_PACKET_LEN 42
/**
 * i40e_add_del_fdir_udpv4 - Add/Remove UDPv4 filters
 * @vsi: pointer to the targeted VSI
 * @fd_data: the flow director data required for the FDir descriptor
 * @add: true adds a filter, false removes it
 *
 * Returns 0 if the filters were successfully added or removed
 **/
static int i40e_add_del_fdir_udpv4(struct i40e_vsi *vsi,
				   struct i40e_fdir_filter *fd_data,
				   bool add)
{
	struct i40e_pf *pf = vsi->back;
	struct udphdr *udp;
	struct iphdr *ip;
	bool err = false;
	u8 *raw_packet;
	int ret;
	static char packet[] = {0, 0, 0, 0, 0, 0, 0, 0, 0, 0, 0, 0, 0x08, 0,
		0x45, 0, 0, 0x1c, 0, 0, 0x40, 0, 0x40, 0x11, 0, 0, 0, 0, 0, 0,
		0, 0, 0, 0, 0, 0, 0, 0, 0, 0, 0, 0};

	raw_packet = kzalloc(I40E_FDIR_MAX_RAW_PACKET_SIZE, GFP_KERNEL);
	if (!raw_packet)
		return -ENOMEM;
	memcpy(raw_packet, packet, I40E_UDPIP_DUMMY_PACKET_LEN);

	ip = (struct iphdr *)(raw_packet + IP_HEADER_OFFSET);
	udp = (struct udphdr *)(raw_packet + IP_HEADER_OFFSET
	      + sizeof(struct iphdr));

	ip->daddr = fd_data->dst_ip[0];
	udp->dest = fd_data->dst_port;
	ip->saddr = fd_data->src_ip[0];
	udp->source = fd_data->src_port;

	fd_data->pctype = I40E_FILTER_PCTYPE_NONF_IPV4_UDP;
	ret = i40e_program_fdir_filter(fd_data, raw_packet, pf, add);
	if (ret) {
		dev_info(&pf->pdev->dev,
			 "PCTYPE:%d, Filter command send failed for fd_id:%d (ret = %d)\n",
			 fd_data->pctype, fd_data->fd_id, ret);
		err = true;
	} else if (I40E_DEBUG_FD & pf->hw.debug_mask) {
		if (add)
			dev_info(&pf->pdev->dev,
				 "Filter OK for PCTYPE %d loc = %d\n",
				 fd_data->pctype, fd_data->fd_id);
		else
			dev_info(&pf->pdev->dev,
				 "Filter deleted for PCTYPE %d loc = %d\n",
				 fd_data->pctype, fd_data->fd_id);
	}
	return err ? -EOPNOTSUPP : 0;
}

#define I40E_TCPIP_DUMMY_PACKET_LEN 54
/**
 * i40e_add_del_fdir_tcpv4 - Add/Remove TCPv4 filters
 * @vsi: pointer to the targeted VSI
 * @fd_data: the flow director data required for the FDir descriptor
 * @add: true adds a filter, false removes it
 *
 * Returns 0 if the filters were successfully added or removed
 **/
static int i40e_add_del_fdir_tcpv4(struct i40e_vsi *vsi,
				   struct i40e_fdir_filter *fd_data,
				   bool add)
{
	struct i40e_pf *pf = vsi->back;
	struct tcphdr *tcp;
	struct iphdr *ip;
	bool err = false;
	u8 *raw_packet;
	int ret;
	/* Dummy packet */
	static char packet[] = {0, 0, 0, 0, 0, 0, 0, 0, 0, 0, 0, 0, 0x08, 0,
		0x45, 0, 0, 0x28, 0, 0, 0x40, 0, 0x40, 0x6, 0, 0, 0, 0, 0, 0,
		0, 0, 0, 0, 0, 0, 0, 0, 0, 0, 0, 0, 0, 0, 0, 0, 0x80, 0x11,
		0x0, 0x72, 0, 0, 0, 0};

	raw_packet = kzalloc(I40E_FDIR_MAX_RAW_PACKET_SIZE, GFP_KERNEL);
	if (!raw_packet)
		return -ENOMEM;
	memcpy(raw_packet, packet, I40E_TCPIP_DUMMY_PACKET_LEN);

	ip = (struct iphdr *)(raw_packet + IP_HEADER_OFFSET);
	tcp = (struct tcphdr *)(raw_packet + IP_HEADER_OFFSET
	      + sizeof(struct iphdr));

	ip->daddr = fd_data->dst_ip[0];
	tcp->dest = fd_data->dst_port;
	ip->saddr = fd_data->src_ip[0];
	tcp->source = fd_data->src_port;

	if (add) {
		pf->fd_tcp_rule++;
		if (pf->flags & I40E_FLAG_FD_ATR_ENABLED) {
			if (I40E_DEBUG_FD & pf->hw.debug_mask)
				dev_info(&pf->pdev->dev, "Forcing ATR off, sideband rules for TCP/IPv4 flow being applied\n");
			pf->flags &= ~I40E_FLAG_FD_ATR_ENABLED;
		}
	} else {
		pf->fd_tcp_rule = (pf->fd_tcp_rule > 0) ?
				  (pf->fd_tcp_rule - 1) : 0;
		if (pf->fd_tcp_rule == 0) {
			pf->flags |= I40E_FLAG_FD_ATR_ENABLED;
			if (I40E_DEBUG_FD & pf->hw.debug_mask)
				dev_info(&pf->pdev->dev, "ATR re-enabled due to no sideband TCP/IPv4 rules\n");
		}
	}

	fd_data->pctype = I40E_FILTER_PCTYPE_NONF_IPV4_TCP;
	ret = i40e_program_fdir_filter(fd_data, raw_packet, pf, add);

	if (ret) {
		dev_info(&pf->pdev->dev,
			 "PCTYPE:%d, Filter command send failed for fd_id:%d (ret = %d)\n",
			 fd_data->pctype, fd_data->fd_id, ret);
		err = true;
	} else if (I40E_DEBUG_FD & pf->hw.debug_mask) {
		if (add)
			dev_info(&pf->pdev->dev, "Filter OK for PCTYPE %d loc = %d)\n",
				 fd_data->pctype, fd_data->fd_id);
		else
			dev_info(&pf->pdev->dev,
				 "Filter deleted for PCTYPE %d loc = %d\n",
				 fd_data->pctype, fd_data->fd_id);
	}

	return err ? -EOPNOTSUPP : 0;
}

/**
 * i40e_add_del_fdir_sctpv4 - Add/Remove SCTPv4 Flow Director filters for
 * a specific flow spec
 * @vsi: pointer to the targeted VSI
 * @fd_data: the flow director data required for the FDir descriptor
 * @add: true adds a filter, false removes it
 *
 * Always returns -EOPNOTSUPP
 **/
static int i40e_add_del_fdir_sctpv4(struct i40e_vsi *vsi,
				    struct i40e_fdir_filter *fd_data,
				    bool add)
{
	return -EOPNOTSUPP;
}

#define I40E_IP_DUMMY_PACKET_LEN 34
/**
 * i40e_add_del_fdir_ipv4 - Add/Remove IPv4 Flow Director filters for
 * a specific flow spec
 * @vsi: pointer to the targeted VSI
 * @fd_data: the flow director data required for the FDir descriptor
 * @add: true adds a filter, false removes it
 *
 * Returns 0 if the filters were successfully added or removed
 **/
static int i40e_add_del_fdir_ipv4(struct i40e_vsi *vsi,
				  struct i40e_fdir_filter *fd_data,
				  bool add)
{
	struct i40e_pf *pf = vsi->back;
	struct iphdr *ip;
	bool err = false;
	u8 *raw_packet;
	int ret;
	int i;
	static char packet[] = {0, 0, 0, 0, 0, 0, 0, 0, 0, 0, 0, 0, 0x08, 0,
		0x45, 0, 0, 0x14, 0, 0, 0x40, 0, 0x40, 0x10, 0, 0, 0, 0, 0, 0,
		0, 0, 0, 0};

	for (i = I40E_FILTER_PCTYPE_NONF_IPV4_OTHER;
	     i <= I40E_FILTER_PCTYPE_FRAG_IPV4;	i++) {
		raw_packet = kzalloc(I40E_FDIR_MAX_RAW_PACKET_SIZE, GFP_KERNEL);
		if (!raw_packet)
			return -ENOMEM;
		memcpy(raw_packet, packet, I40E_IP_DUMMY_PACKET_LEN);
		ip = (struct iphdr *)(raw_packet + IP_HEADER_OFFSET);

		ip->saddr = fd_data->src_ip[0];
		ip->daddr = fd_data->dst_ip[0];
		ip->protocol = 0;

		fd_data->pctype = i;
		ret = i40e_program_fdir_filter(fd_data, raw_packet, pf, add);

		if (ret) {
			dev_info(&pf->pdev->dev,
				 "PCTYPE:%d, Filter command send failed for fd_id:%d (ret = %d)\n",
				 fd_data->pctype, fd_data->fd_id, ret);
			err = true;
		} else if (I40E_DEBUG_FD & pf->hw.debug_mask) {
			if (add)
				dev_info(&pf->pdev->dev,
					 "Filter OK for PCTYPE %d loc = %d\n",
					 fd_data->pctype, fd_data->fd_id);
			else
				dev_info(&pf->pdev->dev,
					 "Filter deleted for PCTYPE %d loc = %d\n",
					 fd_data->pctype, fd_data->fd_id);
		}
	}

	return err ? -EOPNOTSUPP : 0;
}

/**
 * i40e_add_del_fdir - Build raw packets to add/del fdir filter
 * @vsi: pointer to the targeted VSI
 * @cmd: command to get or set RX flow classification rules
 * @add: true adds a filter, false removes it
 *
 **/
int i40e_add_del_fdir(struct i40e_vsi *vsi,
		      struct i40e_fdir_filter *input, bool add)
{
	struct i40e_pf *pf = vsi->back;
	int ret;

	switch (input->flow_type & ~FLOW_EXT) {
	case TCP_V4_FLOW:
		ret = i40e_add_del_fdir_tcpv4(vsi, input, add);
		break;
	case UDP_V4_FLOW:
		ret = i40e_add_del_fdir_udpv4(vsi, input, add);
		break;
	case SCTP_V4_FLOW:
		ret = i40e_add_del_fdir_sctpv4(vsi, input, add);
		break;
	case IPV4_FLOW:
		ret = i40e_add_del_fdir_ipv4(vsi, input, add);
		break;
	case IP_USER_FLOW:
		switch (input->ip4_proto) {
		case IPPROTO_TCP:
			ret = i40e_add_del_fdir_tcpv4(vsi, input, add);
			break;
		case IPPROTO_UDP:
			ret = i40e_add_del_fdir_udpv4(vsi, input, add);
			break;
		case IPPROTO_SCTP:
			ret = i40e_add_del_fdir_sctpv4(vsi, input, add);
			break;
		default:
			ret = i40e_add_del_fdir_ipv4(vsi, input, add);
			break;
		}
		break;
	default:
		dev_info(&pf->pdev->dev, "Could not specify spec type %d\n",
			 input->flow_type);
		ret = -EINVAL;
	}

	/* The buffer allocated here is freed by the i40e_clean_tx_ring() */
	return ret;
}

/**
 * i40e_fd_handle_status - check the Programming Status for FD
 * @rx_ring: the Rx ring for this descriptor
 * @rx_desc: the Rx descriptor for programming Status, not a packet descriptor.
 * @prog_id: the id originally used for programming
 *
 * This is used to verify if the FD programming or invalidation
 * requested by SW to the HW is successful or not and take actions accordingly.
 **/
static void i40e_fd_handle_status(struct i40e_ring *rx_ring,
				  union i40e_rx_desc *rx_desc, u8 prog_id)
{
	struct i40e_pf *pf = rx_ring->vsi->back;
	struct pci_dev *pdev = pf->pdev;
	u32 fcnt_prog, fcnt_avail;
	u32 error;
	u64 qw;

	qw = le64_to_cpu(rx_desc->wb.qword1.status_error_len);
	error = (qw & I40E_RX_PROG_STATUS_DESC_QW1_ERROR_MASK) >>
		I40E_RX_PROG_STATUS_DESC_QW1_ERROR_SHIFT;

	if (error == BIT(I40E_RX_PROG_STATUS_DESC_FD_TBL_FULL_SHIFT)) {
		pf->fd_inv = le32_to_cpu(rx_desc->wb.qword0.hi_dword.fd_id);
		if ((rx_desc->wb.qword0.hi_dword.fd_id != 0) ||
		    (I40E_DEBUG_FD & pf->hw.debug_mask))
			dev_warn(&pdev->dev, "ntuple filter loc = %d, could not be added\n",
				 pf->fd_inv);

		/* Check if the programming error is for ATR.
		 * If so, auto disable ATR and set a state for
		 * flush in progress. Next time we come here if flush is in
		 * progress do nothing, once flush is complete the state will
		 * be cleared.
		 */
		if (test_bit(__I40E_FD_FLUSH_REQUESTED, &pf->state))
			return;

		pf->fd_add_err++;
		/* store the current atr filter count */
		pf->fd_atr_cnt = i40e_get_current_atr_cnt(pf);

		if ((rx_desc->wb.qword0.hi_dword.fd_id == 0) &&
		    (pf->auto_disable_flags & I40E_FLAG_FD_SB_ENABLED)) {
			pf->auto_disable_flags |= I40E_FLAG_FD_ATR_ENABLED;
			set_bit(__I40E_FD_FLUSH_REQUESTED, &pf->state);
		}

		/* filter programming failed most likely due to table full */
		fcnt_prog = i40e_get_global_fd_count(pf);
		fcnt_avail = pf->fdir_pf_filter_count;
		/* If ATR is running fcnt_prog can quickly change,
		 * if we are very close to full, it makes sense to disable
		 * FD ATR/SB and then re-enable it when there is room.
		 */
		if (fcnt_prog >= (fcnt_avail - I40E_FDIR_BUFFER_FULL_MARGIN)) {
			if ((pf->flags & I40E_FLAG_FD_SB_ENABLED) &&
			    !(pf->auto_disable_flags &
				     I40E_FLAG_FD_SB_ENABLED)) {
				if (I40E_DEBUG_FD & pf->hw.debug_mask)
					dev_warn(&pdev->dev, "FD filter space full, new ntuple rules will not be added\n");
				pf->auto_disable_flags |=
							I40E_FLAG_FD_SB_ENABLED;
			}
		} else {
			dev_info(&pdev->dev,
				"FD filter programming failed due to incorrect filter parameters\n");
		}
	} else if (error == BIT(I40E_RX_PROG_STATUS_DESC_NO_FD_ENTRY_SHIFT)) {
		if (I40E_DEBUG_FD & pf->hw.debug_mask)
			dev_info(&pdev->dev, "ntuple filter fd_id = %d, could not be removed\n",
				 rx_desc->wb.qword0.hi_dword.fd_id);
	}
}

/**
 * i40e_unmap_and_free_tx_resource - Release a Tx buffer
 * @ring:      the ring that owns the buffer
 * @tx_buffer: the buffer to free
 **/
static void i40e_unmap_and_free_tx_resource(struct i40e_ring *ring,
					    struct i40e_tx_buffer *tx_buffer)
{
	if (tx_buffer->skb) {
		if (tx_buffer->tx_flags & I40E_TX_FLAGS_FD_SB)
			kfree(tx_buffer->raw_buf);
		else
			dev_kfree_skb_any(tx_buffer->skb);

		if (dma_unmap_len(tx_buffer, len))
			dma_unmap_single(ring->dev,
					 dma_unmap_addr(tx_buffer, dma),
					 dma_unmap_len(tx_buffer, len),
					 DMA_TO_DEVICE);
	} else if (dma_unmap_len(tx_buffer, len)) {
		dma_unmap_page(ring->dev,
			       dma_unmap_addr(tx_buffer, dma),
			       dma_unmap_len(tx_buffer, len),
			       DMA_TO_DEVICE);
	}
	tx_buffer->next_to_watch = NULL;
	tx_buffer->skb = NULL;
	dma_unmap_len_set(tx_buffer, len, 0);
	/* tx_buffer must be completely set up in the transmit path */
}

/**
 * i40e_clean_tx_ring - Free any empty Tx buffers
 * @tx_ring: ring to be cleaned
 **/
void i40e_clean_tx_ring(struct i40e_ring *tx_ring)
{
	unsigned long bi_size;
	u16 i;

	/* ring already cleared, nothing to do */
	if (!tx_ring->tx_bi)
		return;

	/* Free all the Tx ring sk_buffs */
	for (i = 0; i < tx_ring->count; i++)
		i40e_unmap_and_free_tx_resource(tx_ring, &tx_ring->tx_bi[i]);

	bi_size = sizeof(struct i40e_tx_buffer) * tx_ring->count;
	memset(tx_ring->tx_bi, 0, bi_size);

	/* Zero out the descriptor ring */
	memset(tx_ring->desc, 0, tx_ring->size);

	tx_ring->next_to_use = 0;
	tx_ring->next_to_clean = 0;

	if (!tx_ring->netdev)
		return;

	/* cleanup Tx queue statistics */
	netdev_tx_reset_queue(netdev_get_tx_queue(tx_ring->netdev,
						  tx_ring->queue_index));
}

/**
 * i40e_free_tx_resources - Free Tx resources per queue
 * @tx_ring: Tx descriptor ring for a specific queue
 *
 * Free all transmit software resources
 **/
void i40e_free_tx_resources(struct i40e_ring *tx_ring)
{
	i40e_clean_tx_ring(tx_ring);
	kfree(tx_ring->tx_bi);
	tx_ring->tx_bi = NULL;

	if (tx_ring->desc) {
		dma_free_coherent(tx_ring->dev, tx_ring->size,
				  tx_ring->desc, tx_ring->dma);
		tx_ring->desc = NULL;
	}
}

/**
 * i40e_get_tx_pending - how many tx descriptors not processed
 * @tx_ring: the ring of descriptors
 *
 * Since there is no access to the ring head register
 * in XL710, we need to use our local copies
 **/
u32 i40e_get_tx_pending(struct i40e_ring *ring)
{
	u32 head, tail;

	head = i40e_get_head(ring);
	tail = readl(ring->tail);

	if (head != tail)
		return (head < tail) ?
			tail - head : (tail + ring->count - head);

	return 0;
}

#define WB_STRIDE 0x3

/**
 * i40e_clean_tx_irq - Reclaim resources after transmit completes
 * @tx_ring:  tx ring to clean
 * @budget:   how many cleans we're allowed
 *
 * Returns true if there's any budget left (e.g. the clean is finished)
 **/
static bool i40e_clean_tx_irq(struct i40e_ring *tx_ring, int budget)
{
	u16 i = tx_ring->next_to_clean;
	struct i40e_tx_buffer *tx_buf;
	struct i40e_tx_desc *tx_head;
	struct i40e_tx_desc *tx_desc;
	unsigned int total_packets = 0;
	unsigned int total_bytes = 0;

	tx_buf = &tx_ring->tx_bi[i];
	tx_desc = I40E_TX_DESC(tx_ring, i);
	i -= tx_ring->count;

	tx_head = I40E_TX_DESC(tx_ring, i40e_get_head(tx_ring));

	do {
		struct i40e_tx_desc *eop_desc = tx_buf->next_to_watch;

		/* if next_to_watch is not set then there is no work pending */
		if (!eop_desc)
			break;

		/* prevent any other reads prior to eop_desc */
		read_barrier_depends();

		/* we have caught up to head, no work left to do */
		if (tx_head == tx_desc)
			break;

		/* clear next_to_watch to prevent false hangs */
		tx_buf->next_to_watch = NULL;

		/* update the statistics for this packet */
		total_bytes += tx_buf->bytecount;
		total_packets += tx_buf->gso_segs;

		/* free the skb */
		dev_consume_skb_any(tx_buf->skb);

		/* unmap skb header data */
		dma_unmap_single(tx_ring->dev,
				 dma_unmap_addr(tx_buf, dma),
				 dma_unmap_len(tx_buf, len),
				 DMA_TO_DEVICE);

		/* clear tx_buffer data */
		tx_buf->skb = NULL;
		dma_unmap_len_set(tx_buf, len, 0);

		/* unmap remaining buffers */
		while (tx_desc != eop_desc) {

			tx_buf++;
			tx_desc++;
			i++;
			if (unlikely(!i)) {
				i -= tx_ring->count;
				tx_buf = tx_ring->tx_bi;
				tx_desc = I40E_TX_DESC(tx_ring, 0);
			}

			/* unmap any remaining paged data */
			if (dma_unmap_len(tx_buf, len)) {
				dma_unmap_page(tx_ring->dev,
					       dma_unmap_addr(tx_buf, dma),
					       dma_unmap_len(tx_buf, len),
					       DMA_TO_DEVICE);
				dma_unmap_len_set(tx_buf, len, 0);
			}
		}

		/* move us one more past the eop_desc for start of next pkt */
		tx_buf++;
		tx_desc++;
		i++;
		if (unlikely(!i)) {
			i -= tx_ring->count;
			tx_buf = tx_ring->tx_bi;
			tx_desc = I40E_TX_DESC(tx_ring, 0);
		}

		prefetch(tx_desc);

		/* update budget accounting */
		budget--;
	} while (likely(budget));

	i += tx_ring->count;
	tx_ring->next_to_clean = i;
	u64_stats_update_begin(&tx_ring->syncp);
	tx_ring->stats.bytes += total_bytes;
	tx_ring->stats.packets += total_packets;
	u64_stats_update_end(&tx_ring->syncp);
	tx_ring->q_vector->tx.total_bytes += total_bytes;
	tx_ring->q_vector->tx.total_packets += total_packets;

	if (tx_ring->flags & I40E_TXR_FLAGS_WB_ON_ITR) {
		unsigned int j = 0;

		/* check to see if there are < 4 descriptors
		 * waiting to be written back, then kick the hardware to force
		 * them to be written back in case we stay in NAPI.
		 * In this mode on X722 we do not enable Interrupt.
		 */
		j = i40e_get_tx_pending(tx_ring);

		if (budget &&
		    ((j / (WB_STRIDE + 1)) == 0) && (j != 0) &&
		    !test_bit(__I40E_DOWN, &tx_ring->vsi->state) &&
		    (I40E_DESC_UNUSED(tx_ring) != tx_ring->count))
			tx_ring->arm_wb = true;
	}

	netdev_tx_completed_queue(netdev_get_tx_queue(tx_ring->netdev,
						      tx_ring->queue_index),
				  total_packets, total_bytes);

#define TX_WAKE_THRESHOLD (DESC_NEEDED * 2)
	if (unlikely(total_packets && netif_carrier_ok(tx_ring->netdev) &&
		     (I40E_DESC_UNUSED(tx_ring) >= TX_WAKE_THRESHOLD))) {
		/* Make sure that anybody stopping the queue after this
		 * sees the new next_to_clean.
		 */
		smp_mb();
		if (__netif_subqueue_stopped(tx_ring->netdev,
					     tx_ring->queue_index) &&
		   !test_bit(__I40E_DOWN, &tx_ring->vsi->state)) {
			netif_wake_subqueue(tx_ring->netdev,
					    tx_ring->queue_index);
			++tx_ring->tx_stats.restart_queue;
		}
	}

	return !!budget;
}

/**
 * i40e_force_wb - Arm hardware to do a wb on noncache aligned descriptors
 * @vsi: the VSI we care about
 * @q_vector: the vector  on which to force writeback
 *
 **/
void i40e_force_wb(struct i40e_vsi *vsi, struct i40e_q_vector *q_vector)
{
	u16 flags = q_vector->tx.ring[0].flags;

	if (flags & I40E_TXR_FLAGS_WB_ON_ITR) {
		u32 val;

		if (q_vector->arm_wb_state)
			return;

		val = I40E_PFINT_DYN_CTLN_WB_ON_ITR_MASK;

		wr32(&vsi->back->hw,
		     I40E_PFINT_DYN_CTLN(q_vector->v_idx +
					 vsi->base_vector - 1),
		     val);
		q_vector->arm_wb_state = true;
	} else if (vsi->back->flags & I40E_FLAG_MSIX_ENABLED) {
		u32 val = I40E_PFINT_DYN_CTLN_INTENA_MASK |
			  I40E_PFINT_DYN_CTLN_ITR_INDX_MASK | /* set noitr */
			  I40E_PFINT_DYN_CTLN_SWINT_TRIG_MASK |
			  I40E_PFINT_DYN_CTLN_SW_ITR_INDX_ENA_MASK;
			  /* allow 00 to be written to the index */

		wr32(&vsi->back->hw,
		     I40E_PFINT_DYN_CTLN(q_vector->v_idx +
					 vsi->base_vector - 1), val);
	} else {
		u32 val = I40E_PFINT_DYN_CTL0_INTENA_MASK |
			  I40E_PFINT_DYN_CTL0_ITR_INDX_MASK | /* set noitr */
			  I40E_PFINT_DYN_CTL0_SWINT_TRIG_MASK |
			  I40E_PFINT_DYN_CTL0_SW_ITR_INDX_ENA_MASK;
			/* allow 00 to be written to the index */

		wr32(&vsi->back->hw, I40E_PFINT_DYN_CTL0, val);
	}
}

/**
 * i40e_set_new_dynamic_itr - Find new ITR level
 * @rc: structure containing ring performance data
 *
 * Returns true if ITR changed, false if not
 *
 * Stores a new ITR value based on packets and byte counts during
 * the last interrupt.  The advantage of per interrupt computation
 * is faster updates and more accurate ITR for the current traffic
 * pattern.  Constants in this function were computed based on
 * theoretical maximum wire speed and thresholds were set based on
 * testing data as well as attempting to minimize response time
 * while increasing bulk throughput.
 **/
static bool i40e_set_new_dynamic_itr(struct i40e_ring_container *rc)
{
	enum i40e_latency_range new_latency_range = rc->latency_range;
	struct i40e_q_vector *qv = rc->ring->q_vector;
	u32 new_itr = rc->itr;
	int bytes_per_int;
	int usecs;

	if (rc->total_packets == 0 || !rc->itr)
		return false;

	/* simple throttlerate management
	 *   0-10MB/s   lowest (50000 ints/s)
	 *  10-20MB/s   low    (20000 ints/s)
	 *  20-1249MB/s bulk   (18000 ints/s)
	 *  > 40000 Rx packets per second (8000 ints/s)
	 *
	 * The math works out because the divisor is in 10^(-6) which
	 * turns the bytes/us input value into MB/s values, but
	 * make sure to use usecs, as the register values written
	 * are in 2 usec increments in the ITR registers, and make sure
	 * to use the smoothed values that the countdown timer gives us.
	 */
	usecs = (rc->itr << 1) * ITR_COUNTDOWN_START;
	bytes_per_int = rc->total_bytes / usecs;

	switch (new_latency_range) {
	case I40E_LOWEST_LATENCY:
		if (bytes_per_int > 10)
			new_latency_range = I40E_LOW_LATENCY;
		break;
	case I40E_LOW_LATENCY:
		if (bytes_per_int > 20)
			new_latency_range = I40E_BULK_LATENCY;
		else if (bytes_per_int <= 10)
			new_latency_range = I40E_LOWEST_LATENCY;
		break;
	case I40E_BULK_LATENCY:
	case I40E_ULTRA_LATENCY:
	default:
		if (bytes_per_int <= 20)
			new_latency_range = I40E_LOW_LATENCY;
		break;
	}

	/* this is to adjust RX more aggressively when streaming small
	 * packets.  The value of 40000 was picked as it is just beyond
	 * what the hardware can receive per second if in low latency
	 * mode.
	 */
#define RX_ULTRA_PACKET_RATE 40000

	if ((((rc->total_packets * 1000000) / usecs) > RX_ULTRA_PACKET_RATE) &&
	    (&qv->rx == rc))
		new_latency_range = I40E_ULTRA_LATENCY;

	rc->latency_range = new_latency_range;

	switch (new_latency_range) {
	case I40E_LOWEST_LATENCY:
		new_itr = I40E_ITR_50K;
		break;
	case I40E_LOW_LATENCY:
		new_itr = I40E_ITR_20K;
		break;
	case I40E_BULK_LATENCY:
		new_itr = I40E_ITR_18K;
		break;
	case I40E_ULTRA_LATENCY:
		new_itr = I40E_ITR_8K;
		break;
	default:
		break;
	}

	rc->total_bytes = 0;
	rc->total_packets = 0;

	if (new_itr != rc->itr) {
		rc->itr = new_itr;
		return true;
	}

	return false;
}

/**
 * i40e_clean_programming_status - clean the programming status descriptor
 * @rx_ring: the rx ring that has this descriptor
 * @rx_desc: the rx descriptor written back by HW
 *
 * Flow director should handle FD_FILTER_STATUS to check its filter programming
 * status being successful or not and take actions accordingly. FCoE should
 * handle its context/filter programming/invalidation status and take actions.
 *
 **/
static void i40e_clean_programming_status(struct i40e_ring *rx_ring,
					  union i40e_rx_desc *rx_desc)
{
	u64 qw;
	u8 id;

	qw = le64_to_cpu(rx_desc->wb.qword1.status_error_len);
	id = (qw & I40E_RX_PROG_STATUS_DESC_QW1_PROGID_MASK) >>
		  I40E_RX_PROG_STATUS_DESC_QW1_PROGID_SHIFT;

	if (id == I40E_RX_PROG_STATUS_DESC_FD_FILTER_STATUS)
		i40e_fd_handle_status(rx_ring, rx_desc, id);
#ifdef I40E_FCOE
	else if ((id == I40E_RX_PROG_STATUS_DESC_FCOE_CTXT_PROG_STATUS) ||
		 (id == I40E_RX_PROG_STATUS_DESC_FCOE_CTXT_INVL_STATUS))
		i40e_fcoe_handle_status(rx_ring, rx_desc, id);
#endif
}

/**
 * i40e_setup_tx_descriptors - Allocate the Tx descriptors
 * @tx_ring: the tx ring to set up
 *
 * Return 0 on success, negative on error
 **/
int i40e_setup_tx_descriptors(struct i40e_ring *tx_ring)
{
	struct device *dev = tx_ring->dev;
	int bi_size;

	if (!dev)
		return -ENOMEM;

	/* warn if we are about to overwrite the pointer */
	WARN_ON(tx_ring->tx_bi);
	bi_size = sizeof(struct i40e_tx_buffer) * tx_ring->count;
	tx_ring->tx_bi = kzalloc(bi_size, GFP_KERNEL);
	if (!tx_ring->tx_bi)
		goto err;

	/* round up to nearest 4K */
	tx_ring->size = tx_ring->count * sizeof(struct i40e_tx_desc);
	/* add u32 for head writeback, align after this takes care of
	 * guaranteeing this is at least one cache line in size
	 */
	tx_ring->size += sizeof(u32);
	tx_ring->size = ALIGN(tx_ring->size, 4096);
	tx_ring->desc = dma_alloc_coherent(dev, tx_ring->size,
					   &tx_ring->dma, GFP_KERNEL);
	if (!tx_ring->desc) {
		dev_info(dev, "Unable to allocate memory for the Tx descriptor ring, size=%d\n",
			 tx_ring->size);
		goto err;
	}

	tx_ring->next_to_use = 0;
	tx_ring->next_to_clean = 0;
	return 0;

err:
	kfree(tx_ring->tx_bi);
	tx_ring->tx_bi = NULL;
	return -ENOMEM;
}

/**
 * i40e_clean_rx_ring - Free Rx buffers
 * @rx_ring: ring to be cleaned
 **/
void i40e_clean_rx_ring(struct i40e_ring *rx_ring)
{
	struct device *dev = rx_ring->dev;
	struct i40e_rx_buffer *rx_bi;
	unsigned long bi_size;
	u16 i;

	/* ring already cleared, nothing to do */
	if (!rx_ring->rx_bi)
		return;

	if (ring_is_ps_enabled(rx_ring)) {
		int bufsz = ALIGN(rx_ring->rx_hdr_len, 256) * rx_ring->count;

		rx_bi = &rx_ring->rx_bi[0];
		if (rx_bi->hdr_buf) {
			dma_free_coherent(dev,
					  bufsz,
					  rx_bi->hdr_buf,
					  rx_bi->dma);
			for (i = 0; i < rx_ring->count; i++) {
				rx_bi = &rx_ring->rx_bi[i];
				rx_bi->dma = 0;
				rx_bi->hdr_buf = NULL;
			}
		}
	}
	/* Free all the Rx ring sk_buffs */
	for (i = 0; i < rx_ring->count; i++) {
		rx_bi = &rx_ring->rx_bi[i];
		if (rx_bi->dma) {
			dma_unmap_single(dev,
					 rx_bi->dma,
					 rx_ring->rx_buf_len,
					 DMA_FROM_DEVICE);
			rx_bi->dma = 0;
		}
		if (rx_bi->skb) {
			dev_kfree_skb(rx_bi->skb);
			rx_bi->skb = NULL;
		}
		if (rx_bi->page) {
			if (rx_bi->page_dma) {
				dma_unmap_page(dev,
					       rx_bi->page_dma,
					       PAGE_SIZE / 2,
					       DMA_FROM_DEVICE);
				rx_bi->page_dma = 0;
			}
			__free_page(rx_bi->page);
			rx_bi->page = NULL;
			rx_bi->page_offset = 0;
		}
	}

	bi_size = sizeof(struct i40e_rx_buffer) * rx_ring->count;
	memset(rx_ring->rx_bi, 0, bi_size);

	/* Zero out the descriptor ring */
	memset(rx_ring->desc, 0, rx_ring->size);

	rx_ring->next_to_clean = 0;
	rx_ring->next_to_use = 0;
}

/**
 * i40e_free_rx_resources - Free Rx resources
 * @rx_ring: ring to clean the resources from
 *
 * Free all receive software resources
 **/
void i40e_free_rx_resources(struct i40e_ring *rx_ring)
{
	i40e_clean_rx_ring(rx_ring);
	kfree(rx_ring->rx_bi);
	rx_ring->rx_bi = NULL;

	if (rx_ring->desc) {
		dma_free_coherent(rx_ring->dev, rx_ring->size,
				  rx_ring->desc, rx_ring->dma);
		rx_ring->desc = NULL;
	}
}

/**
 * i40e_alloc_rx_headers - allocate rx header buffers
 * @rx_ring: ring to alloc buffers
 *
 * Allocate rx header buffers for the entire ring. As these are static,
 * this is only called when setting up a new ring.
 **/
void i40e_alloc_rx_headers(struct i40e_ring *rx_ring)
{
	struct device *dev = rx_ring->dev;
	struct i40e_rx_buffer *rx_bi;
	dma_addr_t dma;
	void *buffer;
	int buf_size;
	int i;

	if (rx_ring->rx_bi[0].hdr_buf)
		return;
	/* Make sure the buffers don't cross cache line boundaries. */
	buf_size = ALIGN(rx_ring->rx_hdr_len, 256);
	buffer = dma_alloc_coherent(dev, buf_size * rx_ring->count,
				    &dma, GFP_KERNEL);
	if (!buffer)
		return;
	for (i = 0; i < rx_ring->count; i++) {
		rx_bi = &rx_ring->rx_bi[i];
		rx_bi->dma = dma + (i * buf_size);
		rx_bi->hdr_buf = buffer + (i * buf_size);
	}
}

/**
 * i40e_setup_rx_descriptors - Allocate Rx descriptors
 * @rx_ring: Rx descriptor ring (for a specific queue) to setup
 *
 * Returns 0 on success, negative on failure
 **/
int i40e_setup_rx_descriptors(struct i40e_ring *rx_ring)
{
	struct device *dev = rx_ring->dev;
	int bi_size;

	/* warn if we are about to overwrite the pointer */
	WARN_ON(rx_ring->rx_bi);
	bi_size = sizeof(struct i40e_rx_buffer) * rx_ring->count;
	rx_ring->rx_bi = kzalloc(bi_size, GFP_KERNEL);
	if (!rx_ring->rx_bi)
		goto err;

	u64_stats_init(&rx_ring->syncp);

	/* Round up to nearest 4K */
	rx_ring->size = ring_is_16byte_desc_enabled(rx_ring)
		? rx_ring->count * sizeof(union i40e_16byte_rx_desc)
		: rx_ring->count * sizeof(union i40e_32byte_rx_desc);
	rx_ring->size = ALIGN(rx_ring->size, 4096);
	rx_ring->desc = dma_alloc_coherent(dev, rx_ring->size,
					   &rx_ring->dma, GFP_KERNEL);

	if (!rx_ring->desc) {
		dev_info(dev, "Unable to allocate memory for the Rx descriptor ring, size=%d\n",
			 rx_ring->size);
		goto err;
	}

	rx_ring->next_to_clean = 0;
	rx_ring->next_to_use = 0;

	return 0;
err:
	kfree(rx_ring->rx_bi);
	rx_ring->rx_bi = NULL;
	return -ENOMEM;
}

/**
 * i40e_release_rx_desc - Store the new tail and head values
 * @rx_ring: ring to bump
 * @val: new head index
 **/
static inline void i40e_release_rx_desc(struct i40e_ring *rx_ring, u32 val)
{
	rx_ring->next_to_use = val;
	/* Force memory writes to complete before letting h/w
	 * know there are new descriptors to fetch.  (Only
	 * applicable for weak-ordered memory model archs,
	 * such as IA-64).
	 */
	wmb();
	writel(val, rx_ring->tail);
}

/**
 * i40e_alloc_rx_buffers_ps - Replace used receive buffers; packet split
 * @rx_ring: ring to place buffers on
 * @cleaned_count: number of buffers to replace
 **/
void i40e_alloc_rx_buffers_ps(struct i40e_ring *rx_ring, u16 cleaned_count)
{
	u16 i = rx_ring->next_to_use;
	union i40e_rx_desc *rx_desc;
	struct i40e_rx_buffer *bi;

	/* do nothing if no valid netdev defined */
	if (!rx_ring->netdev || !cleaned_count)
		return;

	while (cleaned_count--) {
		rx_desc = I40E_RX_DESC(rx_ring, i);
		bi = &rx_ring->rx_bi[i];

		if (bi->skb) /* desc is in use */
			goto no_buffers;
		if (!bi->page) {
			bi->page = alloc_page(GFP_ATOMIC);
			if (!bi->page) {
				rx_ring->rx_stats.alloc_page_failed++;
				goto no_buffers;
			}
		}

		if (!bi->page_dma) {
			/* use a half page if we're re-using */
			bi->page_offset ^= PAGE_SIZE / 2;
			bi->page_dma = dma_map_page(rx_ring->dev,
						    bi->page,
						    bi->page_offset,
						    PAGE_SIZE / 2,
						    DMA_FROM_DEVICE);
			if (dma_mapping_error(rx_ring->dev,
					      bi->page_dma)) {
				rx_ring->rx_stats.alloc_page_failed++;
				bi->page_dma = 0;
				goto no_buffers;
			}
		}

		dma_sync_single_range_for_device(rx_ring->dev,
						 bi->dma,
						 0,
						 rx_ring->rx_hdr_len,
						 DMA_FROM_DEVICE);
		/* Refresh the desc even if buffer_addrs didn't change
		 * because each write-back erases this info.
		 */
		rx_desc->read.pkt_addr = cpu_to_le64(bi->page_dma);
		rx_desc->read.hdr_addr = cpu_to_le64(bi->dma);
		i++;
		if (i == rx_ring->count)
			i = 0;
	}

no_buffers:
	if (rx_ring->next_to_use != i)
		i40e_release_rx_desc(rx_ring, i);
}

/**
 * i40e_alloc_rx_buffers_1buf - Replace used receive buffers; single buffer
 * @rx_ring: ring to place buffers on
 * @cleaned_count: number of buffers to replace
 **/
void i40e_alloc_rx_buffers_1buf(struct i40e_ring *rx_ring, u16 cleaned_count)
{
	u16 i = rx_ring->next_to_use;
	union i40e_rx_desc *rx_desc;
	struct i40e_rx_buffer *bi;
	struct sk_buff *skb;

	/* do nothing if no valid netdev defined */
	if (!rx_ring->netdev || !cleaned_count)
		return;

	while (cleaned_count--) {
		rx_desc = I40E_RX_DESC(rx_ring, i);
		bi = &rx_ring->rx_bi[i];
		skb = bi->skb;

		if (!skb) {
			skb = netdev_alloc_skb_ip_align(rx_ring->netdev,
							rx_ring->rx_buf_len);
			if (!skb) {
				rx_ring->rx_stats.alloc_buff_failed++;
				goto no_buffers;
			}
			/* initialize queue mapping */
			skb_record_rx_queue(skb, rx_ring->queue_index);
			bi->skb = skb;
		}

		if (!bi->dma) {
			bi->dma = dma_map_single(rx_ring->dev,
						 skb->data,
						 rx_ring->rx_buf_len,
						 DMA_FROM_DEVICE);
			if (dma_mapping_error(rx_ring->dev, bi->dma)) {
				rx_ring->rx_stats.alloc_buff_failed++;
				bi->dma = 0;
				goto no_buffers;
			}
		}

		rx_desc->read.pkt_addr = cpu_to_le64(bi->dma);
		rx_desc->read.hdr_addr = 0;
		i++;
		if (i == rx_ring->count)
			i = 0;
	}

no_buffers:
	if (rx_ring->next_to_use != i)
		i40e_release_rx_desc(rx_ring, i);
}

/**
 * i40e_receive_skb - Send a completed packet up the stack
 * @rx_ring:  rx ring in play
 * @skb: packet to send up
 * @vlan_tag: vlan tag for packet
 **/
static void i40e_receive_skb(struct i40e_ring *rx_ring,
			     struct sk_buff *skb, u16 vlan_tag)
{
	struct i40e_q_vector *q_vector = rx_ring->q_vector;

	if (vlan_tag & VLAN_VID_MASK)
		__vlan_hwaccel_put_tag(skb, htons(ETH_P_8021Q), vlan_tag);

	napi_gro_receive(&q_vector->napi, skb);
}

/**
 * i40e_rx_checksum - Indicate in skb if hw indicated a good cksum
 * @vsi: the VSI we care about
 * @skb: skb currently being received and modified
 * @rx_status: status value of last descriptor in packet
 * @rx_error: error value of last descriptor in packet
 * @rx_ptype: ptype value of last descriptor in packet
 **/
static inline void i40e_rx_checksum(struct i40e_vsi *vsi,
				    struct sk_buff *skb,
				    u32 rx_status,
				    u32 rx_error,
				    u16 rx_ptype)
{
	struct i40e_rx_ptype_decoded decoded = decode_rx_desc_ptype(rx_ptype);
	bool ipv4 = false, ipv6 = false;
	bool ipv4_tunnel, ipv6_tunnel;
	__wsum rx_udp_csum;
	struct iphdr *iph;
	__sum16 csum;

	ipv4_tunnel = (rx_ptype >= I40E_RX_PTYPE_GRENAT4_MAC_PAY3) &&
		     (rx_ptype <= I40E_RX_PTYPE_GRENAT4_MACVLAN_IPV6_ICMP_PAY4);
	ipv6_tunnel = (rx_ptype >= I40E_RX_PTYPE_GRENAT6_MAC_PAY3) &&
		     (rx_ptype <= I40E_RX_PTYPE_GRENAT6_MACVLAN_IPV6_ICMP_PAY4);

	skb->ip_summed = CHECKSUM_NONE;

	/* Rx csum enabled and ip headers found? */
	if (!(vsi->netdev->features & NETIF_F_RXCSUM))
		return;

	/* did the hardware decode the packet and checksum? */
	if (!(rx_status & BIT(I40E_RX_DESC_STATUS_L3L4P_SHIFT)))
		return;

	/* both known and outer_ip must be set for the below code to work */
	if (!(decoded.known && decoded.outer_ip))
		return;

	if (decoded.outer_ip == I40E_RX_PTYPE_OUTER_IP &&
	    decoded.outer_ip_ver == I40E_RX_PTYPE_OUTER_IPV4)
		ipv4 = true;
	else if (decoded.outer_ip == I40E_RX_PTYPE_OUTER_IP &&
		 decoded.outer_ip_ver == I40E_RX_PTYPE_OUTER_IPV6)
		ipv6 = true;

	if (ipv4 &&
	    (rx_error & (BIT(I40E_RX_DESC_ERROR_IPE_SHIFT) |
			 BIT(I40E_RX_DESC_ERROR_EIPE_SHIFT))))
		goto checksum_fail;

	/* likely incorrect csum if alternate IP extension headers found */
	if (ipv6 &&
	    rx_status & BIT(I40E_RX_DESC_STATUS_IPV6EXADD_SHIFT))
		/* don't increment checksum err here, non-fatal err */
		return;

	/* there was some L4 error, count error and punt packet to the stack */
	if (rx_error & BIT(I40E_RX_DESC_ERROR_L4E_SHIFT))
		goto checksum_fail;

	/* handle packets that were not able to be checksummed due
	 * to arrival speed, in this case the stack can compute
	 * the csum.
	 */
	if (rx_error & BIT(I40E_RX_DESC_ERROR_PPRS_SHIFT))
		return;

	/* If VXLAN traffic has an outer UDPv4 checksum we need to check
	 * it in the driver, hardware does not do it for us.
	 * Since L3L4P bit was set we assume a valid IHL value (>=5)
	 * so the total length of IPv4 header is IHL*4 bytes
	 * The UDP_0 bit *may* bet set if the *inner* header is UDP
	 */
	if (!(vsi->back->flags & I40E_FLAG_OUTER_UDP_CSUM_CAPABLE) &&
	    (ipv4_tunnel)) {
		skb->transport_header = skb->mac_header +
					sizeof(struct ethhdr) +
					(ip_hdr(skb)->ihl * 4);

		/* Add 4 bytes for VLAN tagged packets */
		skb->transport_header += (skb->protocol == htons(ETH_P_8021Q) ||
					  skb->protocol == htons(ETH_P_8021AD))
					  ? VLAN_HLEN : 0;

		if ((ip_hdr(skb)->protocol == IPPROTO_UDP) &&
		    (udp_hdr(skb)->check != 0)) {
			rx_udp_csum = udp_csum(skb);
			iph = ip_hdr(skb);
			csum = csum_tcpudp_magic(
					iph->saddr, iph->daddr,
					(skb->len - skb_transport_offset(skb)),
					IPPROTO_UDP, rx_udp_csum);

			if (udp_hdr(skb)->check != csum)
				goto checksum_fail;

		} /* else its GRE and so no outer UDP header */
	}

	skb->ip_summed = CHECKSUM_UNNECESSARY;
	skb->csum_level = ipv4_tunnel || ipv6_tunnel;

	return;

checksum_fail:
	vsi->back->hw_csum_rx_error++;
}

/**
 * i40e_rx_hash - returns the hash value from the Rx descriptor
 * @ring: descriptor ring
 * @rx_desc: specific descriptor
 **/
static inline u32 i40e_rx_hash(struct i40e_ring *ring,
			       union i40e_rx_desc *rx_desc)
{
	const __le64 rss_mask =
		cpu_to_le64((u64)I40E_RX_DESC_FLTSTAT_RSS_HASH <<
			    I40E_RX_DESC_STATUS_FLTSTAT_SHIFT);

	if ((ring->netdev->features & NETIF_F_RXHASH) &&
	    (rx_desc->wb.qword1.status_error_len & rss_mask) == rss_mask)
		return le32_to_cpu(rx_desc->wb.qword0.hi_dword.rss);
	else
		return 0;
}

/**
 * i40e_ptype_to_hash - get a hash type
 * @ptype: the ptype value from the descriptor
 *
 * Returns a hash type to be used by skb_set_hash
 **/
static inline enum pkt_hash_types i40e_ptype_to_hash(u8 ptype)
{
	struct i40e_rx_ptype_decoded decoded = decode_rx_desc_ptype(ptype);

	if (!decoded.known)
		return PKT_HASH_TYPE_NONE;

	if (decoded.outer_ip == I40E_RX_PTYPE_OUTER_IP &&
	    decoded.payload_layer == I40E_RX_PTYPE_PAYLOAD_LAYER_PAY4)
		return PKT_HASH_TYPE_L4;
	else if (decoded.outer_ip == I40E_RX_PTYPE_OUTER_IP &&
		 decoded.payload_layer == I40E_RX_PTYPE_PAYLOAD_LAYER_PAY3)
		return PKT_HASH_TYPE_L3;
	else
		return PKT_HASH_TYPE_L2;
}

/**
 * i40e_clean_rx_irq_ps - Reclaim resources after receive; packet split
 * @rx_ring:  rx ring to clean
 * @budget:   how many cleans we're allowed
 *
 * Returns true if there's any budget left (e.g. the clean is finished)
 **/
static int i40e_clean_rx_irq_ps(struct i40e_ring *rx_ring, int budget)
{
	unsigned int total_rx_bytes = 0, total_rx_packets = 0;
	u16 rx_packet_len, rx_header_len, rx_sph, rx_hbo;
	u16 cleaned_count = I40E_DESC_UNUSED(rx_ring);
	const int current_node = numa_mem_id();
	struct i40e_vsi *vsi = rx_ring->vsi;
	u16 i = rx_ring->next_to_clean;
	union i40e_rx_desc *rx_desc;
	u32 rx_error, rx_status;
	u8 rx_ptype;
	u64 qword;

	if (budget <= 0)
		return 0;

	do {
		struct i40e_rx_buffer *rx_bi;
		struct sk_buff *skb;
		u16 vlan_tag;
		/* return some buffers to hardware, one at a time is too slow */
		if (cleaned_count >= I40E_RX_BUFFER_WRITE) {
			i40e_alloc_rx_buffers_ps(rx_ring, cleaned_count);
			cleaned_count = 0;
		}

		i = rx_ring->next_to_clean;
		rx_desc = I40E_RX_DESC(rx_ring, i);
		qword = le64_to_cpu(rx_desc->wb.qword1.status_error_len);
		rx_status = (qword & I40E_RXD_QW1_STATUS_MASK) >>
			I40E_RXD_QW1_STATUS_SHIFT;

		if (!(rx_status & BIT(I40E_RX_DESC_STATUS_DD_SHIFT)))
			break;

		/* This memory barrier is needed to keep us from reading
		 * any other fields out of the rx_desc until we know the
		 * DD bit is set.
		 */
		dma_rmb();
		if (i40e_rx_is_programming_status(qword)) {
			i40e_clean_programming_status(rx_ring, rx_desc);
			I40E_RX_INCREMENT(rx_ring, i);
			continue;
		}
		rx_bi = &rx_ring->rx_bi[i];
		skb = rx_bi->skb;
		if (likely(!skb)) {
			skb = netdev_alloc_skb_ip_align(rx_ring->netdev,
							rx_ring->rx_hdr_len);
			if (!skb) {
				rx_ring->rx_stats.alloc_buff_failed++;
				break;
			}

			/* initialize queue mapping */
			skb_record_rx_queue(skb, rx_ring->queue_index);
			/* we are reusing so sync this buffer for CPU use */
			dma_sync_single_range_for_cpu(rx_ring->dev,
						      rx_bi->dma,
						      0,
						      rx_ring->rx_hdr_len,
						      DMA_FROM_DEVICE);
		}
		rx_packet_len = (qword & I40E_RXD_QW1_LENGTH_PBUF_MASK) >>
				I40E_RXD_QW1_LENGTH_PBUF_SHIFT;
		rx_header_len = (qword & I40E_RXD_QW1_LENGTH_HBUF_MASK) >>
				I40E_RXD_QW1_LENGTH_HBUF_SHIFT;
		rx_sph = (qword & I40E_RXD_QW1_LENGTH_SPH_MASK) >>
			 I40E_RXD_QW1_LENGTH_SPH_SHIFT;

		rx_error = (qword & I40E_RXD_QW1_ERROR_MASK) >>
			   I40E_RXD_QW1_ERROR_SHIFT;
		rx_hbo = rx_error & BIT(I40E_RX_DESC_ERROR_HBO_SHIFT);
		rx_error &= ~BIT(I40E_RX_DESC_ERROR_HBO_SHIFT);

		rx_ptype = (qword & I40E_RXD_QW1_PTYPE_MASK) >>
			   I40E_RXD_QW1_PTYPE_SHIFT;
		prefetch(rx_bi->page);
		rx_bi->skb = NULL;
		cleaned_count++;
		if (rx_hbo || rx_sph) {
			int len;

			if (rx_hbo)
				len = I40E_RX_HDR_SIZE;
			else
				len = rx_header_len;
			memcpy(__skb_put(skb, len), rx_bi->hdr_buf, len);
		} else if (skb->len == 0) {
			int len;

			len = (rx_packet_len > skb_headlen(skb) ?
				skb_headlen(skb) : rx_packet_len);
			memcpy(__skb_put(skb, len),
			       rx_bi->page + rx_bi->page_offset,
			       len);
			rx_bi->page_offset += len;
			rx_packet_len -= len;
		}

		/* Get the rest of the data if this was a header split */
		if (rx_packet_len) {
			skb_fill_page_desc(skb, skb_shinfo(skb)->nr_frags,
					   rx_bi->page,
					   rx_bi->page_offset,
					   rx_packet_len);

			skb->len += rx_packet_len;
			skb->data_len += rx_packet_len;
			skb->truesize += rx_packet_len;

			if ((page_count(rx_bi->page) == 1) &&
			    (page_to_nid(rx_bi->page) == current_node))
				get_page(rx_bi->page);
			else
				rx_bi->page = NULL;

			dma_unmap_page(rx_ring->dev,
				       rx_bi->page_dma,
				       PAGE_SIZE / 2,
				       DMA_FROM_DEVICE);
			rx_bi->page_dma = 0;
		}
		I40E_RX_INCREMENT(rx_ring, i);

		if (unlikely(
		    !(rx_status & BIT(I40E_RX_DESC_STATUS_EOF_SHIFT)))) {
			struct i40e_rx_buffer *next_buffer;

			next_buffer = &rx_ring->rx_bi[i];
			next_buffer->skb = skb;
			rx_ring->rx_stats.non_eop_descs++;
			continue;
		}

		/* ERR_MASK will only have valid bits if EOP set */
		if (unlikely(rx_error & BIT(I40E_RX_DESC_ERROR_RXE_SHIFT))) {
			dev_kfree_skb_any(skb);
			continue;
		}

		skb_set_hash(skb, i40e_rx_hash(rx_ring, rx_desc),
			     i40e_ptype_to_hash(rx_ptype));
		if (unlikely(rx_status & I40E_RXD_QW1_STATUS_TSYNVALID_MASK)) {
			i40e_ptp_rx_hwtstamp(vsi->back, skb, (rx_status &
					   I40E_RXD_QW1_STATUS_TSYNINDX_MASK) >>
					   I40E_RXD_QW1_STATUS_TSYNINDX_SHIFT);
			rx_ring->last_rx_timestamp = jiffies;
		}

		/* probably a little skewed due to removing CRC */
		total_rx_bytes += skb->len;
		total_rx_packets++;

		skb->protocol = eth_type_trans(skb, rx_ring->netdev);

		i40e_rx_checksum(vsi, skb, rx_status, rx_error, rx_ptype);

		vlan_tag = rx_status & BIT(I40E_RX_DESC_STATUS_L2TAG1P_SHIFT)
			 ? le16_to_cpu(rx_desc->wb.qword0.lo_dword.l2tag1)
			 : 0;
#ifdef I40E_FCOE
		if (!i40e_fcoe_handle_offload(rx_ring, rx_desc, skb)) {
			dev_kfree_skb_any(skb);
			continue;
		}
#endif
		skb_mark_napi_id(skb, &rx_ring->q_vector->napi);
		i40e_receive_skb(rx_ring, skb, vlan_tag);

		rx_desc->wb.qword1.status_error_len = 0;

	} while (likely(total_rx_packets < budget));

	u64_stats_update_begin(&rx_ring->syncp);
	rx_ring->stats.packets += total_rx_packets;
	rx_ring->stats.bytes += total_rx_bytes;
	u64_stats_update_end(&rx_ring->syncp);
	rx_ring->q_vector->rx.total_packets += total_rx_packets;
	rx_ring->q_vector->rx.total_bytes += total_rx_bytes;

	return total_rx_packets;
}

/**
 * i40e_clean_rx_irq_1buf - Reclaim resources after receive; single buffer
 * @rx_ring:  rx ring to clean
 * @budget:   how many cleans we're allowed
 *
 * Returns number of packets cleaned
 **/
static int i40e_clean_rx_irq_1buf(struct i40e_ring *rx_ring, int budget)
{
	unsigned int total_rx_bytes = 0, total_rx_packets = 0;
	u16 cleaned_count = I40E_DESC_UNUSED(rx_ring);
	struct i40e_vsi *vsi = rx_ring->vsi;
	union i40e_rx_desc *rx_desc;
	u32 rx_error, rx_status;
	u16 rx_packet_len;
	u8 rx_ptype;
	u64 qword;
	u16 i;

	do {
		struct i40e_rx_buffer *rx_bi;
		struct sk_buff *skb;
		u16 vlan_tag;
		/* return some buffers to hardware, one at a time is too slow */
		if (cleaned_count >= I40E_RX_BUFFER_WRITE) {
			i40e_alloc_rx_buffers_1buf(rx_ring, cleaned_count);
			cleaned_count = 0;
		}

		i = rx_ring->next_to_clean;
		rx_desc = I40E_RX_DESC(rx_ring, i);
		qword = le64_to_cpu(rx_desc->wb.qword1.status_error_len);
		rx_status = (qword & I40E_RXD_QW1_STATUS_MASK) >>
			I40E_RXD_QW1_STATUS_SHIFT;

		if (!(rx_status & BIT(I40E_RX_DESC_STATUS_DD_SHIFT)))
			break;

		/* This memory barrier is needed to keep us from reading
		 * any other fields out of the rx_desc until we know the
		 * DD bit is set.
		 */
		dma_rmb();

		if (i40e_rx_is_programming_status(qword)) {
			i40e_clean_programming_status(rx_ring, rx_desc);
			I40E_RX_INCREMENT(rx_ring, i);
			continue;
		}
		rx_bi = &rx_ring->rx_bi[i];
		skb = rx_bi->skb;
		prefetch(skb->data);

		rx_packet_len = (qword & I40E_RXD_QW1_LENGTH_PBUF_MASK) >>
				I40E_RXD_QW1_LENGTH_PBUF_SHIFT;

		rx_error = (qword & I40E_RXD_QW1_ERROR_MASK) >>
			   I40E_RXD_QW1_ERROR_SHIFT;
		rx_error &= ~BIT(I40E_RX_DESC_ERROR_HBO_SHIFT);

		rx_ptype = (qword & I40E_RXD_QW1_PTYPE_MASK) >>
			   I40E_RXD_QW1_PTYPE_SHIFT;
		rx_bi->skb = NULL;
		cleaned_count++;

		/* Get the header and possibly the whole packet
		 * If this is an skb from previous receive dma will be 0
		 */
		skb_put(skb, rx_packet_len);
		dma_unmap_single(rx_ring->dev, rx_bi->dma, rx_ring->rx_buf_len,
				 DMA_FROM_DEVICE);
		rx_bi->dma = 0;

		I40E_RX_INCREMENT(rx_ring, i);

		if (unlikely(
		    !(rx_status & BIT(I40E_RX_DESC_STATUS_EOF_SHIFT)))) {
			rx_ring->rx_stats.non_eop_descs++;
			continue;
		}

		/* ERR_MASK will only have valid bits if EOP set */
		if (unlikely(rx_error & BIT(I40E_RX_DESC_ERROR_RXE_SHIFT))) {
			dev_kfree_skb_any(skb);
			continue;
		}

		skb_set_hash(skb, i40e_rx_hash(rx_ring, rx_desc),
			     i40e_ptype_to_hash(rx_ptype));
		if (unlikely(rx_status & I40E_RXD_QW1_STATUS_TSYNVALID_MASK)) {
			i40e_ptp_rx_hwtstamp(vsi->back, skb, (rx_status &
					   I40E_RXD_QW1_STATUS_TSYNINDX_MASK) >>
					   I40E_RXD_QW1_STATUS_TSYNINDX_SHIFT);
			rx_ring->last_rx_timestamp = jiffies;
		}

		/* probably a little skewed due to removing CRC */
		total_rx_bytes += skb->len;
		total_rx_packets++;

		skb->protocol = eth_type_trans(skb, rx_ring->netdev);

		i40e_rx_checksum(vsi, skb, rx_status, rx_error, rx_ptype);

		vlan_tag = rx_status & BIT(I40E_RX_DESC_STATUS_L2TAG1P_SHIFT)
			 ? le16_to_cpu(rx_desc->wb.qword0.lo_dword.l2tag1)
			 : 0;
#ifdef I40E_FCOE
		if (!i40e_fcoe_handle_offload(rx_ring, rx_desc, skb)) {
			dev_kfree_skb_any(skb);
			continue;
		}
#endif
		i40e_receive_skb(rx_ring, skb, vlan_tag);

		rx_desc->wb.qword1.status_error_len = 0;
	} while (likely(total_rx_packets < budget));

	u64_stats_update_begin(&rx_ring->syncp);
	rx_ring->stats.packets += total_rx_packets;
	rx_ring->stats.bytes += total_rx_bytes;
	u64_stats_update_end(&rx_ring->syncp);
	rx_ring->q_vector->rx.total_packets += total_rx_packets;
	rx_ring->q_vector->rx.total_bytes += total_rx_bytes;

	return total_rx_packets;
}

static u32 i40e_buildreg_itr(const int type, const u16 itr)
{
	u32 val;

	val = I40E_PFINT_DYN_CTLN_INTENA_MASK |
	      I40E_PFINT_DYN_CTLN_CLEARPBA_MASK |
	      (type << I40E_PFINT_DYN_CTLN_ITR_INDX_SHIFT) |
	      (itr << I40E_PFINT_DYN_CTLN_INTERVAL_SHIFT);

	return val;
}

/* a small macro to shorten up some long lines */
#define INTREG I40E_PFINT_DYN_CTLN

/**
 * i40e_update_enable_itr - Update itr and re-enable MSIX interrupt
 * @vsi: the VSI we care about
 * @q_vector: q_vector for which itr is being updated and interrupt enabled
 *
 **/
static inline void i40e_update_enable_itr(struct i40e_vsi *vsi,
					  struct i40e_q_vector *q_vector)
{
	struct i40e_hw *hw = &vsi->back->hw;
	bool rx = false, tx = false;
	u32 rxval, txval;
	int vector;

	vector = (q_vector->v_idx + vsi->base_vector);

	/* avoid dynamic calculation if in countdown mode OR if
	 * all dynamic is disabled
	 */
	rxval = txval = i40e_buildreg_itr(I40E_ITR_NONE, 0);

	if (q_vector->itr_countdown > 0 ||
	    (!ITR_IS_DYNAMIC(vsi->rx_itr_setting) &&
	     !ITR_IS_DYNAMIC(vsi->tx_itr_setting))) {
		goto enable_int;
	}

	if (ITR_IS_DYNAMIC(vsi->rx_itr_setting)) {
		rx = i40e_set_new_dynamic_itr(&q_vector->rx);
		rxval = i40e_buildreg_itr(I40E_RX_ITR, q_vector->rx.itr);
	}

	if (ITR_IS_DYNAMIC(vsi->tx_itr_setting)) {
		tx = i40e_set_new_dynamic_itr(&q_vector->tx);
		txval = i40e_buildreg_itr(I40E_TX_ITR, q_vector->tx.itr);
	}

	if (rx || tx) {
		/* get the higher of the two ITR adjustments and
		 * use the same value for both ITR registers
		 * when in adaptive mode (Rx and/or Tx)
		 */
		u16 itr = max(q_vector->tx.itr, q_vector->rx.itr);

		q_vector->tx.itr = q_vector->rx.itr = itr;
		txval = i40e_buildreg_itr(I40E_TX_ITR, itr);
		tx = true;
		rxval = i40e_buildreg_itr(I40E_RX_ITR, itr);
		rx = true;
	}

	/* only need to enable the interrupt once, but need
	 * to possibly update both ITR values
	 */
	if (rx) {
		/* set the INTENA_MSK_MASK so that this first write
		 * won't actually enable the interrupt, instead just
		 * updating the ITR (it's bit 31 PF and VF)
		 */
		rxval |= BIT(31);
		/* don't check _DOWN because interrupt isn't being enabled */
		wr32(hw, INTREG(vector - 1), rxval);
	}

enable_int:
	if (!test_bit(__I40E_DOWN, &vsi->state))
		wr32(hw, INTREG(vector - 1), txval);

	if (q_vector->itr_countdown)
		q_vector->itr_countdown--;
	else
		q_vector->itr_countdown = ITR_COUNTDOWN_START;

}

/**
 * i40e_napi_poll - NAPI polling Rx/Tx cleanup routine
 * @napi: napi struct with our devices info in it
 * @budget: amount of work driver is allowed to do this pass, in packets
 *
 * This function will clean all queues associated with a q_vector.
 *
 * Returns the amount of work done
 **/
int i40e_napi_poll(struct napi_struct *napi, int budget)
{
	struct i40e_q_vector *q_vector =
			       container_of(napi, struct i40e_q_vector, napi);
	struct i40e_vsi *vsi = q_vector->vsi;
	struct i40e_ring *ring;
	bool clean_complete = true;
	bool arm_wb = false;
	int budget_per_ring;
	int work_done = 0;

	if (test_bit(__I40E_DOWN, &vsi->state)) {
		napi_complete(napi);
		return 0;
	}

	/* Since the actual Tx work is minimal, we can give the Tx a larger
	 * budget and be more aggressive about cleaning up the Tx descriptors.
	 */
	i40e_for_each_ring(ring, q_vector->tx) {
		clean_complete &= i40e_clean_tx_irq(ring, vsi->work_limit);
		arm_wb |= ring->arm_wb;
		ring->arm_wb = false;
	}

	/* Handle case where we are called by netpoll with a budget of 0 */
	if (budget <= 0)
		goto tx_only;

	/* We attempt to distribute budget to each Rx queue fairly, but don't
	 * allow the budget to go below 1 because that would exit polling early.
	 */
	budget_per_ring = max(budget/q_vector->num_ringpairs, 1);

	i40e_for_each_ring(ring, q_vector->rx) {
		int cleaned;

		if (ring_is_ps_enabled(ring))
			cleaned = i40e_clean_rx_irq_ps(ring, budget_per_ring);
		else
			cleaned = i40e_clean_rx_irq_1buf(ring, budget_per_ring);

		work_done += cleaned;
		/* if we didn't clean as many as budgeted, we must be done */
		clean_complete &= (budget_per_ring != cleaned);
	}

	/* If work not completed, return budget and polling will return */
	if (!clean_complete) {
tx_only:
		if (arm_wb)
			i40e_force_wb(vsi, q_vector);
		return budget;
	}

	if (vsi->back->flags & I40E_TXR_FLAGS_WB_ON_ITR)
		q_vector->arm_wb_state = false;

	/* Work is done so exit the polling mode and re-enable the interrupt */
	napi_complete_done(napi, work_done);
	if (vsi->back->flags & I40E_FLAG_MSIX_ENABLED) {
		i40e_update_enable_itr(vsi, q_vector);
	} else { /* Legacy mode */
		struct i40e_hw *hw = &vsi->back->hw;
		/* We re-enable the queue 0 cause, but
		 * don't worry about dynamic_enable
		 * because we left it on for the other
		 * possible interrupts during napi
		 */
		u32 qval = rd32(hw, I40E_QINT_RQCTL(0)) |
			   I40E_QINT_RQCTL_CAUSE_ENA_MASK;

		wr32(hw, I40E_QINT_RQCTL(0), qval);
		qval = rd32(hw, I40E_QINT_TQCTL(0)) |
		       I40E_QINT_TQCTL_CAUSE_ENA_MASK;
		wr32(hw, I40E_QINT_TQCTL(0), qval);
		i40e_irq_dynamic_enable_icr0(vsi->back);
	}
	return 0;
}

/**
 * i40e_atr - Add a Flow Director ATR filter
 * @tx_ring:  ring to add programming descriptor to
 * @skb:      send buffer
 * @tx_flags: send tx flags
 * @protocol: wire protocol
 **/
static void i40e_atr(struct i40e_ring *tx_ring, struct sk_buff *skb,
		     u32 tx_flags, __be16 protocol)
{
	struct i40e_filter_program_desc *fdir_desc;
	struct i40e_pf *pf = tx_ring->vsi->back;
	union {
		unsigned char *network;
		struct iphdr *ipv4;
		struct ipv6hdr *ipv6;
	} hdr;
	struct tcphdr *th;
	unsigned int hlen;
	u32 flex_ptype, dtype_cmd;
	u16 i;

	/* make sure ATR is enabled */
	if (!(pf->flags & I40E_FLAG_FD_ATR_ENABLED))
		return;

	if ((pf->auto_disable_flags & I40E_FLAG_FD_ATR_ENABLED))
		return;

	/* if sampling is disabled do nothing */
	if (!tx_ring->atr_sample_rate)
		return;

	if (!(tx_flags & (I40E_TX_FLAGS_IPV4 | I40E_TX_FLAGS_IPV6)))
		return;

	if (!(tx_flags & I40E_TX_FLAGS_VXLAN_TUNNEL)) {
		/* snag network header to get L4 type and address */
		hdr.network = skb_network_header(skb);

		/* Currently only IPv4/IPv6 with TCP is supported
		 * access ihl as u8 to avoid unaligned access on ia64
		 */
		if (tx_flags & I40E_TX_FLAGS_IPV4)
			hlen = (hdr.network[0] & 0x0F) << 2;
		else if (protocol == htons(ETH_P_IPV6))
			hlen = sizeof(struct ipv6hdr);
		else
			return;
	} else {
		hdr.network = skb_inner_network_header(skb);
		hlen = skb_inner_network_header_len(skb);
	}

	/* Currently only IPv4/IPv6 with TCP is supported
	 * Note: tx_flags gets modified to reflect inner protocols in
	 * tx_enable_csum function if encap is enabled.
	 */
	if ((tx_flags & I40E_TX_FLAGS_IPV4) &&
	    (hdr.ipv4->protocol != IPPROTO_TCP))
		return;
	else if ((tx_flags & I40E_TX_FLAGS_IPV6) &&
		 (hdr.ipv6->nexthdr != IPPROTO_TCP))
		return;

	th = (struct tcphdr *)(hdr.network + hlen);

	/* Due to lack of space, no more new filters can be programmed */
	if (th->syn && (pf->auto_disable_flags & I40E_FLAG_FD_ATR_ENABLED))
		return;
	if (pf->flags & I40E_FLAG_HW_ATR_EVICT_CAPABLE) {
		/* HW ATR eviction will take care of removing filters on FIN
		 * and RST packets.
		 */
		if (th->fin || th->rst)
			return;
	}

	tx_ring->atr_count++;

	/* sample on all syn/fin/rst packets or once every atr sample rate */
	if (!th->fin &&
	    !th->syn &&
	    !th->rst &&
	    (tx_ring->atr_count < tx_ring->atr_sample_rate))
		return;

	tx_ring->atr_count = 0;

	/* grab the next descriptor */
	i = tx_ring->next_to_use;
	fdir_desc = I40E_TX_FDIRDESC(tx_ring, i);

	i++;
	tx_ring->next_to_use = (i < tx_ring->count) ? i : 0;

	flex_ptype = (tx_ring->queue_index << I40E_TXD_FLTR_QW0_QINDEX_SHIFT) &
		      I40E_TXD_FLTR_QW0_QINDEX_MASK;
	flex_ptype |= (protocol == htons(ETH_P_IP)) ?
		      (I40E_FILTER_PCTYPE_NONF_IPV4_TCP <<
		       I40E_TXD_FLTR_QW0_PCTYPE_SHIFT) :
		      (I40E_FILTER_PCTYPE_NONF_IPV6_TCP <<
		       I40E_TXD_FLTR_QW0_PCTYPE_SHIFT);

	flex_ptype |= tx_ring->vsi->id << I40E_TXD_FLTR_QW0_DEST_VSI_SHIFT;

	dtype_cmd = I40E_TX_DESC_DTYPE_FILTER_PROG;

	dtype_cmd |= (th->fin || th->rst) ?
		     (I40E_FILTER_PROGRAM_DESC_PCMD_REMOVE <<
		      I40E_TXD_FLTR_QW1_PCMD_SHIFT) :
		     (I40E_FILTER_PROGRAM_DESC_PCMD_ADD_UPDATE <<
		      I40E_TXD_FLTR_QW1_PCMD_SHIFT);

	dtype_cmd |= I40E_FILTER_PROGRAM_DESC_DEST_DIRECT_PACKET_QINDEX <<
		     I40E_TXD_FLTR_QW1_DEST_SHIFT;

	dtype_cmd |= I40E_FILTER_PROGRAM_DESC_FD_STATUS_FD_ID <<
		     I40E_TXD_FLTR_QW1_FD_STATUS_SHIFT;

	dtype_cmd |= I40E_TXD_FLTR_QW1_CNT_ENA_MASK;
	if (!(tx_flags & I40E_TX_FLAGS_VXLAN_TUNNEL))
		dtype_cmd |=
			((u32)I40E_FD_ATR_STAT_IDX(pf->hw.pf_id) <<
			I40E_TXD_FLTR_QW1_CNTINDEX_SHIFT) &
			I40E_TXD_FLTR_QW1_CNTINDEX_MASK;
	else
		dtype_cmd |=
			((u32)I40E_FD_ATR_TUNNEL_STAT_IDX(pf->hw.pf_id) <<
			I40E_TXD_FLTR_QW1_CNTINDEX_SHIFT) &
			I40E_TXD_FLTR_QW1_CNTINDEX_MASK;

	if (pf->flags & I40E_FLAG_HW_ATR_EVICT_CAPABLE)
		dtype_cmd |= I40E_TXD_FLTR_QW1_ATR_MASK;

	fdir_desc->qindex_flex_ptype_vsi = cpu_to_le32(flex_ptype);
	fdir_desc->rsvd = cpu_to_le32(0);
	fdir_desc->dtype_cmd_cntindex = cpu_to_le32(dtype_cmd);
	fdir_desc->fd_id = cpu_to_le32(0);
}

/**
 * i40e_tx_prepare_vlan_flags - prepare generic TX VLAN tagging flags for HW
 * @skb:     send buffer
 * @tx_ring: ring to send buffer on
 * @flags:   the tx flags to be set
 *
 * Checks the skb and set up correspondingly several generic transmit flags
 * related to VLAN tagging for the HW, such as VLAN, DCB, etc.
 *
 * Returns error code indicate the frame should be dropped upon error and the
 * otherwise  returns 0 to indicate the flags has been set properly.
 **/
#ifdef I40E_FCOE
inline int i40e_tx_prepare_vlan_flags(struct sk_buff *skb,
				      struct i40e_ring *tx_ring,
				      u32 *flags)
#else
static inline int i40e_tx_prepare_vlan_flags(struct sk_buff *skb,
					     struct i40e_ring *tx_ring,
					     u32 *flags)
#endif
{
	__be16 protocol = skb->protocol;
	u32  tx_flags = 0;

	if (protocol == htons(ETH_P_8021Q) &&
	    !(tx_ring->netdev->features & NETIF_F_HW_VLAN_CTAG_TX)) {
		/* When HW VLAN acceleration is turned off by the user the
		 * stack sets the protocol to 8021q so that the driver
		 * can take any steps required to support the SW only
		 * VLAN handling.  In our case the driver doesn't need
		 * to take any further steps so just set the protocol
		 * to the encapsulated ethertype.
		 */
		skb->protocol = vlan_get_protocol(skb);
		goto out;
	}

	/* if we have a HW VLAN tag being added, default to the HW one */
	if (skb_vlan_tag_present(skb)) {
		tx_flags |= skb_vlan_tag_get(skb) << I40E_TX_FLAGS_VLAN_SHIFT;
		tx_flags |= I40E_TX_FLAGS_HW_VLAN;
	/* else if it is a SW VLAN, check the next protocol and store the tag */
	} else if (protocol == htons(ETH_P_8021Q)) {
		struct vlan_hdr *vhdr, _vhdr;

		vhdr = skb_header_pointer(skb, ETH_HLEN, sizeof(_vhdr), &_vhdr);
		if (!vhdr)
			return -EINVAL;

		protocol = vhdr->h_vlan_encapsulated_proto;
		tx_flags |= ntohs(vhdr->h_vlan_TCI) << I40E_TX_FLAGS_VLAN_SHIFT;
		tx_flags |= I40E_TX_FLAGS_SW_VLAN;
	}

	if (!(tx_ring->vsi->back->flags & I40E_FLAG_DCB_ENABLED))
		goto out;

	/* Insert 802.1p priority into VLAN header */
	if ((tx_flags & (I40E_TX_FLAGS_HW_VLAN | I40E_TX_FLAGS_SW_VLAN)) ||
	    (skb->priority != TC_PRIO_CONTROL)) {
		tx_flags &= ~I40E_TX_FLAGS_VLAN_PRIO_MASK;
		tx_flags |= (skb->priority & 0x7) <<
				I40E_TX_FLAGS_VLAN_PRIO_SHIFT;
		if (tx_flags & I40E_TX_FLAGS_SW_VLAN) {
			struct vlan_ethhdr *vhdr;
			int rc;

			rc = skb_cow_head(skb, 0);
			if (rc < 0)
				return rc;
			vhdr = (struct vlan_ethhdr *)skb->data;
			vhdr->h_vlan_TCI = htons(tx_flags >>
						 I40E_TX_FLAGS_VLAN_SHIFT);
		} else {
			tx_flags |= I40E_TX_FLAGS_HW_VLAN;
		}
	}

out:
	*flags = tx_flags;
	return 0;
}

/**
 * i40e_tso - set up the tso context descriptor
 * @tx_ring:  ptr to the ring to send
 * @skb:      ptr to the skb we're sending
 * @hdr_len:  ptr to the size of the packet header
 * @cd_type_cmd_tso_mss: ptr to u64 object
 * @cd_tunneling: ptr to context descriptor bits
 *
 * Returns 0 if no TSO can happen, 1 if tso is going, or error
 **/
static int i40e_tso(struct i40e_ring *tx_ring, struct sk_buff *skb,
		    u8 *hdr_len, u64 *cd_type_cmd_tso_mss,
		    u32 *cd_tunneling)
{
	u32 cd_cmd, cd_tso_len, cd_mss;
	struct ipv6hdr *ipv6h;
	struct tcphdr *tcph;
	struct iphdr *iph;
	u32 l4len;
	int err;

	if (!skb_is_gso(skb))
		return 0;

	err = skb_cow_head(skb, 0);
	if (err < 0)
		return err;

	iph = skb->encapsulation ? inner_ip_hdr(skb) : ip_hdr(skb);
	ipv6h = skb->encapsulation ? inner_ipv6_hdr(skb) : ipv6_hdr(skb);

	if (iph->version == 4) {
		tcph = skb->encapsulation ? inner_tcp_hdr(skb) : tcp_hdr(skb);
		iph->tot_len = 0;
		iph->check = 0;
		tcph->check = ~csum_tcpudp_magic(iph->saddr, iph->daddr,
						 0, IPPROTO_TCP, 0);
	} else if (ipv6h->version == 6) {
		tcph = skb->encapsulation ? inner_tcp_hdr(skb) : tcp_hdr(skb);
		ipv6h->payload_len = 0;
		tcph->check = ~csum_ipv6_magic(&ipv6h->saddr, &ipv6h->daddr,
					       0, IPPROTO_TCP, 0);
	}

	l4len = skb->encapsulation ? inner_tcp_hdrlen(skb) : tcp_hdrlen(skb);
	*hdr_len = (skb->encapsulation
		    ? (skb_inner_transport_header(skb) - skb->data)
		    : skb_transport_offset(skb)) + l4len;

	/* find the field values */
	cd_cmd = I40E_TX_CTX_DESC_TSO;
	cd_tso_len = skb->len - *hdr_len;
	cd_mss = skb_shinfo(skb)->gso_size;
	*cd_type_cmd_tso_mss |= ((u64)cd_cmd << I40E_TXD_CTX_QW1_CMD_SHIFT) |
				((u64)cd_tso_len <<
				 I40E_TXD_CTX_QW1_TSO_LEN_SHIFT) |
				((u64)cd_mss << I40E_TXD_CTX_QW1_MSS_SHIFT);
	return 1;
}

/**
 * i40e_tsyn - set up the tsyn context descriptor
 * @tx_ring:  ptr to the ring to send
 * @skb:      ptr to the skb we're sending
 * @tx_flags: the collected send information
 * @cd_type_cmd_tso_mss: ptr to u64 object
 *
 * Returns 0 if no Tx timestamp can happen and 1 if the timestamp will happen
 **/
static int i40e_tsyn(struct i40e_ring *tx_ring, struct sk_buff *skb,
		     u32 tx_flags, u64 *cd_type_cmd_tso_mss)
{
	struct i40e_pf *pf;

	if (likely(!(skb_shinfo(skb)->tx_flags & SKBTX_HW_TSTAMP)))
		return 0;

	/* Tx timestamps cannot be sampled when doing TSO */
	if (tx_flags & I40E_TX_FLAGS_TSO)
		return 0;

	/* only timestamp the outbound packet if the user has requested it and
	 * we are not already transmitting a packet to be timestamped
	 */
	pf = i40e_netdev_to_pf(tx_ring->netdev);
	if (!(pf->flags & I40E_FLAG_PTP))
		return 0;

	if (pf->ptp_tx &&
	    !test_and_set_bit_lock(__I40E_PTP_TX_IN_PROGRESS, &pf->state)) {
		skb_shinfo(skb)->tx_flags |= SKBTX_IN_PROGRESS;
		pf->ptp_tx_skb = skb_get(skb);
	} else {
		return 0;
	}

	*cd_type_cmd_tso_mss |= (u64)I40E_TX_CTX_DESC_TSYN <<
				I40E_TXD_CTX_QW1_CMD_SHIFT;

	return 1;
}

/**
 * i40e_tx_enable_csum - Enable Tx checksum offloads
 * @skb: send buffer
 * @tx_flags: pointer to Tx flags currently set
 * @td_cmd: Tx descriptor command bits to set
 * @td_offset: Tx descriptor header offsets to set
 * @tx_ring: Tx descriptor ring
 * @cd_tunneling: ptr to context desc bits
 **/
static void i40e_tx_enable_csum(struct sk_buff *skb, u32 *tx_flags,
				u32 *td_cmd, u32 *td_offset,
				struct i40e_ring *tx_ring,
				u32 *cd_tunneling)
{
	struct ipv6hdr *this_ipv6_hdr;
	unsigned int this_tcp_hdrlen;
	struct iphdr *this_ip_hdr;
	u32 network_hdr_len;
	u8 l4_hdr = 0;
	struct udphdr *oudph;
	struct iphdr *oiph;
	u32 l4_tunnel = 0;

	if (skb->encapsulation) {
		switch (ip_hdr(skb)->protocol) {
		case IPPROTO_UDP:
			oudph = udp_hdr(skb);
			oiph = ip_hdr(skb);
			l4_tunnel = I40E_TXD_CTX_UDP_TUNNELING;
			*tx_flags |= I40E_TX_FLAGS_VXLAN_TUNNEL;
			break;
		case IPPROTO_GRE:
			l4_tunnel = I40E_TXD_CTX_GRE_TUNNELING;
			break;
		default:
			return;
		}
		network_hdr_len = skb_inner_network_header_len(skb);
		this_ip_hdr = inner_ip_hdr(skb);
		this_ipv6_hdr = inner_ipv6_hdr(skb);
		this_tcp_hdrlen = inner_tcp_hdrlen(skb);

		if (*tx_flags & I40E_TX_FLAGS_IPV4) {
			if (*tx_flags & I40E_TX_FLAGS_TSO) {
				*cd_tunneling |= I40E_TX_CTX_EXT_IP_IPV4;
				ip_hdr(skb)->check = 0;
			} else {
				*cd_tunneling |=
					 I40E_TX_CTX_EXT_IP_IPV4_NO_CSUM;
			}
		} else if (*tx_flags & I40E_TX_FLAGS_IPV6) {
			*cd_tunneling |= I40E_TX_CTX_EXT_IP_IPV6;
			if (*tx_flags & I40E_TX_FLAGS_TSO)
				ip_hdr(skb)->check = 0;
		}

		/* Now set the ctx descriptor fields */
		*cd_tunneling |= (skb_network_header_len(skb) >> 2) <<
				   I40E_TXD_CTX_QW0_EXT_IPLEN_SHIFT      |
				   l4_tunnel                             |
				   ((skb_inner_network_offset(skb) -
					skb_transport_offset(skb)) >> 1) <<
				   I40E_TXD_CTX_QW0_NATLEN_SHIFT;
		if (this_ip_hdr->version == 6) {
			*tx_flags &= ~I40E_TX_FLAGS_IPV4;
			*tx_flags |= I40E_TX_FLAGS_IPV6;
		}
		if ((tx_ring->flags & I40E_TXR_FLAGS_OUTER_UDP_CSUM) &&
		    (l4_tunnel == I40E_TXD_CTX_UDP_TUNNELING)        &&
		    (*cd_tunneling & I40E_TXD_CTX_QW0_EXT_IP_MASK)) {
			oudph->check = ~csum_tcpudp_magic(oiph->saddr,
					oiph->daddr,
					(skb->len - skb_transport_offset(skb)),
					IPPROTO_UDP, 0);
			*cd_tunneling |= I40E_TXD_CTX_QW0_L4T_CS_MASK;
		}
	} else {
		network_hdr_len = skb_network_header_len(skb);
		this_ip_hdr = ip_hdr(skb);
		this_ipv6_hdr = ipv6_hdr(skb);
		this_tcp_hdrlen = tcp_hdrlen(skb);
	}

	/* Enable IP checksum offloads */
	if (*tx_flags & I40E_TX_FLAGS_IPV4) {
		l4_hdr = this_ip_hdr->protocol;
		/* the stack computes the IP header already, the only time we
		 * need the hardware to recompute it is in the case of TSO.
		 */
		if (*tx_flags & I40E_TX_FLAGS_TSO) {
			*td_cmd |= I40E_TX_DESC_CMD_IIPT_IPV4_CSUM;
			this_ip_hdr->check = 0;
		} else {
			*td_cmd |= I40E_TX_DESC_CMD_IIPT_IPV4;
		}
		/* Now set the td_offset for IP header length */
		*td_offset = (network_hdr_len >> 2) <<
			      I40E_TX_DESC_LENGTH_IPLEN_SHIFT;
	} else if (*tx_flags & I40E_TX_FLAGS_IPV6) {
		l4_hdr = this_ipv6_hdr->nexthdr;
		*td_cmd |= I40E_TX_DESC_CMD_IIPT_IPV6;
		/* Now set the td_offset for IP header length */
		*td_offset = (network_hdr_len >> 2) <<
			      I40E_TX_DESC_LENGTH_IPLEN_SHIFT;
	}
	/* words in MACLEN + dwords in IPLEN + dwords in L4Len */
	*td_offset |= (skb_network_offset(skb) >> 1) <<
		       I40E_TX_DESC_LENGTH_MACLEN_SHIFT;

	/* Enable L4 checksum offloads */
	switch (l4_hdr) {
	case IPPROTO_TCP:
		/* enable checksum offloads */
		*td_cmd |= I40E_TX_DESC_CMD_L4T_EOFT_TCP;
		*td_offset |= (this_tcp_hdrlen >> 2) <<
			       I40E_TX_DESC_LENGTH_L4_FC_LEN_SHIFT;
		break;
	case IPPROTO_SCTP:
		/* enable SCTP checksum offload */
		*td_cmd |= I40E_TX_DESC_CMD_L4T_EOFT_SCTP;
		*td_offset |= (sizeof(struct sctphdr) >> 2) <<
			       I40E_TX_DESC_LENGTH_L4_FC_LEN_SHIFT;
		break;
	case IPPROTO_UDP:
		/* enable UDP checksum offload */
		*td_cmd |= I40E_TX_DESC_CMD_L4T_EOFT_UDP;
		*td_offset |= (sizeof(struct udphdr) >> 2) <<
			       I40E_TX_DESC_LENGTH_L4_FC_LEN_SHIFT;
		break;
	default:
		break;
	}
}

/**
 * i40e_create_tx_ctx Build the Tx context descriptor
 * @tx_ring:  ring to create the descriptor on
 * @cd_type_cmd_tso_mss: Quad Word 1
 * @cd_tunneling: Quad Word 0 - bits 0-31
 * @cd_l2tag2: Quad Word 0 - bits 32-63
 **/
static void i40e_create_tx_ctx(struct i40e_ring *tx_ring,
			       const u64 cd_type_cmd_tso_mss,
			       const u32 cd_tunneling, const u32 cd_l2tag2)
{
	struct i40e_tx_context_desc *context_desc;
	int i = tx_ring->next_to_use;

	if ((cd_type_cmd_tso_mss == I40E_TX_DESC_DTYPE_CONTEXT) &&
	    !cd_tunneling && !cd_l2tag2)
		return;

	/* grab the next descriptor */
	context_desc = I40E_TX_CTXTDESC(tx_ring, i);

	i++;
	tx_ring->next_to_use = (i < tx_ring->count) ? i : 0;

	/* cpu_to_le32 and assign to struct fields */
	context_desc->tunneling_params = cpu_to_le32(cd_tunneling);
	context_desc->l2tag2 = cpu_to_le16(cd_l2tag2);
	context_desc->rsvd = cpu_to_le16(0);
	context_desc->type_cmd_tso_mss = cpu_to_le64(cd_type_cmd_tso_mss);
}

/**
 * __i40e_maybe_stop_tx - 2nd level check for tx stop conditions
 * @tx_ring: the ring to be checked
 * @size:    the size buffer we want to assure is available
 *
 * Returns -EBUSY if a stop is needed, else 0
 **/
static inline int __i40e_maybe_stop_tx(struct i40e_ring *tx_ring, int size)
{
	netif_stop_subqueue(tx_ring->netdev, tx_ring->queue_index);
	/* Memory barrier before checking head and tail */
	smp_mb();

	/* Check again in a case another CPU has just made room available. */
	if (likely(I40E_DESC_UNUSED(tx_ring) < size))
		return -EBUSY;

	/* A reprieve! - use start_queue because it doesn't call schedule */
	netif_start_subqueue(tx_ring->netdev, tx_ring->queue_index);
	++tx_ring->tx_stats.restart_queue;
	return 0;
}

/**
 * i40e_maybe_stop_tx - 1st level check for tx stop conditions
 * @tx_ring: the ring to be checked
 * @size:    the size buffer we want to assure is available
 *
 * Returns 0 if stop is not needed
 **/
#ifdef I40E_FCOE
inline int i40e_maybe_stop_tx(struct i40e_ring *tx_ring, int size)
#else
static inline int i40e_maybe_stop_tx(struct i40e_ring *tx_ring, int size)
#endif
{
	if (likely(I40E_DESC_UNUSED(tx_ring) >= size))
		return 0;
	return __i40e_maybe_stop_tx(tx_ring, size);
}

/**
 * i40e_chk_linearize - Check if there are more than 8 fragments per packet
 * @skb:      send buffer
 * @tx_flags: collected send information
 *
 * Note: Our HW can't scatter-gather more than 8 fragments to build
 * a packet on the wire and so we need to figure out the cases where we
 * need to linearize the skb.
 **/
static bool i40e_chk_linearize(struct sk_buff *skb, u32 tx_flags)
{
	struct skb_frag_struct *frag;
	bool linearize = false;
	unsigned int size = 0;
	u16 num_frags;
	u16 gso_segs;

	num_frags = skb_shinfo(skb)->nr_frags;
	gso_segs = skb_shinfo(skb)->gso_segs;

	if (tx_flags & (I40E_TX_FLAGS_TSO | I40E_TX_FLAGS_FSO)) {
		u16 j = 0;

		if (num_frags < (I40E_MAX_BUFFER_TXD))
			goto linearize_chk_done;
		/* try the simple math, if we have too many frags per segment */
		if (DIV_ROUND_UP((num_frags + gso_segs), gso_segs) >
		    I40E_MAX_BUFFER_TXD) {
			linearize = true;
			goto linearize_chk_done;
		}
		frag = &skb_shinfo(skb)->frags[0];
		/* we might still have more fragments per segment */
		do {
			size += skb_frag_size(frag);
			frag++; j++;
			if ((size >= skb_shinfo(skb)->gso_size) &&
			    (j < I40E_MAX_BUFFER_TXD)) {
				size = (size % skb_shinfo(skb)->gso_size);
				j = (size) ? 1 : 0;
			}
			if (j == I40E_MAX_BUFFER_TXD) {
				linearize = true;
				break;
			}
			num_frags--;
		} while (num_frags);
	} else {
		if (num_frags >= I40E_MAX_BUFFER_TXD)
			linearize = true;
	}

linearize_chk_done:
	return linearize;
}

/**
 * i40e_tx_map - Build the Tx descriptor
 * @tx_ring:  ring to send buffer on
 * @skb:      send buffer
 * @first:    first buffer info buffer to use
 * @tx_flags: collected send information
 * @hdr_len:  size of the packet header
 * @td_cmd:   the command field in the descriptor
 * @td_offset: offset for checksum or crc
 **/
#ifdef I40E_FCOE
inline void i40e_tx_map(struct i40e_ring *tx_ring, struct sk_buff *skb,
			struct i40e_tx_buffer *first, u32 tx_flags,
			const u8 hdr_len, u32 td_cmd, u32 td_offset)
#else
static inline void i40e_tx_map(struct i40e_ring *tx_ring, struct sk_buff *skb,
			       struct i40e_tx_buffer *first, u32 tx_flags,
			       const u8 hdr_len, u32 td_cmd, u32 td_offset)
#endif
{
	unsigned int data_len = skb->data_len;
	unsigned int size = skb_headlen(skb);
	struct skb_frag_struct *frag;
	struct i40e_tx_buffer *tx_bi;
	struct i40e_tx_desc *tx_desc;
	u16 i = tx_ring->next_to_use;
	u32 td_tag = 0;
	dma_addr_t dma;
	u16 gso_segs;
	u16 desc_count = 0;
	bool tail_bump = true;
	bool do_rs = false;

	if (tx_flags & I40E_TX_FLAGS_HW_VLAN) {
		td_cmd |= I40E_TX_DESC_CMD_IL2TAG1;
		td_tag = (tx_flags & I40E_TX_FLAGS_VLAN_MASK) >>
			 I40E_TX_FLAGS_VLAN_SHIFT;
	}

	if (tx_flags & (I40E_TX_FLAGS_TSO | I40E_TX_FLAGS_FSO))
		gso_segs = skb_shinfo(skb)->gso_segs;
	else
		gso_segs = 1;

	/* multiply data chunks by size of headers */
	first->bytecount = skb->len - hdr_len + (gso_segs * hdr_len);
	first->gso_segs = gso_segs;
	first->skb = skb;
	first->tx_flags = tx_flags;

	dma = dma_map_single(tx_ring->dev, skb->data, size, DMA_TO_DEVICE);

	tx_desc = I40E_TX_DESC(tx_ring, i);
	tx_bi = first;

	for (frag = &skb_shinfo(skb)->frags[0];; frag++) {
		if (dma_mapping_error(tx_ring->dev, dma))
			goto dma_error;

		/* record length, and DMA address */
		dma_unmap_len_set(tx_bi, len, size);
		dma_unmap_addr_set(tx_bi, dma, dma);

		tx_desc->buffer_addr = cpu_to_le64(dma);

		while (unlikely(size > I40E_MAX_DATA_PER_TXD)) {
			tx_desc->cmd_type_offset_bsz =
				build_ctob(td_cmd, td_offset,
					   I40E_MAX_DATA_PER_TXD, td_tag);

			tx_desc++;
			i++;
			desc_count++;

			if (i == tx_ring->count) {
				tx_desc = I40E_TX_DESC(tx_ring, 0);
				i = 0;
			}

			dma += I40E_MAX_DATA_PER_TXD;
			size -= I40E_MAX_DATA_PER_TXD;

			tx_desc->buffer_addr = cpu_to_le64(dma);
		}

		if (likely(!data_len))
			break;

		tx_desc->cmd_type_offset_bsz = build_ctob(td_cmd, td_offset,
							  size, td_tag);

		tx_desc++;
		i++;
		desc_count++;

		if (i == tx_ring->count) {
			tx_desc = I40E_TX_DESC(tx_ring, 0);
			i = 0;
		}

		size = skb_frag_size(frag);
		data_len -= size;

		dma = skb_frag_dma_map(tx_ring->dev, frag, 0, size,
				       DMA_TO_DEVICE);

		tx_bi = &tx_ring->tx_bi[i];
	}

	/* set next_to_watch value indicating a packet is present */
	first->next_to_watch = tx_desc;

	i++;
	if (i == tx_ring->count)
		i = 0;

	tx_ring->next_to_use = i;

	netdev_tx_sent_queue(netdev_get_tx_queue(tx_ring->netdev,
						 tx_ring->queue_index),
						 first->bytecount);
	i40e_maybe_stop_tx(tx_ring, DESC_NEEDED);

	/* Algorithm to optimize tail and RS bit setting:
	 * if xmit_more is supported
	 *	if xmit_more is true
	 *		do not update tail and do not mark RS bit.
	 *	if xmit_more is false and last xmit_more was false
	 *		if every packet spanned less than 4 desc
	 *			then set RS bit on 4th packet and update tail
	 *			on every packet
	 *		else
	 *			update tail and set RS bit on every packet.
	 *	if xmit_more is false and last_xmit_more was true
	 *		update tail and set RS bit.
	 *
	 * Optimization: wmb to be issued only in case of tail update.
	 * Also optimize the Descriptor WB path for RS bit with the same
	 * algorithm.
	 *
	 * Note: If there are less than 4 packets
	 * pending and interrupts were disabled the service task will
	 * trigger a force WB.
	 */
	if (skb->xmit_more  &&
	    !netif_xmit_stopped(netdev_get_tx_queue(tx_ring->netdev,
						    tx_ring->queue_index))) {
		tx_ring->flags |= I40E_TXR_FLAGS_LAST_XMIT_MORE_SET;
		tail_bump = false;
	} else if (!skb->xmit_more &&
		   !netif_xmit_stopped(netdev_get_tx_queue(tx_ring->netdev,
						       tx_ring->queue_index)) &&
		   (!(tx_ring->flags & I40E_TXR_FLAGS_LAST_XMIT_MORE_SET)) &&
		   (tx_ring->packet_stride < WB_STRIDE) &&
		   (desc_count < WB_STRIDE)) {
		tx_ring->packet_stride++;
	} else {
		tx_ring->packet_stride = 0;
		tx_ring->flags &= ~I40E_TXR_FLAGS_LAST_XMIT_MORE_SET;
		do_rs = true;
	}
	if (do_rs)
		tx_ring->packet_stride = 0;

	tx_desc->cmd_type_offset_bsz =
			build_ctob(td_cmd, td_offset, size, td_tag) |
			cpu_to_le64((u64)(do_rs ? I40E_TXD_CMD :
						  I40E_TX_DESC_CMD_EOP) <<
						  I40E_TXD_QW1_CMD_SHIFT);

	/* notify HW of packet */
	if (!tail_bump)
		prefetchw(tx_desc + 1);

	if (tail_bump) {
		/* Force memory writes to complete before letting h/w
		 * know there are new descriptors to fetch.  (Only
		 * applicable for weak-ordered memory model archs,
		 * such as IA-64).
		 */
		wmb();
		writel(i, tx_ring->tail);
	}

	return;

dma_error:
	dev_info(tx_ring->dev, "TX DMA map failed\n");

	/* clear dma mappings for failed tx_bi map */
	for (;;) {
		tx_bi = &tx_ring->tx_bi[i];
		i40e_unmap_and_free_tx_resource(tx_ring, tx_bi);
		if (tx_bi == first)
			break;
		if (i == 0)
			i = tx_ring->count;
		i--;
	}

	tx_ring->next_to_use = i;
}

/**
 * i40e_xmit_descriptor_count - calculate number of tx descriptors needed
 * @skb:     send buffer
 * @tx_ring: ring to send buffer on
 *
 * Returns number of data descriptors needed for this skb. Returns 0 to indicate
 * there is not enough descriptors available in this ring since we need at least
 * one descriptor.
 **/
#ifdef I40E_FCOE
inline int i40e_xmit_descriptor_count(struct sk_buff *skb,
				      struct i40e_ring *tx_ring)
#else
static inline int i40e_xmit_descriptor_count(struct sk_buff *skb,
					     struct i40e_ring *tx_ring)
#endif
{
	unsigned int f;
	int count = 0;

	/* need: 1 descriptor per page * PAGE_SIZE/I40E_MAX_DATA_PER_TXD,
	 *       + 1 desc for skb_head_len/I40E_MAX_DATA_PER_TXD,
	 *       + 4 desc gap to avoid the cache line where head is,
	 *       + 1 desc for context descriptor,
	 * otherwise try next time
	 */
	for (f = 0; f < skb_shinfo(skb)->nr_frags; f++)
		count += TXD_USE_COUNT(skb_shinfo(skb)->frags[f].size);

	count += TXD_USE_COUNT(skb_headlen(skb));
	if (i40e_maybe_stop_tx(tx_ring, count + 4 + 1)) {
		tx_ring->tx_stats.tx_busy++;
		return 0;
	}
	return count;
}

/**
 * i40e_xmit_frame_ring - Sends buffer on Tx ring
 * @skb:     send buffer
 * @tx_ring: ring to send buffer on
 *
 * Returns NETDEV_TX_OK if sent, else an error code
 **/
static netdev_tx_t i40e_xmit_frame_ring(struct sk_buff *skb,
					struct i40e_ring *tx_ring)
{
	u64 cd_type_cmd_tso_mss = I40E_TX_DESC_DTYPE_CONTEXT;
	u32 cd_tunneling = 0, cd_l2tag2 = 0;
	struct i40e_tx_buffer *first;
	u32 td_offset = 0;
	u32 tx_flags = 0;
	__be16 protocol;
	u32 td_cmd = 0;
	u8 hdr_len = 0;
	int tsyn;
	int tso;

	if (0 == i40e_xmit_descriptor_count(skb, tx_ring))
		return NETDEV_TX_BUSY;

	/* prepare the xmit flags */
	if (i40e_tx_prepare_vlan_flags(skb, tx_ring, &tx_flags))
		goto out_drop;

	/* obtain protocol of skb */
	protocol = vlan_get_protocol(skb);

	/* record the location of the first descriptor for this packet */
	first = &tx_ring->tx_bi[tx_ring->next_to_use];

	/* setup IPv4/IPv6 offloads */
	if (protocol == htons(ETH_P_IP))
		tx_flags |= I40E_TX_FLAGS_IPV4;
	else if (protocol == htons(ETH_P_IPV6))
		tx_flags |= I40E_TX_FLAGS_IPV6;

	tso = i40e_tso(tx_ring, skb, &hdr_len,
		       &cd_type_cmd_tso_mss, &cd_tunneling);

	if (tso < 0)
		goto out_drop;
	else if (tso)
		tx_flags |= I40E_TX_FLAGS_TSO;

	tsyn = i40e_tsyn(tx_ring, skb, tx_flags, &cd_type_cmd_tso_mss);

	if (tsyn)
		tx_flags |= I40E_TX_FLAGS_TSYN;

<<<<<<< HEAD
	if (i40e_chk_linearize(skb, tx_flags))
=======
	if (i40e_chk_linearize(skb, tx_flags)) {
>>>>>>> db0b54cd
		if (skb_linearize(skb))
			goto out_drop;
		tx_ring->tx_stats.tx_linearize++;
	}
	skb_tx_timestamp(skb);

	/* always enable CRC insertion offload */
	td_cmd |= I40E_TX_DESC_CMD_ICRC;

	/* Always offload the checksum, since it's in the data descriptor */
	if (skb->ip_summed == CHECKSUM_PARTIAL) {
		tx_flags |= I40E_TX_FLAGS_CSUM;

		i40e_tx_enable_csum(skb, &tx_flags, &td_cmd, &td_offset,
				    tx_ring, &cd_tunneling);
	}

	i40e_create_tx_ctx(tx_ring, cd_type_cmd_tso_mss,
			   cd_tunneling, cd_l2tag2);

	/* Add Flow Director ATR if it's enabled.
	 *
	 * NOTE: this must always be directly before the data descriptor.
	 */
	i40e_atr(tx_ring, skb, tx_flags, protocol);

	i40e_tx_map(tx_ring, skb, first, tx_flags, hdr_len,
		    td_cmd, td_offset);

	return NETDEV_TX_OK;

out_drop:
	dev_kfree_skb_any(skb);
	return NETDEV_TX_OK;
}

/**
 * i40e_lan_xmit_frame - Selects the correct VSI and Tx queue to send buffer
 * @skb:    send buffer
 * @netdev: network interface device structure
 *
 * Returns NETDEV_TX_OK if sent, else an error code
 **/
netdev_tx_t i40e_lan_xmit_frame(struct sk_buff *skb, struct net_device *netdev)
{
	struct i40e_netdev_priv *np = netdev_priv(netdev);
	struct i40e_vsi *vsi = np->vsi;
	struct i40e_ring *tx_ring = vsi->tx_rings[skb->queue_mapping];

	/* hardware can't handle really short frames, hardware padding works
	 * beyond this point
	 */
	if (skb_put_padto(skb, I40E_MIN_TX_LEN))
		return NETDEV_TX_OK;

	return i40e_xmit_frame_ring(skb, tx_ring);
}<|MERGE_RESOLUTION|>--- conflicted
+++ resolved
@@ -2839,11 +2839,7 @@
 	if (tsyn)
 		tx_flags |= I40E_TX_FLAGS_TSYN;
 
-<<<<<<< HEAD
-	if (i40e_chk_linearize(skb, tx_flags))
-=======
 	if (i40e_chk_linearize(skb, tx_flags)) {
->>>>>>> db0b54cd
 		if (skb_linearize(skb))
 			goto out_drop;
 		tx_ring->tx_stats.tx_linearize++;
