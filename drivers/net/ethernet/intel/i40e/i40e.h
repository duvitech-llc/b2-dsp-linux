/*******************************************************************************
 *
 * Intel Ethernet Controller XL710 Family Linux Driver
 * Copyright(c) 2013 - 2015 Intel Corporation.
 *
 * This program is free software; you can redistribute it and/or modify it
 * under the terms and conditions of the GNU General Public License,
 * version 2, as published by the Free Software Foundation.
 *
 * This program is distributed in the hope it will be useful, but WITHOUT
 * ANY WARRANTY; without even the implied warranty of MERCHANTABILITY or
 * FITNESS FOR A PARTICULAR PURPOSE.  See the GNU General Public License for
 * more details.
 *
 * You should have received a copy of the GNU General Public License along
 * with this program.  If not, see <http://www.gnu.org/licenses/>.
 *
 * The full GNU General Public License is included in this distribution in
 * the file called "COPYING".
 *
 * Contact Information:
 * e1000-devel Mailing List <e1000-devel@lists.sourceforge.net>
 * Intel Corporation, 5200 N.E. Elam Young Parkway, Hillsboro, OR 97124-6497
 *
 ******************************************************************************/

#ifndef _I40E_H_
#define _I40E_H_

#include <net/tcp.h>
#include <net/udp.h>
#include <linux/types.h>
#include <linux/errno.h>
#include <linux/module.h>
#include <linux/pci.h>
#include <linux/aer.h>
#include <linux/netdevice.h>
#include <linux/ioport.h>
#include <linux/iommu.h>
#include <linux/slab.h>
#include <linux/list.h>
#include <linux/string.h>
#include <linux/in.h>
#include <linux/ip.h>
#include <linux/tcp.h>
#include <linux/sctp.h>
#include <linux/pkt_sched.h>
#include <linux/ipv6.h>
#include <net/checksum.h>
#include <net/ip6_checksum.h>
#include <linux/ethtool.h>
#include <linux/if_vlan.h>
#include <linux/if_bridge.h>
#include <linux/clocksource.h>
#include <linux/net_tstamp.h>
#include <linux/ptp_clock_kernel.h>
#include "i40e_type.h"
#include "i40e_prototype.h"
#ifdef I40E_FCOE
#include "i40e_fcoe.h"
#endif
#include "i40e_virtchnl.h"
#include "i40e_virtchnl_pf.h"
#include "i40e_txrx.h"
#include "i40e_dcb.h"

/* Useful i40e defaults */
#define I40E_BASE_PF_SEID     16
#define I40E_BASE_VSI_SEID    512
#define I40E_BASE_VEB_SEID    288
#define I40E_MAX_VEB          16

#define I40E_MAX_NUM_DESCRIPTORS      4096
#define I40E_MAX_CSR_SPACE (4 * 1024 * 1024 - 64 * 1024)
#define I40E_DEFAULT_NUM_DESCRIPTORS  512
#define I40E_REQ_DESCRIPTOR_MULTIPLE  32
#define I40E_MIN_NUM_DESCRIPTORS      64
#define I40E_MIN_MSIX                 2
#define I40E_DEFAULT_NUM_VMDQ_VSI     8 /* max 256 VSIs */
#define I40E_MIN_VSI_ALLOC            51 /* LAN, ATR, FCOE, 32 VF, 16 VMDQ */
/* max 16 qps */
#define i40e_default_queues_per_vmdq(pf) \
		(((pf)->flags & I40E_FLAG_RSS_AQ_CAPABLE) ? 4 : 1)
#define I40E_DEFAULT_QUEUES_PER_VF    4
#define I40E_DEFAULT_QUEUES_PER_TC    1 /* should be a power of 2 */
#define i40e_pf_get_max_q_per_tc(pf) \
		(((pf)->flags & I40E_FLAG_128_QP_RSS_CAPABLE) ? 128 : 64)
#define I40E_FDIR_RING                0
#define I40E_FDIR_RING_COUNT          32
#ifdef I40E_FCOE
#define I40E_DEFAULT_FCOE             8 /* default number of QPs for FCoE */
#define I40E_MINIMUM_FCOE             1 /* minimum number of QPs for FCoE */
#endif /* I40E_FCOE */
#define I40E_MAX_AQ_BUF_SIZE          4096
#define I40E_AQ_LEN                   256
#define I40E_AQ_WORK_LIMIT            66 /* max number of VFs + a little */
#define I40E_MAX_USER_PRIORITY        8
#define I40E_DEFAULT_MSG_ENABLE       4
#define I40E_QUEUE_WAIT_RETRY_LIMIT   10
#define I40E_INT_NAME_STR_LEN        (IFNAMSIZ + 16)

/* Ethtool Private Flags */
#define I40E_PRIV_FLAGS_NPAR_FLAG	BIT(0)
#define I40E_PRIV_FLAGS_LINKPOLL_FLAG	BIT(1)
#define I40E_PRIV_FLAGS_FD_ATR		BIT(2)
#define I40E_PRIV_FLAGS_VEB_STATS	BIT(3)

#define I40E_NVM_VERSION_LO_SHIFT  0
#define I40E_NVM_VERSION_LO_MASK   (0xff << I40E_NVM_VERSION_LO_SHIFT)
#define I40E_NVM_VERSION_HI_SHIFT  12
#define I40E_NVM_VERSION_HI_MASK   (0xf << I40E_NVM_VERSION_HI_SHIFT)
#define I40E_OEM_VER_BUILD_MASK    0xffff
#define I40E_OEM_VER_PATCH_MASK    0xff
#define I40E_OEM_VER_BUILD_SHIFT   8
#define I40E_OEM_VER_SHIFT         24

/* The values in here are decimal coded as hex as is the case in the NVM map*/
#define I40E_CURRENT_NVM_VERSION_HI 0x2
#define I40E_CURRENT_NVM_VERSION_LO 0x40

/* magic for getting defines into strings */
#define STRINGIFY(foo)  #foo
#define XSTRINGIFY(bar) STRINGIFY(bar)

#define I40E_RX_DESC(R, i)			\
	((ring_is_16byte_desc_enabled(R))	\
		? (union i40e_32byte_rx_desc *)	\
			(&(((union i40e_16byte_rx_desc *)((R)->desc))[i])) \
		: (&(((union i40e_32byte_rx_desc *)((R)->desc))[i])))
#define I40E_TX_DESC(R, i)			\
	(&(((struct i40e_tx_desc *)((R)->desc))[i]))
#define I40E_TX_CTXTDESC(R, i)			\
	(&(((struct i40e_tx_context_desc *)((R)->desc))[i]))
#define I40E_TX_FDIRDESC(R, i)			\
	(&(((struct i40e_filter_program_desc *)((R)->desc))[i]))

/* default to trying for four seconds */
#define I40E_TRY_LINK_TIMEOUT (4 * HZ)

/* driver state flags */
enum i40e_state_t {
	__I40E_TESTING,
	__I40E_CONFIG_BUSY,
	__I40E_CONFIG_DONE,
	__I40E_DOWN,
	__I40E_NEEDS_RESTART,
	__I40E_SERVICE_SCHED,
	__I40E_ADMINQ_EVENT_PENDING,
	__I40E_MDD_EVENT_PENDING,
	__I40E_VFLR_EVENT_PENDING,
	__I40E_RESET_RECOVERY_PENDING,
	__I40E_RESET_INTR_RECEIVED,
	__I40E_REINIT_REQUESTED,
	__I40E_PF_RESET_REQUESTED,
	__I40E_CORE_RESET_REQUESTED,
	__I40E_GLOBAL_RESET_REQUESTED,
	__I40E_EMP_RESET_REQUESTED,
	__I40E_EMP_RESET_INTR_RECEIVED,
	__I40E_FILTER_OVERFLOW_PROMISC,
	__I40E_SUSPENDED,
	__I40E_PTP_TX_IN_PROGRESS,
	__I40E_BAD_EEPROM,
	__I40E_DOWN_REQUESTED,
	__I40E_FD_FLUSH_REQUESTED,
	__I40E_RESET_FAILED,
	__I40E_PORT_TX_SUSPENDED,
	__I40E_VF_DISABLE,
};

enum i40e_interrupt_policy {
	I40E_INTERRUPT_BEST_CASE,
	I40E_INTERRUPT_MEDIUM,
	I40E_INTERRUPT_LOWEST
};

struct i40e_lump_tracking {
	u16 num_entries;
	u16 search_hint;
	u16 list[0];
#define I40E_PILE_VALID_BIT  0x8000
};

#define I40E_DEFAULT_ATR_SAMPLE_RATE	20
#define I40E_FDIR_MAX_RAW_PACKET_SIZE	512
#define I40E_FDIR_BUFFER_FULL_MARGIN	10
#define I40E_FDIR_BUFFER_HEAD_ROOM	32
#define I40E_FDIR_BUFFER_HEAD_ROOM_FOR_ATR (I40E_FDIR_BUFFER_HEAD_ROOM * 4)

#define I40E_HKEY_ARRAY_SIZE ((I40E_PFQF_HKEY_MAX_INDEX + 1) * 4)

enum i40e_fd_stat_idx {
	I40E_FD_STAT_ATR,
	I40E_FD_STAT_SB,
	I40E_FD_STAT_ATR_TUNNEL,
	I40E_FD_STAT_PF_COUNT
};
#define I40E_FD_STAT_PF_IDX(pf_id) ((pf_id) * I40E_FD_STAT_PF_COUNT)
#define I40E_FD_ATR_STAT_IDX(pf_id) \
			(I40E_FD_STAT_PF_IDX(pf_id) + I40E_FD_STAT_ATR)
#define I40E_FD_SB_STAT_IDX(pf_id)  \
			(I40E_FD_STAT_PF_IDX(pf_id) + I40E_FD_STAT_SB)
#define I40E_FD_ATR_TUNNEL_STAT_IDX(pf_id) \
			(I40E_FD_STAT_PF_IDX(pf_id) + I40E_FD_STAT_ATR_TUNNEL)

struct i40e_fdir_filter {
	struct hlist_node fdir_node;
	/* filter ipnut set */
	u8 flow_type;
	u8 ip4_proto;
	/* TX packet view of src and dst */
	__be32 dst_ip[4];
	__be32 src_ip[4];
	__be16 src_port;
	__be16 dst_port;
	__be32 sctp_v_tag;
	/* filter control */
	u16 q_index;
	u8  flex_off;
	u8  pctype;
	u16 dest_vsi;
	u8  dest_ctl;
	u8  fd_status;
	u16 cnt_index;
	u32 fd_id;
};

#define I40E_ETH_P_LLDP			0x88cc

#define I40E_DCB_PRIO_TYPE_STRICT	0
#define I40E_DCB_PRIO_TYPE_ETS		1
#define I40E_DCB_STRICT_PRIO_CREDITS	127
#define I40E_MAX_USER_PRIORITY	8
/* DCB per TC information data structure */
struct i40e_tc_info {
	u16	qoffset;	/* Queue offset from base queue */
	u16	qcount;		/* Total Queues */
	u8	netdev_tc;	/* Netdev TC index if netdev associated */
};

/* TC configuration data structure */
struct i40e_tc_configuration {
	u8	numtc;		/* Total number of enabled TCs */
	u8	enabled_tc;	/* TC map */
	struct i40e_tc_info tc_info[I40E_MAX_TRAFFIC_CLASS];
};

/* struct that defines the Ethernet device */
struct i40e_pf {
	struct pci_dev *pdev;
	struct i40e_hw hw;
	unsigned long state;
	struct msix_entry *msix_entries;
	bool fc_autoneg_status;

	u16 eeprom_version;
	u16 num_vmdq_vsis;         /* num vmdq vsis this PF has set up */
	u16 num_vmdq_qps;          /* num queue pairs per vmdq pool */
	u16 num_vmdq_msix;         /* num queue vectors per vmdq pool */
	u16 num_req_vfs;           /* num VFs requested for this VF */
	u16 num_vf_qps;            /* num queue pairs per VF */
#ifdef I40E_FCOE
	u16 num_fcoe_qps;          /* num fcoe queues this PF has set up */
	u16 num_fcoe_msix;         /* num queue vectors per fcoe pool */
#endif /* I40E_FCOE */
	u16 num_lan_qps;           /* num lan queues this PF has set up */
	u16 num_lan_msix;          /* num queue vectors for the base PF vsi */
	int queues_left;           /* queues left unclaimed */
	u16 rss_size;              /* num queues in the RSS array */
	u16 rss_size_max;          /* HW defined max RSS queues */
	u16 fdir_pf_filter_count;  /* num of guaranteed filters for this PF */
	u16 num_alloc_vsi;         /* num VSIs this driver supports */
	u8 atr_sample_rate;
	bool wol_en;

	struct hlist_head fdir_filter_list;
	u16 fdir_pf_active_filters;
	unsigned long fd_flush_timestamp;
	u32 fd_flush_cnt;
	u32 fd_add_err;
	u32 fd_atr_cnt;
	u32 fd_tcp_rule;

#ifdef CONFIG_I40E_VXLAN
	__be16  vxlan_ports[I40E_MAX_PF_UDP_OFFLOAD_PORTS];
	u16 pending_vxlan_bitmap;

#endif
	enum i40e_interrupt_policy int_policy;
	u16 rx_itr_default;
	u16 tx_itr_default;
	u32 msg_enable;
	char int_name[I40E_INT_NAME_STR_LEN];
	u16 adminq_work_limit; /* num of admin receive queue desc to process */
	unsigned long service_timer_period;
	unsigned long service_timer_previous;
	struct timer_list service_timer;
	struct work_struct service_task;

	u64 flags;
#define I40E_FLAG_RX_CSUM_ENABLED		BIT_ULL(1)
#define I40E_FLAG_MSI_ENABLED			BIT_ULL(2)
#define I40E_FLAG_MSIX_ENABLED			BIT_ULL(3)
#define I40E_FLAG_RX_1BUF_ENABLED		BIT_ULL(4)
#define I40E_FLAG_RX_PS_ENABLED			BIT_ULL(5)
#define I40E_FLAG_RSS_ENABLED			BIT_ULL(6)
#define I40E_FLAG_VMDQ_ENABLED			BIT_ULL(7)
#define I40E_FLAG_FDIR_REQUIRES_REINIT		BIT_ULL(8)
#define I40E_FLAG_NEED_LINK_UPDATE		BIT_ULL(9)
#define I40E_FLAG_IWARP_ENABLED			BIT_ULL(10)
#ifdef I40E_FCOE
#define I40E_FLAG_FCOE_ENABLED			BIT_ULL(11)
#endif /* I40E_FCOE */
#define I40E_FLAG_16BYTE_RX_DESC_ENABLED	BIT_ULL(13)
#define I40E_FLAG_CLEAN_ADMINQ			BIT_ULL(14)
#define I40E_FLAG_FILTER_SYNC			BIT_ULL(15)
#define I40E_FLAG_PROCESS_MDD_EVENT		BIT_ULL(17)
#define I40E_FLAG_PROCESS_VFLR_EVENT		BIT_ULL(18)
#define I40E_FLAG_SRIOV_ENABLED			BIT_ULL(19)
#define I40E_FLAG_DCB_ENABLED			BIT_ULL(20)
#define I40E_FLAG_FD_SB_ENABLED			BIT_ULL(21)
#define I40E_FLAG_FD_ATR_ENABLED		BIT_ULL(22)
#define I40E_FLAG_PTP				BIT_ULL(25)
#define I40E_FLAG_MFP_ENABLED			BIT_ULL(26)
#ifdef CONFIG_I40E_VXLAN
#define I40E_FLAG_VXLAN_FILTER_SYNC		BIT_ULL(27)
#endif
<<<<<<< HEAD
#define I40E_FLAG_PORT_ID_VALID                (u64)(1 << 28)
#define I40E_FLAG_DCB_CAPABLE                  (u64)(1 << 29)
#define I40E_FLAG_VEB_MODE_ENABLED		BIT_ULL(40)
=======
#define I40E_FLAG_PORT_ID_VALID			BIT_ULL(28)
#define I40E_FLAG_DCB_CAPABLE			BIT_ULL(29)
#define I40E_FLAG_RSS_AQ_CAPABLE		BIT_ULL(31)
#define I40E_FLAG_HW_ATR_EVICT_CAPABLE		BIT_ULL(32)
#define I40E_FLAG_OUTER_UDP_CSUM_CAPABLE	BIT_ULL(33)
#define I40E_FLAG_128_QP_RSS_CAPABLE		BIT_ULL(34)
#define I40E_FLAG_WB_ON_ITR_CAPABLE		BIT_ULL(35)
#define I40E_FLAG_VEB_STATS_ENABLED		BIT_ULL(37)
#define I40E_FLAG_MULTIPLE_TCP_UDP_RSS_PCTYPE	BIT_ULL(38)
#define I40E_FLAG_LINK_POLLING_ENABLED		BIT_ULL(39)
#define I40E_FLAG_VEB_MODE_ENABLED		BIT_ULL(40)
#define I40E_FLAG_NO_PCI_LINK_CHECK		BIT_ULL(42)
>>>>>>> db0b54cd

	/* tracks features that get auto disabled by errors */
	u64 auto_disable_flags;

#ifdef I40E_FCOE
	struct i40e_fcoe fcoe;

#endif /* I40E_FCOE */
	bool stat_offsets_loaded;
	struct i40e_hw_port_stats stats;
	struct i40e_hw_port_stats stats_offsets;
	u32 tx_timeout_count;
	u32 tx_timeout_recovery_level;
	unsigned long tx_timeout_last_recovery;
	u32 tx_sluggish_count;
	u32 hw_csum_rx_error;
	u32 led_status;
	u16 corer_count; /* Core reset count */
	u16 globr_count; /* Global reset count */
	u16 empr_count; /* EMP reset count */
	u16 pfr_count; /* PF reset count */
	u16 sw_int_count; /* SW interrupt count */

	struct mutex switch_mutex;
	u16 lan_vsi;       /* our default LAN VSI */
	u16 lan_veb;       /* initial relay, if exists */
#define I40E_NO_VEB   0xffff
#define I40E_NO_VSI   0xffff
	u16 next_vsi;      /* Next unallocated VSI - 0-based! */
	struct i40e_vsi **vsi;
	struct i40e_veb *veb[I40E_MAX_VEB];

	struct i40e_lump_tracking *qp_pile;
	struct i40e_lump_tracking *irq_pile;

	/* switch config info */
	u16 pf_seid;
	u16 main_vsi_seid;
	u16 mac_seid;
	struct kobject *switch_kobj;
#ifdef CONFIG_DEBUG_FS
	struct dentry *i40e_dbg_pf;
#endif /* CONFIG_DEBUG_FS */
	bool cur_promisc;

	u16 instance; /* A unique number per i40e_pf instance in the system */

	/* sr-iov config info */
	struct i40e_vf *vf;
	int num_alloc_vfs;	/* actual number of VFs allocated */
	u32 vf_aq_requests;

	/* DCBx/DCBNL capability for PF that indicates
	 * whether DCBx is managed by firmware or host
	 * based agent (LLDPAD). Also, indicates what
	 * flavor of DCBx protocol (IEEE/CEE) is supported
	 * by the device. For now we're supporting IEEE
	 * mode only.
	 */
	u16 dcbx_cap;

	u32	fcoe_hmc_filt_num;
	u32	fcoe_hmc_cntx_num;
	struct i40e_filter_control_settings filter_settings;

	struct ptp_clock *ptp_clock;
	struct ptp_clock_info ptp_caps;
	struct sk_buff *ptp_tx_skb;
	struct hwtstamp_config tstamp_config;
	unsigned long last_rx_ptp_check;
	spinlock_t tmreg_lock; /* Used to protect the device time registers. */
	u64 ptp_base_adj;
	u32 tx_hwtstamp_timeouts;
	u32 rx_hwtstamp_cleared;
	bool ptp_tx;
	bool ptp_rx;
	u16 rss_table_size;
	/* These are only valid in NPAR modes */
	u32 npar_max_bw;
	u32 npar_min_bw;

	u32 ioremap_len;
	u32 fd_inv;
};

struct i40e_mac_filter {
	struct list_head list;
	u8 macaddr[ETH_ALEN];
#define I40E_VLAN_ANY -1
	s16 vlan;
	u8 counter;		/* number of instances of this filter */
	bool is_vf;		/* filter belongs to a VF */
	bool is_netdev;		/* filter belongs to a netdev */
	bool changed;		/* filter needs to be sync'd to the HW */
	bool is_laa;		/* filter is a Locally Administered Address */
};

struct i40e_veb {
	struct i40e_pf *pf;
	u16 idx;
	u16 veb_idx;           /* index of VEB parent */
	u16 seid;
	u16 uplink_seid;
	u16 stats_idx;           /* index of VEB parent */
	u8  enabled_tc;
	u16 bridge_mode;	/* Bridge Mode (VEB/VEPA) */
	u16 flags;
	u16 bw_limit;
	u8  bw_max_quanta;
	bool is_abs_credits;
	u8  bw_tc_share_credits[I40E_MAX_TRAFFIC_CLASS];
	u16 bw_tc_limit_credits[I40E_MAX_TRAFFIC_CLASS];
	u8  bw_tc_max_quanta[I40E_MAX_TRAFFIC_CLASS];
	struct kobject *kobj;
	bool stat_offsets_loaded;
	struct i40e_eth_stats stats;
	struct i40e_eth_stats stats_offsets;
	struct i40e_veb_tc_stats tc_stats;
	struct i40e_veb_tc_stats tc_stats_offsets;
};

/* struct that defines a VSI, associated with a dev */
struct i40e_vsi {
	struct net_device *netdev;
	unsigned long active_vlans[BITS_TO_LONGS(VLAN_N_VID)];
	bool netdev_registered;
	bool stat_offsets_loaded;

	u32 current_netdev_flags;
	unsigned long state;
#define I40E_VSI_FLAG_FILTER_CHANGED	BIT(0)
#define I40E_VSI_FLAG_VEB_OWNER		BIT(1)
	unsigned long flags;

	/* Per VSI lock to protect elements/list (MAC filter) */
	spinlock_t mac_filter_list_lock;
	struct list_head mac_filter_list;

	/* VSI stats */
	struct rtnl_link_stats64 net_stats;
	struct rtnl_link_stats64 net_stats_offsets;
	struct i40e_eth_stats eth_stats;
	struct i40e_eth_stats eth_stats_offsets;
#ifdef I40E_FCOE
	struct i40e_fcoe_stats fcoe_stats;
	struct i40e_fcoe_stats fcoe_stats_offsets;
	bool fcoe_stat_offsets_loaded;
#endif
	u32 tx_restart;
	u32 tx_busy;
	u64 tx_linearize;
	u32 rx_buf_failed;
	u32 rx_page_failed;

	/* These are containers of ring pointers, allocated at run-time */
	struct i40e_ring **rx_rings;
	struct i40e_ring **tx_rings;

	u16 work_limit;
	/* high bit set means dynamic, use accessor routines to read/write.
	 * hardware only supports 2us resolution for the ITR registers.
	 * these values always store the USER setting, and must be converted
	 * before programming to a register.
	 */
	u16 rx_itr_setting;
	u16 tx_itr_setting;
	u16 int_rate_limit;  /* value in usecs */

	u16 rss_table_size;
	u16 rss_size;

	u16 max_frame;
	u16 rx_hdr_len;
	u16 rx_buf_len;
	u8  dtype;

	/* List of q_vectors allocated to this VSI */
	struct i40e_q_vector **q_vectors;
	int num_q_vectors;
	int base_vector;
	bool irqs_ready;

	u16 seid;            /* HW index of this VSI (absolute index) */
	u16 id;              /* VSI number */
	u16 uplink_seid;

	u16 base_queue;      /* vsi's first queue in hw array */
	u16 alloc_queue_pairs; /* Allocated Tx/Rx queues */
	u16 req_queue_pairs; /* User requested queue pairs */
	u16 num_queue_pairs; /* Used tx and rx pairs */
	u16 num_desc;
	enum i40e_vsi_type type;  /* VSI type, e.g., LAN, FCoE, etc */
	u16 vf_id;		/* Virtual function ID for SRIOV VSIs */

	struct i40e_tc_configuration tc_config;
	struct i40e_aqc_vsi_properties_data info;

	/* VSI BW limit (absolute across all TCs) */
	u16 bw_limit;		/* VSI BW Limit (0 = disabled) */
	u8  bw_max_quanta;	/* Max Quanta when BW limit is enabled */

	/* Relative TC credits across VSIs */
	u8  bw_ets_share_credits[I40E_MAX_TRAFFIC_CLASS];
	/* TC BW limit credits within VSI */
	u16  bw_ets_limit_credits[I40E_MAX_TRAFFIC_CLASS];
	/* TC BW limit max quanta within VSI */
	u8  bw_ets_max_quanta[I40E_MAX_TRAFFIC_CLASS];

	struct i40e_pf *back;  /* Backreference to associated PF */
	u16 idx;               /* index in pf->vsi[] */
	u16 veb_idx;           /* index of VEB parent */
	struct kobject *kobj;  /* sysfs object */
	bool current_isup;     /* Sync 'link up' logging */

	/* VSI specific handlers */
	irqreturn_t (*irq_handler)(int irq, void *data);

	/* current rxnfc data */
	struct ethtool_rxnfc rxnfc; /* current rss hash opts */
} ____cacheline_internodealigned_in_smp;

struct i40e_netdev_priv {
	struct i40e_vsi *vsi;
};

/* struct that defines an interrupt vector */
struct i40e_q_vector {
	struct i40e_vsi *vsi;

	u16 v_idx;		/* index in the vsi->q_vector array. */
	u16 reg_idx;		/* register index of the interrupt */

	struct napi_struct napi;

	struct i40e_ring_container rx;
	struct i40e_ring_container tx;

	u8 num_ringpairs;	/* total number of ring pairs in vector */

	cpumask_t affinity_mask;
	struct rcu_head rcu;	/* to avoid race with update stats on free */
	char name[I40E_INT_NAME_STR_LEN];
	bool arm_wb_state;
#define ITR_COUNTDOWN_START 100
	u8 itr_countdown;	/* when 0 should adjust ITR */
} ____cacheline_internodealigned_in_smp;

/* lan device */
struct i40e_device {
	struct list_head list;
	struct i40e_pf *pf;
};

/**
 * i40e_nvm_version_str - format the NVM version strings
 * @hw: ptr to the hardware info
 **/
static inline char *i40e_nvm_version_str(struct i40e_hw *hw)
{
	static char buf[32];
	u32 full_ver;
	u8 ver, patch;
	u16 build;

	full_ver = hw->nvm.oem_ver;
	ver = (u8)(full_ver >> I40E_OEM_VER_SHIFT);
	build = (u16)((full_ver >> I40E_OEM_VER_BUILD_SHIFT)
		 & I40E_OEM_VER_BUILD_MASK);
	patch = (u8)(full_ver & I40E_OEM_VER_PATCH_MASK);

	snprintf(buf, sizeof(buf),
		 "%x.%02x 0x%x %d.%d.%d",
		 (hw->nvm.version & I40E_NVM_VERSION_HI_MASK) >>
			I40E_NVM_VERSION_HI_SHIFT,
		 (hw->nvm.version & I40E_NVM_VERSION_LO_MASK) >>
			I40E_NVM_VERSION_LO_SHIFT,
		 hw->nvm.eetrack, ver, build, patch);

	return buf;
}

/**
 * i40e_netdev_to_pf: Retrieve the PF struct for given netdev
 * @netdev: the corresponding netdev
 *
 * Return the PF struct for the given netdev
 **/
static inline struct i40e_pf *i40e_netdev_to_pf(struct net_device *netdev)
{
	struct i40e_netdev_priv *np = netdev_priv(netdev);
	struct i40e_vsi *vsi = np->vsi;

	return vsi->back;
}

static inline void i40e_vsi_setup_irqhandler(struct i40e_vsi *vsi,
				irqreturn_t (*irq_handler)(int, void *))
{
	vsi->irq_handler = irq_handler;
}

/**
 * i40e_rx_is_programming_status - check for programming status descriptor
 * @qw: the first quad word of the program status descriptor
 *
 * The value of in the descriptor length field indicate if this
 * is a programming status descriptor for flow director or FCoE
 * by the value of I40E_RX_PROG_STATUS_DESC_LENGTH, otherwise
 * it is a packet descriptor.
 **/
static inline bool i40e_rx_is_programming_status(u64 qw)
{
	return I40E_RX_PROG_STATUS_DESC_LENGTH ==
		(qw >> I40E_RX_PROG_STATUS_DESC_LENGTH_SHIFT);
}

/**
 * i40e_get_fd_cnt_all - get the total FD filter space available
 * @pf: pointer to the PF struct
 **/
static inline int i40e_get_fd_cnt_all(struct i40e_pf *pf)
{
	return pf->hw.fdir_shared_filter_count + pf->fdir_pf_filter_count;
}

/* needed by i40e_ethtool.c */
int i40e_up(struct i40e_vsi *vsi);
void i40e_down(struct i40e_vsi *vsi);
extern const char i40e_driver_name[];
extern const char i40e_driver_version_str[];
void i40e_do_reset_safe(struct i40e_pf *pf, u32 reset_flags);
void i40e_do_reset(struct i40e_pf *pf, u32 reset_flags);
struct i40e_vsi *i40e_find_vsi_from_id(struct i40e_pf *pf, u16 id);
void i40e_update_stats(struct i40e_vsi *vsi);
void i40e_update_eth_stats(struct i40e_vsi *vsi);
struct rtnl_link_stats64 *i40e_get_vsi_stats_struct(struct i40e_vsi *vsi);
int i40e_fetch_switch_configuration(struct i40e_pf *pf,
				    bool printconfig);

int i40e_program_fdir_filter(struct i40e_fdir_filter *fdir_data, u8 *raw_packet,
			     struct i40e_pf *pf, bool add);
int i40e_add_del_fdir(struct i40e_vsi *vsi,
		      struct i40e_fdir_filter *input, bool add);
void i40e_fdir_check_and_reenable(struct i40e_pf *pf);
u32 i40e_get_current_fd_count(struct i40e_pf *pf);
u32 i40e_get_cur_guaranteed_fd_count(struct i40e_pf *pf);
u32 i40e_get_current_atr_cnt(struct i40e_pf *pf);
u32 i40e_get_global_fd_count(struct i40e_pf *pf);
bool i40e_set_ntuple(struct i40e_pf *pf, netdev_features_t features);
void i40e_set_ethtool_ops(struct net_device *netdev);
struct i40e_mac_filter *i40e_add_filter(struct i40e_vsi *vsi,
					u8 *macaddr, s16 vlan,
					bool is_vf, bool is_netdev);
void i40e_del_filter(struct i40e_vsi *vsi, u8 *macaddr, s16 vlan,
		     bool is_vf, bool is_netdev);
int i40e_sync_vsi_filters(struct i40e_vsi *vsi, bool grab_rtnl);
struct i40e_vsi *i40e_vsi_setup(struct i40e_pf *pf, u8 type,
				u16 uplink, u32 param1);
int i40e_vsi_release(struct i40e_vsi *vsi);
struct i40e_vsi *i40e_vsi_lookup(struct i40e_pf *pf, enum i40e_vsi_type type,
				 struct i40e_vsi *start_vsi);
#ifdef I40E_FCOE
void i40e_vsi_setup_queue_map(struct i40e_vsi *vsi,
			      struct i40e_vsi_context *ctxt,
			      u8 enabled_tc, bool is_add);
#endif
int i40e_vsi_control_rings(struct i40e_vsi *vsi, bool enable);
int i40e_reconfig_rss_queues(struct i40e_pf *pf, int queue_count);
struct i40e_veb *i40e_veb_setup(struct i40e_pf *pf, u16 flags, u16 uplink_seid,
				u16 downlink_seid, u8 enabled_tc);
void i40e_veb_release(struct i40e_veb *veb);

int i40e_veb_config_tc(struct i40e_veb *veb, u8 enabled_tc);
i40e_status i40e_vsi_add_pvid(struct i40e_vsi *vsi, u16 vid);
void i40e_vsi_remove_pvid(struct i40e_vsi *vsi);
void i40e_vsi_reset_stats(struct i40e_vsi *vsi);
void i40e_pf_reset_stats(struct i40e_pf *pf);
#ifdef CONFIG_DEBUG_FS
void i40e_dbg_pf_init(struct i40e_pf *pf);
void i40e_dbg_pf_exit(struct i40e_pf *pf);
void i40e_dbg_init(void);
void i40e_dbg_exit(void);
#else
static inline void i40e_dbg_pf_init(struct i40e_pf *pf) {}
static inline void i40e_dbg_pf_exit(struct i40e_pf *pf) {}
static inline void i40e_dbg_init(void) {}
static inline void i40e_dbg_exit(void) {}
#endif /* CONFIG_DEBUG_FS*/
/**
 * i40e_irq_dynamic_enable - Enable default interrupt generation settings
 * @vsi: pointer to a vsi
 * @vector: enable a particular Hw Interrupt vector, without base_vector
 **/
static inline void i40e_irq_dynamic_enable(struct i40e_vsi *vsi, int vector)
{
	struct i40e_pf *pf = vsi->back;
	struct i40e_hw *hw = &pf->hw;
	u32 val;

	val = I40E_PFINT_DYN_CTLN_INTENA_MASK |
	      I40E_PFINT_DYN_CTLN_CLEARPBA_MASK |
	      (I40E_ITR_NONE << I40E_PFINT_DYN_CTLN_ITR_INDX_SHIFT);
	wr32(hw, I40E_PFINT_DYN_CTLN(vector + vsi->base_vector - 1), val);
	/* skip the flush */
}

void i40e_irq_dynamic_disable(struct i40e_vsi *vsi, int vector);
void i40e_irq_dynamic_disable_icr0(struct i40e_pf *pf);
void i40e_irq_dynamic_enable_icr0(struct i40e_pf *pf);
#ifdef I40E_FCOE
struct rtnl_link_stats64 *i40e_get_netdev_stats_struct(
					     struct net_device *netdev,
					     struct rtnl_link_stats64 *storage);
int i40e_set_mac(struct net_device *netdev, void *p);
void i40e_set_rx_mode(struct net_device *netdev);
#endif
int i40e_ioctl(struct net_device *netdev, struct ifreq *ifr, int cmd);
#ifdef I40E_FCOE
void i40e_tx_timeout(struct net_device *netdev);
int i40e_vlan_rx_add_vid(struct net_device *netdev,
			 __always_unused __be16 proto, u16 vid);
int i40e_vlan_rx_kill_vid(struct net_device *netdev,
			  __always_unused __be16 proto, u16 vid);
#endif
int i40e_open(struct net_device *netdev);
int i40e_vsi_open(struct i40e_vsi *vsi);
void i40e_vlan_stripping_disable(struct i40e_vsi *vsi);
int i40e_vsi_add_vlan(struct i40e_vsi *vsi, s16 vid);
int i40e_vsi_kill_vlan(struct i40e_vsi *vsi, s16 vid);
struct i40e_mac_filter *i40e_put_mac_in_vlan(struct i40e_vsi *vsi, u8 *macaddr,
					     bool is_vf, bool is_netdev);
bool i40e_is_vsi_in_vlan(struct i40e_vsi *vsi);
struct i40e_mac_filter *i40e_find_mac(struct i40e_vsi *vsi, u8 *macaddr,
				      bool is_vf, bool is_netdev);
#ifdef I40E_FCOE
int i40e_close(struct net_device *netdev);
int i40e_setup_tc(struct net_device *netdev, u8 tc);
void i40e_netpoll(struct net_device *netdev);
int i40e_fcoe_enable(struct net_device *netdev);
int i40e_fcoe_disable(struct net_device *netdev);
int i40e_fcoe_vsi_init(struct i40e_vsi *vsi, struct i40e_vsi_context *ctxt);
u8 i40e_get_fcoe_tc_map(struct i40e_pf *pf);
void i40e_fcoe_config_netdev(struct net_device *netdev, struct i40e_vsi *vsi);
void i40e_fcoe_vsi_setup(struct i40e_pf *pf);
void i40e_init_pf_fcoe(struct i40e_pf *pf);
int i40e_fcoe_setup_ddp_resources(struct i40e_vsi *vsi);
void i40e_fcoe_free_ddp_resources(struct i40e_vsi *vsi);
int i40e_fcoe_handle_offload(struct i40e_ring *rx_ring,
			     union i40e_rx_desc *rx_desc,
			     struct sk_buff *skb);
void i40e_fcoe_handle_status(struct i40e_ring *rx_ring,
			     union i40e_rx_desc *rx_desc, u8 prog_id);
#endif /* I40E_FCOE */
void i40e_vlan_stripping_enable(struct i40e_vsi *vsi);
#ifdef CONFIG_I40E_DCB
void i40e_dcbnl_flush_apps(struct i40e_pf *pf,
			   struct i40e_dcbx_config *old_cfg,
			   struct i40e_dcbx_config *new_cfg);
void i40e_dcbnl_set_all(struct i40e_vsi *vsi);
void i40e_dcbnl_setup(struct i40e_vsi *vsi);
bool i40e_dcb_need_reconfig(struct i40e_pf *pf,
			    struct i40e_dcbx_config *old_cfg,
			    struct i40e_dcbx_config *new_cfg);
#endif /* CONFIG_I40E_DCB */
void i40e_ptp_rx_hang(struct i40e_vsi *vsi);
void i40e_ptp_tx_hwtstamp(struct i40e_pf *pf);
void i40e_ptp_rx_hwtstamp(struct i40e_pf *pf, struct sk_buff *skb, u8 index);
void i40e_ptp_set_increment(struct i40e_pf *pf);
int i40e_ptp_set_ts_config(struct i40e_pf *pf, struct ifreq *ifr);
int i40e_ptp_get_ts_config(struct i40e_pf *pf, struct ifreq *ifr);
void i40e_ptp_init(struct i40e_pf *pf);
void i40e_ptp_stop(struct i40e_pf *pf);
int i40e_is_vsi_uplink_mode_veb(struct i40e_vsi *vsi);
i40e_status i40e_get_npar_bw_setting(struct i40e_pf *pf);
i40e_status i40e_set_npar_bw_setting(struct i40e_pf *pf);
i40e_status i40e_commit_npar_bw_setting(struct i40e_pf *pf);
void i40e_print_link_message(struct i40e_vsi *vsi, bool isup);
#endif /* _I40E_H_ */<|MERGE_RESOLUTION|>--- conflicted
+++ resolved
@@ -324,11 +324,6 @@
 #ifdef CONFIG_I40E_VXLAN
 #define I40E_FLAG_VXLAN_FILTER_SYNC		BIT_ULL(27)
 #endif
-<<<<<<< HEAD
-#define I40E_FLAG_PORT_ID_VALID                (u64)(1 << 28)
-#define I40E_FLAG_DCB_CAPABLE                  (u64)(1 << 29)
-#define I40E_FLAG_VEB_MODE_ENABLED		BIT_ULL(40)
-=======
 #define I40E_FLAG_PORT_ID_VALID			BIT_ULL(28)
 #define I40E_FLAG_DCB_CAPABLE			BIT_ULL(29)
 #define I40E_FLAG_RSS_AQ_CAPABLE		BIT_ULL(31)
@@ -341,7 +336,6 @@
 #define I40E_FLAG_LINK_POLLING_ENABLED		BIT_ULL(39)
 #define I40E_FLAG_VEB_MODE_ENABLED		BIT_ULL(40)
 #define I40E_FLAG_NO_PCI_LINK_CHECK		BIT_ULL(42)
->>>>>>> db0b54cd
 
 	/* tracks features that get auto disabled by errors */
 	u64 auto_disable_flags;
