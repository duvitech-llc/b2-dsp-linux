/*
 * Linux network driver for QLogic BR-series Converged Network Adapter.
 *
 * This program is free software; you can redistribute it and/or modify it
 * under the terms of the GNU General Public License (GPL) Version 2 as
 * published by the Free Software Foundation
 *
 * This program is distributed in the hope that it will be useful, but
 * WITHOUT ANY WARRANTY; without even the implied warranty of
 * MERCHANTABILITY or FITNESS FOR A PARTICULAR PURPOSE.  See the GNU
 * General Public License for more details.
 */
/*
 * Copyright (c) 2005-2014 Brocade Communications Systems, Inc.
 * Copyright (c) 2014-2015 QLogic Corporation
 * All rights reserved
 * www.qlogic.com
 */
#include <linux/bitops.h>
#include <linux/netdevice.h>
#include <linux/skbuff.h>
#include <linux/etherdevice.h>
#include <linux/in.h>
#include <linux/ethtool.h>
#include <linux/if_vlan.h>
#include <linux/if_ether.h>
#include <linux/ip.h>
#include <linux/prefetch.h>
#include <linux/module.h>

#include "bnad.h"
#include "bna.h"
#include "cna.h"

static DEFINE_MUTEX(bnad_fwimg_mutex);

/*
 * Module params
 */
static uint bnad_msix_disable;
module_param(bnad_msix_disable, uint, 0444);
MODULE_PARM_DESC(bnad_msix_disable, "Disable MSIX mode");

static uint bnad_ioc_auto_recover = 1;
module_param(bnad_ioc_auto_recover, uint, 0444);
MODULE_PARM_DESC(bnad_ioc_auto_recover, "Enable / Disable auto recovery");

static uint bna_debugfs_enable = 1;
module_param(bna_debugfs_enable, uint, S_IRUGO | S_IWUSR);
MODULE_PARM_DESC(bna_debugfs_enable, "Enables debugfs feature, default=1,"
		 " Range[false:0|true:1]");

/*
 * Global variables
 */
static u32 bnad_rxqs_per_cq = 2;
static u32 bna_id;
static struct mutex bnad_list_mutex;
static LIST_HEAD(bnad_list);
static const u8 bnad_bcast_addr[] __aligned(2) =
	{ 0xff, 0xff, 0xff, 0xff, 0xff, 0xff };

/*
 * Local MACROS
 */
#define BNAD_GET_MBOX_IRQ(_bnad)				\
	(((_bnad)->cfg_flags & BNAD_CF_MSIX) ?			\
	 ((_bnad)->msix_table[BNAD_MAILBOX_MSIX_INDEX].vector) : \
	 ((_bnad)->pcidev->irq))

#define BNAD_FILL_UNMAPQ_MEM_REQ(_res_info, _num, _size)	\
do {								\
	(_res_info)->res_type = BNA_RES_T_MEM;			\
	(_res_info)->res_u.mem_info.mem_type = BNA_MEM_T_KVA;	\
	(_res_info)->res_u.mem_info.num = (_num);		\
	(_res_info)->res_u.mem_info.len = (_size);		\
} while (0)

static void
bnad_add_to_list(struct bnad *bnad)
{
	mutex_lock(&bnad_list_mutex);
	list_add_tail(&bnad->list_entry, &bnad_list);
	bnad->id = bna_id++;
	mutex_unlock(&bnad_list_mutex);
}

static void
bnad_remove_from_list(struct bnad *bnad)
{
	mutex_lock(&bnad_list_mutex);
	list_del(&bnad->list_entry);
	mutex_unlock(&bnad_list_mutex);
}

/*
 * Reinitialize completions in CQ, once Rx is taken down
 */
static void
bnad_cq_cleanup(struct bnad *bnad, struct bna_ccb *ccb)
{
	struct bna_cq_entry *cmpl;
	int i;

	for (i = 0; i < ccb->q_depth; i++) {
		cmpl = &((struct bna_cq_entry *)ccb->sw_q)[i];
		cmpl->valid = 0;
	}
}

/* Tx Datapath functions */


/* Caller should ensure that the entry at unmap_q[index] is valid */
static u32
bnad_tx_buff_unmap(struct bnad *bnad,
			      struct bnad_tx_unmap *unmap_q,
			      u32 q_depth, u32 index)
{
	struct bnad_tx_unmap *unmap;
	struct sk_buff *skb;
	int vector, nvecs;

	unmap = &unmap_q[index];
	nvecs = unmap->nvecs;

	skb = unmap->skb;
	unmap->skb = NULL;
	unmap->nvecs = 0;
	dma_unmap_single(&bnad->pcidev->dev,
		dma_unmap_addr(&unmap->vectors[0], dma_addr),
		skb_headlen(skb), DMA_TO_DEVICE);
	dma_unmap_addr_set(&unmap->vectors[0], dma_addr, 0);
	nvecs--;

	vector = 0;
	while (nvecs) {
		vector++;
		if (vector == BFI_TX_MAX_VECTORS_PER_WI) {
			vector = 0;
			BNA_QE_INDX_INC(index, q_depth);
			unmap = &unmap_q[index];
		}

		dma_unmap_page(&bnad->pcidev->dev,
			dma_unmap_addr(&unmap->vectors[vector], dma_addr),
			dma_unmap_len(&unmap->vectors[vector], dma_len),
			DMA_TO_DEVICE);
		dma_unmap_addr_set(&unmap->vectors[vector], dma_addr, 0);
		nvecs--;
	}

	BNA_QE_INDX_INC(index, q_depth);

	return index;
}

/*
 * Frees all pending Tx Bufs
 * At this point no activity is expected on the Q,
 * so DMA unmap & freeing is fine.
 */
static void
bnad_txq_cleanup(struct bnad *bnad, struct bna_tcb *tcb)
{
	struct bnad_tx_unmap *unmap_q = tcb->unmap_q;
	struct sk_buff *skb;
	int i;

	for (i = 0; i < tcb->q_depth; i++) {
		skb = unmap_q[i].skb;
		if (!skb)
			continue;
		bnad_tx_buff_unmap(bnad, unmap_q, tcb->q_depth, i);

		dev_kfree_skb_any(skb);
	}
}

/*
 * bnad_txcmpl_process : Frees the Tx bufs on Tx completion
 * Can be called in a) Interrupt context
 *		    b) Sending context
 */
static u32
bnad_txcmpl_process(struct bnad *bnad, struct bna_tcb *tcb)
{
	u32 sent_packets = 0, sent_bytes = 0;
	u32 wis, unmap_wis, hw_cons, cons, q_depth;
	struct bnad_tx_unmap *unmap_q = tcb->unmap_q;
	struct bnad_tx_unmap *unmap;
	struct sk_buff *skb;

	/* Just return if TX is stopped */
	if (!test_bit(BNAD_TXQ_TX_STARTED, &tcb->flags))
		return 0;

	hw_cons = *(tcb->hw_consumer_index);
	cons = tcb->consumer_index;
	q_depth = tcb->q_depth;

	wis = BNA_Q_INDEX_CHANGE(cons, hw_cons, q_depth);
	BUG_ON(!(wis <= BNA_QE_IN_USE_CNT(tcb, tcb->q_depth)));

	while (wis) {
		unmap = &unmap_q[cons];

		skb = unmap->skb;

		sent_packets++;
		sent_bytes += skb->len;

		unmap_wis = BNA_TXQ_WI_NEEDED(unmap->nvecs);
		wis -= unmap_wis;

		cons = bnad_tx_buff_unmap(bnad, unmap_q, q_depth, cons);
		dev_kfree_skb_any(skb);
	}

	/* Update consumer pointers. */
	tcb->consumer_index = hw_cons;

	tcb->txq->tx_packets += sent_packets;
	tcb->txq->tx_bytes += sent_bytes;

	return sent_packets;
}

static u32
bnad_tx_complete(struct bnad *bnad, struct bna_tcb *tcb)
{
	struct net_device *netdev = bnad->netdev;
	u32 sent = 0;

	if (test_and_set_bit(BNAD_TXQ_FREE_SENT, &tcb->flags))
		return 0;

	sent = bnad_txcmpl_process(bnad, tcb);
	if (sent) {
		if (netif_queue_stopped(netdev) &&
		    netif_carrier_ok(netdev) &&
		    BNA_QE_FREE_CNT(tcb, tcb->q_depth) >=
				    BNAD_NETIF_WAKE_THRESHOLD) {
			if (test_bit(BNAD_TXQ_TX_STARTED, &tcb->flags)) {
				netif_wake_queue(netdev);
				BNAD_UPDATE_CTR(bnad, netif_queue_wakeup);
			}
		}
	}

	if (likely(test_bit(BNAD_TXQ_TX_STARTED, &tcb->flags)))
		bna_ib_ack(tcb->i_dbell, sent);

	smp_mb__before_atomic();
	clear_bit(BNAD_TXQ_FREE_SENT, &tcb->flags);

	return sent;
}

/* MSIX Tx Completion Handler */
static irqreturn_t
bnad_msix_tx(int irq, void *data)
{
	struct bna_tcb *tcb = (struct bna_tcb *)data;
	struct bnad *bnad = tcb->bnad;

	bnad_tx_complete(bnad, tcb);

	return IRQ_HANDLED;
}

static inline void
bnad_rxq_alloc_uninit(struct bnad *bnad, struct bna_rcb *rcb)
{
	struct bnad_rx_unmap_q *unmap_q = rcb->unmap_q;

	unmap_q->reuse_pi = -1;
	unmap_q->alloc_order = -1;
	unmap_q->map_size = 0;
	unmap_q->type = BNAD_RXBUF_NONE;
}

/* Default is page-based allocation. Multi-buffer support - TBD */
static int
bnad_rxq_alloc_init(struct bnad *bnad, struct bna_rcb *rcb)
{
	struct bnad_rx_unmap_q *unmap_q = rcb->unmap_q;
	int order;

	bnad_rxq_alloc_uninit(bnad, rcb);

	order = get_order(rcb->rxq->buffer_size);

	unmap_q->type = BNAD_RXBUF_PAGE;

	if (bna_is_small_rxq(rcb->id)) {
		unmap_q->alloc_order = 0;
		unmap_q->map_size = rcb->rxq->buffer_size;
	} else {
		if (rcb->rxq->multi_buffer) {
			unmap_q->alloc_order = 0;
			unmap_q->map_size = rcb->rxq->buffer_size;
			unmap_q->type = BNAD_RXBUF_MULTI_BUFF;
		} else {
			unmap_q->alloc_order = order;
			unmap_q->map_size =
				(rcb->rxq->buffer_size > 2048) ?
				PAGE_SIZE << order : 2048;
		}
	}

	BUG_ON((PAGE_SIZE << order) % unmap_q->map_size);

	return 0;
}

static inline void
bnad_rxq_cleanup_page(struct bnad *bnad, struct bnad_rx_unmap *unmap)
{
	if (!unmap->page)
		return;

	dma_unmap_page(&bnad->pcidev->dev,
			dma_unmap_addr(&unmap->vector, dma_addr),
			unmap->vector.len, DMA_FROM_DEVICE);
	put_page(unmap->page);
	unmap->page = NULL;
	dma_unmap_addr_set(&unmap->vector, dma_addr, 0);
	unmap->vector.len = 0;
}

static inline void
bnad_rxq_cleanup_skb(struct bnad *bnad, struct bnad_rx_unmap *unmap)
{
	if (!unmap->skb)
		return;

	dma_unmap_single(&bnad->pcidev->dev,
			dma_unmap_addr(&unmap->vector, dma_addr),
			unmap->vector.len, DMA_FROM_DEVICE);
	dev_kfree_skb_any(unmap->skb);
	unmap->skb = NULL;
	dma_unmap_addr_set(&unmap->vector, dma_addr, 0);
	unmap->vector.len = 0;
}

static void
bnad_rxq_cleanup(struct bnad *bnad, struct bna_rcb *rcb)
{
	struct bnad_rx_unmap_q *unmap_q = rcb->unmap_q;
	int i;

	for (i = 0; i < rcb->q_depth; i++) {
		struct bnad_rx_unmap *unmap = &unmap_q->unmap[i];

		if (BNAD_RXBUF_IS_SK_BUFF(unmap_q->type))
			bnad_rxq_cleanup_skb(bnad, unmap);
		else
			bnad_rxq_cleanup_page(bnad, unmap);
	}
	bnad_rxq_alloc_uninit(bnad, rcb);
}

static u32
bnad_rxq_refill_page(struct bnad *bnad, struct bna_rcb *rcb, u32 nalloc)
{
	u32 alloced, prod, q_depth;
	struct bnad_rx_unmap_q *unmap_q = rcb->unmap_q;
	struct bnad_rx_unmap *unmap, *prev;
	struct bna_rxq_entry *rxent;
	struct page *page;
	u32 page_offset, alloc_size;
	dma_addr_t dma_addr;

	prod = rcb->producer_index;
	q_depth = rcb->q_depth;

	alloc_size = PAGE_SIZE << unmap_q->alloc_order;
	alloced = 0;

	while (nalloc--) {
		unmap = &unmap_q->unmap[prod];

		if (unmap_q->reuse_pi < 0) {
			page = alloc_pages(GFP_ATOMIC | __GFP_COMP,
					unmap_q->alloc_order);
			page_offset = 0;
		} else {
			prev = &unmap_q->unmap[unmap_q->reuse_pi];
			page = prev->page;
			page_offset = prev->page_offset + unmap_q->map_size;
			get_page(page);
		}

		if (unlikely(!page)) {
			BNAD_UPDATE_CTR(bnad, rxbuf_alloc_failed);
			rcb->rxq->rxbuf_alloc_failed++;
			goto finishing;
		}

		dma_addr = dma_map_page(&bnad->pcidev->dev, page, page_offset,
					unmap_q->map_size, DMA_FROM_DEVICE);
		if (dma_mapping_error(&bnad->pcidev->dev, dma_addr)) {
			put_page(page);
			BNAD_UPDATE_CTR(bnad, rxbuf_map_failed);
			rcb->rxq->rxbuf_map_failed++;
			goto finishing;
		}

		unmap->page = page;
		unmap->page_offset = page_offset;
		dma_unmap_addr_set(&unmap->vector, dma_addr, dma_addr);
		unmap->vector.len = unmap_q->map_size;
		page_offset += unmap_q->map_size;

		if (page_offset < alloc_size)
			unmap_q->reuse_pi = prod;
		else
			unmap_q->reuse_pi = -1;

		rxent = &((struct bna_rxq_entry *)rcb->sw_q)[prod];
		BNA_SET_DMA_ADDR(dma_addr, &rxent->host_addr);
		BNA_QE_INDX_INC(prod, q_depth);
		alloced++;
	}

finishing:
	if (likely(alloced)) {
		rcb->producer_index = prod;
		smp_mb();
		if (likely(test_bit(BNAD_RXQ_POST_OK, &rcb->flags)))
			bna_rxq_prod_indx_doorbell(rcb);
	}

	return alloced;
}

static u32
bnad_rxq_refill_skb(struct bnad *bnad, struct bna_rcb *rcb, u32 nalloc)
{
	u32 alloced, prod, q_depth, buff_sz;
	struct bnad_rx_unmap_q *unmap_q = rcb->unmap_q;
	struct bnad_rx_unmap *unmap;
	struct bna_rxq_entry *rxent;
	struct sk_buff *skb;
	dma_addr_t dma_addr;

	buff_sz = rcb->rxq->buffer_size;
	prod = rcb->producer_index;
	q_depth = rcb->q_depth;

	alloced = 0;
	while (nalloc--) {
		unmap = &unmap_q->unmap[prod];

		skb = netdev_alloc_skb_ip_align(bnad->netdev, buff_sz);

		if (unlikely(!skb)) {
			BNAD_UPDATE_CTR(bnad, rxbuf_alloc_failed);
			rcb->rxq->rxbuf_alloc_failed++;
			goto finishing;
		}

		dma_addr = dma_map_single(&bnad->pcidev->dev, skb->data,
					  buff_sz, DMA_FROM_DEVICE);
		if (dma_mapping_error(&bnad->pcidev->dev, dma_addr)) {
			dev_kfree_skb_any(skb);
			BNAD_UPDATE_CTR(bnad, rxbuf_map_failed);
			rcb->rxq->rxbuf_map_failed++;
			goto finishing;
		}

		unmap->skb = skb;
		dma_unmap_addr_set(&unmap->vector, dma_addr, dma_addr);
		unmap->vector.len = buff_sz;

		rxent = &((struct bna_rxq_entry *)rcb->sw_q)[prod];
		BNA_SET_DMA_ADDR(dma_addr, &rxent->host_addr);
		BNA_QE_INDX_INC(prod, q_depth);
		alloced++;
	}

finishing:
	if (likely(alloced)) {
		rcb->producer_index = prod;
		smp_mb();
		if (likely(test_bit(BNAD_RXQ_POST_OK, &rcb->flags)))
			bna_rxq_prod_indx_doorbell(rcb);
	}

	return alloced;
}

static inline void
bnad_rxq_post(struct bnad *bnad, struct bna_rcb *rcb)
{
	struct bnad_rx_unmap_q *unmap_q = rcb->unmap_q;
	u32 to_alloc;

	to_alloc = BNA_QE_FREE_CNT(rcb, rcb->q_depth);
	if (!(to_alloc >> BNAD_RXQ_REFILL_THRESHOLD_SHIFT))
		return;

	if (BNAD_RXBUF_IS_SK_BUFF(unmap_q->type))
		bnad_rxq_refill_skb(bnad, rcb, to_alloc);
	else
		bnad_rxq_refill_page(bnad, rcb, to_alloc);
}

#define flags_cksum_prot_mask (BNA_CQ_EF_IPV4 | BNA_CQ_EF_L3_CKSUM_OK | \
					BNA_CQ_EF_IPV6 | \
					BNA_CQ_EF_TCP | BNA_CQ_EF_UDP | \
					BNA_CQ_EF_L4_CKSUM_OK)

#define flags_tcp4 (BNA_CQ_EF_IPV4 | BNA_CQ_EF_L3_CKSUM_OK | \
				BNA_CQ_EF_TCP | BNA_CQ_EF_L4_CKSUM_OK)
#define flags_tcp6 (BNA_CQ_EF_IPV6 | \
				BNA_CQ_EF_TCP | BNA_CQ_EF_L4_CKSUM_OK)
#define flags_udp4 (BNA_CQ_EF_IPV4 | BNA_CQ_EF_L3_CKSUM_OK | \
				BNA_CQ_EF_UDP | BNA_CQ_EF_L4_CKSUM_OK)
#define flags_udp6 (BNA_CQ_EF_IPV6 | \
				BNA_CQ_EF_UDP | BNA_CQ_EF_L4_CKSUM_OK)

static void
bnad_cq_drop_packet(struct bnad *bnad, struct bna_rcb *rcb,
		    u32 sop_ci, u32 nvecs)
{
	struct bnad_rx_unmap_q *unmap_q;
	struct bnad_rx_unmap *unmap;
	u32 ci, vec;

	unmap_q = rcb->unmap_q;
	for (vec = 0, ci = sop_ci; vec < nvecs; vec++) {
		unmap = &unmap_q->unmap[ci];
		BNA_QE_INDX_INC(ci, rcb->q_depth);

		if (BNAD_RXBUF_IS_SK_BUFF(unmap_q->type))
			bnad_rxq_cleanup_skb(bnad, unmap);
		else
			bnad_rxq_cleanup_page(bnad, unmap);
	}
}

static void
bnad_cq_setup_skb_frags(struct bna_rcb *rcb, struct sk_buff *skb,
			u32 sop_ci, u32 nvecs, u32 last_fraglen)
{
	struct bnad *bnad;
	u32 ci, vec, len, totlen = 0;
	struct bnad_rx_unmap_q *unmap_q;
	struct bnad_rx_unmap *unmap;

	unmap_q = rcb->unmap_q;
	bnad = rcb->bnad;

	/* prefetch header */
	prefetch(page_address(unmap_q->unmap[sop_ci].page) +
			unmap_q->unmap[sop_ci].page_offset);

	for (vec = 1, ci = sop_ci; vec <= nvecs; vec++) {
		unmap = &unmap_q->unmap[ci];
		BNA_QE_INDX_INC(ci, rcb->q_depth);

		dma_unmap_page(&bnad->pcidev->dev,
				dma_unmap_addr(&unmap->vector, dma_addr),
				unmap->vector.len, DMA_FROM_DEVICE);

		len = (vec == nvecs) ?
			last_fraglen : unmap->vector.len;
		skb->truesize += unmap->vector.len;
		totlen += len;

		skb_fill_page_desc(skb, skb_shinfo(skb)->nr_frags,
				unmap->page, unmap->page_offset, len);

		unmap->page = NULL;
		unmap->vector.len = 0;
	}

	skb->len += totlen;
	skb->data_len += totlen;
}

static inline void
bnad_cq_setup_skb(struct bnad *bnad, struct sk_buff *skb,
		  struct bnad_rx_unmap *unmap, u32 len)
{
	prefetch(skb->data);

	dma_unmap_single(&bnad->pcidev->dev,
			dma_unmap_addr(&unmap->vector, dma_addr),
			unmap->vector.len, DMA_FROM_DEVICE);

	skb_put(skb, len);
	skb->protocol = eth_type_trans(skb, bnad->netdev);

	unmap->skb = NULL;
	unmap->vector.len = 0;
}

static u32
bnad_cq_process(struct bnad *bnad, struct bna_ccb *ccb, int budget)
{
	struct bna_cq_entry *cq, *cmpl, *next_cmpl;
	struct bna_rcb *rcb = NULL;
	struct bnad_rx_unmap_q *unmap_q;
	struct bnad_rx_unmap *unmap = NULL;
	struct sk_buff *skb = NULL;
	struct bna_pkt_rate *pkt_rt = &ccb->pkt_rate;
	struct bnad_rx_ctrl *rx_ctrl = ccb->ctrl;
	u32 packets = 0, len = 0, totlen = 0;
	u32 pi, vec, sop_ci = 0, nvecs = 0;
	u32 flags, masked_flags;

	prefetch(bnad->netdev);

	cq = ccb->sw_q;

	while (packets < budget) {
		cmpl = &cq[ccb->producer_index];
		if (!cmpl->valid)
			break;
		/* The 'valid' field is set by the adapter, only after writing
		 * the other fields of completion entry. Hence, do not load
		 * other fields of completion entry *before* the 'valid' is
		 * loaded. Adding the rmb() here prevents the compiler and/or
		 * CPU from reordering the reads which would potentially result
		 * in reading stale values in completion entry.
		 */
		rmb();

		BNA_UPDATE_PKT_CNT(pkt_rt, ntohs(cmpl->length));

		if (bna_is_small_rxq(cmpl->rxq_id))
			rcb = ccb->rcb[1];
		else
			rcb = ccb->rcb[0];

		unmap_q = rcb->unmap_q;

		/* start of packet ci */
		sop_ci = rcb->consumer_index;

		if (BNAD_RXBUF_IS_SK_BUFF(unmap_q->type)) {
			unmap = &unmap_q->unmap[sop_ci];
			skb = unmap->skb;
		} else {
			skb = napi_get_frags(&rx_ctrl->napi);
			if (unlikely(!skb))
				break;
		}
		prefetch(skb);

		flags = ntohl(cmpl->flags);
		len = ntohs(cmpl->length);
		totlen = len;
		nvecs = 1;

		/* Check all the completions for this frame.
		 * busy-wait doesn't help much, break here.
		 */
		if (BNAD_RXBUF_IS_MULTI_BUFF(unmap_q->type) &&
		    (flags & BNA_CQ_EF_EOP) == 0) {
			pi = ccb->producer_index;
			do {
				BNA_QE_INDX_INC(pi, ccb->q_depth);
				next_cmpl = &cq[pi];

				if (!next_cmpl->valid)
					break;
				/* The 'valid' field is set by the adapter, only
				 * after writing the other fields of completion
				 * entry. Hence, do not load other fields of
				 * completion entry *before* the 'valid' is
				 * loaded. Adding the rmb() here prevents the
				 * compiler and/or CPU from reordering the reads
				 * which would potentially result in reading
				 * stale values in completion entry.
				 */
				rmb();

				len = ntohs(next_cmpl->length);
				flags = ntohl(next_cmpl->flags);

				nvecs++;
				totlen += len;
			} while ((flags & BNA_CQ_EF_EOP) == 0);

			if (!next_cmpl->valid)
				break;
		}
		packets++;

		/* TODO: BNA_CQ_EF_LOCAL ? */
		if (unlikely(flags & (BNA_CQ_EF_MAC_ERROR |
						BNA_CQ_EF_FCS_ERROR |
						BNA_CQ_EF_TOO_LONG))) {
			bnad_cq_drop_packet(bnad, rcb, sop_ci, nvecs);
			rcb->rxq->rx_packets_with_error++;

			goto next;
		}

		if (BNAD_RXBUF_IS_SK_BUFF(unmap_q->type))
			bnad_cq_setup_skb(bnad, skb, unmap, len);
		else
			bnad_cq_setup_skb_frags(rcb, skb, sop_ci, nvecs, len);

		rcb->rxq->rx_packets++;
		rcb->rxq->rx_bytes += totlen;
		ccb->bytes_per_intr += totlen;

		masked_flags = flags & flags_cksum_prot_mask;

		if (likely
		    ((bnad->netdev->features & NETIF_F_RXCSUM) &&
		     ((masked_flags == flags_tcp4) ||
		      (masked_flags == flags_udp4) ||
		      (masked_flags == flags_tcp6) ||
		      (masked_flags == flags_udp6))))
			skb->ip_summed = CHECKSUM_UNNECESSARY;
		else
			skb_checksum_none_assert(skb);

		if ((flags & BNA_CQ_EF_VLAN) &&
		    (bnad->netdev->features & NETIF_F_HW_VLAN_CTAG_RX))
			__vlan_hwaccel_put_tag(skb, htons(ETH_P_8021Q), ntohs(cmpl->vlan_tag));

		if (BNAD_RXBUF_IS_SK_BUFF(unmap_q->type))
			netif_receive_skb(skb);
		else
			napi_gro_frags(&rx_ctrl->napi);

next:
		BNA_QE_INDX_ADD(rcb->consumer_index, nvecs, rcb->q_depth);
		for (vec = 0; vec < nvecs; vec++) {
			cmpl = &cq[ccb->producer_index];
			cmpl->valid = 0;
			BNA_QE_INDX_INC(ccb->producer_index, ccb->q_depth);
		}
	}

	napi_gro_flush(&rx_ctrl->napi, false);
	if (likely(test_bit(BNAD_RXQ_STARTED, &ccb->rcb[0]->flags)))
		bna_ib_ack_disable_irq(ccb->i_dbell, packets);

	bnad_rxq_post(bnad, ccb->rcb[0]);
	if (ccb->rcb[1])
		bnad_rxq_post(bnad, ccb->rcb[1]);

	return packets;
}

static void
bnad_netif_rx_schedule_poll(struct bnad *bnad, struct bna_ccb *ccb)
{
	struct bnad_rx_ctrl *rx_ctrl = (struct bnad_rx_ctrl *)(ccb->ctrl);
	struct napi_struct *napi = &rx_ctrl->napi;

	if (likely(napi_schedule_prep(napi))) {
		__napi_schedule(napi);
		rx_ctrl->rx_schedule++;
	}
}

/* MSIX Rx Path Handler */
static irqreturn_t
bnad_msix_rx(int irq, void *data)
{
	struct bna_ccb *ccb = (struct bna_ccb *)data;

	if (ccb) {
		((struct bnad_rx_ctrl *)ccb->ctrl)->rx_intr_ctr++;
		bnad_netif_rx_schedule_poll(ccb->bnad, ccb);
	}

	return IRQ_HANDLED;
}

/* Interrupt handlers */

/* Mbox Interrupt Handlers */
static irqreturn_t
bnad_msix_mbox_handler(int irq, void *data)
{
	u32 intr_status;
	unsigned long flags;
	struct bnad *bnad = (struct bnad *)data;

	spin_lock_irqsave(&bnad->bna_lock, flags);
	if (unlikely(test_bit(BNAD_RF_MBOX_IRQ_DISABLED, &bnad->run_flags))) {
		spin_unlock_irqrestore(&bnad->bna_lock, flags);
		return IRQ_HANDLED;
	}

	bna_intr_status_get(&bnad->bna, intr_status);

	if (BNA_IS_MBOX_ERR_INTR(&bnad->bna, intr_status))
		bna_mbox_handler(&bnad->bna, intr_status);

	spin_unlock_irqrestore(&bnad->bna_lock, flags);

	return IRQ_HANDLED;
}

static irqreturn_t
bnad_isr(int irq, void *data)
{
	int i, j;
	u32 intr_status;
	unsigned long flags;
	struct bnad *bnad = (struct bnad *)data;
	struct bnad_rx_info *rx_info;
	struct bnad_rx_ctrl *rx_ctrl;
	struct bna_tcb *tcb = NULL;

	spin_lock_irqsave(&bnad->bna_lock, flags);
	if (unlikely(test_bit(BNAD_RF_MBOX_IRQ_DISABLED, &bnad->run_flags))) {
		spin_unlock_irqrestore(&bnad->bna_lock, flags);
		return IRQ_NONE;
	}

	bna_intr_status_get(&bnad->bna, intr_status);

	if (unlikely(!intr_status)) {
		spin_unlock_irqrestore(&bnad->bna_lock, flags);
		return IRQ_NONE;
	}

	if (BNA_IS_MBOX_ERR_INTR(&bnad->bna, intr_status))
		bna_mbox_handler(&bnad->bna, intr_status);

	spin_unlock_irqrestore(&bnad->bna_lock, flags);

	if (!BNA_IS_INTX_DATA_INTR(intr_status))
		return IRQ_HANDLED;

	/* Process data interrupts */
	/* Tx processing */
	for (i = 0; i < bnad->num_tx; i++) {
		for (j = 0; j < bnad->num_txq_per_tx; j++) {
			tcb = bnad->tx_info[i].tcb[j];
			if (tcb && test_bit(BNAD_TXQ_TX_STARTED, &tcb->flags))
				bnad_tx_complete(bnad, bnad->tx_info[i].tcb[j]);
		}
	}
	/* Rx processing */
	for (i = 0; i < bnad->num_rx; i++) {
		rx_info = &bnad->rx_info[i];
		if (!rx_info->rx)
			continue;
		for (j = 0; j < bnad->num_rxp_per_rx; j++) {
			rx_ctrl = &rx_info->rx_ctrl[j];
			if (rx_ctrl->ccb)
				bnad_netif_rx_schedule_poll(bnad,
							    rx_ctrl->ccb);
		}
	}
	return IRQ_HANDLED;
}

/*
 * Called in interrupt / callback context
 * with bna_lock held, so cfg_flags access is OK
 */
static void
bnad_enable_mbox_irq(struct bnad *bnad)
{
	clear_bit(BNAD_RF_MBOX_IRQ_DISABLED, &bnad->run_flags);

	BNAD_UPDATE_CTR(bnad, mbox_intr_enabled);
}

/*
 * Called with bnad->bna_lock held b'cos of
 * bnad->cfg_flags access.
 */
static void
bnad_disable_mbox_irq(struct bnad *bnad)
{
	set_bit(BNAD_RF_MBOX_IRQ_DISABLED, &bnad->run_flags);

	BNAD_UPDATE_CTR(bnad, mbox_intr_disabled);
}

static void
bnad_set_netdev_perm_addr(struct bnad *bnad)
{
	struct net_device *netdev = bnad->netdev;

	ether_addr_copy(netdev->perm_addr, bnad->perm_addr);
	if (is_zero_ether_addr(netdev->dev_addr))
		ether_addr_copy(netdev->dev_addr, bnad->perm_addr);
}

/* Control Path Handlers */

/* Callbacks */
void
bnad_cb_mbox_intr_enable(struct bnad *bnad)
{
	bnad_enable_mbox_irq(bnad);
}

void
bnad_cb_mbox_intr_disable(struct bnad *bnad)
{
	bnad_disable_mbox_irq(bnad);
}

void
bnad_cb_ioceth_ready(struct bnad *bnad)
{
	bnad->bnad_completions.ioc_comp_status = BNA_CB_SUCCESS;
	complete(&bnad->bnad_completions.ioc_comp);
}

void
bnad_cb_ioceth_failed(struct bnad *bnad)
{
	bnad->bnad_completions.ioc_comp_status = BNA_CB_FAIL;
	complete(&bnad->bnad_completions.ioc_comp);
}

void
bnad_cb_ioceth_disabled(struct bnad *bnad)
{
	bnad->bnad_completions.ioc_comp_status = BNA_CB_SUCCESS;
	complete(&bnad->bnad_completions.ioc_comp);
}

static void
bnad_cb_enet_disabled(void *arg)
{
	struct bnad *bnad = (struct bnad *)arg;

	netif_carrier_off(bnad->netdev);
	complete(&bnad->bnad_completions.enet_comp);
}

void
bnad_cb_ethport_link_status(struct bnad *bnad,
			enum bna_link_status link_status)
{
	bool link_up = false;

	link_up = (link_status == BNA_LINK_UP) || (link_status == BNA_CEE_UP);

	if (link_status == BNA_CEE_UP) {
		if (!test_bit(BNAD_RF_CEE_RUNNING, &bnad->run_flags))
			BNAD_UPDATE_CTR(bnad, cee_toggle);
		set_bit(BNAD_RF_CEE_RUNNING, &bnad->run_flags);
	} else {
		if (test_bit(BNAD_RF_CEE_RUNNING, &bnad->run_flags))
			BNAD_UPDATE_CTR(bnad, cee_toggle);
		clear_bit(BNAD_RF_CEE_RUNNING, &bnad->run_flags);
	}

	if (link_up) {
		if (!netif_carrier_ok(bnad->netdev)) {
			uint tx_id, tcb_id;
			netdev_info(bnad->netdev, "link up\n");
			netif_carrier_on(bnad->netdev);
			BNAD_UPDATE_CTR(bnad, link_toggle);
			for (tx_id = 0; tx_id < bnad->num_tx; tx_id++) {
				for (tcb_id = 0; tcb_id < bnad->num_txq_per_tx;
				      tcb_id++) {
					struct bna_tcb *tcb =
					bnad->tx_info[tx_id].tcb[tcb_id];
					u32 txq_id;
					if (!tcb)
						continue;

					txq_id = tcb->id;

					if (test_bit(BNAD_TXQ_TX_STARTED,
						     &tcb->flags)) {
						/*
						 * Force an immediate
						 * Transmit Schedule */
						netif_wake_subqueue(
								bnad->netdev,
								txq_id);
						BNAD_UPDATE_CTR(bnad,
							netif_queue_wakeup);
					} else {
						netif_stop_subqueue(
								bnad->netdev,
								txq_id);
						BNAD_UPDATE_CTR(bnad,
							netif_queue_stop);
					}
				}
			}
		}
	} else {
		if (netif_carrier_ok(bnad->netdev)) {
			netdev_info(bnad->netdev, "link down\n");
			netif_carrier_off(bnad->netdev);
			BNAD_UPDATE_CTR(bnad, link_toggle);
		}
	}
}

static void
bnad_cb_tx_disabled(void *arg, struct bna_tx *tx)
{
	struct bnad *bnad = (struct bnad *)arg;

	complete(&bnad->bnad_completions.tx_comp);
}

static void
bnad_cb_tcb_setup(struct bnad *bnad, struct bna_tcb *tcb)
{
	struct bnad_tx_info *tx_info =
			(struct bnad_tx_info *)tcb->txq->tx->priv;

	tcb->priv = tcb;
	tx_info->tcb[tcb->id] = tcb;
}

static void
bnad_cb_tcb_destroy(struct bnad *bnad, struct bna_tcb *tcb)
{
	struct bnad_tx_info *tx_info =
			(struct bnad_tx_info *)tcb->txq->tx->priv;

	tx_info->tcb[tcb->id] = NULL;
	tcb->priv = NULL;
}

static void
bnad_cb_ccb_setup(struct bnad *bnad, struct bna_ccb *ccb)
{
	struct bnad_rx_info *rx_info =
			(struct bnad_rx_info *)ccb->cq->rx->priv;

	rx_info->rx_ctrl[ccb->id].ccb = ccb;
	ccb->ctrl = &rx_info->rx_ctrl[ccb->id];
}

static void
bnad_cb_ccb_destroy(struct bnad *bnad, struct bna_ccb *ccb)
{
	struct bnad_rx_info *rx_info =
			(struct bnad_rx_info *)ccb->cq->rx->priv;

	rx_info->rx_ctrl[ccb->id].ccb = NULL;
}

static void
bnad_cb_tx_stall(struct bnad *bnad, struct bna_tx *tx)
{
	struct bnad_tx_info *tx_info =
			(struct bnad_tx_info *)tx->priv;
	struct bna_tcb *tcb;
	u32 txq_id;
	int i;

	for (i = 0; i < BNAD_MAX_TXQ_PER_TX; i++) {
		tcb = tx_info->tcb[i];
		if (!tcb)
			continue;
		txq_id = tcb->id;
		clear_bit(BNAD_TXQ_TX_STARTED, &tcb->flags);
		netif_stop_subqueue(bnad->netdev, txq_id);
	}
}

static void
bnad_cb_tx_resume(struct bnad *bnad, struct bna_tx *tx)
{
	struct bnad_tx_info *tx_info = (struct bnad_tx_info *)tx->priv;
	struct bna_tcb *tcb;
	u32 txq_id;
	int i;

	for (i = 0; i < BNAD_MAX_TXQ_PER_TX; i++) {
		tcb = tx_info->tcb[i];
		if (!tcb)
			continue;
		txq_id = tcb->id;

		BUG_ON(test_bit(BNAD_TXQ_TX_STARTED, &tcb->flags));
		set_bit(BNAD_TXQ_TX_STARTED, &tcb->flags);
		BUG_ON(*(tcb->hw_consumer_index) != 0);

		if (netif_carrier_ok(bnad->netdev)) {
			netif_wake_subqueue(bnad->netdev, txq_id);
			BNAD_UPDATE_CTR(bnad, netif_queue_wakeup);
		}
	}

	/*
	 * Workaround for first ioceth enable failure & we
	 * get a 0 MAC address. We try to get the MAC address
	 * again here.
	 */
	if (is_zero_ether_addr(bnad->perm_addr)) {
		bna_enet_perm_mac_get(&bnad->bna.enet, bnad->perm_addr);
		bnad_set_netdev_perm_addr(bnad);
	}
}

/*
 * Free all TxQs buffers and then notify TX_E_CLEANUP_DONE to Tx fsm.
 */
static void
bnad_tx_cleanup(struct delayed_work *work)
{
	struct bnad_tx_info *tx_info =
		container_of(work, struct bnad_tx_info, tx_cleanup_work);
	struct bnad *bnad = NULL;
	struct bna_tcb *tcb;
	unsigned long flags;
	u32 i, pending = 0;

	for (i = 0; i < BNAD_MAX_TXQ_PER_TX; i++) {
		tcb = tx_info->tcb[i];
		if (!tcb)
			continue;

		bnad = tcb->bnad;

		if (test_and_set_bit(BNAD_TXQ_FREE_SENT, &tcb->flags)) {
			pending++;
			continue;
		}

		bnad_txq_cleanup(bnad, tcb);

		smp_mb__before_atomic();
		clear_bit(BNAD_TXQ_FREE_SENT, &tcb->flags);
	}

	if (pending) {
		queue_delayed_work(bnad->work_q, &tx_info->tx_cleanup_work,
			msecs_to_jiffies(1));
		return;
	}

	spin_lock_irqsave(&bnad->bna_lock, flags);
	bna_tx_cleanup_complete(tx_info->tx);
	spin_unlock_irqrestore(&bnad->bna_lock, flags);
}

static void
bnad_cb_tx_cleanup(struct bnad *bnad, struct bna_tx *tx)
{
	struct bnad_tx_info *tx_info = (struct bnad_tx_info *)tx->priv;
	struct bna_tcb *tcb;
	int i;

	for (i = 0; i < BNAD_MAX_TXQ_PER_TX; i++) {
		tcb = tx_info->tcb[i];
		if (!tcb)
			continue;
	}

	queue_delayed_work(bnad->work_q, &tx_info->tx_cleanup_work, 0);
}

static void
bnad_cb_rx_stall(struct bnad *bnad, struct bna_rx *rx)
{
	struct bnad_rx_info *rx_info = (struct bnad_rx_info *)rx->priv;
	struct bna_ccb *ccb;
	struct bnad_rx_ctrl *rx_ctrl;
	int i;

	for (i = 0; i < BNAD_MAX_RXP_PER_RX; i++) {
		rx_ctrl = &rx_info->rx_ctrl[i];
		ccb = rx_ctrl->ccb;
		if (!ccb)
			continue;

		clear_bit(BNAD_RXQ_POST_OK, &ccb->rcb[0]->flags);

		if (ccb->rcb[1])
			clear_bit(BNAD_RXQ_POST_OK, &ccb->rcb[1]->flags);
	}
}

/*
 * Free all RxQs buffers and then notify RX_E_CLEANUP_DONE to Rx fsm.
 */
static void
bnad_rx_cleanup(void *work)
{
	struct bnad_rx_info *rx_info =
		container_of(work, struct bnad_rx_info, rx_cleanup_work);
	struct bnad_rx_ctrl *rx_ctrl;
	struct bnad *bnad = NULL;
	unsigned long flags;
	u32 i;

	for (i = 0; i < BNAD_MAX_RXP_PER_RX; i++) {
		rx_ctrl = &rx_info->rx_ctrl[i];

		if (!rx_ctrl->ccb)
			continue;

		bnad = rx_ctrl->ccb->bnad;

		/*
		 * Wait till the poll handler has exited
		 * and nothing can be scheduled anymore
		 */
		napi_disable(&rx_ctrl->napi);

		bnad_cq_cleanup(bnad, rx_ctrl->ccb);
		bnad_rxq_cleanup(bnad, rx_ctrl->ccb->rcb[0]);
		if (rx_ctrl->ccb->rcb[1])
			bnad_rxq_cleanup(bnad, rx_ctrl->ccb->rcb[1]);
	}

	spin_lock_irqsave(&bnad->bna_lock, flags);
	bna_rx_cleanup_complete(rx_info->rx);
	spin_unlock_irqrestore(&bnad->bna_lock, flags);
}

static void
bnad_cb_rx_cleanup(struct bnad *bnad, struct bna_rx *rx)
{
	struct bnad_rx_info *rx_info = (struct bnad_rx_info *)rx->priv;
	struct bna_ccb *ccb;
	struct bnad_rx_ctrl *rx_ctrl;
	int i;

	for (i = 0; i < BNAD_MAX_RXP_PER_RX; i++) {
		rx_ctrl = &rx_info->rx_ctrl[i];
		ccb = rx_ctrl->ccb;
		if (!ccb)
			continue;

		clear_bit(BNAD_RXQ_STARTED, &ccb->rcb[0]->flags);

		if (ccb->rcb[1])
			clear_bit(BNAD_RXQ_STARTED, &ccb->rcb[1]->flags);
	}

	queue_work(bnad->work_q, &rx_info->rx_cleanup_work);
}

static void
bnad_cb_rx_post(struct bnad *bnad, struct bna_rx *rx)
{
	struct bnad_rx_info *rx_info = (struct bnad_rx_info *)rx->priv;
	struct bna_ccb *ccb;
	struct bna_rcb *rcb;
	struct bnad_rx_ctrl *rx_ctrl;
	int i, j;

	for (i = 0; i < BNAD_MAX_RXP_PER_RX; i++) {
		rx_ctrl = &rx_info->rx_ctrl[i];
		ccb = rx_ctrl->ccb;
		if (!ccb)
			continue;

		napi_enable(&rx_ctrl->napi);

		for (j = 0; j < BNAD_MAX_RXQ_PER_RXP; j++) {
			rcb = ccb->rcb[j];
			if (!rcb)
				continue;

			bnad_rxq_alloc_init(bnad, rcb);
			set_bit(BNAD_RXQ_STARTED, &rcb->flags);
			set_bit(BNAD_RXQ_POST_OK, &rcb->flags);
			bnad_rxq_post(bnad, rcb);
		}
	}
}

static void
bnad_cb_rx_disabled(void *arg, struct bna_rx *rx)
{
	struct bnad *bnad = (struct bnad *)arg;

	complete(&bnad->bnad_completions.rx_comp);
}

static void
bnad_cb_rx_mcast_add(struct bnad *bnad, struct bna_rx *rx)
{
	bnad->bnad_completions.mcast_comp_status = BNA_CB_SUCCESS;
	complete(&bnad->bnad_completions.mcast_comp);
}

void
bnad_cb_stats_get(struct bnad *bnad, enum bna_cb_status status,
		       struct bna_stats *stats)
{
	if (status == BNA_CB_SUCCESS)
		BNAD_UPDATE_CTR(bnad, hw_stats_updates);

	if (!netif_running(bnad->netdev) ||
		!test_bit(BNAD_RF_STATS_TIMER_RUNNING, &bnad->run_flags))
		return;

	mod_timer(&bnad->stats_timer,
		  jiffies + msecs_to_jiffies(BNAD_STATS_TIMER_FREQ));
}

static void
bnad_cb_enet_mtu_set(struct bnad *bnad)
{
	bnad->bnad_completions.mtu_comp_status = BNA_CB_SUCCESS;
	complete(&bnad->bnad_completions.mtu_comp);
}

void
bnad_cb_completion(void *arg, enum bfa_status status)
{
	struct bnad_iocmd_comp *iocmd_comp =
			(struct bnad_iocmd_comp *)arg;

	iocmd_comp->comp_status = (u32) status;
	complete(&iocmd_comp->comp);
}

/* Resource allocation, free functions */

static void
bnad_mem_free(struct bnad *bnad,
	      struct bna_mem_info *mem_info)
{
	int i;
	dma_addr_t dma_pa;

	if (mem_info->mdl == NULL)
		return;

	for (i = 0; i < mem_info->num; i++) {
		if (mem_info->mdl[i].kva != NULL) {
			if (mem_info->mem_type == BNA_MEM_T_DMA) {
				BNA_GET_DMA_ADDR(&(mem_info->mdl[i].dma),
						dma_pa);
				dma_free_coherent(&bnad->pcidev->dev,
						  mem_info->mdl[i].len,
						  mem_info->mdl[i].kva, dma_pa);
			} else
				kfree(mem_info->mdl[i].kva);
		}
	}
	kfree(mem_info->mdl);
	mem_info->mdl = NULL;
}

static int
bnad_mem_alloc(struct bnad *bnad,
	       struct bna_mem_info *mem_info)
{
	int i;
	dma_addr_t dma_pa;

	if ((mem_info->num == 0) || (mem_info->len == 0)) {
		mem_info->mdl = NULL;
		return 0;
	}

	mem_info->mdl = kcalloc(mem_info->num, sizeof(struct bna_mem_descr),
				GFP_KERNEL);
	if (mem_info->mdl == NULL)
		return -ENOMEM;

	if (mem_info->mem_type == BNA_MEM_T_DMA) {
		for (i = 0; i < mem_info->num; i++) {
			mem_info->mdl[i].len = mem_info->len;
			mem_info->mdl[i].kva =
				dma_alloc_coherent(&bnad->pcidev->dev,
						   mem_info->len, &dma_pa,
						   GFP_KERNEL);
			if (mem_info->mdl[i].kva == NULL)
				goto err_return;

			BNA_SET_DMA_ADDR(dma_pa,
					 &(mem_info->mdl[i].dma));
		}
	} else {
		for (i = 0; i < mem_info->num; i++) {
			mem_info->mdl[i].len = mem_info->len;
			mem_info->mdl[i].kva = kzalloc(mem_info->len,
							GFP_KERNEL);
			if (mem_info->mdl[i].kva == NULL)
				goto err_return;
		}
	}

	return 0;

err_return:
	bnad_mem_free(bnad, mem_info);
	return -ENOMEM;
}

/* Free IRQ for Mailbox */
static void
bnad_mbox_irq_free(struct bnad *bnad)
{
	int irq;
	unsigned long flags;

	spin_lock_irqsave(&bnad->bna_lock, flags);
	bnad_disable_mbox_irq(bnad);
	spin_unlock_irqrestore(&bnad->bna_lock, flags);

	irq = BNAD_GET_MBOX_IRQ(bnad);
	free_irq(irq, bnad);
}

/*
 * Allocates IRQ for Mailbox, but keep it disabled
 * This will be enabled once we get the mbox enable callback
 * from bna
 */
static int
bnad_mbox_irq_alloc(struct bnad *bnad)
{
	int		err = 0;
	unsigned long	irq_flags, flags;
	u32	irq;
	irq_handler_t	irq_handler;

	spin_lock_irqsave(&bnad->bna_lock, flags);
	if (bnad->cfg_flags & BNAD_CF_MSIX) {
		irq_handler = (irq_handler_t)bnad_msix_mbox_handler;
		irq = bnad->msix_table[BNAD_MAILBOX_MSIX_INDEX].vector;
		irq_flags = 0;
	} else {
		irq_handler = (irq_handler_t)bnad_isr;
		irq = bnad->pcidev->irq;
		irq_flags = IRQF_SHARED;
	}

	spin_unlock_irqrestore(&bnad->bna_lock, flags);
	sprintf(bnad->mbox_irq_name, "%s", BNAD_NAME);

	/*
	 * Set the Mbox IRQ disable flag, so that the IRQ handler
	 * called from request_irq() for SHARED IRQs do not execute
	 */
	set_bit(BNAD_RF_MBOX_IRQ_DISABLED, &bnad->run_flags);

	BNAD_UPDATE_CTR(bnad, mbox_intr_disabled);

	err = request_irq(irq, irq_handler, irq_flags,
			  bnad->mbox_irq_name, bnad);

	return err;
}

static void
bnad_txrx_irq_free(struct bnad *bnad, struct bna_intr_info *intr_info)
{
	kfree(intr_info->idl);
	intr_info->idl = NULL;
}

/* Allocates Interrupt Descriptor List for MSIX/INT-X vectors */
static int
bnad_txrx_irq_alloc(struct bnad *bnad, enum bnad_intr_source src,
		    u32 txrx_id, struct bna_intr_info *intr_info)
{
	int i, vector_start = 0;
	u32 cfg_flags;
	unsigned long flags;

	spin_lock_irqsave(&bnad->bna_lock, flags);
	cfg_flags = bnad->cfg_flags;
	spin_unlock_irqrestore(&bnad->bna_lock, flags);

	if (cfg_flags & BNAD_CF_MSIX) {
		intr_info->intr_type = BNA_INTR_T_MSIX;
		intr_info->idl = kcalloc(intr_info->num,
					sizeof(struct bna_intr_descr),
					GFP_KERNEL);
		if (!intr_info->idl)
			return -ENOMEM;

		switch (src) {
		case BNAD_INTR_TX:
			vector_start = BNAD_MAILBOX_MSIX_VECTORS + txrx_id;
			break;

		case BNAD_INTR_RX:
			vector_start = BNAD_MAILBOX_MSIX_VECTORS +
					(bnad->num_tx * bnad->num_txq_per_tx) +
					txrx_id;
			break;

		default:
			BUG();
		}

		for (i = 0; i < intr_info->num; i++)
			intr_info->idl[i].vector = vector_start + i;
	} else {
		intr_info->intr_type = BNA_INTR_T_INTX;
		intr_info->num = 1;
		intr_info->idl = kcalloc(intr_info->num,
					sizeof(struct bna_intr_descr),
					GFP_KERNEL);
		if (!intr_info->idl)
			return -ENOMEM;

		switch (src) {
		case BNAD_INTR_TX:
			intr_info->idl[0].vector = BNAD_INTX_TX_IB_BITMASK;
			break;

		case BNAD_INTR_RX:
			intr_info->idl[0].vector = BNAD_INTX_RX_IB_BITMASK;
			break;
		}
	}
	return 0;
}

/* NOTE: Should be called for MSIX only
 * Unregisters Tx MSIX vector(s) from the kernel
 */
static void
bnad_tx_msix_unregister(struct bnad *bnad, struct bnad_tx_info *tx_info,
			int num_txqs)
{
	int i;
	int vector_num;

	for (i = 0; i < num_txqs; i++) {
		if (tx_info->tcb[i] == NULL)
			continue;

		vector_num = tx_info->tcb[i]->intr_vector;
		free_irq(bnad->msix_table[vector_num].vector, tx_info->tcb[i]);
	}
}

/* NOTE: Should be called for MSIX only
 * Registers Tx MSIX vector(s) and ISR(s), cookie with the kernel
 */
static int
bnad_tx_msix_register(struct bnad *bnad, struct bnad_tx_info *tx_info,
			u32 tx_id, int num_txqs)
{
	int i;
	int err;
	int vector_num;

	for (i = 0; i < num_txqs; i++) {
		vector_num = tx_info->tcb[i]->intr_vector;
		sprintf(tx_info->tcb[i]->name, "%s TXQ %d", bnad->netdev->name,
				tx_id + tx_info->tcb[i]->id);
		err = request_irq(bnad->msix_table[vector_num].vector,
				  (irq_handler_t)bnad_msix_tx, 0,
				  tx_info->tcb[i]->name,
				  tx_info->tcb[i]);
		if (err)
			goto err_return;
	}

	return 0;

err_return:
	if (i > 0)
		bnad_tx_msix_unregister(bnad, tx_info, (i - 1));
	return -1;
}

/* NOTE: Should be called for MSIX only
 * Unregisters Rx MSIX vector(s) from the kernel
 */
static void
bnad_rx_msix_unregister(struct bnad *bnad, struct bnad_rx_info *rx_info,
			int num_rxps)
{
	int i;
	int vector_num;

	for (i = 0; i < num_rxps; i++) {
		if (rx_info->rx_ctrl[i].ccb == NULL)
			continue;

		vector_num = rx_info->rx_ctrl[i].ccb->intr_vector;
		free_irq(bnad->msix_table[vector_num].vector,
			 rx_info->rx_ctrl[i].ccb);
	}
}

/* NOTE: Should be called for MSIX only
 * Registers Tx MSIX vector(s) and ISR(s), cookie with the kernel
 */
static int
bnad_rx_msix_register(struct bnad *bnad, struct bnad_rx_info *rx_info,
			u32 rx_id, int num_rxps)
{
	int i;
	int err;
	int vector_num;

	for (i = 0; i < num_rxps; i++) {
		vector_num = rx_info->rx_ctrl[i].ccb->intr_vector;
		sprintf(rx_info->rx_ctrl[i].ccb->name, "%s CQ %d",
			bnad->netdev->name,
			rx_id + rx_info->rx_ctrl[i].ccb->id);
		err = request_irq(bnad->msix_table[vector_num].vector,
				  (irq_handler_t)bnad_msix_rx, 0,
				  rx_info->rx_ctrl[i].ccb->name,
				  rx_info->rx_ctrl[i].ccb);
		if (err)
			goto err_return;
	}

	return 0;

err_return:
	if (i > 0)
		bnad_rx_msix_unregister(bnad, rx_info, (i - 1));
	return -1;
}

/* Free Tx object Resources */
static void
bnad_tx_res_free(struct bnad *bnad, struct bna_res_info *res_info)
{
	int i;

	for (i = 0; i < BNA_TX_RES_T_MAX; i++) {
		if (res_info[i].res_type == BNA_RES_T_MEM)
			bnad_mem_free(bnad, &res_info[i].res_u.mem_info);
		else if (res_info[i].res_type == BNA_RES_T_INTR)
			bnad_txrx_irq_free(bnad, &res_info[i].res_u.intr_info);
	}
}

/* Allocates memory and interrupt resources for Tx object */
static int
bnad_tx_res_alloc(struct bnad *bnad, struct bna_res_info *res_info,
		  u32 tx_id)
{
	int i, err = 0;

	for (i = 0; i < BNA_TX_RES_T_MAX; i++) {
		if (res_info[i].res_type == BNA_RES_T_MEM)
			err = bnad_mem_alloc(bnad,
					&res_info[i].res_u.mem_info);
		else if (res_info[i].res_type == BNA_RES_T_INTR)
			err = bnad_txrx_irq_alloc(bnad, BNAD_INTR_TX, tx_id,
					&res_info[i].res_u.intr_info);
		if (err)
			goto err_return;
	}
	return 0;

err_return:
	bnad_tx_res_free(bnad, res_info);
	return err;
}

/* Free Rx object Resources */
static void
bnad_rx_res_free(struct bnad *bnad, struct bna_res_info *res_info)
{
	int i;

	for (i = 0; i < BNA_RX_RES_T_MAX; i++) {
		if (res_info[i].res_type == BNA_RES_T_MEM)
			bnad_mem_free(bnad, &res_info[i].res_u.mem_info);
		else if (res_info[i].res_type == BNA_RES_T_INTR)
			bnad_txrx_irq_free(bnad, &res_info[i].res_u.intr_info);
	}
}

/* Allocates memory and interrupt resources for Rx object */
static int
bnad_rx_res_alloc(struct bnad *bnad, struct bna_res_info *res_info,
		  uint rx_id)
{
	int i, err = 0;

	/* All memory needs to be allocated before setup_ccbs */
	for (i = 0; i < BNA_RX_RES_T_MAX; i++) {
		if (res_info[i].res_type == BNA_RES_T_MEM)
			err = bnad_mem_alloc(bnad,
					&res_info[i].res_u.mem_info);
		else if (res_info[i].res_type == BNA_RES_T_INTR)
			err = bnad_txrx_irq_alloc(bnad, BNAD_INTR_RX, rx_id,
					&res_info[i].res_u.intr_info);
		if (err)
			goto err_return;
	}
	return 0;

err_return:
	bnad_rx_res_free(bnad, res_info);
	return err;
}

/* Timer callbacks */
/* a) IOC timer */
static void
bnad_ioc_timeout(unsigned long data)
{
	struct bnad *bnad = (struct bnad *)data;
	unsigned long flags;

	spin_lock_irqsave(&bnad->bna_lock, flags);
	bfa_nw_ioc_timeout(&bnad->bna.ioceth.ioc);
	spin_unlock_irqrestore(&bnad->bna_lock, flags);
}

static void
bnad_ioc_hb_check(unsigned long data)
{
	struct bnad *bnad = (struct bnad *)data;
	unsigned long flags;

	spin_lock_irqsave(&bnad->bna_lock, flags);
	bfa_nw_ioc_hb_check(&bnad->bna.ioceth.ioc);
	spin_unlock_irqrestore(&bnad->bna_lock, flags);
}

static void
bnad_iocpf_timeout(unsigned long data)
{
	struct bnad *bnad = (struct bnad *)data;
	unsigned long flags;

	spin_lock_irqsave(&bnad->bna_lock, flags);
	bfa_nw_iocpf_timeout(&bnad->bna.ioceth.ioc);
	spin_unlock_irqrestore(&bnad->bna_lock, flags);
}

static void
bnad_iocpf_sem_timeout(unsigned long data)
{
	struct bnad *bnad = (struct bnad *)data;
	unsigned long flags;

	spin_lock_irqsave(&bnad->bna_lock, flags);
	bfa_nw_iocpf_sem_timeout(&bnad->bna.ioceth.ioc);
	spin_unlock_irqrestore(&bnad->bna_lock, flags);
}

/*
 * All timer routines use bnad->bna_lock to protect against
 * the following race, which may occur in case of no locking:
 *	Time	CPU m	CPU n
 *	0       1 = test_bit
 *	1			clear_bit
 *	2			del_timer_sync
 *	3	mod_timer
 */

/* b) Dynamic Interrupt Moderation Timer */
static void
bnad_dim_timeout(unsigned long data)
{
	struct bnad *bnad = (struct bnad *)data;
	struct bnad_rx_info *rx_info;
	struct bnad_rx_ctrl *rx_ctrl;
	int i, j;
	unsigned long flags;

	if (!netif_carrier_ok(bnad->netdev))
		return;

	spin_lock_irqsave(&bnad->bna_lock, flags);
	for (i = 0; i < bnad->num_rx; i++) {
		rx_info = &bnad->rx_info[i];
		if (!rx_info->rx)
			continue;
		for (j = 0; j < bnad->num_rxp_per_rx; j++) {
			rx_ctrl = &rx_info->rx_ctrl[j];
			if (!rx_ctrl->ccb)
				continue;
			bna_rx_dim_update(rx_ctrl->ccb);
		}
	}

	/* Check for BNAD_CF_DIM_ENABLED, does not eleminate a race */
	if (test_bit(BNAD_RF_DIM_TIMER_RUNNING, &bnad->run_flags))
		mod_timer(&bnad->dim_timer,
			  jiffies + msecs_to_jiffies(BNAD_DIM_TIMER_FREQ));
	spin_unlock_irqrestore(&bnad->bna_lock, flags);
}

/* c)  Statistics Timer */
static void
bnad_stats_timeout(unsigned long data)
{
	struct bnad *bnad = (struct bnad *)data;
	unsigned long flags;

	if (!netif_running(bnad->netdev) ||
		!test_bit(BNAD_RF_STATS_TIMER_RUNNING, &bnad->run_flags))
		return;

	spin_lock_irqsave(&bnad->bna_lock, flags);
	bna_hw_stats_get(&bnad->bna);
	spin_unlock_irqrestore(&bnad->bna_lock, flags);
}

/*
 * Set up timer for DIM
 * Called with bnad->bna_lock held
 */
void
bnad_dim_timer_start(struct bnad *bnad)
{
	if (bnad->cfg_flags & BNAD_CF_DIM_ENABLED &&
	    !test_bit(BNAD_RF_DIM_TIMER_RUNNING, &bnad->run_flags)) {
		setup_timer(&bnad->dim_timer, bnad_dim_timeout,
			    (unsigned long)bnad);
		set_bit(BNAD_RF_DIM_TIMER_RUNNING, &bnad->run_flags);
		mod_timer(&bnad->dim_timer,
			  jiffies + msecs_to_jiffies(BNAD_DIM_TIMER_FREQ));
	}
}

/*
 * Set up timer for statistics
 * Called with mutex_lock(&bnad->conf_mutex) held
 */
static void
bnad_stats_timer_start(struct bnad *bnad)
{
	unsigned long flags;

	spin_lock_irqsave(&bnad->bna_lock, flags);
	if (!test_and_set_bit(BNAD_RF_STATS_TIMER_RUNNING, &bnad->run_flags)) {
		setup_timer(&bnad->stats_timer, bnad_stats_timeout,
			    (unsigned long)bnad);
		mod_timer(&bnad->stats_timer,
			  jiffies + msecs_to_jiffies(BNAD_STATS_TIMER_FREQ));
	}
	spin_unlock_irqrestore(&bnad->bna_lock, flags);
}

/*
 * Stops the stats timer
 * Called with mutex_lock(&bnad->conf_mutex) held
 */
static void
bnad_stats_timer_stop(struct bnad *bnad)
{
	int to_del = 0;
	unsigned long flags;

	spin_lock_irqsave(&bnad->bna_lock, flags);
	if (test_and_clear_bit(BNAD_RF_STATS_TIMER_RUNNING, &bnad->run_flags))
		to_del = 1;
	spin_unlock_irqrestore(&bnad->bna_lock, flags);
	if (to_del)
		del_timer_sync(&bnad->stats_timer);
}

/* Utilities */

static void
bnad_netdev_mc_list_get(struct net_device *netdev, u8 *mc_list)
{
	int i = 1; /* Index 0 has broadcast address */
	struct netdev_hw_addr *mc_addr;

	netdev_for_each_mc_addr(mc_addr, netdev) {
		ether_addr_copy(&mc_list[i * ETH_ALEN], &mc_addr->addr[0]);
		i++;
	}
}

static int
bnad_napi_poll_rx(struct napi_struct *napi, int budget)
{
	struct bnad_rx_ctrl *rx_ctrl =
		container_of(napi, struct bnad_rx_ctrl, napi);
	struct bnad *bnad = rx_ctrl->bnad;
	int rcvd = 0;

	rx_ctrl->rx_poll_ctr++;

	if (!netif_carrier_ok(bnad->netdev))
		goto poll_exit;

	rcvd = bnad_cq_process(bnad, rx_ctrl->ccb, budget);
	if (rcvd >= budget)
		return rcvd;

poll_exit:
	napi_complete(napi);

	rx_ctrl->rx_complete++;

	if (rx_ctrl->ccb)
		bnad_enable_rx_irq_unsafe(rx_ctrl->ccb);

	return rcvd;
}

#define BNAD_NAPI_POLL_QUOTA		64
static void
bnad_napi_add(struct bnad *bnad, u32 rx_id)
{
	struct bnad_rx_ctrl *rx_ctrl;
	int i;

	/* Initialize & enable NAPI */
	for (i = 0; i <	bnad->num_rxp_per_rx; i++) {
		rx_ctrl = &bnad->rx_info[rx_id].rx_ctrl[i];
		netif_napi_add(bnad->netdev, &rx_ctrl->napi,
			       bnad_napi_poll_rx, BNAD_NAPI_POLL_QUOTA);
	}
}

static void
bnad_napi_delete(struct bnad *bnad, u32 rx_id)
{
	int i;

	/* First disable and then clean up */
	for (i = 0; i < bnad->num_rxp_per_rx; i++)
		netif_napi_del(&bnad->rx_info[rx_id].rx_ctrl[i].napi);
}

/* Should be held with conf_lock held */
void
bnad_destroy_tx(struct bnad *bnad, u32 tx_id)
{
	struct bnad_tx_info *tx_info = &bnad->tx_info[tx_id];
	struct bna_res_info *res_info = &bnad->tx_res_info[tx_id].res_info[0];
	unsigned long flags;

	if (!tx_info->tx)
		return;

	init_completion(&bnad->bnad_completions.tx_comp);
	spin_lock_irqsave(&bnad->bna_lock, flags);
	bna_tx_disable(tx_info->tx, BNA_HARD_CLEANUP, bnad_cb_tx_disabled);
	spin_unlock_irqrestore(&bnad->bna_lock, flags);
	wait_for_completion(&bnad->bnad_completions.tx_comp);

	if (tx_info->tcb[0]->intr_type == BNA_INTR_T_MSIX)
		bnad_tx_msix_unregister(bnad, tx_info,
			bnad->num_txq_per_tx);

	spin_lock_irqsave(&bnad->bna_lock, flags);
	bna_tx_destroy(tx_info->tx);
	spin_unlock_irqrestore(&bnad->bna_lock, flags);

	tx_info->tx = NULL;
	tx_info->tx_id = 0;

	bnad_tx_res_free(bnad, res_info);
}

/* Should be held with conf_lock held */
int
bnad_setup_tx(struct bnad *bnad, u32 tx_id)
{
	int err;
	struct bnad_tx_info *tx_info = &bnad->tx_info[tx_id];
	struct bna_res_info *res_info = &bnad->tx_res_info[tx_id].res_info[0];
	struct bna_intr_info *intr_info =
			&res_info[BNA_TX_RES_INTR_T_TXCMPL].res_u.intr_info;
	struct bna_tx_config *tx_config = &bnad->tx_config[tx_id];
	static const struct bna_tx_event_cbfn tx_cbfn = {
		.tcb_setup_cbfn = bnad_cb_tcb_setup,
		.tcb_destroy_cbfn = bnad_cb_tcb_destroy,
		.tx_stall_cbfn = bnad_cb_tx_stall,
		.tx_resume_cbfn = bnad_cb_tx_resume,
		.tx_cleanup_cbfn = bnad_cb_tx_cleanup,
	};

	struct bna_tx *tx;
	unsigned long flags;

	tx_info->tx_id = tx_id;

	/* Initialize the Tx object configuration */
	tx_config->num_txq = bnad->num_txq_per_tx;
	tx_config->txq_depth = bnad->txq_depth;
	tx_config->tx_type = BNA_TX_T_REGULAR;
	tx_config->coalescing_timeo = bnad->tx_coalescing_timeo;

	/* Get BNA's resource requirement for one tx object */
	spin_lock_irqsave(&bnad->bna_lock, flags);
	bna_tx_res_req(bnad->num_txq_per_tx,
		bnad->txq_depth, res_info);
	spin_unlock_irqrestore(&bnad->bna_lock, flags);

	/* Fill Unmap Q memory requirements */
	BNAD_FILL_UNMAPQ_MEM_REQ(&res_info[BNA_TX_RES_MEM_T_UNMAPQ],
			bnad->num_txq_per_tx, (sizeof(struct bnad_tx_unmap) *
			bnad->txq_depth));

	/* Allocate resources */
	err = bnad_tx_res_alloc(bnad, res_info, tx_id);
	if (err)
		return err;

	/* Ask BNA to create one Tx object, supplying required resources */
	spin_lock_irqsave(&bnad->bna_lock, flags);
	tx = bna_tx_create(&bnad->bna, bnad, tx_config, &tx_cbfn, res_info,
			tx_info);
	spin_unlock_irqrestore(&bnad->bna_lock, flags);
	if (!tx) {
		err = -ENOMEM;
		goto err_return;
	}
	tx_info->tx = tx;

	INIT_DELAYED_WORK(&tx_info->tx_cleanup_work,
			(work_func_t)bnad_tx_cleanup);

	/* Register ISR for the Tx object */
	if (intr_info->intr_type == BNA_INTR_T_MSIX) {
		err = bnad_tx_msix_register(bnad, tx_info,
			tx_id, bnad->num_txq_per_tx);
		if (err)
			goto cleanup_tx;
	}

	spin_lock_irqsave(&bnad->bna_lock, flags);
	bna_tx_enable(tx);
	spin_unlock_irqrestore(&bnad->bna_lock, flags);

	return 0;

cleanup_tx:
	spin_lock_irqsave(&bnad->bna_lock, flags);
	bna_tx_destroy(tx_info->tx);
	spin_unlock_irqrestore(&bnad->bna_lock, flags);
	tx_info->tx = NULL;
	tx_info->tx_id = 0;
err_return:
	bnad_tx_res_free(bnad, res_info);
	return err;
}

/* Setup the rx config for bna_rx_create */
/* bnad decides the configuration */
static void
bnad_init_rx_config(struct bnad *bnad, struct bna_rx_config *rx_config)
{
	memset(rx_config, 0, sizeof(*rx_config));
	rx_config->rx_type = BNA_RX_T_REGULAR;
	rx_config->num_paths = bnad->num_rxp_per_rx;
	rx_config->coalescing_timeo = bnad->rx_coalescing_timeo;

	if (bnad->num_rxp_per_rx > 1) {
		rx_config->rss_status = BNA_STATUS_T_ENABLED;
		rx_config->rss_config.hash_type =
				(BFI_ENET_RSS_IPV6 |
				 BFI_ENET_RSS_IPV6_TCP |
				 BFI_ENET_RSS_IPV4 |
				 BFI_ENET_RSS_IPV4_TCP);
		rx_config->rss_config.hash_mask =
				bnad->num_rxp_per_rx - 1;
		netdev_rss_key_fill(rx_config->rss_config.toeplitz_hash_key,
			sizeof(rx_config->rss_config.toeplitz_hash_key));
	} else {
		rx_config->rss_status = BNA_STATUS_T_DISABLED;
		memset(&rx_config->rss_config, 0,
		       sizeof(rx_config->rss_config));
	}

	rx_config->frame_size = BNAD_FRAME_SIZE(bnad->netdev->mtu);
	rx_config->q0_multi_buf = BNA_STATUS_T_DISABLED;

	/* BNA_RXP_SINGLE - one data-buffer queue
	 * BNA_RXP_SLR - one small-buffer and one large-buffer queues
	 * BNA_RXP_HDS - one header-buffer and one data-buffer queues
	 */
	/* TODO: configurable param for queue type */
	rx_config->rxp_type = BNA_RXP_SLR;

	if (BNAD_PCI_DEV_IS_CAT2(bnad) &&
	    rx_config->frame_size > 4096) {
		/* though size_routing_enable is set in SLR,
		 * small packets may get routed to same rxq.
		 * set buf_size to 2048 instead of PAGE_SIZE.
		 */
		rx_config->q0_buf_size = 2048;
		/* this should be in multiples of 2 */
		rx_config->q0_num_vecs = 4;
		rx_config->q0_depth = bnad->rxq_depth * rx_config->q0_num_vecs;
		rx_config->q0_multi_buf = BNA_STATUS_T_ENABLED;
	} else {
		rx_config->q0_buf_size = rx_config->frame_size;
		rx_config->q0_num_vecs = 1;
		rx_config->q0_depth = bnad->rxq_depth;
	}

	/* initialize for q1 for BNA_RXP_SLR/BNA_RXP_HDS */
	if (rx_config->rxp_type == BNA_RXP_SLR) {
		rx_config->q1_depth = bnad->rxq_depth;
		rx_config->q1_buf_size = BFI_SMALL_RXBUF_SIZE;
	}

	rx_config->vlan_strip_status =
		(bnad->netdev->features & NETIF_F_HW_VLAN_CTAG_RX) ?
		BNA_STATUS_T_ENABLED : BNA_STATUS_T_DISABLED;
}

static void
bnad_rx_ctrl_init(struct bnad *bnad, u32 rx_id)
{
	struct bnad_rx_info *rx_info = &bnad->rx_info[rx_id];
	int i;

	for (i = 0; i < bnad->num_rxp_per_rx; i++)
		rx_info->rx_ctrl[i].bnad = bnad;
}

/* Called with mutex_lock(&bnad->conf_mutex) held */
static u32
bnad_reinit_rx(struct bnad *bnad)
{
	struct net_device *netdev = bnad->netdev;
	u32 err = 0, current_err = 0;
	u32 rx_id = 0, count = 0;
	unsigned long flags;

	/* destroy and create new rx objects */
	for (rx_id = 0; rx_id < bnad->num_rx; rx_id++) {
		if (!bnad->rx_info[rx_id].rx)
			continue;
		bnad_destroy_rx(bnad, rx_id);
	}

	spin_lock_irqsave(&bnad->bna_lock, flags);
	bna_enet_mtu_set(&bnad->bna.enet,
			 BNAD_FRAME_SIZE(bnad->netdev->mtu), NULL);
	spin_unlock_irqrestore(&bnad->bna_lock, flags);

	for (rx_id = 0; rx_id < bnad->num_rx; rx_id++) {
		count++;
		current_err = bnad_setup_rx(bnad, rx_id);
		if (current_err && !err) {
			err = current_err;
			netdev_err(netdev, "RXQ:%u setup failed\n", rx_id);
		}
	}

	/* restore rx configuration */
	if (bnad->rx_info[0].rx && !err) {
		bnad_restore_vlans(bnad, 0);
		bnad_enable_default_bcast(bnad);
		spin_lock_irqsave(&bnad->bna_lock, flags);
		bnad_mac_addr_set_locked(bnad, netdev->dev_addr);
		spin_unlock_irqrestore(&bnad->bna_lock, flags);
		bnad_set_rx_mode(netdev);
	}

	return count;
}

/* Called with bnad_conf_lock() held */
void
bnad_destroy_rx(struct bnad *bnad, u32 rx_id)
{
	struct bnad_rx_info *rx_info = &bnad->rx_info[rx_id];
	struct bna_rx_config *rx_config = &bnad->rx_config[rx_id];
	struct bna_res_info *res_info = &bnad->rx_res_info[rx_id].res_info[0];
	unsigned long flags;
	int to_del = 0;

	if (!rx_info->rx)
		return;

	if (0 == rx_id) {
		spin_lock_irqsave(&bnad->bna_lock, flags);
		if (bnad->cfg_flags & BNAD_CF_DIM_ENABLED &&
		    test_bit(BNAD_RF_DIM_TIMER_RUNNING, &bnad->run_flags)) {
			clear_bit(BNAD_RF_DIM_TIMER_RUNNING, &bnad->run_flags);
			to_del = 1;
		}
		spin_unlock_irqrestore(&bnad->bna_lock, flags);
		if (to_del)
			del_timer_sync(&bnad->dim_timer);
	}

	init_completion(&bnad->bnad_completions.rx_comp);
	spin_lock_irqsave(&bnad->bna_lock, flags);
	bna_rx_disable(rx_info->rx, BNA_HARD_CLEANUP, bnad_cb_rx_disabled);
	spin_unlock_irqrestore(&bnad->bna_lock, flags);
	wait_for_completion(&bnad->bnad_completions.rx_comp);

	if (rx_info->rx_ctrl[0].ccb->intr_type == BNA_INTR_T_MSIX)
		bnad_rx_msix_unregister(bnad, rx_info, rx_config->num_paths);

	bnad_napi_delete(bnad, rx_id);

	spin_lock_irqsave(&bnad->bna_lock, flags);
	bna_rx_destroy(rx_info->rx);

	rx_info->rx = NULL;
	rx_info->rx_id = 0;
	spin_unlock_irqrestore(&bnad->bna_lock, flags);

	bnad_rx_res_free(bnad, res_info);
}

/* Called with mutex_lock(&bnad->conf_mutex) held */
int
bnad_setup_rx(struct bnad *bnad, u32 rx_id)
{
	int err;
	struct bnad_rx_info *rx_info = &bnad->rx_info[rx_id];
	struct bna_res_info *res_info = &bnad->rx_res_info[rx_id].res_info[0];
	struct bna_intr_info *intr_info =
			&res_info[BNA_RX_RES_T_INTR].res_u.intr_info;
	struct bna_rx_config *rx_config = &bnad->rx_config[rx_id];
	static const struct bna_rx_event_cbfn rx_cbfn = {
		.rcb_setup_cbfn = NULL,
		.rcb_destroy_cbfn = NULL,
		.ccb_setup_cbfn = bnad_cb_ccb_setup,
		.ccb_destroy_cbfn = bnad_cb_ccb_destroy,
		.rx_stall_cbfn = bnad_cb_rx_stall,
		.rx_cleanup_cbfn = bnad_cb_rx_cleanup,
		.rx_post_cbfn = bnad_cb_rx_post,
	};
	struct bna_rx *rx;
	unsigned long flags;

	rx_info->rx_id = rx_id;

	/* Initialize the Rx object configuration */
	bnad_init_rx_config(bnad, rx_config);

	/* Get BNA's resource requirement for one Rx object */
	spin_lock_irqsave(&bnad->bna_lock, flags);
	bna_rx_res_req(rx_config, res_info);
	spin_unlock_irqrestore(&bnad->bna_lock, flags);

	/* Fill Unmap Q memory requirements */
	BNAD_FILL_UNMAPQ_MEM_REQ(&res_info[BNA_RX_RES_MEM_T_UNMAPDQ],
				 rx_config->num_paths,
			(rx_config->q0_depth *
			 sizeof(struct bnad_rx_unmap)) +
			 sizeof(struct bnad_rx_unmap_q));

	if (rx_config->rxp_type != BNA_RXP_SINGLE) {
		BNAD_FILL_UNMAPQ_MEM_REQ(&res_info[BNA_RX_RES_MEM_T_UNMAPHQ],
					 rx_config->num_paths,
				(rx_config->q1_depth *
				 sizeof(struct bnad_rx_unmap) +
				 sizeof(struct bnad_rx_unmap_q)));
	}
	/* Allocate resource */
	err = bnad_rx_res_alloc(bnad, res_info, rx_id);
	if (err)
		return err;

	bnad_rx_ctrl_init(bnad, rx_id);

	/* Ask BNA to create one Rx object, supplying required resources */
	spin_lock_irqsave(&bnad->bna_lock, flags);
	rx = bna_rx_create(&bnad->bna, bnad, rx_config, &rx_cbfn, res_info,
			rx_info);
	if (!rx) {
		err = -ENOMEM;
		spin_unlock_irqrestore(&bnad->bna_lock, flags);
		goto err_return;
	}
	rx_info->rx = rx;
	spin_unlock_irqrestore(&bnad->bna_lock, flags);

	INIT_WORK(&rx_info->rx_cleanup_work,
			(work_func_t)(bnad_rx_cleanup));

	/*
	 * Init NAPI, so that state is set to NAPI_STATE_SCHED,
	 * so that IRQ handler cannot schedule NAPI at this point.
	 */
	bnad_napi_add(bnad, rx_id);

	/* Register ISR for the Rx object */
	if (intr_info->intr_type == BNA_INTR_T_MSIX) {
		err = bnad_rx_msix_register(bnad, rx_info, rx_id,
						rx_config->num_paths);
		if (err)
			goto err_return;
	}

	spin_lock_irqsave(&bnad->bna_lock, flags);
	if (0 == rx_id) {
		/* Set up Dynamic Interrupt Moderation Vector */
		if (bnad->cfg_flags & BNAD_CF_DIM_ENABLED)
			bna_rx_dim_reconfig(&bnad->bna, bna_napi_dim_vector);

		/* Enable VLAN filtering only on the default Rx */
		bna_rx_vlanfilter_enable(rx);

		/* Start the DIM timer */
		bnad_dim_timer_start(bnad);
	}

	bna_rx_enable(rx);
	spin_unlock_irqrestore(&bnad->bna_lock, flags);

	return 0;

err_return:
	bnad_destroy_rx(bnad, rx_id);
	return err;
}

/* Called with conf_lock & bnad->bna_lock held */
void
bnad_tx_coalescing_timeo_set(struct bnad *bnad)
{
	struct bnad_tx_info *tx_info;

	tx_info = &bnad->tx_info[0];
	if (!tx_info->tx)
		return;

	bna_tx_coalescing_timeo_set(tx_info->tx, bnad->tx_coalescing_timeo);
}

/* Called with conf_lock & bnad->bna_lock held */
void
bnad_rx_coalescing_timeo_set(struct bnad *bnad)
{
	struct bnad_rx_info *rx_info;
	int	i;

	for (i = 0; i < bnad->num_rx; i++) {
		rx_info = &bnad->rx_info[i];
		if (!rx_info->rx)
			continue;
		bna_rx_coalescing_timeo_set(rx_info->rx,
				bnad->rx_coalescing_timeo);
	}
}

/*
 * Called with bnad->bna_lock held
 */
int
bnad_mac_addr_set_locked(struct bnad *bnad, const u8 *mac_addr)
{
	int ret;

	if (!is_valid_ether_addr(mac_addr))
		return -EADDRNOTAVAIL;

	/* If datapath is down, pretend everything went through */
	if (!bnad->rx_info[0].rx)
		return 0;

	ret = bna_rx_ucast_set(bnad->rx_info[0].rx, mac_addr);
	if (ret != BNA_CB_SUCCESS)
		return -EADDRNOTAVAIL;

	return 0;
}

/* Should be called with conf_lock held */
int
bnad_enable_default_bcast(struct bnad *bnad)
{
	struct bnad_rx_info *rx_info = &bnad->rx_info[0];
	int ret;
	unsigned long flags;

	init_completion(&bnad->bnad_completions.mcast_comp);

	spin_lock_irqsave(&bnad->bna_lock, flags);
	ret = bna_rx_mcast_add(rx_info->rx, bnad_bcast_addr,
			       bnad_cb_rx_mcast_add);
	spin_unlock_irqrestore(&bnad->bna_lock, flags);

	if (ret == BNA_CB_SUCCESS)
		wait_for_completion(&bnad->bnad_completions.mcast_comp);
	else
		return -ENODEV;

	if (bnad->bnad_completions.mcast_comp_status != BNA_CB_SUCCESS)
		return -ENODEV;

	return 0;
}

/* Called with mutex_lock(&bnad->conf_mutex) held */
void
bnad_restore_vlans(struct bnad *bnad, u32 rx_id)
{
	u16 vid;
	unsigned long flags;

	for_each_set_bit(vid, bnad->active_vlans, VLAN_N_VID) {
		spin_lock_irqsave(&bnad->bna_lock, flags);
		bna_rx_vlan_add(bnad->rx_info[rx_id].rx, vid);
		spin_unlock_irqrestore(&bnad->bna_lock, flags);
	}
}

/* Statistics utilities */
void
bnad_netdev_qstats_fill(struct bnad *bnad, struct rtnl_link_stats64 *stats)
{
	int i, j;

	for (i = 0; i < bnad->num_rx; i++) {
		for (j = 0; j < bnad->num_rxp_per_rx; j++) {
			if (bnad->rx_info[i].rx_ctrl[j].ccb) {
				stats->rx_packets += bnad->rx_info[i].
				rx_ctrl[j].ccb->rcb[0]->rxq->rx_packets;
				stats->rx_bytes += bnad->rx_info[i].
					rx_ctrl[j].ccb->rcb[0]->rxq->rx_bytes;
				if (bnad->rx_info[i].rx_ctrl[j].ccb->rcb[1] &&
					bnad->rx_info[i].rx_ctrl[j].ccb->
					rcb[1]->rxq) {
					stats->rx_packets +=
						bnad->rx_info[i].rx_ctrl[j].
						ccb->rcb[1]->rxq->rx_packets;
					stats->rx_bytes +=
						bnad->rx_info[i].rx_ctrl[j].
						ccb->rcb[1]->rxq->rx_bytes;
				}
			}
		}
	}
	for (i = 0; i < bnad->num_tx; i++) {
		for (j = 0; j < bnad->num_txq_per_tx; j++) {
			if (bnad->tx_info[i].tcb[j]) {
				stats->tx_packets +=
				bnad->tx_info[i].tcb[j]->txq->tx_packets;
				stats->tx_bytes +=
					bnad->tx_info[i].tcb[j]->txq->tx_bytes;
			}
		}
	}
}

/*
 * Must be called with the bna_lock held.
 */
void
bnad_netdev_hwstats_fill(struct bnad *bnad, struct rtnl_link_stats64 *stats)
{
	struct bfi_enet_stats_mac *mac_stats;
	u32 bmap;
	int i;

	mac_stats = &bnad->stats.bna_stats->hw_stats.mac_stats;
	stats->rx_errors =
		mac_stats->rx_fcs_error + mac_stats->rx_alignment_error +
		mac_stats->rx_frame_length_error + mac_stats->rx_code_error +
		mac_stats->rx_undersize;
	stats->tx_errors = mac_stats->tx_fcs_error +
					mac_stats->tx_undersize;
	stats->rx_dropped = mac_stats->rx_drop;
	stats->tx_dropped = mac_stats->tx_drop;
	stats->multicast = mac_stats->rx_multicast;
	stats->collisions = mac_stats->tx_total_collision;

	stats->rx_length_errors = mac_stats->rx_frame_length_error;

	/* receive ring buffer overflow  ?? */

	stats->rx_crc_errors = mac_stats->rx_fcs_error;
	stats->rx_frame_errors = mac_stats->rx_alignment_error;
	/* recv'r fifo overrun */
	bmap = bna_rx_rid_mask(&bnad->bna);
	for (i = 0; bmap; i++) {
		if (bmap & 1) {
			stats->rx_fifo_errors +=
				bnad->stats.bna_stats->
					hw_stats.rxf_stats[i].frame_drops;
			break;
		}
		bmap >>= 1;
	}
}

static void
bnad_mbox_irq_sync(struct bnad *bnad)
{
	u32 irq;
	unsigned long flags;

	spin_lock_irqsave(&bnad->bna_lock, flags);
	if (bnad->cfg_flags & BNAD_CF_MSIX)
		irq = bnad->msix_table[BNAD_MAILBOX_MSIX_INDEX].vector;
	else
		irq = bnad->pcidev->irq;
	spin_unlock_irqrestore(&bnad->bna_lock, flags);

	synchronize_irq(irq);
}

/* Utility used by bnad_start_xmit, for doing TSO */
static int
bnad_tso_prepare(struct bnad *bnad, struct sk_buff *skb)
{
	int err;

	err = skb_cow_head(skb, 0);
	if (err < 0) {
		BNAD_UPDATE_CTR(bnad, tso_err);
		return err;
	}

	/*
	 * For TSO, the TCP checksum field is seeded with pseudo-header sum
	 * excluding the length field.
	 */
	if (vlan_get_protocol(skb) == htons(ETH_P_IP)) {
		struct iphdr *iph = ip_hdr(skb);

		/* Do we really need these? */
		iph->tot_len = 0;
		iph->check = 0;

		tcp_hdr(skb)->check =
			~csum_tcpudp_magic(iph->saddr, iph->daddr, 0,
					   IPPROTO_TCP, 0);
		BNAD_UPDATE_CTR(bnad, tso4);
	} else {
		struct ipv6hdr *ipv6h = ipv6_hdr(skb);

		ipv6h->payload_len = 0;
		tcp_hdr(skb)->check =
			~csum_ipv6_magic(&ipv6h->saddr, &ipv6h->daddr, 0,
					 IPPROTO_TCP, 0);
		BNAD_UPDATE_CTR(bnad, tso6);
	}

	return 0;
}

/*
 * Initialize Q numbers depending on Rx Paths
 * Called with bnad->bna_lock held, because of cfg_flags
 * access.
 */
static void
bnad_q_num_init(struct bnad *bnad)
{
	int rxps;

	rxps = min((uint)num_online_cpus(),
			(uint)(BNAD_MAX_RX * BNAD_MAX_RXP_PER_RX));

	if (!(bnad->cfg_flags & BNAD_CF_MSIX))
		rxps = 1;	/* INTx */

	bnad->num_rx = 1;
	bnad->num_tx = 1;
	bnad->num_rxp_per_rx = rxps;
	bnad->num_txq_per_tx = BNAD_TXQ_NUM;
}

/*
 * Adjusts the Q numbers, given a number of msix vectors
 * Give preference to RSS as opposed to Tx priority Queues,
 * in such a case, just use 1 Tx Q
 * Called with bnad->bna_lock held b'cos of cfg_flags access
 */
static void
bnad_q_num_adjust(struct bnad *bnad, int msix_vectors, int temp)
{
	bnad->num_txq_per_tx = 1;
	if ((msix_vectors >= (bnad->num_tx * bnad->num_txq_per_tx)  +
	     bnad_rxqs_per_cq + BNAD_MAILBOX_MSIX_VECTORS) &&
	    (bnad->cfg_flags & BNAD_CF_MSIX)) {
		bnad->num_rxp_per_rx = msix_vectors -
			(bnad->num_tx * bnad->num_txq_per_tx) -
			BNAD_MAILBOX_MSIX_VECTORS;
	} else
		bnad->num_rxp_per_rx = 1;
}

/* Enable / disable ioceth */
static int
bnad_ioceth_disable(struct bnad *bnad)
{
	unsigned long flags;
	int err = 0;

	spin_lock_irqsave(&bnad->bna_lock, flags);
	init_completion(&bnad->bnad_completions.ioc_comp);
	bna_ioceth_disable(&bnad->bna.ioceth, BNA_HARD_CLEANUP);
	spin_unlock_irqrestore(&bnad->bna_lock, flags);

	wait_for_completion_timeout(&bnad->bnad_completions.ioc_comp,
		msecs_to_jiffies(BNAD_IOCETH_TIMEOUT));

	err = bnad->bnad_completions.ioc_comp_status;
	return err;
}

static int
bnad_ioceth_enable(struct bnad *bnad)
{
	int err = 0;
	unsigned long flags;

	spin_lock_irqsave(&bnad->bna_lock, flags);
	init_completion(&bnad->bnad_completions.ioc_comp);
	bnad->bnad_completions.ioc_comp_status = BNA_CB_WAITING;
	bna_ioceth_enable(&bnad->bna.ioceth);
	spin_unlock_irqrestore(&bnad->bna_lock, flags);

	wait_for_completion_timeout(&bnad->bnad_completions.ioc_comp,
		msecs_to_jiffies(BNAD_IOCETH_TIMEOUT));

	err = bnad->bnad_completions.ioc_comp_status;

	return err;
}

/* Free BNA resources */
static void
bnad_res_free(struct bnad *bnad, struct bna_res_info *res_info,
		u32 res_val_max)
{
	int i;

	for (i = 0; i < res_val_max; i++)
		bnad_mem_free(bnad, &res_info[i].res_u.mem_info);
}

/* Allocates memory and interrupt resources for BNA */
static int
bnad_res_alloc(struct bnad *bnad, struct bna_res_info *res_info,
		u32 res_val_max)
{
	int i, err;

	for (i = 0; i < res_val_max; i++) {
		err = bnad_mem_alloc(bnad, &res_info[i].res_u.mem_info);
		if (err)
			goto err_return;
	}
	return 0;

err_return:
	bnad_res_free(bnad, res_info, res_val_max);
	return err;
}

/* Interrupt enable / disable */
static void
bnad_enable_msix(struct bnad *bnad)
{
	int i, ret;
	unsigned long flags;

	spin_lock_irqsave(&bnad->bna_lock, flags);
	if (!(bnad->cfg_flags & BNAD_CF_MSIX)) {
		spin_unlock_irqrestore(&bnad->bna_lock, flags);
		return;
	}
	spin_unlock_irqrestore(&bnad->bna_lock, flags);

	if (bnad->msix_table)
		return;

	bnad->msix_table =
		kcalloc(bnad->msix_num, sizeof(struct msix_entry), GFP_KERNEL);

	if (!bnad->msix_table)
		goto intx_mode;

	for (i = 0; i < bnad->msix_num; i++)
		bnad->msix_table[i].entry = i;

	ret = pci_enable_msix_range(bnad->pcidev, bnad->msix_table,
				    1, bnad->msix_num);
	if (ret < 0) {
		goto intx_mode;
	} else if (ret < bnad->msix_num) {
		dev_warn(&bnad->pcidev->dev,
			 "%d MSI-X vectors allocated < %d requested\n",
			 ret, bnad->msix_num);

		spin_lock_irqsave(&bnad->bna_lock, flags);
		/* ret = #of vectors that we got */
		bnad_q_num_adjust(bnad, (ret - BNAD_MAILBOX_MSIX_VECTORS) / 2,
			(ret - BNAD_MAILBOX_MSIX_VECTORS) / 2);
		spin_unlock_irqrestore(&bnad->bna_lock, flags);

		bnad->msix_num = BNAD_NUM_TXQ + BNAD_NUM_RXP +
			 BNAD_MAILBOX_MSIX_VECTORS;

		if (bnad->msix_num > ret) {
			pci_disable_msix(bnad->pcidev);
			goto intx_mode;
		}
	}

	pci_intx(bnad->pcidev, 0);

	return;

intx_mode:
	dev_warn(&bnad->pcidev->dev,
		 "MSI-X enable failed - operating in INTx mode\n");

	kfree(bnad->msix_table);
	bnad->msix_table = NULL;
	bnad->msix_num = 0;
	spin_lock_irqsave(&bnad->bna_lock, flags);
	bnad->cfg_flags &= ~BNAD_CF_MSIX;
	bnad_q_num_init(bnad);
	spin_unlock_irqrestore(&bnad->bna_lock, flags);
}

static void
bnad_disable_msix(struct bnad *bnad)
{
	u32 cfg_flags;
	unsigned long flags;

	spin_lock_irqsave(&bnad->bna_lock, flags);
	cfg_flags = bnad->cfg_flags;
	if (bnad->cfg_flags & BNAD_CF_MSIX)
		bnad->cfg_flags &= ~BNAD_CF_MSIX;
	spin_unlock_irqrestore(&bnad->bna_lock, flags);

	if (cfg_flags & BNAD_CF_MSIX) {
		pci_disable_msix(bnad->pcidev);
		kfree(bnad->msix_table);
		bnad->msix_table = NULL;
	}
}

/* Netdev entry points */
static int
bnad_open(struct net_device *netdev)
{
	int err;
	struct bnad *bnad = netdev_priv(netdev);
	struct bna_pause_config pause_config;
	unsigned long flags;

	mutex_lock(&bnad->conf_mutex);

	/* Tx */
	err = bnad_setup_tx(bnad, 0);
	if (err)
		goto err_return;

	/* Rx */
	err = bnad_setup_rx(bnad, 0);
	if (err)
		goto cleanup_tx;

	/* Port */
	pause_config.tx_pause = 0;
	pause_config.rx_pause = 0;

	spin_lock_irqsave(&bnad->bna_lock, flags);
	bna_enet_mtu_set(&bnad->bna.enet,
			 BNAD_FRAME_SIZE(bnad->netdev->mtu), NULL);
	bna_enet_pause_config(&bnad->bna.enet, &pause_config);
	bna_enet_enable(&bnad->bna.enet);
	spin_unlock_irqrestore(&bnad->bna_lock, flags);

	/* Enable broadcast */
	bnad_enable_default_bcast(bnad);

	/* Restore VLANs, if any */
	bnad_restore_vlans(bnad, 0);

	/* Set the UCAST address */
	spin_lock_irqsave(&bnad->bna_lock, flags);
	bnad_mac_addr_set_locked(bnad, netdev->dev_addr);
	spin_unlock_irqrestore(&bnad->bna_lock, flags);

	/* Start the stats timer */
	bnad_stats_timer_start(bnad);

	mutex_unlock(&bnad->conf_mutex);

	return 0;

cleanup_tx:
	bnad_destroy_tx(bnad, 0);

err_return:
	mutex_unlock(&bnad->conf_mutex);
	return err;
}

static int
bnad_stop(struct net_device *netdev)
{
	struct bnad *bnad = netdev_priv(netdev);
	unsigned long flags;

	mutex_lock(&bnad->conf_mutex);

	/* Stop the stats timer */
	bnad_stats_timer_stop(bnad);

	init_completion(&bnad->bnad_completions.enet_comp);

	spin_lock_irqsave(&bnad->bna_lock, flags);
	bna_enet_disable(&bnad->bna.enet, BNA_HARD_CLEANUP,
			bnad_cb_enet_disabled);
	spin_unlock_irqrestore(&bnad->bna_lock, flags);

	wait_for_completion(&bnad->bnad_completions.enet_comp);

	bnad_destroy_tx(bnad, 0);
	bnad_destroy_rx(bnad, 0);

	/* Synchronize mailbox IRQ */
	bnad_mbox_irq_sync(bnad);

	mutex_unlock(&bnad->conf_mutex);

	return 0;
}

/* TX */
/* Returns 0 for success */
static int
bnad_txq_wi_prepare(struct bnad *bnad, struct bna_tcb *tcb,
		    struct sk_buff *skb, struct bna_txq_entry *txqent)
{
	u16 flags = 0;
	u32 gso_size;
	u16 vlan_tag = 0;

	if (skb_vlan_tag_present(skb)) {
		vlan_tag = (u16)skb_vlan_tag_get(skb);
		flags |= (BNA_TXQ_WI_CF_INS_PRIO | BNA_TXQ_WI_CF_INS_VLAN);
	}
	if (test_bit(BNAD_RF_CEE_RUNNING, &bnad->run_flags)) {
		vlan_tag = ((tcb->priority & 0x7) << VLAN_PRIO_SHIFT)
				| (vlan_tag & 0x1fff);
		flags |= (BNA_TXQ_WI_CF_INS_PRIO | BNA_TXQ_WI_CF_INS_VLAN);
	}
	txqent->hdr.wi.vlan_tag = htons(vlan_tag);

	if (skb_is_gso(skb)) {
		gso_size = skb_shinfo(skb)->gso_size;
		if (unlikely(gso_size > bnad->netdev->mtu)) {
			BNAD_UPDATE_CTR(bnad, tx_skb_mss_too_long);
			return -EINVAL;
		}
		if (unlikely((gso_size + skb_transport_offset(skb) +
			      tcp_hdrlen(skb)) >= skb->len)) {
			txqent->hdr.wi.opcode = htons(BNA_TXQ_WI_SEND);
			txqent->hdr.wi.lso_mss = 0;
			BNAD_UPDATE_CTR(bnad, tx_skb_tso_too_short);
		} else {
			txqent->hdr.wi.opcode = htons(BNA_TXQ_WI_SEND_LSO);
			txqent->hdr.wi.lso_mss = htons(gso_size);
		}

		if (bnad_tso_prepare(bnad, skb)) {
			BNAD_UPDATE_CTR(bnad, tx_skb_tso_prepare);
			return -EINVAL;
		}

		flags |= (BNA_TXQ_WI_CF_IP_CKSUM | BNA_TXQ_WI_CF_TCP_CKSUM);
		txqent->hdr.wi.l4_hdr_size_n_offset =
			htons(BNA_TXQ_WI_L4_HDR_N_OFFSET(
			tcp_hdrlen(skb) >> 2, skb_transport_offset(skb)));
	} else  {
		txqent->hdr.wi.opcode =	htons(BNA_TXQ_WI_SEND);
		txqent->hdr.wi.lso_mss = 0;

		if (unlikely(skb->len > (bnad->netdev->mtu + VLAN_ETH_HLEN))) {
			BNAD_UPDATE_CTR(bnad, tx_skb_non_tso_too_long);
			return -EINVAL;
		}

		if (skb->ip_summed == CHECKSUM_PARTIAL) {
			__be16 net_proto = vlan_get_protocol(skb);
			u8 proto = 0;

			if (net_proto == htons(ETH_P_IP))
				proto = ip_hdr(skb)->protocol;
#ifdef NETIF_F_IPV6_CSUM
			else if (net_proto == htons(ETH_P_IPV6)) {
				/* nexthdr may not be TCP immediately. */
				proto = ipv6_hdr(skb)->nexthdr;
			}
#endif
			if (proto == IPPROTO_TCP) {
				flags |= BNA_TXQ_WI_CF_TCP_CKSUM;
				txqent->hdr.wi.l4_hdr_size_n_offset =
					htons(BNA_TXQ_WI_L4_HDR_N_OFFSET
					      (0, skb_transport_offset(skb)));

				BNAD_UPDATE_CTR(bnad, tcpcsum_offload);

				if (unlikely(skb_headlen(skb) <
					    skb_transport_offset(skb) +
				    tcp_hdrlen(skb))) {
					BNAD_UPDATE_CTR(bnad, tx_skb_tcp_hdr);
					return -EINVAL;
				}
			} else if (proto == IPPROTO_UDP) {
				flags |= BNA_TXQ_WI_CF_UDP_CKSUM;
				txqent->hdr.wi.l4_hdr_size_n_offset =
					htons(BNA_TXQ_WI_L4_HDR_N_OFFSET
					      (0, skb_transport_offset(skb)));

				BNAD_UPDATE_CTR(bnad, udpcsum_offload);
				if (unlikely(skb_headlen(skb) <
					    skb_transport_offset(skb) +
				    sizeof(struct udphdr))) {
					BNAD_UPDATE_CTR(bnad, tx_skb_udp_hdr);
					return -EINVAL;
				}
			} else {

				BNAD_UPDATE_CTR(bnad, tx_skb_csum_err);
				return -EINVAL;
			}
		} else
			txqent->hdr.wi.l4_hdr_size_n_offset = 0;
	}

	txqent->hdr.wi.flags = htons(flags);
	txqent->hdr.wi.frame_length = htonl(skb->len);

	return 0;
}

/*
 * bnad_start_xmit : Netdev entry point for Transmit
 *		     Called under lock held by net_device
 */
static netdev_tx_t
bnad_start_xmit(struct sk_buff *skb, struct net_device *netdev)
{
	struct bnad *bnad = netdev_priv(netdev);
	u32 txq_id = 0;
	struct bna_tcb *tcb = NULL;
	struct bnad_tx_unmap *unmap_q, *unmap, *head_unmap;
	u32		prod, q_depth, vect_id;
	u32		wis, vectors, len;
	int		i;
	dma_addr_t		dma_addr;
	struct bna_txq_entry *txqent;

	len = skb_headlen(skb);

	/* Sanity checks for the skb */

	if (unlikely(skb->len <= ETH_HLEN)) {
		dev_kfree_skb_any(skb);
		BNAD_UPDATE_CTR(bnad, tx_skb_too_short);
		return NETDEV_TX_OK;
	}
	if (unlikely(len > BFI_TX_MAX_DATA_PER_VECTOR)) {
		dev_kfree_skb_any(skb);
		BNAD_UPDATE_CTR(bnad, tx_skb_headlen_zero);
		return NETDEV_TX_OK;
	}
	if (unlikely(len == 0)) {
		dev_kfree_skb_any(skb);
		BNAD_UPDATE_CTR(bnad, tx_skb_headlen_zero);
		return NETDEV_TX_OK;
	}

	tcb = bnad->tx_info[0].tcb[txq_id];

	/*
	 * Takes care of the Tx that is scheduled between clearing the flag
	 * and the netif_tx_stop_all_queues() call.
	 */
	if (unlikely(!tcb || !test_bit(BNAD_TXQ_TX_STARTED, &tcb->flags))) {
		dev_kfree_skb_any(skb);
		BNAD_UPDATE_CTR(bnad, tx_skb_stopping);
		return NETDEV_TX_OK;
	}

	q_depth = tcb->q_depth;
	prod = tcb->producer_index;
	unmap_q = tcb->unmap_q;

	vectors = 1 + skb_shinfo(skb)->nr_frags;
	wis = BNA_TXQ_WI_NEEDED(vectors);	/* 4 vectors per work item */

	if (unlikely(vectors > BFI_TX_MAX_VECTORS_PER_PKT)) {
		dev_kfree_skb_any(skb);
		BNAD_UPDATE_CTR(bnad, tx_skb_max_vectors);
		return NETDEV_TX_OK;
	}

	/* Check for available TxQ resources */
	if (unlikely(wis > BNA_QE_FREE_CNT(tcb, q_depth))) {
		if ((*tcb->hw_consumer_index != tcb->consumer_index) &&
		    !test_and_set_bit(BNAD_TXQ_FREE_SENT, &tcb->flags)) {
			u32 sent;
			sent = bnad_txcmpl_process(bnad, tcb);
			if (likely(test_bit(BNAD_TXQ_TX_STARTED, &tcb->flags)))
				bna_ib_ack(tcb->i_dbell, sent);
			smp_mb__before_atomic();
			clear_bit(BNAD_TXQ_FREE_SENT, &tcb->flags);
		} else {
			netif_stop_queue(netdev);
			BNAD_UPDATE_CTR(bnad, netif_queue_stop);
		}

		smp_mb();
		/*
		 * Check again to deal with race condition between
		 * netif_stop_queue here, and netif_wake_queue in
		 * interrupt handler which is not inside netif tx lock.
		 */
		if (likely(wis > BNA_QE_FREE_CNT(tcb, q_depth))) {
			BNAD_UPDATE_CTR(bnad, netif_queue_stop);
			return NETDEV_TX_BUSY;
		} else {
			netif_wake_queue(netdev);
			BNAD_UPDATE_CTR(bnad, netif_queue_wakeup);
		}
	}

	txqent = &((struct bna_txq_entry *)tcb->sw_q)[prod];
	head_unmap = &unmap_q[prod];

	/* Program the opcode, flags, frame_len, num_vectors in WI */
	if (bnad_txq_wi_prepare(bnad, tcb, skb, txqent)) {
		dev_kfree_skb_any(skb);
		return NETDEV_TX_OK;
	}
	txqent->hdr.wi.reserved = 0;
	txqent->hdr.wi.num_vectors = vectors;

	head_unmap->skb = skb;
	head_unmap->nvecs = 0;

	/* Program the vectors */
	unmap = head_unmap;
	dma_addr = dma_map_single(&bnad->pcidev->dev, skb->data,
				  len, DMA_TO_DEVICE);
	if (dma_mapping_error(&bnad->pcidev->dev, dma_addr)) {
		dev_kfree_skb_any(skb);
		BNAD_UPDATE_CTR(bnad, tx_skb_map_failed);
		return NETDEV_TX_OK;
	}
	BNA_SET_DMA_ADDR(dma_addr, &txqent->vector[0].host_addr);
	txqent->vector[0].length = htons(len);
	dma_unmap_addr_set(&unmap->vectors[0], dma_addr, dma_addr);
	head_unmap->nvecs++;

	for (i = 0, vect_id = 0; i < vectors - 1; i++) {
		const struct skb_frag_struct *frag = &skb_shinfo(skb)->frags[i];
		u32		size = skb_frag_size(frag);

		if (unlikely(size == 0)) {
			/* Undo the changes starting at tcb->producer_index */
			bnad_tx_buff_unmap(bnad, unmap_q, q_depth,
				tcb->producer_index);
			dev_kfree_skb_any(skb);
			BNAD_UPDATE_CTR(bnad, tx_skb_frag_zero);
			return NETDEV_TX_OK;
		}

		len += size;

		vect_id++;
		if (vect_id == BFI_TX_MAX_VECTORS_PER_WI) {
			vect_id = 0;
			BNA_QE_INDX_INC(prod, q_depth);
			txqent = &((struct bna_txq_entry *)tcb->sw_q)[prod];
			txqent->hdr.wi_ext.opcode = htons(BNA_TXQ_WI_EXTENSION);
			unmap = &unmap_q[prod];
		}

		dma_addr = skb_frag_dma_map(&bnad->pcidev->dev, frag,
					    0, size, DMA_TO_DEVICE);
		if (dma_mapping_error(&bnad->pcidev->dev, dma_addr)) {
			/* Undo the changes starting at tcb->producer_index */
			bnad_tx_buff_unmap(bnad, unmap_q, q_depth,
					   tcb->producer_index);
			dev_kfree_skb_any(skb);
			BNAD_UPDATE_CTR(bnad, tx_skb_map_failed);
			return NETDEV_TX_OK;
		}

		dma_unmap_len_set(&unmap->vectors[vect_id], dma_len, size);
		BNA_SET_DMA_ADDR(dma_addr, &txqent->vector[vect_id].host_addr);
		txqent->vector[vect_id].length = htons(size);
		dma_unmap_addr_set(&unmap->vectors[vect_id], dma_addr,
				   dma_addr);
		head_unmap->nvecs++;
	}

	if (unlikely(len != skb->len)) {
		/* Undo the changes starting at tcb->producer_index */
		bnad_tx_buff_unmap(bnad, unmap_q, q_depth, tcb->producer_index);
		dev_kfree_skb_any(skb);
		BNAD_UPDATE_CTR(bnad, tx_skb_len_mismatch);
		return NETDEV_TX_OK;
	}

	BNA_QE_INDX_INC(prod, q_depth);
	tcb->producer_index = prod;

	smp_mb();

	if (unlikely(!test_bit(BNAD_TXQ_TX_STARTED, &tcb->flags)))
		return NETDEV_TX_OK;

	skb_tx_timestamp(skb);

	bna_txq_prod_indx_doorbell(tcb);
	smp_mb();

	return NETDEV_TX_OK;
}

/*
 * Used spin_lock to synchronize reading of stats structures, which
 * is written by BNA under the same lock.
 */
static struct rtnl_link_stats64 *
bnad_get_stats64(struct net_device *netdev, struct rtnl_link_stats64 *stats)
{
	struct bnad *bnad = netdev_priv(netdev);
	unsigned long flags;

	spin_lock_irqsave(&bnad->bna_lock, flags);

	bnad_netdev_qstats_fill(bnad, stats);
	bnad_netdev_hwstats_fill(bnad, stats);

	spin_unlock_irqrestore(&bnad->bna_lock, flags);

	return stats;
}

static void
bnad_set_rx_ucast_fltr(struct bnad *bnad)
{
	struct net_device *netdev = bnad->netdev;
	int uc_count = netdev_uc_count(netdev);
	enum bna_cb_status ret;
	u8 *mac_list;
	struct netdev_hw_addr *ha;
	int entry;

	if (netdev_uc_empty(bnad->netdev)) {
		bna_rx_ucast_listset(bnad->rx_info[0].rx, 0, NULL);
		return;
	}

	if (uc_count > bna_attr(&bnad->bna)->num_ucmac)
		goto mode_default;

	mac_list = kzalloc(uc_count * ETH_ALEN, GFP_ATOMIC);
	if (mac_list == NULL)
		goto mode_default;

	entry = 0;
	netdev_for_each_uc_addr(ha, netdev) {
		ether_addr_copy(&mac_list[entry * ETH_ALEN], &ha->addr[0]);
		entry++;
	}

	ret = bna_rx_ucast_listset(bnad->rx_info[0].rx, entry, mac_list);
	kfree(mac_list);

	if (ret != BNA_CB_SUCCESS)
		goto mode_default;

	return;

	/* ucast packets not in UCAM are routed to default function */
mode_default:
	bnad->cfg_flags |= BNAD_CF_DEFAULT;
	bna_rx_ucast_listset(bnad->rx_info[0].rx, 0, NULL);
}

static void
bnad_set_rx_mcast_fltr(struct bnad *bnad)
{
	struct net_device *netdev = bnad->netdev;
	int mc_count = netdev_mc_count(netdev);
	enum bna_cb_status ret;
	u8 *mac_list;

	if (netdev->flags & IFF_ALLMULTI)
		goto mode_allmulti;

	if (netdev_mc_empty(netdev))
		return;

	if (mc_count > bna_attr(&bnad->bna)->num_mcmac)
		goto mode_allmulti;

	mac_list = kzalloc((mc_count + 1) * ETH_ALEN, GFP_ATOMIC);

	if (mac_list == NULL)
		goto mode_allmulti;

	ether_addr_copy(&mac_list[0], &bnad_bcast_addr[0]);

	/* copy rest of the MCAST addresses */
	bnad_netdev_mc_list_get(netdev, mac_list);
	ret = bna_rx_mcast_listset(bnad->rx_info[0].rx, mc_count + 1, mac_list);
	kfree(mac_list);

	if (ret != BNA_CB_SUCCESS)
		goto mode_allmulti;

	return;

mode_allmulti:
	bnad->cfg_flags |= BNAD_CF_ALLMULTI;
	bna_rx_mcast_delall(bnad->rx_info[0].rx);
}

void
bnad_set_rx_mode(struct net_device *netdev)
{
	struct bnad *bnad = netdev_priv(netdev);
	enum bna_rxmode new_mode, mode_mask;
	unsigned long flags;

	spin_lock_irqsave(&bnad->bna_lock, flags);

	if (bnad->rx_info[0].rx == NULL) {
		spin_unlock_irqrestore(&bnad->bna_lock, flags);
		return;
	}

	/* clear bnad flags to update it with new settings */
	bnad->cfg_flags &= ~(BNAD_CF_PROMISC | BNAD_CF_DEFAULT |
			BNAD_CF_ALLMULTI);

	new_mode = 0;
	if (netdev->flags & IFF_PROMISC) {
		new_mode |= BNAD_RXMODE_PROMISC_DEFAULT;
		bnad->cfg_flags |= BNAD_CF_PROMISC;
	} else {
		bnad_set_rx_mcast_fltr(bnad);

		if (bnad->cfg_flags & BNAD_CF_ALLMULTI)
			new_mode |= BNA_RXMODE_ALLMULTI;

		bnad_set_rx_ucast_fltr(bnad);

		if (bnad->cfg_flags & BNAD_CF_DEFAULT)
			new_mode |= BNA_RXMODE_DEFAULT;
	}

	mode_mask = BNA_RXMODE_PROMISC | BNA_RXMODE_DEFAULT |
			BNA_RXMODE_ALLMULTI;
	bna_rx_mode_set(bnad->rx_info[0].rx, new_mode, mode_mask);

	spin_unlock_irqrestore(&bnad->bna_lock, flags);
}

/*
 * bna_lock is used to sync writes to netdev->addr
 * conf_lock cannot be used since this call may be made
 * in a non-blocking context.
 */
static int
bnad_set_mac_address(struct net_device *netdev, void *addr)
{
	int err;
	struct bnad *bnad = netdev_priv(netdev);
	struct sockaddr *sa = (struct sockaddr *)addr;
	unsigned long flags;

	spin_lock_irqsave(&bnad->bna_lock, flags);

	err = bnad_mac_addr_set_locked(bnad, sa->sa_data);
	if (!err)
		ether_addr_copy(netdev->dev_addr, sa->sa_data);

	spin_unlock_irqrestore(&bnad->bna_lock, flags);

	return err;
}

static int
bnad_mtu_set(struct bnad *bnad, int frame_size)
{
	unsigned long flags;

	init_completion(&bnad->bnad_completions.mtu_comp);

	spin_lock_irqsave(&bnad->bna_lock, flags);
	bna_enet_mtu_set(&bnad->bna.enet, frame_size, bnad_cb_enet_mtu_set);
	spin_unlock_irqrestore(&bnad->bna_lock, flags);

	wait_for_completion(&bnad->bnad_completions.mtu_comp);

	return bnad->bnad_completions.mtu_comp_status;
}

static int
bnad_change_mtu(struct net_device *netdev, int new_mtu)
{
	int err, mtu;
	struct bnad *bnad = netdev_priv(netdev);
	u32 rx_count = 0, frame, new_frame;

	if (new_mtu + ETH_HLEN < ETH_ZLEN || new_mtu > BNAD_JUMBO_MTU)
		return -EINVAL;

	mutex_lock(&bnad->conf_mutex);

	mtu = netdev->mtu;
	netdev->mtu = new_mtu;

	frame = BNAD_FRAME_SIZE(mtu);
	new_frame = BNAD_FRAME_SIZE(new_mtu);

	/* check if multi-buffer needs to be enabled */
	if (BNAD_PCI_DEV_IS_CAT2(bnad) &&
	    netif_running(bnad->netdev)) {
		/* only when transition is over 4K */
		if ((frame <= 4096 && new_frame > 4096) ||
		    (frame > 4096 && new_frame <= 4096))
			rx_count = bnad_reinit_rx(bnad);
	}

	/* rx_count > 0 - new rx created
	 *	- Linux set err = 0 and return
	 */
	err = bnad_mtu_set(bnad, new_frame);
	if (err)
		err = -EBUSY;

	mutex_unlock(&bnad->conf_mutex);
	return err;
}

static int
bnad_vlan_rx_add_vid(struct net_device *netdev, __be16 proto, u16 vid)
{
	struct bnad *bnad = netdev_priv(netdev);
	unsigned long flags;

	if (!bnad->rx_info[0].rx)
		return 0;

	mutex_lock(&bnad->conf_mutex);

	spin_lock_irqsave(&bnad->bna_lock, flags);
	bna_rx_vlan_add(bnad->rx_info[0].rx, vid);
	set_bit(vid, bnad->active_vlans);
	spin_unlock_irqrestore(&bnad->bna_lock, flags);

	mutex_unlock(&bnad->conf_mutex);

	return 0;
}

static int
bnad_vlan_rx_kill_vid(struct net_device *netdev, __be16 proto, u16 vid)
{
	struct bnad *bnad = netdev_priv(netdev);
	unsigned long flags;

	if (!bnad->rx_info[0].rx)
		return 0;

	mutex_lock(&bnad->conf_mutex);

	spin_lock_irqsave(&bnad->bna_lock, flags);
	clear_bit(vid, bnad->active_vlans);
	bna_rx_vlan_del(bnad->rx_info[0].rx, vid);
	spin_unlock_irqrestore(&bnad->bna_lock, flags);

	mutex_unlock(&bnad->conf_mutex);

	return 0;
}

static int bnad_set_features(struct net_device *dev, netdev_features_t features)
{
	struct bnad *bnad = netdev_priv(dev);
	netdev_features_t changed = features ^ dev->features;

	if ((changed & NETIF_F_HW_VLAN_CTAG_RX) && netif_running(dev)) {
		unsigned long flags;

		spin_lock_irqsave(&bnad->bna_lock, flags);

		if (features & NETIF_F_HW_VLAN_CTAG_RX)
			bna_rx_vlan_strip_enable(bnad->rx_info[0].rx);
		else
			bna_rx_vlan_strip_disable(bnad->rx_info[0].rx);

		spin_unlock_irqrestore(&bnad->bna_lock, flags);
	}

	return 0;
}

#ifdef CONFIG_NET_POLL_CONTROLLER
static void
bnad_netpoll(struct net_device *netdev)
{
	struct bnad *bnad = netdev_priv(netdev);
	struct bnad_rx_info *rx_info;
	struct bnad_rx_ctrl *rx_ctrl;
	u32 curr_mask;
	int i, j;

	if (!(bnad->cfg_flags & BNAD_CF_MSIX)) {
		bna_intx_disable(&bnad->bna, curr_mask);
		bnad_isr(bnad->pcidev->irq, netdev);
		bna_intx_enable(&bnad->bna, curr_mask);
	} else {
		/*
		 * Tx processing may happen in sending context, so no need
		 * to explicitly process completions here
		 */

		/* Rx processing */
		for (i = 0; i < bnad->num_rx; i++) {
			rx_info = &bnad->rx_info[i];
			if (!rx_info->rx)
				continue;
			for (j = 0; j < bnad->num_rxp_per_rx; j++) {
				rx_ctrl = &rx_info->rx_ctrl[j];
				if (rx_ctrl->ccb)
					bnad_netif_rx_schedule_poll(bnad,
							    rx_ctrl->ccb);
			}
		}
	}
}
#endif

static const struct net_device_ops bnad_netdev_ops = {
	.ndo_open		= bnad_open,
	.ndo_stop		= bnad_stop,
	.ndo_start_xmit		= bnad_start_xmit,
	.ndo_get_stats64		= bnad_get_stats64,
	.ndo_set_rx_mode	= bnad_set_rx_mode,
	.ndo_validate_addr      = eth_validate_addr,
	.ndo_set_mac_address    = bnad_set_mac_address,
	.ndo_change_mtu		= bnad_change_mtu,
	.ndo_vlan_rx_add_vid    = bnad_vlan_rx_add_vid,
	.ndo_vlan_rx_kill_vid   = bnad_vlan_rx_kill_vid,
	.ndo_set_features	= bnad_set_features,
#ifdef CONFIG_NET_POLL_CONTROLLER
	.ndo_poll_controller    = bnad_netpoll
#endif
};

static void
bnad_netdev_init(struct bnad *bnad, bool using_dac)
{
	struct net_device *netdev = bnad->netdev;

	netdev->hw_features = NETIF_F_SG | NETIF_F_RXCSUM |
		NETIF_F_IP_CSUM | NETIF_F_IPV6_CSUM |
		NETIF_F_TSO | NETIF_F_TSO6 | NETIF_F_HW_VLAN_CTAG_TX |
		NETIF_F_HW_VLAN_CTAG_RX;

	netdev->vlan_features = NETIF_F_SG | NETIF_F_HIGHDMA |
		NETIF_F_IP_CSUM | NETIF_F_IPV6_CSUM |
		NETIF_F_TSO | NETIF_F_TSO6;

	netdev->features |= netdev->hw_features | NETIF_F_HW_VLAN_CTAG_FILTER;

	if (using_dac)
		netdev->features |= NETIF_F_HIGHDMA;

	netdev->mem_start = bnad->mmio_start;
	netdev->mem_end = bnad->mmio_start + bnad->mmio_len - 1;

	netdev->netdev_ops = &bnad_netdev_ops;
	bnad_set_ethtool_ops(netdev);
}

/*
 * 1. Initialize the bnad structure
 * 2. Setup netdev pointer in pci_dev
 * 3. Initialize no. of TxQ & CQs & MSIX vectors
 * 4. Initialize work queue.
 */
static int
bnad_init(struct bnad *bnad,
	  struct pci_dev *pdev, struct net_device *netdev)
{
	unsigned long flags;

	SET_NETDEV_DEV(netdev, &pdev->dev);
	pci_set_drvdata(pdev, netdev);

	bnad->netdev = netdev;
	bnad->pcidev = pdev;
	bnad->mmio_start = pci_resource_start(pdev, 0);
	bnad->mmio_len = pci_resource_len(pdev, 0);
	bnad->bar0 = ioremap_nocache(bnad->mmio_start, bnad->mmio_len);
	if (!bnad->bar0) {
		dev_err(&pdev->dev, "ioremap for bar0 failed\n");
		return -ENOMEM;
	}
	dev_info(&pdev->dev, "bar0 mapped to %p, len %llu\n", bnad->bar0,
		 (unsigned long long) bnad->mmio_len);

	spin_lock_irqsave(&bnad->bna_lock, flags);
	if (!bnad_msix_disable)
		bnad->cfg_flags = BNAD_CF_MSIX;

	bnad->cfg_flags |= BNAD_CF_DIM_ENABLED;

	bnad_q_num_init(bnad);
	spin_unlock_irqrestore(&bnad->bna_lock, flags);

	bnad->msix_num = (bnad->num_tx * bnad->num_txq_per_tx) +
		(bnad->num_rx * bnad->num_rxp_per_rx) +
			 BNAD_MAILBOX_MSIX_VECTORS;

	bnad->txq_depth = BNAD_TXQ_DEPTH;
	bnad->rxq_depth = BNAD_RXQ_DEPTH;

	bnad->tx_coalescing_timeo = BFI_TX_COALESCING_TIMEO;
	bnad->rx_coalescing_timeo = BFI_RX_COALESCING_TIMEO;

	sprintf(bnad->wq_name, "%s_wq_%d", BNAD_NAME, bnad->id);
	bnad->work_q = create_singlethread_workqueue(bnad->wq_name);
	if (!bnad->work_q) {
		iounmap(bnad->bar0);
		return -ENOMEM;
	}

	return 0;
}

/*
 * Must be called after bnad_pci_uninit()
 * so that iounmap() and pci_set_drvdata(NULL)
 * happens only after PCI uninitialization.
 */
static void
bnad_uninit(struct bnad *bnad)
{
	if (bnad->work_q) {
		flush_workqueue(bnad->work_q);
		destroy_workqueue(bnad->work_q);
		bnad->work_q = NULL;
	}

	if (bnad->bar0)
		iounmap(bnad->bar0);
}

/*
 * Initialize locks
	a) Per ioceth mutes used for serializing configuration
	   changes from OS interface
	b) spin lock used to protect bna state machine
 */
static void
bnad_lock_init(struct bnad *bnad)
{
	spin_lock_init(&bnad->bna_lock);
	mutex_init(&bnad->conf_mutex);
	mutex_init(&bnad_list_mutex);
}

static void
bnad_lock_uninit(struct bnad *bnad)
{
	mutex_destroy(&bnad->conf_mutex);
	mutex_destroy(&bnad_list_mutex);
}

/* PCI Initialization */
static int
bnad_pci_init(struct bnad *bnad,
	      struct pci_dev *pdev, bool *using_dac)
{
	int err;

	err = pci_enable_device(pdev);
	if (err)
		return err;
	err = pci_request_regions(pdev, BNAD_NAME);
	if (err)
		goto disable_device;
	if (!dma_set_mask_and_coherent(&pdev->dev, DMA_BIT_MASK(64))) {
		*using_dac = true;
	} else {
		err = dma_set_mask_and_coherent(&pdev->dev, DMA_BIT_MASK(32));
		if (err)
			goto release_regions;
		*using_dac = false;
	}
	pci_set_master(pdev);
	return 0;

release_regions:
	pci_release_regions(pdev);
disable_device:
	pci_disable_device(pdev);

	return err;
}

static void
bnad_pci_uninit(struct pci_dev *pdev)
{
	pci_release_regions(pdev);
	pci_disable_device(pdev);
}

static int
bnad_pci_probe(struct pci_dev *pdev,
		const struct pci_device_id *pcidev_id)
{
	bool	using_dac;
	int	err;
	struct bnad *bnad;
	struct bna *bna;
	struct net_device *netdev;
	struct bfa_pcidev pcidev_info;
	unsigned long flags;

	mutex_lock(&bnad_fwimg_mutex);
	if (!cna_get_firmware_buf(pdev)) {
		mutex_unlock(&bnad_fwimg_mutex);
		dev_err(&pdev->dev, "failed to load firmware image!\n");
		return -ENODEV;
	}
	mutex_unlock(&bnad_fwimg_mutex);

	/*
	 * Allocates sizeof(struct net_device + struct bnad)
	 * bnad = netdev->priv
	 */
	netdev = alloc_etherdev(sizeof(struct bnad));
	if (!netdev) {
		err = -ENOMEM;
		return err;
	}
	bnad = netdev_priv(netdev);
	bnad_lock_init(bnad);
	bnad_add_to_list(bnad);

	mutex_lock(&bnad->conf_mutex);
	/*
	 * PCI initialization
	 *	Output : using_dac = 1 for 64 bit DMA
	 *			   = 0 for 32 bit DMA
	 */
	using_dac = false;
	err = bnad_pci_init(bnad, pdev, &using_dac);
	if (err)
		goto unlock_mutex;

	/*
	 * Initialize bnad structure
	 * Setup relation between pci_dev & netdev
	 */
	err = bnad_init(bnad, pdev, netdev);
	if (err)
		goto pci_uninit;

	/* Initialize netdev structure, set up ethtool ops */
	bnad_netdev_init(bnad, using_dac);

	/* Set link to down state */
	netif_carrier_off(netdev);

	/* Setup the debugfs node for this bfad */
	if (bna_debugfs_enable)
		bnad_debugfs_init(bnad);

	/* Get resource requirement form bna */
	spin_lock_irqsave(&bnad->bna_lock, flags);
	bna_res_req(&bnad->res_info[0]);
	spin_unlock_irqrestore(&bnad->bna_lock, flags);

	/* Allocate resources from bna */
	err = bnad_res_alloc(bnad, &bnad->res_info[0], BNA_RES_T_MAX);
	if (err)
		goto drv_uninit;

	bna = &bnad->bna;

	/* Setup pcidev_info for bna_init() */
	pcidev_info.pci_slot = PCI_SLOT(bnad->pcidev->devfn);
	pcidev_info.pci_func = PCI_FUNC(bnad->pcidev->devfn);
	pcidev_info.device_id = bnad->pcidev->device;
	pcidev_info.pci_bar_kva = bnad->bar0;

	spin_lock_irqsave(&bnad->bna_lock, flags);
	bna_init(bna, bnad, &pcidev_info, &bnad->res_info[0]);
	spin_unlock_irqrestore(&bnad->bna_lock, flags);

	bnad->stats.bna_stats = &bna->stats;

	bnad_enable_msix(bnad);
	err = bnad_mbox_irq_alloc(bnad);
	if (err)
		goto res_free;

	/* Set up timers */
	setup_timer(&bnad->bna.ioceth.ioc.ioc_timer, bnad_ioc_timeout,
		    (unsigned long)bnad);
	setup_timer(&bnad->bna.ioceth.ioc.hb_timer, bnad_ioc_hb_check,
		    (unsigned long)bnad);
	setup_timer(&bnad->bna.ioceth.ioc.iocpf_timer, bnad_iocpf_timeout,
		    (unsigned long)bnad);
	setup_timer(&bnad->bna.ioceth.ioc.sem_timer, bnad_iocpf_sem_timeout,
<<<<<<< HEAD
				((unsigned long)bnad));
=======
		    (unsigned long)bnad);
>>>>>>> db0b54cd

	/*
	 * Start the chip
	 * If the call back comes with error, we bail out.
	 * This is a catastrophic error.
	 */
	err = bnad_ioceth_enable(bnad);
	if (err) {
		dev_err(&pdev->dev, "initialization failed err=%d\n", err);
		goto probe_success;
	}

	spin_lock_irqsave(&bnad->bna_lock, flags);
	if (bna_num_txq_set(bna, BNAD_NUM_TXQ + 1) ||
		bna_num_rxp_set(bna, BNAD_NUM_RXP + 1)) {
		bnad_q_num_adjust(bnad, bna_attr(bna)->num_txq - 1,
			bna_attr(bna)->num_rxp - 1);
		if (bna_num_txq_set(bna, BNAD_NUM_TXQ + 1) ||
			bna_num_rxp_set(bna, BNAD_NUM_RXP + 1))
			err = -EIO;
	}
	spin_unlock_irqrestore(&bnad->bna_lock, flags);
	if (err)
		goto disable_ioceth;

	spin_lock_irqsave(&bnad->bna_lock, flags);
	bna_mod_res_req(&bnad->bna, &bnad->mod_res_info[0]);
	spin_unlock_irqrestore(&bnad->bna_lock, flags);

	err = bnad_res_alloc(bnad, &bnad->mod_res_info[0], BNA_MOD_RES_T_MAX);
	if (err) {
		err = -EIO;
		goto disable_ioceth;
	}

	spin_lock_irqsave(&bnad->bna_lock, flags);
	bna_mod_init(&bnad->bna, &bnad->mod_res_info[0]);
	spin_unlock_irqrestore(&bnad->bna_lock, flags);

	/* Get the burnt-in mac */
	spin_lock_irqsave(&bnad->bna_lock, flags);
	bna_enet_perm_mac_get(&bna->enet, bnad->perm_addr);
	bnad_set_netdev_perm_addr(bnad);
	spin_unlock_irqrestore(&bnad->bna_lock, flags);

	mutex_unlock(&bnad->conf_mutex);

	/* Finally, reguister with net_device layer */
	err = register_netdev(netdev);
	if (err) {
		dev_err(&pdev->dev, "registering net device failed\n");
		goto probe_uninit;
	}
	set_bit(BNAD_RF_NETDEV_REGISTERED, &bnad->run_flags);

	return 0;

probe_success:
	mutex_unlock(&bnad->conf_mutex);
	return 0;

probe_uninit:
	mutex_lock(&bnad->conf_mutex);
	bnad_res_free(bnad, &bnad->mod_res_info[0], BNA_MOD_RES_T_MAX);
disable_ioceth:
	bnad_ioceth_disable(bnad);
	del_timer_sync(&bnad->bna.ioceth.ioc.ioc_timer);
	del_timer_sync(&bnad->bna.ioceth.ioc.sem_timer);
	del_timer_sync(&bnad->bna.ioceth.ioc.hb_timer);
	spin_lock_irqsave(&bnad->bna_lock, flags);
	bna_uninit(bna);
	spin_unlock_irqrestore(&bnad->bna_lock, flags);
	bnad_mbox_irq_free(bnad);
	bnad_disable_msix(bnad);
res_free:
	bnad_res_free(bnad, &bnad->res_info[0], BNA_RES_T_MAX);
drv_uninit:
	/* Remove the debugfs node for this bnad */
	kfree(bnad->regdata);
	bnad_debugfs_uninit(bnad);
	bnad_uninit(bnad);
pci_uninit:
	bnad_pci_uninit(pdev);
unlock_mutex:
	mutex_unlock(&bnad->conf_mutex);
	bnad_remove_from_list(bnad);
	bnad_lock_uninit(bnad);
	free_netdev(netdev);
	return err;
}

static void
bnad_pci_remove(struct pci_dev *pdev)
{
	struct net_device *netdev = pci_get_drvdata(pdev);
	struct bnad *bnad;
	struct bna *bna;
	unsigned long flags;

	if (!netdev)
		return;

	bnad = netdev_priv(netdev);
	bna = &bnad->bna;

	if (test_and_clear_bit(BNAD_RF_NETDEV_REGISTERED, &bnad->run_flags))
		unregister_netdev(netdev);

	mutex_lock(&bnad->conf_mutex);
	bnad_ioceth_disable(bnad);
	del_timer_sync(&bnad->bna.ioceth.ioc.ioc_timer);
	del_timer_sync(&bnad->bna.ioceth.ioc.sem_timer);
	del_timer_sync(&bnad->bna.ioceth.ioc.hb_timer);
	spin_lock_irqsave(&bnad->bna_lock, flags);
	bna_uninit(bna);
	spin_unlock_irqrestore(&bnad->bna_lock, flags);

	bnad_res_free(bnad, &bnad->mod_res_info[0], BNA_MOD_RES_T_MAX);
	bnad_res_free(bnad, &bnad->res_info[0], BNA_RES_T_MAX);
	bnad_mbox_irq_free(bnad);
	bnad_disable_msix(bnad);
	bnad_pci_uninit(pdev);
	mutex_unlock(&bnad->conf_mutex);
	bnad_remove_from_list(bnad);
	bnad_lock_uninit(bnad);
	/* Remove the debugfs node for this bnad */
	kfree(bnad->regdata);
	bnad_debugfs_uninit(bnad);
	bnad_uninit(bnad);
	free_netdev(netdev);
}

static const struct pci_device_id bnad_pci_id_table[] = {
	{
		PCI_DEVICE(PCI_VENDOR_ID_BROCADE,
			PCI_DEVICE_ID_BROCADE_CT),
		.class = PCI_CLASS_NETWORK_ETHERNET << 8,
		.class_mask =  0xffff00
	},
	{
		PCI_DEVICE(PCI_VENDOR_ID_BROCADE,
			BFA_PCI_DEVICE_ID_CT2),
		.class = PCI_CLASS_NETWORK_ETHERNET << 8,
		.class_mask =  0xffff00
	},
	{0,  },
};

MODULE_DEVICE_TABLE(pci, bnad_pci_id_table);

static struct pci_driver bnad_pci_driver = {
	.name = BNAD_NAME,
	.id_table = bnad_pci_id_table,
	.probe = bnad_pci_probe,
	.remove = bnad_pci_remove,
};

static int __init
bnad_module_init(void)
{
	int err;

	pr_info("bna: QLogic BR-series 10G Ethernet driver - version: %s\n",
		BNAD_VERSION);

	bfa_nw_ioc_auto_recover(bnad_ioc_auto_recover);

	err = pci_register_driver(&bnad_pci_driver);
	if (err < 0) {
		pr_err("bna: PCI driver registration failed err=%d\n", err);
		return err;
	}

	return 0;
}

static void __exit
bnad_module_exit(void)
{
	pci_unregister_driver(&bnad_pci_driver);
	release_firmware(bfi_fw);
}

module_init(bnad_module_init);
module_exit(bnad_module_exit);

MODULE_AUTHOR("Brocade");
MODULE_LICENSE("GPL");
MODULE_DESCRIPTION("QLogic BR-series 10G PCIe Ethernet driver");
MODULE_VERSION(BNAD_VERSION);
MODULE_FIRMWARE(CNA_FW_FILE_CT);
MODULE_FIRMWARE(CNA_FW_FILE_CT2);<|MERGE_RESOLUTION|>--- conflicted
+++ resolved
@@ -3710,11 +3710,7 @@
 	setup_timer(&bnad->bna.ioceth.ioc.iocpf_timer, bnad_iocpf_timeout,
 		    (unsigned long)bnad);
 	setup_timer(&bnad->bna.ioceth.ioc.sem_timer, bnad_iocpf_sem_timeout,
-<<<<<<< HEAD
-				((unsigned long)bnad));
-=======
 		    (unsigned long)bnad);
->>>>>>> db0b54cd
 
 	/*
 	 * Start the chip
