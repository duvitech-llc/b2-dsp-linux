--- conflicted
+++ resolved
@@ -813,10 +813,7 @@
 	struct phy_device *phydev =
 			container_of(dwork, struct phy_device, state_queue);
 	bool needs_aneg = false, do_suspend = false;
-<<<<<<< HEAD
-=======
 	enum phy_state old_state;
->>>>>>> db0b54cd
 	int err = 0;
 	int old_link;
 
@@ -1119,12 +1116,7 @@
 	if ((phydev->duplex == DUPLEX_FULL) &&
 	    ((phydev->interface == PHY_INTERFACE_MODE_MII) ||
 	    (phydev->interface == PHY_INTERFACE_MODE_GMII) ||
-<<<<<<< HEAD
-	    (phydev->interface >= PHY_INTERFACE_MODE_RGMII &&
-	     phydev->interface <= PHY_INTERFACE_MODE_RGMII_TXID) ||
-=======
 	     phy_interface_is_rgmii(phydev) ||
->>>>>>> db0b54cd
 	     phy_is_internal(phydev))) {
 		int eee_lp, eee_cap, eee_adv;
 		u32 lp, cap, adv;
