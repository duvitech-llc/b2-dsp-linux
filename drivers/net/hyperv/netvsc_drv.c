--- conflicted
+++ resolved
@@ -46,11 +46,8 @@
 module_param(ring_size, int, S_IRUGO);
 MODULE_PARM_DESC(ring_size, "Ring buffer size (# of pages)");
 
-<<<<<<< HEAD
-=======
 static int max_num_vrss_chns = 8;
 
->>>>>>> db0b54cd
 static const u32 default_msg = NETIF_MSG_DRV | NETIF_MSG_PROBE |
 				NETIF_MSG_LINK | NETIF_MSG_IFUP |
 				NETIF_MSG_IFDOWN | NETIF_MSG_RX_ERR |
@@ -1093,8 +1090,6 @@
 		netdev_dbg(net, "netvsc msg_enable: %d\n",
 			   net_device_ctx->msg_enable);
 
-<<<<<<< HEAD
-=======
 	net_device_ctx->tx_stats = netdev_alloc_pcpu_stats(struct netvsc_stats);
 	if (!net_device_ctx->tx_stats) {
 		free_netdev(net);
@@ -1107,7 +1102,6 @@
 		return -ENOMEM;
 	}
 
->>>>>>> db0b54cd
 	hv_set_drvdata(dev, net);
 	INIT_DELAYED_WORK(&net_device_ctx->dwork, netvsc_link_change);
 	INIT_WORK(&net_device_ctx->work, do_set_multicast);
