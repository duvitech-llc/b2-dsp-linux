--- conflicted
+++ resolved
@@ -526,12 +526,8 @@
 	napi_enable(&priv->napi);
 	err = request_irq(ndev->irq, rcar_can_interrupt, 0, ndev->name, ndev);
 	if (err) {
-<<<<<<< HEAD
-		netdev_err(ndev, "error requesting interrupt %d\n", ndev->irq);
-=======
 		netdev_err(ndev, "request_irq(%d) failed, error %d\n",
 			   ndev->irq, err);
->>>>>>> db0b54cd
 		goto out_close;
 	}
 	can_led_event(ndev, CAN_LED_EVENT_OPEN);
