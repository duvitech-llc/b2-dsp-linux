--- conflicted
+++ resolved
@@ -3244,15 +3244,10 @@
 		/* If vxlan->dev is in the same netns, it has already been added
 		 * to the list by the previous loop.
 		 */
-<<<<<<< HEAD
-		if (!net_eq(dev_net(vxlan->dev), net))
-			unregister_netdevice_queue(vxlan->dev, &list);
-=======
 		if (!net_eq(dev_net(vxlan->dev), net)) {
 			gro_cells_destroy(&vxlan->gro_cells);
 			unregister_netdevice_queue(vxlan->dev, &list);
 		}
->>>>>>> db0b54cd
 	}
 
 	unregister_netdevice_many(&list);
