/*
 * Back-end of the driver for virtual network devices. This portion of the
 * driver exports a 'unified' network-device interface that can be accessed
 * by any operating system that implements a compatible front end. A
 * reference front-end implementation can be found in:
 *  drivers/net/xen-netfront.c
 *
 * Copyright (c) 2002-2005, K A Fraser
 *
 * This program is free software; you can redistribute it and/or
 * modify it under the terms of the GNU General Public License version 2
 * as published by the Free Software Foundation; or, when distributed
 * separately from the Linux kernel or incorporated into other
 * software packages, subject to the following license:
 *
 * Permission is hereby granted, free of charge, to any person obtaining a copy
 * of this source file (the "Software"), to deal in the Software without
 * restriction, including without limitation the rights to use, copy, modify,
 * merge, publish, distribute, sublicense, and/or sell copies of the Software,
 * and to permit persons to whom the Software is furnished to do so, subject to
 * the following conditions:
 *
 * The above copyright notice and this permission notice shall be included in
 * all copies or substantial portions of the Software.
 *
 * THE SOFTWARE IS PROVIDED "AS IS", WITHOUT WARRANTY OF ANY KIND, EXPRESS OR
 * IMPLIED, INCLUDING BUT NOT LIMITED TO THE WARRANTIES OF MERCHANTABILITY,
 * FITNESS FOR A PARTICULAR PURPOSE AND NONINFRINGEMENT. IN NO EVENT SHALL THE
 * AUTHORS OR COPYRIGHT HOLDERS BE LIABLE FOR ANY CLAIM, DAMAGES OR OTHER
 * LIABILITY, WHETHER IN AN ACTION OF CONTRACT, TORT OR OTHERWISE, ARISING
 * FROM, OUT OF OR IN CONNECTION WITH THE SOFTWARE OR THE USE OR OTHER DEALINGS
 * IN THE SOFTWARE.
 */

#include "common.h"

#include <linux/kthread.h>
#include <linux/if_vlan.h>
#include <linux/udp.h>
#include <linux/highmem.h>

#include <net/tcp.h>

#include <xen/xen.h>
#include <xen/events.h>
#include <xen/interface/memory.h>
#include <xen/page.h>

#include <asm/xen/hypercall.h>

/* Provide an option to disable split event channels at load time as
 * event channels are limited resource. Split event channels are
 * enabled by default.
 */
bool separate_tx_rx_irq = true;
module_param(separate_tx_rx_irq, bool, 0644);

/* The time that packets can stay on the guest Rx internal queue
 * before they are dropped.
 */
unsigned int rx_drain_timeout_msecs = 10000;
module_param(rx_drain_timeout_msecs, uint, 0444);

/* The length of time before the frontend is considered unresponsive
 * because it isn't providing Rx slots.
 */
unsigned int rx_stall_timeout_msecs = 60000;
module_param(rx_stall_timeout_msecs, uint, 0444);

unsigned int xenvif_max_queues;
module_param_named(max_queues, xenvif_max_queues, uint, 0644);
MODULE_PARM_DESC(max_queues,
		 "Maximum number of queues per virtual interface");

/*
 * This is the maximum slots a skb can have. If a guest sends a skb
 * which exceeds this limit it is considered malicious.
 */
#define FATAL_SKB_SLOTS_DEFAULT 20
static unsigned int fatal_skb_slots = FATAL_SKB_SLOTS_DEFAULT;
module_param(fatal_skb_slots, uint, 0444);

/* The amount to copy out of the first guest Tx slot into the skb's
 * linear area.  If the first slot has more data, it will be mapped
 * and put into the first frag.
 *
 * This is sized to avoid pulling headers from the frags for most
 * TCP/IP packets.
 */
#define XEN_NETBACK_TX_COPY_LEN 128


static void xenvif_idx_release(struct xenvif_queue *queue, u16 pending_idx,
			       u8 status);

static void make_tx_response(struct xenvif_queue *queue,
			     struct xen_netif_tx_request *txp,
			     s8       st);
static void push_tx_responses(struct xenvif_queue *queue);

static inline int tx_work_todo(struct xenvif_queue *queue);

static struct xen_netif_rx_response *make_rx_response(struct xenvif_queue *queue,
					     u16      id,
					     s8       st,
					     u16      offset,
					     u16      size,
					     u16      flags);

static inline unsigned long idx_to_pfn(struct xenvif_queue *queue,
				       u16 idx)
{
	return page_to_pfn(queue->mmap_pages[idx]);
}

static inline unsigned long idx_to_kaddr(struct xenvif_queue *queue,
					 u16 idx)
{
	return (unsigned long)pfn_to_kaddr(idx_to_pfn(queue, idx));
}

#define callback_param(vif, pending_idx) \
	(vif->pending_tx_info[pending_idx].callback_struct)

/* Find the containing VIF's structure from a pointer in pending_tx_info array
 */
static inline struct xenvif_queue *ubuf_to_queue(const struct ubuf_info *ubuf)
{
	u16 pending_idx = ubuf->desc;
	struct pending_tx_info *temp =
		container_of(ubuf, struct pending_tx_info, callback_struct);
	return container_of(temp - pending_idx,
			    struct xenvif_queue,
			    pending_tx_info[0]);
}

static u16 frag_get_pending_idx(skb_frag_t *frag)
{
	return (u16)frag->page_offset;
}

static void frag_set_pending_idx(skb_frag_t *frag, u16 pending_idx)
{
	frag->page_offset = pending_idx;
}

static inline pending_ring_idx_t pending_index(unsigned i)
{
	return i & (MAX_PENDING_REQS-1);
}

static int xenvif_rx_ring_slots_needed(struct xenvif *vif)
{
	if (vif->gso_mask)
		return DIV_ROUND_UP(vif->dev->gso_max_size, XEN_PAGE_SIZE) + 1;
	else
		return DIV_ROUND_UP(vif->dev->mtu, XEN_PAGE_SIZE);
}

static bool xenvif_rx_ring_slots_available(struct xenvif_queue *queue)
{
	RING_IDX prod, cons;
	int needed;

	needed = xenvif_rx_ring_slots_needed(queue->vif);

	do {
		prod = queue->rx.sring->req_prod;
		cons = queue->rx.req_cons;

		if (prod - cons >= needed)
			return true;

		queue->rx.sring->req_event = prod + 1;

		/* Make sure event is visible before we check prod
		 * again.
		 */
		mb();
	} while (queue->rx.sring->req_prod != prod);

	return false;
}

void xenvif_rx_queue_tail(struct xenvif_queue *queue, struct sk_buff *skb)
{
	unsigned long flags;

	spin_lock_irqsave(&queue->rx_queue.lock, flags);

	__skb_queue_tail(&queue->rx_queue, skb);

	queue->rx_queue_len += skb->len;
	if (queue->rx_queue_len > queue->rx_queue_max)
		netif_tx_stop_queue(netdev_get_tx_queue(queue->vif->dev, queue->id));

	spin_unlock_irqrestore(&queue->rx_queue.lock, flags);
}

static struct sk_buff *xenvif_rx_dequeue(struct xenvif_queue *queue)
{
	struct sk_buff *skb;

	spin_lock_irq(&queue->rx_queue.lock);

	skb = __skb_dequeue(&queue->rx_queue);
	if (skb)
		queue->rx_queue_len -= skb->len;

	spin_unlock_irq(&queue->rx_queue.lock);

	return skb;
}

static void xenvif_rx_queue_maybe_wake(struct xenvif_queue *queue)
{
	spin_lock_irq(&queue->rx_queue.lock);

	if (queue->rx_queue_len < queue->rx_queue_max)
		netif_tx_wake_queue(netdev_get_tx_queue(queue->vif->dev, queue->id));

	spin_unlock_irq(&queue->rx_queue.lock);
}


static void xenvif_rx_queue_purge(struct xenvif_queue *queue)
{
	struct sk_buff *skb;
	while ((skb = xenvif_rx_dequeue(queue)) != NULL)
		kfree_skb(skb);
}

static void xenvif_rx_queue_drop_expired(struct xenvif_queue *queue)
{
	struct sk_buff *skb;

	for(;;) {
		skb = skb_peek(&queue->rx_queue);
		if (!skb)
			break;
		if (time_before(jiffies, XENVIF_RX_CB(skb)->expires))
			break;
		xenvif_rx_dequeue(queue);
		kfree_skb(skb);
	}
}

struct netrx_pending_operations {
	unsigned copy_prod, copy_cons;
	unsigned meta_prod, meta_cons;
	struct gnttab_copy *copy;
	struct xenvif_rx_meta *meta;
	int copy_off;
	grant_ref_t copy_gref;
};

static struct xenvif_rx_meta *get_next_rx_buffer(struct xenvif_queue *queue,
						 struct netrx_pending_operations *npo)
{
	struct xenvif_rx_meta *meta;
	struct xen_netif_rx_request req;

	RING_COPY_REQUEST(&queue->rx, queue->rx.req_cons++, &req);

	meta = npo->meta + npo->meta_prod++;
	meta->gso_type = XEN_NETIF_GSO_TYPE_NONE;
	meta->gso_size = 0;
	meta->size = 0;
	meta->id = req.id;

	npo->copy_off = 0;
	npo->copy_gref = req.gref;

	return meta;
}

struct gop_frag_copy {
	struct xenvif_queue *queue;
	struct netrx_pending_operations *npo;
	struct xenvif_rx_meta *meta;
	int head;
	int gso_type;

	struct page *page;
};

static void xenvif_setup_copy_gop(unsigned long gfn,
				  unsigned int offset,
				  unsigned int *len,
				  struct gop_frag_copy *info)
{
	struct gnttab_copy *copy_gop;
	struct xen_page_foreign *foreign;
	/* Convenient aliases */
	struct xenvif_queue *queue = info->queue;
	struct netrx_pending_operations *npo = info->npo;
	struct page *page = info->page;

	BUG_ON(npo->copy_off > MAX_BUFFER_OFFSET);

	if (npo->copy_off == MAX_BUFFER_OFFSET)
		info->meta = get_next_rx_buffer(queue, npo);

	if (npo->copy_off + *len > MAX_BUFFER_OFFSET)
		*len = MAX_BUFFER_OFFSET - npo->copy_off;

	copy_gop = npo->copy + npo->copy_prod++;
	copy_gop->flags = GNTCOPY_dest_gref;
	copy_gop->len = *len;

	foreign = xen_page_foreign(page);
	if (foreign) {
		copy_gop->source.domid = foreign->domid;
		copy_gop->source.u.ref = foreign->gref;
		copy_gop->flags |= GNTCOPY_source_gref;
	} else {
		copy_gop->source.domid = DOMID_SELF;
		copy_gop->source.u.gmfn = gfn;
	}
	copy_gop->source.offset = offset;

	copy_gop->dest.domid = queue->vif->domid;
	copy_gop->dest.offset = npo->copy_off;
	copy_gop->dest.u.ref = npo->copy_gref;

	npo->copy_off += *len;
	info->meta->size += *len;

	/* Leave a gap for the GSO descriptor. */
	if (info->head && ((1 << info->gso_type) & queue->vif->gso_mask))
		queue->rx.req_cons++;

	info->head = 0; /* There must be something in this buffer now */
}

static void xenvif_gop_frag_copy_grant(unsigned long gfn,
				       unsigned offset,
				       unsigned int len,
				       void *data)
{
	unsigned int bytes;

	while (len) {
		bytes = len;
		xenvif_setup_copy_gop(gfn, offset, &bytes, data);
		offset += bytes;
		len -= bytes;
	}
}

/*
 * Set up the grant operations for this fragment. If it's a flipping
 * interface, we also set up the unmap request from here.
 */
static void xenvif_gop_frag_copy(struct xenvif_queue *queue, struct sk_buff *skb,
				 struct netrx_pending_operations *npo,
				 struct page *page, unsigned long size,
				 unsigned long offset, int *head)
{
	struct gop_frag_copy info = {
		.queue = queue,
		.npo = npo,
		.head = *head,
		.gso_type = XEN_NETIF_GSO_TYPE_NONE,
	};
	unsigned long bytes;

	if (skb_is_gso(skb)) {
		if (skb_shinfo(skb)->gso_type & SKB_GSO_TCPV4)
			info.gso_type = XEN_NETIF_GSO_TYPE_TCPV4;
		else if (skb_shinfo(skb)->gso_type & SKB_GSO_TCPV6)
			info.gso_type = XEN_NETIF_GSO_TYPE_TCPV6;
	}

	/* Data must not cross a page boundary. */
	BUG_ON(size + offset > PAGE_SIZE<<compound_order(page));

	info.meta = npo->meta + npo->meta_prod - 1;

	/* Skip unused frames from start of page */
	page += offset >> PAGE_SHIFT;
	offset &= ~PAGE_MASK;

	while (size > 0) {
		BUG_ON(offset >= PAGE_SIZE);

		bytes = PAGE_SIZE - offset;
		if (bytes > size)
			bytes = size;

		info.page = page;
		gnttab_foreach_grant_in_range(page, offset, bytes,
					      xenvif_gop_frag_copy_grant,
					      &info);
		size -= bytes;
		offset = 0;

		/* Next page */
		if (size) {
			BUG_ON(!PageCompound(page));
			page++;
		}
	}

	*head = info.head;
}

/*
 * Prepare an SKB to be transmitted to the frontend.
 *
 * This function is responsible for allocating grant operations, meta
 * structures, etc.
 *
 * It returns the number of meta structures consumed. The number of
 * ring slots used is always equal to the number of meta slots used
 * plus the number of GSO descriptors used. Currently, we use either
 * zero GSO descriptors (for non-GSO packets) or one descriptor (for
 * frontend-side LRO).
 */
static int xenvif_gop_skb(struct sk_buff *skb,
			  struct netrx_pending_operations *npo,
			  struct xenvif_queue *queue)
{
	struct xenvif *vif = netdev_priv(skb->dev);
	int nr_frags = skb_shinfo(skb)->nr_frags;
	int i;
	struct xen_netif_rx_request req;
	struct xenvif_rx_meta *meta;
	unsigned char *data;
	int head = 1;
	int old_meta_prod;
	int gso_type;

	old_meta_prod = npo->meta_prod;

	gso_type = XEN_NETIF_GSO_TYPE_NONE;
	if (skb_is_gso(skb)) {
		if (skb_shinfo(skb)->gso_type & SKB_GSO_TCPV4)
			gso_type = XEN_NETIF_GSO_TYPE_TCPV4;
		else if (skb_shinfo(skb)->gso_type & SKB_GSO_TCPV6)
			gso_type = XEN_NETIF_GSO_TYPE_TCPV6;
	}

	/* Set up a GSO prefix descriptor, if necessary */
	if ((1 << gso_type) & vif->gso_prefix_mask) {
		RING_COPY_REQUEST(&queue->rx, queue->rx.req_cons++, &req);
		meta = npo->meta + npo->meta_prod++;
		meta->gso_type = gso_type;
		meta->gso_size = skb_shinfo(skb)->gso_size;
		meta->size = 0;
		meta->id = req.id;
	}

	RING_COPY_REQUEST(&queue->rx, queue->rx.req_cons++, &req);
	meta = npo->meta + npo->meta_prod++;

	if ((1 << gso_type) & vif->gso_mask) {
		meta->gso_type = gso_type;
		meta->gso_size = skb_shinfo(skb)->gso_size;
	} else {
		meta->gso_type = XEN_NETIF_GSO_TYPE_NONE;
		meta->gso_size = 0;
	}

	meta->size = 0;
	meta->id = req.id;
	npo->copy_off = 0;
	npo->copy_gref = req.gref;

	data = skb->data;
	while (data < skb_tail_pointer(skb)) {
		unsigned int offset = offset_in_page(data);
		unsigned int len = PAGE_SIZE - offset;

		if (data + len > skb_tail_pointer(skb))
			len = skb_tail_pointer(skb) - data;

		xenvif_gop_frag_copy(queue, skb, npo,
				     virt_to_page(data), len, offset, &head);
		data += len;
	}

	for (i = 0; i < nr_frags; i++) {
		xenvif_gop_frag_copy(queue, skb, npo,
				     skb_frag_page(&skb_shinfo(skb)->frags[i]),
				     skb_frag_size(&skb_shinfo(skb)->frags[i]),
				     skb_shinfo(skb)->frags[i].page_offset,
				     &head);
	}

	return npo->meta_prod - old_meta_prod;
}

/*
 * This is a twin to xenvif_gop_skb.  Assume that xenvif_gop_skb was
 * used to set up the operations on the top of
 * netrx_pending_operations, which have since been done.  Check that
 * they didn't give any errors and advance over them.
 */
static int xenvif_check_gop(struct xenvif *vif, int nr_meta_slots,
			    struct netrx_pending_operations *npo)
{
	struct gnttab_copy     *copy_op;
	int status = XEN_NETIF_RSP_OKAY;
	int i;

	for (i = 0; i < nr_meta_slots; i++) {
		copy_op = npo->copy + npo->copy_cons++;
		if (copy_op->status != GNTST_okay) {
			netdev_dbg(vif->dev,
				   "Bad status %d from copy to DOM%d.\n",
				   copy_op->status, vif->domid);
			status = XEN_NETIF_RSP_ERROR;
		}
	}

	return status;
}

static void xenvif_add_frag_responses(struct xenvif_queue *queue, int status,
				      struct xenvif_rx_meta *meta,
				      int nr_meta_slots)
{
	int i;
	unsigned long offset;

	/* No fragments used */
	if (nr_meta_slots <= 1)
		return;

	nr_meta_slots--;

	for (i = 0; i < nr_meta_slots; i++) {
		int flags;
		if (i == nr_meta_slots - 1)
			flags = 0;
		else
			flags = XEN_NETRXF_more_data;

		offset = 0;
		make_rx_response(queue, meta[i].id, status, offset,
				 meta[i].size, flags);
	}
}

void xenvif_kick_thread(struct xenvif_queue *queue)
{
	wake_up(&queue->wq);
}

static void xenvif_rx_action(struct xenvif_queue *queue)
{
	s8 status;
	u16 flags;
	struct xen_netif_rx_response *resp;
	struct sk_buff_head rxq;
	struct sk_buff *skb;
	LIST_HEAD(notify);
	int ret;
	unsigned long offset;
	bool need_to_notify = false;

	struct netrx_pending_operations npo = {
		.copy  = queue->grant_copy_op,
		.meta  = queue->meta,
	};

	skb_queue_head_init(&rxq);

	while (xenvif_rx_ring_slots_available(queue)
	       && (skb = xenvif_rx_dequeue(queue)) != NULL) {
		queue->last_rx_time = jiffies;

		XENVIF_RX_CB(skb)->meta_slots_used = xenvif_gop_skb(skb, &npo, queue);

		__skb_queue_tail(&rxq, skb);
	}

	BUG_ON(npo.meta_prod > ARRAY_SIZE(queue->meta));

	if (!npo.copy_prod)
		goto done;

	BUG_ON(npo.copy_prod > MAX_GRANT_COPY_OPS);
	gnttab_batch_copy(queue->grant_copy_op, npo.copy_prod);

	while ((skb = __skb_dequeue(&rxq)) != NULL) {

		if ((1 << queue->meta[npo.meta_cons].gso_type) &
		    queue->vif->gso_prefix_mask) {
			resp = RING_GET_RESPONSE(&queue->rx,
						 queue->rx.rsp_prod_pvt++);

			resp->flags = XEN_NETRXF_gso_prefix | XEN_NETRXF_more_data;

			resp->offset = queue->meta[npo.meta_cons].gso_size;
			resp->id = queue->meta[npo.meta_cons].id;
			resp->status = XENVIF_RX_CB(skb)->meta_slots_used;

			npo.meta_cons++;
			XENVIF_RX_CB(skb)->meta_slots_used--;
		}


		queue->stats.tx_bytes += skb->len;
		queue->stats.tx_packets++;

		status = xenvif_check_gop(queue->vif,
					  XENVIF_RX_CB(skb)->meta_slots_used,
					  &npo);

		if (XENVIF_RX_CB(skb)->meta_slots_used == 1)
			flags = 0;
		else
			flags = XEN_NETRXF_more_data;

		if (skb->ip_summed == CHECKSUM_PARTIAL) /* local packet? */
			flags |= XEN_NETRXF_csum_blank | XEN_NETRXF_data_validated;
		else if (skb->ip_summed == CHECKSUM_UNNECESSARY)
			/* remote but checksummed. */
			flags |= XEN_NETRXF_data_validated;

		offset = 0;
		resp = make_rx_response(queue, queue->meta[npo.meta_cons].id,
					status, offset,
					queue->meta[npo.meta_cons].size,
					flags);

		if ((1 << queue->meta[npo.meta_cons].gso_type) &
		    queue->vif->gso_mask) {
			struct xen_netif_extra_info *gso =
				(struct xen_netif_extra_info *)
				RING_GET_RESPONSE(&queue->rx,
						  queue->rx.rsp_prod_pvt++);

			resp->flags |= XEN_NETRXF_extra_info;

			gso->u.gso.type = queue->meta[npo.meta_cons].gso_type;
			gso->u.gso.size = queue->meta[npo.meta_cons].gso_size;
			gso->u.gso.pad = 0;
			gso->u.gso.features = 0;

			gso->type = XEN_NETIF_EXTRA_TYPE_GSO;
			gso->flags = 0;
		}

		xenvif_add_frag_responses(queue, status,
					  queue->meta + npo.meta_cons + 1,
					  XENVIF_RX_CB(skb)->meta_slots_used);

		RING_PUSH_RESPONSES_AND_CHECK_NOTIFY(&queue->rx, ret);

		need_to_notify |= !!ret;

		npo.meta_cons += XENVIF_RX_CB(skb)->meta_slots_used;
		dev_kfree_skb(skb);
	}

done:
	if (need_to_notify)
		notify_remote_via_irq(queue->rx_irq);
}

void xenvif_napi_schedule_or_enable_events(struct xenvif_queue *queue)
{
	int more_to_do;

	RING_FINAL_CHECK_FOR_REQUESTS(&queue->tx, more_to_do);

	if (more_to_do)
		napi_schedule(&queue->napi);
}

static void tx_add_credit(struct xenvif_queue *queue)
{
	unsigned long max_burst, max_credit;

	/*
	 * Allow a burst big enough to transmit a jumbo packet of up to 128kB.
	 * Otherwise the interface can seize up due to insufficient credit.
	 */
	max_burst = max(131072UL, queue->credit_bytes);

	/* Take care that adding a new chunk of credit doesn't wrap to zero. */
	max_credit = queue->remaining_credit + queue->credit_bytes;
	if (max_credit < queue->remaining_credit)
		max_credit = ULONG_MAX; /* wrapped: clamp to ULONG_MAX */

	queue->remaining_credit = min(max_credit, max_burst);
}

void xenvif_tx_credit_callback(unsigned long data)
{
	struct xenvif_queue *queue = (struct xenvif_queue *)data;
	tx_add_credit(queue);
	xenvif_napi_schedule_or_enable_events(queue);
}

static void xenvif_tx_err(struct xenvif_queue *queue,
			  struct xen_netif_tx_request *txp, RING_IDX end)
{
	RING_IDX cons = queue->tx.req_cons;
	unsigned long flags;

	do {
		spin_lock_irqsave(&queue->response_lock, flags);
		make_tx_response(queue, txp, XEN_NETIF_RSP_ERROR);
		push_tx_responses(queue);
		spin_unlock_irqrestore(&queue->response_lock, flags);
		if (cons == end)
			break;
		RING_COPY_REQUEST(&queue->tx, cons++, txp);
	} while (1);
	queue->tx.req_cons = cons;
}

static void xenvif_fatal_tx_err(struct xenvif *vif)
{
	netdev_err(vif->dev, "fatal error; disabling device\n");
	vif->disabled = true;
	/* Disable the vif from queue 0's kthread */
	if (vif->queues)
		xenvif_kick_thread(&vif->queues[0]);
}

static int xenvif_count_requests(struct xenvif_queue *queue,
				 struct xen_netif_tx_request *first,
				 struct xen_netif_tx_request *txp,
				 int work_to_do)
{
	RING_IDX cons = queue->tx.req_cons;
	int slots = 0;
	int drop_err = 0;
	int more_data;

	if (!(first->flags & XEN_NETTXF_more_data))
		return 0;

	do {
		struct xen_netif_tx_request dropped_tx = { 0 };

		if (slots >= work_to_do) {
			netdev_err(queue->vif->dev,
				   "Asked for %d slots but exceeds this limit\n",
				   work_to_do);
			xenvif_fatal_tx_err(queue->vif);
			return -ENODATA;
		}

		/* This guest is really using too many slots and
		 * considered malicious.
		 */
		if (unlikely(slots >= fatal_skb_slots)) {
			netdev_err(queue->vif->dev,
				   "Malicious frontend using %d slots, threshold %u\n",
				   slots, fatal_skb_slots);
			xenvif_fatal_tx_err(queue->vif);
			return -E2BIG;
		}

		/* Xen network protocol had implicit dependency on
		 * MAX_SKB_FRAGS. XEN_NETBK_LEGACY_SLOTS_MAX is set to
		 * the historical MAX_SKB_FRAGS value 18 to honor the
		 * same behavior as before. Any packet using more than
		 * 18 slots but less than fatal_skb_slots slots is
		 * dropped
		 */
		if (!drop_err && slots >= XEN_NETBK_LEGACY_SLOTS_MAX) {
			if (net_ratelimit())
				netdev_dbg(queue->vif->dev,
					   "Too many slots (%d) exceeding limit (%d), dropping packet\n",
					   slots, XEN_NETBK_LEGACY_SLOTS_MAX);
			drop_err = -E2BIG;
		}

		if (drop_err)
			txp = &dropped_tx;

		RING_COPY_REQUEST(&queue->tx, cons + slots, txp);

		/* If the guest submitted a frame >= 64 KiB then
		 * first->size overflowed and following slots will
		 * appear to be larger than the frame.
		 *
		 * This cannot be fatal error as there are buggy
		 * frontends that do this.
		 *
		 * Consume all slots and drop the packet.
		 */
		if (!drop_err && txp->size > first->size) {
			if (net_ratelimit())
				netdev_dbg(queue->vif->dev,
					   "Invalid tx request, slot size %u > remaining size %u\n",
					   txp->size, first->size);
			drop_err = -EIO;
		}

		first->size -= txp->size;
		slots++;

		if (unlikely((txp->offset + txp->size) > XEN_PAGE_SIZE)) {
			netdev_err(queue->vif->dev, "Cross page boundary, txp->offset: %u, size: %u\n",
				 txp->offset, txp->size);
			xenvif_fatal_tx_err(queue->vif);
			return -EINVAL;
		}

		more_data = txp->flags & XEN_NETTXF_more_data;

		if (!drop_err)
			txp++;

	} while (more_data);

	if (drop_err) {
		xenvif_tx_err(queue, first, cons + slots);
		return drop_err;
	}

	return slots;
}


struct xenvif_tx_cb {
	u16 pending_idx;
};

#define XENVIF_TX_CB(skb) ((struct xenvif_tx_cb *)(skb)->cb)

static inline void xenvif_tx_create_map_op(struct xenvif_queue *queue,
					  u16 pending_idx,
					  struct xen_netif_tx_request *txp,
					  struct gnttab_map_grant_ref *mop)
{
	queue->pages_to_map[mop-queue->tx_map_ops] = queue->mmap_pages[pending_idx];
	gnttab_set_map_op(mop, idx_to_kaddr(queue, pending_idx),
			  GNTMAP_host_map | GNTMAP_readonly,
			  txp->gref, queue->vif->domid);

	memcpy(&queue->pending_tx_info[pending_idx].req, txp,
	       sizeof(*txp));
}

static inline struct sk_buff *xenvif_alloc_skb(unsigned int size)
{
	struct sk_buff *skb =
		alloc_skb(size + NET_SKB_PAD + NET_IP_ALIGN,
			  GFP_ATOMIC | __GFP_NOWARN);
	if (unlikely(skb == NULL))
		return NULL;

	/* Packets passed to netif_rx() must have some headroom. */
	skb_reserve(skb, NET_SKB_PAD + NET_IP_ALIGN);

	/* Initialize it here to avoid later surprises */
	skb_shinfo(skb)->destructor_arg = NULL;

	return skb;
}

static struct gnttab_map_grant_ref *xenvif_get_requests(struct xenvif_queue *queue,
							struct sk_buff *skb,
							struct xen_netif_tx_request *txp,
							struct gnttab_map_grant_ref *gop,
							unsigned int frag_overflow,
							struct sk_buff *nskb)
{
	struct skb_shared_info *shinfo = skb_shinfo(skb);
	skb_frag_t *frags = shinfo->frags;
	u16 pending_idx = XENVIF_TX_CB(skb)->pending_idx;
	int start;
	pending_ring_idx_t index;
	unsigned int nr_slots;

	nr_slots = shinfo->nr_frags;

	/* Skip first skb fragment if it is on same page as header fragment. */
	start = (frag_get_pending_idx(&shinfo->frags[0]) == pending_idx);

	for (shinfo->nr_frags = start; shinfo->nr_frags < nr_slots;
	     shinfo->nr_frags++, txp++, gop++) {
		index = pending_index(queue->pending_cons++);
		pending_idx = queue->pending_ring[index];
		xenvif_tx_create_map_op(queue, pending_idx, txp, gop);
		frag_set_pending_idx(&frags[shinfo->nr_frags], pending_idx);
	}

	if (frag_overflow) {

		shinfo = skb_shinfo(nskb);
		frags = shinfo->frags;

		for (shinfo->nr_frags = 0; shinfo->nr_frags < frag_overflow;
		     shinfo->nr_frags++, txp++, gop++) {
			index = pending_index(queue->pending_cons++);
			pending_idx = queue->pending_ring[index];
			xenvif_tx_create_map_op(queue, pending_idx, txp, gop);
			frag_set_pending_idx(&frags[shinfo->nr_frags],
					     pending_idx);
		}

		skb_shinfo(skb)->frag_list = nskb;
	}

	return gop;
}

static inline void xenvif_grant_handle_set(struct xenvif_queue *queue,
					   u16 pending_idx,
					   grant_handle_t handle)
{
	if (unlikely(queue->grant_tx_handle[pending_idx] !=
		     NETBACK_INVALID_HANDLE)) {
		netdev_err(queue->vif->dev,
			   "Trying to overwrite active handle! pending_idx: 0x%x\n",
			   pending_idx);
		BUG();
	}
	queue->grant_tx_handle[pending_idx] = handle;
}

static inline void xenvif_grant_handle_reset(struct xenvif_queue *queue,
					     u16 pending_idx)
{
	if (unlikely(queue->grant_tx_handle[pending_idx] ==
		     NETBACK_INVALID_HANDLE)) {
		netdev_err(queue->vif->dev,
			   "Trying to unmap invalid handle! pending_idx: 0x%x\n",
			   pending_idx);
		BUG();
	}
	queue->grant_tx_handle[pending_idx] = NETBACK_INVALID_HANDLE;
}

static int xenvif_tx_check_gop(struct xenvif_queue *queue,
			       struct sk_buff *skb,
			       struct gnttab_map_grant_ref **gopp_map,
			       struct gnttab_copy **gopp_copy)
{
	struct gnttab_map_grant_ref *gop_map = *gopp_map;
	u16 pending_idx = XENVIF_TX_CB(skb)->pending_idx;
	/* This always points to the shinfo of the skb being checked, which
	 * could be either the first or the one on the frag_list
	 */
	struct skb_shared_info *shinfo = skb_shinfo(skb);
	/* If this is non-NULL, we are currently checking the frag_list skb, and
	 * this points to the shinfo of the first one
	 */
	struct skb_shared_info *first_shinfo = NULL;
	int nr_frags = shinfo->nr_frags;
	const bool sharedslot = nr_frags &&
				frag_get_pending_idx(&shinfo->frags[0]) == pending_idx;
	int i, err;

	/* Check status of header. */
	err = (*gopp_copy)->status;
	if (unlikely(err)) {
		if (net_ratelimit())
			netdev_dbg(queue->vif->dev,
				   "Grant copy of header failed! status: %d pending_idx: %u ref: %u\n",
				   (*gopp_copy)->status,
				   pending_idx,
				   (*gopp_copy)->source.u.ref);
		/* The first frag might still have this slot mapped */
		if (!sharedslot)
			xenvif_idx_release(queue, pending_idx,
					   XEN_NETIF_RSP_ERROR);
	}
	(*gopp_copy)++;

check_frags:
	for (i = 0; i < nr_frags; i++, gop_map++) {
		int j, newerr;

		pending_idx = frag_get_pending_idx(&shinfo->frags[i]);

		/* Check error status: if okay then remember grant handle. */
		newerr = gop_map->status;

		if (likely(!newerr)) {
			xenvif_grant_handle_set(queue,
						pending_idx,
						gop_map->handle);
			/* Had a previous error? Invalidate this fragment. */
			if (unlikely(err)) {
				xenvif_idx_unmap(queue, pending_idx);
				/* If the mapping of the first frag was OK, but
				 * the header's copy failed, and they are
				 * sharing a slot, send an error
				 */
				if (i == 0 && sharedslot)
					xenvif_idx_release(queue, pending_idx,
							   XEN_NETIF_RSP_ERROR);
				else
					xenvif_idx_release(queue, pending_idx,
							   XEN_NETIF_RSP_OKAY);
			}
			continue;
		}

		/* Error on this fragment: respond to client with an error. */
		if (net_ratelimit())
			netdev_dbg(queue->vif->dev,
				   "Grant map of %d. frag failed! status: %d pending_idx: %u ref: %u\n",
				   i,
				   gop_map->status,
				   pending_idx,
				   gop_map->ref);

		xenvif_idx_release(queue, pending_idx, XEN_NETIF_RSP_ERROR);

		/* Not the first error? Preceding frags already invalidated. */
		if (err)
			continue;

		/* First error: if the header haven't shared a slot with the
		 * first frag, release it as well.
		 */
		if (!sharedslot)
			xenvif_idx_release(queue,
					   XENVIF_TX_CB(skb)->pending_idx,
					   XEN_NETIF_RSP_OKAY);

		/* Invalidate preceding fragments of this skb. */
		for (j = 0; j < i; j++) {
			pending_idx = frag_get_pending_idx(&shinfo->frags[j]);
			xenvif_idx_unmap(queue, pending_idx);
			xenvif_idx_release(queue, pending_idx,
					   XEN_NETIF_RSP_OKAY);
		}

		/* And if we found the error while checking the frag_list, unmap
		 * the first skb's frags
		 */
		if (first_shinfo) {
			for (j = 0; j < first_shinfo->nr_frags; j++) {
				pending_idx = frag_get_pending_idx(&first_shinfo->frags[j]);
				xenvif_idx_unmap(queue, pending_idx);
				xenvif_idx_release(queue, pending_idx,
						   XEN_NETIF_RSP_OKAY);
			}
		}

		/* Remember the error: invalidate all subsequent fragments. */
		err = newerr;
	}

	if (skb_has_frag_list(skb) && !first_shinfo) {
		first_shinfo = skb_shinfo(skb);
		shinfo = skb_shinfo(skb_shinfo(skb)->frag_list);
		nr_frags = shinfo->nr_frags;

		goto check_frags;
	}

	*gopp_map = gop_map;
	return err;
}

static void xenvif_fill_frags(struct xenvif_queue *queue, struct sk_buff *skb)
{
	struct skb_shared_info *shinfo = skb_shinfo(skb);
	int nr_frags = shinfo->nr_frags;
	int i;
	u16 prev_pending_idx = INVALID_PENDING_IDX;

	for (i = 0; i < nr_frags; i++) {
		skb_frag_t *frag = shinfo->frags + i;
		struct xen_netif_tx_request *txp;
		struct page *page;
		u16 pending_idx;

		pending_idx = frag_get_pending_idx(frag);

		/* If this is not the first frag, chain it to the previous*/
		if (prev_pending_idx == INVALID_PENDING_IDX)
			skb_shinfo(skb)->destructor_arg =
				&callback_param(queue, pending_idx);
		else
			callback_param(queue, prev_pending_idx).ctx =
				&callback_param(queue, pending_idx);

		callback_param(queue, pending_idx).ctx = NULL;
		prev_pending_idx = pending_idx;

		txp = &queue->pending_tx_info[pending_idx].req;
		page = virt_to_page(idx_to_kaddr(queue, pending_idx));
		__skb_fill_page_desc(skb, i, page, txp->offset, txp->size);
		skb->len += txp->size;
		skb->data_len += txp->size;
		skb->truesize += txp->size;

		/* Take an extra reference to offset network stack's put_page */
		get_page(queue->mmap_pages[pending_idx]);
	}
}

static int xenvif_get_extras(struct xenvif_queue *queue,
				struct xen_netif_extra_info *extras,
				int work_to_do)
{
	struct xen_netif_extra_info extra;
	RING_IDX cons = queue->tx.req_cons;

	do {
		if (unlikely(work_to_do-- <= 0)) {
			netdev_err(queue->vif->dev, "Missing extra info\n");
			xenvif_fatal_tx_err(queue->vif);
			return -EBADR;
		}

		RING_COPY_REQUEST(&queue->tx, cons, &extra);
		if (unlikely(!extra.type ||
			     extra.type >= XEN_NETIF_EXTRA_TYPE_MAX)) {
			queue->tx.req_cons = ++cons;
			netdev_err(queue->vif->dev,
				   "Invalid extra type: %d\n", extra.type);
			xenvif_fatal_tx_err(queue->vif);
			return -EINVAL;
		}

		memcpy(&extras[extra.type - 1], &extra, sizeof(extra));
		queue->tx.req_cons = ++cons;
	} while (extra.flags & XEN_NETIF_EXTRA_FLAG_MORE);

	return work_to_do;
}

static int xenvif_set_skb_gso(struct xenvif *vif,
			      struct sk_buff *skb,
			      struct xen_netif_extra_info *gso)
{
	if (!gso->u.gso.size) {
		netdev_err(vif->dev, "GSO size must not be zero.\n");
		xenvif_fatal_tx_err(vif);
		return -EINVAL;
	}

	switch (gso->u.gso.type) {
	case XEN_NETIF_GSO_TYPE_TCPV4:
		skb_shinfo(skb)->gso_type = SKB_GSO_TCPV4;
		break;
	case XEN_NETIF_GSO_TYPE_TCPV6:
		skb_shinfo(skb)->gso_type = SKB_GSO_TCPV6;
		break;
	default:
		netdev_err(vif->dev, "Bad GSO type %d.\n", gso->u.gso.type);
		xenvif_fatal_tx_err(vif);
		return -EINVAL;
	}

	skb_shinfo(skb)->gso_size = gso->u.gso.size;
	/* gso_segs will be calculated later */

	return 0;
}

static int checksum_setup(struct xenvif_queue *queue, struct sk_buff *skb)
{
	bool recalculate_partial_csum = false;

	/* A GSO SKB must be CHECKSUM_PARTIAL. However some buggy
	 * peers can fail to set NETRXF_csum_blank when sending a GSO
	 * frame. In this case force the SKB to CHECKSUM_PARTIAL and
	 * recalculate the partial checksum.
	 */
	if (skb->ip_summed != CHECKSUM_PARTIAL && skb_is_gso(skb)) {
		queue->stats.rx_gso_checksum_fixup++;
		skb->ip_summed = CHECKSUM_PARTIAL;
		recalculate_partial_csum = true;
	}

	/* A non-CHECKSUM_PARTIAL SKB does not require setup. */
	if (skb->ip_summed != CHECKSUM_PARTIAL)
		return 0;

	return skb_checksum_setup(skb, recalculate_partial_csum);
}

static bool tx_credit_exceeded(struct xenvif_queue *queue, unsigned size)
{
	u64 now = get_jiffies_64();
	u64 next_credit = queue->credit_window_start +
		msecs_to_jiffies(queue->credit_usec / 1000);

	/* Timer could already be pending in rare cases. */
	if (timer_pending(&queue->credit_timeout))
		return true;

	/* Passed the point where we can replenish credit? */
	if (time_after_eq64(now, next_credit)) {
		queue->credit_window_start = now;
		tx_add_credit(queue);
	}

	/* Still too big to send right now? Set a callback. */
	if (size > queue->remaining_credit) {
		queue->credit_timeout.data     =
			(unsigned long)queue;
		mod_timer(&queue->credit_timeout,
			  next_credit);
		queue->credit_window_start = next_credit;

		return true;
	}

	return false;
}

/* No locking is required in xenvif_mcast_add/del() as they are
 * only ever invoked from NAPI poll. An RCU list is used because
 * xenvif_mcast_match() is called asynchronously, during start_xmit.
 */

static int xenvif_mcast_add(struct xenvif *vif, const u8 *addr)
{
	struct xenvif_mcast_addr *mcast;

	if (vif->fe_mcast_count == XEN_NETBK_MCAST_MAX) {
		if (net_ratelimit())
			netdev_err(vif->dev,
				   "Too many multicast addresses\n");
		return -ENOSPC;
	}

	mcast = kzalloc(sizeof(*mcast), GFP_ATOMIC);
	if (!mcast)
		return -ENOMEM;

	ether_addr_copy(mcast->addr, addr);
	list_add_tail_rcu(&mcast->entry, &vif->fe_mcast_addr);
	vif->fe_mcast_count++;

	return 0;
}

static void xenvif_mcast_del(struct xenvif *vif, const u8 *addr)
{
	struct xenvif_mcast_addr *mcast;

	list_for_each_entry_rcu(mcast, &vif->fe_mcast_addr, entry) {
		if (ether_addr_equal(addr, mcast->addr)) {
			--vif->fe_mcast_count;
			list_del_rcu(&mcast->entry);
			kfree_rcu(mcast, rcu);
			break;
		}
	}
}

bool xenvif_mcast_match(struct xenvif *vif, const u8 *addr)
{
	struct xenvif_mcast_addr *mcast;

	rcu_read_lock();
	list_for_each_entry_rcu(mcast, &vif->fe_mcast_addr, entry) {
		if (ether_addr_equal(addr, mcast->addr)) {
			rcu_read_unlock();
			return true;
		}
	}
	rcu_read_unlock();

	return false;
}

void xenvif_mcast_addr_list_free(struct xenvif *vif)
{
	/* No need for locking or RCU here. NAPI poll and TX queue
	 * are stopped.
	 */
	while (!list_empty(&vif->fe_mcast_addr)) {
		struct xenvif_mcast_addr *mcast;

		mcast = list_first_entry(&vif->fe_mcast_addr,
					 struct xenvif_mcast_addr,
					 entry);
		--vif->fe_mcast_count;
		list_del(&mcast->entry);
		kfree(mcast);
	}
}

static void xenvif_tx_build_gops(struct xenvif_queue *queue,
				     int budget,
				     unsigned *copy_ops,
				     unsigned *map_ops)
{
	struct gnttab_map_grant_ref *gop = queue->tx_map_ops;
	struct sk_buff *skb, *nskb;
	int ret;
	unsigned int frag_overflow;

	while (skb_queue_len(&queue->tx_queue) < budget) {
		struct xen_netif_tx_request txreq;
		struct xen_netif_tx_request txfrags[XEN_NETBK_LEGACY_SLOTS_MAX];
		struct xen_netif_extra_info extras[XEN_NETIF_EXTRA_TYPE_MAX-1];
		u16 pending_idx;
		RING_IDX idx;
		int work_to_do;
		unsigned int data_len;
		pending_ring_idx_t index;

		if (queue->tx.sring->req_prod - queue->tx.req_cons >
		    XEN_NETIF_TX_RING_SIZE) {
			netdev_err(queue->vif->dev,
				   "Impossible number of requests. "
				   "req_prod %d, req_cons %d, size %ld\n",
				   queue->tx.sring->req_prod, queue->tx.req_cons,
				   XEN_NETIF_TX_RING_SIZE);
			xenvif_fatal_tx_err(queue->vif);
			break;
		}

		work_to_do = RING_HAS_UNCONSUMED_REQUESTS(&queue->tx);
		if (!work_to_do)
			break;

		idx = queue->tx.req_cons;
		rmb(); /* Ensure that we see the request before we copy it. */
		RING_COPY_REQUEST(&queue->tx, idx, &txreq);

		/* Credit-based scheduling. */
		if (txreq.size > queue->remaining_credit &&
		    tx_credit_exceeded(queue, txreq.size))
			break;

		queue->remaining_credit -= txreq.size;

		work_to_do--;
		queue->tx.req_cons = ++idx;

		memset(extras, 0, sizeof(extras));
		if (txreq.flags & XEN_NETTXF_extra_info) {
			work_to_do = xenvif_get_extras(queue, extras,
						       work_to_do);
			idx = queue->tx.req_cons;
			if (unlikely(work_to_do < 0))
				break;
		}

		if (extras[XEN_NETIF_EXTRA_TYPE_MCAST_ADD - 1].type) {
			struct xen_netif_extra_info *extra;

			extra = &extras[XEN_NETIF_EXTRA_TYPE_MCAST_ADD - 1];
			ret = xenvif_mcast_add(queue->vif, extra->u.mcast.addr);

			make_tx_response(queue, &txreq,
					 (ret == 0) ?
					 XEN_NETIF_RSP_OKAY :
					 XEN_NETIF_RSP_ERROR);
			push_tx_responses(queue);
			continue;
		}

		if (extras[XEN_NETIF_EXTRA_TYPE_MCAST_DEL - 1].type) {
			struct xen_netif_extra_info *extra;

			extra = &extras[XEN_NETIF_EXTRA_TYPE_MCAST_DEL - 1];
			xenvif_mcast_del(queue->vif, extra->u.mcast.addr);

			make_tx_response(queue, &txreq, XEN_NETIF_RSP_OKAY);
			push_tx_responses(queue);
			continue;
		}

		ret = xenvif_count_requests(queue, &txreq, txfrags, work_to_do);
		if (unlikely(ret < 0))
			break;

		idx += ret;

		if (unlikely(txreq.size < ETH_HLEN)) {
			netdev_dbg(queue->vif->dev,
				   "Bad packet size: %d\n", txreq.size);
			xenvif_tx_err(queue, &txreq, idx);
			break;
		}

		/* No crossing a page as the payload mustn't fragment. */
		if (unlikely((txreq.offset + txreq.size) > XEN_PAGE_SIZE)) {
			netdev_err(queue->vif->dev,
				   "txreq.offset: %u, size: %u, end: %lu\n",
				   txreq.offset, txreq.size,
<<<<<<< HEAD
				   (unsigned long)(txreq.offset&~PAGE_MASK) + txreq.size);
=======
				   (unsigned long)(txreq.offset&~XEN_PAGE_MASK) + txreq.size);
>>>>>>> db0b54cd
			xenvif_fatal_tx_err(queue->vif);
			break;
		}

		index = pending_index(queue->pending_cons);
		pending_idx = queue->pending_ring[index];

		data_len = (txreq.size > XEN_NETBACK_TX_COPY_LEN &&
			    ret < XEN_NETBK_LEGACY_SLOTS_MAX) ?
			XEN_NETBACK_TX_COPY_LEN : txreq.size;

		skb = xenvif_alloc_skb(data_len);
		if (unlikely(skb == NULL)) {
			netdev_dbg(queue->vif->dev,
				   "Can't allocate a skb in start_xmit.\n");
			xenvif_tx_err(queue, &txreq, idx);
			break;
		}

		skb_shinfo(skb)->nr_frags = ret;
		if (data_len < txreq.size)
			skb_shinfo(skb)->nr_frags++;
		/* At this point shinfo->nr_frags is in fact the number of
		 * slots, which can be as large as XEN_NETBK_LEGACY_SLOTS_MAX.
		 */
		frag_overflow = 0;
		nskb = NULL;
		if (skb_shinfo(skb)->nr_frags > MAX_SKB_FRAGS) {
			frag_overflow = skb_shinfo(skb)->nr_frags - MAX_SKB_FRAGS;
			BUG_ON(frag_overflow > MAX_SKB_FRAGS);
			skb_shinfo(skb)->nr_frags = MAX_SKB_FRAGS;
			nskb = xenvif_alloc_skb(0);
			if (unlikely(nskb == NULL)) {
				kfree_skb(skb);
				xenvif_tx_err(queue, &txreq, idx);
				if (net_ratelimit())
					netdev_err(queue->vif->dev,
						   "Can't allocate the frag_list skb.\n");
				break;
			}
		}

		if (extras[XEN_NETIF_EXTRA_TYPE_GSO - 1].type) {
			struct xen_netif_extra_info *gso;
			gso = &extras[XEN_NETIF_EXTRA_TYPE_GSO - 1];

			if (xenvif_set_skb_gso(queue->vif, skb, gso)) {
				/* Failure in xenvif_set_skb_gso is fatal. */
				kfree_skb(skb);
				kfree_skb(nskb);
				break;
			}
		}

		XENVIF_TX_CB(skb)->pending_idx = pending_idx;

		__skb_put(skb, data_len);
		queue->tx_copy_ops[*copy_ops].source.u.ref = txreq.gref;
		queue->tx_copy_ops[*copy_ops].source.domid = queue->vif->domid;
		queue->tx_copy_ops[*copy_ops].source.offset = txreq.offset;

		queue->tx_copy_ops[*copy_ops].dest.u.gmfn =
			virt_to_gfn(skb->data);
		queue->tx_copy_ops[*copy_ops].dest.domid = DOMID_SELF;
		queue->tx_copy_ops[*copy_ops].dest.offset =
			offset_in_page(skb->data) & ~XEN_PAGE_MASK;

		queue->tx_copy_ops[*copy_ops].len = data_len;
		queue->tx_copy_ops[*copy_ops].flags = GNTCOPY_source_gref;

		(*copy_ops)++;

		if (data_len < txreq.size) {
			frag_set_pending_idx(&skb_shinfo(skb)->frags[0],
					     pending_idx);
			xenvif_tx_create_map_op(queue, pending_idx, &txreq, gop);
			gop++;
		} else {
			frag_set_pending_idx(&skb_shinfo(skb)->frags[0],
					     INVALID_PENDING_IDX);
			memcpy(&queue->pending_tx_info[pending_idx].req, &txreq,
			       sizeof(txreq));
		}

		queue->pending_cons++;

		gop = xenvif_get_requests(queue, skb, txfrags, gop,
				          frag_overflow, nskb);

		__skb_queue_tail(&queue->tx_queue, skb);

		queue->tx.req_cons = idx;

		if (((gop-queue->tx_map_ops) >= ARRAY_SIZE(queue->tx_map_ops)) ||
		    (*copy_ops >= ARRAY_SIZE(queue->tx_copy_ops)))
			break;
	}

	(*map_ops) = gop - queue->tx_map_ops;
	return;
}

/* Consolidate skb with a frag_list into a brand new one with local pages on
 * frags. Returns 0 or -ENOMEM if can't allocate new pages.
 */
static int xenvif_handle_frag_list(struct xenvif_queue *queue, struct sk_buff *skb)
{
	unsigned int offset = skb_headlen(skb);
	skb_frag_t frags[MAX_SKB_FRAGS];
	int i, f;
	struct ubuf_info *uarg;
	struct sk_buff *nskb = skb_shinfo(skb)->frag_list;

	queue->stats.tx_zerocopy_sent += 2;
	queue->stats.tx_frag_overflow++;

	xenvif_fill_frags(queue, nskb);
	/* Subtract frags size, we will correct it later */
	skb->truesize -= skb->data_len;
	skb->len += nskb->len;
	skb->data_len += nskb->len;

	/* create a brand new frags array and coalesce there */
	for (i = 0; offset < skb->len; i++) {
		struct page *page;
		unsigned int len;

		BUG_ON(i >= MAX_SKB_FRAGS);
		page = alloc_page(GFP_ATOMIC);
		if (!page) {
			int j;
			skb->truesize += skb->data_len;
			for (j = 0; j < i; j++)
				put_page(frags[j].page.p);
			return -ENOMEM;
		}

		if (offset + PAGE_SIZE < skb->len)
			len = PAGE_SIZE;
		else
			len = skb->len - offset;
		if (skb_copy_bits(skb, offset, page_address(page), len))
			BUG();

		offset += len;
		frags[i].page.p = page;
		frags[i].page_offset = 0;
		skb_frag_size_set(&frags[i], len);
	}

	/* Copied all the bits from the frag list -- free it. */
	skb_frag_list_init(skb);
	xenvif_skb_zerocopy_prepare(queue, nskb);
	kfree_skb(nskb);

	/* Release all the original (foreign) frags. */
	for (f = 0; f < skb_shinfo(skb)->nr_frags; f++)
		skb_frag_unref(skb, f);
	uarg = skb_shinfo(skb)->destructor_arg;
	/* increase inflight counter to offset decrement in callback */
	atomic_inc(&queue->inflight_packets);
	uarg->callback(uarg, true);
	skb_shinfo(skb)->destructor_arg = NULL;

	/* Fill the skb with the new (local) frags. */
	memcpy(skb_shinfo(skb)->frags, frags, i * sizeof(skb_frag_t));
	skb_shinfo(skb)->nr_frags = i;
	skb->truesize += i * PAGE_SIZE;

	return 0;
}

static int xenvif_tx_submit(struct xenvif_queue *queue)
{
	struct gnttab_map_grant_ref *gop_map = queue->tx_map_ops;
	struct gnttab_copy *gop_copy = queue->tx_copy_ops;
	struct sk_buff *skb;
	int work_done = 0;

	while ((skb = __skb_dequeue(&queue->tx_queue)) != NULL) {
		struct xen_netif_tx_request *txp;
		u16 pending_idx;
		unsigned data_len;

		pending_idx = XENVIF_TX_CB(skb)->pending_idx;
		txp = &queue->pending_tx_info[pending_idx].req;

		/* Check the remap error code. */
		if (unlikely(xenvif_tx_check_gop(queue, skb, &gop_map, &gop_copy))) {
			/* If there was an error, xenvif_tx_check_gop is
			 * expected to release all the frags which were mapped,
			 * so kfree_skb shouldn't do it again
			 */
			skb_shinfo(skb)->nr_frags = 0;
			if (skb_has_frag_list(skb)) {
				struct sk_buff *nskb =
						skb_shinfo(skb)->frag_list;
				skb_shinfo(nskb)->nr_frags = 0;
			}
			kfree_skb(skb);
			continue;
		}

		data_len = skb->len;
		callback_param(queue, pending_idx).ctx = NULL;
		if (data_len < txp->size) {
			/* Append the packet payload as a fragment. */
			txp->offset += data_len;
			txp->size -= data_len;
		} else {
			/* Schedule a response immediately. */
			xenvif_idx_release(queue, pending_idx,
					   XEN_NETIF_RSP_OKAY);
		}

		if (txp->flags & XEN_NETTXF_csum_blank)
			skb->ip_summed = CHECKSUM_PARTIAL;
		else if (txp->flags & XEN_NETTXF_data_validated)
			skb->ip_summed = CHECKSUM_UNNECESSARY;

		xenvif_fill_frags(queue, skb);

		if (unlikely(skb_has_frag_list(skb))) {
			if (xenvif_handle_frag_list(queue, skb)) {
				if (net_ratelimit())
					netdev_err(queue->vif->dev,
						   "Not enough memory to consolidate frag_list!\n");
				xenvif_skb_zerocopy_prepare(queue, skb);
				kfree_skb(skb);
				continue;
			}
		}

		skb->dev      = queue->vif->dev;
		skb->protocol = eth_type_trans(skb, skb->dev);
		skb_reset_network_header(skb);

		if (checksum_setup(queue, skb)) {
			netdev_dbg(queue->vif->dev,
				   "Can't setup checksum in net_tx_action\n");
			/* We have to set this flag to trigger the callback */
			if (skb_shinfo(skb)->destructor_arg)
				xenvif_skb_zerocopy_prepare(queue, skb);
			kfree_skb(skb);
			continue;
		}

		skb_probe_transport_header(skb, 0);

		/* If the packet is GSO then we will have just set up the
		 * transport header offset in checksum_setup so it's now
		 * straightforward to calculate gso_segs.
		 */
		if (skb_is_gso(skb)) {
			int mss = skb_shinfo(skb)->gso_size;
			int hdrlen = skb_transport_header(skb) -
				skb_mac_header(skb) +
				tcp_hdrlen(skb);

			skb_shinfo(skb)->gso_segs =
				DIV_ROUND_UP(skb->len - hdrlen, mss);
		}

		queue->stats.rx_bytes += skb->len;
		queue->stats.rx_packets++;

		work_done++;

		/* Set this flag right before netif_receive_skb, otherwise
		 * someone might think this packet already left netback, and
		 * do a skb_copy_ubufs while we are still in control of the
		 * skb. E.g. the __pskb_pull_tail earlier can do such thing.
		 */
		if (skb_shinfo(skb)->destructor_arg) {
			xenvif_skb_zerocopy_prepare(queue, skb);
			queue->stats.tx_zerocopy_sent++;
		}

		netif_receive_skb(skb);
	}

	return work_done;
}

void xenvif_zerocopy_callback(struct ubuf_info *ubuf, bool zerocopy_success)
{
	unsigned long flags;
	pending_ring_idx_t index;
	struct xenvif_queue *queue = ubuf_to_queue(ubuf);

	/* This is the only place where we grab this lock, to protect callbacks
	 * from each other.
	 */
	spin_lock_irqsave(&queue->callback_lock, flags);
	do {
		u16 pending_idx = ubuf->desc;
		ubuf = (struct ubuf_info *) ubuf->ctx;
		BUG_ON(queue->dealloc_prod - queue->dealloc_cons >=
			MAX_PENDING_REQS);
		index = pending_index(queue->dealloc_prod);
		queue->dealloc_ring[index] = pending_idx;
		/* Sync with xenvif_tx_dealloc_action:
		 * insert idx then incr producer.
		 */
		smp_wmb();
		queue->dealloc_prod++;
	} while (ubuf);
	spin_unlock_irqrestore(&queue->callback_lock, flags);

	if (likely(zerocopy_success))
		queue->stats.tx_zerocopy_success++;
	else
		queue->stats.tx_zerocopy_fail++;
	xenvif_skb_zerocopy_complete(queue);
}

static inline void xenvif_tx_dealloc_action(struct xenvif_queue *queue)
{
	struct gnttab_unmap_grant_ref *gop;
	pending_ring_idx_t dc, dp;
	u16 pending_idx, pending_idx_release[MAX_PENDING_REQS];
	unsigned int i = 0;

	dc = queue->dealloc_cons;
	gop = queue->tx_unmap_ops;

	/* Free up any grants we have finished using */
	do {
		dp = queue->dealloc_prod;

		/* Ensure we see all indices enqueued by all
		 * xenvif_zerocopy_callback().
		 */
		smp_rmb();

		while (dc != dp) {
			BUG_ON(gop - queue->tx_unmap_ops >= MAX_PENDING_REQS);
			pending_idx =
				queue->dealloc_ring[pending_index(dc++)];

			pending_idx_release[gop - queue->tx_unmap_ops] =
				pending_idx;
			queue->pages_to_unmap[gop - queue->tx_unmap_ops] =
				queue->mmap_pages[pending_idx];
			gnttab_set_unmap_op(gop,
					    idx_to_kaddr(queue, pending_idx),
					    GNTMAP_host_map,
					    queue->grant_tx_handle[pending_idx]);
			xenvif_grant_handle_reset(queue, pending_idx);
			++gop;
		}

	} while (dp != queue->dealloc_prod);

	queue->dealloc_cons = dc;

	if (gop - queue->tx_unmap_ops > 0) {
		int ret;
		ret = gnttab_unmap_refs(queue->tx_unmap_ops,
					NULL,
					queue->pages_to_unmap,
					gop - queue->tx_unmap_ops);
		if (ret) {
			netdev_err(queue->vif->dev, "Unmap fail: nr_ops %tu ret %d\n",
				   gop - queue->tx_unmap_ops, ret);
			for (i = 0; i < gop - queue->tx_unmap_ops; ++i) {
				if (gop[i].status != GNTST_okay)
					netdev_err(queue->vif->dev,
						   " host_addr: 0x%llx handle: 0x%x status: %d\n",
						   gop[i].host_addr,
						   gop[i].handle,
						   gop[i].status);
			}
			BUG();
		}
	}

	for (i = 0; i < gop - queue->tx_unmap_ops; ++i)
		xenvif_idx_release(queue, pending_idx_release[i],
				   XEN_NETIF_RSP_OKAY);
}


/* Called after netfront has transmitted */
int xenvif_tx_action(struct xenvif_queue *queue, int budget)
{
	unsigned nr_mops, nr_cops = 0;
	int work_done, ret;

	if (unlikely(!tx_work_todo(queue)))
		return 0;

	xenvif_tx_build_gops(queue, budget, &nr_cops, &nr_mops);

	if (nr_cops == 0)
		return 0;

	gnttab_batch_copy(queue->tx_copy_ops, nr_cops);
	if (nr_mops != 0) {
		ret = gnttab_map_refs(queue->tx_map_ops,
				      NULL,
				      queue->pages_to_map,
				      nr_mops);
		BUG_ON(ret);
	}

	work_done = xenvif_tx_submit(queue);

	return work_done;
}

static void xenvif_idx_release(struct xenvif_queue *queue, u16 pending_idx,
			       u8 status)
{
	struct pending_tx_info *pending_tx_info;
	pending_ring_idx_t index;
	unsigned long flags;

	pending_tx_info = &queue->pending_tx_info[pending_idx];

	spin_lock_irqsave(&queue->response_lock, flags);

	make_tx_response(queue, &pending_tx_info->req, status);

	/* Release the pending index before pusing the Tx response so
	 * its available before a new Tx request is pushed by the
	 * frontend.
	 */
	index = pending_index(queue->pending_prod++);
	queue->pending_ring[index] = pending_idx;

	push_tx_responses(queue);

	spin_unlock_irqrestore(&queue->response_lock, flags);
}


static void make_tx_response(struct xenvif_queue *queue,
			     struct xen_netif_tx_request *txp,
			     s8       st)
{
	RING_IDX i = queue->tx.rsp_prod_pvt;
	struct xen_netif_tx_response *resp;

	resp = RING_GET_RESPONSE(&queue->tx, i);
	resp->id     = txp->id;
	resp->status = st;

	if (txp->flags & XEN_NETTXF_extra_info)
		RING_GET_RESPONSE(&queue->tx, ++i)->status = XEN_NETIF_RSP_NULL;

	queue->tx.rsp_prod_pvt = ++i;
}

static void push_tx_responses(struct xenvif_queue *queue)
{
	int notify;

	RING_PUSH_RESPONSES_AND_CHECK_NOTIFY(&queue->tx, notify);
	if (notify)
		notify_remote_via_irq(queue->tx_irq);
}

static struct xen_netif_rx_response *make_rx_response(struct xenvif_queue *queue,
					     u16      id,
					     s8       st,
					     u16      offset,
					     u16      size,
					     u16      flags)
{
	RING_IDX i = queue->rx.rsp_prod_pvt;
	struct xen_netif_rx_response *resp;

	resp = RING_GET_RESPONSE(&queue->rx, i);
	resp->offset     = offset;
	resp->flags      = flags;
	resp->id         = id;
	resp->status     = (s16)size;
	if (st < 0)
		resp->status = (s16)st;

	queue->rx.rsp_prod_pvt = ++i;

	return resp;
}

void xenvif_idx_unmap(struct xenvif_queue *queue, u16 pending_idx)
{
	int ret;
	struct gnttab_unmap_grant_ref tx_unmap_op;

	gnttab_set_unmap_op(&tx_unmap_op,
			    idx_to_kaddr(queue, pending_idx),
			    GNTMAP_host_map,
			    queue->grant_tx_handle[pending_idx]);
	xenvif_grant_handle_reset(queue, pending_idx);

	ret = gnttab_unmap_refs(&tx_unmap_op, NULL,
				&queue->mmap_pages[pending_idx], 1);
	if (ret) {
		netdev_err(queue->vif->dev,
			   "Unmap fail: ret: %d pending_idx: %d host_addr: %llx handle: 0x%x status: %d\n",
			   ret,
			   pending_idx,
			   tx_unmap_op.host_addr,
			   tx_unmap_op.handle,
			   tx_unmap_op.status);
		BUG();
	}
}

static inline int tx_work_todo(struct xenvif_queue *queue)
{
	if (likely(RING_HAS_UNCONSUMED_REQUESTS(&queue->tx)))
		return 1;

	return 0;
}

static inline bool tx_dealloc_work_todo(struct xenvif_queue *queue)
{
	return queue->dealloc_cons != queue->dealloc_prod;
}

void xenvif_unmap_frontend_rings(struct xenvif_queue *queue)
{
	if (queue->tx.sring)
		xenbus_unmap_ring_vfree(xenvif_to_xenbus_device(queue->vif),
					queue->tx.sring);
	if (queue->rx.sring)
		xenbus_unmap_ring_vfree(xenvif_to_xenbus_device(queue->vif),
					queue->rx.sring);
}

int xenvif_map_frontend_rings(struct xenvif_queue *queue,
			      grant_ref_t tx_ring_ref,
			      grant_ref_t rx_ring_ref)
{
	void *addr;
	struct xen_netif_tx_sring *txs;
	struct xen_netif_rx_sring *rxs;

	int err = -ENOMEM;

	err = xenbus_map_ring_valloc(xenvif_to_xenbus_device(queue->vif),
				     &tx_ring_ref, 1, &addr);
	if (err)
		goto err;

	txs = (struct xen_netif_tx_sring *)addr;
	BACK_RING_INIT(&queue->tx, txs, XEN_PAGE_SIZE);

	err = xenbus_map_ring_valloc(xenvif_to_xenbus_device(queue->vif),
				     &rx_ring_ref, 1, &addr);
	if (err)
		goto err;

	rxs = (struct xen_netif_rx_sring *)addr;
	BACK_RING_INIT(&queue->rx, rxs, XEN_PAGE_SIZE);

	return 0;

err:
	xenvif_unmap_frontend_rings(queue);
	return err;
}

static void xenvif_queue_carrier_off(struct xenvif_queue *queue)
{
	struct xenvif *vif = queue->vif;

	queue->stalled = true;

	/* At least one queue has stalled? Disable the carrier. */
	spin_lock(&vif->lock);
	if (vif->stalled_queues++ == 0) {
		netdev_info(vif->dev, "Guest Rx stalled");
		netif_carrier_off(vif->dev);
	}
	spin_unlock(&vif->lock);
}

static void xenvif_queue_carrier_on(struct xenvif_queue *queue)
{
	struct xenvif *vif = queue->vif;

	queue->last_rx_time = jiffies; /* Reset Rx stall detection. */
	queue->stalled = false;

	/* All queues are ready? Enable the carrier. */
	spin_lock(&vif->lock);
	if (--vif->stalled_queues == 0) {
		netdev_info(vif->dev, "Guest Rx ready");
		netif_carrier_on(vif->dev);
	}
	spin_unlock(&vif->lock);
}

static bool xenvif_rx_queue_stalled(struct xenvif_queue *queue)
{
	RING_IDX prod, cons;

	prod = queue->rx.sring->req_prod;
	cons = queue->rx.req_cons;

	return !queue->stalled && prod - cons < 1
		&& time_after(jiffies,
			      queue->last_rx_time + queue->vif->stall_timeout);
}

static bool xenvif_rx_queue_ready(struct xenvif_queue *queue)
{
	RING_IDX prod, cons;

	prod = queue->rx.sring->req_prod;
	cons = queue->rx.req_cons;

	return queue->stalled && prod - cons >= 1;
}

static bool xenvif_have_rx_work(struct xenvif_queue *queue)
{
	return (!skb_queue_empty(&queue->rx_queue)
		&& xenvif_rx_ring_slots_available(queue))
		|| (queue->vif->stall_timeout &&
		    (xenvif_rx_queue_stalled(queue)
		     || xenvif_rx_queue_ready(queue)))
		|| kthread_should_stop()
		|| queue->vif->disabled;
}

static long xenvif_rx_queue_timeout(struct xenvif_queue *queue)
{
	struct sk_buff *skb;
	long timeout;

	skb = skb_peek(&queue->rx_queue);
	if (!skb)
		return MAX_SCHEDULE_TIMEOUT;

	timeout = XENVIF_RX_CB(skb)->expires - jiffies;
	return timeout < 0 ? 0 : timeout;
}

/* Wait until the guest Rx thread has work.
 *
 * The timeout needs to be adjusted based on the current head of the
 * queue (and not just the head at the beginning).  In particular, if
 * the queue is initially empty an infinite timeout is used and this
 * needs to be reduced when a skb is queued.
 *
 * This cannot be done with wait_event_timeout() because it only
 * calculates the timeout once.
 */
static void xenvif_wait_for_rx_work(struct xenvif_queue *queue)
{
	DEFINE_WAIT(wait);

	if (xenvif_have_rx_work(queue))
		return;

	for (;;) {
		long ret;

		prepare_to_wait(&queue->wq, &wait, TASK_INTERRUPTIBLE);
		if (xenvif_have_rx_work(queue))
			break;
		ret = schedule_timeout(xenvif_rx_queue_timeout(queue));
		if (!ret)
			break;
	}
	finish_wait(&queue->wq, &wait);
}

int xenvif_kthread_guest_rx(void *data)
{
	struct xenvif_queue *queue = data;
	struct xenvif *vif = queue->vif;

	if (!vif->stall_timeout)
		xenvif_queue_carrier_on(queue);

	for (;;) {
		xenvif_wait_for_rx_work(queue);

		if (kthread_should_stop())
			break;

		/* This frontend is found to be rogue, disable it in
		 * kthread context. Currently this is only set when
		 * netback finds out frontend sends malformed packet,
		 * but we cannot disable the interface in softirq
		 * context so we defer it here, if this thread is
		 * associated with queue 0.
		 */
		if (unlikely(vif->disabled && queue->id == 0)) {
			xenvif_carrier_off(vif);
			break;
		}

		if (!skb_queue_empty(&queue->rx_queue))
			xenvif_rx_action(queue);

		/* If the guest hasn't provided any Rx slots for a
		 * while it's probably not responsive, drop the
		 * carrier so packets are dropped earlier.
		 */
		if (vif->stall_timeout) {
			if (xenvif_rx_queue_stalled(queue))
				xenvif_queue_carrier_off(queue);
			else if (xenvif_rx_queue_ready(queue))
				xenvif_queue_carrier_on(queue);
		}

		/* Queued packets may have foreign pages from other
		 * domains.  These cannot be queued indefinitely as
		 * this would starve guests of grant refs and transmit
		 * slots.
		 */
		xenvif_rx_queue_drop_expired(queue);

		xenvif_rx_queue_maybe_wake(queue);

		cond_resched();
	}

	/* Bin any remaining skbs */
	xenvif_rx_queue_purge(queue);

	return 0;
}

static bool xenvif_dealloc_kthread_should_stop(struct xenvif_queue *queue)
{
	/* Dealloc thread must remain running until all inflight
	 * packets complete.
	 */
	return kthread_should_stop() &&
		!atomic_read(&queue->inflight_packets);
}

int xenvif_dealloc_kthread(void *data)
{
	struct xenvif_queue *queue = data;

	for (;;) {
		wait_event_interruptible(queue->dealloc_wq,
					 tx_dealloc_work_todo(queue) ||
					 xenvif_dealloc_kthread_should_stop(queue));
		if (xenvif_dealloc_kthread_should_stop(queue))
			break;

		xenvif_tx_dealloc_action(queue);
		cond_resched();
	}

	/* Unmap anything remaining*/
	if (tx_dealloc_work_todo(queue))
		xenvif_tx_dealloc_action(queue);

	return 0;
}

static int __init netback_init(void)
{
	int rc = 0;

	if (!xen_domain())
		return -ENODEV;

	/* Allow as many queues as there are CPUs if user has not
	 * specified a value.
	 */
	if (xenvif_max_queues == 0)
		xenvif_max_queues = num_online_cpus();

	if (fatal_skb_slots < XEN_NETBK_LEGACY_SLOTS_MAX) {
		pr_info("fatal_skb_slots too small (%d), bump it to XEN_NETBK_LEGACY_SLOTS_MAX (%d)\n",
			fatal_skb_slots, XEN_NETBK_LEGACY_SLOTS_MAX);
		fatal_skb_slots = XEN_NETBK_LEGACY_SLOTS_MAX;
	}

	rc = xenvif_xenbus_init();
	if (rc)
		goto failed_init;

#ifdef CONFIG_DEBUG_FS
	xen_netback_dbg_root = debugfs_create_dir("xen-netback", NULL);
	if (IS_ERR_OR_NULL(xen_netback_dbg_root))
		pr_warn("Init of debugfs returned %ld!\n",
			PTR_ERR(xen_netback_dbg_root));
#endif /* CONFIG_DEBUG_FS */

	return 0;

failed_init:
	return rc;
}

module_init(netback_init);

static void __exit netback_fini(void)
{
#ifdef CONFIG_DEBUG_FS
	if (!IS_ERR_OR_NULL(xen_netback_dbg_root))
		debugfs_remove_recursive(xen_netback_dbg_root);
#endif /* CONFIG_DEBUG_FS */
	xenvif_xenbus_fini();
}
module_exit(netback_fini);

MODULE_LICENSE("Dual BSD/GPL");
MODULE_ALIAS("xen-backend:vif");<|MERGE_RESOLUTION|>--- conflicted
+++ resolved
@@ -1382,11 +1382,7 @@
 			netdev_err(queue->vif->dev,
 				   "txreq.offset: %u, size: %u, end: %lu\n",
 				   txreq.offset, txreq.size,
-<<<<<<< HEAD
-				   (unsigned long)(txreq.offset&~PAGE_MASK) + txreq.size);
-=======
 				   (unsigned long)(txreq.offset&~XEN_PAGE_MASK) + txreq.size);
->>>>>>> db0b54cd
 			xenvif_fatal_tx_err(queue->vif);
 			break;
 		}
