/*
 * Error Location Module
 *
 * Copyright (C) 2012 Texas Instruments Incorporated - http://www.ti.com/
 *
 * This program is free software; you can redistribute it and/or modify
 * it under the terms of the GNU General Public License as published by
 * the Free Software Foundation; either version 2 of the License, or
 * (at your option) any later version.
 *
 * This program is distributed in the hope that it will be useful,
 * but WITHOUT ANY WARRANTY; without even the implied warranty of
 * MERCHANTABILITY or FITNESS FOR A PARTICULAR PURPOSE. See the
 * GNU General Public License for more details.
 *
 */

#define DRIVER_NAME	"omap-elm"

#include <linux/platform_device.h>
#include <linux/module.h>
#include <linux/interrupt.h>
#include <linux/io.h>
#include <linux/of.h>
#include <linux/sched.h>
#include <linux/pm_runtime.h>
#include <linux/platform_data/elm.h>

#define ELM_SYSCONFIG			0x010
#define ELM_IRQSTATUS			0x018
#define ELM_IRQENABLE			0x01c
#define ELM_LOCATION_CONFIG		0x020
#define ELM_PAGE_CTRL			0x080
#define ELM_SYNDROME_FRAGMENT_0		0x400
#define ELM_SYNDROME_FRAGMENT_1		0x404
#define ELM_SYNDROME_FRAGMENT_2		0x408
#define ELM_SYNDROME_FRAGMENT_3		0x40c
#define ELM_SYNDROME_FRAGMENT_4		0x410
#define ELM_SYNDROME_FRAGMENT_5		0x414
#define ELM_SYNDROME_FRAGMENT_6		0x418
#define ELM_LOCATION_STATUS		0x800
#define ELM_ERROR_LOCATION_0		0x880

/* ELM Interrupt Status Register */
#define INTR_STATUS_PAGE_VALID		BIT(8)

/* ELM Interrupt Enable Register */
#define INTR_EN_PAGE_MASK		BIT(8)

/* ELM Location Configuration Register */
#define ECC_BCH_LEVEL_MASK		0x3

/* ELM syndrome */
#define ELM_SYNDROME_VALID		BIT(16)

/* ELM_LOCATION_STATUS Register */
#define ECC_CORRECTABLE_MASK		BIT(8)
#define ECC_NB_ERRORS_MASK		0x1f

/* ELM_ERROR_LOCATION_0-15 Registers */
#define ECC_ERROR_LOCATION_MASK		0x1fff

#define ELM_ECC_SIZE			0x7ff

#define SYNDROME_FRAGMENT_REG_SIZE	0x40
#define ERROR_LOCATION_SIZE		0x100

struct elm_registers {
	u32 elm_irqenable;
	u32 elm_sysconfig;
	u32 elm_location_config;
	u32 elm_page_ctrl;
	u32 elm_syndrome_fragment_6[ERROR_VECTOR_MAX];
	u32 elm_syndrome_fragment_5[ERROR_VECTOR_MAX];
	u32 elm_syndrome_fragment_4[ERROR_VECTOR_MAX];
	u32 elm_syndrome_fragment_3[ERROR_VECTOR_MAX];
	u32 elm_syndrome_fragment_2[ERROR_VECTOR_MAX];
	u32 elm_syndrome_fragment_1[ERROR_VECTOR_MAX];
	u32 elm_syndrome_fragment_0[ERROR_VECTOR_MAX];
};

struct elm_info {
	struct device *dev;
	void __iomem *elm_base;
	struct completion elm_completion;
	struct list_head list;
	enum bch_ecc bch_type;
	struct elm_registers elm_regs;
	int ecc_steps;
	int ecc_syndrome_size;
};

static LIST_HEAD(elm_devices);

static void elm_write_reg(struct elm_info *info, int offset, u32 val)
{
	writel(val, info->elm_base + offset);
}

static u32 elm_read_reg(struct elm_info *info, int offset)
{
	return readl(info->elm_base + offset);
}

/**
 * elm_config - Configure ELM module
 * @dev:	ELM device
 * @bch_type:	Type of BCH ecc
 */
int elm_config(struct device *dev, enum bch_ecc bch_type,
	int ecc_steps, int ecc_step_size, int ecc_syndrome_size)
{
	u32 reg_val;
	struct elm_info *info = dev_get_drvdata(dev);

	if (!info) {
		dev_err(dev, "Unable to configure elm - device not probed?\n");
		return -EPROBE_DEFER;
	}
	/* ELM cannot detect ECC errors for chunks > 1KB */
	if (ecc_step_size > ((ELM_ECC_SIZE + 1) / 2)) {
		dev_err(dev, "unsupported config ecc-size=%d\n", ecc_step_size);
		return -EINVAL;
	}
	/* ELM support 8 error syndrome process */
	if (ecc_steps > ERROR_VECTOR_MAX) {
		dev_err(dev, "unsupported config ecc-step=%d\n", ecc_steps);
		return -EINVAL;
	}

	reg_val = (bch_type & ECC_BCH_LEVEL_MASK) | (ELM_ECC_SIZE << 16);
	elm_write_reg(info, ELM_LOCATION_CONFIG, reg_val);
	info->bch_type		= bch_type;
	info->ecc_steps		= ecc_steps;
	info->ecc_syndrome_size	= ecc_syndrome_size;

	return 0;
}
EXPORT_SYMBOL(elm_config);

/**
 * elm_configure_page_mode - Enable/Disable page mode
 * @info:	elm info
 * @index:	index number of syndrome fragment vector
 * @enable:	enable/disable flag for page mode
 *
 * Enable page mode for syndrome fragment index
 */
static void elm_configure_page_mode(struct elm_info *info, int index,
		bool enable)
{
	u32 reg_val;

	reg_val = elm_read_reg(info, ELM_PAGE_CTRL);
	if (enable)
		reg_val |= BIT(index);	/* enable page mode */
	else
		reg_val &= ~BIT(index);	/* disable page mode */

	elm_write_reg(info, ELM_PAGE_CTRL, reg_val);
}

/**
 * elm_load_syndrome - Load ELM syndrome reg
 * @info:	elm info
 * @err_vec:	elm error vectors
 * @ecc:	buffer with calculated ecc
 *
 * Load syndrome fragment registers with calculated ecc in reverse order.
 */
static void elm_load_syndrome(struct elm_info *info,
		struct elm_errorvec *err_vec, u8 *ecc)
{
	int i, offset;
	u32 val;

	for (i = 0; i < info->ecc_steps; i++) {

		/* Check error reported */
		if (err_vec[i].error_reported) {
			elm_configure_page_mode(info, i, true);
			offset = ELM_SYNDROME_FRAGMENT_0 +
				SYNDROME_FRAGMENT_REG_SIZE * i;
			switch (info->bch_type) {
			case BCH8_ECC:
				/* syndrome fragment 0 = ecc[9-12B] */
				val = cpu_to_be32(*(u32 *) &ecc[9]);
				elm_write_reg(info, offset, val);

				/* syndrome fragment 1 = ecc[5-8B] */
				offset += 4;
				val = cpu_to_be32(*(u32 *) &ecc[5]);
				elm_write_reg(info, offset, val);

				/* syndrome fragment 2 = ecc[1-4B] */
				offset += 4;
				val = cpu_to_be32(*(u32 *) &ecc[1]);
				elm_write_reg(info, offset, val);

				/* syndrome fragment 3 = ecc[0B] */
				offset += 4;
				val = ecc[0];
				elm_write_reg(info, offset, val);
				break;
			case BCH4_ECC:
				/* syndrome fragment 0 = ecc[20-52b] bits */
				val = (cpu_to_be32(*(u32 *) &ecc[3]) >> 4) |
					((ecc[2] & 0xf) << 28);
				elm_write_reg(info, offset, val);

				/* syndrome fragment 1 = ecc[0-20b] bits */
				offset += 4;
				val = cpu_to_be32(*(u32 *) &ecc[0]) >> 12;
				elm_write_reg(info, offset, val);
				break;
			case BCH16_ECC:
				val = cpu_to_be32(*(u32 *) &ecc[22]);
				elm_write_reg(info, offset, val);
				offset += 4;
				val = cpu_to_be32(*(u32 *) &ecc[18]);
				elm_write_reg(info, offset, val);
				offset += 4;
				val = cpu_to_be32(*(u32 *) &ecc[14]);
				elm_write_reg(info, offset, val);
				offset += 4;
				val = cpu_to_be32(*(u32 *) &ecc[10]);
				elm_write_reg(info, offset, val);
				offset += 4;
				val = cpu_to_be32(*(u32 *) &ecc[6]);
				elm_write_reg(info, offset, val);
				offset += 4;
				val = cpu_to_be32(*(u32 *) &ecc[2]);
				elm_write_reg(info, offset, val);
				offset += 4;
				val = cpu_to_be32(*(u32 *) &ecc[0]) >> 16;
				elm_write_reg(info, offset, val);
				break;
			default:
				pr_err("invalid config bch_type\n");
			}
		}

		/* Update ecc pointer with ecc byte size */
		ecc += info->ecc_syndrome_size;
	}
}

/**
 * elm_start_processing - start elm syndrome processing
 * @info:	elm info
 * @err_vec:	elm error vectors
 *
 * Set syndrome valid bit for syndrome fragment registers for which
 * elm syndrome fragment registers are loaded. This enables elm module
 * to start processing syndrome vectors.
 */
static void elm_start_processing(struct elm_info *info,
		struct elm_errorvec *err_vec)
{
	int i, offset;
	u32 reg_val;

	/*
	 * Set syndrome vector valid, so that ELM module
	 * will process it for vectors error is reported
	 */
	for (i = 0; i < info->ecc_steps; i++) {
		if (err_vec[i].error_reported) {
			offset = ELM_SYNDROME_FRAGMENT_6 +
				SYNDROME_FRAGMENT_REG_SIZE * i;
			reg_val = elm_read_reg(info, offset);
			reg_val |= ELM_SYNDROME_VALID;
			elm_write_reg(info, offset, reg_val);
		}
	}
}

/**
 * elm_error_correction - locate correctable error position
 * @info:	elm info
 * @err_vec:	elm error vectors
 *
 * On completion of processing by elm module, error location status
 * register updated with correctable/uncorrectable error information.
 * In case of correctable errors, number of errors located from
 * elm location status register & read the positions from
 * elm error location register.
 */
static void elm_error_correction(struct elm_info *info,
		struct elm_errorvec *err_vec)
{
	int i, j, errors = 0;
	int offset;
	u32 reg_val;

	for (i = 0; i < info->ecc_steps; i++) {

		/* Check error reported */
		if (err_vec[i].error_reported) {
			offset = ELM_LOCATION_STATUS + ERROR_LOCATION_SIZE * i;
			reg_val = elm_read_reg(info, offset);

			/* Check correctable error or not */
			if (reg_val & ECC_CORRECTABLE_MASK) {
				offset = ELM_ERROR_LOCATION_0 +
					ERROR_LOCATION_SIZE * i;

				/* Read count of correctable errors */
				err_vec[i].error_count = reg_val &
					ECC_NB_ERRORS_MASK;

				/* Update the error locations in error vector */
				for (j = 0; j < err_vec[i].error_count; j++) {

					reg_val = elm_read_reg(info, offset);
					err_vec[i].error_loc[j] = reg_val &
						ECC_ERROR_LOCATION_MASK;

					/* Update error location register */
					offset += 4;
				}

				errors += err_vec[i].error_count;
			} else {
				err_vec[i].error_uncorrectable = true;
			}

			/* Clearing interrupts for processed error vectors */
			elm_write_reg(info, ELM_IRQSTATUS, BIT(i));

			/* Disable page mode */
			elm_configure_page_mode(info, i, false);
		}
	}
}

/**
 * elm_decode_bch_error_page - Locate error position
 * @dev:	device pointer
 * @ecc_calc:	calculated ECC bytes from GPMC
 * @err_vec:	elm error vectors
 *
 * Called with one or more error reported vectors & vectors with
 * error reported is updated in err_vec[].error_reported
 */
void elm_decode_bch_error_page(struct device *dev, u8 *ecc_calc,
		struct elm_errorvec *err_vec)
{
	struct elm_info *info = dev_get_drvdata(dev);
	u32 reg_val;

	/* Enable page mode interrupt */
	reg_val = elm_read_reg(info, ELM_IRQSTATUS);
	elm_write_reg(info, ELM_IRQSTATUS, reg_val & INTR_STATUS_PAGE_VALID);
	elm_write_reg(info, ELM_IRQENABLE, INTR_EN_PAGE_MASK);

	/* Load valid ecc byte to syndrome fragment register */
	elm_load_syndrome(info, err_vec, ecc_calc);

	/* Enable syndrome processing for which syndrome fragment is updated */
	elm_start_processing(info, err_vec);

	/* Wait for ELM module to finish locating error correction */
	wait_for_completion(&info->elm_completion);

	/* Disable page mode interrupt */
	reg_val = elm_read_reg(info, ELM_IRQENABLE);
	elm_write_reg(info, ELM_IRQENABLE, reg_val & ~INTR_EN_PAGE_MASK);
	elm_error_correction(info, err_vec);
}
EXPORT_SYMBOL(elm_decode_bch_error_page);

static irqreturn_t elm_isr(int this_irq, void *dev_id)
{
	u32 reg_val;
	struct elm_info *info = dev_id;

	reg_val = elm_read_reg(info, ELM_IRQSTATUS);

	/* All error vectors processed */
	if (reg_val & INTR_STATUS_PAGE_VALID) {
		elm_write_reg(info, ELM_IRQSTATUS,
				reg_val & INTR_STATUS_PAGE_VALID);
		complete(&info->elm_completion);
		return IRQ_HANDLED;
	}

	return IRQ_NONE;
}

static int elm_probe(struct platform_device *pdev)
{
	int ret = 0;
	struct resource *res, *irq;
	struct elm_info *info;

	info = devm_kzalloc(&pdev->dev, sizeof(*info), GFP_KERNEL);
	if (!info)
		return -ENOMEM;

	info->dev = &pdev->dev;

	irq = platform_get_resource(pdev, IORESOURCE_IRQ, 0);
	if (!irq) {
		dev_err(&pdev->dev, "no irq resource defined\n");
		return -ENODEV;
	}

	res = platform_get_resource(pdev, IORESOURCE_MEM, 0);
	info->elm_base = devm_ioremap_resource(&pdev->dev, res);
	if (IS_ERR(info->elm_base))
		return PTR_ERR(info->elm_base);

	ret = devm_request_irq(&pdev->dev, irq->start, elm_isr, 0,
			pdev->name, info);
	if (ret) {
<<<<<<< HEAD
		dev_err(&pdev->dev, "failure requesting irq %pa\n",
			&irq->start);
=======
		dev_err(&pdev->dev, "failure requesting %pr\n", irq);
>>>>>>> db0b54cd
		return ret;
	}

	pm_runtime_enable(&pdev->dev);
	if (pm_runtime_get_sync(&pdev->dev) < 0) {
		ret = -EINVAL;
		pm_runtime_disable(&pdev->dev);
		dev_err(&pdev->dev, "can't enable clock\n");
		return ret;
	}

	init_completion(&info->elm_completion);
	INIT_LIST_HEAD(&info->list);
	list_add(&info->list, &elm_devices);
	platform_set_drvdata(pdev, info);
	return ret;
}

static int elm_remove(struct platform_device *pdev)
{
	pm_runtime_put_sync(&pdev->dev);
	pm_runtime_disable(&pdev->dev);
	return 0;
}

#ifdef CONFIG_PM_SLEEP
/**
 * elm_context_save
 * saves ELM configurations to preserve them across Hardware powered-down
 */
static int elm_context_save(struct elm_info *info)
{
	struct elm_registers *regs = &info->elm_regs;
	enum bch_ecc bch_type = info->bch_type;
	u32 offset = 0, i;

	regs->elm_irqenable       = elm_read_reg(info, ELM_IRQENABLE);
	regs->elm_sysconfig       = elm_read_reg(info, ELM_SYSCONFIG);
	regs->elm_location_config = elm_read_reg(info, ELM_LOCATION_CONFIG);
	regs->elm_page_ctrl       = elm_read_reg(info, ELM_PAGE_CTRL);
	for (i = 0; i < ERROR_VECTOR_MAX; i++) {
		offset = i * SYNDROME_FRAGMENT_REG_SIZE;
		switch (bch_type) {
		case BCH16_ECC:
			regs->elm_syndrome_fragment_6[i] = elm_read_reg(info,
					ELM_SYNDROME_FRAGMENT_6 + offset);
			regs->elm_syndrome_fragment_5[i] = elm_read_reg(info,
					ELM_SYNDROME_FRAGMENT_5 + offset);
			regs->elm_syndrome_fragment_4[i] = elm_read_reg(info,
					ELM_SYNDROME_FRAGMENT_4 + offset);
		case BCH8_ECC:
			regs->elm_syndrome_fragment_3[i] = elm_read_reg(info,
					ELM_SYNDROME_FRAGMENT_3 + offset);
			regs->elm_syndrome_fragment_2[i] = elm_read_reg(info,
					ELM_SYNDROME_FRAGMENT_2 + offset);
		case BCH4_ECC:
			regs->elm_syndrome_fragment_1[i] = elm_read_reg(info,
					ELM_SYNDROME_FRAGMENT_1 + offset);
			regs->elm_syndrome_fragment_0[i] = elm_read_reg(info,
					ELM_SYNDROME_FRAGMENT_0 + offset);
			break;
		default:
			return -EINVAL;
		}
		/* ELM SYNDROME_VALID bit in SYNDROME_FRAGMENT_6[] needs
		 * to be saved for all BCH schemes*/
		regs->elm_syndrome_fragment_6[i] = elm_read_reg(info,
					ELM_SYNDROME_FRAGMENT_6 + offset);
	}
	return 0;
}

/**
 * elm_context_restore
 * writes configurations saved duing power-down back into ELM registers
 */
static int elm_context_restore(struct elm_info *info)
{
	struct elm_registers *regs = &info->elm_regs;
	enum bch_ecc bch_type = info->bch_type;
	u32 offset = 0, i;

	elm_write_reg(info, ELM_IRQENABLE,	 regs->elm_irqenable);
	elm_write_reg(info, ELM_SYSCONFIG,	 regs->elm_sysconfig);
	elm_write_reg(info, ELM_LOCATION_CONFIG, regs->elm_location_config);
	elm_write_reg(info, ELM_PAGE_CTRL,	 regs->elm_page_ctrl);
	for (i = 0; i < ERROR_VECTOR_MAX; i++) {
		offset = i * SYNDROME_FRAGMENT_REG_SIZE;
		switch (bch_type) {
		case BCH16_ECC:
			elm_write_reg(info, ELM_SYNDROME_FRAGMENT_6 + offset,
					regs->elm_syndrome_fragment_6[i]);
			elm_write_reg(info, ELM_SYNDROME_FRAGMENT_5 + offset,
					regs->elm_syndrome_fragment_5[i]);
			elm_write_reg(info, ELM_SYNDROME_FRAGMENT_4 + offset,
					regs->elm_syndrome_fragment_4[i]);
		case BCH8_ECC:
			elm_write_reg(info, ELM_SYNDROME_FRAGMENT_3 + offset,
					regs->elm_syndrome_fragment_3[i]);
			elm_write_reg(info, ELM_SYNDROME_FRAGMENT_2 + offset,
					regs->elm_syndrome_fragment_2[i]);
		case BCH4_ECC:
			elm_write_reg(info, ELM_SYNDROME_FRAGMENT_1 + offset,
					regs->elm_syndrome_fragment_1[i]);
			elm_write_reg(info, ELM_SYNDROME_FRAGMENT_0 + offset,
					regs->elm_syndrome_fragment_0[i]);
			break;
		default:
			return -EINVAL;
		}
		/* ELM_SYNDROME_VALID bit to be set in last to trigger FSM */
		elm_write_reg(info, ELM_SYNDROME_FRAGMENT_6 + offset,
					regs->elm_syndrome_fragment_6[i] &
							 ELM_SYNDROME_VALID);
	}
	return 0;
}

static int elm_suspend(struct device *dev)
{
	struct elm_info *info = dev_get_drvdata(dev);
	elm_context_save(info);
	pm_runtime_put_sync(dev);
	return 0;
}

static int elm_resume(struct device *dev)
{
	struct elm_info *info = dev_get_drvdata(dev);
	pm_runtime_get_sync(dev);
	elm_context_restore(info);
	return 0;
}
#endif

static SIMPLE_DEV_PM_OPS(elm_pm_ops, elm_suspend, elm_resume);

#ifdef CONFIG_OF
static const struct of_device_id elm_of_match[] = {
	{ .compatible = "ti,am3352-elm" },
	{},
};
MODULE_DEVICE_TABLE(of, elm_of_match);
#endif

static struct platform_driver elm_driver = {
	.driver	= {
		.name	= DRIVER_NAME,
		.of_match_table = of_match_ptr(elm_of_match),
		.pm	= &elm_pm_ops,
	},
	.probe	= elm_probe,
	.remove	= elm_remove,
};

module_platform_driver(elm_driver);

MODULE_DESCRIPTION("ELM driver for BCH error correction");
MODULE_AUTHOR("Texas Instruments");
MODULE_ALIAS("platform:" DRIVER_NAME);
MODULE_LICENSE("GPL v2");<|MERGE_RESOLUTION|>--- conflicted
+++ resolved
@@ -414,12 +414,7 @@
 	ret = devm_request_irq(&pdev->dev, irq->start, elm_isr, 0,
 			pdev->name, info);
 	if (ret) {
-<<<<<<< HEAD
-		dev_err(&pdev->dev, "failure requesting irq %pa\n",
-			&irq->start);
-=======
 		dev_err(&pdev->dev, "failure requesting %pr\n", irq);
->>>>>>> db0b54cd
 		return ret;
 	}
 
