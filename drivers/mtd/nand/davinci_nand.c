--- conflicted
+++ resolved
@@ -512,12 +512,8 @@
 	},
 };
 
-<<<<<<< HEAD
-/* An ECC layout for using 4-bit ECC with large-page (4096bytes) flash,
-=======
 /*
  * An ECC layout for using 4-bit ECC with large-page (4096bytes) flash,
->>>>>>> db0b54cd
  * storing ten ECC bytes plus the manufacturer's bad block marker byte,
  * and not overlapping the default BBT markers.
  */
@@ -533,11 +529,7 @@
 		98, 99, 100, 101, 102, 103, 104, 105, 106, 107,
 		108, 109, 110, 111, 112, 113, 114, 115, 116, 117,
 		118, 119, 120, 121, 122, 123, 124, 125, 126, 127,
-<<<<<<< HEAD
-		},
-=======
 	},
->>>>>>> db0b54cd
 	.oobfree = {
 		/* 2 bytes at offset 0 hold manufacturer badblock markers */
 		{.offset = 2, .length = 46, },
@@ -825,10 +817,7 @@
 			info->chip.ecc.mode = NAND_ECC_HW_OOB_FIRST;
 			goto syndrome_done;
 		}
-<<<<<<< HEAD
-=======
-
->>>>>>> db0b54cd
+
 		ret = -EIO;
 		goto err;
 
