--- conflicted
+++ resolved
@@ -1593,14 +1593,6 @@
 
 	/* Set a default chunk size */
 	info->chunk_size = 512;
-<<<<<<< HEAD
-
-	ret = pxa3xx_nand_sensing(info);
-	if (ret) {
-		dev_info(&info->pdev->dev, "There is no chip on cs %d!\n",
-			 info->cs);
-=======
->>>>>>> db0b54cd
 
 	ret = pxa3xx_nand_config_flash(info);
 	if (ret)
