/*
 * MTD SPI driver for ST M25Pxx (and similar) serial flash chips
 *
 * Author: Mike Lavender, mike@steroidmicros.com
 *
 * Copyright (c) 2005, Intec Automation Inc.
 *
 * Some parts are based on lart.c by Abraham Van Der Merwe
 *
 * Cleaned up and generalized based on mtd_dataflash.c
 *
 * This code is free software; you can redistribute it and/or modify
 * it under the terms of the GNU General Public License version 2 as
 * published by the Free Software Foundation.
 *
 */

#include <linux/err.h>
#include <linux/errno.h>
#include <linux/module.h>
#include <linux/device.h>

#include <linux/mtd/mtd.h>
#include <linux/mtd/partitions.h>

#include <linux/spi/spi.h>
#include <linux/spi/flash.h>
#include <linux/mtd/spi-nor.h>

#define	MAX_CMD_SIZE		6
struct m25p {
	struct spi_device	*spi;
	struct spi_nor		spi_nor;
	u8			command[MAX_CMD_SIZE];
};

static int m25p80_read_reg(struct spi_nor *nor, u8 code, u8 *val, int len)
{
	struct m25p *flash = nor->priv;
	struct spi_device *spi = flash->spi;
	int ret;

	ret = spi_write_then_read(spi, &code, 1, val, len);
	if (ret < 0)
		dev_err(&spi->dev, "error %d reading %x\n", ret, code);

	return ret;
}

static void m25p_addr2cmd(struct spi_nor *nor, unsigned int addr, u8 *cmd)
{
	/* opcode is in cmd[0] */
	cmd[1] = addr >> (nor->addr_width * 8 -  8);
	cmd[2] = addr >> (nor->addr_width * 8 - 16);
	cmd[3] = addr >> (nor->addr_width * 8 - 24);
	cmd[4] = addr >> (nor->addr_width * 8 - 32);
}

static int m25p_cmdsz(struct spi_nor *nor)
{
	return 1 + nor->addr_width;
}

static int m25p80_write_reg(struct spi_nor *nor, u8 opcode, u8 *buf, int len)
{
	struct m25p *flash = nor->priv;
	struct spi_device *spi = flash->spi;

	flash->command[0] = opcode;
	if (buf)
		memcpy(&flash->command[1], buf, len);

	return spi_write(spi, flash->command, len + 1);
}

static void m25p80_write(struct spi_nor *nor, loff_t to, size_t len,
			size_t *retlen, const u_char *buf)
{
	struct m25p *flash = nor->priv;
	struct spi_device *spi = flash->spi;
	struct spi_transfer t[2] = {};
	struct spi_message m;
	int cmd_sz = m25p_cmdsz(nor);

	spi_message_init(&m);

	if (nor->program_opcode == SPINOR_OP_AAI_WP && nor->sst_write_second)
		cmd_sz = 1;

	flash->command[0] = nor->program_opcode;
	m25p_addr2cmd(nor, to, flash->command);

	t[0].tx_buf = flash->command;
	t[0].len = cmd_sz;
	spi_message_add_tail(&t[0], &m);

	t[1].tx_buf = buf;
	t[1].len = len;
	spi_message_add_tail(&t[1], &m);

	spi_sync(spi, &m);

	*retlen += m.actual_length - cmd_sz;
}

static inline unsigned int m25p80_rx_nbits(struct spi_nor *nor)
{
	switch (nor->flash_read) {
	case SPI_NOR_DUAL:
		return 2;
	case SPI_NOR_QUAD:
		return 4;
	default:
		return 0;
	}
}

/*
 * Read an address range from the nor chip.  The address range
 * may be any size provided it is within the physical boundaries.
 */
static int m25p80_read(struct spi_nor *nor, loff_t from, size_t len,
			size_t *retlen, u_char *buf)
{
	struct m25p *flash = nor->priv;
	struct spi_device *spi = flash->spi;
	struct spi_transfer t[2];
	struct spi_message m;
	unsigned int dummy = nor->read_dummy;

	/* convert the dummy cycles to the number of bytes */
	dummy /= 8;

	if (spi_flash_read_supported(spi)) {
		struct spi_flash_read_message msg;
		int ret;

		msg.buf = buf;
		msg.from = from;
		msg.len = len;
		msg.read_opcode = nor->read_opcode;
		msg.addr_width = nor->addr_width;
		msg.dummy_bytes = dummy;
		/* TODO: Support other combinations */
		msg.opcode_nbits = SPI_NBITS_SINGLE;
		msg.addr_nbits = SPI_NBITS_SINGLE;
		msg.data_nbits = m25p80_rx_nbits(nor);

		ret = spi_flash_read(spi, &msg);
		*retlen = msg.retlen;
		return ret;
	}

	spi_message_init(&m);
	memset(t, 0, (sizeof t));

	flash->command[0] = nor->read_opcode;
	m25p_addr2cmd(nor, from, flash->command);

	t[0].tx_buf = flash->command;
	t[0].len = m25p_cmdsz(nor) + dummy;
	spi_message_add_tail(&t[0], &m);

	t[1].rx_buf = buf;
	t[1].rx_nbits = m25p80_rx_nbits(nor);
	t[1].len = len;
	spi_message_add_tail(&t[1], &m);

	m.spi = spi;
	m.use_mmap_mode = true;

	spi_sync(spi, &m);

	*retlen = m.actual_length - m25p_cmdsz(nor) - dummy;
	return 0;
}

static int m25p80_erase(struct spi_nor *nor, loff_t offset)
{
	struct m25p *flash = nor->priv;

	dev_dbg(nor->dev, "%dKiB at 0x%08x\n",
		flash->spi_nor.mtd.erasesize / 1024, (u32)offset);

	/* Set up command buffer. */
	flash->command[0] = nor->erase_opcode;
	m25p_addr2cmd(nor, offset, flash->command);

	spi_write(flash->spi, flash->command, m25p_cmdsz(nor));

	return 0;
}

/*
 * board specific setup should have ensured the SPI clock used here
 * matches what the READ command supports, at least until this driver
 * understands FAST_READ (for clocks over 25 MHz).
 */
static int m25p_probe(struct spi_device *spi)
{
	struct mtd_part_parser_data	ppdata;
	struct flash_platform_data	*data;
	struct m25p *flash;
	struct spi_nor *nor;
	enum read_mode mode = SPI_NOR_NORMAL;
	char *flash_name = NULL;
	int ret;

	data = dev_get_platdata(&spi->dev);

	flash = devm_kzalloc(&spi->dev, sizeof(*flash), GFP_KERNEL);
	if (!flash)
		return -ENOMEM;

	nor = &flash->spi_nor;

	/* install the hooks */
	nor->read = m25p80_read;
	nor->write = m25p80_write;
	nor->erase = m25p80_erase;
	nor->write_reg = m25p80_write_reg;
	nor->read_reg = m25p80_read_reg;

	nor->dev = &spi->dev;
	nor->flash_node = spi->dev.of_node;
	nor->priv = flash;

	spi_set_drvdata(spi, flash);
	flash->spi = spi;

	if (spi->mode & SPI_RX_QUAD)
		mode = SPI_NOR_QUAD;
	else if (spi->mode & SPI_RX_DUAL)
		mode = SPI_NOR_DUAL;

	if (data && data->name)
		nor->mtd.name = data->name;

	/* For some (historical?) reason many platforms provide two different
	 * names in flash_platform_data: "name" and "type". Quite often name is
	 * set to "m25p80" and then "type" provides a real chip name.
	 * If that's the case, respect "type" and ignore a "name".
	 */
	if (data && data->type)
		flash_name = data->type;
<<<<<<< HEAD
	else if (!strcmp(spi->modalias, "spi-nor"))
		flash_name = NULL; /* auto-detect */
=======
>>>>>>> db0b54cd
	else
		flash_name = spi->modalias;

	ret = spi_nor_scan(nor, flash_name, mode);
	if (ret)
		return ret;

	ppdata.of_node = spi->dev.of_node;

	return mtd_device_parse_register(&nor->mtd, NULL, &ppdata,
			data ? data->parts : NULL,
			data ? data->nr_parts : 0);
}


static int m25p_remove(struct spi_device *spi)
{
	struct m25p	*flash = spi_get_drvdata(spi);

	/* Clean up MTD stuff. */
	return mtd_device_unregister(&flash->spi_nor.mtd);
}

/*
 * Do NOT add to this array without reading the following:
 *
 * Historically, many flash devices are bound to this driver by their name. But
 * since most of these flash are compatible to some extent, and their
 * differences can often be differentiated by the JEDEC read-ID command, we
 * encourage new users to add support to the spi-nor library, and simply bind
 * against a generic string here (e.g., "jedec,spi-nor").
 *
 * Many flash names are kept here in this list (as well as in spi-nor.c) to
 * keep them available as module aliases for existing platforms.
 */
static const struct spi_device_id m25p_ids[] = {
	/*
	 * Entries not used in DTs that should be safe to drop after replacing
	 * them with "nor-jedec" in platform data.
	 */
	{"s25sl064a"},	{"w25x16"},	{"m25p10"},	{"m25px64"},

	/*
	 * Entries that were used in DTs without "nor-jedec" fallback and should
	 * be kept for backward compatibility.
	 */
	{"at25df321a"},	{"at25df641"},	{"at26df081a"},
	{"mr25h256"},
	{"mx25l4005a"},	{"mx25l1606e"},	{"mx25l6405d"},	{"mx25l12805d"},
	{"mx25l25635e"},{"mx66l51235l"},
	{"n25q064"},	{"n25q128a11"},	{"n25q128a13"},	{"n25q512a"},
	{"s25fl256s1"},	{"s25fl512s"},	{"s25sl12801"},	{"s25fl008k"},
	{"s25fl064k"},
	{"sst25vf040b"},{"sst25vf016b"},{"sst25vf032b"},{"sst25wf040"},
	{"m25p40"},	{"m25p80"},	{"m25p16"},	{"m25p32"},
	{"m25p64"},	{"m25p128"},
	{"w25x80"},	{"w25x32"},	{"w25q32"},	{"w25q32dw"},
	{"w25q80bl"},	{"w25q128"},	{"w25q256"},

	/* Flashes that can't be detected using JEDEC */
	{"m25p05-nonjedec"},	{"m25p10-nonjedec"},	{"m25p20-nonjedec"},
	{"m25p40-nonjedec"},	{"m25p80-nonjedec"},	{"m25p16-nonjedec"},
	{"m25p32-nonjedec"},	{"m25p64-nonjedec"},	{"m25p128-nonjedec"},

<<<<<<< HEAD
	/*
	 * Generic support for SPI NOR that can be identified by the JEDEC READ
	 * ID opcode (0x9F). Use this, if possible.
	 */
	{"spi-nor"},
=======
>>>>>>> db0b54cd
	{ },
};
MODULE_DEVICE_TABLE(spi, m25p_ids);

static const struct of_device_id m25p_of_table[] = {
	/*
	 * Generic compatibility for SPI NOR that can be identified by the
	 * JEDEC READ ID opcode (0x9F). Use this, if possible.
	 */
	{ .compatible = "jedec,spi-nor" },
	{}
};
MODULE_DEVICE_TABLE(of, m25p_of_table);

static struct spi_driver m25p80_driver = {
	.driver = {
		.name	= "m25p80",
		.of_match_table = m25p_of_table,
	},
	.id_table	= m25p_ids,
	.probe	= m25p_probe,
	.remove	= m25p_remove,

	/* REVISIT: many of these chips have deep power-down modes, which
	 * should clearly be entered on suspend() to minimize power use.
	 * And also when they're otherwise idle...
	 */
};

module_spi_driver(m25p80_driver);

MODULE_LICENSE("GPL");
MODULE_AUTHOR("Mike Lavender");
MODULE_DESCRIPTION("MTD SPI driver for ST M25Pxx flash chips");<|MERGE_RESOLUTION|>--- conflicted
+++ resolved
@@ -243,11 +243,6 @@
 	 */
 	if (data && data->type)
 		flash_name = data->type;
-<<<<<<< HEAD
-	else if (!strcmp(spi->modalias, "spi-nor"))
-		flash_name = NULL; /* auto-detect */
-=======
->>>>>>> db0b54cd
 	else
 		flash_name = spi->modalias;
 
@@ -312,14 +307,6 @@
 	{"m25p40-nonjedec"},	{"m25p80-nonjedec"},	{"m25p16-nonjedec"},
 	{"m25p32-nonjedec"},	{"m25p64-nonjedec"},	{"m25p128-nonjedec"},
 
-<<<<<<< HEAD
-	/*
-	 * Generic support for SPI NOR that can be identified by the JEDEC READ
-	 * ID opcode (0x9F). Use this, if possible.
-	 */
-	{"spi-nor"},
-=======
->>>>>>> db0b54cd
 	{ },
 };
 MODULE_DEVICE_TABLE(spi, m25p_ids);
