--- conflicted
+++ resolved
@@ -1318,10 +1318,7 @@
 		unsigned long flags;
 		u32 intsel, value;
 
-<<<<<<< HEAD
-=======
 		raw_spin_lock_irqsave(&chv_lock, flags);
->>>>>>> db0b54cd
 		intsel = readl(chv_padreg(pctrl, pin, CHV_PADCTRL0));
 		intsel &= CHV_PADCTRL0_INTSEL_MASK;
 		intsel >>= CHV_PADCTRL0_INTSEL_SHIFT;
@@ -1332,20 +1329,11 @@
 		else
 			handler = handle_edge_irq;
 
-<<<<<<< HEAD
-		spin_lock_irqsave(&pctrl->lock, flags);
-		if (!pctrl->intr_lines[intsel]) {
-			__irq_set_handler_locked(d->irq, handler);
-			pctrl->intr_lines[intsel] = offset;
-		}
-		spin_unlock_irqrestore(&pctrl->lock, flags);
-=======
 		if (!pctrl->intr_lines[intsel]) {
 			irq_set_handler_locked(d, handler);
 			pctrl->intr_lines[intsel] = offset;
 		}
 		raw_spin_unlock_irqrestore(&chv_lock, flags);
->>>>>>> db0b54cd
 	}
 
 	chv_gpio_irq_unmask(d);
