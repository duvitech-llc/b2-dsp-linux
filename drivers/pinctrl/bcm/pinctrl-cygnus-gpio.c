/*
 * Copyright (C) 2014-2015 Broadcom Corporation
 *
 * This program is free software; you can redistribute it and/or
 * modify it under the terms of the GNU General Public License as
 * published by the Free Software Foundation version 2.
 *
 * This program is distributed "as is" WITHOUT ANY WARRANTY of any
 * kind, whether express or implied; without even the implied warranty
 * of MERCHANTABILITY or FITNESS FOR A PARTICULAR PURPOSE.  See the
 * GNU General Public License for more details.
 *
 * This file contains the Broadcom Cygnus GPIO driver that supports 3
 * GPIO controllers on Cygnus including the ASIU GPIO controller, the
 * chipCommonG GPIO controller, and the always-on GPIO controller. Basic
 * PINCONF such as bias pull up/down, and drive strength are also supported
 * in this driver.
 *
 * Pins from the ASIU GPIO can be individually muxed to GPIO function,
 * through the interaction with the Cygnus IOMUX controller
 */

#include <linux/kernel.h>
#include <linux/slab.h>
#include <linux/interrupt.h>
#include <linux/io.h>
#include <linux/gpio.h>
#include <linux/ioport.h>
#include <linux/of_device.h>
#include <linux/of_irq.h>
#include <linux/pinctrl/pinctrl.h>
#include <linux/pinctrl/pinconf.h>
#include <linux/pinctrl/pinconf-generic.h>

#include "../pinctrl-utils.h"

#define CYGNUS_GPIO_DATA_IN_OFFSET   0x00
#define CYGNUS_GPIO_DATA_OUT_OFFSET  0x04
#define CYGNUS_GPIO_OUT_EN_OFFSET    0x08
#define CYGNUS_GPIO_INT_TYPE_OFFSET  0x0c
#define CYGNUS_GPIO_INT_DE_OFFSET    0x10
#define CYGNUS_GPIO_INT_EDGE_OFFSET  0x14
#define CYGNUS_GPIO_INT_MSK_OFFSET   0x18
#define CYGNUS_GPIO_INT_STAT_OFFSET  0x1c
#define CYGNUS_GPIO_INT_MSTAT_OFFSET 0x20
#define CYGNUS_GPIO_INT_CLR_OFFSET   0x24
#define CYGNUS_GPIO_PAD_RES_OFFSET   0x34
#define CYGNUS_GPIO_RES_EN_OFFSET    0x38

/* drive strength control for ASIU GPIO */
#define CYGNUS_GPIO_ASIU_DRV0_CTRL_OFFSET 0x58

/* drive strength control for CCM/CRMU (AON) GPIO */
#define CYGNUS_GPIO_DRV0_CTRL_OFFSET  0x00

#define GPIO_BANK_SIZE 0x200
#define NGPIOS_PER_BANK 32
#define GPIO_BANK(pin) ((pin) / NGPIOS_PER_BANK)

#define CYGNUS_GPIO_REG(pin, reg) (GPIO_BANK(pin) * GPIO_BANK_SIZE + (reg))
#define CYGNUS_GPIO_SHIFT(pin) ((pin) % NGPIOS_PER_BANK)

#define GPIO_DRV_STRENGTH_BIT_SHIFT  20
#define GPIO_DRV_STRENGTH_BITS       3
#define GPIO_DRV_STRENGTH_BIT_MASK   ((1 << GPIO_DRV_STRENGTH_BITS) - 1)

/*
 * Cygnus GPIO core
 *
 * @dev: pointer to device
 * @base: I/O register base for Cygnus GPIO controller
 * @io_ctrl: I/O register base for certain type of Cygnus GPIO controller that
 * has the PINCONF support implemented outside of the GPIO block
 * @lock: lock to protect access to I/O registers
 * @gc: GPIO chip
 * @num_banks: number of GPIO banks, each bank supports up to 32 GPIOs
 * @pinmux_is_supported: flag to indicate this GPIO controller contains pins
 * that can be individually muxed to GPIO
 * @pctl: pointer to pinctrl_dev
 * @pctldesc: pinctrl descriptor
 */
struct cygnus_gpio {
	struct device *dev;

	void __iomem *base;
	void __iomem *io_ctrl;

	spinlock_t lock;

	struct gpio_chip gc;
	unsigned num_banks;

	bool pinmux_is_supported;

	struct pinctrl_dev *pctl;
	struct pinctrl_desc pctldesc;
};

static inline struct cygnus_gpio *to_cygnus_gpio(struct gpio_chip *gc)
{
	return container_of(gc, struct cygnus_gpio, gc);
}

/*
 * Mapping from PINCONF pins to GPIO pins is 1-to-1
 */
static inline unsigned cygnus_pin_to_gpio(unsigned pin)
{
	return pin;
}

/**
 *  cygnus_set_bit - set or clear one bit (corresponding to the GPIO pin) in a
 *  Cygnus GPIO register
 *
 *  @cygnus_gpio: Cygnus GPIO device
 *  @reg: register offset
 *  @gpio: GPIO pin
 *  @set: set or clear
 */
static inline void cygnus_set_bit(struct cygnus_gpio *chip, unsigned int reg,
				  unsigned gpio, bool set)
{
	unsigned int offset = CYGNUS_GPIO_REG(gpio, reg);
	unsigned int shift = CYGNUS_GPIO_SHIFT(gpio);
	u32 val;

	val = readl(chip->base + offset);
	if (set)
		val |= BIT(shift);
	else
		val &= ~BIT(shift);
	writel(val, chip->base + offset);
}

static inline bool cygnus_get_bit(struct cygnus_gpio *chip, unsigned int reg,
				  unsigned gpio)
{
	unsigned int offset = CYGNUS_GPIO_REG(gpio, reg);
	unsigned int shift = CYGNUS_GPIO_SHIFT(gpio);

	return !!(readl(chip->base + offset) & BIT(shift));
}

static void cygnus_gpio_irq_handler(struct irq_desc *desc)
{
	struct gpio_chip *gc = irq_desc_get_handler_data(desc);
	struct cygnus_gpio *chip = to_cygnus_gpio(gc);
	struct irq_chip *irq_chip = irq_desc_get_chip(desc);
	int i, bit;

	chained_irq_enter(irq_chip, desc);

	/* go through the entire GPIO banks and handle all interrupts */
	for (i = 0; i < chip->num_banks; i++) {
		unsigned long val = readl(chip->base + (i * GPIO_BANK_SIZE) +
					  CYGNUS_GPIO_INT_MSTAT_OFFSET);

		for_each_set_bit(bit, &val, NGPIOS_PER_BANK) {
			unsigned pin = NGPIOS_PER_BANK * i + bit;
			int child_irq = irq_find_mapping(gc->irqdomain, pin);

			/*
			 * Clear the interrupt before invoking the
			 * handler, so we do not leave any window
			 */
			writel(BIT(bit), chip->base + (i * GPIO_BANK_SIZE) +
			       CYGNUS_GPIO_INT_CLR_OFFSET);

			generic_handle_irq(child_irq);
		}
	}

	chained_irq_exit(irq_chip, desc);
}


static void cygnus_gpio_irq_ack(struct irq_data *d)
{
	struct gpio_chip *gc = irq_data_get_irq_chip_data(d);
	struct cygnus_gpio *chip = to_cygnus_gpio(gc);
	unsigned gpio = d->hwirq;
	unsigned int offset = CYGNUS_GPIO_REG(gpio,
			CYGNUS_GPIO_INT_CLR_OFFSET);
	unsigned int shift = CYGNUS_GPIO_SHIFT(gpio);
	u32 val = BIT(shift);

	writel(val, chip->base + offset);
}

/**
 *  cygnus_gpio_irq_set_mask - mask/unmask a GPIO interrupt
 *
 *  @d: IRQ chip data
 *  @unmask: mask/unmask GPIO interrupt
 */
static void cygnus_gpio_irq_set_mask(struct irq_data *d, bool unmask)
{
	struct gpio_chip *gc = irq_data_get_irq_chip_data(d);
	struct cygnus_gpio *chip = to_cygnus_gpio(gc);
	unsigned gpio = d->hwirq;

	cygnus_set_bit(chip, CYGNUS_GPIO_INT_MSK_OFFSET, gpio, unmask);
}

static void cygnus_gpio_irq_mask(struct irq_data *d)
{
	struct gpio_chip *gc = irq_data_get_irq_chip_data(d);
	struct cygnus_gpio *chip = to_cygnus_gpio(gc);
	unsigned long flags;

	spin_lock_irqsave(&chip->lock, flags);
	cygnus_gpio_irq_set_mask(d, false);
	spin_unlock_irqrestore(&chip->lock, flags);
}

static void cygnus_gpio_irq_unmask(struct irq_data *d)
{
	struct gpio_chip *gc = irq_data_get_irq_chip_data(d);
	struct cygnus_gpio *chip = to_cygnus_gpio(gc);
	unsigned long flags;

	spin_lock_irqsave(&chip->lock, flags);
	cygnus_gpio_irq_set_mask(d, true);
	spin_unlock_irqrestore(&chip->lock, flags);
}

static int cygnus_gpio_irq_set_type(struct irq_data *d, unsigned int type)
{
	struct gpio_chip *gc = irq_data_get_irq_chip_data(d);
	struct cygnus_gpio *chip = to_cygnus_gpio(gc);
	unsigned gpio = d->hwirq;
	bool level_triggered = false;
	bool dual_edge = false;
	bool rising_or_high = false;
	unsigned long flags;

	switch (type & IRQ_TYPE_SENSE_MASK) {
	case IRQ_TYPE_EDGE_RISING:
		rising_or_high = true;
		break;

	case IRQ_TYPE_EDGE_FALLING:
		break;

	case IRQ_TYPE_EDGE_BOTH:
		dual_edge = true;
		break;

	case IRQ_TYPE_LEVEL_HIGH:
		level_triggered = true;
		rising_or_high = true;
		break;

	case IRQ_TYPE_LEVEL_LOW:
		level_triggered = true;
		break;

	default:
		dev_err(chip->dev, "invalid GPIO IRQ type 0x%x\n",
			type);
		return -EINVAL;
	}

	spin_lock_irqsave(&chip->lock, flags);
	cygnus_set_bit(chip, CYGNUS_GPIO_INT_TYPE_OFFSET, gpio,
		       level_triggered);
	cygnus_set_bit(chip, CYGNUS_GPIO_INT_DE_OFFSET, gpio, dual_edge);
	cygnus_set_bit(chip, CYGNUS_GPIO_INT_EDGE_OFFSET, gpio,
		       rising_or_high);
	spin_unlock_irqrestore(&chip->lock, flags);

	dev_dbg(chip->dev,
		"gpio:%u level_triggered:%d dual_edge:%d rising_or_high:%d\n",
		gpio, level_triggered, dual_edge, rising_or_high);

	return 0;
}

static struct irq_chip cygnus_gpio_irq_chip = {
	.name = "bcm-cygnus-gpio",
	.irq_ack = cygnus_gpio_irq_ack,
	.irq_mask = cygnus_gpio_irq_mask,
	.irq_unmask = cygnus_gpio_irq_unmask,
	.irq_set_type = cygnus_gpio_irq_set_type,
};

/*
 * Request the Cygnus IOMUX pinmux controller to mux individual pins to GPIO
 */
static int cygnus_gpio_request(struct gpio_chip *gc, unsigned offset)
{
	struct cygnus_gpio *chip = to_cygnus_gpio(gc);
	unsigned gpio = gc->base + offset;

	/* not all Cygnus GPIO pins can be muxed individually */
	if (!chip->pinmux_is_supported)
		return 0;

	return pinctrl_request_gpio(gpio);
}

static void cygnus_gpio_free(struct gpio_chip *gc, unsigned offset)
{
	struct cygnus_gpio *chip = to_cygnus_gpio(gc);
	unsigned gpio = gc->base + offset;

	if (!chip->pinmux_is_supported)
		return;

	pinctrl_free_gpio(gpio);
}

static int cygnus_gpio_direction_input(struct gpio_chip *gc, unsigned gpio)
{
	struct cygnus_gpio *chip = to_cygnus_gpio(gc);
	unsigned long flags;

	spin_lock_irqsave(&chip->lock, flags);
	cygnus_set_bit(chip, CYGNUS_GPIO_OUT_EN_OFFSET, gpio, false);
	spin_unlock_irqrestore(&chip->lock, flags);

	dev_dbg(chip->dev, "gpio:%u set input\n", gpio);

	return 0;
}

static int cygnus_gpio_direction_output(struct gpio_chip *gc, unsigned gpio,
					int val)
{
	struct cygnus_gpio *chip = to_cygnus_gpio(gc);
	unsigned long flags;

	spin_lock_irqsave(&chip->lock, flags);
	cygnus_set_bit(chip, CYGNUS_GPIO_OUT_EN_OFFSET, gpio, true);
	cygnus_set_bit(chip, CYGNUS_GPIO_DATA_OUT_OFFSET, gpio, !!(val));
	spin_unlock_irqrestore(&chip->lock, flags);

	dev_dbg(chip->dev, "gpio:%u set output, value:%d\n", gpio, val);

	return 0;
}

static void cygnus_gpio_set(struct gpio_chip *gc, unsigned gpio, int val)
{
	struct cygnus_gpio *chip = to_cygnus_gpio(gc);
	unsigned long flags;

	spin_lock_irqsave(&chip->lock, flags);
	cygnus_set_bit(chip, CYGNUS_GPIO_DATA_OUT_OFFSET, gpio, !!(val));
	spin_unlock_irqrestore(&chip->lock, flags);

	dev_dbg(chip->dev, "gpio:%u set, value:%d\n", gpio, val);
}

static int cygnus_gpio_get(struct gpio_chip *gc, unsigned gpio)
{
	struct cygnus_gpio *chip = to_cygnus_gpio(gc);
	unsigned int offset = CYGNUS_GPIO_REG(gpio,
					      CYGNUS_GPIO_DATA_IN_OFFSET);
	unsigned int shift = CYGNUS_GPIO_SHIFT(gpio);

	return !!(readl(chip->base + offset) & BIT(shift));
}

static int cygnus_get_groups_count(struct pinctrl_dev *pctldev)
{
	return 1;
}

/*
 * Only one group: "gpio_grp", since this local pinctrl device only performs
 * GPIO specific PINCONF configurations
 */
static const char *cygnus_get_group_name(struct pinctrl_dev *pctldev,
					 unsigned selector)
{
	return "gpio_grp";
}

static const struct pinctrl_ops cygnus_pctrl_ops = {
	.get_groups_count = cygnus_get_groups_count,
	.get_group_name = cygnus_get_group_name,
	.dt_node_to_map = pinconf_generic_dt_node_to_map_pin,
	.dt_free_map = pinctrl_utils_dt_free_map,
};

static int cygnus_gpio_set_pull(struct cygnus_gpio *chip, unsigned gpio,
				bool disable, bool pull_up)
{
	unsigned long flags;

	spin_lock_irqsave(&chip->lock, flags);

	if (disable) {
		cygnus_set_bit(chip, CYGNUS_GPIO_RES_EN_OFFSET, gpio, false);
	} else {
		cygnus_set_bit(chip, CYGNUS_GPIO_PAD_RES_OFFSET, gpio,
			       pull_up);
		cygnus_set_bit(chip, CYGNUS_GPIO_RES_EN_OFFSET, gpio, true);
	}

	spin_unlock_irqrestore(&chip->lock, flags);

	dev_dbg(chip->dev, "gpio:%u set pullup:%d\n", gpio, pull_up);

	return 0;
}

static void cygnus_gpio_get_pull(struct cygnus_gpio *chip, unsigned gpio,
				 bool *disable, bool *pull_up)
{
	unsigned long flags;

	spin_lock_irqsave(&chip->lock, flags);
	*disable = !cygnus_get_bit(chip, CYGNUS_GPIO_RES_EN_OFFSET, gpio);
	*pull_up = cygnus_get_bit(chip, CYGNUS_GPIO_PAD_RES_OFFSET, gpio);
	spin_unlock_irqrestore(&chip->lock, flags);
}

static int cygnus_gpio_set_strength(struct cygnus_gpio *chip, unsigned gpio,
				    unsigned strength)
{
	void __iomem *base;
	unsigned int i, offset, shift;
	u32 val;
	unsigned long flags;

	/* make sure drive strength is supported */
	if (strength < 2 ||  strength > 16 || (strength % 2))
		return -ENOTSUPP;

	if (chip->io_ctrl) {
		base = chip->io_ctrl;
		offset = CYGNUS_GPIO_DRV0_CTRL_OFFSET;
	} else {
		base = chip->base;
		offset = CYGNUS_GPIO_REG(gpio,
					 CYGNUS_GPIO_ASIU_DRV0_CTRL_OFFSET);
	}

	shift = CYGNUS_GPIO_SHIFT(gpio);

	dev_dbg(chip->dev, "gpio:%u set drive strength:%d mA\n", gpio,
		strength);

	spin_lock_irqsave(&chip->lock, flags);
	strength = (strength / 2) - 1;
	for (i = 0; i < GPIO_DRV_STRENGTH_BITS; i++) {
		val = readl(base + offset);
		val &= ~BIT(shift);
		val |= ((strength >> i) & 0x1) << shift;
		writel(val, base + offset);
		offset += 4;
	}
	spin_unlock_irqrestore(&chip->lock, flags);

	return 0;
}

static int cygnus_gpio_get_strength(struct cygnus_gpio *chip, unsigned gpio,
				    u16 *strength)
{
	void __iomem *base;
	unsigned int i, offset, shift;
	u32 val;
	unsigned long flags;

	if (chip->io_ctrl) {
		base = chip->io_ctrl;
		offset = CYGNUS_GPIO_DRV0_CTRL_OFFSET;
	} else {
		base = chip->base;
		offset = CYGNUS_GPIO_REG(gpio,
					 CYGNUS_GPIO_ASIU_DRV0_CTRL_OFFSET);
	}

	shift = CYGNUS_GPIO_SHIFT(gpio);

	spin_lock_irqsave(&chip->lock, flags);
	*strength = 0;
	for (i = 0; i < GPIO_DRV_STRENGTH_BITS; i++) {
		val = readl(base + offset) & BIT(shift);
		val >>= shift;
		*strength += (val << i);
		offset += 4;
	}

	/* convert to mA */
	*strength = (*strength + 1) * 2;
	spin_unlock_irqrestore(&chip->lock, flags);

	return 0;
}

static int cygnus_pin_config_get(struct pinctrl_dev *pctldev, unsigned pin,
				 unsigned long *config)
{
	struct cygnus_gpio *chip = pinctrl_dev_get_drvdata(pctldev);
	enum pin_config_param param = pinconf_to_config_param(*config);
	unsigned gpio = cygnus_pin_to_gpio(pin);
	u16 arg;
	bool disable, pull_up;
	int ret;

	switch (param) {
	case PIN_CONFIG_BIAS_DISABLE:
		cygnus_gpio_get_pull(chip, gpio, &disable, &pull_up);
		if (disable)
			return 0;
		else
			return -EINVAL;

	case PIN_CONFIG_BIAS_PULL_UP:
		cygnus_gpio_get_pull(chip, gpio, &disable, &pull_up);
		if (!disable && pull_up)
			return 0;
		else
			return -EINVAL;

	case PIN_CONFIG_BIAS_PULL_DOWN:
		cygnus_gpio_get_pull(chip, gpio, &disable, &pull_up);
		if (!disable && !pull_up)
			return 0;
		else
			return -EINVAL;

	case PIN_CONFIG_DRIVE_STRENGTH:
		ret = cygnus_gpio_get_strength(chip, gpio, &arg);
		if (ret)
			return ret;
		else
			*config = pinconf_to_config_packed(param, arg);

		return 0;

	default:
		return -ENOTSUPP;
	}

	return -ENOTSUPP;
}

static int cygnus_pin_config_set(struct pinctrl_dev *pctldev, unsigned pin,
				 unsigned long *configs, unsigned num_configs)
{
	struct cygnus_gpio *chip = pinctrl_dev_get_drvdata(pctldev);
	enum pin_config_param param;
	u16 arg;
	unsigned i, gpio = cygnus_pin_to_gpio(pin);
	int ret = -ENOTSUPP;

	for (i = 0; i < num_configs; i++) {
		param = pinconf_to_config_param(configs[i]);
		arg = pinconf_to_config_argument(configs[i]);

		switch (param) {
		case PIN_CONFIG_BIAS_DISABLE:
			ret = cygnus_gpio_set_pull(chip, gpio, true, false);
			if (ret < 0)
				goto out;
			break;

		case PIN_CONFIG_BIAS_PULL_UP:
			ret = cygnus_gpio_set_pull(chip, gpio, false, true);
			if (ret < 0)
				goto out;
			break;

		case PIN_CONFIG_BIAS_PULL_DOWN:
			ret = cygnus_gpio_set_pull(chip, gpio, false, false);
			if (ret < 0)
				goto out;
			break;

		case PIN_CONFIG_DRIVE_STRENGTH:
			ret = cygnus_gpio_set_strength(chip, gpio, arg);
			if (ret < 0)
				goto out;
			break;

		default:
			dev_err(chip->dev, "invalid configuration\n");
			return -ENOTSUPP;
		}
	} /* for each config */

out:
	return ret;
}

static const struct pinconf_ops cygnus_pconf_ops = {
	.is_generic = true,
	.pin_config_get = cygnus_pin_config_get,
	.pin_config_set = cygnus_pin_config_set,
};

/*
<<<<<<< HEAD
 * Map a GPIO in the local gpio_chip pin space to a pin in the Cygnus IOMUX
 * pinctrl pin space
 */
struct cygnus_gpio_pin_range {
	unsigned offset;
	unsigned pin_base;
	unsigned num_pins;
};

#define CYGNUS_PINRANGE(o, p, n) { .offset = o, .pin_base = p, .num_pins = n }

/*
 * Pin mapping table for mapping local GPIO pins to Cygnus IOMUX pinctrl pins
 */
static const struct cygnus_gpio_pin_range cygnus_gpio_pintable[] = {
	CYGNUS_PINRANGE(0, 42, 1),
	CYGNUS_PINRANGE(1, 44, 3),
	CYGNUS_PINRANGE(4, 48, 1),
	CYGNUS_PINRANGE(5, 50, 3),
	CYGNUS_PINRANGE(8, 126, 1),
	CYGNUS_PINRANGE(9, 155, 1),
	CYGNUS_PINRANGE(10, 152, 1),
	CYGNUS_PINRANGE(11, 154, 1),
	CYGNUS_PINRANGE(12, 153, 1),
	CYGNUS_PINRANGE(13, 127, 3),
	CYGNUS_PINRANGE(16, 140, 1),
	CYGNUS_PINRANGE(17, 145, 7),
	CYGNUS_PINRANGE(24, 130, 10),
	CYGNUS_PINRANGE(34, 141, 4),
	CYGNUS_PINRANGE(38, 54, 1),
	CYGNUS_PINRANGE(39, 56, 3),
	CYGNUS_PINRANGE(42, 60, 3),
	CYGNUS_PINRANGE(45, 64, 3),
	CYGNUS_PINRANGE(48, 68, 2),
	CYGNUS_PINRANGE(50, 84, 6),
	CYGNUS_PINRANGE(56, 94, 6),
	CYGNUS_PINRANGE(62, 72, 1),
	CYGNUS_PINRANGE(63, 70, 1),
	CYGNUS_PINRANGE(64, 80, 1),
	CYGNUS_PINRANGE(65, 74, 3),
	CYGNUS_PINRANGE(68, 78, 1),
	CYGNUS_PINRANGE(69, 82, 1),
	CYGNUS_PINRANGE(70, 156, 17),
	CYGNUS_PINRANGE(87, 104, 12),
	CYGNUS_PINRANGE(99, 102, 2),
	CYGNUS_PINRANGE(101, 90, 4),
	CYGNUS_PINRANGE(105, 116, 6),
	CYGNUS_PINRANGE(111, 100, 2),
	CYGNUS_PINRANGE(113, 122, 4),
	CYGNUS_PINRANGE(123, 11, 1),
	CYGNUS_PINRANGE(124, 38, 4),
	CYGNUS_PINRANGE(128, 43, 1),
	CYGNUS_PINRANGE(129, 47, 1),
	CYGNUS_PINRANGE(130, 49, 1),
	CYGNUS_PINRANGE(131, 53, 1),
	CYGNUS_PINRANGE(132, 55, 1),
	CYGNUS_PINRANGE(133, 59, 1),
	CYGNUS_PINRANGE(134, 63, 1),
	CYGNUS_PINRANGE(135, 67, 1),
	CYGNUS_PINRANGE(136, 71, 1),
	CYGNUS_PINRANGE(137, 73, 1),
	CYGNUS_PINRANGE(138, 77, 1),
	CYGNUS_PINRANGE(139, 79, 1),
	CYGNUS_PINRANGE(140, 81, 1),
	CYGNUS_PINRANGE(141, 83, 1),
	CYGNUS_PINRANGE(142, 10, 1)
};

/*
 * The Cygnus IOMUX controller mainly supports group based mux configuration,
 * but certain pins can be muxed to GPIO individually. Only the ASIU GPIO
 * controller can support this, so it's an optional configuration
 *
 * Return -ENODEV means no support and that's fine
 */
static int cygnus_gpio_pinmux_add_range(struct cygnus_gpio *chip)
{
	struct device_node *node = chip->dev->of_node;
	struct device_node *pinmux_node;
	struct platform_device *pinmux_pdev;
	struct gpio_chip *gc = &chip->gc;
	int i, ret = 0;

	/* parse DT to find the phandle to the pinmux controller */
	pinmux_node = of_parse_phandle(node, "pinmux", 0);
	if (!pinmux_node)
		return -ENODEV;

	pinmux_pdev = of_find_device_by_node(pinmux_node);
	/* no longer need the pinmux node */
	of_node_put(pinmux_node);
	if (!pinmux_pdev) {
		dev_err(chip->dev, "failed to get pinmux device\n");
		return -EINVAL;
	}

	/* now need to create the mapping between local GPIO and PINMUX pins */
	for (i = 0; i < ARRAY_SIZE(cygnus_gpio_pintable); i++) {
		ret = gpiochip_add_pin_range(gc, dev_name(&pinmux_pdev->dev),
					     cygnus_gpio_pintable[i].offset,
					     cygnus_gpio_pintable[i].pin_base,
					     cygnus_gpio_pintable[i].num_pins);
		if (ret) {
			dev_err(chip->dev, "unable to add GPIO pin range\n");
			goto err_put_device;
		}
	}

	chip->pinmux_is_supported = true;

	/* no need for pinmux_pdev device reference anymore */
	put_device(&pinmux_pdev->dev);
	return 0;

err_put_device:
	put_device(&pinmux_pdev->dev);
	gpiochip_remove_pin_ranges(gc);
	return ret;
}

/*
=======
>>>>>>> db0b54cd
 * Cygnus GPIO controller supports some PINCONF related configurations such as
 * pull up, pull down, and drive strength, when the pin is configured to GPIO
 *
 * Here a local pinctrl device is created with simple 1-to-1 pin mapping to the
 * local GPIO pins
 */
static int cygnus_gpio_register_pinconf(struct cygnus_gpio *chip)
{
	struct pinctrl_desc *pctldesc = &chip->pctldesc;
	struct pinctrl_pin_desc *pins;
	struct gpio_chip *gc = &chip->gc;
	int i;

	pins = devm_kcalloc(chip->dev, gc->ngpio, sizeof(*pins), GFP_KERNEL);
	if (!pins)
		return -ENOMEM;

	for (i = 0; i < gc->ngpio; i++) {
		pins[i].number = i;
		pins[i].name = devm_kasprintf(chip->dev, GFP_KERNEL,
					      "gpio-%d", i);
		if (!pins[i].name)
			return -ENOMEM;
	}

	pctldesc->name = dev_name(chip->dev);
	pctldesc->pctlops = &cygnus_pctrl_ops;
	pctldesc->pins = pins;
	pctldesc->npins = gc->ngpio;
	pctldesc->confops = &cygnus_pconf_ops;

	chip->pctl = pinctrl_register(pctldesc, chip->dev, chip);
	if (IS_ERR(chip->pctl)) {
		dev_err(chip->dev, "unable to register pinctrl device\n");
		return PTR_ERR(chip->pctl);
	}

	return 0;
}

static void cygnus_gpio_unregister_pinconf(struct cygnus_gpio *chip)
{
	if (chip->pctl)
		pinctrl_unregister(chip->pctl);
}

struct cygnus_gpio_data {
	unsigned num_gpios;
};

static const struct cygnus_gpio_data cygnus_cmm_gpio_data = {
	.num_gpios = 24,
};

static const struct cygnus_gpio_data cygnus_asiu_gpio_data = {
	.num_gpios = 146,
};

static const struct cygnus_gpio_data cygnus_crmu_gpio_data = {
	.num_gpios = 6,
};

static const struct of_device_id cygnus_gpio_of_match[] = {
	{
		.compatible = "brcm,cygnus-ccm-gpio",
		.data = &cygnus_cmm_gpio_data,
	},
	{
		.compatible = "brcm,cygnus-asiu-gpio",
		.data = &cygnus_asiu_gpio_data,
	},
	{
		.compatible = "brcm,cygnus-crmu-gpio",
		.data = &cygnus_crmu_gpio_data,
	}
};

static int cygnus_gpio_probe(struct platform_device *pdev)
{
	struct device *dev = &pdev->dev;
	struct resource *res;
	struct cygnus_gpio *chip;
	struct gpio_chip *gc;
	u32 ngpios;
	int irq, ret;
	const struct of_device_id *match;
	const struct cygnus_gpio_data *gpio_data;

	match = of_match_device(cygnus_gpio_of_match, dev);
	if (!match)
		return -ENODEV;
	gpio_data = match->data;
	ngpios = gpio_data->num_gpios;

	chip = devm_kzalloc(dev, sizeof(*chip), GFP_KERNEL);
	if (!chip)
		return -ENOMEM;

	chip->dev = dev;
	platform_set_drvdata(pdev, chip);

	res = platform_get_resource(pdev, IORESOURCE_MEM, 0);
	chip->base = devm_ioremap_resource(dev, res);
	if (IS_ERR(chip->base)) {
		dev_err(dev, "unable to map I/O memory\n");
		return PTR_ERR(chip->base);
	}

	res = platform_get_resource(pdev, IORESOURCE_MEM, 1);
	if (res) {
		chip->io_ctrl = devm_ioremap_resource(dev, res);
		if (IS_ERR(chip->io_ctrl)) {
			dev_err(dev, "unable to map I/O memory\n");
			return PTR_ERR(chip->io_ctrl);
		}
	}

	spin_lock_init(&chip->lock);

	gc = &chip->gc;
	gc->base = -1;
	gc->ngpio = ngpios;
	chip->num_banks = (ngpios + NGPIOS_PER_BANK - 1) / NGPIOS_PER_BANK;
	gc->label = dev_name(dev);
	gc->dev = dev;
	gc->of_node = dev->of_node;
	gc->request = cygnus_gpio_request;
	gc->free = cygnus_gpio_free;
	gc->direction_input = cygnus_gpio_direction_input;
	gc->direction_output = cygnus_gpio_direction_output;
	gc->set = cygnus_gpio_set;
	gc->get = cygnus_gpio_get;

	chip->pinmux_is_supported = of_property_read_bool(dev->of_node,
							"gpio-ranges");

	ret = gpiochip_add(gc);
	if (ret < 0) {
		dev_err(dev, "unable to add GPIO chip\n");
		return ret;
	}

	ret = cygnus_gpio_register_pinconf(chip);
	if (ret) {
		dev_err(dev, "unable to register pinconf\n");
		goto err_rm_gpiochip;
	}

	/* optional GPIO interrupt support */
	irq = platform_get_irq(pdev, 0);
	if (irq) {
		ret = gpiochip_irqchip_add(gc, &cygnus_gpio_irq_chip, 0,
					   handle_simple_irq, IRQ_TYPE_NONE);
		if (ret) {
			dev_err(dev, "no GPIO irqchip\n");
			goto err_unregister_pinconf;
		}

		gpiochip_set_chained_irqchip(gc, &cygnus_gpio_irq_chip, irq,
					     cygnus_gpio_irq_handler);
	}

	return 0;

err_unregister_pinconf:
	cygnus_gpio_unregister_pinconf(chip);

err_rm_gpiochip:
	gpiochip_remove(gc);

	return ret;
}

static struct platform_driver cygnus_gpio_driver = {
	.driver = {
		.name = "cygnus-gpio",
		.of_match_table = cygnus_gpio_of_match,
	},
	.probe = cygnus_gpio_probe,
};

static int __init cygnus_gpio_init(void)
{
	return platform_driver_probe(&cygnus_gpio_driver, cygnus_gpio_probe);
}
arch_initcall_sync(cygnus_gpio_init);<|MERGE_RESOLUTION|>--- conflicted
+++ resolved
@@ -596,130 +596,6 @@
 };
 
 /*
-<<<<<<< HEAD
- * Map a GPIO in the local gpio_chip pin space to a pin in the Cygnus IOMUX
- * pinctrl pin space
- */
-struct cygnus_gpio_pin_range {
-	unsigned offset;
-	unsigned pin_base;
-	unsigned num_pins;
-};
-
-#define CYGNUS_PINRANGE(o, p, n) { .offset = o, .pin_base = p, .num_pins = n }
-
-/*
- * Pin mapping table for mapping local GPIO pins to Cygnus IOMUX pinctrl pins
- */
-static const struct cygnus_gpio_pin_range cygnus_gpio_pintable[] = {
-	CYGNUS_PINRANGE(0, 42, 1),
-	CYGNUS_PINRANGE(1, 44, 3),
-	CYGNUS_PINRANGE(4, 48, 1),
-	CYGNUS_PINRANGE(5, 50, 3),
-	CYGNUS_PINRANGE(8, 126, 1),
-	CYGNUS_PINRANGE(9, 155, 1),
-	CYGNUS_PINRANGE(10, 152, 1),
-	CYGNUS_PINRANGE(11, 154, 1),
-	CYGNUS_PINRANGE(12, 153, 1),
-	CYGNUS_PINRANGE(13, 127, 3),
-	CYGNUS_PINRANGE(16, 140, 1),
-	CYGNUS_PINRANGE(17, 145, 7),
-	CYGNUS_PINRANGE(24, 130, 10),
-	CYGNUS_PINRANGE(34, 141, 4),
-	CYGNUS_PINRANGE(38, 54, 1),
-	CYGNUS_PINRANGE(39, 56, 3),
-	CYGNUS_PINRANGE(42, 60, 3),
-	CYGNUS_PINRANGE(45, 64, 3),
-	CYGNUS_PINRANGE(48, 68, 2),
-	CYGNUS_PINRANGE(50, 84, 6),
-	CYGNUS_PINRANGE(56, 94, 6),
-	CYGNUS_PINRANGE(62, 72, 1),
-	CYGNUS_PINRANGE(63, 70, 1),
-	CYGNUS_PINRANGE(64, 80, 1),
-	CYGNUS_PINRANGE(65, 74, 3),
-	CYGNUS_PINRANGE(68, 78, 1),
-	CYGNUS_PINRANGE(69, 82, 1),
-	CYGNUS_PINRANGE(70, 156, 17),
-	CYGNUS_PINRANGE(87, 104, 12),
-	CYGNUS_PINRANGE(99, 102, 2),
-	CYGNUS_PINRANGE(101, 90, 4),
-	CYGNUS_PINRANGE(105, 116, 6),
-	CYGNUS_PINRANGE(111, 100, 2),
-	CYGNUS_PINRANGE(113, 122, 4),
-	CYGNUS_PINRANGE(123, 11, 1),
-	CYGNUS_PINRANGE(124, 38, 4),
-	CYGNUS_PINRANGE(128, 43, 1),
-	CYGNUS_PINRANGE(129, 47, 1),
-	CYGNUS_PINRANGE(130, 49, 1),
-	CYGNUS_PINRANGE(131, 53, 1),
-	CYGNUS_PINRANGE(132, 55, 1),
-	CYGNUS_PINRANGE(133, 59, 1),
-	CYGNUS_PINRANGE(134, 63, 1),
-	CYGNUS_PINRANGE(135, 67, 1),
-	CYGNUS_PINRANGE(136, 71, 1),
-	CYGNUS_PINRANGE(137, 73, 1),
-	CYGNUS_PINRANGE(138, 77, 1),
-	CYGNUS_PINRANGE(139, 79, 1),
-	CYGNUS_PINRANGE(140, 81, 1),
-	CYGNUS_PINRANGE(141, 83, 1),
-	CYGNUS_PINRANGE(142, 10, 1)
-};
-
-/*
- * The Cygnus IOMUX controller mainly supports group based mux configuration,
- * but certain pins can be muxed to GPIO individually. Only the ASIU GPIO
- * controller can support this, so it's an optional configuration
- *
- * Return -ENODEV means no support and that's fine
- */
-static int cygnus_gpio_pinmux_add_range(struct cygnus_gpio *chip)
-{
-	struct device_node *node = chip->dev->of_node;
-	struct device_node *pinmux_node;
-	struct platform_device *pinmux_pdev;
-	struct gpio_chip *gc = &chip->gc;
-	int i, ret = 0;
-
-	/* parse DT to find the phandle to the pinmux controller */
-	pinmux_node = of_parse_phandle(node, "pinmux", 0);
-	if (!pinmux_node)
-		return -ENODEV;
-
-	pinmux_pdev = of_find_device_by_node(pinmux_node);
-	/* no longer need the pinmux node */
-	of_node_put(pinmux_node);
-	if (!pinmux_pdev) {
-		dev_err(chip->dev, "failed to get pinmux device\n");
-		return -EINVAL;
-	}
-
-	/* now need to create the mapping between local GPIO and PINMUX pins */
-	for (i = 0; i < ARRAY_SIZE(cygnus_gpio_pintable); i++) {
-		ret = gpiochip_add_pin_range(gc, dev_name(&pinmux_pdev->dev),
-					     cygnus_gpio_pintable[i].offset,
-					     cygnus_gpio_pintable[i].pin_base,
-					     cygnus_gpio_pintable[i].num_pins);
-		if (ret) {
-			dev_err(chip->dev, "unable to add GPIO pin range\n");
-			goto err_put_device;
-		}
-	}
-
-	chip->pinmux_is_supported = true;
-
-	/* no need for pinmux_pdev device reference anymore */
-	put_device(&pinmux_pdev->dev);
-	return 0;
-
-err_put_device:
-	put_device(&pinmux_pdev->dev);
-	gpiochip_remove_pin_ranges(gc);
-	return ret;
-}
-
-/*
-=======
->>>>>>> db0b54cd
  * Cygnus GPIO controller supports some PINCONF related configurations such as
  * pull up, pull down, and drive strength, when the pin is configured to GPIO
  *
