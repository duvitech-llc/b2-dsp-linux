/*
 * ipmi_si.c
 *
 * The interface to the IPMI driver for the system interfaces (KCS, SMIC,
 * BT).
 *
 * Author: MontaVista Software, Inc.
 *         Corey Minyard <minyard@mvista.com>
 *         source@mvista.com
 *
 * Copyright 2002 MontaVista Software Inc.
 * Copyright 2006 IBM Corp., Christian Krafft <krafft@de.ibm.com>
 *
 *  This program is free software; you can redistribute it and/or modify it
 *  under the terms of the GNU General Public License as published by the
 *  Free Software Foundation; either version 2 of the License, or (at your
 *  option) any later version.
 *
 *
 *  THIS SOFTWARE IS PROVIDED ``AS IS'' AND ANY EXPRESS OR IMPLIED
 *  WARRANTIES, INCLUDING, BUT NOT LIMITED TO, THE IMPLIED WARRANTIES OF
 *  MERCHANTABILITY AND FITNESS FOR A PARTICULAR PURPOSE ARE DISCLAIMED.
 *  IN NO EVENT SHALL THE AUTHOR BE LIABLE FOR ANY DIRECT, INDIRECT,
 *  INCIDENTAL, SPECIAL, EXEMPLARY, OR CONSEQUENTIAL DAMAGES (INCLUDING,
 *  BUT NOT LIMITED TO, PROCUREMENT OF SUBSTITUTE GOODS OR SERVICES; LOSS
 *  OF USE, DATA, OR PROFITS; OR BUSINESS INTERRUPTION) HOWEVER CAUSED AND
 *  ON ANY THEORY OF LIABILITY, WHETHER IN CONTRACT, STRICT LIABILITY, OR
 *  TORT (INCLUDING NEGLIGENCE OR OTHERWISE) ARISING IN ANY WAY OUT OF THE
 *  USE OF THIS SOFTWARE, EVEN IF ADVISED OF THE POSSIBILITY OF SUCH DAMAGE.
 *
 *  You should have received a copy of the GNU General Public License along
 *  with this program; if not, write to the Free Software Foundation, Inc.,
 *  675 Mass Ave, Cambridge, MA 02139, USA.
 */

/*
 * This file holds the "policy" for the interface to the SMI state
 * machine.  It does the configuration, handles timers and interrupts,
 * and drives the real SMI state machine.
 */

#include <linux/module.h>
#include <linux/moduleparam.h>
#include <linux/sched.h>
#include <linux/seq_file.h>
#include <linux/timer.h>
#include <linux/errno.h>
#include <linux/spinlock.h>
#include <linux/slab.h>
#include <linux/delay.h>
#include <linux/list.h>
#include <linux/pci.h>
#include <linux/ioport.h>
#include <linux/notifier.h>
#include <linux/mutex.h>
#include <linux/kthread.h>
#include <asm/irq.h>
#include <linux/interrupt.h>
#include <linux/rcupdate.h>
#include <linux/ipmi.h>
#include <linux/ipmi_smi.h>
#include <asm/io.h>
#include "ipmi_si_sm.h"
#include <linux/dmi.h>
#include <linux/string.h>
#include <linux/ctype.h>
#include <linux/of_device.h>
#include <linux/of_platform.h>
#include <linux/of_address.h>
#include <linux/of_irq.h>

#ifdef CONFIG_PARISC
#include <asm/hardware.h>	/* for register_parisc_driver() stuff */
#include <asm/parisc-device.h>
#endif

#define PFX "ipmi_si: "

/* Measure times between events in the driver. */
#undef DEBUG_TIMING

/* Call every 10 ms. */
#define SI_TIMEOUT_TIME_USEC	10000
#define SI_USEC_PER_JIFFY	(1000000/HZ)
#define SI_TIMEOUT_JIFFIES	(SI_TIMEOUT_TIME_USEC/SI_USEC_PER_JIFFY)
#define SI_SHORT_TIMEOUT_USEC  250 /* .25ms when the SM request a
				      short timeout */

enum si_intf_state {
	SI_NORMAL,
	SI_GETTING_FLAGS,
	SI_GETTING_EVENTS,
	SI_CLEARING_FLAGS,
	SI_GETTING_MESSAGES,
	SI_CHECKING_ENABLES,
	SI_SETTING_ENABLES
	/* FIXME - add watchdog stuff. */
};

/* Some BT-specific defines we need here. */
#define IPMI_BT_INTMASK_REG		2
#define IPMI_BT_INTMASK_CLEAR_IRQ_BIT	2
#define IPMI_BT_INTMASK_ENABLE_IRQ_BIT	1

enum si_type {
    SI_KCS, SI_SMIC, SI_BT
};
static char *si_to_str[] = { "kcs", "smic", "bt" };

#define DEVICE_NAME "ipmi_si"

static struct platform_driver ipmi_driver;

/*
 * Indexes into stats[] in smi_info below.
 */
enum si_stat_indexes {
	/*
	 * Number of times the driver requested a timer while an operation
	 * was in progress.
	 */
	SI_STAT_short_timeouts = 0,

	/*
	 * Number of times the driver requested a timer while nothing was in
	 * progress.
	 */
	SI_STAT_long_timeouts,

	/* Number of times the interface was idle while being polled. */
	SI_STAT_idles,

	/* Number of interrupts the driver handled. */
	SI_STAT_interrupts,

	/* Number of time the driver got an ATTN from the hardware. */
	SI_STAT_attentions,

	/* Number of times the driver requested flags from the hardware. */
	SI_STAT_flag_fetches,

	/* Number of times the hardware didn't follow the state machine. */
	SI_STAT_hosed_count,

	/* Number of completed messages. */
	SI_STAT_complete_transactions,

	/* Number of IPMI events received from the hardware. */
	SI_STAT_events,

	/* Number of watchdog pretimeouts. */
	SI_STAT_watchdog_pretimeouts,

	/* Number of asynchronous messages received. */
	SI_STAT_incoming_messages,


	/* This *must* remain last, add new values above this. */
	SI_NUM_STATS
};

struct smi_info {
	int                    intf_num;
	ipmi_smi_t             intf;
	struct si_sm_data      *si_sm;
	const struct si_sm_handlers *handlers;
	enum si_type           si_type;
	spinlock_t             si_lock;
	struct ipmi_smi_msg    *waiting_msg;
	struct ipmi_smi_msg    *curr_msg;
	enum si_intf_state     si_state;

	/*
	 * Used to handle the various types of I/O that can occur with
	 * IPMI
	 */
	struct si_sm_io io;
	int (*io_setup)(struct smi_info *info);
	void (*io_cleanup)(struct smi_info *info);
	int (*irq_setup)(struct smi_info *info);
	void (*irq_cleanup)(struct smi_info *info);
	unsigned int io_size;
	enum ipmi_addr_src addr_source; /* ACPI, PCI, SMBIOS, hardcode, etc. */
	void (*addr_source_cleanup)(struct smi_info *info);
	void *addr_source_data;

	/*
	 * Per-OEM handler, called from handle_flags().  Returns 1
	 * when handle_flags() needs to be re-run or 0 indicating it
	 * set si_state itself.
	 */
	int (*oem_data_avail_handler)(struct smi_info *smi_info);

	/*
	 * Flags from the last GET_MSG_FLAGS command, used when an ATTN
	 * is set to hold the flags until we are done handling everything
	 * from the flags.
	 */
#define RECEIVE_MSG_AVAIL	0x01
#define EVENT_MSG_BUFFER_FULL	0x02
#define WDT_PRE_TIMEOUT_INT	0x08
#define OEM0_DATA_AVAIL     0x20
#define OEM1_DATA_AVAIL     0x40
#define OEM2_DATA_AVAIL     0x80
#define OEM_DATA_AVAIL      (OEM0_DATA_AVAIL | \
			     OEM1_DATA_AVAIL | \
			     OEM2_DATA_AVAIL)
	unsigned char       msg_flags;

	/* Does the BMC have an event buffer? */
	bool		    has_event_buffer;

	/*
	 * If set to true, this will request events the next time the
	 * state machine is idle.
	 */
	atomic_t            req_events;

	/*
	 * If true, run the state machine to completion on every send
	 * call.  Generally used after a panic to make sure stuff goes
	 * out.
	 */
	bool                run_to_completion;

	/* The I/O port of an SI interface. */
	int                 port;

	/*
	 * The space between start addresses of the two ports.  For
	 * instance, if the first port is 0xca2 and the spacing is 4, then
	 * the second port is 0xca6.
	 */
	unsigned int        spacing;

	/* zero if no irq; */
	int                 irq;

	/* The timer for this si. */
	struct timer_list   si_timer;

	/* This flag is set, if the timer is running (timer_pending() isn't enough) */
	bool		    timer_running;

	/* The time (in jiffies) the last timeout occurred at. */
	unsigned long       last_timeout_jiffies;

	/* Are we waiting for the events, pretimeouts, received msgs? */
	atomic_t            need_watch;

	/*
	 * The driver will disable interrupts when it gets into a
	 * situation where it cannot handle messages due to lack of
	 * memory.  Once that situation clears up, it will re-enable
	 * interrupts.
	 */
	bool interrupt_disabled;

	/*
	 * Does the BMC support events?
	 */
	bool supports_event_msg_buff;

	/*
	 * Can we disable interrupts the global enables receive irq
	 * bit?  There are currently two forms of brokenness, some
	 * systems cannot disable the bit (which is technically within
	 * the spec but a bad idea) and some systems have the bit
	 * forced to zero even though interrupts work (which is
	 * clearly outside the spec).  The next bool tells which form
	 * of brokenness is present.
	 */
	bool cannot_disable_irq;

	/*
	 * Some systems are broken and cannot set the irq enable
	 * bit, even if they support interrupts.
	 */
	bool irq_enable_broken;

	/*
	 * Did we get an attention that we did not handle?
	 */
	bool got_attn;

	/* From the get device id response... */
	struct ipmi_device_id device_id;

	/* Driver model stuff. */
	struct device *dev;
	struct platform_device *pdev;

	/*
	 * True if we allocated the device, false if it came from
	 * someplace else (like PCI).
	 */
	bool dev_registered;

	/* Slave address, could be reported from DMI. */
	unsigned char slave_addr;

	/* Counters and things for the proc filesystem. */
	atomic_t stats[SI_NUM_STATS];

	struct task_struct *thread;

	struct list_head link;
	union ipmi_smi_info_union addr_info;
};

#define smi_inc_stat(smi, stat) \
	atomic_inc(&(smi)->stats[SI_STAT_ ## stat])
#define smi_get_stat(smi, stat) \
	((unsigned int) atomic_read(&(smi)->stats[SI_STAT_ ## stat]))

#define SI_MAX_PARMS 4

static int force_kipmid[SI_MAX_PARMS];
static int num_force_kipmid;
#ifdef CONFIG_PCI
static bool pci_registered;
#endif
#ifdef CONFIG_PARISC
static bool parisc_registered;
#endif

static unsigned int kipmid_max_busy_us[SI_MAX_PARMS];
static int num_max_busy_us;

static bool unload_when_empty = true;

static int add_smi(struct smi_info *smi);
static int try_smi_init(struct smi_info *smi);
static void cleanup_one_si(struct smi_info *to_clean);
static void cleanup_ipmi_si(void);

#ifdef DEBUG_TIMING
void debug_timestamp(char *msg)
{
	struct timespec64 t;

	getnstimeofday64(&t);
	pr_debug("**%s: %lld.%9.9ld\n", msg, (long long) t.tv_sec, t.tv_nsec);
}
#else
#define debug_timestamp(x)
#endif

static ATOMIC_NOTIFIER_HEAD(xaction_notifier_list);
static int register_xaction_notifier(struct notifier_block *nb)
{
	return atomic_notifier_chain_register(&xaction_notifier_list, nb);
}

static void deliver_recv_msg(struct smi_info *smi_info,
			     struct ipmi_smi_msg *msg)
{
	/* Deliver the message to the upper layer. */
	if (smi_info->intf)
		ipmi_smi_msg_received(smi_info->intf, msg);
	else
		ipmi_free_smi_msg(msg);
}

static void return_hosed_msg(struct smi_info *smi_info, int cCode)
{
	struct ipmi_smi_msg *msg = smi_info->curr_msg;

	if (cCode < 0 || cCode > IPMI_ERR_UNSPECIFIED)
		cCode = IPMI_ERR_UNSPECIFIED;
	/* else use it as is */

	/* Make it a response */
	msg->rsp[0] = msg->data[0] | 4;
	msg->rsp[1] = msg->data[1];
	msg->rsp[2] = cCode;
	msg->rsp_size = 3;

	smi_info->curr_msg = NULL;
	deliver_recv_msg(smi_info, msg);
}

static enum si_sm_result start_next_msg(struct smi_info *smi_info)
{
	int              rv;

	if (!smi_info->waiting_msg) {
		smi_info->curr_msg = NULL;
		rv = SI_SM_IDLE;
	} else {
		int err;

		smi_info->curr_msg = smi_info->waiting_msg;
		smi_info->waiting_msg = NULL;
		debug_timestamp("Start2");
		err = atomic_notifier_call_chain(&xaction_notifier_list,
				0, smi_info);
		if (err & NOTIFY_STOP_MASK) {
			rv = SI_SM_CALL_WITHOUT_DELAY;
			goto out;
		}
		err = smi_info->handlers->start_transaction(
			smi_info->si_sm,
			smi_info->curr_msg->data,
			smi_info->curr_msg->data_size);
		if (err)
			return_hosed_msg(smi_info, err);

		rv = SI_SM_CALL_WITHOUT_DELAY;
	}
 out:
	return rv;
}

static void smi_mod_timer(struct smi_info *smi_info, unsigned long new_val)
{
	smi_info->last_timeout_jiffies = jiffies;
	mod_timer(&smi_info->si_timer, new_val);
	smi_info->timer_running = true;
}

/*
 * Start a new message and (re)start the timer and thread.
 */
static void start_new_msg(struct smi_info *smi_info, unsigned char *msg,
			  unsigned int size)
{
	smi_mod_timer(smi_info, jiffies + SI_TIMEOUT_JIFFIES);

	if (smi_info->thread)
		wake_up_process(smi_info->thread);

	smi_info->handlers->start_transaction(smi_info->si_sm, msg, size);
}

static void start_check_enables(struct smi_info *smi_info, bool start_timer)
{
	unsigned char msg[2];

	msg[0] = (IPMI_NETFN_APP_REQUEST << 2);
	msg[1] = IPMI_GET_BMC_GLOBAL_ENABLES_CMD;

	if (start_timer)
		start_new_msg(smi_info, msg, 2);
	else
		smi_info->handlers->start_transaction(smi_info->si_sm, msg, 2);
	smi_info->si_state = SI_CHECKING_ENABLES;
}

static void start_clear_flags(struct smi_info *smi_info, bool start_timer)
{
	unsigned char msg[3];

	/* Make sure the watchdog pre-timeout flag is not set at startup. */
	msg[0] = (IPMI_NETFN_APP_REQUEST << 2);
	msg[1] = IPMI_CLEAR_MSG_FLAGS_CMD;
	msg[2] = WDT_PRE_TIMEOUT_INT;

	if (start_timer)
		start_new_msg(smi_info, msg, 3);
	else
		smi_info->handlers->start_transaction(smi_info->si_sm, msg, 3);
	smi_info->si_state = SI_CLEARING_FLAGS;
}

static void start_getting_msg_queue(struct smi_info *smi_info)
{
	smi_info->curr_msg->data[0] = (IPMI_NETFN_APP_REQUEST << 2);
	smi_info->curr_msg->data[1] = IPMI_GET_MSG_CMD;
	smi_info->curr_msg->data_size = 2;

	start_new_msg(smi_info, smi_info->curr_msg->data,
		      smi_info->curr_msg->data_size);
	smi_info->si_state = SI_GETTING_MESSAGES;
}

static void start_getting_events(struct smi_info *smi_info)
{
	smi_info->curr_msg->data[0] = (IPMI_NETFN_APP_REQUEST << 2);
	smi_info->curr_msg->data[1] = IPMI_READ_EVENT_MSG_BUFFER_CMD;
	smi_info->curr_msg->data_size = 2;

	start_new_msg(smi_info, smi_info->curr_msg->data,
		      smi_info->curr_msg->data_size);
	smi_info->si_state = SI_GETTING_EVENTS;
}

/*
 * When we have a situtaion where we run out of memory and cannot
 * allocate messages, we just leave them in the BMC and run the system
 * polled until we can allocate some memory.  Once we have some
 * memory, we will re-enable the interrupt.
 *
 * Note that we cannot just use disable_irq(), since the interrupt may
 * be shared.
 */
static inline bool disable_si_irq(struct smi_info *smi_info, bool start_timer)
{
	if ((smi_info->irq) && (!smi_info->interrupt_disabled)) {
		smi_info->interrupt_disabled = true;
		start_check_enables(smi_info, start_timer);
		return true;
	}
	return false;
}

static inline bool enable_si_irq(struct smi_info *smi_info)
{
	if ((smi_info->irq) && (smi_info->interrupt_disabled)) {
		smi_info->interrupt_disabled = false;
		start_check_enables(smi_info, true);
		return true;
	}
	return false;
}

/*
 * Allocate a message.  If unable to allocate, start the interrupt
 * disable process and return NULL.  If able to allocate but
 * interrupts are disabled, free the message and return NULL after
 * starting the interrupt enable process.
 */
static struct ipmi_smi_msg *alloc_msg_handle_irq(struct smi_info *smi_info)
{
	struct ipmi_smi_msg *msg;

	msg = ipmi_alloc_smi_msg();
	if (!msg) {
		if (!disable_si_irq(smi_info, true))
			smi_info->si_state = SI_NORMAL;
	} else if (enable_si_irq(smi_info)) {
		ipmi_free_smi_msg(msg);
		msg = NULL;
	}
	return msg;
}

static void handle_flags(struct smi_info *smi_info)
{
 retry:
	if (smi_info->msg_flags & WDT_PRE_TIMEOUT_INT) {
		/* Watchdog pre-timeout */
		smi_inc_stat(smi_info, watchdog_pretimeouts);

		start_clear_flags(smi_info, true);
		smi_info->msg_flags &= ~WDT_PRE_TIMEOUT_INT;
		if (smi_info->intf)
			ipmi_smi_watchdog_pretimeout(smi_info->intf);
	} else if (smi_info->msg_flags & RECEIVE_MSG_AVAIL) {
		/* Messages available. */
		smi_info->curr_msg = alloc_msg_handle_irq(smi_info);
		if (!smi_info->curr_msg)
			return;

		start_getting_msg_queue(smi_info);
	} else if (smi_info->msg_flags & EVENT_MSG_BUFFER_FULL) {
		/* Events available. */
		smi_info->curr_msg = alloc_msg_handle_irq(smi_info);
		if (!smi_info->curr_msg)
			return;

		start_getting_events(smi_info);
	} else if (smi_info->msg_flags & OEM_DATA_AVAIL &&
		   smi_info->oem_data_avail_handler) {
		if (smi_info->oem_data_avail_handler(smi_info))
			goto retry;
	} else
		smi_info->si_state = SI_NORMAL;
}

/*
 * Global enables we care about.
 */
#define GLOBAL_ENABLES_MASK (IPMI_BMC_EVT_MSG_BUFF | IPMI_BMC_RCV_MSG_INTR | \
			     IPMI_BMC_EVT_MSG_INTR)

static u8 current_global_enables(struct smi_info *smi_info, u8 base,
				 bool *irq_on)
{
	u8 enables = 0;

	if (smi_info->supports_event_msg_buff)
		enables |= IPMI_BMC_EVT_MSG_BUFF;

	if (((smi_info->irq && !smi_info->interrupt_disabled) ||
	     smi_info->cannot_disable_irq) &&
	    !smi_info->irq_enable_broken)
		enables |= IPMI_BMC_RCV_MSG_INTR;

	if (smi_info->supports_event_msg_buff &&
	    smi_info->irq && !smi_info->interrupt_disabled &&
	    !smi_info->irq_enable_broken)
		enables |= IPMI_BMC_EVT_MSG_INTR;

	*irq_on = enables & (IPMI_BMC_EVT_MSG_INTR | IPMI_BMC_RCV_MSG_INTR);

	return enables;
}

static void check_bt_irq(struct smi_info *smi_info, bool irq_on)
{
	u8 irqstate = smi_info->io.inputb(&smi_info->io, IPMI_BT_INTMASK_REG);

	irqstate &= IPMI_BT_INTMASK_ENABLE_IRQ_BIT;

	if ((bool)irqstate == irq_on)
		return;

	if (irq_on)
		smi_info->io.outputb(&smi_info->io, IPMI_BT_INTMASK_REG,
				     IPMI_BT_INTMASK_ENABLE_IRQ_BIT);
	else
		smi_info->io.outputb(&smi_info->io, IPMI_BT_INTMASK_REG, 0);
}

static void handle_transaction_done(struct smi_info *smi_info)
{
	struct ipmi_smi_msg *msg;

	debug_timestamp("Done");
	switch (smi_info->si_state) {
	case SI_NORMAL:
		if (!smi_info->curr_msg)
			break;

		smi_info->curr_msg->rsp_size
			= smi_info->handlers->get_result(
				smi_info->si_sm,
				smi_info->curr_msg->rsp,
				IPMI_MAX_MSG_LENGTH);

		/*
		 * Do this here becase deliver_recv_msg() releases the
		 * lock, and a new message can be put in during the
		 * time the lock is released.
		 */
		msg = smi_info->curr_msg;
		smi_info->curr_msg = NULL;
		deliver_recv_msg(smi_info, msg);
		break;

	case SI_GETTING_FLAGS:
	{
		unsigned char msg[4];
		unsigned int  len;

		/* We got the flags from the SMI, now handle them. */
		len = smi_info->handlers->get_result(smi_info->si_sm, msg, 4);
		if (msg[2] != 0) {
			/* Error fetching flags, just give up for now. */
			smi_info->si_state = SI_NORMAL;
		} else if (len < 4) {
			/*
			 * Hmm, no flags.  That's technically illegal, but
			 * don't use uninitialized data.
			 */
			smi_info->si_state = SI_NORMAL;
		} else {
			smi_info->msg_flags = msg[3];
			handle_flags(smi_info);
		}
		break;
	}

	case SI_CLEARING_FLAGS:
	{
		unsigned char msg[3];

		/* We cleared the flags. */
		smi_info->handlers->get_result(smi_info->si_sm, msg, 3);
		if (msg[2] != 0) {
			/* Error clearing flags */
			dev_warn(smi_info->dev,
				 "Error clearing flags: %2.2x\n", msg[2]);
		}
		smi_info->si_state = SI_NORMAL;
		break;
	}

	case SI_GETTING_EVENTS:
	{
		smi_info->curr_msg->rsp_size
			= smi_info->handlers->get_result(
				smi_info->si_sm,
				smi_info->curr_msg->rsp,
				IPMI_MAX_MSG_LENGTH);

		/*
		 * Do this here becase deliver_recv_msg() releases the
		 * lock, and a new message can be put in during the
		 * time the lock is released.
		 */
		msg = smi_info->curr_msg;
		smi_info->curr_msg = NULL;
		if (msg->rsp[2] != 0) {
			/* Error getting event, probably done. */
			msg->done(msg);

			/* Take off the event flag. */
			smi_info->msg_flags &= ~EVENT_MSG_BUFFER_FULL;
			handle_flags(smi_info);
		} else {
			smi_inc_stat(smi_info, events);

			/*
			 * Do this before we deliver the message
			 * because delivering the message releases the
			 * lock and something else can mess with the
			 * state.
			 */
			handle_flags(smi_info);

			deliver_recv_msg(smi_info, msg);
		}
		break;
	}

	case SI_GETTING_MESSAGES:
	{
		smi_info->curr_msg->rsp_size
			= smi_info->handlers->get_result(
				smi_info->si_sm,
				smi_info->curr_msg->rsp,
				IPMI_MAX_MSG_LENGTH);

		/*
		 * Do this here becase deliver_recv_msg() releases the
		 * lock, and a new message can be put in during the
		 * time the lock is released.
		 */
		msg = smi_info->curr_msg;
		smi_info->curr_msg = NULL;
		if (msg->rsp[2] != 0) {
			/* Error getting event, probably done. */
			msg->done(msg);

			/* Take off the msg flag. */
			smi_info->msg_flags &= ~RECEIVE_MSG_AVAIL;
			handle_flags(smi_info);
		} else {
			smi_inc_stat(smi_info, incoming_messages);

			/*
			 * Do this before we deliver the message
			 * because delivering the message releases the
			 * lock and something else can mess with the
			 * state.
			 */
			handle_flags(smi_info);

			deliver_recv_msg(smi_info, msg);
		}
		break;
	}

	case SI_CHECKING_ENABLES:
	{
		unsigned char msg[4];
		u8 enables;
		bool irq_on;

		/* We got the flags from the SMI, now handle them. */
		smi_info->handlers->get_result(smi_info->si_sm, msg, 4);
		if (msg[2] != 0) {
			dev_warn(smi_info->dev,
				 "Couldn't get irq info: %x.\n", msg[2]);
			dev_warn(smi_info->dev,
				 "Maybe ok, but ipmi might run very slowly.\n");
			smi_info->si_state = SI_NORMAL;
			break;
		}
		enables = current_global_enables(smi_info, 0, &irq_on);
		if (smi_info->si_type == SI_BT)
			/* BT has its own interrupt enable bit. */
			check_bt_irq(smi_info, irq_on);
		if (enables != (msg[3] & GLOBAL_ENABLES_MASK)) {
			/* Enables are not correct, fix them. */
			msg[0] = (IPMI_NETFN_APP_REQUEST << 2);
			msg[1] = IPMI_SET_BMC_GLOBAL_ENABLES_CMD;
			msg[2] = enables | (msg[3] & ~GLOBAL_ENABLES_MASK);
			smi_info->handlers->start_transaction(
				smi_info->si_sm, msg, 3);
			smi_info->si_state = SI_SETTING_ENABLES;
		} else if (smi_info->supports_event_msg_buff) {
			smi_info->curr_msg = ipmi_alloc_smi_msg();
			if (!smi_info->curr_msg) {
				smi_info->si_state = SI_NORMAL;
				break;
			}
			start_getting_msg_queue(smi_info);
		} else {
			smi_info->si_state = SI_NORMAL;
		}
		break;
	}

	case SI_SETTING_ENABLES:
	{
		unsigned char msg[4];

		smi_info->handlers->get_result(smi_info->si_sm, msg, 4);
		if (msg[2] != 0)
			dev_warn(smi_info->dev,
				 "Could not set the global enables: 0x%x.\n",
				 msg[2]);

		if (smi_info->supports_event_msg_buff) {
			smi_info->curr_msg = ipmi_alloc_smi_msg();
			if (!smi_info->curr_msg) {
				smi_info->si_state = SI_NORMAL;
				break;
			}
			start_getting_msg_queue(smi_info);
		} else {
			smi_info->si_state = SI_NORMAL;
		}
		break;
	}
	}
}

/*
 * Called on timeouts and events.  Timeouts should pass the elapsed
 * time, interrupts should pass in zero.  Must be called with
 * si_lock held and interrupts disabled.
 */
static enum si_sm_result smi_event_handler(struct smi_info *smi_info,
					   int time)
{
	enum si_sm_result si_sm_result;

 restart:
	/*
	 * There used to be a loop here that waited a little while
	 * (around 25us) before giving up.  That turned out to be
	 * pointless, the minimum delays I was seeing were in the 300us
	 * range, which is far too long to wait in an interrupt.  So
	 * we just run until the state machine tells us something
	 * happened or it needs a delay.
	 */
	si_sm_result = smi_info->handlers->event(smi_info->si_sm, time);
	time = 0;
	while (si_sm_result == SI_SM_CALL_WITHOUT_DELAY)
		si_sm_result = smi_info->handlers->event(smi_info->si_sm, 0);

	if (si_sm_result == SI_SM_TRANSACTION_COMPLETE) {
		smi_inc_stat(smi_info, complete_transactions);

		handle_transaction_done(smi_info);
		si_sm_result = smi_info->handlers->event(smi_info->si_sm, 0);
	} else if (si_sm_result == SI_SM_HOSED) {
		smi_inc_stat(smi_info, hosed_count);

		/*
		 * Do the before return_hosed_msg, because that
		 * releases the lock.
		 */
		smi_info->si_state = SI_NORMAL;
		if (smi_info->curr_msg != NULL) {
			/*
			 * If we were handling a user message, format
			 * a response to send to the upper layer to
			 * tell it about the error.
			 */
			return_hosed_msg(smi_info, IPMI_ERR_UNSPECIFIED);
		}
		si_sm_result = smi_info->handlers->event(smi_info->si_sm, 0);
	}

	/*
	 * We prefer handling attn over new messages.  But don't do
	 * this if there is not yet an upper layer to handle anything.
	 */
	if (likely(smi_info->intf) &&
	    (si_sm_result == SI_SM_ATTN || smi_info->got_attn)) {
		unsigned char msg[2];

		if (smi_info->si_state != SI_NORMAL) {
			/*
			 * We got an ATTN, but we are doing something else.
			 * Handle the ATTN later.
			 */
			smi_info->got_attn = true;
		} else {
			smi_info->got_attn = false;
			smi_inc_stat(smi_info, attentions);

			/*
			 * Got a attn, send down a get message flags to see
			 * what's causing it.  It would be better to handle
			 * this in the upper layer, but due to the way
			 * interrupts work with the SMI, that's not really
			 * possible.
			 */
			msg[0] = (IPMI_NETFN_APP_REQUEST << 2);
			msg[1] = IPMI_GET_MSG_FLAGS_CMD;

			start_new_msg(smi_info, msg, 2);
			smi_info->si_state = SI_GETTING_FLAGS;
			goto restart;
		}
	}

	/* If we are currently idle, try to start the next message. */
	if (si_sm_result == SI_SM_IDLE) {
		smi_inc_stat(smi_info, idles);

		si_sm_result = start_next_msg(smi_info);
		if (si_sm_result != SI_SM_IDLE)
			goto restart;
	}

	if ((si_sm_result == SI_SM_IDLE)
	    && (atomic_read(&smi_info->req_events))) {
		/*
		 * We are idle and the upper layer requested that I fetch
		 * events, so do so.
		 */
		atomic_set(&smi_info->req_events, 0);

		/*
		 * Take this opportunity to check the interrupt and
		 * message enable state for the BMC.  The BMC can be
		 * asynchronously reset, and may thus get interrupts
		 * disable and messages disabled.
		 */
		if (smi_info->supports_event_msg_buff || smi_info->irq) {
			start_check_enables(smi_info, true);
		} else {
			smi_info->curr_msg = alloc_msg_handle_irq(smi_info);
			if (!smi_info->curr_msg)
				goto out;

			start_getting_events(smi_info);
		}
		goto restart;
	}

	if (si_sm_result == SI_SM_IDLE && smi_info->timer_running) {
		/* Ok it if fails, the timer will just go off. */
		if (del_timer(&smi_info->si_timer))
			smi_info->timer_running = false;
	}

 out:
	return si_sm_result;
}

static void check_start_timer_thread(struct smi_info *smi_info)
{
	if (smi_info->si_state == SI_NORMAL && smi_info->curr_msg == NULL) {
		smi_mod_timer(smi_info, jiffies + SI_TIMEOUT_JIFFIES);

		if (smi_info->thread)
			wake_up_process(smi_info->thread);

		start_next_msg(smi_info);
		smi_event_handler(smi_info, 0);
	}
}

static void flush_messages(void *send_info)
{
	struct smi_info *smi_info = send_info;
	enum si_sm_result result;

	/*
	 * Currently, this function is called only in run-to-completion
	 * mode.  This means we are single-threaded, no need for locks.
	 */
	result = smi_event_handler(smi_info, 0);
	while (result != SI_SM_IDLE) {
		udelay(SI_SHORT_TIMEOUT_USEC);
		result = smi_event_handler(smi_info, SI_SHORT_TIMEOUT_USEC);
	}
}

static void sender(void                *send_info,
		   struct ipmi_smi_msg *msg)
{
	struct smi_info   *smi_info = send_info;
	unsigned long     flags;

	debug_timestamp("Enqueue");

	if (smi_info->run_to_completion) {
		/*
<<<<<<< HEAD
		 * If we are running to completion, start it and run
		 * transactions until everything is clear.
		 */
		smi_info->waiting_msg = msg;

		/*
		 * Run to completion means we are single-threaded, no
		 * need for locks.
=======
		 * If we are running to completion, start it.  Upper
		 * layer will call flush_messages to clear it out.
>>>>>>> db0b54cd
		 */
		smi_info->waiting_msg = msg;
		return;
	}

	spin_lock_irqsave(&smi_info->si_lock, flags);
	/*
	 * The following two lines don't need to be under the lock for
	 * the lock's sake, but they do need SMP memory barriers to
	 * avoid getting things out of order.  We are already claiming
	 * the lock, anyway, so just do it under the lock to avoid the
	 * ordering problem.
	 */
	BUG_ON(smi_info->waiting_msg);
	smi_info->waiting_msg = msg;
	check_start_timer_thread(smi_info);
	spin_unlock_irqrestore(&smi_info->si_lock, flags);
}

static void set_run_to_completion(void *send_info, bool i_run_to_completion)
{
	struct smi_info   *smi_info = send_info;

	smi_info->run_to_completion = i_run_to_completion;
	if (i_run_to_completion)
		flush_messages(smi_info);
}

/*
 * Use -1 in the nsec value of the busy waiting timespec to tell that
 * we are spinning in kipmid looking for something and not delaying
 * between checks
 */
static inline void ipmi_si_set_not_busy(struct timespec64 *ts)
{
	ts->tv_nsec = -1;
}
static inline int ipmi_si_is_busy(struct timespec64 *ts)
{
	return ts->tv_nsec != -1;
}

static inline int ipmi_thread_busy_wait(enum si_sm_result smi_result,
					const struct smi_info *smi_info,
					struct timespec64 *busy_until)
{
	unsigned int max_busy_us = 0;

	if (smi_info->intf_num < num_max_busy_us)
		max_busy_us = kipmid_max_busy_us[smi_info->intf_num];
	if (max_busy_us == 0 || smi_result != SI_SM_CALL_WITH_DELAY)
		ipmi_si_set_not_busy(busy_until);
	else if (!ipmi_si_is_busy(busy_until)) {
		getnstimeofday64(busy_until);
		timespec64_add_ns(busy_until, max_busy_us*NSEC_PER_USEC);
	} else {
		struct timespec64 now;

		getnstimeofday64(&now);
		if (unlikely(timespec64_compare(&now, busy_until) > 0)) {
			ipmi_si_set_not_busy(busy_until);
			return 0;
		}
	}
	return 1;
}


/*
 * A busy-waiting loop for speeding up IPMI operation.
 *
 * Lousy hardware makes this hard.  This is only enabled for systems
 * that are not BT and do not have interrupts.  It starts spinning
 * when an operation is complete or until max_busy tells it to stop
 * (if that is enabled).  See the paragraph on kimid_max_busy_us in
 * Documentation/IPMI.txt for details.
 */
static int ipmi_thread(void *data)
{
	struct smi_info *smi_info = data;
	unsigned long flags;
	enum si_sm_result smi_result;
	struct timespec64 busy_until;

	ipmi_si_set_not_busy(&busy_until);
	set_user_nice(current, MAX_NICE);
	while (!kthread_should_stop()) {
		int busy_wait;

		spin_lock_irqsave(&(smi_info->si_lock), flags);
		smi_result = smi_event_handler(smi_info, 0);

		/*
		 * If the driver is doing something, there is a possible
		 * race with the timer.  If the timer handler see idle,
		 * and the thread here sees something else, the timer
		 * handler won't restart the timer even though it is
		 * required.  So start it here if necessary.
		 */
		if (smi_result != SI_SM_IDLE && !smi_info->timer_running)
			smi_mod_timer(smi_info, jiffies + SI_TIMEOUT_JIFFIES);

		spin_unlock_irqrestore(&(smi_info->si_lock), flags);
		busy_wait = ipmi_thread_busy_wait(smi_result, smi_info,
						  &busy_until);
		if (smi_result == SI_SM_CALL_WITHOUT_DELAY)
			; /* do nothing */
		else if (smi_result == SI_SM_CALL_WITH_DELAY && busy_wait)
			schedule();
		else if (smi_result == SI_SM_IDLE) {
			if (atomic_read(&smi_info->need_watch)) {
				schedule_timeout_interruptible(100);
			} else {
				/* Wait to be woken up when we are needed. */
				__set_current_state(TASK_INTERRUPTIBLE);
				schedule();
			}
		} else
			schedule_timeout_interruptible(1);
	}
	return 0;
}


static void poll(void *send_info)
{
	struct smi_info *smi_info = send_info;
	unsigned long flags = 0;
	bool run_to_completion = smi_info->run_to_completion;

	/*
	 * Make sure there is some delay in the poll loop so we can
	 * drive time forward and timeout things.
	 */
	udelay(10);
	if (!run_to_completion)
		spin_lock_irqsave(&smi_info->si_lock, flags);
	smi_event_handler(smi_info, 10);
	if (!run_to_completion)
		spin_unlock_irqrestore(&smi_info->si_lock, flags);
}

static void request_events(void *send_info)
{
	struct smi_info *smi_info = send_info;

	if (!smi_info->has_event_buffer)
		return;

	atomic_set(&smi_info->req_events, 1);
}

static void set_need_watch(void *send_info, bool enable)
{
	struct smi_info *smi_info = send_info;
	unsigned long flags;

	atomic_set(&smi_info->need_watch, enable);
	spin_lock_irqsave(&smi_info->si_lock, flags);
	check_start_timer_thread(smi_info);
	spin_unlock_irqrestore(&smi_info->si_lock, flags);
}

static int initialized;

static void smi_timeout(unsigned long data)
{
	struct smi_info   *smi_info = (struct smi_info *) data;
	enum si_sm_result smi_result;
	unsigned long     flags;
	unsigned long     jiffies_now;
	long              time_diff;
	long		  timeout;

	spin_lock_irqsave(&(smi_info->si_lock), flags);
	debug_timestamp("Timer");

	jiffies_now = jiffies;
	time_diff = (((long)jiffies_now - (long)smi_info->last_timeout_jiffies)
		     * SI_USEC_PER_JIFFY);
	smi_result = smi_event_handler(smi_info, time_diff);

	if ((smi_info->irq) && (!smi_info->interrupt_disabled)) {
		/* Running with interrupts, only do long timeouts. */
		timeout = jiffies + SI_TIMEOUT_JIFFIES;
		smi_inc_stat(smi_info, long_timeouts);
		goto do_mod_timer;
	}

	/*
	 * If the state machine asks for a short delay, then shorten
	 * the timer timeout.
	 */
	if (smi_result == SI_SM_CALL_WITH_DELAY) {
		smi_inc_stat(smi_info, short_timeouts);
		timeout = jiffies + 1;
	} else {
		smi_inc_stat(smi_info, long_timeouts);
		timeout = jiffies + SI_TIMEOUT_JIFFIES;
	}

 do_mod_timer:
	if (smi_result != SI_SM_IDLE)
		smi_mod_timer(smi_info, timeout);
	else
		smi_info->timer_running = false;
	spin_unlock_irqrestore(&(smi_info->si_lock), flags);
}

static irqreturn_t si_irq_handler(int irq, void *data)
{
	struct smi_info *smi_info = data;
	unsigned long   flags;

	spin_lock_irqsave(&(smi_info->si_lock), flags);

	smi_inc_stat(smi_info, interrupts);

	debug_timestamp("Interrupt");

	smi_event_handler(smi_info, 0);
	spin_unlock_irqrestore(&(smi_info->si_lock), flags);
	return IRQ_HANDLED;
}

static irqreturn_t si_bt_irq_handler(int irq, void *data)
{
	struct smi_info *smi_info = data;
	/* We need to clear the IRQ flag for the BT interface. */
	smi_info->io.outputb(&smi_info->io, IPMI_BT_INTMASK_REG,
			     IPMI_BT_INTMASK_CLEAR_IRQ_BIT
			     | IPMI_BT_INTMASK_ENABLE_IRQ_BIT);
	return si_irq_handler(irq, data);
}

static int smi_start_processing(void       *send_info,
				ipmi_smi_t intf)
{
	struct smi_info *new_smi = send_info;
	int             enable = 0;

	new_smi->intf = intf;

	/* Set up the timer that drives the interface. */
	setup_timer(&new_smi->si_timer, smi_timeout, (long)new_smi);
	smi_mod_timer(new_smi, jiffies + SI_TIMEOUT_JIFFIES);

	/* Try to claim any interrupts. */
	if (new_smi->irq_setup)
		new_smi->irq_setup(new_smi);

	/*
	 * Check if the user forcefully enabled the daemon.
	 */
	if (new_smi->intf_num < num_force_kipmid)
		enable = force_kipmid[new_smi->intf_num];
	/*
	 * The BT interface is efficient enough to not need a thread,
	 * and there is no need for a thread if we have interrupts.
	 */
	else if ((new_smi->si_type != SI_BT) && (!new_smi->irq))
		enable = 1;

	if (enable) {
		new_smi->thread = kthread_run(ipmi_thread, new_smi,
					      "kipmi%d", new_smi->intf_num);
		if (IS_ERR(new_smi->thread)) {
			dev_notice(new_smi->dev, "Could not start"
				   " kernel thread due to error %ld, only using"
				   " timers to drive the interface\n",
				   PTR_ERR(new_smi->thread));
			new_smi->thread = NULL;
		}
	}

	return 0;
}

static int get_smi_info(void *send_info, struct ipmi_smi_info *data)
{
	struct smi_info *smi = send_info;

	data->addr_src = smi->addr_source;
	data->dev = smi->dev;
	data->addr_info = smi->addr_info;
	get_device(smi->dev);

	return 0;
}

static void set_maintenance_mode(void *send_info, bool enable)
{
	struct smi_info   *smi_info = send_info;

	if (!enable)
		atomic_set(&smi_info->req_events, 0);
}

static const struct ipmi_smi_handlers handlers = {
	.owner                  = THIS_MODULE,
	.start_processing       = smi_start_processing,
	.get_smi_info		= get_smi_info,
	.sender			= sender,
	.request_events		= request_events,
	.set_need_watch		= set_need_watch,
	.set_maintenance_mode   = set_maintenance_mode,
	.set_run_to_completion  = set_run_to_completion,
	.flush_messages		= flush_messages,
	.poll			= poll,
};

/*
 * There can be 4 IO ports passed in (with or without IRQs), 4 addresses,
 * a default IO port, and 1 ACPI/SPMI address.  That sets SI_MAX_DRIVERS.
 */

static LIST_HEAD(smi_infos);
static DEFINE_MUTEX(smi_infos_lock);
static int smi_num; /* Used to sequence the SMIs */

#define DEFAULT_REGSPACING	1
#define DEFAULT_REGSIZE		1

#ifdef CONFIG_ACPI
static bool          si_tryacpi = true;
#endif
#ifdef CONFIG_DMI
static bool          si_trydmi = true;
#endif
static bool          si_tryplatform = true;
#ifdef CONFIG_PCI
static bool          si_trypci = true;
#endif
static bool          si_trydefaults = IS_ENABLED(CONFIG_IPMI_SI_PROBE_DEFAULTS);
static char          *si_type[SI_MAX_PARMS];
#define MAX_SI_TYPE_STR 30
static char          si_type_str[MAX_SI_TYPE_STR];
static unsigned long addrs[SI_MAX_PARMS];
static unsigned int num_addrs;
static unsigned int  ports[SI_MAX_PARMS];
static unsigned int num_ports;
static int           irqs[SI_MAX_PARMS];
static unsigned int num_irqs;
static int           regspacings[SI_MAX_PARMS];
static unsigned int num_regspacings;
static int           regsizes[SI_MAX_PARMS];
static unsigned int num_regsizes;
static int           regshifts[SI_MAX_PARMS];
static unsigned int num_regshifts;
static int slave_addrs[SI_MAX_PARMS]; /* Leaving 0 chooses the default value */
static unsigned int num_slave_addrs;

#define IPMI_IO_ADDR_SPACE  0
#define IPMI_MEM_ADDR_SPACE 1
static char *addr_space_to_str[] = { "i/o", "mem" };

static int hotmod_handler(const char *val, struct kernel_param *kp);

module_param_call(hotmod, hotmod_handler, NULL, NULL, 0200);
MODULE_PARM_DESC(hotmod, "Add and remove interfaces.  See"
		 " Documentation/IPMI.txt in the kernel sources for the"
		 " gory details.");

#ifdef CONFIG_ACPI
module_param_named(tryacpi, si_tryacpi, bool, 0);
MODULE_PARM_DESC(tryacpi, "Setting this to zero will disable the"
		 " default scan of the interfaces identified via ACPI");
#endif
#ifdef CONFIG_DMI
module_param_named(trydmi, si_trydmi, bool, 0);
MODULE_PARM_DESC(trydmi, "Setting this to zero will disable the"
		 " default scan of the interfaces identified via DMI");
#endif
module_param_named(tryplatform, si_tryplatform, bool, 0);
MODULE_PARM_DESC(tryacpi, "Setting this to zero will disable the"
		 " default scan of the interfaces identified via platform"
		 " interfaces like openfirmware");
#ifdef CONFIG_PCI
module_param_named(trypci, si_trypci, bool, 0);
MODULE_PARM_DESC(tryacpi, "Setting this to zero will disable the"
		 " default scan of the interfaces identified via pci");
#endif
module_param_named(trydefaults, si_trydefaults, bool, 0);
MODULE_PARM_DESC(trydefaults, "Setting this to 'false' will disable the"
		 " default scan of the KCS and SMIC interface at the standard"
		 " address");
module_param_string(type, si_type_str, MAX_SI_TYPE_STR, 0);
MODULE_PARM_DESC(type, "Defines the type of each interface, each"
		 " interface separated by commas.  The types are 'kcs',"
		 " 'smic', and 'bt'.  For example si_type=kcs,bt will set"
		 " the first interface to kcs and the second to bt");
module_param_array(addrs, ulong, &num_addrs, 0);
MODULE_PARM_DESC(addrs, "Sets the memory address of each interface, the"
		 " addresses separated by commas.  Only use if an interface"
		 " is in memory.  Otherwise, set it to zero or leave"
		 " it blank.");
module_param_array(ports, uint, &num_ports, 0);
MODULE_PARM_DESC(ports, "Sets the port address of each interface, the"
		 " addresses separated by commas.  Only use if an interface"
		 " is a port.  Otherwise, set it to zero or leave"
		 " it blank.");
module_param_array(irqs, int, &num_irqs, 0);
MODULE_PARM_DESC(irqs, "Sets the interrupt of each interface, the"
		 " addresses separated by commas.  Only use if an interface"
		 " has an interrupt.  Otherwise, set it to zero or leave"
		 " it blank.");
module_param_array(regspacings, int, &num_regspacings, 0);
MODULE_PARM_DESC(regspacings, "The number of bytes between the start address"
		 " and each successive register used by the interface.  For"
		 " instance, if the start address is 0xca2 and the spacing"
		 " is 2, then the second address is at 0xca4.  Defaults"
		 " to 1.");
module_param_array(regsizes, int, &num_regsizes, 0);
MODULE_PARM_DESC(regsizes, "The size of the specific IPMI register in bytes."
		 " This should generally be 1, 2, 4, or 8 for an 8-bit,"
		 " 16-bit, 32-bit, or 64-bit register.  Use this if you"
		 " the 8-bit IPMI register has to be read from a larger"
		 " register.");
module_param_array(regshifts, int, &num_regshifts, 0);
MODULE_PARM_DESC(regshifts, "The amount to shift the data read from the."
		 " IPMI register, in bits.  For instance, if the data"
		 " is read from a 32-bit word and the IPMI data is in"
		 " bit 8-15, then the shift would be 8");
module_param_array(slave_addrs, int, &num_slave_addrs, 0);
MODULE_PARM_DESC(slave_addrs, "Set the default IPMB slave address for"
		 " the controller.  Normally this is 0x20, but can be"
		 " overridden by this parm.  This is an array indexed"
		 " by interface number.");
module_param_array(force_kipmid, int, &num_force_kipmid, 0);
MODULE_PARM_DESC(force_kipmid, "Force the kipmi daemon to be enabled (1) or"
		 " disabled(0).  Normally the IPMI driver auto-detects"
		 " this, but the value may be overridden by this parm.");
module_param(unload_when_empty, bool, 0);
MODULE_PARM_DESC(unload_when_empty, "Unload the module if no interfaces are"
		 " specified or found, default is 1.  Setting to 0"
		 " is useful for hot add of devices using hotmod.");
module_param_array(kipmid_max_busy_us, uint, &num_max_busy_us, 0644);
MODULE_PARM_DESC(kipmid_max_busy_us,
		 "Max time (in microseconds) to busy-wait for IPMI data before"
		 " sleeping. 0 (default) means to wait forever. Set to 100-500"
		 " if kipmid is using up a lot of CPU time.");


static void std_irq_cleanup(struct smi_info *info)
{
	if (info->si_type == SI_BT)
		/* Disable the interrupt in the BT interface. */
		info->io.outputb(&info->io, IPMI_BT_INTMASK_REG, 0);
	free_irq(info->irq, info);
}

static int std_irq_setup(struct smi_info *info)
{
	int rv;

	if (!info->irq)
		return 0;

	if (info->si_type == SI_BT) {
		rv = request_irq(info->irq,
				 si_bt_irq_handler,
				 IRQF_SHARED,
				 DEVICE_NAME,
				 info);
		if (!rv)
			/* Enable the interrupt in the BT interface. */
			info->io.outputb(&info->io, IPMI_BT_INTMASK_REG,
					 IPMI_BT_INTMASK_ENABLE_IRQ_BIT);
	} else
		rv = request_irq(info->irq,
				 si_irq_handler,
				 IRQF_SHARED,
				 DEVICE_NAME,
				 info);
	if (rv) {
		dev_warn(info->dev, "%s unable to claim interrupt %d,"
			 " running polled\n",
			 DEVICE_NAME, info->irq);
		info->irq = 0;
	} else {
		info->irq_cleanup = std_irq_cleanup;
		dev_info(info->dev, "Using irq %d\n", info->irq);
	}

	return rv;
}

static unsigned char port_inb(const struct si_sm_io *io, unsigned int offset)
{
	unsigned int addr = io->addr_data;

	return inb(addr + (offset * io->regspacing));
}

static void port_outb(const struct si_sm_io *io, unsigned int offset,
		      unsigned char b)
{
	unsigned int addr = io->addr_data;

	outb(b, addr + (offset * io->regspacing));
}

static unsigned char port_inw(const struct si_sm_io *io, unsigned int offset)
{
	unsigned int addr = io->addr_data;

	return (inw(addr + (offset * io->regspacing)) >> io->regshift) & 0xff;
}

static void port_outw(const struct si_sm_io *io, unsigned int offset,
		      unsigned char b)
{
	unsigned int addr = io->addr_data;

	outw(b << io->regshift, addr + (offset * io->regspacing));
}

static unsigned char port_inl(const struct si_sm_io *io, unsigned int offset)
{
	unsigned int addr = io->addr_data;

	return (inl(addr + (offset * io->regspacing)) >> io->regshift) & 0xff;
}

static void port_outl(const struct si_sm_io *io, unsigned int offset,
		      unsigned char b)
{
	unsigned int addr = io->addr_data;

	outl(b << io->regshift, addr+(offset * io->regspacing));
}

static void port_cleanup(struct smi_info *info)
{
	unsigned int addr = info->io.addr_data;
	int          idx;

	if (addr) {
		for (idx = 0; idx < info->io_size; idx++)
			release_region(addr + idx * info->io.regspacing,
				       info->io.regsize);
	}
}

static int port_setup(struct smi_info *info)
{
	unsigned int addr = info->io.addr_data;
	int          idx;

	if (!addr)
		return -ENODEV;

	info->io_cleanup = port_cleanup;

	/*
	 * Figure out the actual inb/inw/inl/etc routine to use based
	 * upon the register size.
	 */
	switch (info->io.regsize) {
	case 1:
		info->io.inputb = port_inb;
		info->io.outputb = port_outb;
		break;
	case 2:
		info->io.inputb = port_inw;
		info->io.outputb = port_outw;
		break;
	case 4:
		info->io.inputb = port_inl;
		info->io.outputb = port_outl;
		break;
	default:
		dev_warn(info->dev, "Invalid register size: %d\n",
			 info->io.regsize);
		return -EINVAL;
	}

	/*
	 * Some BIOSes reserve disjoint I/O regions in their ACPI
	 * tables.  This causes problems when trying to register the
	 * entire I/O region.  Therefore we must register each I/O
	 * port separately.
	 */
	for (idx = 0; idx < info->io_size; idx++) {
		if (request_region(addr + idx * info->io.regspacing,
				   info->io.regsize, DEVICE_NAME) == NULL) {
			/* Undo allocations */
			while (idx--) {
				release_region(addr + idx * info->io.regspacing,
					       info->io.regsize);
			}
			return -EIO;
		}
	}
	return 0;
}

static unsigned char intf_mem_inb(const struct si_sm_io *io,
				  unsigned int offset)
{
	return readb((io->addr)+(offset * io->regspacing));
}

static void intf_mem_outb(const struct si_sm_io *io, unsigned int offset,
			  unsigned char b)
{
	writeb(b, (io->addr)+(offset * io->regspacing));
}

static unsigned char intf_mem_inw(const struct si_sm_io *io,
				  unsigned int offset)
{
	return (readw((io->addr)+(offset * io->regspacing)) >> io->regshift)
		& 0xff;
}

static void intf_mem_outw(const struct si_sm_io *io, unsigned int offset,
			  unsigned char b)
{
	writeb(b << io->regshift, (io->addr)+(offset * io->regspacing));
}

static unsigned char intf_mem_inl(const struct si_sm_io *io,
				  unsigned int offset)
{
	return (readl((io->addr)+(offset * io->regspacing)) >> io->regshift)
		& 0xff;
}

static void intf_mem_outl(const struct si_sm_io *io, unsigned int offset,
			  unsigned char b)
{
	writel(b << io->regshift, (io->addr)+(offset * io->regspacing));
}

#ifdef readq
static unsigned char mem_inq(const struct si_sm_io *io, unsigned int offset)
{
	return (readq((io->addr)+(offset * io->regspacing)) >> io->regshift)
		& 0xff;
}

static void mem_outq(const struct si_sm_io *io, unsigned int offset,
		     unsigned char b)
{
	writeq(b << io->regshift, (io->addr)+(offset * io->regspacing));
}
#endif

static void mem_cleanup(struct smi_info *info)
{
	unsigned long addr = info->io.addr_data;
	int           mapsize;

	if (info->io.addr) {
		iounmap(info->io.addr);

		mapsize = ((info->io_size * info->io.regspacing)
			   - (info->io.regspacing - info->io.regsize));

		release_mem_region(addr, mapsize);
	}
}

static int mem_setup(struct smi_info *info)
{
	unsigned long addr = info->io.addr_data;
	int           mapsize;

	if (!addr)
		return -ENODEV;

	info->io_cleanup = mem_cleanup;

	/*
	 * Figure out the actual readb/readw/readl/etc routine to use based
	 * upon the register size.
	 */
	switch (info->io.regsize) {
	case 1:
		info->io.inputb = intf_mem_inb;
		info->io.outputb = intf_mem_outb;
		break;
	case 2:
		info->io.inputb = intf_mem_inw;
		info->io.outputb = intf_mem_outw;
		break;
	case 4:
		info->io.inputb = intf_mem_inl;
		info->io.outputb = intf_mem_outl;
		break;
#ifdef readq
	case 8:
		info->io.inputb = mem_inq;
		info->io.outputb = mem_outq;
		break;
#endif
	default:
		dev_warn(info->dev, "Invalid register size: %d\n",
			 info->io.regsize);
		return -EINVAL;
	}

	/*
	 * Calculate the total amount of memory to claim.  This is an
	 * unusual looking calculation, but it avoids claiming any
	 * more memory than it has to.  It will claim everything
	 * between the first address to the end of the last full
	 * register.
	 */
	mapsize = ((info->io_size * info->io.regspacing)
		   - (info->io.regspacing - info->io.regsize));

	if (request_mem_region(addr, mapsize, DEVICE_NAME) == NULL)
		return -EIO;

	info->io.addr = ioremap(addr, mapsize);
	if (info->io.addr == NULL) {
		release_mem_region(addr, mapsize);
		return -EIO;
	}
	return 0;
}

/*
 * Parms come in as <op1>[:op2[:op3...]].  ops are:
 *   add|remove,kcs|bt|smic,mem|i/o,<address>[,<opt1>[,<opt2>[,...]]]
 * Options are:
 *   rsp=<regspacing>
 *   rsi=<regsize>
 *   rsh=<regshift>
 *   irq=<irq>
 *   ipmb=<ipmb addr>
 */
enum hotmod_op { HM_ADD, HM_REMOVE };
struct hotmod_vals {
	char *name;
	int  val;
};
static struct hotmod_vals hotmod_ops[] = {
	{ "add",	HM_ADD },
	{ "remove",	HM_REMOVE },
	{ NULL }
};
static struct hotmod_vals hotmod_si[] = {
	{ "kcs",	SI_KCS },
	{ "smic",	SI_SMIC },
	{ "bt",		SI_BT },
	{ NULL }
};
static struct hotmod_vals hotmod_as[] = {
	{ "mem",	IPMI_MEM_ADDR_SPACE },
	{ "i/o",	IPMI_IO_ADDR_SPACE },
	{ NULL }
};

static int parse_str(struct hotmod_vals *v, int *val, char *name, char **curr)
{
	char *s;
	int  i;

	s = strchr(*curr, ',');
	if (!s) {
		printk(KERN_WARNING PFX "No hotmod %s given.\n", name);
		return -EINVAL;
	}
	*s = '\0';
	s++;
	for (i = 0; v[i].name; i++) {
		if (strcmp(*curr, v[i].name) == 0) {
			*val = v[i].val;
			*curr = s;
			return 0;
		}
	}

	printk(KERN_WARNING PFX "Invalid hotmod %s '%s'\n", name, *curr);
	return -EINVAL;
}

static int check_hotmod_int_op(const char *curr, const char *option,
			       const char *name, int *val)
{
	char *n;

	if (strcmp(curr, name) == 0) {
		if (!option) {
			printk(KERN_WARNING PFX
			       "No option given for '%s'\n",
			       curr);
			return -EINVAL;
		}
		*val = simple_strtoul(option, &n, 0);
		if ((*n != '\0') || (*option == '\0')) {
			printk(KERN_WARNING PFX
			       "Bad option given for '%s'\n",
			       curr);
			return -EINVAL;
		}
		return 1;
	}
	return 0;
}

static struct smi_info *smi_info_alloc(void)
{
	struct smi_info *info = kzalloc(sizeof(*info), GFP_KERNEL);

	if (info)
		spin_lock_init(&info->si_lock);
	return info;
}

static int hotmod_handler(const char *val, struct kernel_param *kp)
{
	char *str = kstrdup(val, GFP_KERNEL);
	int  rv;
	char *next, *curr, *s, *n, *o;
	enum hotmod_op op;
	enum si_type si_type;
	int  addr_space;
	unsigned long addr;
	int regspacing;
	int regsize;
	int regshift;
	int irq;
	int ipmb;
	int ival;
	int len;
	struct smi_info *info;

	if (!str)
		return -ENOMEM;

	/* Kill any trailing spaces, as we can get a "\n" from echo. */
	len = strlen(str);
	ival = len - 1;
	while ((ival >= 0) && isspace(str[ival])) {
		str[ival] = '\0';
		ival--;
	}

	for (curr = str; curr; curr = next) {
		regspacing = 1;
		regsize = 1;
		regshift = 0;
		irq = 0;
		ipmb = 0; /* Choose the default if not specified */

		next = strchr(curr, ':');
		if (next) {
			*next = '\0';
			next++;
		}

		rv = parse_str(hotmod_ops, &ival, "operation", &curr);
		if (rv)
			break;
		op = ival;

		rv = parse_str(hotmod_si, &ival, "interface type", &curr);
		if (rv)
			break;
		si_type = ival;

		rv = parse_str(hotmod_as, &addr_space, "address space", &curr);
		if (rv)
			break;

		s = strchr(curr, ',');
		if (s) {
			*s = '\0';
			s++;
		}
		addr = simple_strtoul(curr, &n, 0);
		if ((*n != '\0') || (*curr == '\0')) {
			printk(KERN_WARNING PFX "Invalid hotmod address"
			       " '%s'\n", curr);
			break;
		}

		while (s) {
			curr = s;
			s = strchr(curr, ',');
			if (s) {
				*s = '\0';
				s++;
			}
			o = strchr(curr, '=');
			if (o) {
				*o = '\0';
				o++;
			}
			rv = check_hotmod_int_op(curr, o, "rsp", &regspacing);
			if (rv < 0)
				goto out;
			else if (rv)
				continue;
			rv = check_hotmod_int_op(curr, o, "rsi", &regsize);
			if (rv < 0)
				goto out;
			else if (rv)
				continue;
			rv = check_hotmod_int_op(curr, o, "rsh", &regshift);
			if (rv < 0)
				goto out;
			else if (rv)
				continue;
			rv = check_hotmod_int_op(curr, o, "irq", &irq);
			if (rv < 0)
				goto out;
			else if (rv)
				continue;
			rv = check_hotmod_int_op(curr, o, "ipmb", &ipmb);
			if (rv < 0)
				goto out;
			else if (rv)
				continue;

			rv = -EINVAL;
			printk(KERN_WARNING PFX
			       "Invalid hotmod option '%s'\n",
			       curr);
			goto out;
		}

		if (op == HM_ADD) {
			info = smi_info_alloc();
			if (!info) {
				rv = -ENOMEM;
				goto out;
			}

			info->addr_source = SI_HOTMOD;
			info->si_type = si_type;
			info->io.addr_data = addr;
			info->io.addr_type = addr_space;
			if (addr_space == IPMI_MEM_ADDR_SPACE)
				info->io_setup = mem_setup;
			else
				info->io_setup = port_setup;

			info->io.addr = NULL;
			info->io.regspacing = regspacing;
			if (!info->io.regspacing)
				info->io.regspacing = DEFAULT_REGSPACING;
			info->io.regsize = regsize;
			if (!info->io.regsize)
				info->io.regsize = DEFAULT_REGSPACING;
			info->io.regshift = regshift;
			info->irq = irq;
			if (info->irq)
				info->irq_setup = std_irq_setup;
			info->slave_addr = ipmb;

			rv = add_smi(info);
			if (rv) {
				kfree(info);
				goto out;
			}
			rv = try_smi_init(info);
			if (rv) {
				cleanup_one_si(info);
				goto out;
			}
		} else {
			/* remove */
			struct smi_info *e, *tmp_e;

			mutex_lock(&smi_infos_lock);
			list_for_each_entry_safe(e, tmp_e, &smi_infos, link) {
				if (e->io.addr_type != addr_space)
					continue;
				if (e->si_type != si_type)
					continue;
				if (e->io.addr_data == addr)
					cleanup_one_si(e);
			}
			mutex_unlock(&smi_infos_lock);
		}
	}
	rv = len;
 out:
	kfree(str);
	return rv;
}

static int hardcode_find_bmc(void)
{
	int ret = -ENODEV;
	int             i;
	struct smi_info *info;

	for (i = 0; i < SI_MAX_PARMS; i++) {
		if (!ports[i] && !addrs[i])
			continue;

		info = smi_info_alloc();
		if (!info)
			return -ENOMEM;

		info->addr_source = SI_HARDCODED;
		printk(KERN_INFO PFX "probing via hardcoded address\n");

		if (!si_type[i] || strcmp(si_type[i], "kcs") == 0) {
			info->si_type = SI_KCS;
		} else if (strcmp(si_type[i], "smic") == 0) {
			info->si_type = SI_SMIC;
		} else if (strcmp(si_type[i], "bt") == 0) {
			info->si_type = SI_BT;
		} else {
			printk(KERN_WARNING PFX "Interface type specified "
			       "for interface %d, was invalid: %s\n",
			       i, si_type[i]);
			kfree(info);
			continue;
		}

		if (ports[i]) {
			/* An I/O port */
			info->io_setup = port_setup;
			info->io.addr_data = ports[i];
			info->io.addr_type = IPMI_IO_ADDR_SPACE;
		} else if (addrs[i]) {
			/* A memory port */
			info->io_setup = mem_setup;
			info->io.addr_data = addrs[i];
			info->io.addr_type = IPMI_MEM_ADDR_SPACE;
		} else {
			printk(KERN_WARNING PFX "Interface type specified "
			       "for interface %d, but port and address were "
			       "not set or set to zero.\n", i);
			kfree(info);
			continue;
		}

		info->io.addr = NULL;
		info->io.regspacing = regspacings[i];
		if (!info->io.regspacing)
			info->io.regspacing = DEFAULT_REGSPACING;
		info->io.regsize = regsizes[i];
		if (!info->io.regsize)
			info->io.regsize = DEFAULT_REGSPACING;
		info->io.regshift = regshifts[i];
		info->irq = irqs[i];
		if (info->irq)
			info->irq_setup = std_irq_setup;
		info->slave_addr = slave_addrs[i];

		if (!add_smi(info)) {
			if (try_smi_init(info))
				cleanup_one_si(info);
			ret = 0;
		} else {
			kfree(info);
		}
	}
	return ret;
}

#ifdef CONFIG_ACPI

#include <linux/acpi.h>

/*
 * Once we get an ACPI failure, we don't try any more, because we go
 * through the tables sequentially.  Once we don't find a table, there
 * are no more.
 */
static int acpi_failure;

/* For GPE-type interrupts. */
static u32 ipmi_acpi_gpe(acpi_handle gpe_device,
	u32 gpe_number, void *context)
{
	struct smi_info *smi_info = context;
	unsigned long   flags;

	spin_lock_irqsave(&(smi_info->si_lock), flags);

	smi_inc_stat(smi_info, interrupts);

	debug_timestamp("ACPI_GPE");

	smi_event_handler(smi_info, 0);
	spin_unlock_irqrestore(&(smi_info->si_lock), flags);

	return ACPI_INTERRUPT_HANDLED;
}

static void acpi_gpe_irq_cleanup(struct smi_info *info)
{
	if (!info->irq)
		return;

	acpi_remove_gpe_handler(NULL, info->irq, &ipmi_acpi_gpe);
}

static int acpi_gpe_irq_setup(struct smi_info *info)
{
	acpi_status status;

	if (!info->irq)
		return 0;

	status = acpi_install_gpe_handler(NULL,
					  info->irq,
					  ACPI_GPE_LEVEL_TRIGGERED,
					  &ipmi_acpi_gpe,
					  info);
	if (status != AE_OK) {
		dev_warn(info->dev, "%s unable to claim ACPI GPE %d,"
			 " running polled\n", DEVICE_NAME, info->irq);
		info->irq = 0;
		return -EINVAL;
	} else {
		info->irq_cleanup = acpi_gpe_irq_cleanup;
		dev_info(info->dev, "Using ACPI GPE %d\n", info->irq);
		return 0;
	}
}

/*
 * Defined at
 * http://h21007.www2.hp.com/portal/download/files/unprot/hpspmi.pdf
 */
struct SPMITable {
	s8	Signature[4];
	u32	Length;
	u8	Revision;
	u8	Checksum;
	s8	OEMID[6];
	s8	OEMTableID[8];
	s8	OEMRevision[4];
	s8	CreatorID[4];
	s8	CreatorRevision[4];
	u8	InterfaceType;
	u8	IPMIlegacy;
	s16	SpecificationRevision;

	/*
	 * Bit 0 - SCI interrupt supported
	 * Bit 1 - I/O APIC/SAPIC
	 */
	u8	InterruptType;

	/*
	 * If bit 0 of InterruptType is set, then this is the SCI
	 * interrupt in the GPEx_STS register.
	 */
	u8	GPE;

	s16	Reserved;

	/*
	 * If bit 1 of InterruptType is set, then this is the I/O
	 * APIC/SAPIC interrupt.
	 */
	u32	GlobalSystemInterrupt;

	/* The actual register address. */
	struct acpi_generic_address addr;

	u8	UID[4];

	s8      spmi_id[1]; /* A '\0' terminated array starts here. */
};

static int try_init_spmi(struct SPMITable *spmi)
{
	struct smi_info  *info;
	int rv;

	if (spmi->IPMIlegacy != 1) {
		printk(KERN_INFO PFX "Bad SPMI legacy %d\n", spmi->IPMIlegacy);
		return -ENODEV;
	}

	info = smi_info_alloc();
	if (!info) {
		printk(KERN_ERR PFX "Could not allocate SI data (3)\n");
		return -ENOMEM;
	}

	info->addr_source = SI_SPMI;
	printk(KERN_INFO PFX "probing via SPMI\n");

	/* Figure out the interface type. */
	switch (spmi->InterfaceType) {
	case 1:	/* KCS */
		info->si_type = SI_KCS;
		break;
	case 2:	/* SMIC */
		info->si_type = SI_SMIC;
		break;
	case 3:	/* BT */
		info->si_type = SI_BT;
		break;
	case 4: /* SSIF, just ignore */
		kfree(info);
		return -EIO;
	default:
		printk(KERN_INFO PFX "Unknown ACPI/SPMI SI type %d\n",
		       spmi->InterfaceType);
		kfree(info);
		return -EIO;
	}

	if (spmi->InterruptType & 1) {
		/* We've got a GPE interrupt. */
		info->irq = spmi->GPE;
		info->irq_setup = acpi_gpe_irq_setup;
	} else if (spmi->InterruptType & 2) {
		/* We've got an APIC/SAPIC interrupt. */
		info->irq = spmi->GlobalSystemInterrupt;
		info->irq_setup = std_irq_setup;
	} else {
		/* Use the default interrupt setting. */
		info->irq = 0;
		info->irq_setup = NULL;
	}

	if (spmi->addr.bit_width) {
		/* A (hopefully) properly formed register bit width. */
		info->io.regspacing = spmi->addr.bit_width / 8;
	} else {
		info->io.regspacing = DEFAULT_REGSPACING;
	}
	info->io.regsize = info->io.regspacing;
	info->io.regshift = spmi->addr.bit_offset;

	if (spmi->addr.space_id == ACPI_ADR_SPACE_SYSTEM_MEMORY) {
		info->io_setup = mem_setup;
		info->io.addr_type = IPMI_MEM_ADDR_SPACE;
	} else if (spmi->addr.space_id == ACPI_ADR_SPACE_SYSTEM_IO) {
		info->io_setup = port_setup;
		info->io.addr_type = IPMI_IO_ADDR_SPACE;
	} else {
		kfree(info);
		printk(KERN_WARNING PFX "Unknown ACPI I/O Address type\n");
		return -EIO;
	}
	info->io.addr_data = spmi->addr.address;

	pr_info("ipmi_si: SPMI: %s %#lx regsize %d spacing %d irq %d\n",
		 (info->io.addr_type == IPMI_IO_ADDR_SPACE) ? "io" : "mem",
		 info->io.addr_data, info->io.regsize, info->io.regspacing,
		 info->irq);

	rv = add_smi(info);
	if (rv)
		kfree(info);

	return rv;
}

static void spmi_find_bmc(void)
{
	acpi_status      status;
	struct SPMITable *spmi;
	int              i;

	if (acpi_disabled)
		return;

	if (acpi_failure)
		return;

	for (i = 0; ; i++) {
		status = acpi_get_table(ACPI_SIG_SPMI, i+1,
					(struct acpi_table_header **)&spmi);
		if (status != AE_OK)
			return;

		try_init_spmi(spmi);
	}
}
<<<<<<< HEAD

static int ipmi_pnp_probe(struct pnp_dev *dev,
				    const struct pnp_device_id *dev_id)
{
	struct acpi_device *acpi_dev;
	struct smi_info *info;
	struct resource *res, *res_second;
	acpi_handle handle;
	acpi_status status;
	unsigned long long tmp;
	int rv = -EINVAL;

	acpi_dev = pnp_acpi_device(dev);
	if (!acpi_dev)
		return -ENODEV;

	info = smi_info_alloc();
	if (!info)
		return -ENOMEM;

	info->addr_source = SI_ACPI;
	printk(KERN_INFO PFX "probing via ACPI\n");

	handle = acpi_dev->handle;
	info->addr_info.acpi_info.acpi_handle = handle;

	/* _IFT tells us the interface type: KCS, BT, etc */
	status = acpi_evaluate_integer(handle, "_IFT", NULL, &tmp);
	if (ACPI_FAILURE(status)) {
		dev_err(&dev->dev, "Could not find ACPI IPMI interface type\n");
		goto err_free;
	}

	switch (tmp) {
	case 1:
		info->si_type = SI_KCS;
		break;
	case 2:
		info->si_type = SI_SMIC;
		break;
	case 3:
		info->si_type = SI_BT;
		break;
	case 4: /* SSIF, just ignore */
		rv = -ENODEV;
		goto err_free;
	default:
		dev_info(&dev->dev, "unknown IPMI type %lld\n", tmp);
		goto err_free;
	}

	res = pnp_get_resource(dev, IORESOURCE_IO, 0);
	if (res) {
		info->io_setup = port_setup;
		info->io.addr_type = IPMI_IO_ADDR_SPACE;
	} else {
		res = pnp_get_resource(dev, IORESOURCE_MEM, 0);
		if (res) {
			info->io_setup = mem_setup;
			info->io.addr_type = IPMI_MEM_ADDR_SPACE;
		}
	}
	if (!res) {
		dev_err(&dev->dev, "no I/O or memory address\n");
		goto err_free;
	}
	info->io.addr_data = res->start;

	info->io.regspacing = DEFAULT_REGSPACING;
	res_second = pnp_get_resource(dev,
			       (info->io.addr_type == IPMI_IO_ADDR_SPACE) ?
					IORESOURCE_IO : IORESOURCE_MEM,
			       1);
	if (res_second) {
		if (res_second->start > info->io.addr_data)
			info->io.regspacing = res_second->start - info->io.addr_data;
	}
	info->io.regsize = DEFAULT_REGSPACING;
	info->io.regshift = 0;

	/* If _GPE exists, use it; otherwise use standard interrupts */
	status = acpi_evaluate_integer(handle, "_GPE", NULL, &tmp);
	if (ACPI_SUCCESS(status)) {
		info->irq = tmp;
		info->irq_setup = acpi_gpe_irq_setup;
	} else if (pnp_irq_valid(dev, 0)) {
		info->irq = pnp_irq(dev, 0);
		info->irq_setup = std_irq_setup;
	}

	info->dev = &dev->dev;
	pnp_set_drvdata(dev, info);

	dev_info(info->dev, "%pR regsize %d spacing %d irq %d\n",
		 res, info->io.regsize, info->io.regspacing,
		 info->irq);

	rv = add_smi(info);
	if (rv)
		kfree(info);

	return rv;

err_free:
	kfree(info);
	return rv;
}

static void ipmi_pnp_remove(struct pnp_dev *dev)
{
	struct smi_info *info = pnp_get_drvdata(dev);

	cleanup_one_si(info);
}

static const struct pnp_device_id pnp_dev_table[] = {
	{"IPI0001", 0},
	{"", 0},
};

static struct pnp_driver ipmi_pnp_driver = {
	.name		= DEVICE_NAME,
	.probe		= ipmi_pnp_probe,
	.remove		= ipmi_pnp_remove,
	.id_table	= pnp_dev_table,
};

MODULE_DEVICE_TABLE(pnp, pnp_dev_table);
=======
>>>>>>> db0b54cd
#endif

#ifdef CONFIG_DMI
struct dmi_ipmi_data {
	u8   		type;
	u8   		addr_space;
	unsigned long	base_addr;
	u8   		irq;
	u8              offset;
	u8              slave_addr;
};

static int decode_dmi(const struct dmi_header *dm,
				struct dmi_ipmi_data *dmi)
{
	const u8	*data = (const u8 *)dm;
	unsigned long  	base_addr;
	u8		reg_spacing;
	u8              len = dm->length;

	dmi->type = data[4];

	memcpy(&base_addr, data+8, sizeof(unsigned long));
	if (len >= 0x11) {
		if (base_addr & 1) {
			/* I/O */
			base_addr &= 0xFFFE;
			dmi->addr_space = IPMI_IO_ADDR_SPACE;
		} else
			/* Memory */
			dmi->addr_space = IPMI_MEM_ADDR_SPACE;

		/* If bit 4 of byte 0x10 is set, then the lsb for the address
		   is odd. */
		dmi->base_addr = base_addr | ((data[0x10] & 0x10) >> 4);

		dmi->irq = data[0x11];

		/* The top two bits of byte 0x10 hold the register spacing. */
		reg_spacing = (data[0x10] & 0xC0) >> 6;
		switch (reg_spacing) {
		case 0x00: /* Byte boundaries */
		    dmi->offset = 1;
		    break;
		case 0x01: /* 32-bit boundaries */
		    dmi->offset = 4;
		    break;
		case 0x02: /* 16-byte boundaries */
		    dmi->offset = 16;
		    break;
		default:
		    /* Some other interface, just ignore it. */
		    return -EIO;
		}
	} else {
		/* Old DMI spec. */
		/*
		 * Note that technically, the lower bit of the base
		 * address should be 1 if the address is I/O and 0 if
		 * the address is in memory.  So many systems get that
		 * wrong (and all that I have seen are I/O) so we just
		 * ignore that bit and assume I/O.  Systems that use
		 * memory should use the newer spec, anyway.
		 */
		dmi->base_addr = base_addr & 0xfffe;
		dmi->addr_space = IPMI_IO_ADDR_SPACE;
		dmi->offset = 1;
	}

	dmi->slave_addr = data[6];

	return 0;
}

static void try_init_dmi(struct dmi_ipmi_data *ipmi_data)
{
	struct smi_info *info;

	info = smi_info_alloc();
	if (!info) {
		printk(KERN_ERR PFX "Could not allocate SI data\n");
		return;
	}

	info->addr_source = SI_SMBIOS;
	printk(KERN_INFO PFX "probing via SMBIOS\n");

	switch (ipmi_data->type) {
	case 0x01: /* KCS */
		info->si_type = SI_KCS;
		break;
	case 0x02: /* SMIC */
		info->si_type = SI_SMIC;
		break;
	case 0x03: /* BT */
		info->si_type = SI_BT;
		break;
	default:
		kfree(info);
		return;
	}

	switch (ipmi_data->addr_space) {
	case IPMI_MEM_ADDR_SPACE:
		info->io_setup = mem_setup;
		info->io.addr_type = IPMI_MEM_ADDR_SPACE;
		break;

	case IPMI_IO_ADDR_SPACE:
		info->io_setup = port_setup;
		info->io.addr_type = IPMI_IO_ADDR_SPACE;
		break;

	default:
		kfree(info);
		printk(KERN_WARNING PFX "Unknown SMBIOS I/O Address type: %d\n",
		       ipmi_data->addr_space);
		return;
	}
	info->io.addr_data = ipmi_data->base_addr;

	info->io.regspacing = ipmi_data->offset;
	if (!info->io.regspacing)
		info->io.regspacing = DEFAULT_REGSPACING;
	info->io.regsize = DEFAULT_REGSPACING;
	info->io.regshift = 0;

	info->slave_addr = ipmi_data->slave_addr;

	info->irq = ipmi_data->irq;
	if (info->irq)
		info->irq_setup = std_irq_setup;

	pr_info("ipmi_si: SMBIOS: %s %#lx regsize %d spacing %d irq %d\n",
		 (info->io.addr_type == IPMI_IO_ADDR_SPACE) ? "io" : "mem",
		 info->io.addr_data, info->io.regsize, info->io.regspacing,
		 info->irq);

	if (add_smi(info))
		kfree(info);
}

static void dmi_find_bmc(void)
{
	const struct dmi_device *dev = NULL;
	struct dmi_ipmi_data data;
	int                  rv;

	while ((dev = dmi_find_device(DMI_DEV_TYPE_IPMI, NULL, dev))) {
		memset(&data, 0, sizeof(data));
		rv = decode_dmi((const struct dmi_header *) dev->device_data,
				&data);
		if (!rv)
			try_init_dmi(&data);
	}
}
#endif /* CONFIG_DMI */

#ifdef CONFIG_PCI

#define PCI_ERMC_CLASSCODE		0x0C0700
#define PCI_ERMC_CLASSCODE_MASK		0xffffff00
#define PCI_ERMC_CLASSCODE_TYPE_MASK	0xff
#define PCI_ERMC_CLASSCODE_TYPE_SMIC	0x00
#define PCI_ERMC_CLASSCODE_TYPE_KCS	0x01
#define PCI_ERMC_CLASSCODE_TYPE_BT	0x02

#define PCI_HP_VENDOR_ID    0x103C
#define PCI_MMC_DEVICE_ID   0x121A
#define PCI_MMC_ADDR_CW     0x10

static void ipmi_pci_cleanup(struct smi_info *info)
{
	struct pci_dev *pdev = info->addr_source_data;

	pci_disable_device(pdev);
}

static int ipmi_pci_probe_regspacing(struct smi_info *info)
{
	if (info->si_type == SI_KCS) {
		unsigned char	status;
		int		regspacing;

		info->io.regsize = DEFAULT_REGSIZE;
		info->io.regshift = 0;
		info->io_size = 2;
		info->handlers = &kcs_smi_handlers;

		/* detect 1, 4, 16byte spacing */
		for (regspacing = DEFAULT_REGSPACING; regspacing <= 16;) {
			info->io.regspacing = regspacing;
			if (info->io_setup(info)) {
				dev_err(info->dev,
					"Could not setup I/O space\n");
				return DEFAULT_REGSPACING;
			}
			/* write invalid cmd */
			info->io.outputb(&info->io, 1, 0x10);
			/* read status back */
			status = info->io.inputb(&info->io, 1);
			info->io_cleanup(info);
			if (status)
				return regspacing;
			regspacing *= 4;
		}
	}
	return DEFAULT_REGSPACING;
}

static int ipmi_pci_probe(struct pci_dev *pdev,
				    const struct pci_device_id *ent)
{
	int rv;
	int class_type = pdev->class & PCI_ERMC_CLASSCODE_TYPE_MASK;
	struct smi_info *info;

	info = smi_info_alloc();
	if (!info)
		return -ENOMEM;

	info->addr_source = SI_PCI;
	dev_info(&pdev->dev, "probing via PCI");

	switch (class_type) {
	case PCI_ERMC_CLASSCODE_TYPE_SMIC:
		info->si_type = SI_SMIC;
		break;

	case PCI_ERMC_CLASSCODE_TYPE_KCS:
		info->si_type = SI_KCS;
		break;

	case PCI_ERMC_CLASSCODE_TYPE_BT:
		info->si_type = SI_BT;
		break;

	default:
		kfree(info);
		dev_info(&pdev->dev, "Unknown IPMI type: %d\n", class_type);
		return -ENOMEM;
	}

	rv = pci_enable_device(pdev);
	if (rv) {
		dev_err(&pdev->dev, "couldn't enable PCI device\n");
		kfree(info);
		return rv;
	}

	info->addr_source_cleanup = ipmi_pci_cleanup;
	info->addr_source_data = pdev;

	if (pci_resource_flags(pdev, 0) & IORESOURCE_IO) {
		info->io_setup = port_setup;
		info->io.addr_type = IPMI_IO_ADDR_SPACE;
	} else {
		info->io_setup = mem_setup;
		info->io.addr_type = IPMI_MEM_ADDR_SPACE;
	}
	info->io.addr_data = pci_resource_start(pdev, 0);

	info->io.regspacing = ipmi_pci_probe_regspacing(info);
	info->io.regsize = DEFAULT_REGSIZE;
	info->io.regshift = 0;

	info->irq = pdev->irq;
	if (info->irq)
		info->irq_setup = std_irq_setup;

	info->dev = &pdev->dev;
	pci_set_drvdata(pdev, info);

	dev_info(&pdev->dev, "%pR regsize %d spacing %d irq %d\n",
		&pdev->resource[0], info->io.regsize, info->io.regspacing,
		info->irq);

	rv = add_smi(info);
	if (rv) {
		kfree(info);
		pci_disable_device(pdev);
	}

	return rv;
}

static void ipmi_pci_remove(struct pci_dev *pdev)
{
	struct smi_info *info = pci_get_drvdata(pdev);
	cleanup_one_si(info);
	pci_disable_device(pdev);
}

static const struct pci_device_id ipmi_pci_devices[] = {
	{ PCI_DEVICE(PCI_HP_VENDOR_ID, PCI_MMC_DEVICE_ID) },
	{ PCI_DEVICE_CLASS(PCI_ERMC_CLASSCODE, PCI_ERMC_CLASSCODE_MASK) },
	{ 0, }
};
MODULE_DEVICE_TABLE(pci, ipmi_pci_devices);

static struct pci_driver ipmi_pci_driver = {
	.name =         DEVICE_NAME,
	.id_table =     ipmi_pci_devices,
	.probe =        ipmi_pci_probe,
	.remove =       ipmi_pci_remove,
};
#endif /* CONFIG_PCI */

#ifdef CONFIG_OF
static const struct of_device_id of_ipmi_match[] = {
	{ .type = "ipmi", .compatible = "ipmi-kcs",
	  .data = (void *)(unsigned long) SI_KCS },
	{ .type = "ipmi", .compatible = "ipmi-smic",
	  .data = (void *)(unsigned long) SI_SMIC },
	{ .type = "ipmi", .compatible = "ipmi-bt",
	  .data = (void *)(unsigned long) SI_BT },
	{},
};
MODULE_DEVICE_TABLE(of, of_ipmi_match);

static int of_ipmi_probe(struct platform_device *dev)
{
	const struct of_device_id *match;
	struct smi_info *info;
	struct resource resource;
	const __be32 *regsize, *regspacing, *regshift;
	struct device_node *np = dev->dev.of_node;
	int ret;
	int proplen;

	dev_info(&dev->dev, "probing via device tree\n");

	match = of_match_device(of_ipmi_match, &dev->dev);
	if (!match)
		return -ENODEV;

	if (!of_device_is_available(np))
		return -EINVAL;

	ret = of_address_to_resource(np, 0, &resource);
	if (ret) {
		dev_warn(&dev->dev, PFX "invalid address from OF\n");
		return ret;
	}

	regsize = of_get_property(np, "reg-size", &proplen);
	if (regsize && proplen != 4) {
		dev_warn(&dev->dev, PFX "invalid regsize from OF\n");
		return -EINVAL;
	}

	regspacing = of_get_property(np, "reg-spacing", &proplen);
	if (regspacing && proplen != 4) {
		dev_warn(&dev->dev, PFX "invalid regspacing from OF\n");
		return -EINVAL;
	}

	regshift = of_get_property(np, "reg-shift", &proplen);
	if (regshift && proplen != 4) {
		dev_warn(&dev->dev, PFX "invalid regshift from OF\n");
		return -EINVAL;
	}

	info = smi_info_alloc();

	if (!info) {
		dev_err(&dev->dev,
			"could not allocate memory for OF probe\n");
		return -ENOMEM;
	}

	info->si_type		= (enum si_type) match->data;
	info->addr_source	= SI_DEVICETREE;
	info->irq_setup		= std_irq_setup;

	if (resource.flags & IORESOURCE_IO) {
		info->io_setup		= port_setup;
		info->io.addr_type	= IPMI_IO_ADDR_SPACE;
	} else {
		info->io_setup		= mem_setup;
		info->io.addr_type	= IPMI_MEM_ADDR_SPACE;
	}

	info->io.addr_data	= resource.start;

	info->io.regsize	= regsize ? be32_to_cpup(regsize) : DEFAULT_REGSIZE;
	info->io.regspacing	= regspacing ? be32_to_cpup(regspacing) : DEFAULT_REGSPACING;
	info->io.regshift	= regshift ? be32_to_cpup(regshift) : 0;

	info->irq		= irq_of_parse_and_map(dev->dev.of_node, 0);
	info->dev		= &dev->dev;

	dev_dbg(&dev->dev, "addr 0x%lx regsize %d spacing %d irq %d\n",
		info->io.addr_data, info->io.regsize, info->io.regspacing,
		info->irq);

	dev_set_drvdata(&dev->dev, info);

	ret = add_smi(info);
	if (ret) {
		kfree(info);
		return ret;
	}
	return 0;
}
#else
#define of_ipmi_match NULL
static int of_ipmi_probe(struct platform_device *dev)
{
	return -ENODEV;
}
#endif

#ifdef CONFIG_ACPI
static int acpi_ipmi_probe(struct platform_device *dev)
{
	struct smi_info *info;
	struct resource *res, *res_second;
	acpi_handle handle;
	acpi_status status;
	unsigned long long tmp;
	int rv = -EINVAL;

	handle = ACPI_HANDLE(&dev->dev);
	if (!handle)
		return -ENODEV;

	info = smi_info_alloc();
	if (!info)
		return -ENOMEM;

	info->addr_source = SI_ACPI;
	dev_info(&dev->dev, PFX "probing via ACPI\n");

	info->addr_info.acpi_info.acpi_handle = handle;

	/* _IFT tells us the interface type: KCS, BT, etc */
	status = acpi_evaluate_integer(handle, "_IFT", NULL, &tmp);
	if (ACPI_FAILURE(status)) {
		dev_err(&dev->dev, "Could not find ACPI IPMI interface type\n");
		goto err_free;
	}

	switch (tmp) {
	case 1:
		info->si_type = SI_KCS;
		break;
	case 2:
		info->si_type = SI_SMIC;
		break;
	case 3:
		info->si_type = SI_BT;
		break;
	case 4: /* SSIF, just ignore */
		rv = -ENODEV;
		goto err_free;
	default:
		dev_info(&dev->dev, "unknown IPMI type %lld\n", tmp);
		goto err_free;
	}

	res = platform_get_resource(dev, IORESOURCE_IO, 0);
	if (res) {
		info->io_setup = port_setup;
		info->io.addr_type = IPMI_IO_ADDR_SPACE;
	} else {
		res = platform_get_resource(dev, IORESOURCE_MEM, 0);
		if (res) {
			info->io_setup = mem_setup;
			info->io.addr_type = IPMI_MEM_ADDR_SPACE;
		}
	}
	if (!res) {
		dev_err(&dev->dev, "no I/O or memory address\n");
		goto err_free;
	}
	info->io.addr_data = res->start;

	info->io.regspacing = DEFAULT_REGSPACING;
	res_second = platform_get_resource(dev,
			       (info->io.addr_type == IPMI_IO_ADDR_SPACE) ?
					IORESOURCE_IO : IORESOURCE_MEM,
			       1);
	if (res_second) {
		if (res_second->start > info->io.addr_data)
			info->io.regspacing =
				res_second->start - info->io.addr_data;
	}
	info->io.regsize = DEFAULT_REGSPACING;
	info->io.regshift = 0;

	/* If _GPE exists, use it; otherwise use standard interrupts */
	status = acpi_evaluate_integer(handle, "_GPE", NULL, &tmp);
	if (ACPI_SUCCESS(status)) {
		info->irq = tmp;
		info->irq_setup = acpi_gpe_irq_setup;
	} else {
		int irq = platform_get_irq(dev, 0);

		if (irq > 0) {
			info->irq = irq;
			info->irq_setup = std_irq_setup;
		}
	}

	info->dev = &dev->dev;
	platform_set_drvdata(dev, info);

	dev_info(info->dev, "%pR regsize %d spacing %d irq %d\n",
		 res, info->io.regsize, info->io.regspacing,
		 info->irq);

	rv = add_smi(info);
	if (rv)
		kfree(info);

	return rv;

err_free:
	kfree(info);
	return rv;
}

static const struct acpi_device_id acpi_ipmi_match[] = {
	{ "IPI0001", 0 },
	{ },
};
MODULE_DEVICE_TABLE(acpi, acpi_ipmi_match);
#else
static int acpi_ipmi_probe(struct platform_device *dev)
{
	return -ENODEV;
}
#endif

static int ipmi_probe(struct platform_device *dev)
{
	if (of_ipmi_probe(dev) == 0)
		return 0;

	return acpi_ipmi_probe(dev);
}

static int ipmi_remove(struct platform_device *dev)
{
	struct smi_info *info = dev_get_drvdata(&dev->dev);

	cleanup_one_si(info);
	return 0;
}

static struct platform_driver ipmi_driver = {
	.driver = {
		.name = DEVICE_NAME,
		.of_match_table = of_ipmi_match,
		.acpi_match_table = ACPI_PTR(acpi_ipmi_match),
	},
	.probe		= ipmi_probe,
	.remove		= ipmi_remove,
};

#ifdef CONFIG_PARISC
static int ipmi_parisc_probe(struct parisc_device *dev)
{
	struct smi_info *info;
	int rv;

	info = smi_info_alloc();

	if (!info) {
		dev_err(&dev->dev,
			"could not allocate memory for PARISC probe\n");
		return -ENOMEM;
	}

	info->si_type		= SI_KCS;
	info->addr_source	= SI_DEVICETREE;
	info->io_setup		= mem_setup;
	info->io.addr_type	= IPMI_MEM_ADDR_SPACE;
	info->io.addr_data	= dev->hpa.start;
	info->io.regsize	= 1;
	info->io.regspacing	= 1;
	info->io.regshift	= 0;
	info->irq		= 0; /* no interrupt */
	info->irq_setup		= NULL;
	info->dev		= &dev->dev;

	dev_dbg(&dev->dev, "addr 0x%lx\n", info->io.addr_data);

	dev_set_drvdata(&dev->dev, info);

	rv = add_smi(info);
	if (rv) {
		kfree(info);
		return rv;
	}

	return 0;
}

static int ipmi_parisc_remove(struct parisc_device *dev)
{
	cleanup_one_si(dev_get_drvdata(&dev->dev));
	return 0;
}

static struct parisc_device_id ipmi_parisc_tbl[] = {
	{ HPHW_MC, HVERSION_REV_ANY_ID, 0x004, 0xC0 },
	{ 0, }
};

static struct parisc_driver ipmi_parisc_driver = {
	.name =		"ipmi",
	.id_table =	ipmi_parisc_tbl,
	.probe =	ipmi_parisc_probe,
	.remove =	ipmi_parisc_remove,
};
#endif /* CONFIG_PARISC */

static int wait_for_msg_done(struct smi_info *smi_info)
{
	enum si_sm_result     smi_result;

	smi_result = smi_info->handlers->event(smi_info->si_sm, 0);
	for (;;) {
		if (smi_result == SI_SM_CALL_WITH_DELAY ||
		    smi_result == SI_SM_CALL_WITH_TICK_DELAY) {
			schedule_timeout_uninterruptible(1);
			smi_result = smi_info->handlers->event(
				smi_info->si_sm, jiffies_to_usecs(1));
		} else if (smi_result == SI_SM_CALL_WITHOUT_DELAY) {
			smi_result = smi_info->handlers->event(
				smi_info->si_sm, 0);
		} else
			break;
	}
	if (smi_result == SI_SM_HOSED)
		/*
		 * We couldn't get the state machine to run, so whatever's at
		 * the port is probably not an IPMI SMI interface.
		 */
		return -ENODEV;

	return 0;
}

static int try_get_dev_id(struct smi_info *smi_info)
{
	unsigned char         msg[2];
	unsigned char         *resp;
	unsigned long         resp_len;
	int                   rv = 0;

	resp = kmalloc(IPMI_MAX_MSG_LENGTH, GFP_KERNEL);
	if (!resp)
		return -ENOMEM;

	/*
	 * Do a Get Device ID command, since it comes back with some
	 * useful info.
	 */
	msg[0] = IPMI_NETFN_APP_REQUEST << 2;
	msg[1] = IPMI_GET_DEVICE_ID_CMD;
	smi_info->handlers->start_transaction(smi_info->si_sm, msg, 2);

	rv = wait_for_msg_done(smi_info);
	if (rv)
		goto out;

	resp_len = smi_info->handlers->get_result(smi_info->si_sm,
						  resp, IPMI_MAX_MSG_LENGTH);

	/* Check and record info from the get device id, in case we need it. */
	rv = ipmi_demangle_device_id(resp, resp_len, &smi_info->device_id);

 out:
	kfree(resp);
	return rv;
}

static int get_global_enables(struct smi_info *smi_info, u8 *enables)
{
	unsigned char         msg[3];
	unsigned char         *resp;
	unsigned long         resp_len;
	int                   rv;

	resp = kmalloc(IPMI_MAX_MSG_LENGTH, GFP_KERNEL);
	if (!resp)
		return -ENOMEM;

	msg[0] = IPMI_NETFN_APP_REQUEST << 2;
	msg[1] = IPMI_GET_BMC_GLOBAL_ENABLES_CMD;
	smi_info->handlers->start_transaction(smi_info->si_sm, msg, 2);

	rv = wait_for_msg_done(smi_info);
	if (rv) {
		dev_warn(smi_info->dev,
			 "Error getting response from get global enables command: %d\n",
			 rv);
		goto out;
	}

	resp_len = smi_info->handlers->get_result(smi_info->si_sm,
						  resp, IPMI_MAX_MSG_LENGTH);

	if (resp_len < 4 ||
			resp[0] != (IPMI_NETFN_APP_REQUEST | 1) << 2 ||
			resp[1] != IPMI_GET_BMC_GLOBAL_ENABLES_CMD   ||
			resp[2] != 0) {
		dev_warn(smi_info->dev,
			 "Invalid return from get global enables command: %ld %x %x %x\n",
			 resp_len, resp[0], resp[1], resp[2]);
		rv = -EINVAL;
		goto out;
	} else {
		*enables = resp[3];
	}

out:
	kfree(resp);
	return rv;
}

/*
 * Returns 1 if it gets an error from the command.
 */
static int set_global_enables(struct smi_info *smi_info, u8 enables)
{
	unsigned char         msg[3];
	unsigned char         *resp;
	unsigned long         resp_len;
	int                   rv;

	resp = kmalloc(IPMI_MAX_MSG_LENGTH, GFP_KERNEL);
	if (!resp)
		return -ENOMEM;

	msg[0] = IPMI_NETFN_APP_REQUEST << 2;
	msg[1] = IPMI_SET_BMC_GLOBAL_ENABLES_CMD;
	msg[2] = enables;
	smi_info->handlers->start_transaction(smi_info->si_sm, msg, 3);

	rv = wait_for_msg_done(smi_info);
	if (rv) {
		dev_warn(smi_info->dev,
			 "Error getting response from set global enables command: %d\n",
			 rv);
		goto out;
	}

	resp_len = smi_info->handlers->get_result(smi_info->si_sm,
						  resp, IPMI_MAX_MSG_LENGTH);

	if (resp_len < 3 ||
			resp[0] != (IPMI_NETFN_APP_REQUEST | 1) << 2 ||
			resp[1] != IPMI_SET_BMC_GLOBAL_ENABLES_CMD) {
		dev_warn(smi_info->dev,
			 "Invalid return from set global enables command: %ld %x %x\n",
			 resp_len, resp[0], resp[1]);
		rv = -EINVAL;
		goto out;
	}

	if (resp[2] != 0)
		rv = 1;

out:
	kfree(resp);
	return rv;
}

/*
 * Some BMCs do not support clearing the receive irq bit in the global
 * enables (even if they don't support interrupts on the BMC).  Check
 * for this and handle it properly.
 */
static void check_clr_rcv_irq(struct smi_info *smi_info)
{
	u8 enables = 0;
	int rv;

	rv = get_global_enables(smi_info, &enables);
	if (!rv) {
		if ((enables & IPMI_BMC_RCV_MSG_INTR) == 0)
			/* Already clear, should work ok. */
			return;

		enables &= ~IPMI_BMC_RCV_MSG_INTR;
		rv = set_global_enables(smi_info, enables);
	}

	if (rv < 0) {
		dev_err(smi_info->dev,
			"Cannot check clearing the rcv irq: %d\n", rv);
		return;
	}

	if (rv) {
		/*
		 * An error when setting the event buffer bit means
		 * clearing the bit is not supported.
		 */
		dev_warn(smi_info->dev,
			 "The BMC does not support clearing the recv irq bit, compensating, but the BMC needs to be fixed.\n");
		smi_info->cannot_disable_irq = true;
	}
}

/*
 * Some BMCs do not support setting the interrupt bits in the global
 * enables even if they support interrupts.  Clearly bad, but we can
 * compensate.
 */
static void check_set_rcv_irq(struct smi_info *smi_info)
{
	u8 enables = 0;
	int rv;

	if (!smi_info->irq)
		return;

	rv = get_global_enables(smi_info, &enables);
	if (!rv) {
		enables |= IPMI_BMC_RCV_MSG_INTR;
		rv = set_global_enables(smi_info, enables);
	}

	if (rv < 0) {
		dev_err(smi_info->dev,
			"Cannot check setting the rcv irq: %d\n", rv);
		return;
	}

	if (rv) {
		/*
		 * An error when setting the event buffer bit means
		 * setting the bit is not supported.
		 */
		dev_warn(smi_info->dev,
			 "The BMC does not support setting the recv irq bit, compensating, but the BMC needs to be fixed.\n");
		smi_info->cannot_disable_irq = true;
		smi_info->irq_enable_broken = true;
	}
}

static int try_enable_event_buffer(struct smi_info *smi_info)
{
	unsigned char         msg[3];
	unsigned char         *resp;
	unsigned long         resp_len;
	int                   rv = 0;

	resp = kmalloc(IPMI_MAX_MSG_LENGTH, GFP_KERNEL);
	if (!resp)
		return -ENOMEM;

	msg[0] = IPMI_NETFN_APP_REQUEST << 2;
	msg[1] = IPMI_GET_BMC_GLOBAL_ENABLES_CMD;
	smi_info->handlers->start_transaction(smi_info->si_sm, msg, 2);

	rv = wait_for_msg_done(smi_info);
	if (rv) {
		printk(KERN_WARNING PFX "Error getting response from get"
		       " global enables command, the event buffer is not"
		       " enabled.\n");
		goto out;
	}

	resp_len = smi_info->handlers->get_result(smi_info->si_sm,
						  resp, IPMI_MAX_MSG_LENGTH);

	if (resp_len < 4 ||
			resp[0] != (IPMI_NETFN_APP_REQUEST | 1) << 2 ||
			resp[1] != IPMI_GET_BMC_GLOBAL_ENABLES_CMD   ||
			resp[2] != 0) {
		printk(KERN_WARNING PFX "Invalid return from get global"
		       " enables command, cannot enable the event buffer.\n");
		rv = -EINVAL;
		goto out;
	}

	if (resp[3] & IPMI_BMC_EVT_MSG_BUFF) {
		/* buffer is already enabled, nothing to do. */
		smi_info->supports_event_msg_buff = true;
		goto out;
	}

	msg[0] = IPMI_NETFN_APP_REQUEST << 2;
	msg[1] = IPMI_SET_BMC_GLOBAL_ENABLES_CMD;
	msg[2] = resp[3] | IPMI_BMC_EVT_MSG_BUFF;
	smi_info->handlers->start_transaction(smi_info->si_sm, msg, 3);

	rv = wait_for_msg_done(smi_info);
	if (rv) {
		printk(KERN_WARNING PFX "Error getting response from set"
		       " global, enables command, the event buffer is not"
		       " enabled.\n");
		goto out;
	}

	resp_len = smi_info->handlers->get_result(smi_info->si_sm,
						  resp, IPMI_MAX_MSG_LENGTH);

	if (resp_len < 3 ||
			resp[0] != (IPMI_NETFN_APP_REQUEST | 1) << 2 ||
			resp[1] != IPMI_SET_BMC_GLOBAL_ENABLES_CMD) {
		printk(KERN_WARNING PFX "Invalid return from get global,"
		       "enables command, not enable the event buffer.\n");
		rv = -EINVAL;
		goto out;
	}

	if (resp[2] != 0)
		/*
		 * An error when setting the event buffer bit means
		 * that the event buffer is not supported.
		 */
		rv = -ENOENT;
	else
		smi_info->supports_event_msg_buff = true;

 out:
	kfree(resp);
	return rv;
}

static int smi_type_proc_show(struct seq_file *m, void *v)
{
	struct smi_info *smi = m->private;

	seq_printf(m, "%s\n", si_to_str[smi->si_type]);

	return 0;
}

static int smi_type_proc_open(struct inode *inode, struct file *file)
{
	return single_open(file, smi_type_proc_show, PDE_DATA(inode));
}

static const struct file_operations smi_type_proc_ops = {
	.open		= smi_type_proc_open,
	.read		= seq_read,
	.llseek		= seq_lseek,
	.release	= single_release,
};

static int smi_si_stats_proc_show(struct seq_file *m, void *v)
{
	struct smi_info *smi = m->private;

	seq_printf(m, "interrupts_enabled:    %d\n",
		       smi->irq && !smi->interrupt_disabled);
	seq_printf(m, "short_timeouts:        %u\n",
		       smi_get_stat(smi, short_timeouts));
	seq_printf(m, "long_timeouts:         %u\n",
		       smi_get_stat(smi, long_timeouts));
	seq_printf(m, "idles:                 %u\n",
		       smi_get_stat(smi, idles));
	seq_printf(m, "interrupts:            %u\n",
		       smi_get_stat(smi, interrupts));
	seq_printf(m, "attentions:            %u\n",
		       smi_get_stat(smi, attentions));
	seq_printf(m, "flag_fetches:          %u\n",
		       smi_get_stat(smi, flag_fetches));
	seq_printf(m, "hosed_count:           %u\n",
		       smi_get_stat(smi, hosed_count));
	seq_printf(m, "complete_transactions: %u\n",
		       smi_get_stat(smi, complete_transactions));
	seq_printf(m, "events:                %u\n",
		       smi_get_stat(smi, events));
	seq_printf(m, "watchdog_pretimeouts:  %u\n",
		       smi_get_stat(smi, watchdog_pretimeouts));
	seq_printf(m, "incoming_messages:     %u\n",
		       smi_get_stat(smi, incoming_messages));
	return 0;
}

static int smi_si_stats_proc_open(struct inode *inode, struct file *file)
{
	return single_open(file, smi_si_stats_proc_show, PDE_DATA(inode));
}

static const struct file_operations smi_si_stats_proc_ops = {
	.open		= smi_si_stats_proc_open,
	.read		= seq_read,
	.llseek		= seq_lseek,
	.release	= single_release,
};

static int smi_params_proc_show(struct seq_file *m, void *v)
{
	struct smi_info *smi = m->private;

	seq_printf(m,
		   "%s,%s,0x%lx,rsp=%d,rsi=%d,rsh=%d,irq=%d,ipmb=%d\n",
		   si_to_str[smi->si_type],
		   addr_space_to_str[smi->io.addr_type],
		   smi->io.addr_data,
		   smi->io.regspacing,
		   smi->io.regsize,
		   smi->io.regshift,
		   smi->irq,
		   smi->slave_addr);

	return 0;
}

static int smi_params_proc_open(struct inode *inode, struct file *file)
{
	return single_open(file, smi_params_proc_show, PDE_DATA(inode));
}

static const struct file_operations smi_params_proc_ops = {
	.open		= smi_params_proc_open,
	.read		= seq_read,
	.llseek		= seq_lseek,
	.release	= single_release,
};

/*
 * oem_data_avail_to_receive_msg_avail
 * @info - smi_info structure with msg_flags set
 *
 * Converts flags from OEM_DATA_AVAIL to RECEIVE_MSG_AVAIL
 * Returns 1 indicating need to re-run handle_flags().
 */
static int oem_data_avail_to_receive_msg_avail(struct smi_info *smi_info)
{
	smi_info->msg_flags = ((smi_info->msg_flags & ~OEM_DATA_AVAIL) |
			       RECEIVE_MSG_AVAIL);
	return 1;
}

/*
 * setup_dell_poweredge_oem_data_handler
 * @info - smi_info.device_id must be populated
 *
 * Systems that match, but have firmware version < 1.40 may assert
 * OEM0_DATA_AVAIL on their own, without being told via Set Flags that
 * it's safe to do so.  Such systems will de-assert OEM1_DATA_AVAIL
 * upon receipt of IPMI_GET_MSG_CMD, so we should treat these flags
 * as RECEIVE_MSG_AVAIL instead.
 *
 * As Dell has no plans to release IPMI 1.5 firmware that *ever*
 * assert the OEM[012] bits, and if it did, the driver would have to
 * change to handle that properly, we don't actually check for the
 * firmware version.
 * Device ID = 0x20                BMC on PowerEdge 8G servers
 * Device Revision = 0x80
 * Firmware Revision1 = 0x01       BMC version 1.40
 * Firmware Revision2 = 0x40       BCD encoded
 * IPMI Version = 0x51             IPMI 1.5
 * Manufacturer ID = A2 02 00      Dell IANA
 *
 * Additionally, PowerEdge systems with IPMI < 1.5 may also assert
 * OEM0_DATA_AVAIL and needs to be treated as RECEIVE_MSG_AVAIL.
 *
 */
#define DELL_POWEREDGE_8G_BMC_DEVICE_ID  0x20
#define DELL_POWEREDGE_8G_BMC_DEVICE_REV 0x80
#define DELL_POWEREDGE_8G_BMC_IPMI_VERSION 0x51
#define DELL_IANA_MFR_ID 0x0002a2
static void setup_dell_poweredge_oem_data_handler(struct smi_info *smi_info)
{
	struct ipmi_device_id *id = &smi_info->device_id;
	if (id->manufacturer_id == DELL_IANA_MFR_ID) {
		if (id->device_id       == DELL_POWEREDGE_8G_BMC_DEVICE_ID  &&
		    id->device_revision == DELL_POWEREDGE_8G_BMC_DEVICE_REV &&
		    id->ipmi_version   == DELL_POWEREDGE_8G_BMC_IPMI_VERSION) {
			smi_info->oem_data_avail_handler =
				oem_data_avail_to_receive_msg_avail;
		} else if (ipmi_version_major(id) < 1 ||
			   (ipmi_version_major(id) == 1 &&
			    ipmi_version_minor(id) < 5)) {
			smi_info->oem_data_avail_handler =
				oem_data_avail_to_receive_msg_avail;
		}
	}
}

#define CANNOT_RETURN_REQUESTED_LENGTH 0xCA
static void return_hosed_msg_badsize(struct smi_info *smi_info)
{
	struct ipmi_smi_msg *msg = smi_info->curr_msg;

	/* Make it a response */
	msg->rsp[0] = msg->data[0] | 4;
	msg->rsp[1] = msg->data[1];
	msg->rsp[2] = CANNOT_RETURN_REQUESTED_LENGTH;
	msg->rsp_size = 3;
	smi_info->curr_msg = NULL;
	deliver_recv_msg(smi_info, msg);
}

/*
 * dell_poweredge_bt_xaction_handler
 * @info - smi_info.device_id must be populated
 *
 * Dell PowerEdge servers with the BT interface (x6xx and 1750) will
 * not respond to a Get SDR command if the length of the data
 * requested is exactly 0x3A, which leads to command timeouts and no
 * data returned.  This intercepts such commands, and causes userspace
 * callers to try again with a different-sized buffer, which succeeds.
 */

#define STORAGE_NETFN 0x0A
#define STORAGE_CMD_GET_SDR 0x23
static int dell_poweredge_bt_xaction_handler(struct notifier_block *self,
					     unsigned long unused,
					     void *in)
{
	struct smi_info *smi_info = in;
	unsigned char *data = smi_info->curr_msg->data;
	unsigned int size   = smi_info->curr_msg->data_size;
	if (size >= 8 &&
	    (data[0]>>2) == STORAGE_NETFN &&
	    data[1] == STORAGE_CMD_GET_SDR &&
	    data[7] == 0x3A) {
		return_hosed_msg_badsize(smi_info);
		return NOTIFY_STOP;
	}
	return NOTIFY_DONE;
}

static struct notifier_block dell_poweredge_bt_xaction_notifier = {
	.notifier_call	= dell_poweredge_bt_xaction_handler,
};

/*
 * setup_dell_poweredge_bt_xaction_handler
 * @info - smi_info.device_id must be filled in already
 *
 * Fills in smi_info.device_id.start_transaction_pre_hook
 * when we know what function to use there.
 */
static void
setup_dell_poweredge_bt_xaction_handler(struct smi_info *smi_info)
{
	struct ipmi_device_id *id = &smi_info->device_id;
	if (id->manufacturer_id == DELL_IANA_MFR_ID &&
	    smi_info->si_type == SI_BT)
		register_xaction_notifier(&dell_poweredge_bt_xaction_notifier);
}

/*
 * setup_oem_data_handler
 * @info - smi_info.device_id must be filled in already
 *
 * Fills in smi_info.device_id.oem_data_available_handler
 * when we know what function to use there.
 */

static void setup_oem_data_handler(struct smi_info *smi_info)
{
	setup_dell_poweredge_oem_data_handler(smi_info);
}

static void setup_xaction_handlers(struct smi_info *smi_info)
{
	setup_dell_poweredge_bt_xaction_handler(smi_info);
}

static void check_for_broken_irqs(struct smi_info *smi_info)
{
	check_clr_rcv_irq(smi_info);
	check_set_rcv_irq(smi_info);
}

static inline void wait_for_timer_and_thread(struct smi_info *smi_info)
{
	if (smi_info->thread != NULL)
		kthread_stop(smi_info->thread);
	if (smi_info->timer_running)
		del_timer_sync(&smi_info->si_timer);
}

static const struct ipmi_default_vals
{
	int type;
	int port;
} ipmi_defaults[] =
{
	{ .type = SI_KCS, .port = 0xca2 },
	{ .type = SI_SMIC, .port = 0xca9 },
	{ .type = SI_BT, .port = 0xe4 },
	{ .port = 0 }
};

static void default_find_bmc(void)
{
	struct smi_info *info;
	int             i;

	for (i = 0; ; i++) {
		if (!ipmi_defaults[i].port)
			break;
#ifdef CONFIG_PPC
		if (check_legacy_ioport(ipmi_defaults[i].port))
			continue;
#endif
		info = smi_info_alloc();
		if (!info)
			return;

		info->addr_source = SI_DEFAULT;

		info->si_type = ipmi_defaults[i].type;
		info->io_setup = port_setup;
		info->io.addr_data = ipmi_defaults[i].port;
		info->io.addr_type = IPMI_IO_ADDR_SPACE;

		info->io.addr = NULL;
		info->io.regspacing = DEFAULT_REGSPACING;
		info->io.regsize = DEFAULT_REGSPACING;
		info->io.regshift = 0;

		if (add_smi(info) == 0) {
			if ((try_smi_init(info)) == 0) {
				/* Found one... */
				printk(KERN_INFO PFX "Found default %s"
				" state machine at %s address 0x%lx\n",
				si_to_str[info->si_type],
				addr_space_to_str[info->io.addr_type],
				info->io.addr_data);
			} else
				cleanup_one_si(info);
		} else {
			kfree(info);
		}
	}
}

static int is_new_interface(struct smi_info *info)
{
	struct smi_info *e;

	list_for_each_entry(e, &smi_infos, link) {
		if (e->io.addr_type != info->io.addr_type)
			continue;
		if (e->io.addr_data == info->io.addr_data)
			return 0;
	}

	return 1;
}

static int add_smi(struct smi_info *new_smi)
{
	int rv = 0;

	printk(KERN_INFO PFX "Adding %s-specified %s state machine",
	       ipmi_addr_src_to_str(new_smi->addr_source),
	       si_to_str[new_smi->si_type]);
	mutex_lock(&smi_infos_lock);
	if (!is_new_interface(new_smi)) {
		printk(KERN_CONT " duplicate interface\n");
		rv = -EBUSY;
		goto out_err;
	}

	printk(KERN_CONT "\n");

	/* So we know not to free it unless we have allocated one. */
	new_smi->intf = NULL;
	new_smi->si_sm = NULL;
	new_smi->handlers = NULL;

	list_add_tail(&new_smi->link, &smi_infos);

out_err:
	mutex_unlock(&smi_infos_lock);
	return rv;
}

static int try_smi_init(struct smi_info *new_smi)
{
	int rv = 0;
	int i;

	printk(KERN_INFO PFX "Trying %s-specified %s state"
	       " machine at %s address 0x%lx, slave address 0x%x,"
	       " irq %d\n",
	       ipmi_addr_src_to_str(new_smi->addr_source),
	       si_to_str[new_smi->si_type],
	       addr_space_to_str[new_smi->io.addr_type],
	       new_smi->io.addr_data,
	       new_smi->slave_addr, new_smi->irq);

	switch (new_smi->si_type) {
	case SI_KCS:
		new_smi->handlers = &kcs_smi_handlers;
		break;

	case SI_SMIC:
		new_smi->handlers = &smic_smi_handlers;
		break;

	case SI_BT:
		new_smi->handlers = &bt_smi_handlers;
		break;

	default:
		/* No support for anything else yet. */
		rv = -EIO;
		goto out_err;
	}

	/* Allocate the state machine's data and initialize it. */
	new_smi->si_sm = kmalloc(new_smi->handlers->size(), GFP_KERNEL);
	if (!new_smi->si_sm) {
		printk(KERN_ERR PFX
		       "Could not allocate state machine memory\n");
		rv = -ENOMEM;
		goto out_err;
	}
	new_smi->io_size = new_smi->handlers->init_data(new_smi->si_sm,
							&new_smi->io);

	/* Now that we know the I/O size, we can set up the I/O. */
	rv = new_smi->io_setup(new_smi);
	if (rv) {
		printk(KERN_ERR PFX "Could not set up I/O space\n");
		goto out_err;
	}

	/* Do low-level detection first. */
	if (new_smi->handlers->detect(new_smi->si_sm)) {
		if (new_smi->addr_source)
			printk(KERN_INFO PFX "Interface detection failed\n");
		rv = -ENODEV;
		goto out_err;
	}

	/*
	 * Attempt a get device id command.  If it fails, we probably
	 * don't have a BMC here.
	 */
	rv = try_get_dev_id(new_smi);
	if (rv) {
		if (new_smi->addr_source)
			printk(KERN_INFO PFX "There appears to be no BMC"
			       " at this location\n");
		goto out_err;
	}

	setup_oem_data_handler(new_smi);
	setup_xaction_handlers(new_smi);
	check_for_broken_irqs(new_smi);

	new_smi->waiting_msg = NULL;
	new_smi->curr_msg = NULL;
	atomic_set(&new_smi->req_events, 0);
	new_smi->run_to_completion = false;
	for (i = 0; i < SI_NUM_STATS; i++)
		atomic_set(&new_smi->stats[i], 0);

	new_smi->interrupt_disabled = true;
	atomic_set(&new_smi->need_watch, 0);
	new_smi->intf_num = smi_num;
	smi_num++;

	rv = try_enable_event_buffer(new_smi);
	if (rv == 0)
		new_smi->has_event_buffer = true;

	/*
	 * Start clearing the flags before we enable interrupts or the
	 * timer to avoid racing with the timer.
	 */
	start_clear_flags(new_smi, false);

	/*
	 * IRQ is defined to be set when non-zero.  req_events will
	 * cause a global flags check that will enable interrupts.
	 */
	if (new_smi->irq) {
		new_smi->interrupt_disabled = false;
		atomic_set(&new_smi->req_events, 1);
	}

	if (!new_smi->dev) {
		/*
		 * If we don't already have a device from something
		 * else (like PCI), then register a new one.
		 */
		new_smi->pdev = platform_device_alloc("ipmi_si",
						      new_smi->intf_num);
		if (!new_smi->pdev) {
			printk(KERN_ERR PFX
			       "Unable to allocate platform device\n");
			goto out_err;
		}
		new_smi->dev = &new_smi->pdev->dev;
		new_smi->dev->driver = &ipmi_driver.driver;

		rv = platform_device_add(new_smi->pdev);
		if (rv) {
			printk(KERN_ERR PFX
			       "Unable to register system interface device:"
			       " %d\n",
			       rv);
			goto out_err;
		}
		new_smi->dev_registered = true;
	}

	rv = ipmi_register_smi(&handlers,
			       new_smi,
			       &new_smi->device_id,
			       new_smi->dev,
			       new_smi->slave_addr);
	if (rv) {
		dev_err(new_smi->dev, "Unable to register device: error %d\n",
			rv);
		goto out_err_stop_timer;
	}

	rv = ipmi_smi_add_proc_entry(new_smi->intf, "type",
				     &smi_type_proc_ops,
				     new_smi);
	if (rv) {
		dev_err(new_smi->dev, "Unable to create proc entry: %d\n", rv);
		goto out_err_stop_timer;
	}

	rv = ipmi_smi_add_proc_entry(new_smi->intf, "si_stats",
				     &smi_si_stats_proc_ops,
				     new_smi);
	if (rv) {
		dev_err(new_smi->dev, "Unable to create proc entry: %d\n", rv);
		goto out_err_stop_timer;
	}

	rv = ipmi_smi_add_proc_entry(new_smi->intf, "params",
				     &smi_params_proc_ops,
				     new_smi);
	if (rv) {
		dev_err(new_smi->dev, "Unable to create proc entry: %d\n", rv);
		goto out_err_stop_timer;
	}

	dev_info(new_smi->dev, "IPMI %s interface initialized\n",
		 si_to_str[new_smi->si_type]);

	return 0;

 out_err_stop_timer:
	wait_for_timer_and_thread(new_smi);

 out_err:
	new_smi->interrupt_disabled = true;

	if (new_smi->intf) {
		ipmi_smi_t intf = new_smi->intf;
		new_smi->intf = NULL;
		ipmi_unregister_smi(intf);
	}

	if (new_smi->irq_cleanup) {
		new_smi->irq_cleanup(new_smi);
		new_smi->irq_cleanup = NULL;
	}

	/*
	 * Wait until we know that we are out of any interrupt
	 * handlers might have been running before we freed the
	 * interrupt.
	 */
	synchronize_sched();

	if (new_smi->si_sm) {
		if (new_smi->handlers)
			new_smi->handlers->cleanup(new_smi->si_sm);
		kfree(new_smi->si_sm);
		new_smi->si_sm = NULL;
	}
	if (new_smi->addr_source_cleanup) {
		new_smi->addr_source_cleanup(new_smi);
		new_smi->addr_source_cleanup = NULL;
	}
	if (new_smi->io_cleanup) {
		new_smi->io_cleanup(new_smi);
		new_smi->io_cleanup = NULL;
	}

	if (new_smi->dev_registered) {
		platform_device_unregister(new_smi->pdev);
		new_smi->dev_registered = false;
	}

	return rv;
}

static int init_ipmi_si(void)
{
	int  i;
	char *str;
	int  rv;
	struct smi_info *e;
	enum ipmi_addr_src type = SI_INVALID;

	if (initialized)
		return 0;
	initialized = 1;

	if (si_tryplatform) {
		rv = platform_driver_register(&ipmi_driver);
		if (rv) {
			printk(KERN_ERR PFX "Unable to register "
			       "driver: %d\n", rv);
			return rv;
		}
	}

	/* Parse out the si_type string into its components. */
	str = si_type_str;
	if (*str != '\0') {
		for (i = 0; (i < SI_MAX_PARMS) && (*str != '\0'); i++) {
			si_type[i] = str;
			str = strchr(str, ',');
			if (str) {
				*str = '\0';
				str++;
			} else {
				break;
			}
		}
	}

	printk(KERN_INFO "IPMI System Interface driver.\n");

	/* If the user gave us a device, they presumably want us to use it */
	if (!hardcode_find_bmc())
		return 0;

#ifdef CONFIG_PCI
	if (si_trypci) {
		rv = pci_register_driver(&ipmi_pci_driver);
		if (rv)
			printk(KERN_ERR PFX "Unable to register "
			       "PCI driver: %d\n", rv);
		else
			pci_registered = true;
	}
#endif

#ifdef CONFIG_DMI
	if (si_trydmi)
		dmi_find_bmc();
#endif

#ifdef CONFIG_ACPI
	if (si_tryacpi)
		spmi_find_bmc();
#endif

#ifdef CONFIG_PARISC
	register_parisc_driver(&ipmi_parisc_driver);
	parisc_registered = true;
	/* poking PC IO addresses will crash machine, don't do it */
	si_trydefaults = 0;
#endif

	/* We prefer devices with interrupts, but in the case of a machine
	   with multiple BMCs we assume that there will be several instances
	   of a given type so if we succeed in registering a type then also
	   try to register everything else of the same type */

	mutex_lock(&smi_infos_lock);
	list_for_each_entry(e, &smi_infos, link) {
		/* Try to register a device if it has an IRQ and we either
		   haven't successfully registered a device yet or this
		   device has the same type as one we successfully registered */
		if (e->irq && (!type || e->addr_source == type)) {
			if (!try_smi_init(e)) {
				type = e->addr_source;
			}
		}
	}

	/* type will only have been set if we successfully registered an si */
	if (type) {
		mutex_unlock(&smi_infos_lock);
		return 0;
	}

	/* Fall back to the preferred device */

	list_for_each_entry(e, &smi_infos, link) {
		if (!e->irq && (!type || e->addr_source == type)) {
			if (!try_smi_init(e)) {
				type = e->addr_source;
			}
		}
	}
	mutex_unlock(&smi_infos_lock);

	if (type)
		return 0;

	if (si_trydefaults) {
		mutex_lock(&smi_infos_lock);
		if (list_empty(&smi_infos)) {
			/* No BMC was found, try defaults. */
			mutex_unlock(&smi_infos_lock);
			default_find_bmc();
		} else
			mutex_unlock(&smi_infos_lock);
	}

	mutex_lock(&smi_infos_lock);
	if (unload_when_empty && list_empty(&smi_infos)) {
		mutex_unlock(&smi_infos_lock);
		cleanup_ipmi_si();
		printk(KERN_WARNING PFX
		       "Unable to find any System Interface(s)\n");
		return -ENODEV;
	} else {
		mutex_unlock(&smi_infos_lock);
		return 0;
	}
}
module_init(init_ipmi_si);

static void cleanup_one_si(struct smi_info *to_clean)
{
	int           rv = 0;

	if (!to_clean)
		return;

	if (to_clean->intf) {
		ipmi_smi_t intf = to_clean->intf;

		to_clean->intf = NULL;
		rv = ipmi_unregister_smi(intf);
		if (rv) {
			pr_err(PFX "Unable to unregister device: errno=%d\n",
			       rv);
		}
	}

	if (to_clean->dev)
		dev_set_drvdata(to_clean->dev, NULL);

	list_del(&to_clean->link);

	/*
	 * Make sure that interrupts, the timer and the thread are
	 * stopped and will not run again.
	 */
	if (to_clean->irq_cleanup)
		to_clean->irq_cleanup(to_clean);
	wait_for_timer_and_thread(to_clean);

	/*
	 * Timeouts are stopped, now make sure the interrupts are off
	 * in the BMC.  Note that timers and CPU interrupts are off,
	 * so no need for locks.
	 */
	while (to_clean->curr_msg || (to_clean->si_state != SI_NORMAL)) {
		poll(to_clean);
		schedule_timeout_uninterruptible(1);
	}
	disable_si_irq(to_clean, false);
	while (to_clean->curr_msg || (to_clean->si_state != SI_NORMAL)) {
		poll(to_clean);
		schedule_timeout_uninterruptible(1);
	}

	if (to_clean->handlers)
		to_clean->handlers->cleanup(to_clean->si_sm);

	kfree(to_clean->si_sm);

	if (to_clean->addr_source_cleanup)
		to_clean->addr_source_cleanup(to_clean);
	if (to_clean->io_cleanup)
		to_clean->io_cleanup(to_clean);

	if (to_clean->dev_registered)
		platform_device_unregister(to_clean->pdev);

	kfree(to_clean);
}

static void cleanup_ipmi_si(void)
{
	struct smi_info *e, *tmp_e;

	if (!initialized)
		return;

#ifdef CONFIG_PCI
	if (pci_registered)
		pci_unregister_driver(&ipmi_pci_driver);
#endif
#ifdef CONFIG_PARISC
	if (parisc_registered)
		unregister_parisc_driver(&ipmi_parisc_driver);
#endif

	platform_driver_unregister(&ipmi_driver);

	mutex_lock(&smi_infos_lock);
	list_for_each_entry_safe(e, tmp_e, &smi_infos, link)
		cleanup_one_si(e);
	mutex_unlock(&smi_infos_lock);
}
module_exit(cleanup_ipmi_si);

MODULE_LICENSE("GPL");
MODULE_AUTHOR("Corey Minyard <minyard@mvista.com>");
MODULE_DESCRIPTION("Interface to the IPMI driver for the KCS, SMIC, and BT"
		   " system interfaces.");<|MERGE_RESOLUTION|>--- conflicted
+++ resolved
@@ -985,19 +985,8 @@
 
 	if (smi_info->run_to_completion) {
 		/*
-<<<<<<< HEAD
-		 * If we are running to completion, start it and run
-		 * transactions until everything is clear.
-		 */
-		smi_info->waiting_msg = msg;
-
-		/*
-		 * Run to completion means we are single-threaded, no
-		 * need for locks.
-=======
 		 * If we are running to completion, start it.  Upper
 		 * layer will call flush_messages to clear it out.
->>>>>>> db0b54cd
 		 */
 		smi_info->waiting_msg = msg;
 		return;
@@ -2275,137 +2264,6 @@
 		try_init_spmi(spmi);
 	}
 }
-<<<<<<< HEAD
-
-static int ipmi_pnp_probe(struct pnp_dev *dev,
-				    const struct pnp_device_id *dev_id)
-{
-	struct acpi_device *acpi_dev;
-	struct smi_info *info;
-	struct resource *res, *res_second;
-	acpi_handle handle;
-	acpi_status status;
-	unsigned long long tmp;
-	int rv = -EINVAL;
-
-	acpi_dev = pnp_acpi_device(dev);
-	if (!acpi_dev)
-		return -ENODEV;
-
-	info = smi_info_alloc();
-	if (!info)
-		return -ENOMEM;
-
-	info->addr_source = SI_ACPI;
-	printk(KERN_INFO PFX "probing via ACPI\n");
-
-	handle = acpi_dev->handle;
-	info->addr_info.acpi_info.acpi_handle = handle;
-
-	/* _IFT tells us the interface type: KCS, BT, etc */
-	status = acpi_evaluate_integer(handle, "_IFT", NULL, &tmp);
-	if (ACPI_FAILURE(status)) {
-		dev_err(&dev->dev, "Could not find ACPI IPMI interface type\n");
-		goto err_free;
-	}
-
-	switch (tmp) {
-	case 1:
-		info->si_type = SI_KCS;
-		break;
-	case 2:
-		info->si_type = SI_SMIC;
-		break;
-	case 3:
-		info->si_type = SI_BT;
-		break;
-	case 4: /* SSIF, just ignore */
-		rv = -ENODEV;
-		goto err_free;
-	default:
-		dev_info(&dev->dev, "unknown IPMI type %lld\n", tmp);
-		goto err_free;
-	}
-
-	res = pnp_get_resource(dev, IORESOURCE_IO, 0);
-	if (res) {
-		info->io_setup = port_setup;
-		info->io.addr_type = IPMI_IO_ADDR_SPACE;
-	} else {
-		res = pnp_get_resource(dev, IORESOURCE_MEM, 0);
-		if (res) {
-			info->io_setup = mem_setup;
-			info->io.addr_type = IPMI_MEM_ADDR_SPACE;
-		}
-	}
-	if (!res) {
-		dev_err(&dev->dev, "no I/O or memory address\n");
-		goto err_free;
-	}
-	info->io.addr_data = res->start;
-
-	info->io.regspacing = DEFAULT_REGSPACING;
-	res_second = pnp_get_resource(dev,
-			       (info->io.addr_type == IPMI_IO_ADDR_SPACE) ?
-					IORESOURCE_IO : IORESOURCE_MEM,
-			       1);
-	if (res_second) {
-		if (res_second->start > info->io.addr_data)
-			info->io.regspacing = res_second->start - info->io.addr_data;
-	}
-	info->io.regsize = DEFAULT_REGSPACING;
-	info->io.regshift = 0;
-
-	/* If _GPE exists, use it; otherwise use standard interrupts */
-	status = acpi_evaluate_integer(handle, "_GPE", NULL, &tmp);
-	if (ACPI_SUCCESS(status)) {
-		info->irq = tmp;
-		info->irq_setup = acpi_gpe_irq_setup;
-	} else if (pnp_irq_valid(dev, 0)) {
-		info->irq = pnp_irq(dev, 0);
-		info->irq_setup = std_irq_setup;
-	}
-
-	info->dev = &dev->dev;
-	pnp_set_drvdata(dev, info);
-
-	dev_info(info->dev, "%pR regsize %d spacing %d irq %d\n",
-		 res, info->io.regsize, info->io.regspacing,
-		 info->irq);
-
-	rv = add_smi(info);
-	if (rv)
-		kfree(info);
-
-	return rv;
-
-err_free:
-	kfree(info);
-	return rv;
-}
-
-static void ipmi_pnp_remove(struct pnp_dev *dev)
-{
-	struct smi_info *info = pnp_get_drvdata(dev);
-
-	cleanup_one_si(info);
-}
-
-static const struct pnp_device_id pnp_dev_table[] = {
-	{"IPI0001", 0},
-	{"", 0},
-};
-
-static struct pnp_driver ipmi_pnp_driver = {
-	.name		= DEVICE_NAME,
-	.probe		= ipmi_pnp_probe,
-	.remove		= ipmi_pnp_remove,
-	.id_table	= pnp_dev_table,
-};
-
-MODULE_DEVICE_TABLE(pnp, pnp_dev_table);
-=======
->>>>>>> db0b54cd
 #endif
 
 #ifdef CONFIG_DMI
