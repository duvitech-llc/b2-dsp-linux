--- conflicted
+++ resolved
@@ -1587,13 +1587,10 @@
 		ssif_info->global_enables |= IPMI_BMC_EVT_MSG_BUFF;
 	}
 
-<<<<<<< HEAD
-=======
 	/* Some systems don't behave well if you enable alerts. */
 	if (alerts_broken)
 		goto found;
 
->>>>>>> db0b54cd
 	msg[0] = IPMI_NETFN_APP_REQUEST << 2;
 	msg[1] = IPMI_SET_BMC_GLOBAL_ENABLES_CMD;
 	msg[2] = ssif_info->global_enables | IPMI_BMC_RCV_MSG_INTR;
