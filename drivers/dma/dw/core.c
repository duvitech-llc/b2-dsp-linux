--- conflicted
+++ resolved
@@ -1597,11 +1597,7 @@
 
 		/* 7 is highest priority & 0 is lowest. */
 		if (pdata->chan_priority == CHAN_PRIORITY_ASCENDING)
-<<<<<<< HEAD
-			dwc->priority = nr_channels - i - 1;
-=======
 			dwc->priority = pdata->nr_channels - i - 1;
->>>>>>> db0b54cd
 		else
 			dwc->priority = i;
 
