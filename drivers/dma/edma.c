/*
 * TI EDMA DMA engine driver
 *
 * Copyright 2012 Texas Instruments
 *
 * This program is free software; you can redistribute it and/or
 * modify it under the terms of the GNU General Public License as
 * published by the Free Software Foundation version 2.
 *
 * This program is distributed "as is" WITHOUT ANY WARRANTY of any
 * kind, whether express or implied; without even the implied warranty
 * of MERCHANTABILITY or FITNESS FOR A PARTICULAR PURPOSE.  See the
 * GNU General Public License for more details.
 */

#include <linux/dmaengine.h>
#include <linux/dma-mapping.h>
#include <linux/edma.h>
#include <linux/err.h>
#include <linux/init.h>
#include <linux/interrupt.h>
#include <linux/list.h>
#include <linux/module.h>
#include <linux/platform_device.h>
#include <linux/slab.h>
#include <linux/spinlock.h>
#include <linux/ratelimit.h>
#include <linux/printk.h>
#include <linux/of.h>
#include <linux/of_dma.h>
#include <linux/of_irq.h>
#include <linux/of_address.h>
#include <linux/of_device.h>
#include <linux/pm_runtime.h>

#include <linux/platform_data/edma.h>

#include "dmaengine.h"
#include "virt-dma.h"

/* Offsets matching "struct edmacc_param" */
#define PARM_OPT		0x00
#define PARM_SRC		0x04
#define PARM_A_B_CNT		0x08
#define PARM_DST		0x0c
#define PARM_SRC_DST_BIDX	0x10
#define PARM_LINK_BCNTRLD	0x14
#define PARM_SRC_DST_CIDX	0x18
#define PARM_CCNT		0x1c

#define PARM_SIZE		0x20

/* Offsets for EDMA CC global channel registers and their shadows */
#define SH_ER			0x00	/* 64 bits */
#define SH_ECR			0x08	/* 64 bits */
#define SH_ESR			0x10	/* 64 bits */
#define SH_CER			0x18	/* 64 bits */
#define SH_EER			0x20	/* 64 bits */
#define SH_EECR			0x28	/* 64 bits */
#define SH_EESR			0x30	/* 64 bits */
#define SH_SER			0x38	/* 64 bits */
#define SH_SECR			0x40	/* 64 bits */
#define SH_IER			0x50	/* 64 bits */
#define SH_IECR			0x58	/* 64 bits */
#define SH_IESR			0x60	/* 64 bits */
#define SH_IPR			0x68	/* 64 bits */
#define SH_ICR			0x70	/* 64 bits */
#define SH_IEVAL		0x78
#define SH_QER			0x80
#define SH_QEER			0x84
#define SH_QEECR		0x88
#define SH_QEESR		0x8c
#define SH_QSER			0x90
#define SH_QSECR		0x94
#define SH_SIZE			0x200

/* Offsets for EDMA CC global registers */
#define EDMA_REV		0x0000
#define EDMA_CCCFG		0x0004
#define EDMA_QCHMAP		0x0200	/* 8 registers */
#define EDMA_DMAQNUM		0x0240	/* 8 registers (4 on OMAP-L1xx) */
#define EDMA_QDMAQNUM		0x0260
#define EDMA_QUETCMAP		0x0280
#define EDMA_QUEPRI		0x0284
#define EDMA_EMR		0x0300	/* 64 bits */
#define EDMA_EMCR		0x0308	/* 64 bits */
#define EDMA_QEMR		0x0310
#define EDMA_QEMCR		0x0314
#define EDMA_CCERR		0x0318
#define EDMA_CCERRCLR		0x031c
#define EDMA_EEVAL		0x0320
#define EDMA_DRAE		0x0340	/* 4 x 64 bits*/
#define EDMA_QRAE		0x0380	/* 4 registers */
#define EDMA_QUEEVTENTRY	0x0400	/* 2 x 16 registers */
#define EDMA_QSTAT		0x0600	/* 2 registers */
#define EDMA_QWMTHRA		0x0620
#define EDMA_QWMTHRB		0x0624
#define EDMA_CCSTAT		0x0640

#define EDMA_M			0x1000	/* global channel registers */
#define EDMA_ECR		0x1008
#define EDMA_ECRH		0x100C
#define EDMA_SHADOW0		0x2000	/* 4 shadow regions */
#define EDMA_PARM		0x4000	/* PaRAM entries */

#define PARM_OFFSET(param_no)	(EDMA_PARM + ((param_no) << 5))

#define EDMA_DCHMAP		0x0100  /* 64 registers */

/* CCCFG register */
#define GET_NUM_DMACH(x)	(x & 0x7) /* bits 0-2 */
#define GET_NUM_QDMACH(x)	((x & 0x70) >> 4) /* bits 4-6 */
#define GET_NUM_PAENTRY(x)	((x & 0x7000) >> 12) /* bits 12-14 */
#define GET_NUM_EVQUE(x)	((x & 0x70000) >> 16) /* bits 16-18 */
#define GET_NUM_REGN(x)		((x & 0x300000) >> 20) /* bits 20-21 */
#define CHMAP_EXIST		BIT(24)

/* CCSTAT register */
#define EDMA_CCSTAT_ACTV	BIT(4)

/*
 * Max of 20 segments per channel to conserve PaRAM slots
 * Also note that MAX_NR_SG should be atleast the no.of periods
 * that are required for ASoC, otherwise DMA prep calls will
 * fail. Today davinci-pcm is the only user of this driver and
 * requires atleast 17 slots, so we setup the default to 20.
 */
#define MAX_NR_SG		20
#define EDMA_MAX_SLOTS		MAX_NR_SG
#define EDMA_DESCRIPTORS	16

#define EDMA_CHANNEL_ANY		-1	/* for edma_alloc_channel() */
#define EDMA_SLOT_ANY			-1	/* for edma_alloc_slot() */
#define EDMA_CONT_PARAMS_ANY		 1001
#define EDMA_CONT_PARAMS_FIXED_EXACT	 1002
#define EDMA_CONT_PARAMS_FIXED_NOT_EXACT 1003

/* PaRAM slots are laid out like this */
struct edmacc_param {
	u32 opt;
	u32 src;
	u32 a_b_cnt;
	u32 dst;
	u32 src_dst_bidx;
	u32 link_bcntrld;
	u32 src_dst_cidx;
	u32 ccnt;
} __packed;

/* fields in edmacc_param.opt */
#define SAM		BIT(0)
#define DAM		BIT(1)
#define SYNCDIM		BIT(2)
#define STATIC		BIT(3)
#define EDMA_FWID	(0x07 << 8)
#define TCCMODE		BIT(11)
#define EDMA_TCC(t)	((t) << 12)
#define TCINTEN		BIT(20)
#define ITCINTEN	BIT(21)
#define TCCHEN		BIT(22)
#define ITCCHEN		BIT(23)

struct edma_pset {
	u32				len;
	dma_addr_t			addr;
	struct edmacc_param		param;
};

struct edma_desc {
	struct virt_dma_desc		vdesc;
	struct list_head		node;
	enum dma_transfer_direction	direction;
	int				cyclic;
	int				absync;
	int				pset_nr;
	struct edma_chan		*echan;
	int				processed;

	/*
	 * The following 4 elements are used for residue accounting.
	 *
	 * - processed_stat: the number of SG elements we have traversed
	 * so far to cover accounting. This is updated directly to processed
	 * during edma_callback and is always <= processed, because processed
	 * refers to the number of pending transfer (programmed to EDMA
	 * controller), where as processed_stat tracks number of transfers
	 * accounted for so far.
	 *
	 * - residue: The amount of bytes we have left to transfer for this desc
	 *
	 * - residue_stat: The residue in bytes of data we have covered
	 * so far for accounting. This is updated directly to residue
	 * during callbacks to keep it current.
	 *
	 * - sg_len: Tracks the length of the current intermediate transfer,
	 * this is required to update the residue during intermediate transfer
	 * completion callback.
	 */
	int				processed_stat;
	u32				sg_len;
	u32				residue;
	u32				residue_stat;

	struct edma_pset		pset[0];
};

struct edma_cc;

struct edma_tc {
	struct device_node		*node;
	u16				id;
};

struct edma_chan {
	struct virt_dma_chan		vchan;
	struct list_head		node;
	struct edma_desc		*edesc;
	struct edma_cc			*ecc;
	struct edma_tc			*tc;
	int				ch_num;
	bool				alloced;
	bool				hw_triggered;
	int				slot[EDMA_MAX_SLOTS];
	int				missed;
	struct dma_slave_config		cfg;
};

struct edma_cc {
	struct device			*dev;
	struct edma_soc_info		*info;
	void __iomem			*base;
	int				id;
	bool				legacy_mode;

	/* eDMA3 resource information */
	unsigned			num_channels;
	unsigned			num_qchannels;
	unsigned			num_region;
	unsigned			num_slots;
	unsigned			num_tc;
	bool				chmap_exist;
	enum dma_event_q		default_queue;

	/*
	 * The slot_inuse bit for each PaRAM slot is clear unless the slot is
	 * in use by Linux or if it is allocated to be used by DSP.
	 */
	unsigned long *slot_inuse;

	struct dma_device		dma_slave;
	struct dma_device		*dma_memcpy;
	struct edma_chan		*slave_chans;
	struct edma_tc			*tc_list;
	int				dummy_slot;
};

/* dummy param set used to (re)initialize parameter RAM slots */
static const struct edmacc_param dummy_paramset = {
	.link_bcntrld = 0xffff,
	.ccnt = 1,
};

#define EDMA_BINDING_LEGACY	0
#define EDMA_BINDING_TPCC	1
static const struct of_device_id edma_of_ids[] = {
	{
		.compatible = "ti,edma3",
		.data = (void *)EDMA_BINDING_LEGACY,
	},
	{
		.compatible = "ti,edma3-tpcc",
		.data = (void *)EDMA_BINDING_TPCC,
	},
	{}
};

static const struct of_device_id edma_tptc_of_ids[] = {
	{ .compatible = "ti,edma3-tptc", },
	{}
};

static inline unsigned int edma_read(struct edma_cc *ecc, int offset)
{
	return (unsigned int)__raw_readl(ecc->base + offset);
}

static inline void edma_write(struct edma_cc *ecc, int offset, int val)
{
	__raw_writel(val, ecc->base + offset);
}

static inline void edma_modify(struct edma_cc *ecc, int offset, unsigned and,
			       unsigned or)
{
	unsigned val = edma_read(ecc, offset);

	val &= and;
	val |= or;
	edma_write(ecc, offset, val);
}

static inline void edma_and(struct edma_cc *ecc, int offset, unsigned and)
{
	unsigned val = edma_read(ecc, offset);

	val &= and;
	edma_write(ecc, offset, val);
}

static inline void edma_or(struct edma_cc *ecc, int offset, unsigned or)
{
	unsigned val = edma_read(ecc, offset);

	val |= or;
	edma_write(ecc, offset, val);
}

static inline unsigned int edma_read_array(struct edma_cc *ecc, int offset,
					   int i)
{
	return edma_read(ecc, offset + (i << 2));
}

static inline void edma_write_array(struct edma_cc *ecc, int offset, int i,
				    unsigned val)
{
	edma_write(ecc, offset + (i << 2), val);
}

static inline void edma_modify_array(struct edma_cc *ecc, int offset, int i,
				     unsigned and, unsigned or)
{
	edma_modify(ecc, offset + (i << 2), and, or);
}

static inline void edma_or_array(struct edma_cc *ecc, int offset, int i,
				 unsigned or)
{
	edma_or(ecc, offset + (i << 2), or);
}

static inline void edma_or_array2(struct edma_cc *ecc, int offset, int i, int j,
				  unsigned or)
{
	edma_or(ecc, offset + ((i * 2 + j) << 2), or);
}

static inline void edma_write_array2(struct edma_cc *ecc, int offset, int i,
				     int j, unsigned val)
{
	edma_write(ecc, offset + ((i * 2 + j) << 2), val);
}

static inline unsigned int edma_shadow0_read(struct edma_cc *ecc, int offset)
{
	return edma_read(ecc, EDMA_SHADOW0 + offset);
}

static inline unsigned int edma_shadow0_read_array(struct edma_cc *ecc,
						   int offset, int i)
{
	return edma_read(ecc, EDMA_SHADOW0 + offset + (i << 2));
}

static inline void edma_shadow0_write(struct edma_cc *ecc, int offset,
				      unsigned val)
{
	edma_write(ecc, EDMA_SHADOW0 + offset, val);
}

static inline void edma_shadow0_write_array(struct edma_cc *ecc, int offset,
					    int i, unsigned val)
{
	edma_write(ecc, EDMA_SHADOW0 + offset + (i << 2), val);
}

static inline unsigned int edma_param_read(struct edma_cc *ecc, int offset,
					   int param_no)
{
	return edma_read(ecc, EDMA_PARM + offset + (param_no << 5));
}

static inline void edma_param_write(struct edma_cc *ecc, int offset,
				    int param_no, unsigned val)
{
	edma_write(ecc, EDMA_PARM + offset + (param_no << 5), val);
}

static inline void edma_param_modify(struct edma_cc *ecc, int offset,
				     int param_no, unsigned and, unsigned or)
{
	edma_modify(ecc, EDMA_PARM + offset + (param_no << 5), and, or);
}

static inline void edma_param_and(struct edma_cc *ecc, int offset, int param_no,
				  unsigned and)
{
	edma_and(ecc, EDMA_PARM + offset + (param_no << 5), and);
}

static inline void edma_param_or(struct edma_cc *ecc, int offset, int param_no,
				 unsigned or)
{
	edma_or(ecc, EDMA_PARM + offset + (param_no << 5), or);
}

static inline void set_bits(int offset, int len, unsigned long *p)
{
	for (; len > 0; len--)
		set_bit(offset + (len - 1), p);
}

static inline void clear_bits(int offset, int len, unsigned long *p)
{
	for (; len > 0; len--)
		clear_bit(offset + (len - 1), p);
}

static void edma_assign_priority_to_queue(struct edma_cc *ecc, int queue_no,
					  int priority)
{
	int bit = queue_no * 4;

	edma_modify(ecc, EDMA_QUEPRI, ~(0x7 << bit), ((priority & 0x7) << bit));
}

static void edma_set_chmap(struct edma_chan *echan, int slot)
{
	struct edma_cc *ecc = echan->ecc;
	int channel = EDMA_CHAN_SLOT(echan->ch_num);

	if (ecc->chmap_exist) {
		slot = EDMA_CHAN_SLOT(slot);
		edma_write_array(ecc, EDMA_DCHMAP, channel, (slot << 5));
	}
}

static void edma_setup_interrupt(struct edma_chan *echan, bool enable)
{
	struct edma_cc *ecc = echan->ecc;
	int channel = EDMA_CHAN_SLOT(echan->ch_num);

	if (enable) {
		edma_shadow0_write_array(ecc, SH_ICR, channel >> 5,
					 BIT(channel & 0x1f));
		edma_shadow0_write_array(ecc, SH_IESR, channel >> 5,
					 BIT(channel & 0x1f));
	} else {
		edma_shadow0_write_array(ecc, SH_IECR, channel >> 5,
					 BIT(channel & 0x1f));
	}
}

/*
 * paRAM slot management functions
 */
static void edma_write_slot(struct edma_cc *ecc, unsigned slot,
			    const struct edmacc_param *param)
{
	slot = EDMA_CHAN_SLOT(slot);
	if (slot >= ecc->num_slots)
		return;
	memcpy_toio(ecc->base + PARM_OFFSET(slot), param, PARM_SIZE);
}

static void edma_read_slot(struct edma_cc *ecc, unsigned slot,
			   struct edmacc_param *param)
{
	slot = EDMA_CHAN_SLOT(slot);
	if (slot >= ecc->num_slots)
		return;
	memcpy_fromio(param, ecc->base + PARM_OFFSET(slot), PARM_SIZE);
}

/**
 * edma_alloc_slot - allocate DMA parameter RAM
 * @ecc: pointer to edma_cc struct
 * @slot: specific slot to allocate; negative for "any unused slot"
 *
 * This allocates a parameter RAM slot, initializing it to hold a
 * dummy transfer.  Slots allocated using this routine have not been
 * mapped to a hardware DMA channel, and will normally be used by
 * linking to them from a slot associated with a DMA channel.
 *
 * Normal use is to pass EDMA_SLOT_ANY as the @slot, but specific
 * slots may be allocated on behalf of DSP firmware.
 *
 * Returns the number of the slot, else negative errno.
 */
static int edma_alloc_slot(struct edma_cc *ecc, int slot)
{
	if (slot >= 0) {
		slot = EDMA_CHAN_SLOT(slot);
		/* Requesting entry paRAM slot for a HW triggered channel. */
		if (ecc->chmap_exist && slot < ecc->num_channels)
			slot = EDMA_SLOT_ANY;
	}

	if (slot < 0) {
		if (ecc->chmap_exist)
			slot = 0;
		else
			slot = ecc->num_channels;
		for (;;) {
			slot = find_next_zero_bit(ecc->slot_inuse,
						  ecc->num_slots,
						  slot);
			if (slot == ecc->num_slots)
				return -ENOMEM;
			if (!test_and_set_bit(slot, ecc->slot_inuse))
				break;
		}
	} else if (slot >= ecc->num_slots) {
		return -EINVAL;
	} else if (test_and_set_bit(slot, ecc->slot_inuse)) {
		return -EBUSY;
	}

	edma_write_slot(ecc, slot, &dummy_paramset);

	return EDMA_CTLR_CHAN(ecc->id, slot);
}

static void edma_free_slot(struct edma_cc *ecc, unsigned slot)
{
	slot = EDMA_CHAN_SLOT(slot);
	if (slot >= ecc->num_slots)
		return;

	edma_write_slot(ecc, slot, &dummy_paramset);
	clear_bit(slot, ecc->slot_inuse);
}

/**
 * edma_link - link one parameter RAM slot to another
 * @ecc: pointer to edma_cc struct
 * @from: parameter RAM slot originating the link
 * @to: parameter RAM slot which is the link target
 *
 * The originating slot should not be part of any active DMA transfer.
 */
static void edma_link(struct edma_cc *ecc, unsigned from, unsigned to)
{
	if (unlikely(EDMA_CTLR(from) != EDMA_CTLR(to)))
		dev_warn(ecc->dev, "Ignoring eDMA instance for linking\n");

	from = EDMA_CHAN_SLOT(from);
	to = EDMA_CHAN_SLOT(to);
	if (from >= ecc->num_slots || to >= ecc->num_slots)
		return;

	edma_param_modify(ecc, PARM_LINK_BCNTRLD, from, 0xffff0000,
			  PARM_OFFSET(to));
}

/**
 * edma_get_position - returns the current transfer point
 * @ecc: pointer to edma_cc struct
 * @slot: parameter RAM slot being examined
 * @dst:  true selects the dest position, false the source
 *
 * Returns the position of the current active slot
 */
static dma_addr_t edma_get_position(struct edma_cc *ecc, unsigned slot,
				    bool dst)
{
	u32 offs;

	slot = EDMA_CHAN_SLOT(slot);
	offs = PARM_OFFSET(slot);
	offs += dst ? PARM_DST : PARM_SRC;

	return edma_read(ecc, offs);
}

/*
 * Channels with event associations will be triggered by their hardware
 * events, and channels without such associations will be triggered by
 * software.  (At this writing there is no interface for using software
 * triggers except with channels that don't support hardware triggers.)
 */
static void edma_start(struct edma_chan *echan)
{
	struct edma_cc *ecc = echan->ecc;
	int channel = EDMA_CHAN_SLOT(echan->ch_num);
	int j = (channel >> 5);
	unsigned int mask = BIT(channel & 0x1f);

	if (!echan->hw_triggered) {
		/* EDMA channels without event association */
		dev_dbg(ecc->dev, "ESR%d %08x\n", j,
			edma_shadow0_read_array(ecc, SH_ESR, j));
		edma_shadow0_write_array(ecc, SH_ESR, j, mask);
	} else {
		/* EDMA channel with event association */
		dev_dbg(ecc->dev, "ER%d %08x\n", j,
			edma_shadow0_read_array(ecc, SH_ER, j));
		/* Clear any pending event or error */
		edma_write_array(ecc, EDMA_ECR, j, mask);
		edma_write_array(ecc, EDMA_EMCR, j, mask);
		/* Clear any SER */
		edma_shadow0_write_array(ecc, SH_SECR, j, mask);
		edma_shadow0_write_array(ecc, SH_EESR, j, mask);
		dev_dbg(ecc->dev, "EER%d %08x\n", j,
			edma_shadow0_read_array(ecc, SH_EER, j));
	}
}

static void edma_stop(struct edma_chan *echan)
{
	struct edma_cc *ecc = echan->ecc;
	int channel = EDMA_CHAN_SLOT(echan->ch_num);
	int j = (channel >> 5);
	unsigned int mask = BIT(channel & 0x1f);

	edma_shadow0_write_array(ecc, SH_EECR, j, mask);
	edma_shadow0_write_array(ecc, SH_ECR, j, mask);
	edma_shadow0_write_array(ecc, SH_SECR, j, mask);
	edma_write_array(ecc, EDMA_EMCR, j, mask);

	/* clear possibly pending completion interrupt */
	edma_shadow0_write_array(ecc, SH_ICR, j, mask);

	dev_dbg(ecc->dev, "EER%d %08x\n", j,
		edma_shadow0_read_array(ecc, SH_EER, j));

	/* REVISIT:  consider guarding against inappropriate event
	 * chaining by overwriting with dummy_paramset.
	 */
}

/*
 * Temporarily disable EDMA hardware events on the specified channel,
 * preventing them from triggering new transfers
 */
static void edma_pause(struct edma_chan *echan)
{
	int channel = EDMA_CHAN_SLOT(echan->ch_num);
	unsigned int mask = BIT(channel & 0x1f);

	edma_shadow0_write_array(echan->ecc, SH_EECR, channel >> 5, mask);
}

/* Re-enable EDMA hardware events on the specified channel.  */
static void edma_resume(struct edma_chan *echan)
{
	int channel = EDMA_CHAN_SLOT(echan->ch_num);
	unsigned int mask = BIT(channel & 0x1f);

	edma_shadow0_write_array(echan->ecc, SH_EESR, channel >> 5, mask);
}

static void edma_trigger_channel(struct edma_chan *echan)
{
	struct edma_cc *ecc = echan->ecc;
	int channel = EDMA_CHAN_SLOT(echan->ch_num);
	unsigned int mask = BIT(channel & 0x1f);

	edma_shadow0_write_array(ecc, SH_ESR, (channel >> 5), mask);

	dev_dbg(ecc->dev, "ESR%d %08x\n", (channel >> 5),
		edma_shadow0_read_array(ecc, SH_ESR, (channel >> 5)));
}

static void edma_clean_channel(struct edma_chan *echan)
{
	struct edma_cc *ecc = echan->ecc;
	int channel = EDMA_CHAN_SLOT(echan->ch_num);
	int j = (channel >> 5);
	unsigned int mask = BIT(channel & 0x1f);

	dev_dbg(ecc->dev, "EMR%d %08x\n", j, edma_read_array(ecc, EDMA_EMR, j));
	edma_shadow0_write_array(ecc, SH_ECR, j, mask);
	/* Clear the corresponding EMR bits */
	edma_write_array(ecc, EDMA_EMCR, j, mask);
	/* Clear any SER */
	edma_shadow0_write_array(ecc, SH_SECR, j, mask);
	edma_write(ecc, EDMA_CCERRCLR, BIT(16) | BIT(1) | BIT(0));
}

/* Move channel to a specific event queue */
static void edma_assign_channel_eventq(struct edma_chan *echan,
				       enum dma_event_q eventq_no)
{
	struct edma_cc *ecc = echan->ecc;
	int channel = EDMA_CHAN_SLOT(echan->ch_num);
	int bit = (channel & 0x7) * 4;

	/* default to low priority queue */
	if (eventq_no == EVENTQ_DEFAULT)
		eventq_no = ecc->default_queue;
	if (eventq_no >= ecc->num_tc)
		return;

	eventq_no &= 7;
	edma_modify_array(ecc, EDMA_DMAQNUM, (channel >> 3), ~(0x7 << bit),
			  eventq_no << bit);
}

static int edma_alloc_channel(struct edma_chan *echan,
			      enum dma_event_q eventq_no)
{
	struct edma_cc *ecc = echan->ecc;
	int channel = EDMA_CHAN_SLOT(echan->ch_num);

	/* ensure access through shadow region 0 */
	edma_or_array2(ecc, EDMA_DRAE, 0, channel >> 5, BIT(channel & 0x1f));

	/* ensure no events are pending */
	edma_stop(echan);

	edma_setup_interrupt(echan, true);

	edma_assign_channel_eventq(echan, eventq_no);

	return 0;
}

static void edma_free_channel(struct edma_chan *echan)
{
	/* ensure no events are pending */
	edma_stop(echan);
	/* REVISIT should probably take out of shadow region 0 */
	edma_setup_interrupt(echan, false);
}

static inline struct edma_cc *to_edma_cc(struct dma_device *d)
{
	return container_of(d, struct edma_cc, dma_slave);
}

static inline struct edma_chan *to_edma_chan(struct dma_chan *c)
{
	return container_of(c, struct edma_chan, vchan.chan);
}

static inline struct edma_desc *to_edma_desc(struct dma_async_tx_descriptor *tx)
{
	return container_of(tx, struct edma_desc, vdesc.tx);
}

static void edma_desc_free(struct virt_dma_desc *vdesc)
{
	kfree(container_of(vdesc, struct edma_desc, vdesc));
}

/* Dispatch a queued descriptor to the controller (caller holds lock) */
static void edma_execute(struct edma_chan *echan)
{
	struct edma_cc *ecc = echan->ecc;
	struct virt_dma_desc *vdesc;
	struct edma_desc *edesc;
	struct device *dev = echan->vchan.chan.device->dev;
	int i, j, left, nslots;

	if (!echan->edesc) {
		/* Setup is needed for the first transfer */
		vdesc = vchan_next_desc(&echan->vchan);
		if (!vdesc)
			return;
		list_del(&vdesc->node);
		echan->edesc = to_edma_desc(&vdesc->tx);
	}

	edesc = echan->edesc;

	/* Find out how many left */
	left = edesc->pset_nr - edesc->processed;
	nslots = min(MAX_NR_SG, left);
	edesc->sg_len = 0;

	/* Write descriptor PaRAM set(s) */
	for (i = 0; i < nslots; i++) {
		j = i + edesc->processed;
		edma_write_slot(ecc, echan->slot[i], &edesc->pset[j].param);
		edesc->sg_len += edesc->pset[j].len;
		dev_vdbg(dev,
			 "\n pset[%d]:\n"
			 "  chnum\t%d\n"
			 "  slot\t%d\n"
			 "  opt\t%08x\n"
			 "  src\t%08x\n"
			 "  dst\t%08x\n"
			 "  abcnt\t%08x\n"
			 "  ccnt\t%08x\n"
			 "  bidx\t%08x\n"
			 "  cidx\t%08x\n"
			 "  lkrld\t%08x\n",
			 j, echan->ch_num, echan->slot[i],
			 edesc->pset[j].param.opt,
			 edesc->pset[j].param.src,
			 edesc->pset[j].param.dst,
			 edesc->pset[j].param.a_b_cnt,
			 edesc->pset[j].param.ccnt,
			 edesc->pset[j].param.src_dst_bidx,
			 edesc->pset[j].param.src_dst_cidx,
			 edesc->pset[j].param.link_bcntrld);
		/* Link to the previous slot if not the last set */
		if (i != (nslots - 1))
			edma_link(ecc, echan->slot[i], echan->slot[i + 1]);
	}

	edesc->processed += nslots;

	/*
	 * If this is either the last set in a set of SG-list transactions
	 * then setup a link to the dummy slot, this results in all future
	 * events being absorbed and that's OK because we're done
	 */
	if (edesc->processed == edesc->pset_nr) {
		if (edesc->cyclic)
			edma_link(ecc, echan->slot[nslots - 1], echan->slot[1]);
		else
			edma_link(ecc, echan->slot[nslots - 1],
				  echan->ecc->dummy_slot);
	}

	if (echan->missed) {
		/*
		 * This happens due to setup times between intermediate
		 * transfers in long SG lists which have to be broken up into
		 * transfers of MAX_NR_SG
		 */
		dev_dbg(dev, "missed event on channel %d\n", echan->ch_num);
		edma_clean_channel(echan);
		edma_stop(echan);
		edma_start(echan);
		edma_trigger_channel(echan);
		echan->missed = 0;
	} else if (edesc->processed <= MAX_NR_SG) {
		dev_dbg(dev, "first transfer starting on channel %d\n",
			echan->ch_num);
		edma_start(echan);
	} else {
		dev_dbg(dev, "chan: %d: completed %d elements, resuming\n",
			echan->ch_num, edesc->processed);
		edma_resume(echan);
	}
}

static int edma_terminate_all(struct dma_chan *chan)
{
	struct edma_chan *echan = to_edma_chan(chan);
	unsigned long flags;
	LIST_HEAD(head);

	spin_lock_irqsave(&echan->vchan.lock, flags);

	/*
	 * Stop DMA activity: we assume the callback will not be called
	 * after edma_dma() returns (even if it does, it will see
	 * echan->edesc is NULL and exit.)
	 */
	if (echan->edesc) {
		edma_stop(echan);
		/* Move the cyclic channel back to default queue */
		if (!echan->tc && echan->edesc->cyclic)
			edma_assign_channel_eventq(echan, EVENTQ_DEFAULT);
		/*
		 * free the running request descriptor
		 * since it is not in any of the vdesc lists
		 */
		edma_desc_free(&echan->edesc->vdesc);
		echan->edesc = NULL;
	}

	vchan_get_all_descriptors(&echan->vchan, &head);
	spin_unlock_irqrestore(&echan->vchan.lock, flags);
	vchan_dma_desc_free_list(&echan->vchan, &head);

	return 0;
}

static void edma_synchronize(struct dma_chan *chan)
{
	struct edma_chan *echan = to_edma_chan(chan);

	vchan_synchronize(&echan->vchan);
}

static int edma_slave_config(struct dma_chan *chan,
	struct dma_slave_config *cfg)
{
	struct edma_chan *echan = to_edma_chan(chan);

	if (cfg->src_addr_width == DMA_SLAVE_BUSWIDTH_8_BYTES ||
	    cfg->dst_addr_width == DMA_SLAVE_BUSWIDTH_8_BYTES)
		return -EINVAL;

	memcpy(&echan->cfg, cfg, sizeof(echan->cfg));

	return 0;
}

static int edma_dma_pause(struct dma_chan *chan)
{
	struct edma_chan *echan = to_edma_chan(chan);

	if (!echan->edesc)
		return -EINVAL;

	edma_pause(echan);
	return 0;
}

static int edma_dma_resume(struct dma_chan *chan)
{
	struct edma_chan *echan = to_edma_chan(chan);

<<<<<<< HEAD
	edma_resume(echan->ch_num);
=======
	edma_resume(echan);
>>>>>>> db0b54cd
	return 0;
}

/*
 * A PaRAM set configuration abstraction used by other modes
 * @chan: Channel who's PaRAM set we're configuring
 * @pset: PaRAM set to initialize and setup.
 * @src_addr: Source address of the DMA
 * @dst_addr: Destination address of the DMA
 * @burst: In units of dev_width, how much to send
 * @dev_width: How much is the dev_width
 * @dma_length: Total length of the DMA transfer
 * @direction: Direction of the transfer
 */
static int edma_config_pset(struct dma_chan *chan, struct edma_pset *epset,
<<<<<<< HEAD
	dma_addr_t src_addr, dma_addr_t dst_addr, u32 burst,
	unsigned int acnt, unsigned int dma_length,
	enum dma_transfer_direction direction)
=======
			    dma_addr_t src_addr, dma_addr_t dst_addr, u32 burst,
			    unsigned int acnt, unsigned int dma_length,
			    enum dma_transfer_direction direction)
>>>>>>> db0b54cd
{
	struct edma_chan *echan = to_edma_chan(chan);
	struct device *dev = chan->device->dev;
	struct edmacc_param *param = &epset->param;
	int bcnt, ccnt, cidx;
	int src_bidx, dst_bidx, src_cidx, dst_cidx;
	int absync;

	/* src/dst_maxburst == 0 is the same case as src/dst_maxburst == 1 */
	if (!burst)
		burst = 1;
	/*
	 * If the maxburst is equal to the fifo width, use
	 * A-synced transfers. This allows for large contiguous
	 * buffer transfers using only one PaRAM set.
	 */
	if (burst == 1) {
		/*
		 * For the A-sync case, bcnt and ccnt are the remainder
		 * and quotient respectively of the division of:
		 * (dma_length / acnt) by (SZ_64K -1). This is so
		 * that in case bcnt over flows, we have ccnt to use.
		 * Note: In A-sync tranfer only, bcntrld is used, but it
		 * only applies for sg_dma_len(sg) >= SZ_64K.
		 * In this case, the best way adopted is- bccnt for the
		 * first frame will be the remainder below. Then for
		 * every successive frame, bcnt will be SZ_64K-1. This
		 * is assured as bcntrld = 0xffff in end of function.
		 */
		absync = false;
		ccnt = dma_length / acnt / (SZ_64K - 1);
		bcnt = dma_length / acnt - ccnt * (SZ_64K - 1);
		/*
		 * If bcnt is non-zero, we have a remainder and hence an
		 * extra frame to transfer, so increment ccnt.
		 */
		if (bcnt)
			ccnt++;
		else
			bcnt = SZ_64K - 1;
		cidx = acnt;
	} else {
		/*
		 * If maxburst is greater than the fifo address_width,
		 * use AB-synced transfers where A count is the fifo
		 * address_width and B count is the maxburst. In this
		 * case, we are limited to transfers of C count frames
		 * of (address_width * maxburst) where C count is limited
		 * to SZ_64K-1. This places an upper bound on the length
		 * of an SG segment that can be handled.
		 */
		absync = true;
		bcnt = burst;
		ccnt = dma_length / (acnt * bcnt);
		if (ccnt > (SZ_64K - 1)) {
			dev_err(dev, "Exceeded max SG segment size\n");
			return -EINVAL;
		}
		cidx = acnt * bcnt;
	}

	epset->len = dma_length;

	if (direction == DMA_MEM_TO_DEV) {
		src_bidx = acnt;
		src_cidx = cidx;
		dst_bidx = 0;
		dst_cidx = 0;
		epset->addr = src_addr;
	} else if (direction == DMA_DEV_TO_MEM)  {
		src_bidx = 0;
		src_cidx = 0;
		dst_bidx = acnt;
		dst_cidx = cidx;
		epset->addr = dst_addr;
	} else if (direction == DMA_MEM_TO_MEM)  {
		src_bidx = acnt;
		src_cidx = cidx;
		dst_bidx = acnt;
		dst_cidx = cidx;
	} else {
		dev_err(dev, "%s: direction not implemented yet\n", __func__);
		return -EINVAL;
	}

	param->opt = EDMA_TCC(EDMA_CHAN_SLOT(echan->ch_num));
	/* Configure A or AB synchronized transfers */
	if (absync)
		param->opt |= SYNCDIM;

	param->src = src_addr;
	param->dst = dst_addr;

	param->src_dst_bidx = (dst_bidx << 16) | src_bidx;
	param->src_dst_cidx = (dst_cidx << 16) | src_cidx;

	param->a_b_cnt = bcnt << 16 | acnt;
	param->ccnt = ccnt;
	/*
	 * Only time when (bcntrld) auto reload is required is for
	 * A-sync case, and in this case, a requirement of reload value
	 * of SZ_64K-1 only is assured. 'link' is initially set to NULL
	 * and then later will be populated by edma_execute.
	 */
	param->link_bcntrld = 0xffffffff;
	return absync;
}

static struct dma_async_tx_descriptor *edma_prep_slave_sg(
	struct dma_chan *chan, struct scatterlist *sgl,
	unsigned int sg_len, enum dma_transfer_direction direction,
	unsigned long tx_flags, void *context)
{
	struct edma_chan *echan = to_edma_chan(chan);
	struct device *dev = chan->device->dev;
	struct edma_desc *edesc;
	dma_addr_t src_addr = 0, dst_addr = 0;
	enum dma_slave_buswidth dev_width;
	u32 burst;
	struct scatterlist *sg;
	int i, nslots, ret;

	if (unlikely(!echan || !sgl || !sg_len))
		return NULL;

	if (direction == DMA_DEV_TO_MEM) {
		src_addr = echan->cfg.src_addr;
		dev_width = echan->cfg.src_addr_width;
		burst = echan->cfg.src_maxburst;
	} else if (direction == DMA_MEM_TO_DEV) {
		dst_addr = echan->cfg.dst_addr;
		dev_width = echan->cfg.dst_addr_width;
		burst = echan->cfg.dst_maxburst;
	} else {
		dev_err(dev, "%s: bad direction: %d\n", __func__, direction);
		return NULL;
	}

	if (dev_width == DMA_SLAVE_BUSWIDTH_UNDEFINED) {
		dev_err(dev, "%s: Undefined slave buswidth\n", __func__);
		return NULL;
	}

	edesc = kzalloc(sizeof(*edesc) + sg_len * sizeof(edesc->pset[0]),
			GFP_ATOMIC);
	if (!edesc) {
		dev_err(dev, "%s: Failed to allocate a descriptor\n", __func__);
		return NULL;
	}

	edesc->pset_nr = sg_len;
	edesc->residue = 0;
	edesc->direction = direction;
	edesc->echan = echan;

	/* Allocate a PaRAM slot, if needed */
	nslots = min_t(unsigned, MAX_NR_SG, sg_len);

	for (i = 0; i < nslots; i++) {
		if (echan->slot[i] < 0) {
			echan->slot[i] =
				edma_alloc_slot(echan->ecc, EDMA_SLOT_ANY);
			if (echan->slot[i] < 0) {
				kfree(edesc);
				dev_err(dev, "%s: Failed to allocate slot\n",
					__func__);
				return NULL;
			}
		}
	}

	/* Configure PaRAM sets for each SG */
	for_each_sg(sgl, sg, sg_len, i) {
		/* Get address for each SG */
		if (direction == DMA_DEV_TO_MEM)
			dst_addr = sg_dma_address(sg);
		else
			src_addr = sg_dma_address(sg);

		ret = edma_config_pset(chan, &edesc->pset[i], src_addr,
				       dst_addr, burst, dev_width,
				       sg_dma_len(sg), direction);
		if (ret < 0) {
			kfree(edesc);
			return NULL;
		}

		edesc->absync = ret;
		edesc->residue += sg_dma_len(sg);

		/* If this is the last in a current SG set of transactions,
		   enable interrupts so that next set is processed */
		if (!((i+1) % MAX_NR_SG))
			edesc->pset[i].param.opt |= TCINTEN;

		/* If this is the last set, enable completion interrupt flag */
		if (i == sg_len - 1)
			edesc->pset[i].param.opt |= TCINTEN;
	}
	edesc->residue_stat = edesc->residue;

	return vchan_tx_prep(&echan->vchan, &edesc->vdesc, tx_flags);
}

static struct dma_async_tx_descriptor *edma_prep_dma_memcpy(
	struct dma_chan *chan, dma_addr_t dest, dma_addr_t src,
	size_t len, unsigned long tx_flags)
{
	int ret, nslots;
	struct edma_desc *edesc;
	struct device *dev = chan->device->dev;
	struct edma_chan *echan = to_edma_chan(chan);
	unsigned int width, pset_len;

	if (unlikely(!echan || !len))
		return NULL;

	if (len < SZ_64K) {
		/*
		 * Transfer size less than 64K can be handled with one paRAM
<<<<<<< HEAD
		 * slot. ACNT = length
=======
		 * slot and with one burst.
		 * ACNT = length
>>>>>>> db0b54cd
		 */
		width = len;
		pset_len = len;
		nslots = 1;
	} else {
		/*
		 * Transfer size bigger than 64K will be handled with maximum of
		 * two paRAM slots.
<<<<<<< HEAD
		 * slot1: ACNT = 32767, length1: (length / 32767)
		 * slot2: the remaining amount of data.
=======
		 * slot1: (full_length / 32767) times 32767 bytes bursts.
		 *	  ACNT = 32767, length1: (full_length / 32767) * 32767
		 * slot2: the remaining amount of data after slot1.
		 *	  ACNT = full_length - length1, length2 = ACNT
		 *
		 * When the full_length is multibple of 32767 one slot can be
		 * used to complete the transfer.
>>>>>>> db0b54cd
		 */
		width = SZ_32K - 1;
		pset_len = rounddown(len, width);
		/* One slot is enough for lengths multiple of (SZ_32K -1) */
		if (unlikely(pset_len == len))
			nslots = 1;
		else
			nslots = 2;
	}

	edesc = kzalloc(sizeof(*edesc) + nslots * sizeof(edesc->pset[0]),
			GFP_ATOMIC);
	if (!edesc) {
		dev_dbg(dev, "Failed to allocate a descriptor\n");
		return NULL;
	}

	edesc->pset_nr = nslots;
	edesc->residue = edesc->residue_stat = len;
	edesc->direction = DMA_MEM_TO_MEM;
	edesc->echan = echan;

	ret = edma_config_pset(chan, &edesc->pset[0], src, dest, 1,
			       width, pset_len, DMA_MEM_TO_MEM);
	if (ret < 0) {
		kfree(edesc);
		return NULL;
	}

	edesc->absync = ret;

	edesc->pset[0].param.opt |= ITCCHEN;
	if (nslots == 1) {
		/* Enable transfer complete interrupt */
		edesc->pset[0].param.opt |= TCINTEN;
	} else {
		/* Enable transfer complete chaining for the first slot */
		edesc->pset[0].param.opt |= TCCHEN;
<<<<<<< HEAD

		if (echan->slot[1] < 0) {
			echan->slot[1] =
				edma_alloc_slot(EDMA_CTLR(echan->ch_num),
						EDMA_SLOT_ANY);
			if (echan->slot[1] < 0) {
				kfree(edesc);
				dev_err(dev, "%s: Failed to allocate slot\n",
					__func__);
				return NULL;
			}
		}
		dest += pset_len;
		src += pset_len;
		pset_len = width = len % (SZ_32K - 1);

		ret = edma_config_pset(chan, &edesc->pset[1], src, dest, 1,
				       width, pset_len, DMA_MEM_TO_MEM);
		if (ret < 0) {
			kfree(edesc);
			return NULL;
		}

		edesc->pset[1].param.opt |= ITCCHEN;
		edesc->pset[1].param.opt |= TCINTEN;
	}
=======
>>>>>>> db0b54cd

		if (echan->slot[1] < 0) {
			echan->slot[1] = edma_alloc_slot(echan->ecc,
							 EDMA_SLOT_ANY);
			if (echan->slot[1] < 0) {
				kfree(edesc);
				dev_err(dev, "%s: Failed to allocate slot\n",
					__func__);
				return NULL;
			}
		}
		dest += pset_len;
		src += pset_len;
		pset_len = width = len % (SZ_32K - 1);

		ret = edma_config_pset(chan, &edesc->pset[1], src, dest, 1,
				       width, pset_len, DMA_MEM_TO_MEM);
		if (ret < 0) {
			kfree(edesc);
			return NULL;
		}

		edesc->pset[1].param.opt |= ITCCHEN;
		edesc->pset[1].param.opt |= TCINTEN;
	}

	return vchan_tx_prep(&echan->vchan, &edesc->vdesc, tx_flags);
}

static struct dma_async_tx_descriptor *edma_prep_dma_cyclic(
	struct dma_chan *chan, dma_addr_t buf_addr, size_t buf_len,
	size_t period_len, enum dma_transfer_direction direction,
	unsigned long tx_flags)
{
	struct edma_chan *echan = to_edma_chan(chan);
	struct device *dev = chan->device->dev;
	struct edma_desc *edesc;
	dma_addr_t src_addr, dst_addr;
	enum dma_slave_buswidth dev_width;
	bool use_intermediate = false;
	u32 burst;
	int i, ret, nslots;

	if (unlikely(!echan || !buf_len || !period_len))
		return NULL;

	if (direction == DMA_DEV_TO_MEM) {
		src_addr = echan->cfg.src_addr;
		dst_addr = buf_addr;
		dev_width = echan->cfg.src_addr_width;
		burst = echan->cfg.src_maxburst;
	} else if (direction == DMA_MEM_TO_DEV) {
		src_addr = buf_addr;
		dst_addr = echan->cfg.dst_addr;
		dev_width = echan->cfg.dst_addr_width;
		burst = echan->cfg.dst_maxburst;
	} else {
		dev_err(dev, "%s: bad direction: %d\n", __func__, direction);
		return NULL;
	}

	if (dev_width == DMA_SLAVE_BUSWIDTH_UNDEFINED) {
		dev_err(dev, "%s: Undefined slave buswidth\n", __func__);
		return NULL;
	}

	if (unlikely(buf_len % period_len)) {
		dev_err(dev, "Period should be multiple of Buffer length\n");
		return NULL;
	}

	nslots = (buf_len / period_len) + 1;

	/*
	 * Cyclic DMA users such as audio cannot tolerate delays introduced
	 * by cases where the number of periods is more than the maximum
	 * number of SGs the EDMA driver can handle at a time. For DMA types
	 * such as Slave SGs, such delays are tolerable and synchronized,
	 * but the synchronization is difficult to achieve with Cyclic and
	 * cannot be guaranteed, so we error out early.
	 */
	if (nslots > MAX_NR_SG) {
		/*
		 * If the burst and period sizes are the same, we can put
		 * the full buffer into a single period and activate
		 * intermediate interrupts. This will produce interrupts
		 * after each burst, which is also after each desired period.
		 */
		if (burst == period_len) {
			period_len = buf_len;
			nslots = 2;
			use_intermediate = true;
		} else {
			return NULL;
		}
	}

	edesc = kzalloc(sizeof(*edesc) + nslots * sizeof(edesc->pset[0]),
			GFP_ATOMIC);
	if (!edesc) {
		dev_err(dev, "%s: Failed to allocate a descriptor\n", __func__);
		return NULL;
	}

	edesc->cyclic = 1;
	edesc->pset_nr = nslots;
	edesc->residue = edesc->residue_stat = buf_len;
	edesc->direction = direction;
	edesc->echan = echan;

	dev_dbg(dev, "%s: channel=%d nslots=%d period_len=%zu buf_len=%zu\n",
		__func__, echan->ch_num, nslots, period_len, buf_len);

	for (i = 0; i < nslots; i++) {
		/* Allocate a PaRAM slot, if needed */
		if (echan->slot[i] < 0) {
			echan->slot[i] =
				edma_alloc_slot(echan->ecc, EDMA_SLOT_ANY);
			if (echan->slot[i] < 0) {
				kfree(edesc);
				dev_err(dev, "%s: Failed to allocate slot\n",
					__func__);
				return NULL;
			}
		}

		if (i == nslots - 1) {
			memcpy(&edesc->pset[i], &edesc->pset[0],
			       sizeof(edesc->pset[0]));
			break;
		}

		ret = edma_config_pset(chan, &edesc->pset[i], src_addr,
				       dst_addr, burst, dev_width, period_len,
				       direction);
		if (ret < 0) {
			kfree(edesc);
			return NULL;
		}

		if (direction == DMA_DEV_TO_MEM)
			dst_addr += period_len;
		else
			src_addr += period_len;

		dev_vdbg(dev, "%s: Configure period %d of buf:\n", __func__, i);
		dev_vdbg(dev,
			"\n pset[%d]:\n"
			"  chnum\t%d\n"
			"  slot\t%d\n"
			"  opt\t%08x\n"
			"  src\t%08x\n"
			"  dst\t%08x\n"
			"  abcnt\t%08x\n"
			"  ccnt\t%08x\n"
			"  bidx\t%08x\n"
			"  cidx\t%08x\n"
			"  lkrld\t%08x\n",
			i, echan->ch_num, echan->slot[i],
			edesc->pset[i].param.opt,
			edesc->pset[i].param.src,
			edesc->pset[i].param.dst,
			edesc->pset[i].param.a_b_cnt,
			edesc->pset[i].param.ccnt,
			edesc->pset[i].param.src_dst_bidx,
			edesc->pset[i].param.src_dst_cidx,
			edesc->pset[i].param.link_bcntrld);

		edesc->absync = ret;

		/*
		 * Enable period interrupt only if it is requested
		 */
		if (tx_flags & DMA_PREP_INTERRUPT) {
			edesc->pset[i].param.opt |= TCINTEN;

			/* Also enable intermediate interrupts if necessary */
			if (use_intermediate)
				edesc->pset[i].param.opt |= ITCINTEN;
		}
	}

	/* Place the cyclic channel to highest priority queue */
	if (!echan->tc)
		edma_assign_channel_eventq(echan, EVENTQ_0);

	return vchan_tx_prep(&echan->vchan, &edesc->vdesc, tx_flags);
}

static void edma_completion_handler(struct edma_chan *echan)
{
	struct device *dev = echan->vchan.chan.device->dev;
	struct edma_desc *edesc;

	spin_lock(&echan->vchan.lock);
	edesc = echan->edesc;
	if (edesc) {
		if (edesc->cyclic) {
			vchan_cyclic_callback(&edesc->vdesc);
			spin_unlock(&echan->vchan.lock);
			return;
		} else if (edesc->processed == edesc->pset_nr) {
			edesc->residue = 0;
			edma_stop(echan);
			vchan_cookie_complete(&edesc->vdesc);
			echan->edesc = NULL;

			dev_dbg(dev, "Transfer completed on channel %d\n",
				echan->ch_num);
		} else {
			dev_dbg(dev, "Sub transfer completed on channel %d\n",
				echan->ch_num);

			edma_pause(echan);

			/* Update statistics for tx_status */
			edesc->residue -= edesc->sg_len;
			edesc->residue_stat = edesc->residue;
			edesc->processed_stat = edesc->processed;
		}
		edma_execute(echan);
	}

	spin_unlock(&echan->vchan.lock);
}

/* eDMA interrupt handler */
static irqreturn_t dma_irq_handler(int irq, void *data)
{
	struct edma_cc *ecc = data;
	int ctlr;
	u32 sh_ier;
	u32 sh_ipr;
	u32 bank;

	ctlr = ecc->id;
	if (ctlr < 0)
		return IRQ_NONE;

	dev_vdbg(ecc->dev, "dma_irq_handler\n");

	sh_ipr = edma_shadow0_read_array(ecc, SH_IPR, 0);
	if (!sh_ipr) {
		sh_ipr = edma_shadow0_read_array(ecc, SH_IPR, 1);
		if (!sh_ipr)
			return IRQ_NONE;
		sh_ier = edma_shadow0_read_array(ecc, SH_IER, 1);
		bank = 1;
	} else {
		sh_ier = edma_shadow0_read_array(ecc, SH_IER, 0);
		bank = 0;
	}

	do {
		u32 slot;
		u32 channel;

		slot = __ffs(sh_ipr);
		sh_ipr &= ~(BIT(slot));

		if (sh_ier & BIT(slot)) {
			channel = (bank << 5) | slot;
			/* Clear the corresponding IPR bits */
			edma_shadow0_write_array(ecc, SH_ICR, bank, BIT(slot));
			edma_completion_handler(&ecc->slave_chans[channel]);
		}
	} while (sh_ipr);

	edma_shadow0_write(ecc, SH_IEVAL, 1);
	return IRQ_HANDLED;
}

static void edma_error_handler(struct edma_chan *echan)
{
	struct edma_cc *ecc = echan->ecc;
	struct device *dev = echan->vchan.chan.device->dev;
	struct edmacc_param p;

	if (!echan->edesc)
		return;

	spin_lock(&echan->vchan.lock);

	edma_read_slot(ecc, echan->slot[0], &p);
	/*
	 * Issue later based on missed flag which will be sure
	 * to happen as:
	 * (1) we finished transmitting an intermediate slot and
	 *     edma_execute is coming up.
	 * (2) or we finished current transfer and issue will
	 *     call edma_execute.
	 *
	 * Important note: issuing can be dangerous here and
	 * lead to some nasty recursion when we are in a NULL
	 * slot. So we avoid doing so and set the missed flag.
	 */
	if (p.a_b_cnt == 0 && p.ccnt == 0) {
		dev_dbg(dev, "Error on null slot, setting miss\n");
		echan->missed = 1;
	} else {
		/*
		 * The slot is already programmed but the event got
		 * missed, so its safe to issue it here.
		 */
		dev_dbg(dev, "Missed event, TRIGGERING\n");
		edma_clean_channel(echan);
		edma_stop(echan);
		edma_start(echan);
		edma_trigger_channel(echan);
	}
	spin_unlock(&echan->vchan.lock);
}

static inline bool edma_error_pending(struct edma_cc *ecc)
{
	if (edma_read_array(ecc, EDMA_EMR, 0) ||
	    edma_read_array(ecc, EDMA_EMR, 1) ||
	    edma_read(ecc, EDMA_QEMR) || edma_read(ecc, EDMA_CCERR))
		return true;

	return false;
}

/* eDMA error interrupt handler */
static irqreturn_t dma_ccerr_handler(int irq, void *data)
{
	struct edma_cc *ecc = data;
	int i, j;
	int ctlr;
	unsigned int cnt = 0;
	unsigned int val;

	ctlr = ecc->id;
	if (ctlr < 0)
		return IRQ_NONE;

	dev_vdbg(ecc->dev, "dma_ccerr_handler\n");

	if (!edma_error_pending(ecc)) {
		/*
		 * The registers indicate no pending error event but the irq
		 * handler has been called.
		 * Ask eDMA to re-evaluate the error registers.
		 */
		dev_err(ecc->dev, "%s: Error interrupt without error event!\n",
			__func__);
		edma_write(ecc, EDMA_EEVAL, 1);
		return IRQ_NONE;
	}

	while (1) {
		/* Event missed register(s) */
		for (j = 0; j < 2; j++) {
			unsigned long emr;

			val = edma_read_array(ecc, EDMA_EMR, j);
			if (!val)
				continue;

			dev_dbg(ecc->dev, "EMR%d 0x%08x\n", j, val);
			emr = val;
			for (i = find_next_bit(&emr, 32, 0); i < 32;
			     i = find_next_bit(&emr, 32, i + 1)) {
				int k = (j << 5) + i;

				/* Clear the corresponding EMR bits */
				edma_write_array(ecc, EDMA_EMCR, j, BIT(i));
				/* Clear any SER */
				edma_shadow0_write_array(ecc, SH_SECR, j,
							 BIT(i));
				edma_error_handler(&ecc->slave_chans[k]);
			}
		}

		val = edma_read(ecc, EDMA_QEMR);
		if (val) {
			dev_dbg(ecc->dev, "QEMR 0x%02x\n", val);
			/* Not reported, just clear the interrupt reason. */
			edma_write(ecc, EDMA_QEMCR, val);
			edma_shadow0_write(ecc, SH_QSECR, val);
		}

		val = edma_read(ecc, EDMA_CCERR);
		if (val) {
			dev_warn(ecc->dev, "CCERR 0x%08x\n", val);
			/* Not reported, just clear the interrupt reason. */
			edma_write(ecc, EDMA_CCERRCLR, val);
		}

		if (!edma_error_pending(ecc))
			break;
		cnt++;
		if (cnt > 10)
			break;
	}
	edma_write(ecc, EDMA_EEVAL, 1);
	return IRQ_HANDLED;
}

/* Alloc channel resources */
static int edma_alloc_chan_resources(struct dma_chan *chan)
{
	struct edma_chan *echan = to_edma_chan(chan);
	struct edma_cc *ecc = echan->ecc;
	struct device *dev = ecc->dev;
	enum dma_event_q eventq_no = EVENTQ_DEFAULT;
	int ret;

	if (echan->tc) {
		eventq_no = echan->tc->id;
	} else if (ecc->tc_list) {
		/* memcpy channel */
		echan->tc = &ecc->tc_list[ecc->info->default_queue];
		eventq_no = echan->tc->id;
	}

	ret = edma_alloc_channel(echan, eventq_no);
	if (ret)
		return ret;

	echan->slot[0] = edma_alloc_slot(ecc, echan->ch_num);
	if (echan->slot[0] < 0) {
		dev_err(dev, "Entry slot allocation failed for channel %u\n",
			EDMA_CHAN_SLOT(echan->ch_num));
		goto err_slot;
	}

	/* Set up channel -> slot mapping for the entry slot */
	edma_set_chmap(echan, echan->slot[0]);
	echan->alloced = true;

	dev_dbg(dev, "Got eDMA channel %d for virt channel %d (%s trigger)\n",
		EDMA_CHAN_SLOT(echan->ch_num), chan->chan_id,
		echan->hw_triggered ? "HW" : "SW");

	return 0;

err_slot:
	edma_free_channel(echan);
	return ret;
}

/* Free channel resources */
static void edma_free_chan_resources(struct dma_chan *chan)
{
	struct edma_chan *echan = to_edma_chan(chan);
	struct device *dev = echan->ecc->dev;
	int i;

	/* Terminate transfers */
	edma_stop(echan);

	vchan_free_chan_resources(&echan->vchan);

	/* Free EDMA PaRAM slots */
	for (i = 0; i < EDMA_MAX_SLOTS; i++) {
		if (echan->slot[i] >= 0) {
			edma_free_slot(echan->ecc, echan->slot[i]);
			echan->slot[i] = -1;
		}
	}

	/* Set entry slot to the dummy slot */
	edma_set_chmap(echan, echan->ecc->dummy_slot);

	/* Free EDMA channel */
	if (echan->alloced) {
		edma_free_channel(echan);
		echan->alloced = false;
	}

	echan->tc = NULL;
	echan->hw_triggered = false;

	dev_dbg(dev, "Free eDMA channel %d for virt channel %d\n",
		EDMA_CHAN_SLOT(echan->ch_num), chan->chan_id);
}

/* Send pending descriptor to hardware */
static void edma_issue_pending(struct dma_chan *chan)
{
	struct edma_chan *echan = to_edma_chan(chan);
	unsigned long flags;

	spin_lock_irqsave(&echan->vchan.lock, flags);
	if (vchan_issue_pending(&echan->vchan) && !echan->edesc)
		edma_execute(echan);
	spin_unlock_irqrestore(&echan->vchan.lock, flags);
}

/*
<<<<<<< HEAD
 * This limit exists to avoid a possible infinite loop when waiting
 * for confirmation that a particular transfer is completed. However,
 * large bursts to/from slow devices might actually require many
 * loops (in which case busy waiting is bad anyway). On an AM335x
 * transferring 48 bytes from the UART RX-FIFO, as many as 55 loops
 * have been seen.
 */
#define EDMA_MAX_TR_WAIT_LOOPS 10000
=======
 * This limit exists to avoid a possible infinite loop when waiting for proof
 * that a particular transfer is completed. This limit can be hit if there
 * are large bursts to/from slow devices or the CPU is never able to catch
 * the DMA hardware idle. On an AM335x transfering 48 bytes from the UART
 * RX-FIFO, as many as 55 loops have been seen.
 */
#define EDMA_MAX_TR_WAIT_LOOPS 1000
>>>>>>> db0b54cd

static u32 edma_residue(struct edma_desc *edesc)
{
	bool dst = edesc->direction == DMA_DEV_TO_MEM;
	int loop_count = EDMA_MAX_TR_WAIT_LOOPS;
	struct edma_chan *echan = edesc->echan;
	struct edma_pset *pset = edesc->pset;
	struct edma_chan *echan = edesc->echan;
	dma_addr_t done, pos;
	int loop_count = EDMA_MAX_TR_WAIT_LOOPS;
	int i;

	/*
	 * We always read the dst/src position from the first RamPar
	 * pset. That's the one which is active now.
	 */
<<<<<<< HEAD
	pos = edma_get_position(echan->slot[0], dst);
=======
	pos = edma_get_position(echan->ecc, echan->slot[0], dst);
>>>>>>> db0b54cd

	/*
	 * "pos" may represent a transfer request that is still being
	 * processed by the EDMACC or EDMATC. We will busy wait until
<<<<<<< HEAD
	 * one of the situations occurs:
	 *   1. no transfer requests are active
	 *   2. a different transfer request is being processed
	 *   3. we hit the loop limit
	 */
	while (edma_is_active(echan->slot[0])) {
		/* check if a different transfer request is active */
		if (edma_get_position(echan->slot[0], dst) != pos)
			break;
=======
	 * any one of the situations occurs:
	 *   1. the DMA hardware is idle
	 *   2. a new transfer request is setup
	 *   3. we hit the loop limit
	 */
	while (edma_read(echan->ecc, EDMA_CCSTAT) & EDMA_CCSTAT_ACTV) {
		/* check if a new transfer request is setup */
		if (edma_get_position(echan->ecc,
				      echan->slot[0], dst) != pos) {
			break;
		}
>>>>>>> db0b54cd

		if (!--loop_count) {
			dev_dbg_ratelimited(echan->vchan.chan.device->dev,
				"%s: timeout waiting for PaRAM update\n",
				__func__);
			break;
		}

		cpu_relax();
	}

	/*
	 * Cyclic is simple. Just subtract pset[0].addr from pos.
	 *
	 * We never update edesc->residue in the cyclic case, so we
	 * can tell the remaining room to the end of the circular
	 * buffer.
	 */
	if (edesc->cyclic) {
		done = pos - pset->addr;
		edesc->residue_stat = edesc->residue - done;
		return edesc->residue_stat;
	}

	/*
	 * For SG operation we catch up with the last processed
	 * status.
	 */
	pset += edesc->processed_stat;

	for (i = edesc->processed_stat; i < edesc->processed; i++, pset++) {
		/*
		 * If we are inside this pset address range, we know
		 * this is the active one. Get the current delta and
		 * stop walking the psets.
		 */
		if (pos >= pset->addr && pos < pset->addr + pset->len)
			return edesc->residue_stat - (pos - pset->addr);

		/* Otherwise mark it done and update residue_stat. */
		edesc->processed_stat++;
		edesc->residue_stat -= pset->len;
	}
	return edesc->residue_stat;
}

/* Check request completion status */
static enum dma_status edma_tx_status(struct dma_chan *chan,
				      dma_cookie_t cookie,
				      struct dma_tx_state *txstate)
{
	struct edma_chan *echan = to_edma_chan(chan);
	struct virt_dma_desc *vdesc;
	enum dma_status ret;
	unsigned long flags;

	ret = dma_cookie_status(chan, cookie, txstate);
	if (ret == DMA_COMPLETE || !txstate)
		return ret;

	spin_lock_irqsave(&echan->vchan.lock, flags);
	if (echan->edesc && echan->edesc->vdesc.tx.cookie == cookie)
		txstate->residue = edma_residue(echan->edesc);
	else if ((vdesc = vchan_find_desc(&echan->vchan, cookie)))
		txstate->residue = to_edma_desc(&vdesc->tx)->residue;
	spin_unlock_irqrestore(&echan->vchan.lock, flags);

	return ret;
}

static bool edma_is_memcpy_channel(int ch_num, s32 *memcpy_channels)
{
	if (!memcpy_channels)
		return false;
	while (*memcpy_channels != -1) {
		if (*memcpy_channels == ch_num)
			return true;
		memcpy_channels++;
	}
	return false;
}

#define EDMA_DMA_BUSWIDTHS	(BIT(DMA_SLAVE_BUSWIDTH_1_BYTE) | \
				 BIT(DMA_SLAVE_BUSWIDTH_2_BYTES) | \
				 BIT(DMA_SLAVE_BUSWIDTH_3_BYTES) | \
				 BIT(DMA_SLAVE_BUSWIDTH_4_BYTES))

static void edma_dma_init(struct edma_cc *ecc, bool legacy_mode)
{
	struct dma_device *s_ddev = &ecc->dma_slave;
	struct dma_device *m_ddev = NULL;
	s32 *memcpy_channels = ecc->info->memcpy_channels;
	int i, j;

	dma_cap_zero(s_ddev->cap_mask);
	dma_cap_set(DMA_SLAVE, s_ddev->cap_mask);
	dma_cap_set(DMA_CYCLIC, s_ddev->cap_mask);
	if (ecc->legacy_mode && !memcpy_channels) {
		dev_warn(ecc->dev,
			 "Legacy memcpy is enabled, things might not work\n");

		dma_cap_set(DMA_MEMCPY, s_ddev->cap_mask);
		s_ddev->device_prep_dma_memcpy = edma_prep_dma_memcpy;
		s_ddev->directions = BIT(DMA_MEM_TO_MEM);
	}

	s_ddev->device_prep_slave_sg = edma_prep_slave_sg;
	s_ddev->device_prep_dma_cyclic = edma_prep_dma_cyclic;
	s_ddev->device_alloc_chan_resources = edma_alloc_chan_resources;
	s_ddev->device_free_chan_resources = edma_free_chan_resources;
	s_ddev->device_issue_pending = edma_issue_pending;
	s_ddev->device_tx_status = edma_tx_status;
	s_ddev->device_config = edma_slave_config;
	s_ddev->device_pause = edma_dma_pause;
	s_ddev->device_resume = edma_dma_resume;
	s_ddev->device_terminate_all = edma_terminate_all;
	s_ddev->device_synchronize = edma_synchronize;

	s_ddev->src_addr_widths = EDMA_DMA_BUSWIDTHS;
	s_ddev->dst_addr_widths = EDMA_DMA_BUSWIDTHS;
	s_ddev->directions |= (BIT(DMA_DEV_TO_MEM) | BIT(DMA_MEM_TO_DEV));
	s_ddev->residue_granularity = DMA_RESIDUE_GRANULARITY_BURST;

	s_ddev->dev = ecc->dev;
	INIT_LIST_HEAD(&s_ddev->channels);

	if (memcpy_channels) {
		m_ddev = devm_kzalloc(ecc->dev, sizeof(*m_ddev), GFP_KERNEL);
		ecc->dma_memcpy = m_ddev;

		dma_cap_zero(m_ddev->cap_mask);
		dma_cap_set(DMA_MEMCPY, m_ddev->cap_mask);

		m_ddev->device_prep_dma_memcpy = edma_prep_dma_memcpy;
		m_ddev->device_alloc_chan_resources = edma_alloc_chan_resources;
		m_ddev->device_free_chan_resources = edma_free_chan_resources;
		m_ddev->device_issue_pending = edma_issue_pending;
		m_ddev->device_tx_status = edma_tx_status;
		m_ddev->device_config = edma_slave_config;
		m_ddev->device_pause = edma_dma_pause;
		m_ddev->device_resume = edma_dma_resume;
		m_ddev->device_terminate_all = edma_terminate_all;
		m_ddev->device_synchronize = edma_synchronize;

		m_ddev->src_addr_widths = EDMA_DMA_BUSWIDTHS;
		m_ddev->dst_addr_widths = EDMA_DMA_BUSWIDTHS;
		m_ddev->directions = BIT(DMA_MEM_TO_MEM);
		m_ddev->residue_granularity = DMA_RESIDUE_GRANULARITY_BURST;

		m_ddev->dev = ecc->dev;
		INIT_LIST_HEAD(&m_ddev->channels);
	} else if (!ecc->legacy_mode) {
		dev_info(ecc->dev, "memcpy is disabled\n");
	}

	for (i = 0; i < ecc->num_channels; i++) {
		struct edma_chan *echan = &ecc->slave_chans[i];
		echan->ch_num = EDMA_CTLR_CHAN(ecc->id, i);
		echan->ecc = ecc;
		echan->vchan.desc_free = edma_desc_free;

		if (m_ddev && edma_is_memcpy_channel(i, memcpy_channels))
			vchan_init(&echan->vchan, m_ddev);
		else
			vchan_init(&echan->vchan, s_ddev);

		INIT_LIST_HEAD(&echan->node);
		for (j = 0; j < EDMA_MAX_SLOTS; j++)
			echan->slot[j] = -1;
	}
}

static int edma_setup_from_hw(struct device *dev, struct edma_soc_info *pdata,
			      struct edma_cc *ecc)
{
<<<<<<< HEAD
	dma->device_prep_slave_sg = edma_prep_slave_sg;
	dma->device_prep_dma_cyclic = edma_prep_dma_cyclic;
	if (!of_machine_is_compatible("ti,dra7"))
		dma->device_prep_dma_memcpy = edma_prep_dma_memcpy;
	dma->device_alloc_chan_resources = edma_alloc_chan_resources;
	dma->device_free_chan_resources = edma_free_chan_resources;
	dma->device_issue_pending = edma_issue_pending;
	dma->device_tx_status = edma_tx_status;
	dma->device_config = edma_slave_config;
	dma->device_pause = edma_dma_pause;
	dma->device_resume = edma_dma_resume;
	dma->device_terminate_all = edma_terminate_all;
=======
	int i;
	u32 value, cccfg;
	s8 (*queue_priority_map)[2];

	/* Decode the eDMA3 configuration from CCCFG register */
	cccfg = edma_read(ecc, EDMA_CCCFG);

	value = GET_NUM_REGN(cccfg);
	ecc->num_region = BIT(value);

	value = GET_NUM_DMACH(cccfg);
	ecc->num_channels = BIT(value + 1);
>>>>>>> db0b54cd

	value = GET_NUM_QDMACH(cccfg);
	ecc->num_qchannels = value * 2;

	value = GET_NUM_PAENTRY(cccfg);
	ecc->num_slots = BIT(value + 4);

	value = GET_NUM_EVQUE(cccfg);
	ecc->num_tc = value + 1;

	ecc->chmap_exist = (cccfg & CHMAP_EXIST) ? true : false;

	dev_dbg(dev, "eDMA3 CC HW configuration (cccfg: 0x%08x):\n", cccfg);
	dev_dbg(dev, "num_region: %u\n", ecc->num_region);
	dev_dbg(dev, "num_channels: %u\n", ecc->num_channels);
	dev_dbg(dev, "num_qchannels: %u\n", ecc->num_qchannels);
	dev_dbg(dev, "num_slots: %u\n", ecc->num_slots);
	dev_dbg(dev, "num_tc: %u\n", ecc->num_tc);
	dev_dbg(dev, "chmap_exist: %s\n", ecc->chmap_exist ? "yes" : "no");

	/* Nothing need to be done if queue priority is provided */
	if (pdata->queue_priority_mapping)
		return 0;

<<<<<<< HEAD
	INIT_LIST_HEAD(&dma->channels);
=======
	/*
	 * Configure TC/queue priority as follows:
	 * Q0 - priority 0
	 * Q1 - priority 1
	 * Q2 - priority 2
	 * ...
	 * The meaning of priority numbers: 0 highest priority, 7 lowest
	 * priority. So Q0 is the highest priority queue and the last queue has
	 * the lowest priority.
	 */
	queue_priority_map = devm_kcalloc(dev, ecc->num_tc + 1, sizeof(s8),
					  GFP_KERNEL);
	if (!queue_priority_map)
		return -ENOMEM;

	for (i = 0; i < ecc->num_tc; i++) {
		queue_priority_map[i][0] = i;
		queue_priority_map[i][1] = i;
	}
	queue_priority_map[i][0] = -1;
	queue_priority_map[i][1] = -1;

	pdata->queue_priority_mapping = queue_priority_map;
	/* Default queue has the lowest priority */
	pdata->default_queue = i - 1;

	return 0;
}

#if IS_ENABLED(CONFIG_OF)
static int edma_xbar_event_map(struct device *dev, struct edma_soc_info *pdata,
			       size_t sz)
{
	const char pname[] = "ti,edma-xbar-event-map";
	struct resource res;
	void __iomem *xbar;
	s16 (*xbar_chans)[2];
	size_t nelm = sz / sizeof(s16);
	u32 shift, offset, mux;
	int ret, i;

	xbar_chans = devm_kcalloc(dev, nelm + 2, sizeof(s16), GFP_KERNEL);
	if (!xbar_chans)
		return -ENOMEM;

	ret = of_address_to_resource(dev->of_node, 1, &res);
	if (ret)
		return -ENOMEM;

	xbar = devm_ioremap(dev, res.start, resource_size(&res));
	if (!xbar)
		return -ENOMEM;

	ret = of_property_read_u16_array(dev->of_node, pname, (u16 *)xbar_chans,
					 nelm);
	if (ret)
		return -EIO;

	/* Invalidate last entry for the other user of this mess */
	nelm >>= 1;
	xbar_chans[nelm][0] = -1;
	xbar_chans[nelm][1] = -1;

	for (i = 0; i < nelm; i++) {
		shift = (xbar_chans[i][1] & 0x03) << 3;
		offset = xbar_chans[i][1] & 0xfffffffc;
		mux = readl(xbar + offset);
		mux &= ~(0xff << shift);
		mux |= xbar_chans[i][0] << shift;
		writel(mux, (xbar + offset));
	}

	pdata->xbar_chans = (const s16 (*)[2]) xbar_chans;
	return 0;
}

static struct edma_soc_info *edma_setup_info_from_dt(struct device *dev,
						     bool legacy_mode)
{
	struct edma_soc_info *info;
	struct property *prop;
	size_t sz;
	int ret;

	info = devm_kzalloc(dev, sizeof(struct edma_soc_info), GFP_KERNEL);
	if (!info)
		return ERR_PTR(-ENOMEM);

	if (legacy_mode) {
		prop = of_find_property(dev->of_node, "ti,edma-xbar-event-map",
					&sz);
		if (prop) {
			ret = edma_xbar_event_map(dev, info, sz);
			if (ret)
				return ERR_PTR(ret);
		}
		return info;
	}

	/* Get the list of channels allocated to be used for memcpy */
	prop = of_find_property(dev->of_node, "ti,edma-memcpy-channels", &sz);
	if (prop) {
		const char pname[] = "ti,edma-memcpy-channels";
		size_t nelm = sz / sizeof(s32);
		s32 *memcpy_ch;

		memcpy_ch = devm_kcalloc(dev, nelm + 1, sizeof(s32),
					 GFP_KERNEL);
		if (!memcpy_ch)
			return ERR_PTR(-ENOMEM);

		ret = of_property_read_u32_array(dev->of_node, pname,
						 (u32 *)memcpy_ch, nelm);
		if (ret)
			return ERR_PTR(ret);

		memcpy_ch[nelm] = -1;
		info->memcpy_channels = memcpy_ch;
	}

	prop = of_find_property(dev->of_node, "ti,edma-reserved-slot-ranges",
				&sz);
	if (prop) {
		const char pname[] = "ti,edma-reserved-slot-ranges";
		u32 (*tmp)[2];
		s16 (*rsv_slots)[2];
		size_t nelm = sz / sizeof(*tmp);
		struct edma_rsv_info *rsv_info;
		int i;

		if (!nelm)
			return info;

		tmp = kcalloc(nelm, sizeof(*tmp), GFP_KERNEL);
		if (!tmp)
			return ERR_PTR(-ENOMEM);

		rsv_info = devm_kzalloc(dev, sizeof(*rsv_info), GFP_KERNEL);
		if (!rsv_info) {
			kfree(tmp);
			return ERR_PTR(-ENOMEM);
		}

		rsv_slots = devm_kcalloc(dev, nelm + 1, sizeof(*rsv_slots),
					 GFP_KERNEL);
		if (!rsv_slots) {
			kfree(tmp);
			return ERR_PTR(-ENOMEM);
		}

		ret = of_property_read_u32_array(dev->of_node, pname,
						 (u32 *)tmp, nelm * 2);
		if (ret) {
			kfree(tmp);
			return ERR_PTR(ret);
		}

		for (i = 0; i < nelm; i++) {
			rsv_slots[i][0] = tmp[i][0];
			rsv_slots[i][1] = tmp[i][1];
		}
		rsv_slots[nelm][0] = -1;
		rsv_slots[nelm][1] = -1;

		info->rsv = rsv_info;
		info->rsv->rsv_slots = (const s16 (*)[2])rsv_slots;

		kfree(tmp);
	}

	return info;
}

static struct dma_chan *of_edma_xlate(struct of_phandle_args *dma_spec,
				      struct of_dma *ofdma)
{
	struct edma_cc *ecc = ofdma->of_dma_data;
	struct dma_chan *chan = NULL;
	struct edma_chan *echan;
	int i;

	if (!ecc || dma_spec->args_count < 1)
		return NULL;

	for (i = 0; i < ecc->num_channels; i++) {
		echan = &ecc->slave_chans[i];
		if (echan->ch_num == dma_spec->args[0]) {
			chan = &echan->vchan.chan;
			break;
		}
	}

	if (!chan)
		return NULL;

	if (echan->ecc->legacy_mode && dma_spec->args_count == 1)
		goto out;

	if (!echan->ecc->legacy_mode && dma_spec->args_count == 2 &&
	    dma_spec->args[1] < echan->ecc->num_tc) {
		echan->tc = &echan->ecc->tc_list[dma_spec->args[1]];
		goto out;
	}

	return NULL;
out:
	/* The channel is going to be used as HW synchronized */
	echan->hw_triggered = true;
	return dma_get_slave_channel(chan);
}
#else
static struct edma_soc_info *edma_setup_info_from_dt(struct device *dev,
						     bool legacy_mode)
{
	return ERR_PTR(-EINVAL);
}

static struct dma_chan *of_edma_xlate(struct of_phandle_args *dma_spec,
				      struct of_dma *ofdma)
{
	return NULL;
>>>>>>> db0b54cd
}
#endif

static int edma_probe(struct platform_device *pdev)
{
	struct edma_soc_info	*info = pdev->dev.platform_data;
	s8			(*queue_priority_mapping)[2];
	int			i, off, ln;
	const s16		(*rsv_slots)[2];
	const s16		(*xbar_chans)[2];
	int			irq;
	char			*irq_name;
	struct resource		*mem;
	struct device_node	*node = pdev->dev.of_node;
	struct device		*dev = &pdev->dev;
	struct edma_cc		*ecc;
	bool			legacy_mode = true;
	int ret;

	if (node) {
		const struct of_device_id *match;

		match = of_match_node(edma_of_ids, node);
		if (match && (u32)match->data == EDMA_BINDING_TPCC)
			legacy_mode = false;

		info = edma_setup_info_from_dt(dev, legacy_mode);
		if (IS_ERR(info)) {
			dev_err(dev, "failed to get DT data\n");
			return PTR_ERR(info);
		}
	}

	if (!info)
		return -ENODEV;

	pm_runtime_enable(dev);
	ret = pm_runtime_get_sync(dev);
	if (ret < 0) {
		dev_err(dev, "pm_runtime_get_sync() failed\n");
		return ret;
	}

	ret = dma_set_mask_and_coherent(dev, DMA_BIT_MASK(32));
	if (ret)
		return ret;

	ecc = devm_kzalloc(dev, sizeof(*ecc), GFP_KERNEL);
	if (!ecc) {
		dev_err(dev, "Can't allocate controller\n");
		return -ENOMEM;
	}

	ecc->dev = dev;
	ecc->id = pdev->id;
	ecc->legacy_mode = legacy_mode;
	/* When booting with DT the pdev->id is -1 */
	if (ecc->id < 0)
		ecc->id = 0;

	mem = platform_get_resource_byname(pdev, IORESOURCE_MEM, "edma3_cc");
	if (!mem) {
		dev_dbg(dev, "mem resource not found, using index 0\n");
		mem = platform_get_resource(pdev, IORESOURCE_MEM, 0);
		if (!mem) {
			dev_err(dev, "no mem resource?\n");
			return -ENODEV;
		}
	}
	ecc->base = devm_ioremap_resource(dev, mem);
	if (IS_ERR(ecc->base))
		return PTR_ERR(ecc->base);

	platform_set_drvdata(pdev, ecc);

	/* Get eDMA3 configuration from IP */
	ret = edma_setup_from_hw(dev, info, ecc);
	if (ret)
		return ret;

	/* Allocate memory based on the information we got from the IP */
	ecc->slave_chans = devm_kcalloc(dev, ecc->num_channels,
					sizeof(*ecc->slave_chans), GFP_KERNEL);
	if (!ecc->slave_chans)
		return -ENOMEM;

	ecc->slot_inuse = devm_kcalloc(dev, BITS_TO_LONGS(ecc->num_slots),
				       sizeof(unsigned long), GFP_KERNEL);
	if (!ecc->slot_inuse)
		return -ENOMEM;

	ecc->default_queue = info->default_queue;

	for (i = 0; i < ecc->num_slots; i++)
		edma_write_slot(ecc, i, &dummy_paramset);

	if (info->rsv) {
		/* Set the reserved slots in inuse list */
		rsv_slots = info->rsv->rsv_slots;
		if (rsv_slots) {
			for (i = 0; rsv_slots[i][0] != -1; i++) {
				off = rsv_slots[i][0];
				ln = rsv_slots[i][1];
				set_bits(off, ln, ecc->slot_inuse);
			}
		}
	}

	/* Clear the xbar mapped channels in unused list */
	xbar_chans = info->xbar_chans;
	if (xbar_chans) {
		for (i = 0; xbar_chans[i][1] != -1; i++) {
			off = xbar_chans[i][1];
		}
	}

	irq = platform_get_irq_byname(pdev, "edma3_ccint");
	if (irq < 0 && node)
		irq = irq_of_parse_and_map(node, 0);

	if (irq >= 0) {
		irq_name = devm_kasprintf(dev, GFP_KERNEL, "%s_ccint",
					  dev_name(dev));
		ret = devm_request_irq(dev, irq, dma_irq_handler, 0, irq_name,
				       ecc);
		if (ret) {
			dev_err(dev, "CCINT (%d) failed --> %d\n", irq, ret);
			return ret;
		}
	}

	irq = platform_get_irq_byname(pdev, "edma3_ccerrint");
	if (irq < 0 && node)
		irq = irq_of_parse_and_map(node, 2);

	if (irq >= 0) {
		irq_name = devm_kasprintf(dev, GFP_KERNEL, "%s_ccerrint",
					  dev_name(dev));
		ret = devm_request_irq(dev, irq, dma_ccerr_handler, 0, irq_name,
				       ecc);
		if (ret) {
			dev_err(dev, "CCERRINT (%d) failed --> %d\n", irq, ret);
			return ret;
		}
	}

	ecc->dummy_slot = edma_alloc_slot(ecc, EDMA_SLOT_ANY);
	if (ecc->dummy_slot < 0) {
		dev_err(dev, "Can't allocate PaRAM dummy slot\n");
		return ecc->dummy_slot;
	}

<<<<<<< HEAD
	dma_cap_zero(ecc->dma_slave.cap_mask);
	dma_cap_set(DMA_SLAVE, ecc->dma_slave.cap_mask);
	dma_cap_set(DMA_CYCLIC, ecc->dma_slave.cap_mask);
	if (!of_machine_is_compatible("ti,dra7"))
		dma_cap_set(DMA_MEMCPY, ecc->dma_slave.cap_mask);
=======
	queue_priority_mapping = info->queue_priority_mapping;

	if (!ecc->legacy_mode) {
		int lowest_priority = 0;
		struct of_phandle_args tc_args;

		ecc->tc_list = devm_kcalloc(dev, ecc->num_tc,
					    sizeof(*ecc->tc_list), GFP_KERNEL);
		if (!ecc->tc_list)
			return -ENOMEM;

		for (i = 0;; i++) {
			ret = of_parse_phandle_with_fixed_args(node, "ti,tptcs",
							       1, i, &tc_args);
			if (ret || i == ecc->num_tc)
				break;

			ecc->tc_list[i].node = tc_args.np;
			ecc->tc_list[i].id = i;
			queue_priority_mapping[i][1] = tc_args.args[0];
			if (queue_priority_mapping[i][1] > lowest_priority) {
				lowest_priority = queue_priority_mapping[i][1];
				info->default_queue = i;
			}
		}
	}
>>>>>>> db0b54cd

	/* Event queue priority mapping */
	for (i = 0; queue_priority_mapping[i][0] != -1; i++)
		edma_assign_priority_to_queue(ecc, queue_priority_mapping[i][0],
					      queue_priority_mapping[i][1]);

	for (i = 0; i < ecc->num_region; i++) {
		edma_write_array2(ecc, EDMA_DRAE, i, 0, 0x0);
		edma_write_array2(ecc, EDMA_DRAE, i, 1, 0x0);
		edma_write_array(ecc, EDMA_QRAE, i, 0x0);
	}
	ecc->info = info;

	/* Init the dma device and channels */
	edma_dma_init(ecc, legacy_mode);

	for (i = 0; i < ecc->num_channels; i++) {
		/* Assign all channels to the default queue */
		edma_assign_channel_eventq(&ecc->slave_chans[i],
					   info->default_queue);
		/* Set entry slot to the dummy slot */
		edma_set_chmap(&ecc->slave_chans[i], ecc->dummy_slot);
	}

	ecc->dma_slave.filter.map = info->slave_map;
	ecc->dma_slave.filter.mapcnt = info->slavecnt;
	ecc->dma_slave.filter.fn = edma_filter_fn;

	ret = dma_async_device_register(&ecc->dma_slave);
	if (ret) {
		dev_err(dev, "slave ddev registration failed (%d)\n", ret);
		goto err_reg1;
	}

	if (ecc->dma_memcpy) {
		ret = dma_async_device_register(ecc->dma_memcpy);
		if (ret) {
			dev_err(dev, "memcpy ddev registration failed (%d)\n",
				ret);
			dma_async_device_unregister(&ecc->dma_slave);
			goto err_reg1;
		}
	}

	if (node)
		of_dma_controller_register(node, of_edma_xlate, ecc);

	dev_info(dev, "TI EDMA DMA engine driver\n");

	return 0;

err_reg1:
	edma_free_slot(ecc, ecc->dummy_slot);
	return ret;
}

static int edma_remove(struct platform_device *pdev)
{
	struct device *dev = &pdev->dev;
	struct edma_cc *ecc = dev_get_drvdata(dev);

	if (dev->of_node)
		of_dma_controller_free(dev->of_node);
	dma_async_device_unregister(&ecc->dma_slave);
	if (ecc->dma_memcpy)
		dma_async_device_unregister(ecc->dma_memcpy);
	edma_free_slot(ecc, ecc->dummy_slot);

	return 0;
}

#ifdef CONFIG_PM_SLEEP
static int edma_pm_suspend(struct device *dev)
{
	struct edma_cc *ecc = dev_get_drvdata(dev);
	struct edma_chan *echan = ecc->slave_chans;
	int i;

	for (i = 0; i < ecc->num_channels; i++) {
		if (echan[i].alloced)
			edma_setup_interrupt(&echan[i], false);
	}

	return 0;
}

static int edma_pm_resume(struct device *dev)
{
	struct edma_cc *ecc = dev_get_drvdata(dev);
	struct edma_chan *echan = ecc->slave_chans;
	int i;
	s8 (*queue_priority_mapping)[2];

	queue_priority_mapping = ecc->info->queue_priority_mapping;

	/* Event queue priority mapping */
	for (i = 0; queue_priority_mapping[i][0] != -1; i++)
		edma_assign_priority_to_queue(ecc, queue_priority_mapping[i][0],
					      queue_priority_mapping[i][1]);

	for (i = 0; i < ecc->num_channels; i++) {
		if (echan[i].alloced) {
			/* ensure access through shadow region 0 */
			edma_or_array2(ecc, EDMA_DRAE, 0, i >> 5,
				       BIT(i & 0x1f));

			edma_setup_interrupt(&echan[i], true);

			/* Set up channel -> slot mapping for the entry slot */
			edma_set_chmap(&echan[i], echan[i].slot[0]);
		}
	}

	return 0;
}
#endif

static const struct dev_pm_ops edma_pm_ops = {
	SET_LATE_SYSTEM_SLEEP_PM_OPS(edma_pm_suspend, edma_pm_resume)
};

static struct platform_driver edma_driver = {
	.probe		= edma_probe,
	.remove		= edma_remove,
	.driver = {
		.name	= "edma",
		.pm	= &edma_pm_ops,
		.of_match_table = edma_of_ids,
	},
};

static int edma_tptc_probe(struct platform_device *pdev)
{
	pm_runtime_enable(&pdev->dev);
	return pm_runtime_get_sync(&pdev->dev);
}

static struct platform_driver edma_tptc_driver = {
	.probe		= edma_tptc_probe,
	.driver = {
		.name	= "edma3-tptc",
		.of_match_table = edma_tptc_of_ids,
	},
};

bool edma_filter_fn(struct dma_chan *chan, void *param)
{
	bool match = false;

	if (chan->device->dev->driver == &edma_driver.driver) {
		struct edma_chan *echan = to_edma_chan(chan);
		unsigned ch_req = *(unsigned *)param;
		if (ch_req == echan->ch_num) {
			/* The channel is going to be used as HW synchronized */
			echan->hw_triggered = true;
			match = true;
		}
	}
	return match;
}
EXPORT_SYMBOL(edma_filter_fn);

static int edma_init(void)
{
	int ret;

	ret = platform_driver_register(&edma_tptc_driver);
	if (ret)
		return ret;

	return platform_driver_register(&edma_driver);
}
subsys_initcall(edma_init);

static void __exit edma_exit(void)
{
	platform_driver_unregister(&edma_driver);
	platform_driver_unregister(&edma_tptc_driver);
}
module_exit(edma_exit);

MODULE_AUTHOR("Matt Porter <matt.porter@linaro.org>");
MODULE_DESCRIPTION("TI EDMA DMA engine driver");
MODULE_LICENSE("GPL v2");<|MERGE_RESOLUTION|>--- conflicted
+++ resolved
@@ -24,8 +24,6 @@
 #include <linux/platform_device.h>
 #include <linux/slab.h>
 #include <linux/spinlock.h>
-#include <linux/ratelimit.h>
-#include <linux/printk.h>
 #include <linux/of.h>
 #include <linux/of_dma.h>
 #include <linux/of_irq.h>
@@ -907,11 +905,7 @@
 {
 	struct edma_chan *echan = to_edma_chan(chan);
 
-<<<<<<< HEAD
-	edma_resume(echan->ch_num);
-=======
 	edma_resume(echan);
->>>>>>> db0b54cd
 	return 0;
 }
 
@@ -927,15 +921,9 @@
  * @direction: Direction of the transfer
  */
 static int edma_config_pset(struct dma_chan *chan, struct edma_pset *epset,
-<<<<<<< HEAD
-	dma_addr_t src_addr, dma_addr_t dst_addr, u32 burst,
-	unsigned int acnt, unsigned int dma_length,
-	enum dma_transfer_direction direction)
-=======
 			    dma_addr_t src_addr, dma_addr_t dst_addr, u32 burst,
 			    unsigned int acnt, unsigned int dma_length,
 			    enum dma_transfer_direction direction)
->>>>>>> db0b54cd
 {
 	struct edma_chan *echan = to_edma_chan(chan);
 	struct device *dev = chan->device->dev;
@@ -1156,12 +1144,8 @@
 	if (len < SZ_64K) {
 		/*
 		 * Transfer size less than 64K can be handled with one paRAM
-<<<<<<< HEAD
-		 * slot. ACNT = length
-=======
 		 * slot and with one burst.
 		 * ACNT = length
->>>>>>> db0b54cd
 		 */
 		width = len;
 		pset_len = len;
@@ -1170,10 +1154,6 @@
 		/*
 		 * Transfer size bigger than 64K will be handled with maximum of
 		 * two paRAM slots.
-<<<<<<< HEAD
-		 * slot1: ACNT = 32767, length1: (length / 32767)
-		 * slot2: the remaining amount of data.
-=======
 		 * slot1: (full_length / 32767) times 32767 bytes bursts.
 		 *	  ACNT = 32767, length1: (full_length / 32767) * 32767
 		 * slot2: the remaining amount of data after slot1.
@@ -1181,7 +1161,6 @@
 		 *
 		 * When the full_length is multibple of 32767 one slot can be
 		 * used to complete the transfer.
->>>>>>> db0b54cd
 		 */
 		width = SZ_32K - 1;
 		pset_len = rounddown(len, width);
@@ -1220,35 +1199,6 @@
 	} else {
 		/* Enable transfer complete chaining for the first slot */
 		edesc->pset[0].param.opt |= TCCHEN;
-<<<<<<< HEAD
-
-		if (echan->slot[1] < 0) {
-			echan->slot[1] =
-				edma_alloc_slot(EDMA_CTLR(echan->ch_num),
-						EDMA_SLOT_ANY);
-			if (echan->slot[1] < 0) {
-				kfree(edesc);
-				dev_err(dev, "%s: Failed to allocate slot\n",
-					__func__);
-				return NULL;
-			}
-		}
-		dest += pset_len;
-		src += pset_len;
-		pset_len = width = len % (SZ_32K - 1);
-
-		ret = edma_config_pset(chan, &edesc->pset[1], src, dest, 1,
-				       width, pset_len, DMA_MEM_TO_MEM);
-		if (ret < 0) {
-			kfree(edesc);
-			return NULL;
-		}
-
-		edesc->pset[1].param.opt |= ITCCHEN;
-		edesc->pset[1].param.opt |= TCINTEN;
-	}
-=======
->>>>>>> db0b54cd
 
 		if (echan->slot[1] < 0) {
 			echan->slot[1] = edma_alloc_slot(echan->ecc,
@@ -1740,16 +1690,6 @@
 }
 
 /*
-<<<<<<< HEAD
- * This limit exists to avoid a possible infinite loop when waiting
- * for confirmation that a particular transfer is completed. However,
- * large bursts to/from slow devices might actually require many
- * loops (in which case busy waiting is bad anyway). On an AM335x
- * transferring 48 bytes from the UART RX-FIFO, as many as 55 loops
- * have been seen.
- */
-#define EDMA_MAX_TR_WAIT_LOOPS 10000
-=======
  * This limit exists to avoid a possible infinite loop when waiting for proof
  * that a particular transfer is completed. This limit can be hit if there
  * are large bursts to/from slow devices or the CPU is never able to catch
@@ -1757,7 +1697,6 @@
  * RX-FIFO, as many as 55 loops have been seen.
  */
 #define EDMA_MAX_TR_WAIT_LOOPS 1000
->>>>>>> db0b54cd
 
 static u32 edma_residue(struct edma_desc *edesc)
 {
@@ -1765,35 +1704,18 @@
 	int loop_count = EDMA_MAX_TR_WAIT_LOOPS;
 	struct edma_chan *echan = edesc->echan;
 	struct edma_pset *pset = edesc->pset;
-	struct edma_chan *echan = edesc->echan;
 	dma_addr_t done, pos;
-	int loop_count = EDMA_MAX_TR_WAIT_LOOPS;
 	int i;
 
 	/*
 	 * We always read the dst/src position from the first RamPar
 	 * pset. That's the one which is active now.
 	 */
-<<<<<<< HEAD
-	pos = edma_get_position(echan->slot[0], dst);
-=======
 	pos = edma_get_position(echan->ecc, echan->slot[0], dst);
->>>>>>> db0b54cd
 
 	/*
 	 * "pos" may represent a transfer request that is still being
 	 * processed by the EDMACC or EDMATC. We will busy wait until
-<<<<<<< HEAD
-	 * one of the situations occurs:
-	 *   1. no transfer requests are active
-	 *   2. a different transfer request is being processed
-	 *   3. we hit the loop limit
-	 */
-	while (edma_is_active(echan->slot[0])) {
-		/* check if a different transfer request is active */
-		if (edma_get_position(echan->slot[0], dst) != pos)
-			break;
-=======
 	 * any one of the situations occurs:
 	 *   1. the DMA hardware is idle
 	 *   2. a new transfer request is setup
@@ -1805,7 +1727,6 @@
 				      echan->slot[0], dst) != pos) {
 			break;
 		}
->>>>>>> db0b54cd
 
 		if (!--loop_count) {
 			dev_dbg_ratelimited(echan->vchan.chan.device->dev,
@@ -1981,20 +1902,6 @@
 static int edma_setup_from_hw(struct device *dev, struct edma_soc_info *pdata,
 			      struct edma_cc *ecc)
 {
-<<<<<<< HEAD
-	dma->device_prep_slave_sg = edma_prep_slave_sg;
-	dma->device_prep_dma_cyclic = edma_prep_dma_cyclic;
-	if (!of_machine_is_compatible("ti,dra7"))
-		dma->device_prep_dma_memcpy = edma_prep_dma_memcpy;
-	dma->device_alloc_chan_resources = edma_alloc_chan_resources;
-	dma->device_free_chan_resources = edma_free_chan_resources;
-	dma->device_issue_pending = edma_issue_pending;
-	dma->device_tx_status = edma_tx_status;
-	dma->device_config = edma_slave_config;
-	dma->device_pause = edma_dma_pause;
-	dma->device_resume = edma_dma_resume;
-	dma->device_terminate_all = edma_terminate_all;
-=======
 	int i;
 	u32 value, cccfg;
 	s8 (*queue_priority_map)[2];
@@ -2007,7 +1914,6 @@
 
 	value = GET_NUM_DMACH(cccfg);
 	ecc->num_channels = BIT(value + 1);
->>>>>>> db0b54cd
 
 	value = GET_NUM_QDMACH(cccfg);
 	ecc->num_qchannels = value * 2;
@@ -2032,9 +1938,6 @@
 	if (pdata->queue_priority_mapping)
 		return 0;
 
-<<<<<<< HEAD
-	INIT_LIST_HEAD(&dma->channels);
-=======
 	/*
 	 * Configure TC/queue priority as follows:
 	 * Q0 - priority 0
@@ -2256,7 +2159,6 @@
 				      struct of_dma *ofdma)
 {
 	return NULL;
->>>>>>> db0b54cd
 }
 #endif
 
@@ -2409,13 +2311,6 @@
 		return ecc->dummy_slot;
 	}
 
-<<<<<<< HEAD
-	dma_cap_zero(ecc->dma_slave.cap_mask);
-	dma_cap_set(DMA_SLAVE, ecc->dma_slave.cap_mask);
-	dma_cap_set(DMA_CYCLIC, ecc->dma_slave.cap_mask);
-	if (!of_machine_is_compatible("ti,dra7"))
-		dma_cap_set(DMA_MEMCPY, ecc->dma_slave.cap_mask);
-=======
 	queue_priority_mapping = info->queue_priority_mapping;
 
 	if (!ecc->legacy_mode) {
@@ -2442,7 +2337,6 @@
 			}
 		}
 	}
->>>>>>> db0b54cd
 
 	/* Event queue priority mapping */
 	for (i = 0; queue_priority_mapping[i][0] != -1; i++)
