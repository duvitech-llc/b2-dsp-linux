--- conflicted
+++ resolved
@@ -270,10 +270,7 @@
 		/* Make sure all operations have completed */
 		dmaengine_synchronize(chan);
 		chan->device->device_free_chan_resources(chan);
-<<<<<<< HEAD
-=======
-	}
->>>>>>> db0b54cd
+	}
 
 	/* If the channel is used via a DMA request router, free the mapping */
 	if (chan->router && chan->router->route_free) {
@@ -631,23 +628,7 @@
 	/* lock against __dma_request_channel */
 	mutex_lock(&dma_list_mutex);
 
-<<<<<<< HEAD
-	chan = private_candidate(&mask, device, NULL, NULL);
-	if (chan) {
-		dma_cap_set(DMA_PRIVATE, device->cap_mask);
-		device->privatecnt++;
-		err = dma_chan_get(chan);
-		if (err) {
-			pr_debug("%s: failed to get %s: (%d)\n",
-				__func__, dma_chan_name(chan), err);
-			chan = NULL;
-			if (--device->privatecnt == 0)
-				dma_cap_clear(DMA_PRIVATE, device->cap_mask);
-		}
-	}
-=======
 	chan = find_candidate(device, &mask, NULL, NULL);
->>>>>>> db0b54cd
 
 	mutex_unlock(&dma_list_mutex);
 
