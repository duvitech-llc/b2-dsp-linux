--- conflicted
+++ resolved
@@ -50,9 +50,6 @@
 #define	TMP102_TLOW_REG			0x02
 #define	TMP102_THIGH_REG		0x03
 
-/* TMP102 range is -55 to 150C -> we use -128 as a default invalid value */
-#define TMP102_NOTREADY			-129000
-
 struct tmp102 {
 	struct i2c_client *client;
 	struct device *hwmon_dev;
@@ -108,11 +105,7 @@
 	struct tmp102 *tmp102 = tmp102_update_device(dev);
 
 	/* Is it too early even to return a conversion? */
-<<<<<<< HEAD
-	if (tmp102->temp[0] == TMP102_NOTREADY) {
-=======
 	if (tmp102->first_time) {
->>>>>>> db0b54cd
 		dev_dbg(dev, "%s: Conversion not ready yet..\n", __func__);
 		return -EAGAIN;
 	}
@@ -130,11 +123,7 @@
 	struct tmp102 *tmp102 = tmp102_update_device(dev);
 
 	/* Is it too early even to return a read? */
-<<<<<<< HEAD
-	if (tmp102->temp[sda->index] == TMP102_NOTREADY)
-=======
 	if (tmp102->first_time)
->>>>>>> db0b54cd
 		return -EAGAIN;
 
 	return sprintf(buf, "%d\n", tmp102->temp[sda->index]);
@@ -232,13 +221,7 @@
 	}
 	tmp102->last_update = jiffies;
 	/* Mark that we are not ready with data until conversion is complete */
-<<<<<<< HEAD
-	tmp102->temp[0] = TMP102_NOTREADY;
-	tmp102->temp[1] = TMP102_NOTREADY;
-	tmp102->temp[2] = TMP102_NOTREADY;
-=======
 	tmp102->first_time = true;
->>>>>>> db0b54cd
 	mutex_init(&tmp102->lock);
 
 	hwmon_dev = hwmon_device_register_with_groups(dev, client->name,
