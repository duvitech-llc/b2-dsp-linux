--- conflicted
+++ resolved
@@ -47,11 +47,7 @@
 	unsigned tx_de_emphasis_quirk:1;
 	unsigned tx_de_emphasis:2;
 
-<<<<<<< HEAD
-	const char *extcon;	/* extcon name for USB cable events ID/VBUS */
-=======
 	u32 fladj_value;
 
 	const char *hsphy_interface;
->>>>>>> db0b54cd
 };