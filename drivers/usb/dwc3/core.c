/**
 * core.c - DesignWare USB3 DRD Controller Core file
 *
 * Copyright (C) 2010-2011 Texas Instruments Incorporated - http://www.ti.com
 *
 * Authors: Felipe Balbi <balbi@ti.com>,
 *	    Sebastian Andrzej Siewior <bigeasy@linutronix.de>
 *
 * This program is free software: you can redistribute it and/or modify
 * it under the terms of the GNU General Public License version 2  of
 * the License as published by the Free Software Foundation.
 *
 * This program is distributed in the hope that it will be useful,
 * but WITHOUT ANY WARRANTY; without even the implied warranty of
 * MERCHANTABILITY or FITNESS FOR A PARTICULAR PURPOSE.  See the
 * GNU General Public License for more details.
 *
 * You should have received a copy of the GNU General Public License
 * along with this program.  If not, see <http://www.gnu.org/licenses/>.
 */

#include <linux/version.h>
#include <linux/module.h>
#include <linux/kernel.h>
#include <linux/slab.h>
#include <linux/spinlock.h>
#include <linux/platform_device.h>
#include <linux/pm_runtime.h>
#include <linux/interrupt.h>
#include <linux/ioport.h>
#include <linux/io.h>
#include <linux/list.h>
#include <linux/delay.h>
#include <linux/dma-mapping.h>
#include <linux/of.h>
#include <linux/acpi.h>
#include <linux/pinctrl/consumer.h>

#include <linux/usb/ch9.h>
#include <linux/usb/gadget.h>
#include <linux/usb/of.h>
#include <linux/usb/otg.h>

#include "platform_data.h"
#include "core.h"
#include "gadget.h"
#include "io.h"

#include "debug.h"

/* -------------------------------------------------------------------------- */

void dwc3_set_mode(struct dwc3 *dwc, u32 mode)
{
	u32 reg;

	reg = dwc3_readl(dwc->regs, DWC3_GCTL);
	reg &= ~(DWC3_GCTL_PRTCAPDIR(DWC3_GCTL_PRTCAP_OTG));
	reg |= DWC3_GCTL_PRTCAPDIR(mode);
	dwc->current_mode = mode;
	dwc3_writel(dwc->regs, DWC3_GCTL, reg);
}

/**
 * dwc3_core_soft_reset - Issues core soft reset and PHY reset
 * @dwc: pointer to our context structure
 */
static int dwc3_core_soft_reset(struct dwc3 *dwc)
{
	u32		reg;
	int		ret;

	/* Before Resetting PHY, put Core in Reset */
	reg = dwc3_readl(dwc->regs, DWC3_GCTL);
	reg |= DWC3_GCTL_CORESOFTRESET;
	dwc3_writel(dwc->regs, DWC3_GCTL, reg);

	/* Assert USB3 PHY reset */
	reg = dwc3_readl(dwc->regs, DWC3_GUSB3PIPECTL(0));
	reg |= DWC3_GUSB3PIPECTL_PHYSOFTRST;
	dwc3_writel(dwc->regs, DWC3_GUSB3PIPECTL(0), reg);

	/* Assert USB2 PHY reset */
	reg = dwc3_readl(dwc->regs, DWC3_GUSB2PHYCFG(0));
	reg |= DWC3_GUSB2PHYCFG_PHYSOFTRST;
	dwc3_writel(dwc->regs, DWC3_GUSB2PHYCFG(0), reg);

	usb_phy_init(dwc->usb2_phy);
	usb_phy_init(dwc->usb3_phy);
	ret = phy_init(dwc->usb2_generic_phy);
	if (ret < 0)
		return ret;

	ret = phy_init(dwc->usb3_generic_phy);
	if (ret < 0) {
		phy_exit(dwc->usb2_generic_phy);
		return ret;
	}
	mdelay(100);

	/* Clear USB3 PHY reset */
	reg = dwc3_readl(dwc->regs, DWC3_GUSB3PIPECTL(0));
	reg &= ~DWC3_GUSB3PIPECTL_PHYSOFTRST;
	dwc3_writel(dwc->regs, DWC3_GUSB3PIPECTL(0), reg);

	/* Clear USB2 PHY reset */
	reg = dwc3_readl(dwc->regs, DWC3_GUSB2PHYCFG(0));
	reg &= ~DWC3_GUSB2PHYCFG_PHYSOFTRST;
	dwc3_writel(dwc->regs, DWC3_GUSB2PHYCFG(0), reg);

	mdelay(100);

	/* After PHYs are stable we can take Core out of reset state */
	reg = dwc3_readl(dwc->regs, DWC3_GCTL);
	reg &= ~DWC3_GCTL_CORESOFTRESET;
	dwc3_writel(dwc->regs, DWC3_GCTL, reg);

	return 0;
}

/**
<<<<<<< HEAD
 * dwc3_device_soft_reset - Soft reset DWC3 device controller
 * @dwc: Pointer to our controller context structure
 *
 * Returns 0 on success otherwise negative errno.
 */
static int dwc3_device_soft_reset(struct dwc3 *dwc)
{
	u32 reg;
	unsigned long timeout;

	timeout = jiffies + msecs_to_jiffies(500);
	reg = dwc3_readl(dwc->regs, DWC3_DCTL);
	reg |= DWC3_DCTL_CSFTRST;
	dwc3_writel(dwc->regs, DWC3_DCTL, reg);
=======
 * dwc3_soft_reset - Issue soft reset
 * @dwc: Pointer to our controller context structure
 */
static int dwc3_soft_reset(struct dwc3 *dwc)
{
	unsigned long timeout;
	u32 reg;

	timeout = jiffies + msecs_to_jiffies(500);
	dwc3_writel(dwc->regs, DWC3_DCTL, DWC3_DCTL_CSFTRST);
>>>>>>> db0b54cd
	do {
		reg = dwc3_readl(dwc->regs, DWC3_DCTL);
		if (!(reg & DWC3_DCTL_CSFTRST))
			break;

		if (time_after(jiffies, timeout)) {
			dev_err(dwc->dev, "Reset Timed Out\n");
			return -ETIMEDOUT;
		}

		cpu_relax();
	} while (true);

	return 0;
<<<<<<< HEAD
};
=======
}

/*
 * dwc3_frame_length_adjustment - Adjusts frame length if required
 * @dwc3: Pointer to our controller context structure
 * @fladj: Value of GFLADJ_30MHZ to adjust frame length
 */
static void dwc3_frame_length_adjustment(struct dwc3 *dwc, u32 fladj)
{
	u32 reg;
	u32 dft;

	if (dwc->revision < DWC3_REVISION_250A)
		return;

	if (fladj == 0)
		return;

	reg = dwc3_readl(dwc->regs, DWC3_GFLADJ);
	dft = reg & DWC3_GFLADJ_30MHZ_MASK;
	if (!dev_WARN_ONCE(dwc->dev, dft == fladj,
	    "request value same as default, ignoring\n")) {
		reg &= ~DWC3_GFLADJ_30MHZ_MASK;
		reg |= DWC3_GFLADJ_30MHZ_SDBND_SEL | fladj;
		dwc3_writel(dwc->regs, DWC3_GFLADJ, reg);
	}
}
>>>>>>> db0b54cd

/**
 * dwc3_free_one_event_buffer - Frees one event buffer
 * @dwc: Pointer to our controller context structure
 * @evt: Pointer to event buffer to be freed
 */
static void dwc3_free_one_event_buffer(struct dwc3 *dwc,
		struct dwc3_event_buffer *evt)
{
	dma_free_coherent(dwc->dev, evt->length, evt->buf, evt->dma);
}

/**
 * dwc3_alloc_one_event_buffer - Allocates one event buffer structure
 * @dwc: Pointer to our controller context structure
 * @length: size of the event buffer
 *
 * Returns a pointer to the allocated event buffer structure on success
 * otherwise ERR_PTR(errno).
 */
static struct dwc3_event_buffer *dwc3_alloc_one_event_buffer(struct dwc3 *dwc,
		unsigned length)
{
	struct dwc3_event_buffer	*evt;

	evt = devm_kzalloc(dwc->dev, sizeof(*evt), GFP_KERNEL);
	if (!evt)
		return ERR_PTR(-ENOMEM);

	evt->dwc	= dwc;
	evt->length	= length;
	evt->buf	= dma_alloc_coherent(dwc->dev, length,
			&evt->dma, GFP_KERNEL);
	if (!evt->buf)
		return ERR_PTR(-ENOMEM);

	return evt;
}

/**
 * dwc3_free_event_buffers - frees all allocated event buffers
 * @dwc: Pointer to our controller context structure
 */
static void dwc3_free_event_buffers(struct dwc3 *dwc)
{
	struct dwc3_event_buffer	*evt;
	int i;

	for (i = 0; i < dwc->num_event_buffers; i++) {
		evt = dwc->ev_buffs[i];
		if (evt)
			dwc3_free_one_event_buffer(dwc, evt);
	}
}

/**
 * dwc3_alloc_event_buffers - Allocates @num event buffers of size @length
 * @dwc: pointer to our controller context structure
 * @length: size of event buffer
 *
 * Returns 0 on success otherwise negative errno. In the error case, dwc
 * may contain some buffers allocated but not all which were requested.
 */
static int dwc3_alloc_event_buffers(struct dwc3 *dwc, unsigned length)
{
	int			num;
	int			i;

	num = DWC3_NUM_INT(dwc->hwparams.hwparams1);
	dwc->num_event_buffers = num;

	dwc->ev_buffs = devm_kzalloc(dwc->dev, sizeof(*dwc->ev_buffs) * num,
			GFP_KERNEL);
	if (!dwc->ev_buffs)
		return -ENOMEM;

	for (i = 0; i < num; i++) {
		struct dwc3_event_buffer	*evt;

		evt = dwc3_alloc_one_event_buffer(dwc, length);
		if (IS_ERR(evt)) {
			dev_err(dwc->dev, "can't allocate event buffer\n");
			return PTR_ERR(evt);
		}
		dwc->ev_buffs[i] = evt;
	}

	return 0;
}

/**
 * dwc3_event_buffers_setup - setup our allocated event buffers
 * @dwc: pointer to our controller context structure
 *
 * Returns 0 on success otherwise negative errno.
 */
static int dwc3_event_buffers_setup(struct dwc3 *dwc)
{
	struct dwc3_event_buffer	*evt;
	int				n;

	for (n = 0; n < dwc->num_event_buffers; n++) {
		evt = dwc->ev_buffs[n];
		dev_dbg(dwc->dev, "Event buf %p dma %08llx length %d\n",
				evt->buf, (unsigned long long) evt->dma,
				evt->length);

		evt->lpos = 0;

		dwc3_writel(dwc->regs, DWC3_GEVNTADRLO(n),
				lower_32_bits(evt->dma));
		dwc3_writel(dwc->regs, DWC3_GEVNTADRHI(n),
				upper_32_bits(evt->dma));
		dwc3_writel(dwc->regs, DWC3_GEVNTSIZ(n),
				DWC3_GEVNTSIZ_SIZE(evt->length));
		dwc3_writel(dwc->regs, DWC3_GEVNTCOUNT(n), 0);
	}

	return 0;
}

static void dwc3_event_buffers_cleanup(struct dwc3 *dwc)
{
	struct dwc3_event_buffer	*evt;
	int				n;

	for (n = 0; n < dwc->num_event_buffers; n++) {
		evt = dwc->ev_buffs[n];

		evt->lpos = 0;

		dwc3_writel(dwc->regs, DWC3_GEVNTADRLO(n), 0);
		dwc3_writel(dwc->regs, DWC3_GEVNTADRHI(n), 0);
		dwc3_writel(dwc->regs, DWC3_GEVNTSIZ(n), DWC3_GEVNTSIZ_INTMASK
				| DWC3_GEVNTSIZ_SIZE(0));
		dwc3_writel(dwc->regs, DWC3_GEVNTCOUNT(n), 0);
	}
}

static int dwc3_alloc_scratch_buffers(struct dwc3 *dwc)
{
	if (!dwc->has_hibernation)
		return 0;

	if (!dwc->nr_scratch)
		return 0;

	dwc->scratchbuf = kmalloc_array(dwc->nr_scratch,
			DWC3_SCRATCHBUF_SIZE, GFP_KERNEL);
	if (!dwc->scratchbuf)
		return -ENOMEM;

	return 0;
}

static int dwc3_setup_scratch_buffers(struct dwc3 *dwc)
{
	dma_addr_t scratch_addr;
	u32 param;
	int ret;

	if (!dwc->has_hibernation)
		return 0;

	if (!dwc->nr_scratch)
		return 0;

	 /* should never fall here */
	if (!WARN_ON(dwc->scratchbuf))
		return 0;

	scratch_addr = dma_map_single(dwc->dev, dwc->scratchbuf,
			dwc->nr_scratch * DWC3_SCRATCHBUF_SIZE,
			DMA_BIDIRECTIONAL);
	if (dma_mapping_error(dwc->dev, scratch_addr)) {
		dev_err(dwc->dev, "failed to map scratch buffer\n");
		ret = -EFAULT;
		goto err0;
	}

	dwc->scratch_addr = scratch_addr;

	param = lower_32_bits(scratch_addr);

	ret = dwc3_send_gadget_generic_command(dwc,
			DWC3_DGCMD_SET_SCRATCHPAD_ADDR_LO, param);
	if (ret < 0)
		goto err1;

	param = upper_32_bits(scratch_addr);

	ret = dwc3_send_gadget_generic_command(dwc,
			DWC3_DGCMD_SET_SCRATCHPAD_ADDR_HI, param);
	if (ret < 0)
		goto err1;

	return 0;

err1:
	dma_unmap_single(dwc->dev, dwc->scratch_addr, dwc->nr_scratch *
			DWC3_SCRATCHBUF_SIZE, DMA_BIDIRECTIONAL);

err0:
	return ret;
}

static void dwc3_free_scratch_buffers(struct dwc3 *dwc)
{
	if (!dwc->has_hibernation)
		return;

	if (!dwc->nr_scratch)
		return;

	 /* should never fall here */
	if (!WARN_ON(dwc->scratchbuf))
		return;

	dma_unmap_single(dwc->dev, dwc->scratch_addr, dwc->nr_scratch *
			DWC3_SCRATCHBUF_SIZE, DMA_BIDIRECTIONAL);
	kfree(dwc->scratchbuf);
}

static void dwc3_core_num_eps(struct dwc3 *dwc)
{
	struct dwc3_hwparams	*parms = &dwc->hwparams;

	dwc->num_in_eps = DWC3_NUM_IN_EPS(parms);
	dwc->num_out_eps = DWC3_NUM_EPS(parms) - dwc->num_in_eps;

	dwc3_trace(trace_dwc3_core, "found %d IN and %d OUT endpoints",
			dwc->num_in_eps, dwc->num_out_eps);
}

static void dwc3_cache_hwparams(struct dwc3 *dwc)
{
	struct dwc3_hwparams	*parms = &dwc->hwparams;

	parms->hwparams0 = dwc3_readl(dwc->regs, DWC3_GHWPARAMS0);
	parms->hwparams1 = dwc3_readl(dwc->regs, DWC3_GHWPARAMS1);
	parms->hwparams2 = dwc3_readl(dwc->regs, DWC3_GHWPARAMS2);
	parms->hwparams3 = dwc3_readl(dwc->regs, DWC3_GHWPARAMS3);
	parms->hwparams4 = dwc3_readl(dwc->regs, DWC3_GHWPARAMS4);
	parms->hwparams5 = dwc3_readl(dwc->regs, DWC3_GHWPARAMS5);
	parms->hwparams6 = dwc3_readl(dwc->regs, DWC3_GHWPARAMS6);
	parms->hwparams7 = dwc3_readl(dwc->regs, DWC3_GHWPARAMS7);
	parms->hwparams8 = dwc3_readl(dwc->regs, DWC3_GHWPARAMS8);
}

/**
 * dwc3_phy_setup - Configure USB PHY Interface of DWC3 Core
 * @dwc: Pointer to our controller context structure
 *
 * Returns 0 on success. The USB PHY interfaces are configured but not
 * initialized. The PHY interfaces and the PHYs get initialized together with
 * the core in dwc3_core_init.
 */
static int dwc3_phy_setup(struct dwc3 *dwc)
{
	u32 reg;
	int ret;

	reg = dwc3_readl(dwc->regs, DWC3_GUSB3PIPECTL(0));

	/*
	 * Above 1.94a, it is recommended to set DWC3_GUSB3PIPECTL_SUSPHY
	 * to '0' during coreConsultant configuration. So default value
	 * will be '0' when the core is reset. Application needs to set it
	 * to '1' after the core initialization is completed.
	 */
	if (dwc->revision > DWC3_REVISION_194A)
		reg |= DWC3_GUSB3PIPECTL_SUSPHY;

	if (dwc->u2ss_inp3_quirk)
		reg |= DWC3_GUSB3PIPECTL_U2SSINP3OK;

	if (dwc->req_p1p2p3_quirk)
		reg |= DWC3_GUSB3PIPECTL_REQP1P2P3;

	if (dwc->del_p1p2p3_quirk)
		reg |= DWC3_GUSB3PIPECTL_DEP1P2P3_EN;

	if (dwc->del_phy_power_chg_quirk)
		reg |= DWC3_GUSB3PIPECTL_DEPOCHANGE;

	if (dwc->lfps_filter_quirk)
		reg |= DWC3_GUSB3PIPECTL_LFPSFILT;

	if (dwc->rx_detect_poll_quirk)
		reg |= DWC3_GUSB3PIPECTL_RX_DETOPOLL;

	if (dwc->tx_de_emphasis_quirk)
		reg |= DWC3_GUSB3PIPECTL_TX_DEEPH(dwc->tx_de_emphasis);

	if (dwc->dis_u3_susphy_quirk)
		reg &= ~DWC3_GUSB3PIPECTL_SUSPHY;

	dwc3_writel(dwc->regs, DWC3_GUSB3PIPECTL(0), reg);

	reg = dwc3_readl(dwc->regs, DWC3_GUSB2PHYCFG(0));

	/* Select the HS PHY interface */
	switch (DWC3_GHWPARAMS3_HSPHY_IFC(dwc->hwparams.hwparams3)) {
	case DWC3_GHWPARAMS3_HSPHY_IFC_UTMI_ULPI:
		if (dwc->hsphy_interface &&
				!strncmp(dwc->hsphy_interface, "utmi", 4)) {
			reg &= ~DWC3_GUSB2PHYCFG_ULPI_UTMI;
			break;
		} else if (dwc->hsphy_interface &&
				!strncmp(dwc->hsphy_interface, "ulpi", 4)) {
			reg |= DWC3_GUSB2PHYCFG_ULPI_UTMI;
			dwc3_writel(dwc->regs, DWC3_GUSB2PHYCFG(0), reg);
		} else {
			/* Relying on default value. */
			if (!(reg & DWC3_GUSB2PHYCFG_ULPI_UTMI))
				break;
		}
		/* FALLTHROUGH */
	case DWC3_GHWPARAMS3_HSPHY_IFC_ULPI:
		/* Making sure the interface and PHY are operational */
		ret = dwc3_soft_reset(dwc);
		if (ret)
			return ret;

		udelay(1);

		ret = dwc3_ulpi_init(dwc);
		if (ret)
			return ret;
		/* FALLTHROUGH */
	default:
		break;
	}

	/*
	 * Above 1.94a, it is recommended to set DWC3_GUSB2PHYCFG_SUSPHY to
	 * '0' during coreConsultant configuration. So default value will
	 * be '0' when the core is reset. Application needs to set it to
	 * '1' after the core initialization is completed.
	 */
	if (dwc->revision > DWC3_REVISION_194A)
		reg |= DWC3_GUSB2PHYCFG_SUSPHY;

	if (dwc->dis_u2_susphy_quirk)
		reg &= ~DWC3_GUSB2PHYCFG_SUSPHY;

	if (dwc->dis_enblslpm_quirk)
		reg &= ~DWC3_GUSB2PHYCFG_ENBLSLPM;

	dwc3_writel(dwc->regs, DWC3_GUSB2PHYCFG(0), reg);

	return 0;
}

/**
 * dwc3_get_gctl_quirks - Prepare GCTL register content with quirks
 * and workarounds.
 * @dwc: Pointer to our controller context structure
 *
 * Returns 32-bit content that must be written into GCTL by caller.
 */
static u32 dwc3_get_gctl_quirks(struct dwc3 *dwc)
{
<<<<<<< HEAD
	u32		reg;
	u32		hwparams4 = dwc->hwparams.hwparams4;
=======
	u32 reg;
	u32 hwparams4 = dwc->hwparams.hwparams4;
>>>>>>> db0b54cd

	reg = dwc3_readl(dwc->regs, DWC3_GCTL);
	reg &= ~DWC3_GCTL_SCALEDOWN_MASK;

	switch (DWC3_GHWPARAMS1_EN_PWROPT(dwc->hwparams.hwparams1)) {
	case DWC3_GHWPARAMS1_EN_PWROPT_CLK:
		/**
		 * WORKAROUND: DWC3 revisions between 2.10a and 2.50a have an
		 * issue which would cause xHCI compliance tests to fail.
		 *
		 * Because of that we cannot enable clock gating on such
		 * configurations.
		 *
		 * Refers to:
		 *
		 * STAR#9000588375: Clock Gating, SOF Issues when ref_clk-Based
		 * SOF/ITP Mode Used
		 */
		if ((dwc->dr_mode == USB_DR_MODE_HOST ||
				dwc->dr_mode == USB_DR_MODE_OTG) &&
				(dwc->revision >= DWC3_REVISION_210A &&
				dwc->revision <= DWC3_REVISION_250A))
			reg |= DWC3_GCTL_DSBLCLKGTNG | DWC3_GCTL_SOFITPSYNC;
		else
			reg &= ~DWC3_GCTL_DSBLCLKGTNG;
		break;
	case DWC3_GHWPARAMS1_EN_PWROPT_HIB:
		/* enable hibernation here */
		dwc->nr_scratch = DWC3_GHWPARAMS4_HIBER_SCRATCHBUFS(hwparams4);

		/*
		 * REVISIT Enabling this bit so that host-mode hibernation
		 * will work. Device-mode hibernation is not yet implemented.
		 */
		reg |= DWC3_GCTL_GBLHIBERNATIONEN;
		break;
	default:
		dev_dbg(dwc->dev, "No power optimization available\n");
	}

	/* check if current dwc3 is on simulation board */
	if (dwc->hwparams.hwparams6 & DWC3_GHWPARAMS6_EN_FPGA) {
		dev_dbg(dwc->dev, "it is on FPGA board\n");
		dwc->is_fpga = true;
	}

	WARN_ONCE(dwc->disable_scramble_quirk && !dwc->is_fpga,
			"disable_scramble cannot be used on non-FPGA builds\n");

	if (dwc->disable_scramble_quirk && dwc->is_fpga)
		reg |= DWC3_GCTL_DISSCRAMBLE;
	else
		reg &= ~DWC3_GCTL_DISSCRAMBLE;

	if (dwc->u2exit_lfps_quirk)
		reg |= DWC3_GCTL_U2EXIT_LFPS;

	/*
	 * WORKAROUND: DWC3 revisions <1.90a have a bug
	 * where the device can fail to connect at SuperSpeed
	 * and falls back to high-speed mode which causes
	 * the device to enter a Connect/Disconnect loop
	 */
	if (dwc->revision < DWC3_REVISION_190A)
		reg |= DWC3_GCTL_U2RSTECN;

	return reg;
}

/**
 * dwc3_core_init - Low-level initialization of DWC3 Core
 * @dwc: Pointer to our controller context structure
 *
 * Returns 0 on success otherwise negative errno.
 */
static int dwc3_core_init(struct dwc3 *dwc)
{
	u32			reg;
	int			ret;

	reg = dwc3_readl(dwc->regs, DWC3_GSNPSID);
	/* This should read as U3 followed by revision number */
<<<<<<< HEAD
	if ((reg & DWC3_GSNPSID_MASK) != 0x55330000) {
=======
	if ((reg & DWC3_GSNPSID_MASK) == 0x55330000) {
		/* Detected DWC_usb3 IP */
		dwc->revision = reg;
	} else if ((reg & DWC3_GSNPSID_MASK) == 0x33310000) {
		/* Detected DWC_usb31 IP */
		dwc->revision = dwc3_readl(dwc->regs, DWC3_VER_NUMBER);
		dwc->revision |= DWC3_REVISION_IS_DWC31;
	} else {
>>>>>>> db0b54cd
		dev_err(dwc->dev, "this is not a DesignWare USB3 DRD Core\n");
		ret = -ENODEV;
		goto err0;
	}
<<<<<<< HEAD
	dwc->revision = reg;
=======
>>>>>>> db0b54cd

	/*
	 * Write Linux Version Code to our GUID register so it's easy to figure
	 * out which kernel version a bug was found.
	 */
	dwc3_writel(dwc->regs, DWC3_GUID, LINUX_VERSION_CODE);

	/* Handle USB2.0-only core configuration */
	if (DWC3_GHWPARAMS3_SSPHY_IFC(dwc->hwparams.hwparams3) ==
			DWC3_GHWPARAMS3_SSPHY_IFC_DIS) {
		if (dwc->maximum_speed == USB_SPEED_SUPER)
			dwc->maximum_speed = USB_SPEED_HIGH;
	}

<<<<<<< HEAD
	ret = dwc3_device_soft_reset(dwc);
=======
	/* issue device SoftReset too */
	ret = dwc3_soft_reset(dwc);
>>>>>>> db0b54cd
	if (ret)
		goto err0;

	ret = dwc3_core_soft_reset(dwc);
	if (ret)
		goto err0;

	reg = dwc3_get_gctl_quirks(dwc);

	dwc3_core_num_eps(dwc);

	dwc3_writel(dwc->regs, DWC3_GCTL, reg);

	ret = dwc3_alloc_scratch_buffers(dwc);
	if (ret)
		goto err1;

	ret = dwc3_setup_scratch_buffers(dwc);
	if (ret)
		goto err2;

	return 0;

err2:
	dwc3_free_scratch_buffers(dwc);

err1:
	usb_phy_shutdown(dwc->usb2_phy);
	usb_phy_shutdown(dwc->usb3_phy);
	phy_exit(dwc->usb2_generic_phy);
	phy_exit(dwc->usb3_generic_phy);

err0:
	return ret;
}

/**
 * dwc3_device_reinit - Reset device controller and re-initialize.
 * Can currently be called only if dwc->current_mode == USB_DR_MODE_PERIPHERAL
 * @dwc: Pointer to our controller context structure
 *
 * Returns 0 on success otherwise negative errno.
 */
int dwc3_device_reinit(struct dwc3 *dwc)
{
	u32			reg;
	int			ret;

	if (dwc->current_mode != DWC3_GCTL_PRTCAP_DEVICE) {
		dev_err(dwc->dev, "%s can't be used for current_mode %d\n",
			__func__, dwc->current_mode);
		return -EINVAL;
	}

	dwc3_free_scratch_buffers(dwc);

<<<<<<< HEAD
	ret = dwc3_device_soft_reset(dwc);
=======
	ret = dwc3_soft_reset(dwc);
>>>>>>> db0b54cd
	if (ret)
		return ret;

	reg = dwc3_get_gctl_quirks(dwc);
	dwc3_writel(dwc->regs, DWC3_GCTL, reg);

	ret = dwc3_event_buffers_setup(dwc);
	if (ret) {
		dev_err(dwc->dev, "failed to setup event buffers\n");
		return ret;
	}

<<<<<<< HEAD
	/* Set portcap. for now we support device only */
=======
	/* Set portcap. For now we support device only */
>>>>>>> db0b54cd
	dwc3_set_mode(dwc, DWC3_GCTL_PRTCAP_DEVICE);

	return ret;
}

static void dwc3_core_exit(struct dwc3 *dwc)
{
	dwc3_free_scratch_buffers(dwc);
	usb_phy_shutdown(dwc->usb2_phy);
	usb_phy_shutdown(dwc->usb3_phy);
	phy_exit(dwc->usb2_generic_phy);
	phy_exit(dwc->usb3_generic_phy);
}

static int dwc3_core_get_phy(struct dwc3 *dwc)
{
	struct device		*dev = dwc->dev;
	struct device_node	*node = dev->of_node;
	int ret;

	if (node) {
		dwc->usb2_phy = devm_usb_get_phy_by_phandle(dev, "usb-phy", 0);
		dwc->usb3_phy = devm_usb_get_phy_by_phandle(dev, "usb-phy", 1);
	} else {
		dwc->usb2_phy = devm_usb_get_phy(dev, USB_PHY_TYPE_USB2);
		dwc->usb3_phy = devm_usb_get_phy(dev, USB_PHY_TYPE_USB3);
	}

	if (IS_ERR(dwc->usb2_phy)) {
		ret = PTR_ERR(dwc->usb2_phy);
		if (ret == -ENXIO || ret == -ENODEV) {
			dwc->usb2_phy = NULL;
		} else if (ret == -EPROBE_DEFER) {
			return ret;
		} else {
			dev_err(dev, "no usb2 phy configured\n");
			return ret;
		}
	}

	if (IS_ERR(dwc->usb3_phy)) {
		ret = PTR_ERR(dwc->usb3_phy);
		if (ret == -ENXIO || ret == -ENODEV) {
			dwc->usb3_phy = NULL;
		} else if (ret == -EPROBE_DEFER) {
			return ret;
		} else {
			dev_err(dev, "no usb3 phy configured\n");
			return ret;
		}
	}

	dwc->usb2_generic_phy = devm_phy_get(dev, "usb2-phy");
	if (IS_ERR(dwc->usb2_generic_phy)) {
		ret = PTR_ERR(dwc->usb2_generic_phy);
		if (ret == -ENOSYS || ret == -ENODEV) {
			dwc->usb2_generic_phy = NULL;
		} else if (ret == -EPROBE_DEFER) {
			return ret;
		} else {
			dev_err(dev, "no usb2 phy configured\n");
			return ret;
		}
	}

	dwc->usb3_generic_phy = devm_phy_get(dev, "usb3-phy");
	if (IS_ERR(dwc->usb3_generic_phy)) {
		ret = PTR_ERR(dwc->usb3_generic_phy);
		if (ret == -ENOSYS || ret == -ENODEV) {
			dwc->usb3_generic_phy = NULL;
		} else if (ret == -EPROBE_DEFER) {
			return ret;
		} else {
			dev_err(dev, "no usb3 phy configured\n");
			return ret;
		}
	}

	return 0;
}

/* Get OTG events and sync it to OTG fsm */
static void dwc3_otg_fsm_sync(struct dwc3 *dwc)
{
	u32 reg;
	int id, vbus;

	/*
	 * calling usb_otg_sync_inputs() during resume breaks host
	 * if adapter was removed during suspend as xhci driver
	 * is not prepared to see hcd removal before xhci_resume.
	 */
	if (dwc->otg_prevent_sync)
		return;

	reg = dwc3_readl(dwc->regs, DWC3_OSTS);
	dev_dbg(dwc->dev, "otgstatus 0x%x\n", reg);

	id = !!(reg & DWC3_OSTS_CONIDSTS);
	vbus = !!(reg & DWC3_OSTS_BSESVLD);

	dev_dbg(dwc->dev, "id %d vbus %d\n", id, vbus);
	dwc->fsm->id = id;
<<<<<<< HEAD
	dwc->fsm->vbus = vbus;
=======
	dwc->fsm->b_sess_vld = vbus;
>>>>>>> db0b54cd
	usb_otg_sync_inputs(dwc->fsm);
}

static void dwc3_otg_mask_irq(struct dwc3 *dwc)
{
	dwc3_writel(dwc->regs, DWC3_OEVTEN, 0);
}

#define DWC3_OTG_ALL_EVENTS	(DWC3_OEVTEN_XHCIRUNSTPSETEN | \
		DWC3_OEVTEN_DEVRUNSTPSETEN | DWC3_OEVTEN_HIBENTRYEN | \
		DWC3_OEVTEN_CONIDSTSCHNGEN | DWC3_OEVTEN_HRRCONFNOTIFEN | \
		DWC3_OEVTEN_HRRINITNOTIFEN | DWC3_OEVTEN_ADEVIDLEEN | \
		DWC3_OEVTEN_ADEVBHOSTENDEN | DWC3_OEVTEN_ADEVHOSTEN | \
		DWC3_OEVTEN_ADEVHNPCHNGEN | DWC3_OEVTEN_ADEVSRPDETEN | \
		DWC3_OEVTEN_ADEVSESSENDDETEN | DWC3_OEVTEN_BDEVHOSTENDEN | \
		DWC3_OEVTEN_BDEVHNPCHNGEN | DWC3_OEVTEN_BDEVSESSVLDDETEN | \
		DWC3_OEVTEN_BDEVVBUSCHNGE)

static void dwc3_otg_unmask_irq(struct dwc3 *dwc)
{
	dwc3_writel(dwc->regs, DWC3_OEVTEN, DWC3_OTG_ALL_EVENTS);
}

static int dwc3_drd_start_host(struct otg_fsm *fsm, int on);
static int dwc3_drd_start_gadget(struct otg_fsm *fsm, int on);
static irqreturn_t dwc3_otg_thread_irq(int irq, void *_dwc)
{
	struct dwc3 *dwc = _dwc;
	unsigned long flags;

<<<<<<< HEAD
	u32 oevt = dwc->oevt;
=======
>>>>>>> db0b54cd
	spin_lock_irqsave(&dwc->lock, flags);

	/*
	 * this bit is needed for otg-host to work after system suspend/resume
	 */
<<<<<<< HEAD
	if (!(oevt & DWC3_OEVT_DEVICEMODE))
		dwc3_drd_start_host(dwc->fsm, true);
=======
	if ((dwc->fsm->otg->state == OTG_STATE_A_HOST) &&
	    !(dwc->oevt & DWC3_OEVT_DEVICEMODE)) {
		dwc3_drd_start_host(dwc->fsm, true);
	}
>>>>>>> db0b54cd

	dwc3_otg_fsm_sync(dwc);
	dwc3_otg_unmask_irq(dwc);

	dwc->oevt = 0;
	spin_unlock_irqrestore(&dwc->lock, flags);

	return IRQ_HANDLED;
}

static irqreturn_t dwc3_otg_irq(int irq, void *_dwc)
{
	struct dwc3 *dwc = _dwc;
	irqreturn_t ret = IRQ_NONE;
	u32 reg;

	reg = dwc3_readl(dwc->regs, DWC3_OEVT);
	if (reg) {
		dwc->oevt = reg;
		dwc3_writel(dwc->regs, DWC3_OEVT, reg);
		dwc3_otg_mask_irq(dwc);
		ret = IRQ_WAKE_THREAD;
	}

	return ret;
}

/* --------------------- Dual-Role management ------------------------------- */
<<<<<<< HEAD

=======
>>>>>>> db0b54cd
static void dwc3_drd_fsm_sync(struct dwc3 *dwc)
{
	int id, vbus;

	/*
	 * calling usb_otg_sync_inputs() during resume breaks host
	 * if adapter was removed during suspend as xhci driver
	 * is not prepared to see hcd removal before xhci_resume.
	 */
	if (dwc->otg_prevent_sync)
		return;

	/* get ID */
	id = extcon_get_cable_state(dwc->edev, "USB-HOST");
	/* Host means ID == 0 */
	id = !id;

	/* get VBUS */
	vbus = extcon_get_cable_state(dwc->edev, "USB");
	dev_dbg(dwc->dev, "id %d vbus %d\n", id, vbus);

	dwc->fsm->id = id;
<<<<<<< HEAD
	dwc->fsm->vbus = vbus;
=======
	dwc->fsm->b_sess_vld = vbus;
>>>>>>> db0b54cd
	usb_otg_sync_inputs(dwc->fsm);
}

static int dwc3_drd_start_host(struct otg_fsm *fsm, int on)
{
	struct device *dev = usb_otg_fsm_to_dev(fsm);
	struct dwc3 *dwc = dev_get_drvdata(dev);
	u32 reg;

	dev_dbg(dwc->dev, "%s: %d\n", __func__, on);
<<<<<<< HEAD
	if (dwc->edev) {
		if (on)
			dwc3_set_mode(dwc, DWC3_GCTL_PRTCAP_HOST);
=======

	if (dwc->edev) {
		if (on) {
			dwc3_set_mode(dwc, DWC3_GCTL_PRTCAP_HOST);
			/* start the HCD */
			usb_otg_start_host(fsm, true);
		} else {
			/* stop the HCD */
			usb_otg_start_host(fsm, false);
		}
>>>>>>> db0b54cd

		return 0;
	}

	/* switch OTG core */
	if (on) {
		/* Make sure core won't switch off VBUS automatically */
		reg = dwc3_readl(dwc->regs, DWC3_OCFG);
		reg |= DWC3_OCFG_DISPWRCUTTOFF;
		dwc3_writel(dwc->regs, DWC3_OCFG, reg);

		/* OCTL.PeriMode = 0 */
		reg = dwc3_readl(dwc->regs, DWC3_OCTL);
		reg &= ~DWC3_OCTL_PERIMODE;
		dwc3_writel(dwc->regs, DWC3_OCTL, reg);
		/* unconditionally turn on VBUS */
		reg |= DWC3_OCTL_PRTPWRCTL;
		dwc3_writel(dwc->regs, DWC3_OCTL, reg);
<<<<<<< HEAD
	} else {
=======
		/* start the HCD */
		usb_otg_start_host(fsm, true);
	} else {
		/* stop the HCD */
		usb_otg_start_host(fsm, false);
>>>>>>> db0b54cd
		/* turn off VBUS */
		reg = dwc3_readl(dwc->regs, DWC3_OCTL);
		reg &= ~DWC3_OCTL_PRTPWRCTL;
		dwc3_writel(dwc->regs, DWC3_OCTL, reg);
		/* OCTL.PeriMode = 1 */
		reg = dwc3_readl(dwc->regs, DWC3_OCTL);
		reg |= DWC3_OCTL_PERIMODE;
		dwc3_writel(dwc->regs, DWC3_OCTL, reg);

		/* allow core to switch off VBUS automatically */
		reg = dwc3_readl(dwc->regs, DWC3_OCFG);
		reg &= ~DWC3_OCFG_DISPWRCUTTOFF;
		dwc3_writel(dwc->regs, DWC3_OCFG, reg);
	}

	return 0;
}

static int dwc3_drd_start_gadget(struct otg_fsm *fsm, int on)
{
	struct device *dev = usb_otg_fsm_to_dev(fsm);
	struct dwc3 *dwc = dev_get_drvdata(dev);
	u32 reg;

	dev_dbg(dwc->dev, "%s: %d\n", __func__, on);
	if (on)
		dwc3_event_buffers_setup(dwc);

	if (dwc->edev) {
<<<<<<< HEAD
		if (on)
			dwc3_set_mode(dwc, DWC3_GCTL_PRTCAP_DEVICE);
=======
		if (on) {
			dwc3_set_mode(dwc, DWC3_GCTL_PRTCAP_DEVICE);
			/* start the UDC */
			usb_otg_start_gadget(fsm, true);
		} else {
			/* stop the UDC */
			usb_otg_start_gadget(fsm, false);
		}
>>>>>>> db0b54cd

		return 0;
	}

	/* switch OTG core */
	if (on) {
		/* OCTL.PeriMode = 1 */
		reg = dwc3_readl(dwc->regs, DWC3_OCTL);
		reg |= DWC3_OCTL_PERIMODE;
		dwc3_writel(dwc->regs, DWC3_OCTL, reg);
		/* GUSB2PHYCFG0.SusPHY = 1 */
		if (!dwc->dis_u2_susphy_quirk) {
			reg = dwc3_readl(dwc->regs, DWC3_GUSB2PHYCFG(0));
			reg |= DWC3_GUSB2PHYCFG_SUSPHY;
			dwc3_writel(dwc->regs, DWC3_GUSB2PHYCFG(0), reg);
		}
<<<<<<< HEAD
=======
		/* start the UDC */
		usb_otg_start_gadget(fsm, true);
>>>>>>> db0b54cd
	} else {
		/* GUSB2PHYCFG0.SusPHY=0 */
		if (!dwc->dis_u2_susphy_quirk) {
			reg = dwc3_readl(dwc->regs, DWC3_GUSB2PHYCFG(0));
			reg &= ~DWC3_GUSB2PHYCFG_SUSPHY;
			dwc3_writel(dwc->regs, DWC3_GUSB2PHYCFG(0), reg);
		}
		/* OCTL.PeriMode = 1 */
		reg = dwc3_readl(dwc->regs, DWC3_OCTL);
		reg |= DWC3_OCTL_PERIMODE;
		dwc3_writel(dwc->regs, DWC3_OCTL, reg);
<<<<<<< HEAD
=======
		/* stop the UDC */
		usb_otg_start_gadget(fsm, false);
>>>>>>> db0b54cd
	}

	return 0;
}

static struct otg_fsm_ops dwc3_drd_ops = {
	.start_host = dwc3_drd_start_host,
	.start_gadget = dwc3_drd_start_gadget,
};

static int dwc3_drd_notifier(struct notifier_block *nb,
		unsigned long event, void *ptr)
{
	struct dwc3 *dwc = container_of(nb, struct dwc3, otg_nb);

	dwc3_drd_fsm_sync(dwc);

	return NOTIFY_DONE;
}

static int dwc3_drd_register(struct dwc3 *dwc)
{
	int ret;

	/* register parent as DRD device with OTG core */
<<<<<<< HEAD
	dwc->fsm = usb_otg_register(dwc->dev, &dwc3_drd_ops, true);
=======
	dwc->fsm = usb_otg_register(dwc->dev, &dwc->otg_config);
>>>>>>> db0b54cd
	if (IS_ERR(dwc->fsm)) {
		ret = PTR_ERR(dwc->fsm);
		if (ret == -ENOTSUPP)
			dev_err(dwc->dev, "CONFIG_USB_OTG needed for dual-role\n");
		else
			dev_err(dwc->dev, "Failed to register with OTG core\n");

		return ret;
	}

	return 0;
}

static int dwc3_drd_init(struct dwc3 *dwc)
{
<<<<<<< HEAD
	int ret, id, vbus;
	u32 reg;
	struct dwc3_hwparams *parms = &dwc->hwparams;
	unsigned long flags;

	/* If extcon device is not present we rely on OTG core for ID event */
	if (!dwc->edev) {
		dev_dbg(dwc->dev, "No extcon device found for OTG mode\n");
		goto try_otg_core;
	}

	dwc->otg_nb.notifier_call = dwc3_drd_notifier;
	ret = extcon_register_notifier(dwc->edev, &dwc->otg_nb);
	if (ret < 0) {
		dev_err(dwc->dev, "Couldn't register USB cable notifier\n");
		return -ENODEV;
	}

	/* sanity check id & vbus states */
	id = extcon_get_cable_state(dwc->edev, "USB-HOST");
	vbus = extcon_get_cable_state(dwc->edev, "USB");
	if (id < 0 || vbus < 0) {
		dev_err(dwc->dev, "Invalid USB cable state. id %d, vbus %d\n",
			id, vbus);
		ret = -ENODEV;
		goto fail;
	}

	ret = dwc3_drd_register(dwc);
	if (ret)
		goto fail;

	dwc3_drd_fsm_sync(dwc);

	return 0;
fail:
	extcon_unregister_notifier(dwc->edev, &dwc->otg_nb);

	return ret;

try_otg_core:
	/* get OTG capabilities */
	dwc->otg_has_hnp_rsp = !!(parms->hwparams6 & DWC3_GHWPARAMS6_HNPSUPPORT);
	dwc->otg_has_srp = !!(parms->hwparams6 & DWC3_GHWPARAMS6_SRPSUPPORT);
	dwc->otg_has_adp = !!(parms->hwparams6 & DWC3_GHWPARAMS6_ADPSUPPORT);
	dwc->otg_has_bc = !!(parms->hwparams6 & DWC3_GHWPARAMS6_BCSUPPORT);
	dwc->otg_has_otg3 = !!(parms->hwparams6 & DWC3_GHWPARAMS6_OTG3SUPPORT);

	dev_dbg(dwc->dev, "otg v%s - srp: %d, hnp/rsp:%d, adp:%d, bc:%d\n",
		 dwc->otg_has_otg3 ? "3.0":"2.0",
		 dwc->otg_has_srp, dwc->otg_has_hnp_rsp,
		 dwc->otg_has_adp, dwc->otg_has_bc);
=======
	int ret;
	struct usb_otg_caps *otgcaps = &dwc->otg_config.otg_caps;
	u32 reg;
	unsigned long flags;
	int id, vbus;

	otgcaps->otg_rev = 0;
	otgcaps->hnp_support = false;
	otgcaps->srp_support = false;
	otgcaps->adp_support = false;
	dwc->otg_config.fsm_ops = &dwc3_drd_ops;

	/* If extcon device is present we don't rely on OTG core for ID event */
	if (dwc->edev) {
		dwc->otg_nb.notifier_call = dwc3_drd_notifier;
		ret = extcon_register_notifier(dwc->edev, EXTCON_USB,
					       &dwc->otg_nb);
		if (ret < 0) {
			dev_err(dwc->dev, "Couldn't register USB cable notifier\n");
			return -ENODEV;
		}

		ret = extcon_register_notifier(dwc->edev, EXTCON_USB_HOST,
					       &dwc->otg_nb);
		if (ret < 0) {
			dev_err(dwc->dev, "Couldn't register USB-HOST cable notifier\n");
			ret = -ENODEV;
			goto extcon_fail;
		}

		/* sanity check id & vbus states */
		id = extcon_get_cable_state(dwc->edev, "USB-HOST");
		vbus = extcon_get_cable_state(dwc->edev, "USB");
		if (id < 0 || vbus < 0) {
			dev_err(dwc->dev, "Invalid USB cable state. id %d, vbus %d\n",
				id, vbus);
			ret = -ENODEV;
			goto fail;
		}

		ret = dwc3_drd_register(dwc);
		if (ret)
			goto fail;

		dwc3_drd_fsm_sync(dwc);

		return 0;

fail:
		extcon_unregister_notifier(dwc->edev, EXTCON_USB_HOST,
					   &dwc->otg_nb);
extcon_fail:
		extcon_unregister_notifier(dwc->edev, EXTCON_USB, &dwc->otg_nb);

		return ret;
	}
>>>>>>> db0b54cd

	ret = dwc3_drd_register(dwc);
	if (ret)
		return ret;

	/* disable all irqs */
	dwc3_otg_mask_irq(dwc);
	/* clear all events */
	dwc3_writel(dwc->regs, DWC3_OEVT, ~0);

	ret = request_threaded_irq(dwc->otg_irq, dwc3_otg_irq,
<<<<<<< HEAD
				   dwc3_otg_thread_irq, IRQF_SHARED,
				   "dwc3-otg", dwc);
=======
				   dwc3_otg_thread_irq,
				   IRQF_SHARED, "dwc3-otg", dwc);
>>>>>>> db0b54cd
	if (ret) {
		dev_err(dwc->dev, "failed to request irq #%d --> %d\n",
			dwc->otg_irq, ret);
		ret = -ENODEV;
		goto error;
	}

	spin_lock_irqsave(&dwc->lock, flags);

	/* we need to set OTG to get events from OTG core */
	dwc3_set_mode(dwc, DWC3_GCTL_PRTCAP_OTG);
	/* GUSB2PHYCFG0.SusPHY=0 */
	if (!dwc->dis_u2_susphy_quirk) {
		reg = dwc3_readl(dwc->regs, DWC3_GUSB2PHYCFG(0));
		reg &= ~DWC3_GUSB2PHYCFG_SUSPHY;
		dwc3_writel(dwc->regs, DWC3_GUSB2PHYCFG(0), reg);
	}

	/* Initialize OTG registers */
	/*
	 * Prevent host/device reset from resetting OTG core.
	 * If we don't do this then xhci_reset (USBCMD.HCRST) will reset
	 * the signal outputs sent to the PHY, the OTG FSM logic of the
	 * core and also the resets to the VBUS filters inside the core.
	 */
	reg = DWC3_OCFG_SFTRSTMASK;
	dwc3_writel(dwc->regs, DWC3_OCFG, reg);
	/* Enable ID event interrupt */
	dwc3_otg_unmask_irq(dwc);
	/* OCTL.PeriMode = 1 */
	dwc3_writel(dwc->regs, DWC3_OCTL, DWC3_OCTL_PERIMODE);

	spin_unlock_irqrestore(&dwc->lock, flags);

	dwc3_otg_fsm_sync(dwc);
	usb_otg_sync_inputs(dwc->fsm);

	return 0;

error:
	usb_otg_unregister(dwc->dev);

	return ret;
}

static void dwc3_drd_exit(struct dwc3 *dwc)
{
	usb_otg_unregister(dwc->dev);
<<<<<<< HEAD
	if (dwc->edev)
		extcon_unregister_notifier(dwc->edev, &dwc->otg_nb);
=======
	extcon_unregister_notifier(dwc->edev, EXTCON_USB_HOST, &dwc->otg_nb);
	extcon_unregister_notifier(dwc->edev, EXTCON_USB, &dwc->otg_nb);
>>>>>>> db0b54cd
}

/* -------------------------------------------------------------------------- */

static int dwc3_core_init_mode(struct dwc3 *dwc)
{
	struct device *dev = dwc->dev;
	int ret;

	switch (dwc->dr_mode) {
	case USB_DR_MODE_PERIPHERAL:
		dwc3_set_mode(dwc, DWC3_GCTL_PRTCAP_DEVICE);
		ret = dwc3_gadget_init(dwc);
		if (ret) {
			dev_err(dev, "failed to initialize gadget\n");
			return ret;
		}
		break;
	case USB_DR_MODE_HOST:
		dwc3_set_mode(dwc, DWC3_GCTL_PRTCAP_HOST);
		ret = dwc3_host_init(dwc);
		if (ret) {
			dev_err(dev, "failed to initialize host\n");
			return ret;
		}
		break;
	case USB_DR_MODE_OTG:
		ret = dwc3_drd_init(dwc);
		if (ret) {
			dev_err(dev, "limiting to peripheral only\n");
			dwc->dr_mode = USB_DR_MODE_PERIPHERAL;
			dwc3_set_mode(dwc, DWC3_GCTL_PRTCAP_DEVICE);
			goto gadget_init;
		}

		ret = dwc3_host_init(dwc);
		if (ret) {
			dev_err(dev, "failed to initialize host\n");
			return ret;
		}

gadget_init:
		ret = dwc3_gadget_init(dwc);
		if (ret) {
			dev_err(dev, "failed to initialize gadget\n");
			return ret;
		}
		break;
	default:
		dev_err(dev, "Unsupported mode of operation %d\n", dwc->dr_mode);
		return -EINVAL;
	}

	return 0;
}

static void dwc3_core_exit_mode(struct dwc3 *dwc)
{
	switch (dwc->dr_mode) {
	case USB_DR_MODE_PERIPHERAL:
		dwc3_gadget_exit(dwc);
		break;
	case USB_DR_MODE_HOST:
		dwc3_host_exit(dwc);
		break;
	case USB_DR_MODE_OTG:
		dwc3_host_exit(dwc);
		dwc3_gadget_exit(dwc);
		dwc3_drd_exit(dwc);
		break;
	default:
		/* do nothing */
		break;
	}
}

#define DWC3_ALIGN_MASK		(16 - 1)

static int dwc3_probe(struct platform_device *pdev)
{
	struct device		*dev = &pdev->dev;
	struct dwc3_platform_data *pdata = dev_get_platdata(dev);
	struct resource		*res;
	struct dwc3		*dwc;
	u8			lpm_nyet_threshold;
	u8			tx_de_emphasis;
	u8			hird_threshold;
	u32			fladj = 0;

	int			ret;

	void __iomem		*regs;
	void			*mem;

	mem = devm_kzalloc(dev, sizeof(*dwc) + DWC3_ALIGN_MASK, GFP_KERNEL);
	if (!mem)
		return -ENOMEM;

	dwc = PTR_ALIGN(mem, DWC3_ALIGN_MASK + 1);
	dwc->mem = mem;
	dwc->dev = dev;

	res = platform_get_resource(pdev, IORESOURCE_IRQ, 0);
	if (!res) {
		dev_err(dev, "missing IRQ\n");
		return -ENODEV;
	}
	dwc->xhci_resources[1].start = res->start;
	dwc->xhci_resources[1].end = res->end;
	dwc->xhci_resources[1].flags = res->flags;
	dwc->xhci_resources[1].name = res->name;

	dwc->otg_irq = platform_get_irq_byname(pdev, "otg");
<<<<<<< HEAD
	if (!dwc->otg_irq)
		dwc->otg_irq = res->start;

	dwc->gadget_irq = platform_get_irq_byname(pdev, "peripheral");
	if (!dwc->gadget_irq)
		dwc->gadget_irq = res->start;

	dwc->xhci_irq = platform_get_irq_byname(pdev, "host");
	if (!dwc->xhci_irq)
=======
	if (dwc->otg_irq < 0)
		dwc->otg_irq = res->start;

	dwc->gadget_irq = platform_get_irq_byname(pdev, "peripheral");
	if (dwc->gadget_irq < 0)
		dwc->gadget_irq = res->start;

	dwc->xhci_irq = platform_get_irq_byname(pdev, "host");
	if (dwc->xhci_irq < 0)
>>>>>>> db0b54cd
		dwc->xhci_irq = res->start;

	res = platform_get_resource(pdev, IORESOURCE_MEM, 0);
	if (!res) {
		dev_err(dev, "missing memory resource\n");
		return -ENODEV;
	}

	dwc->xhci_resources[0].start = res->start;
	dwc->xhci_resources[0].end = dwc->xhci_resources[0].start +
					DWC3_XHCI_REGS_END;
	dwc->xhci_resources[0].flags = res->flags;
	dwc->xhci_resources[0].name = res->name;

	res->start += DWC3_GLOBALS_REGS_START;

	/*
	 * Request memory region but exclude xHCI regs,
	 * since it will be requested by the xhci-plat driver.
	 */
	regs = devm_ioremap_resource(dev, res);
	if (IS_ERR(regs)) {
		ret = PTR_ERR(regs);
		goto err0;
	}

	dwc->regs	= regs;
	dwc->regs_size	= resource_size(res);

	/* default to highest possible threshold */
	lpm_nyet_threshold = 0xff;

	/* default to -3.5dB de-emphasis */
	tx_de_emphasis = 1;

	/*
	 * default to assert utmi_sleep_n and use maximum allowed HIRD
	 * threshold value of 0b1100
	 */
	hird_threshold = 12;

<<<<<<< HEAD
	if (node) {
		if (of_property_read_bool(node, "extcon"))
			dwc->edev = extcon_get_edev_by_phandle(dev, 0);
		else if (of_property_read_bool(dev->parent->of_node, "extcon"))
			dwc->edev = extcon_get_edev_by_phandle(dev->parent, 0);

		if (IS_ERR(dwc->edev)) {
			dev_vdbg(dev, "couldn't get extcon device\n");
			return -EPROBE_DEFER;
		}

		dwc->maximum_speed = of_usb_get_maximum_speed(node);
		dwc->has_lpm_erratum = of_property_read_bool(node,
=======
	dwc->maximum_speed = usb_get_maximum_speed(dev);
	dwc->dr_mode = usb_get_dr_mode(dev);

	dwc->has_lpm_erratum = device_property_read_bool(dev,
>>>>>>> db0b54cd
				"snps,has-lpm-erratum");
	device_property_read_u8(dev, "snps,lpm-nyet-threshold",
				&lpm_nyet_threshold);
	dwc->is_utmi_l1_suspend = device_property_read_bool(dev,
				"snps,is-utmi-l1-suspend");
	device_property_read_u8(dev, "snps,hird-threshold",
				&hird_threshold);
	dwc->usb3_lpm_capable = device_property_read_bool(dev,
				"snps,usb3_lpm_capable");

	dwc->needs_fifo_resize = device_property_read_bool(dev,
				"tx-fifo-resize");

	dwc->disable_scramble_quirk = device_property_read_bool(dev,
				"snps,disable_scramble_quirk");
	dwc->u2exit_lfps_quirk = device_property_read_bool(dev,
				"snps,u2exit_lfps_quirk");
	dwc->u2ss_inp3_quirk = device_property_read_bool(dev,
				"snps,u2ss_inp3_quirk");
	dwc->req_p1p2p3_quirk = device_property_read_bool(dev,
				"snps,req_p1p2p3_quirk");
	dwc->del_p1p2p3_quirk = device_property_read_bool(dev,
				"snps,del_p1p2p3_quirk");
	dwc->del_phy_power_chg_quirk = device_property_read_bool(dev,
				"snps,del_phy_power_chg_quirk");
	dwc->lfps_filter_quirk = device_property_read_bool(dev,
				"snps,lfps_filter_quirk");
	dwc->rx_detect_poll_quirk = device_property_read_bool(dev,
				"snps,rx_detect_poll_quirk");
	dwc->dis_u3_susphy_quirk = device_property_read_bool(dev,
				"snps,dis_u3_susphy_quirk");
	dwc->dis_u2_susphy_quirk = device_property_read_bool(dev,
				"snps,dis_u2_susphy_quirk");
	dwc->dis_enblslpm_quirk = device_property_read_bool(dev,
				"snps,dis_enblslpm_quirk");

	dwc->tx_de_emphasis_quirk = device_property_read_bool(dev,
				"snps,tx_de_emphasis_quirk");
	device_property_read_u8(dev, "snps,tx_de_emphasis",
				&tx_de_emphasis);
<<<<<<< HEAD
	} else if (pdata) {
		if (pdata->extcon) {
			dwc->edev = extcon_get_extcon_dev(pdata->extcon);
			if (!dwc->edev) {
				dev_vdbg(dev, "couldn't get extcon device\n");
				return -EPROBE_DEFER;
			}
		}
=======
	device_property_read_string(dev, "snps,hsphy_interface",
				    &dwc->hsphy_interface);
	device_property_read_u32(dev, "snps,quirk-frame-length-adjustment",
				 &fladj);

	if (pdata) {
>>>>>>> db0b54cd
		dwc->maximum_speed = pdata->maximum_speed;
		dwc->has_lpm_erratum = pdata->has_lpm_erratum;
		if (pdata->lpm_nyet_threshold)
			lpm_nyet_threshold = pdata->lpm_nyet_threshold;
		dwc->is_utmi_l1_suspend = pdata->is_utmi_l1_suspend;
		if (pdata->hird_threshold)
			hird_threshold = pdata->hird_threshold;

		dwc->needs_fifo_resize = pdata->tx_fifo_resize;
		dwc->usb3_lpm_capable = pdata->usb3_lpm_capable;
		dwc->dr_mode = pdata->dr_mode;

		dwc->disable_scramble_quirk = pdata->disable_scramble_quirk;
		dwc->u2exit_lfps_quirk = pdata->u2exit_lfps_quirk;
		dwc->u2ss_inp3_quirk = pdata->u2ss_inp3_quirk;
		dwc->req_p1p2p3_quirk = pdata->req_p1p2p3_quirk;
		dwc->del_p1p2p3_quirk = pdata->del_p1p2p3_quirk;
		dwc->del_phy_power_chg_quirk = pdata->del_phy_power_chg_quirk;
		dwc->lfps_filter_quirk = pdata->lfps_filter_quirk;
		dwc->rx_detect_poll_quirk = pdata->rx_detect_poll_quirk;
		dwc->dis_u3_susphy_quirk = pdata->dis_u3_susphy_quirk;
		dwc->dis_u2_susphy_quirk = pdata->dis_u2_susphy_quirk;
		dwc->dis_enblslpm_quirk = pdata->dis_enblslpm_quirk;

		dwc->tx_de_emphasis_quirk = pdata->tx_de_emphasis_quirk;
		if (pdata->tx_de_emphasis)
			tx_de_emphasis = pdata->tx_de_emphasis;

		dwc->hsphy_interface = pdata->hsphy_interface;
		fladj = pdata->fladj_value;
	}

	if (dev->of_node) {
		if (of_property_read_bool(dev->of_node, "extcon"))
			dwc->edev = extcon_get_edev_by_phandle(dev, 0);
		else if (of_property_read_bool(dev->parent->of_node, "extcon"))
			dwc->edev = extcon_get_edev_by_phandle(dev->parent, 0);

		if (IS_ERR(dwc->edev)) {
			dev_vdbg(dev, "couldn't get extcon device\n");
			return -EPROBE_DEFER;
		}
	}

	/* default to superspeed if no maximum_speed passed */
	if (dwc->maximum_speed == USB_SPEED_UNKNOWN)
		dwc->maximum_speed = USB_SPEED_SUPER;

	dwc->lpm_nyet_threshold = lpm_nyet_threshold;
	dwc->tx_de_emphasis = tx_de_emphasis;

	dwc->hird_threshold = hird_threshold
		| (dwc->is_utmi_l1_suspend << 4);

	platform_set_drvdata(pdev, dwc);
	dwc3_cache_hwparams(dwc);

	ret = dwc3_phy_setup(dwc);
	if (ret)
		goto err0;

	ret = dwc3_core_get_phy(dwc);
	if (ret)
		goto err0;

	spin_lock_init(&dwc->lock);

	if (!dev->dma_mask) {
		dev->dma_mask = dev->parent->dma_mask;
		dev->dma_parms = dev->parent->dma_parms;
		dma_set_coherent_mask(dev, dev->parent->coherent_dma_mask);
	}

	pm_runtime_enable(dev);
	pm_runtime_get_sync(dev);
	pm_runtime_forbid(dev);

	ret = dwc3_alloc_event_buffers(dwc, DWC3_EVENT_BUFFERS_SIZE);
	if (ret) {
		dev_err(dwc->dev, "failed to allocate event buffers\n");
		ret = -ENOMEM;
		goto err1;
	}

	if (IS_ENABLED(CONFIG_USB_DWC3_HOST))
		dwc->dr_mode = USB_DR_MODE_HOST;
	else if (IS_ENABLED(CONFIG_USB_DWC3_GADGET))
		dwc->dr_mode = USB_DR_MODE_PERIPHERAL;

	if (dwc->dr_mode == USB_DR_MODE_UNKNOWN)
		dwc->dr_mode = USB_DR_MODE_OTG;

	ret = dwc3_core_init(dwc);
	if (ret) {
		dev_err(dev, "failed to initialize core\n");
		goto err1;
	}

	/* Adjust Frame Length */
	dwc3_frame_length_adjustment(dwc, fladj);

	usb_phy_set_suspend(dwc->usb2_phy, 0);
	usb_phy_set_suspend(dwc->usb3_phy, 0);
	ret = phy_power_on(dwc->usb2_generic_phy);
	if (ret < 0)
		goto err2;

	ret = phy_power_on(dwc->usb3_generic_phy);
	if (ret < 0)
		goto err3;

	ret = dwc3_event_buffers_setup(dwc);
	if (ret) {
		dev_err(dwc->dev, "failed to setup event buffers\n");
		goto err4;
	}

	ret = dwc3_core_init_mode(dwc);
	if (ret)
		goto err5;

	ret = dwc3_debugfs_init(dwc);
	if (ret) {
		dev_err(dev, "failed to initialize debugfs\n");
		goto err6;
	}

	pm_runtime_allow(dev);

	return 0;

err6:
	dwc3_core_exit_mode(dwc);

err5:
	dwc3_event_buffers_cleanup(dwc);

err4:
	phy_power_off(dwc->usb3_generic_phy);

err3:
	phy_power_off(dwc->usb2_generic_phy);

err2:
	usb_phy_set_suspend(dwc->usb2_phy, 1);
	usb_phy_set_suspend(dwc->usb3_phy, 1);
	dwc3_core_exit(dwc);

err1:
	dwc3_free_event_buffers(dwc);
	dwc3_ulpi_exit(dwc);

err0:
	/*
	 * restore res->start back to its original value so that, in case the
	 * probe is deferred, we don't end up getting error in request the
	 * memory region the next time probe is called.
	 */
	res->start -= DWC3_GLOBALS_REGS_START;

	return ret;
}

static int dwc3_remove(struct platform_device *pdev)
{
	struct dwc3	*dwc = platform_get_drvdata(pdev);
	struct resource *res = platform_get_resource(pdev, IORESOURCE_MEM, 0);

	/*
	 * restore res->start back to its original value so that, in case the
	 * probe is deferred, we don't end up getting error in request the
	 * memory region the next time probe is called.
	 */
	res->start -= DWC3_GLOBALS_REGS_START;

	dwc3_debugfs_exit(dwc);
	dwc3_core_exit_mode(dwc);
	dwc3_event_buffers_cleanup(dwc);
	dwc3_free_event_buffers(dwc);

	usb_phy_set_suspend(dwc->usb2_phy, 1);
	usb_phy_set_suspend(dwc->usb3_phy, 1);
	phy_power_off(dwc->usb2_generic_phy);
	phy_power_off(dwc->usb3_generic_phy);

	dwc3_core_exit(dwc);
	dwc3_ulpi_exit(dwc);

	pm_runtime_put_sync(&pdev->dev);
	pm_runtime_disable(&pdev->dev);

	return 0;
}

#ifdef CONFIG_PM_SLEEP
static int dwc3_prepare(struct device *dev)
{
	struct dwc3	*dwc = dev_get_drvdata(dev);
	unsigned long	flags;

	spin_lock_irqsave(&dwc->lock, flags);
	dwc->otg_prevent_sync = true;
	spin_unlock_irqrestore(&dwc->lock, flags);

	return 0;
}

static void dwc3_complete(struct device *dev)
{
	struct dwc3	*dwc = dev_get_drvdata(dev);
	unsigned long	flags;

	spin_lock_irqsave(&dwc->lock, flags);
	dwc->otg_prevent_sync = false;
	spin_unlock_irqrestore(&dwc->lock, flags);
	if (dwc->dr_mode == USB_DR_MODE_OTG) {
		if (dwc->current_mode == DWC3_GCTL_PRTCAP_OTG)
			dwc3_otg_fsm_sync(dwc);
		else
			dwc3_drd_fsm_sync(dwc);
	}
}

static int dwc3_suspend(struct device *dev)
{
	struct dwc3	*dwc = dev_get_drvdata(dev);
	unsigned long	flags;

	spin_lock_irqsave(&dwc->lock, flags);

	/* Save OTG state only if we're really using it */
	if (dwc->current_mode == DWC3_GCTL_PRTCAP_OTG) {
		dwc->ocfg = dwc3_readl(dwc->regs, DWC3_OCFG);
		dwc->octl = dwc3_readl(dwc->regs, DWC3_OCTL);
		dwc3_otg_mask_irq(dwc);
	}

	dwc->gctl = dwc3_readl(dwc->regs, DWC3_GCTL);

	switch (dwc->dr_mode) {
	case USB_DR_MODE_PERIPHERAL:
		dwc3_gadget_suspend(dwc);
		break;
	case USB_DR_MODE_OTG:
		dwc->otg_protocol = dwc->fsm->protocol;

		switch (dwc->fsm->protocol) {
		case PROTO_GADGET:
			dwc3_gadget_suspend(dwc);
			break;
		case PROTO_HOST:
		case PROTO_UNDEF:
		default:
			/* nothing */
			break;
		}
	case USB_DR_MODE_HOST:
	case USB_DR_MODE_UNKNOWN:
	default:
		/* nothing */
		break;
	}

	dwc3_event_buffers_cleanup(dwc);
	spin_unlock_irqrestore(&dwc->lock, flags);

	usb_phy_shutdown(dwc->usb3_phy);
	usb_phy_shutdown(dwc->usb2_phy);
	phy_exit(dwc->usb2_generic_phy);
	phy_exit(dwc->usb3_generic_phy);

	usb_phy_set_suspend(dwc->usb2_phy, 1);
	usb_phy_set_suspend(dwc->usb3_phy, 1);
	WARN_ON(phy_power_off(dwc->usb2_generic_phy) < 0);
	WARN_ON(phy_power_off(dwc->usb3_generic_phy) < 0);

	pinctrl_pm_select_sleep_state(dev);

	return 0;
}

static int dwc3_resume(struct device *dev)
{
	struct dwc3	*dwc = dev_get_drvdata(dev);
	unsigned long	flags;
	int		ret;

	pinctrl_pm_select_default_state(dev);

	usb_phy_set_suspend(dwc->usb2_phy, 0);
	usb_phy_set_suspend(dwc->usb3_phy, 0);
	ret = phy_power_on(dwc->usb2_generic_phy);
	if (ret < 0)
		return ret;

	ret = phy_power_on(dwc->usb3_generic_phy);
	if (ret < 0)
		goto err_usb2phy_power;

	usb_phy_init(dwc->usb3_phy);
	usb_phy_init(dwc->usb2_phy);
	ret = phy_init(dwc->usb2_generic_phy);
	if (ret < 0)
		goto err_usb3phy_power;

	ret = phy_init(dwc->usb3_generic_phy);
	if (ret < 0)
		goto err_usb2phy_init;

	spin_lock_irqsave(&dwc->lock, flags);
	dwc3_event_buffers_setup(dwc);
	dwc3_writel(dwc->regs, DWC3_GCTL, dwc->gctl);

	switch (dwc->dr_mode) {
	case USB_DR_MODE_PERIPHERAL:
		dwc3_gadget_resume(dwc);
		break;
	case USB_DR_MODE_OTG:
		switch (dwc->otg_protocol) {
		case PROTO_GADGET:
			dwc3_gadget_resume(dwc);
			break;
		case PROTO_HOST:
			break;
		case PROTO_UNDEF:
		default:
			/* nothing */
			break;
		}
	case USB_DR_MODE_HOST:
	case USB_DR_MODE_UNKNOWN:
	default:
		/* nothing */
		break;
	}

	/* Restore OTG state only if we're really using it */
	if (dwc->current_mode == DWC3_GCTL_PRTCAP_OTG) {
		dwc3_writel(dwc->regs, DWC3_OCFG, dwc->ocfg);
		dwc3_writel(dwc->regs, DWC3_OCTL, dwc->octl);
		dwc3_otg_unmask_irq(dwc);
	}
<<<<<<< HEAD
=======

>>>>>>> db0b54cd
	spin_unlock_irqrestore(&dwc->lock, flags);

	pm_runtime_disable(dev);
	pm_runtime_set_active(dev);
	pm_runtime_enable(dev);

	return 0;

err_usb2phy_init:
	phy_exit(dwc->usb2_generic_phy);

err_usb3phy_power:
	phy_power_off(dwc->usb3_generic_phy);

err_usb2phy_power:
	phy_power_off(dwc->usb2_generic_phy);

	return ret;
}

static const struct dev_pm_ops dwc3_dev_pm_ops = {
	SET_SYSTEM_SLEEP_PM_OPS(dwc3_suspend, dwc3_resume)
	.prepare = dwc3_prepare,
	.complete = dwc3_complete,
};

#define DWC3_PM_OPS	&(dwc3_dev_pm_ops)
#else
#define DWC3_PM_OPS	NULL
#endif

#ifdef CONFIG_OF
static const struct of_device_id of_dwc3_match[] = {
	{
		.compatible = "snps,dwc3"
	},
	{
		.compatible = "synopsys,dwc3"
	},
	{ },
};
MODULE_DEVICE_TABLE(of, of_dwc3_match);
#endif

#ifdef CONFIG_ACPI

#define ACPI_ID_INTEL_BSW	"808622B7"

static const struct acpi_device_id dwc3_acpi_match[] = {
	{ ACPI_ID_INTEL_BSW, 0 },
	{ },
};
MODULE_DEVICE_TABLE(acpi, dwc3_acpi_match);
#endif

static struct platform_driver dwc3_driver = {
	.probe		= dwc3_probe,
	.remove		= dwc3_remove,
	.driver		= {
		.name	= "dwc3",
		.of_match_table	= of_match_ptr(of_dwc3_match),
		.acpi_match_table = ACPI_PTR(dwc3_acpi_match),
		.pm	= DWC3_PM_OPS,
	},
};

module_platform_driver(dwc3_driver);

MODULE_ALIAS("platform:dwc3");
MODULE_AUTHOR("Felipe Balbi <balbi@ti.com>");
MODULE_LICENSE("GPL v2");
MODULE_DESCRIPTION("DesignWare USB3 DRD Controller Driver");<|MERGE_RESOLUTION|>--- conflicted
+++ resolved
@@ -119,22 +119,6 @@
 }
 
 /**
-<<<<<<< HEAD
- * dwc3_device_soft_reset - Soft reset DWC3 device controller
- * @dwc: Pointer to our controller context structure
- *
- * Returns 0 on success otherwise negative errno.
- */
-static int dwc3_device_soft_reset(struct dwc3 *dwc)
-{
-	u32 reg;
-	unsigned long timeout;
-
-	timeout = jiffies + msecs_to_jiffies(500);
-	reg = dwc3_readl(dwc->regs, DWC3_DCTL);
-	reg |= DWC3_DCTL_CSFTRST;
-	dwc3_writel(dwc->regs, DWC3_DCTL, reg);
-=======
  * dwc3_soft_reset - Issue soft reset
  * @dwc: Pointer to our controller context structure
  */
@@ -145,7 +129,6 @@
 
 	timeout = jiffies + msecs_to_jiffies(500);
 	dwc3_writel(dwc->regs, DWC3_DCTL, DWC3_DCTL_CSFTRST);
->>>>>>> db0b54cd
 	do {
 		reg = dwc3_readl(dwc->regs, DWC3_DCTL);
 		if (!(reg & DWC3_DCTL_CSFTRST))
@@ -160,9 +143,6 @@
 	} while (true);
 
 	return 0;
-<<<<<<< HEAD
-};
-=======
 }
 
 /*
@@ -190,7 +170,6 @@
 		dwc3_writel(dwc->regs, DWC3_GFLADJ, reg);
 	}
 }
->>>>>>> db0b54cd
 
 /**
  * dwc3_free_one_event_buffer - Frees one event buffer
@@ -554,13 +533,8 @@
  */
 static u32 dwc3_get_gctl_quirks(struct dwc3 *dwc)
 {
-<<<<<<< HEAD
-	u32		reg;
-	u32		hwparams4 = dwc->hwparams.hwparams4;
-=======
 	u32 reg;
 	u32 hwparams4 = dwc->hwparams.hwparams4;
->>>>>>> db0b54cd
 
 	reg = dwc3_readl(dwc->regs, DWC3_GCTL);
 	reg &= ~DWC3_GCTL_SCALEDOWN_MASK;
@@ -643,9 +617,6 @@
 
 	reg = dwc3_readl(dwc->regs, DWC3_GSNPSID);
 	/* This should read as U3 followed by revision number */
-<<<<<<< HEAD
-	if ((reg & DWC3_GSNPSID_MASK) != 0x55330000) {
-=======
 	if ((reg & DWC3_GSNPSID_MASK) == 0x55330000) {
 		/* Detected DWC_usb3 IP */
 		dwc->revision = reg;
@@ -654,15 +625,10 @@
 		dwc->revision = dwc3_readl(dwc->regs, DWC3_VER_NUMBER);
 		dwc->revision |= DWC3_REVISION_IS_DWC31;
 	} else {
->>>>>>> db0b54cd
 		dev_err(dwc->dev, "this is not a DesignWare USB3 DRD Core\n");
 		ret = -ENODEV;
 		goto err0;
 	}
-<<<<<<< HEAD
-	dwc->revision = reg;
-=======
->>>>>>> db0b54cd
 
 	/*
 	 * Write Linux Version Code to our GUID register so it's easy to figure
@@ -677,12 +643,8 @@
 			dwc->maximum_speed = USB_SPEED_HIGH;
 	}
 
-<<<<<<< HEAD
-	ret = dwc3_device_soft_reset(dwc);
-=======
 	/* issue device SoftReset too */
 	ret = dwc3_soft_reset(dwc);
->>>>>>> db0b54cd
 	if (ret)
 		goto err0;
 
@@ -739,11 +701,7 @@
 
 	dwc3_free_scratch_buffers(dwc);
 
-<<<<<<< HEAD
-	ret = dwc3_device_soft_reset(dwc);
-=======
 	ret = dwc3_soft_reset(dwc);
->>>>>>> db0b54cd
 	if (ret)
 		return ret;
 
@@ -756,11 +714,7 @@
 		return ret;
 	}
 
-<<<<<<< HEAD
-	/* Set portcap. for now we support device only */
-=======
 	/* Set portcap. For now we support device only */
->>>>>>> db0b54cd
 	dwc3_set_mode(dwc, DWC3_GCTL_PRTCAP_DEVICE);
 
 	return ret;
@@ -864,11 +818,7 @@
 
 	dev_dbg(dwc->dev, "id %d vbus %d\n", id, vbus);
 	dwc->fsm->id = id;
-<<<<<<< HEAD
-	dwc->fsm->vbus = vbus;
-=======
 	dwc->fsm->b_sess_vld = vbus;
->>>>>>> db0b54cd
 	usb_otg_sync_inputs(dwc->fsm);
 }
 
@@ -899,24 +849,15 @@
 	struct dwc3 *dwc = _dwc;
 	unsigned long flags;
 
-<<<<<<< HEAD
-	u32 oevt = dwc->oevt;
-=======
->>>>>>> db0b54cd
 	spin_lock_irqsave(&dwc->lock, flags);
 
 	/*
 	 * this bit is needed for otg-host to work after system suspend/resume
 	 */
-<<<<<<< HEAD
-	if (!(oevt & DWC3_OEVT_DEVICEMODE))
-		dwc3_drd_start_host(dwc->fsm, true);
-=======
 	if ((dwc->fsm->otg->state == OTG_STATE_A_HOST) &&
 	    !(dwc->oevt & DWC3_OEVT_DEVICEMODE)) {
 		dwc3_drd_start_host(dwc->fsm, true);
 	}
->>>>>>> db0b54cd
 
 	dwc3_otg_fsm_sync(dwc);
 	dwc3_otg_unmask_irq(dwc);
@@ -945,10 +886,6 @@
 }
 
 /* --------------------- Dual-Role management ------------------------------- */
-<<<<<<< HEAD
-
-=======
->>>>>>> db0b54cd
 static void dwc3_drd_fsm_sync(struct dwc3 *dwc)
 {
 	int id, vbus;
@@ -971,11 +908,7 @@
 	dev_dbg(dwc->dev, "id %d vbus %d\n", id, vbus);
 
 	dwc->fsm->id = id;
-<<<<<<< HEAD
-	dwc->fsm->vbus = vbus;
-=======
 	dwc->fsm->b_sess_vld = vbus;
->>>>>>> db0b54cd
 	usb_otg_sync_inputs(dwc->fsm);
 }
 
@@ -986,11 +919,6 @@
 	u32 reg;
 
 	dev_dbg(dwc->dev, "%s: %d\n", __func__, on);
-<<<<<<< HEAD
-	if (dwc->edev) {
-		if (on)
-			dwc3_set_mode(dwc, DWC3_GCTL_PRTCAP_HOST);
-=======
 
 	if (dwc->edev) {
 		if (on) {
@@ -1001,7 +929,6 @@
 			/* stop the HCD */
 			usb_otg_start_host(fsm, false);
 		}
->>>>>>> db0b54cd
 
 		return 0;
 	}
@@ -1020,15 +947,11 @@
 		/* unconditionally turn on VBUS */
 		reg |= DWC3_OCTL_PRTPWRCTL;
 		dwc3_writel(dwc->regs, DWC3_OCTL, reg);
-<<<<<<< HEAD
-	} else {
-=======
 		/* start the HCD */
 		usb_otg_start_host(fsm, true);
 	} else {
 		/* stop the HCD */
 		usb_otg_start_host(fsm, false);
->>>>>>> db0b54cd
 		/* turn off VBUS */
 		reg = dwc3_readl(dwc->regs, DWC3_OCTL);
 		reg &= ~DWC3_OCTL_PRTPWRCTL;
@@ -1058,10 +981,6 @@
 		dwc3_event_buffers_setup(dwc);
 
 	if (dwc->edev) {
-<<<<<<< HEAD
-		if (on)
-			dwc3_set_mode(dwc, DWC3_GCTL_PRTCAP_DEVICE);
-=======
 		if (on) {
 			dwc3_set_mode(dwc, DWC3_GCTL_PRTCAP_DEVICE);
 			/* start the UDC */
@@ -1070,7 +989,6 @@
 			/* stop the UDC */
 			usb_otg_start_gadget(fsm, false);
 		}
->>>>>>> db0b54cd
 
 		return 0;
 	}
@@ -1087,11 +1005,8 @@
 			reg |= DWC3_GUSB2PHYCFG_SUSPHY;
 			dwc3_writel(dwc->regs, DWC3_GUSB2PHYCFG(0), reg);
 		}
-<<<<<<< HEAD
-=======
 		/* start the UDC */
 		usb_otg_start_gadget(fsm, true);
->>>>>>> db0b54cd
 	} else {
 		/* GUSB2PHYCFG0.SusPHY=0 */
 		if (!dwc->dis_u2_susphy_quirk) {
@@ -1103,11 +1018,8 @@
 		reg = dwc3_readl(dwc->regs, DWC3_OCTL);
 		reg |= DWC3_OCTL_PERIMODE;
 		dwc3_writel(dwc->regs, DWC3_OCTL, reg);
-<<<<<<< HEAD
-=======
 		/* stop the UDC */
 		usb_otg_start_gadget(fsm, false);
->>>>>>> db0b54cd
 	}
 
 	return 0;
@@ -1133,11 +1045,7 @@
 	int ret;
 
 	/* register parent as DRD device with OTG core */
-<<<<<<< HEAD
-	dwc->fsm = usb_otg_register(dwc->dev, &dwc3_drd_ops, true);
-=======
 	dwc->fsm = usb_otg_register(dwc->dev, &dwc->otg_config);
->>>>>>> db0b54cd
 	if (IS_ERR(dwc->fsm)) {
 		ret = PTR_ERR(dwc->fsm);
 		if (ret == -ENOTSUPP)
@@ -1153,60 +1061,6 @@
 
 static int dwc3_drd_init(struct dwc3 *dwc)
 {
-<<<<<<< HEAD
-	int ret, id, vbus;
-	u32 reg;
-	struct dwc3_hwparams *parms = &dwc->hwparams;
-	unsigned long flags;
-
-	/* If extcon device is not present we rely on OTG core for ID event */
-	if (!dwc->edev) {
-		dev_dbg(dwc->dev, "No extcon device found for OTG mode\n");
-		goto try_otg_core;
-	}
-
-	dwc->otg_nb.notifier_call = dwc3_drd_notifier;
-	ret = extcon_register_notifier(dwc->edev, &dwc->otg_nb);
-	if (ret < 0) {
-		dev_err(dwc->dev, "Couldn't register USB cable notifier\n");
-		return -ENODEV;
-	}
-
-	/* sanity check id & vbus states */
-	id = extcon_get_cable_state(dwc->edev, "USB-HOST");
-	vbus = extcon_get_cable_state(dwc->edev, "USB");
-	if (id < 0 || vbus < 0) {
-		dev_err(dwc->dev, "Invalid USB cable state. id %d, vbus %d\n",
-			id, vbus);
-		ret = -ENODEV;
-		goto fail;
-	}
-
-	ret = dwc3_drd_register(dwc);
-	if (ret)
-		goto fail;
-
-	dwc3_drd_fsm_sync(dwc);
-
-	return 0;
-fail:
-	extcon_unregister_notifier(dwc->edev, &dwc->otg_nb);
-
-	return ret;
-
-try_otg_core:
-	/* get OTG capabilities */
-	dwc->otg_has_hnp_rsp = !!(parms->hwparams6 & DWC3_GHWPARAMS6_HNPSUPPORT);
-	dwc->otg_has_srp = !!(parms->hwparams6 & DWC3_GHWPARAMS6_SRPSUPPORT);
-	dwc->otg_has_adp = !!(parms->hwparams6 & DWC3_GHWPARAMS6_ADPSUPPORT);
-	dwc->otg_has_bc = !!(parms->hwparams6 & DWC3_GHWPARAMS6_BCSUPPORT);
-	dwc->otg_has_otg3 = !!(parms->hwparams6 & DWC3_GHWPARAMS6_OTG3SUPPORT);
-
-	dev_dbg(dwc->dev, "otg v%s - srp: %d, hnp/rsp:%d, adp:%d, bc:%d\n",
-		 dwc->otg_has_otg3 ? "3.0":"2.0",
-		 dwc->otg_has_srp, dwc->otg_has_hnp_rsp,
-		 dwc->otg_has_adp, dwc->otg_has_bc);
-=======
 	int ret;
 	struct usb_otg_caps *otgcaps = &dwc->otg_config.otg_caps;
 	u32 reg;
@@ -1263,7 +1117,6 @@
 
 		return ret;
 	}
->>>>>>> db0b54cd
 
 	ret = dwc3_drd_register(dwc);
 	if (ret)
@@ -1275,13 +1128,8 @@
 	dwc3_writel(dwc->regs, DWC3_OEVT, ~0);
 
 	ret = request_threaded_irq(dwc->otg_irq, dwc3_otg_irq,
-<<<<<<< HEAD
-				   dwc3_otg_thread_irq, IRQF_SHARED,
-				   "dwc3-otg", dwc);
-=======
 				   dwc3_otg_thread_irq,
 				   IRQF_SHARED, "dwc3-otg", dwc);
->>>>>>> db0b54cd
 	if (ret) {
 		dev_err(dwc->dev, "failed to request irq #%d --> %d\n",
 			dwc->otg_irq, ret);
@@ -1330,13 +1178,8 @@
 static void dwc3_drd_exit(struct dwc3 *dwc)
 {
 	usb_otg_unregister(dwc->dev);
-<<<<<<< HEAD
-	if (dwc->edev)
-		extcon_unregister_notifier(dwc->edev, &dwc->otg_nb);
-=======
 	extcon_unregister_notifier(dwc->edev, EXTCON_USB_HOST, &dwc->otg_nb);
 	extcon_unregister_notifier(dwc->edev, EXTCON_USB, &dwc->otg_nb);
->>>>>>> db0b54cd
 }
 
 /* -------------------------------------------------------------------------- */
@@ -1450,17 +1293,6 @@
 	dwc->xhci_resources[1].name = res->name;
 
 	dwc->otg_irq = platform_get_irq_byname(pdev, "otg");
-<<<<<<< HEAD
-	if (!dwc->otg_irq)
-		dwc->otg_irq = res->start;
-
-	dwc->gadget_irq = platform_get_irq_byname(pdev, "peripheral");
-	if (!dwc->gadget_irq)
-		dwc->gadget_irq = res->start;
-
-	dwc->xhci_irq = platform_get_irq_byname(pdev, "host");
-	if (!dwc->xhci_irq)
-=======
 	if (dwc->otg_irq < 0)
 		dwc->otg_irq = res->start;
 
@@ -1470,7 +1302,6 @@
 
 	dwc->xhci_irq = platform_get_irq_byname(pdev, "host");
 	if (dwc->xhci_irq < 0)
->>>>>>> db0b54cd
 		dwc->xhci_irq = res->start;
 
 	res = platform_get_resource(pdev, IORESOURCE_MEM, 0);
@@ -1512,26 +1343,10 @@
 	 */
 	hird_threshold = 12;
 
-<<<<<<< HEAD
-	if (node) {
-		if (of_property_read_bool(node, "extcon"))
-			dwc->edev = extcon_get_edev_by_phandle(dev, 0);
-		else if (of_property_read_bool(dev->parent->of_node, "extcon"))
-			dwc->edev = extcon_get_edev_by_phandle(dev->parent, 0);
-
-		if (IS_ERR(dwc->edev)) {
-			dev_vdbg(dev, "couldn't get extcon device\n");
-			return -EPROBE_DEFER;
-		}
-
-		dwc->maximum_speed = of_usb_get_maximum_speed(node);
-		dwc->has_lpm_erratum = of_property_read_bool(node,
-=======
 	dwc->maximum_speed = usb_get_maximum_speed(dev);
 	dwc->dr_mode = usb_get_dr_mode(dev);
 
 	dwc->has_lpm_erratum = device_property_read_bool(dev,
->>>>>>> db0b54cd
 				"snps,has-lpm-erratum");
 	device_property_read_u8(dev, "snps,lpm-nyet-threshold",
 				&lpm_nyet_threshold);
@@ -1572,23 +1387,12 @@
 				"snps,tx_de_emphasis_quirk");
 	device_property_read_u8(dev, "snps,tx_de_emphasis",
 				&tx_de_emphasis);
-<<<<<<< HEAD
-	} else if (pdata) {
-		if (pdata->extcon) {
-			dwc->edev = extcon_get_extcon_dev(pdata->extcon);
-			if (!dwc->edev) {
-				dev_vdbg(dev, "couldn't get extcon device\n");
-				return -EPROBE_DEFER;
-			}
-		}
-=======
 	device_property_read_string(dev, "snps,hsphy_interface",
 				    &dwc->hsphy_interface);
 	device_property_read_u32(dev, "snps,quirk-frame-length-adjustment",
 				 &fladj);
 
 	if (pdata) {
->>>>>>> db0b54cd
 		dwc->maximum_speed = pdata->maximum_speed;
 		dwc->has_lpm_erratum = pdata->has_lpm_erratum;
 		if (pdata->lpm_nyet_threshold)
@@ -1899,6 +1703,7 @@
 		goto err_usb2phy_init;
 
 	spin_lock_irqsave(&dwc->lock, flags);
+
 	dwc3_event_buffers_setup(dwc);
 	dwc3_writel(dwc->regs, DWC3_GCTL, dwc->gctl);
 
@@ -1921,7 +1726,7 @@
 	case USB_DR_MODE_HOST:
 	case USB_DR_MODE_UNKNOWN:
 	default:
-		/* nothing */
+		/* do nothing */
 		break;
 	}
 
@@ -1931,10 +1736,7 @@
 		dwc3_writel(dwc->regs, DWC3_OCTL, dwc->octl);
 		dwc3_otg_unmask_irq(dwc);
 	}
-<<<<<<< HEAD
-=======
-
->>>>>>> db0b54cd
+
 	spin_unlock_irqrestore(&dwc->lock, flags);
 
 	pm_runtime_disable(dev);
