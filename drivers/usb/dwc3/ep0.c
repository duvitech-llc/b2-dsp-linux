/**
 * ep0.c - DesignWare USB3 DRD Controller Endpoint 0 Handling
 *
 * Copyright (C) 2010-2011 Texas Instruments Incorporated - http://www.ti.com
 *
 * Authors: Felipe Balbi <balbi@ti.com>,
 *	    Sebastian Andrzej Siewior <bigeasy@linutronix.de>
 *
 * This program is free software: you can redistribute it and/or modify
 * it under the terms of the GNU General Public License version 2  of
 * the License as published by the Free Software Foundation.
 *
 * This program is distributed in the hope that it will be useful,
 * but WITHOUT ANY WARRANTY; without even the implied warranty of
 * MERCHANTABILITY or FITNESS FOR A PARTICULAR PURPOSE.  See the
 * GNU General Public License for more details.
 */

#include <linux/kernel.h>
#include <linux/slab.h>
#include <linux/spinlock.h>
#include <linux/platform_device.h>
#include <linux/pm_runtime.h>
#include <linux/interrupt.h>
#include <linux/io.h>
#include <linux/list.h>
#include <linux/dma-mapping.h>

#include <linux/usb/ch9.h>
#include <linux/usb/gadget.h>
#include <linux/usb/composite.h>

#include "core.h"
#include "debug.h"
#include "gadget.h"
#include "io.h"

static void __dwc3_ep0_do_control_status(struct dwc3 *dwc, struct dwc3_ep *dep);
static void __dwc3_ep0_do_control_data(struct dwc3 *dwc,
		struct dwc3_ep *dep, struct dwc3_request *req);

static const char *dwc3_ep0_state_string(enum dwc3_ep0_state state)
{
	switch (state) {
	case EP0_UNCONNECTED:
		return "Unconnected";
	case EP0_SETUP_PHASE:
		return "Setup Phase";
	case EP0_DATA_PHASE:
		return "Data Phase";
	case EP0_STATUS_PHASE:
		return "Status Phase";
	default:
		return "UNKNOWN";
	}
}

static int dwc3_ep0_start_trans(struct dwc3 *dwc, u8 epnum, dma_addr_t buf_dma,
		u32 len, u32 type, bool chain)
{
	struct dwc3_gadget_ep_cmd_params params;
	struct dwc3_trb			*trb;
	struct dwc3_ep			*dep;

	int				ret;

	dep = dwc->eps[epnum];
	if (dep->flags & DWC3_EP_BUSY) {
		dwc3_trace(trace_dwc3_ep0, "%s still busy", dep->name);
		return 0;
	}

	trb = &dwc->ep0_trb[dep->free_slot];

	if (chain)
		dep->free_slot++;

	trb->bpl = lower_32_bits(buf_dma);
	trb->bph = upper_32_bits(buf_dma);
	trb->size = len;
	trb->ctrl = type;

	trb->ctrl |= (DWC3_TRB_CTRL_HWO
			| DWC3_TRB_CTRL_ISP_IMI);

	if (chain)
		trb->ctrl |= DWC3_TRB_CTRL_CHN;
	else
		trb->ctrl |= (DWC3_TRB_CTRL_IOC
				| DWC3_TRB_CTRL_LST);

	if (chain)
		return 0;

	memset(&params, 0, sizeof(params));
	params.param0 = upper_32_bits(dwc->ep0_trb_addr);
	params.param1 = lower_32_bits(dwc->ep0_trb_addr);

	trace_dwc3_prepare_trb(dep, trb);

	ret = dwc3_send_gadget_ep_cmd(dwc, dep->number,
			DWC3_DEPCMD_STARTTRANSFER, &params);
	if (ret < 0) {
		dwc3_trace(trace_dwc3_ep0, "%s STARTTRANSFER failed",
				dep->name);
		return ret;
	}

	dep->flags |= DWC3_EP_BUSY;
	dep->resource_index = dwc3_gadget_ep_get_transfer_index(dwc,
			dep->number);

	dwc->ep0_next_event = DWC3_EP0_COMPLETE;

	return 0;
}

static int __dwc3_gadget_ep0_queue(struct dwc3_ep *dep,
		struct dwc3_request *req)
{
	struct dwc3		*dwc = dep->dwc;

	req->request.actual	= 0;
	req->request.status	= -EINPROGRESS;
	req->epnum		= dep->number;

	list_add_tail(&req->list, &dep->request_list);

	/*
	 * Gadget driver might not be quick enough to queue a request
	 * before we get a Transfer Not Ready event on this endpoint.
	 *
	 * In that case, we will set DWC3_EP_PENDING_REQUEST. When that
	 * flag is set, it's telling us that as soon as Gadget queues the
	 * required request, we should kick the transfer here because the
	 * IRQ we were waiting for is long gone.
	 */
	if (dep->flags & DWC3_EP_PENDING_REQUEST) {
		unsigned	direction;

		direction = !!(dep->flags & DWC3_EP0_DIR_IN);

		if (dwc->ep0state != EP0_DATA_PHASE) {
			dev_WARN(dwc->dev, "Unexpected pending request\n");
			return 0;
		}

		__dwc3_ep0_do_control_data(dwc, dwc->eps[direction], req);

		dep->flags &= ~(DWC3_EP_PENDING_REQUEST |
				DWC3_EP0_DIR_IN);

		return 0;
	}

	/*
	 * In case gadget driver asked us to delay the STATUS phase,
	 * handle it here.
	 */
	if (dwc->delayed_status) {
		unsigned	direction;

		direction = !dwc->ep0_expect_in;
		dwc->delayed_status = false;
		usb_gadget_set_state(&dwc->gadget, USB_STATE_CONFIGURED);

		if (dwc->ep0state == EP0_STATUS_PHASE)
			__dwc3_ep0_do_control_status(dwc, dwc->eps[direction]);
		else
			dwc3_trace(trace_dwc3_ep0,
					"too early for delayed status");

		return 0;
	}

	/*
	 * Unfortunately we have uncovered a limitation wrt the Data Phase.
	 *
	 * Section 9.4 says we can wait for the XferNotReady(DATA) event to
	 * come before issueing Start Transfer command, but if we do, we will
	 * miss situations where the host starts another SETUP phase instead of
	 * the DATA phase.  Such cases happen at least on TD.7.6 of the Link
	 * Layer Compliance Suite.
	 *
	 * The problem surfaces due to the fact that in case of back-to-back
	 * SETUP packets there will be no XferNotReady(DATA) generated and we
	 * will be stuck waiting for XferNotReady(DATA) forever.
	 *
	 * By looking at tables 9-13 and 9-14 of the Databook, we can see that
	 * it tells us to start Data Phase right away. It also mentions that if
	 * we receive a SETUP phase instead of the DATA phase, core will issue
	 * XferComplete for the DATA phase, before actually initiating it in
	 * the wire, with the TRB's status set to "SETUP_PENDING". Such status
	 * can only be used to print some debugging logs, as the core expects
	 * us to go through to the STATUS phase and start a CONTROL_STATUS TRB,
	 * just so it completes right away, without transferring anything and,
	 * only then, we can go back to the SETUP phase.
	 *
	 * Because of this scenario, SNPS decided to change the programming
	 * model of control transfers and support on-demand transfers only for
	 * the STATUS phase. To fix the issue we have now, we will always wait
	 * for gadget driver to queue the DATA phase's struct usb_request, then
	 * start it right away.
	 *
	 * If we're actually in a 2-stage transfer, we will wait for
	 * XferNotReady(STATUS).
	 */
	if (dwc->three_stage_setup) {
		unsigned        direction;

		direction = dwc->ep0_expect_in;
		dwc->ep0state = EP0_DATA_PHASE;

		__dwc3_ep0_do_control_data(dwc, dwc->eps[direction], req);

		dep->flags &= ~DWC3_EP0_DIR_IN;
	}

	return 0;
}

int dwc3_gadget_ep0_queue(struct usb_ep *ep, struct usb_request *request,
		gfp_t gfp_flags)
{
	struct dwc3_request		*req = to_dwc3_request(request);
	struct dwc3_ep			*dep = to_dwc3_ep(ep);
	struct dwc3			*dwc = dep->dwc;

	unsigned long			flags;

	int				ret;

	spin_lock_irqsave(&dwc->lock, flags);
	if (!dep->endpoint.desc) {
		dwc3_trace(trace_dwc3_ep0,
				"trying to queue request %p to disabled %s",
				request, dep->name);
		ret = -ESHUTDOWN;
		goto out;
	}

	/* we share one TRB for ep0/1 */
	if (!list_empty(&dep->request_list)) {
		ret = -EBUSY;
		goto out;
	}

	dwc3_trace(trace_dwc3_ep0,
			"queueing request %p to %s length %d state '%s'",
			request, dep->name, request->length,
			dwc3_ep0_state_string(dwc->ep0state));

	ret = __dwc3_gadget_ep0_queue(dep, req);

out:
	spin_unlock_irqrestore(&dwc->lock, flags);

	return ret;
}

static void dwc3_ep0_stall_and_restart(struct dwc3 *dwc)
{
	struct dwc3_ep		*dep;

	/* reinitialize physical ep1 */
	dep = dwc->eps[1];
	dep->flags = DWC3_EP_ENABLED;

	/* stall is always issued on EP0 */
	dep = dwc->eps[0];
	__dwc3_gadget_ep_set_halt(dep, 1, false);
	dep->flags = DWC3_EP_ENABLED;
	dwc->delayed_status = false;

	if (!list_empty(&dep->request_list)) {
		struct dwc3_request	*req;

		req = next_request(&dep->request_list);
		dwc3_gadget_giveback(dep, req, -ECONNRESET);
	}

	dwc->ep0state = EP0_SETUP_PHASE;
	dwc3_ep0_out_start(dwc);
}

int __dwc3_gadget_ep0_set_halt(struct usb_ep *ep, int value)
{
	struct dwc3_ep			*dep = to_dwc3_ep(ep);
	struct dwc3			*dwc = dep->dwc;

	dwc3_ep0_stall_and_restart(dwc);

	return 0;
}

int dwc3_gadget_ep0_set_halt(struct usb_ep *ep, int value)
{
	struct dwc3_ep			*dep = to_dwc3_ep(ep);
	struct dwc3			*dwc = dep->dwc;
	unsigned long			flags;
	int				ret;

	spin_lock_irqsave(&dwc->lock, flags);
	ret = __dwc3_gadget_ep0_set_halt(ep, value);
	spin_unlock_irqrestore(&dwc->lock, flags);

	return ret;
}

void dwc3_ep0_out_start(struct dwc3 *dwc)
{
	int				ret;

	ret = dwc3_ep0_start_trans(dwc, 0, dwc->ctrl_req_addr, 8,
			DWC3_TRBCTL_CONTROL_SETUP, false);
	WARN_ON(ret < 0);
}

static struct dwc3_ep *dwc3_wIndex_to_dep(struct dwc3 *dwc, __le16 wIndex_le)
{
	struct dwc3_ep		*dep;
	u32			windex = le16_to_cpu(wIndex_le);
	u32			epnum;

	epnum = (windex & USB_ENDPOINT_NUMBER_MASK) << 1;
	if ((windex & USB_ENDPOINT_DIR_MASK) == USB_DIR_IN)
		epnum |= 1;

	dep = dwc->eps[epnum];
	if (dep->flags & DWC3_EP_ENABLED)
		return dep;

	return NULL;
}

static void dwc3_ep0_status_cmpl(struct usb_ep *ep, struct usb_request *req)
{
}
/*
 * ch 9.4.5
 */
static int dwc3_ep0_handle_status(struct dwc3 *dwc,
		struct usb_ctrlrequest *ctrl)
{
	struct dwc3_ep		*dep;
	u32			recip;
	u32			reg;
	u16			usb_status = 0;
	__le16			*response_pkt;

	recip = ctrl->bRequestType & USB_RECIP_MASK;
	switch (recip) {
	case USB_RECIP_DEVICE:
		/*
		 * LTM will be set once we know how to set this in HW.
		 */
		usb_status |= dwc->gadget.is_selfpowered;

		if (dwc->speed == DWC3_DSTS_SUPERSPEED) {
			reg = dwc3_readl(dwc->regs, DWC3_DCTL);
			if (reg & DWC3_DCTL_INITU1ENA)
				usb_status |= 1 << USB_DEV_STAT_U1_ENABLED;
			if (reg & DWC3_DCTL_INITU2ENA)
				usb_status |= 1 << USB_DEV_STAT_U2_ENABLED;
		}

		break;

	case USB_RECIP_INTERFACE:
		/*
		 * Function Remote Wake Capable	D0
		 * Function Remote Wakeup	D1
		 */
		break;

	case USB_RECIP_ENDPOINT:
		dep = dwc3_wIndex_to_dep(dwc, ctrl->wIndex);
		if (!dep)
			return -EINVAL;

		if (dep->flags & DWC3_EP_STALL)
			usb_status = 1 << USB_ENDPOINT_HALT;
		break;
	default:
		return -EINVAL;
	}

	response_pkt = (__le16 *) dwc->setup_buf;
	*response_pkt = cpu_to_le16(usb_status);

	dep = dwc->eps[0];
	dwc->ep0_usb_req.dep = dep;
	dwc->ep0_usb_req.request.length = sizeof(*response_pkt);
	dwc->ep0_usb_req.request.buf = dwc->setup_buf;
	dwc->ep0_usb_req.request.complete = dwc3_ep0_status_cmpl;

	return __dwc3_gadget_ep0_queue(dep, &dwc->ep0_usb_req);
}

static int dwc3_ep0_handle_feature(struct dwc3 *dwc,
		struct usb_ctrlrequest *ctrl, int set)
{
	struct dwc3_ep		*dep;
	u32			recip;
	u32			wValue;
	u32			wIndex;
	u32			reg;
	int			ret;
	enum usb_device_state	state;

	wValue = le16_to_cpu(ctrl->wValue);
	wIndex = le16_to_cpu(ctrl->wIndex);
	recip = ctrl->bRequestType & USB_RECIP_MASK;
	state = dwc->gadget.state;

	switch (recip) {
	case USB_RECIP_DEVICE:

		switch (wValue) {
		case USB_DEVICE_REMOTE_WAKEUP:
			break;
		/*
		 * 9.4.1 says only only for SS, in AddressState only for
		 * default control pipe
		 */
		case USB_DEVICE_U1_ENABLE:
			if (state != USB_STATE_CONFIGURED)
				return -EINVAL;
			if (dwc->speed != DWC3_DSTS_SUPERSPEED)
				return -EINVAL;

			reg = dwc3_readl(dwc->regs, DWC3_DCTL);
			if (set)
				reg |= DWC3_DCTL_INITU1ENA;
			else
				reg &= ~DWC3_DCTL_INITU1ENA;
			dwc3_writel(dwc->regs, DWC3_DCTL, reg);
			break;

		case USB_DEVICE_U2_ENABLE:
			if (state != USB_STATE_CONFIGURED)
				return -EINVAL;
			if (dwc->speed != DWC3_DSTS_SUPERSPEED)
				return -EINVAL;

			reg = dwc3_readl(dwc->regs, DWC3_DCTL);
			if (set)
				reg |= DWC3_DCTL_INITU2ENA;
			else
				reg &= ~DWC3_DCTL_INITU2ENA;
			dwc3_writel(dwc->regs, DWC3_DCTL, reg);
			break;

		case USB_DEVICE_LTM_ENABLE:
			return -EINVAL;

		case USB_DEVICE_TEST_MODE:
			if ((wIndex & 0xff) != 0)
				return -EINVAL;
			if (!set)
				return -EINVAL;

			dwc->test_mode_nr = wIndex >> 8;
			dwc->test_mode = true;
			break;
		default:
			return -EINVAL;
		}
		break;

	case USB_RECIP_INTERFACE:
		switch (wValue) {
		case USB_INTRF_FUNC_SUSPEND:
			if (wIndex & USB_INTRF_FUNC_SUSPEND_LP)
				/* XXX enable Low power suspend */
				;
			if (wIndex & USB_INTRF_FUNC_SUSPEND_RW)
				/* XXX enable remote wakeup */
				;
			break;
		default:
			return -EINVAL;
		}
		break;

	case USB_RECIP_ENDPOINT:
		switch (wValue) {
		case USB_ENDPOINT_HALT:
			dep = dwc3_wIndex_to_dep(dwc, wIndex);
			if (!dep)
				return -EINVAL;
			if (set == 0 && (dep->flags & DWC3_EP_WEDGE))
				break;
			ret = __dwc3_gadget_ep_set_halt(dep, set, true);
			if (ret)
				return -EINVAL;
			break;
		default:
			return -EINVAL;
		}
		break;

	default:
		return -EINVAL;
	}

	return 0;
}

static int dwc3_ep0_set_address(struct dwc3 *dwc, struct usb_ctrlrequest *ctrl)
{
	enum usb_device_state state = dwc->gadget.state;
	u32 addr;
	u32 reg;

	addr = le16_to_cpu(ctrl->wValue);
	if (addr > 127) {
		dwc3_trace(trace_dwc3_ep0, "invalid device address %d", addr);
		return -EINVAL;
	}

	if (state == USB_STATE_CONFIGURED) {
		dwc3_trace(trace_dwc3_ep0,
				"trying to set address when configured");
		return -EINVAL;
	}

	reg = dwc3_readl(dwc->regs, DWC3_DCFG);
	reg &= ~(DWC3_DCFG_DEVADDR_MASK);
	reg |= DWC3_DCFG_DEVADDR(addr);
	dwc3_writel(dwc->regs, DWC3_DCFG, reg);

	if (addr)
		usb_gadget_set_state(&dwc->gadget, USB_STATE_ADDRESS);
	else
		usb_gadget_set_state(&dwc->gadget, USB_STATE_DEFAULT);

	return 0;
}

static int dwc3_ep0_delegate_req(struct dwc3 *dwc, struct usb_ctrlrequest *ctrl)
{
	int ret;

	spin_unlock(&dwc->lock);
	ret = dwc->gadget_driver->setup(&dwc->gadget, ctrl);
	spin_lock(&dwc->lock);
	return ret;
}

static int dwc3_ep0_set_config(struct dwc3 *dwc, struct usb_ctrlrequest *ctrl)
{
	enum usb_device_state state = dwc->gadget.state;
	u32 cfg;
	int ret;
	u32 reg;

	cfg = le16_to_cpu(ctrl->wValue);

	switch (state) {
	case USB_STATE_DEFAULT:
		return -EINVAL;

	case USB_STATE_ADDRESS:
		ret = dwc3_ep0_delegate_req(dwc, ctrl);
		/* if the cfg matches and the cfg is non zero */
		if (cfg && (!ret || (ret == USB_GADGET_DELAYED_STATUS))) {

			/*
			 * only change state if set_config has already
			 * been processed. If gadget driver returns
			 * USB_GADGET_DELAYED_STATUS, we will wait
			 * to change the state on the next usb_ep_queue()
			 */
			if (ret == 0)
				usb_gadget_set_state(&dwc->gadget,
						USB_STATE_CONFIGURED);

			/*
			 * Enable transition to U1/U2 state when
			 * nothing is pending from application.
			 */
			reg = dwc3_readl(dwc->regs, DWC3_DCTL);
			reg |= (DWC3_DCTL_ACCEPTU1ENA | DWC3_DCTL_ACCEPTU2ENA);
			dwc3_writel(dwc->regs, DWC3_DCTL, reg);

			dwc->resize_fifos = true;
			dwc3_trace(trace_dwc3_ep0, "resize FIFOs flag SET");
		}
		break;

	case USB_STATE_CONFIGURED:
		ret = dwc3_ep0_delegate_req(dwc, ctrl);
		if (!cfg && !ret)
			usb_gadget_set_state(&dwc->gadget,
					USB_STATE_ADDRESS);
		break;
	default:
		ret = -EINVAL;
	}
	return ret;
}

static void dwc3_ep0_set_sel_cmpl(struct usb_ep *ep, struct usb_request *req)
{
	struct dwc3_ep	*dep = to_dwc3_ep(ep);
	struct dwc3	*dwc = dep->dwc;

	u32		param = 0;
	u32		reg;

	struct timing {
		u8	u1sel;
		u8	u1pel;
		u16	u2sel;
		u16	u2pel;
	} __packed timing;

	int		ret;

	memcpy(&timing, req->buf, sizeof(timing));

	dwc->u1sel = timing.u1sel;
	dwc->u1pel = timing.u1pel;
	dwc->u2sel = le16_to_cpu(timing.u2sel);
	dwc->u2pel = le16_to_cpu(timing.u2pel);

	reg = dwc3_readl(dwc->regs, DWC3_DCTL);
	if (reg & DWC3_DCTL_INITU2ENA)
		param = dwc->u2pel;
	if (reg & DWC3_DCTL_INITU1ENA)
		param = dwc->u1pel;

	/*
	 * According to Synopsys Databook, if parameter is
	 * greater than 125, a value of zero should be
	 * programmed in the register.
	 */
	if (param > 125)
		param = 0;

	/* now that we have the time, issue DGCMD Set Sel */
	ret = dwc3_send_gadget_generic_command(dwc,
			DWC3_DGCMD_SET_PERIODIC_PAR, param);
	WARN_ON(ret < 0);
}

static int dwc3_ep0_set_sel(struct dwc3 *dwc, struct usb_ctrlrequest *ctrl)
{
	struct dwc3_ep	*dep;
	enum usb_device_state state = dwc->gadget.state;
	u16		wLength;
	u16		wValue;

	if (state == USB_STATE_DEFAULT)
		return -EINVAL;

	wValue = le16_to_cpu(ctrl->wValue);
	wLength = le16_to_cpu(ctrl->wLength);

	if (wLength != 6) {
		dev_err(dwc->dev, "Set SEL should be 6 bytes, got %d\n",
				wLength);
		return -EINVAL;
	}

	/*
	 * To handle Set SEL we need to receive 6 bytes from Host. So let's
	 * queue a usb_request for 6 bytes.
	 *
	 * Remember, though, this controller can't handle non-wMaxPacketSize
	 * aligned transfers on the OUT direction, so we queue a request for
	 * wMaxPacketSize instead.
	 */
	dep = dwc->eps[0];
	dwc->ep0_usb_req.dep = dep;
	dwc->ep0_usb_req.request.length = dep->endpoint.maxpacket;
	dwc->ep0_usb_req.request.buf = dwc->setup_buf;
	dwc->ep0_usb_req.request.complete = dwc3_ep0_set_sel_cmpl;

	return __dwc3_gadget_ep0_queue(dep, &dwc->ep0_usb_req);
}

static int dwc3_ep0_set_isoch_delay(struct dwc3 *dwc, struct usb_ctrlrequest *ctrl)
{
	u16		wLength;
	u16		wValue;
	u16		wIndex;

	wValue = le16_to_cpu(ctrl->wValue);
	wLength = le16_to_cpu(ctrl->wLength);
	wIndex = le16_to_cpu(ctrl->wIndex);

	if (wIndex || wLength)
		return -EINVAL;

	/*
	 * REVISIT It's unclear from Databook what to do with this
	 * value. For now, just cache it.
	 */
	dwc->isoch_delay = wValue;

	return 0;
}

static int dwc3_ep0_std_request(struct dwc3 *dwc, struct usb_ctrlrequest *ctrl)
{
	int ret;

	switch (ctrl->bRequest) {
	case USB_REQ_GET_STATUS:
		dwc3_trace(trace_dwc3_ep0, "USB_REQ_GET_STATUS");
		ret = dwc3_ep0_handle_status(dwc, ctrl);
		break;
	case USB_REQ_CLEAR_FEATURE:
		dwc3_trace(trace_dwc3_ep0, "USB_REQ_CLEAR_FEATURE");
		ret = dwc3_ep0_handle_feature(dwc, ctrl, 0);
		break;
	case USB_REQ_SET_FEATURE:
		dwc3_trace(trace_dwc3_ep0, "USB_REQ_SET_FEATURE");
		ret = dwc3_ep0_handle_feature(dwc, ctrl, 1);
		break;
	case USB_REQ_SET_ADDRESS:
		dwc3_trace(trace_dwc3_ep0, "USB_REQ_SET_ADDRESS");
		ret = dwc3_ep0_set_address(dwc, ctrl);
		break;
	case USB_REQ_SET_CONFIGURATION:
		dwc3_trace(trace_dwc3_ep0, "USB_REQ_SET_CONFIGURATION");
		ret = dwc3_ep0_set_config(dwc, ctrl);
		break;
	case USB_REQ_SET_SEL:
		dwc3_trace(trace_dwc3_ep0, "USB_REQ_SET_SEL");
		ret = dwc3_ep0_set_sel(dwc, ctrl);
		break;
	case USB_REQ_SET_ISOCH_DELAY:
		dwc3_trace(trace_dwc3_ep0, "USB_REQ_SET_ISOCH_DELAY");
		ret = dwc3_ep0_set_isoch_delay(dwc, ctrl);
		break;
	case USB_REQ_SET_INTERFACE:
		dwc3_trace(trace_dwc3_ep0, "USB_REQ_SET_INTERFACE");
		dwc->start_config_issued = false;
		/* Fall through */
	default:
		dwc3_trace(trace_dwc3_ep0, "Forwarding to gadget driver");
		ret = dwc3_ep0_delegate_req(dwc, ctrl);
		break;
	}

	return ret;
}

static void dwc3_ep0_inspect_setup(struct dwc3 *dwc,
		const struct dwc3_event_depevt *event)
{
	struct usb_ctrlrequest *ctrl = dwc->ctrl_req;
	int ret = -EINVAL;
	u32 len;

	if (!dwc->gadget_driver)
		goto out;

	trace_dwc3_ctrl_req(ctrl);

	len = le16_to_cpu(ctrl->wLength);
	if (!len) {
		dwc->three_stage_setup = false;
		dwc->ep0_expect_in = false;
		dwc->ep0_next_event = DWC3_EP0_NRDY_STATUS;
	} else {
		dwc->three_stage_setup = true;
		dwc->ep0_expect_in = !!(ctrl->bRequestType & USB_DIR_IN);
		dwc->ep0_next_event = DWC3_EP0_NRDY_DATA;
	}

	if ((ctrl->bRequestType & USB_TYPE_MASK) == USB_TYPE_STANDARD)
		ret = dwc3_ep0_std_request(dwc, ctrl);
	else
		ret = dwc3_ep0_delegate_req(dwc, ctrl);

	if (ret == USB_GADGET_DELAYED_STATUS)
		dwc->delayed_status = true;

out:
	if (ret < 0)
		dwc3_ep0_stall_and_restart(dwc);
}

static void dwc3_ep0_complete_data(struct dwc3 *dwc,
		const struct dwc3_event_depevt *event)
{
	struct dwc3_request	*r = NULL;
	struct usb_request	*ur;
	struct dwc3_trb		*trb;
	struct dwc3_ep		*ep0;
	unsigned		transfer_size = 0;
	unsigned		maxp;
	unsigned		remaining_ur_length;
	void			*buf;
	u32			transferred = 0;
	u32			status;
	u32			length;
	u8			epnum;

	epnum = event->endpoint_number;
	ep0 = dwc->eps[0];

	dwc->ep0_next_event = DWC3_EP0_NRDY_STATUS;

	trb = dwc->ep0_trb;

	trace_dwc3_complete_trb(ep0, trb);

	r = next_request(&ep0->request_list);
	if (!r)
		return;

	status = DWC3_TRB_SIZE_TRBSTS(trb->size);
	if (status == DWC3_TRBSTS_SETUP_PENDING) {
		dwc3_trace(trace_dwc3_ep0, "Setup Pending received");

		if (r)
			dwc3_gadget_giveback(ep0, r, -ECONNRESET);

		return;
	}

	ur = &r->request;
	buf = ur->buf;
	remaining_ur_length = ur->length;

	length = trb->size & DWC3_TRB_SIZE_MASK;

	maxp = ep0->endpoint.maxpacket;

	if (dwc->ep0_bounced) {
		/*
		 * Handle the first TRB before handling the bounce buffer if
		 * the request length is greater than the bounce buffer size
		 */
		if (ur->length > DWC3_EP0_BOUNCE_SIZE) {
			transfer_size = ALIGN(ur->length - maxp, maxp);
			transferred = transfer_size - length;
			buf = (u8 *)buf + transferred;
			ur->actual += transferred;
			remaining_ur_length -= transferred;

			trb++;
			length = trb->size & DWC3_TRB_SIZE_MASK;

<<<<<<< HEAD
		transfer_size += (maxp - (transfer_size % maxp));

		/* Maximum of DWC3_EP0_BOUNCE_SIZE can only be received */
		if (transfer_size > DWC3_EP0_BOUNCE_SIZE)
			transfer_size = DWC3_EP0_BOUNCE_SIZE;

		transferred = min_t(u32, ur->length,
				transfer_size - length);
		memcpy(ur->buf, dwc->ep0_bounce, transferred);
=======
			ep0->free_slot = 0;
		}

		transfer_size = roundup((ur->length - transfer_size),
					maxp);

		transferred = min_t(u32, remaining_ur_length,
				    transfer_size - length);
		memcpy(buf, dwc->ep0_bounce, transferred);
>>>>>>> db0b54cd
	} else {
		transferred = ur->length - length;
	}

	ur->actual += transferred;

	if ((epnum & 1) && ur->actual < ur->length) {
		/* for some reason we did not get everything out */

		dwc3_ep0_stall_and_restart(dwc);
	} else {
		dwc3_gadget_giveback(ep0, r, 0);

		if (IS_ALIGNED(ur->length, ep0->endpoint.maxpacket) &&
				ur->length && ur->zero) {
			int ret;

			dwc->ep0_next_event = DWC3_EP0_COMPLETE;

			ret = dwc3_ep0_start_trans(dwc, epnum,
					dwc->ctrl_req_addr, 0,
					DWC3_TRBCTL_CONTROL_DATA, false);
			WARN_ON(ret < 0);
		}
	}
}

static void dwc3_ep0_complete_status(struct dwc3 *dwc,
		const struct dwc3_event_depevt *event)
{
	struct dwc3_request	*r;
	struct dwc3_ep		*dep;
	struct dwc3_trb		*trb;
	u32			status;

	dep = dwc->eps[0];
	trb = dwc->ep0_trb;

	trace_dwc3_complete_trb(dep, trb);

	if (!list_empty(&dep->request_list)) {
		r = next_request(&dep->request_list);

		dwc3_gadget_giveback(dep, r, 0);
	}

	if (dwc->test_mode) {
		int ret;

		ret = dwc3_gadget_set_test_mode(dwc, dwc->test_mode_nr);
		if (ret < 0) {
			dwc3_trace(trace_dwc3_ep0, "Invalid Test #%d",
					dwc->test_mode_nr);
			dwc3_ep0_stall_and_restart(dwc);
			return;
		}
	}

	status = DWC3_TRB_SIZE_TRBSTS(trb->size);
	if (status == DWC3_TRBSTS_SETUP_PENDING)
		dwc3_trace(trace_dwc3_ep0, "Setup Pending received");

	dwc->ep0state = EP0_SETUP_PHASE;
	dwc3_ep0_out_start(dwc);
}

static void dwc3_ep0_xfer_complete(struct dwc3 *dwc,
			const struct dwc3_event_depevt *event)
{
	struct dwc3_ep		*dep = dwc->eps[event->endpoint_number];

	dep->flags &= ~DWC3_EP_BUSY;
	dep->resource_index = 0;
	dwc->setup_packet_pending = false;

	switch (dwc->ep0state) {
	case EP0_SETUP_PHASE:
		dwc3_trace(trace_dwc3_ep0, "Setup Phase");
		dwc3_ep0_inspect_setup(dwc, event);
		break;

	case EP0_DATA_PHASE:
		dwc3_trace(trace_dwc3_ep0, "Data Phase");
		dwc3_ep0_complete_data(dwc, event);
		break;

	case EP0_STATUS_PHASE:
		dwc3_trace(trace_dwc3_ep0, "Status Phase");
		dwc3_ep0_complete_status(dwc, event);
		break;
	default:
		WARN(true, "UNKNOWN ep0state %d\n", dwc->ep0state);
	}
}

static void __dwc3_ep0_do_control_data(struct dwc3 *dwc,
		struct dwc3_ep *dep, struct dwc3_request *req)
{
	int			ret;

	req->direction = !!dep->number;

	if (req->request.length == 0) {
		ret = dwc3_ep0_start_trans(dwc, dep->number,
				dwc->ctrl_req_addr, 0,
				DWC3_TRBCTL_CONTROL_DATA, false);
	} else if (!IS_ALIGNED(req->request.length, dep->endpoint.maxpacket)
			&& (dep->number == 0)) {
		u32	transfer_size = 0;
		u32	maxpacket;

		ret = usb_gadget_map_request(&dwc->gadget, &req->request,
				dep->number);
		if (ret) {
			dev_dbg(dwc->dev, "failed to map request\n");
			return;
		}

		maxpacket = dep->endpoint.maxpacket;

		if (req->request.length > DWC3_EP0_BOUNCE_SIZE) {
			transfer_size = ALIGN(req->request.length - maxpacket,
					      maxpacket);
			ret = dwc3_ep0_start_trans(dwc, dep->number,
						   req->request.dma,
						   transfer_size,
						   DWC3_TRBCTL_CONTROL_DATA,
						   true);
		}

		transfer_size = roundup((req->request.length - transfer_size),
					maxpacket);

		if (transfer_size > DWC3_EP0_BOUNCE_SIZE) {
			dev_WARN(dwc->dev, "bounce buf can't handle req len\n");
			transfer_size = DWC3_EP0_BOUNCE_SIZE;
		}

		dwc->ep0_bounced = true;

		ret = dwc3_ep0_start_trans(dwc, dep->number,
				dwc->ep0_bounce_addr, transfer_size,
				DWC3_TRBCTL_CONTROL_DATA, false);
	} else {
		ret = usb_gadget_map_request(&dwc->gadget, &req->request,
				dep->number);
		if (ret) {
			dev_dbg(dwc->dev, "failed to map request\n");
			return;
		}

		ret = dwc3_ep0_start_trans(dwc, dep->number, req->request.dma,
				req->request.length, DWC3_TRBCTL_CONTROL_DATA,
				false);
	}

	WARN_ON(ret < 0);
}

static int dwc3_ep0_start_control_status(struct dwc3_ep *dep)
{
	struct dwc3		*dwc = dep->dwc;
	u32			type;

	type = dwc->three_stage_setup ? DWC3_TRBCTL_CONTROL_STATUS3
		: DWC3_TRBCTL_CONTROL_STATUS2;

	return dwc3_ep0_start_trans(dwc, dep->number,
			dwc->ctrl_req_addr, 0, type, false);
}

static void __dwc3_ep0_do_control_status(struct dwc3 *dwc, struct dwc3_ep *dep)
{
	if (dwc->resize_fifos) {
		dwc3_trace(trace_dwc3_ep0, "Resizing FIFOs");
		dwc3_gadget_resize_tx_fifos(dwc);
		dwc->resize_fifos = 0;
	}

	WARN_ON(dwc3_ep0_start_control_status(dep));
}

static void dwc3_ep0_do_control_status(struct dwc3 *dwc,
		const struct dwc3_event_depevt *event)
{
	struct dwc3_ep		*dep = dwc->eps[event->endpoint_number];

	__dwc3_ep0_do_control_status(dwc, dep);
}

static void dwc3_ep0_end_control_data(struct dwc3 *dwc, struct dwc3_ep *dep)
{
	struct dwc3_gadget_ep_cmd_params params;
	u32			cmd;
	int			ret;

	if (!dep->resource_index)
		return;

	cmd = DWC3_DEPCMD_ENDTRANSFER;
	cmd |= DWC3_DEPCMD_CMDIOC;
	cmd |= DWC3_DEPCMD_PARAM(dep->resource_index);
	memset(&params, 0, sizeof(params));
	ret = dwc3_send_gadget_ep_cmd(dwc, dep->number, cmd, &params);
	WARN_ON_ONCE(ret);
	dep->resource_index = 0;
}

static void dwc3_ep0_xfernotready(struct dwc3 *dwc,
		const struct dwc3_event_depevt *event)
{
	dwc->setup_packet_pending = true;

	switch (event->status) {
	case DEPEVT_STATUS_CONTROL_DATA:
		dwc3_trace(trace_dwc3_ep0, "Control Data");

		/*
		 * We already have a DATA transfer in the controller's cache,
		 * if we receive a XferNotReady(DATA) we will ignore it, unless
		 * it's for the wrong direction.
		 *
		 * In that case, we must issue END_TRANSFER command to the Data
		 * Phase we already have started and issue SetStall on the
		 * control endpoint.
		 */
		if (dwc->ep0_expect_in != event->endpoint_number) {
			struct dwc3_ep	*dep = dwc->eps[dwc->ep0_expect_in];

			dwc3_trace(trace_dwc3_ep0,
					"Wrong direction for Data phase");
			dwc3_ep0_end_control_data(dwc, dep);
			dwc3_ep0_stall_and_restart(dwc);
			return;
		}

		break;

	case DEPEVT_STATUS_CONTROL_STATUS:
		if (dwc->ep0_next_event != DWC3_EP0_NRDY_STATUS)
			return;

		dwc3_trace(trace_dwc3_ep0, "Control Status");

		dwc->ep0state = EP0_STATUS_PHASE;

		if (dwc->delayed_status) {
			WARN_ON_ONCE(event->endpoint_number != 1);
			dwc3_trace(trace_dwc3_ep0, "Delayed Status");
			return;
		}

		dwc3_ep0_do_control_status(dwc, event);
	}
}

void dwc3_ep0_interrupt(struct dwc3 *dwc,
		const struct dwc3_event_depevt *event)
{
	u8			epnum = event->endpoint_number;

	dwc3_trace(trace_dwc3_ep0, "%s while ep%d%s in state '%s'",
			dwc3_ep_event_string(event->endpoint_event),
			epnum >> 1, (epnum & 1) ? "in" : "out",
			dwc3_ep0_state_string(dwc->ep0state));

	switch (event->endpoint_event) {
	case DWC3_DEPEVT_XFERCOMPLETE:
		dwc3_ep0_xfer_complete(dwc, event);
		break;

	case DWC3_DEPEVT_XFERNOTREADY:
		dwc3_ep0_xfernotready(dwc, event);
		break;

	case DWC3_DEPEVT_XFERINPROGRESS:
	case DWC3_DEPEVT_RXTXFIFOEVT:
	case DWC3_DEPEVT_STREAMEVT:
	case DWC3_DEPEVT_EPCMDCMPLT:
		break;
	}
}<|MERGE_RESOLUTION|>--- conflicted
+++ resolved
@@ -736,10 +736,6 @@
 		dwc3_trace(trace_dwc3_ep0, "USB_REQ_SET_ISOCH_DELAY");
 		ret = dwc3_ep0_set_isoch_delay(dwc, ctrl);
 		break;
-	case USB_REQ_SET_INTERFACE:
-		dwc3_trace(trace_dwc3_ep0, "USB_REQ_SET_INTERFACE");
-		dwc->start_config_issued = false;
-		/* Fall through */
 	default:
 		dwc3_trace(trace_dwc3_ep0, "Forwarding to gadget driver");
 		ret = dwc3_ep0_delegate_req(dwc, ctrl);
@@ -847,17 +843,6 @@
 			trb++;
 			length = trb->size & DWC3_TRB_SIZE_MASK;
 
-<<<<<<< HEAD
-		transfer_size += (maxp - (transfer_size % maxp));
-
-		/* Maximum of DWC3_EP0_BOUNCE_SIZE can only be received */
-		if (transfer_size > DWC3_EP0_BOUNCE_SIZE)
-			transfer_size = DWC3_EP0_BOUNCE_SIZE;
-
-		transferred = min_t(u32, ur->length,
-				transfer_size - length);
-		memcpy(ur->buf, dwc->ep0_bounce, transferred);
-=======
 			ep0->free_slot = 0;
 		}
 
@@ -867,7 +852,6 @@
 		transferred = min_t(u32, remaining_ur_length,
 				    transfer_size - length);
 		memcpy(buf, dwc->ep0_bounce, transferred);
->>>>>>> db0b54cd
 	} else {
 		transferred = ur->length - length;
 	}
@@ -1000,11 +984,6 @@
 
 		transfer_size = roundup((req->request.length - transfer_size),
 					maxpacket);
-
-		if (transfer_size > DWC3_EP0_BOUNCE_SIZE) {
-			dev_WARN(dwc->dev, "bounce buf can't handle req len\n");
-			transfer_size = DWC3_EP0_BOUNCE_SIZE;
-		}
 
 		dwc->ep0_bounced = true;
 
