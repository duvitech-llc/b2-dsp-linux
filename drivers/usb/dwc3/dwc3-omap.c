/**
 * dwc3-omap.c - OMAP Specific Glue layer
 *
 * Copyright (C) 2010-2011 Texas Instruments Incorporated - http://www.ti.com
 *
 * Authors: Felipe Balbi <balbi@ti.com>,
 *	    Sebastian Andrzej Siewior <bigeasy@linutronix.de>
 *
 * This program is free software: you can redistribute it and/or modify
 * it under the terms of the GNU General Public License version 2  of
 * the License as published by the Free Software Foundation.
 *
 * This program is distributed in the hope that it will be useful,
 * but WITHOUT ANY WARRANTY; without even the implied warranty of
 * MERCHANTABILITY or FITNESS FOR A PARTICULAR PURPOSE.  See the
 * GNU General Public License for more details.
 */

#include <linux/module.h>
#include <linux/kernel.h>
#include <linux/slab.h>
#include <linux/interrupt.h>
#include <linux/platform_device.h>
#include <linux/platform_data/dwc3-omap.h>
#include <linux/pm_runtime.h>
#include <linux/dma-mapping.h>
#include <linux/ioport.h>
#include <linux/io.h>
#include <linux/of.h>
#include <linux/of_platform.h>
#include <linux/extcon.h>
#include <linux/regulator/consumer.h>

#include <linux/usb/otg.h>

/*
 * All these registers belong to OMAP's Wrapper around the
 * DesignWare USB3 Core.
 */

#define USBOTGSS_REVISION			0x0000
#define USBOTGSS_SYSCONFIG			0x0010
#define USBOTGSS_IRQ_EOI			0x0020
#define USBOTGSS_EOI_OFFSET			0x0008
#define USBOTGSS_IRQSTATUS_RAW_0		0x0024
#define USBOTGSS_IRQSTATUS_0			0x0028
#define USBOTGSS_IRQENABLE_SET_0		0x002c
#define USBOTGSS_IRQENABLE_CLR_0		0x0030
#define USBOTGSS_IRQ0_OFFSET			0x0004
#define USBOTGSS_IRQSTATUS_RAW_1		0x0030
#define USBOTGSS_IRQSTATUS_1			0x0034
#define USBOTGSS_IRQENABLE_SET_1		0x0038
#define USBOTGSS_IRQENABLE_CLR_1		0x003c
#define USBOTGSS_IRQSTATUS_RAW_2		0x0040
#define USBOTGSS_IRQSTATUS_2			0x0044
#define USBOTGSS_IRQENABLE_SET_2		0x0048
#define USBOTGSS_IRQENABLE_CLR_2		0x004c
#define USBOTGSS_IRQSTATUS_RAW_3		0x0050
#define USBOTGSS_IRQSTATUS_3			0x0054
#define USBOTGSS_IRQENABLE_SET_3		0x0058
#define USBOTGSS_IRQENABLE_CLR_3		0x005c
#define USBOTGSS_IRQSTATUS_EOI_MISC		0x0030
#define USBOTGSS_IRQSTATUS_RAW_MISC		0x0034
#define USBOTGSS_IRQSTATUS_MISC			0x0038
#define USBOTGSS_IRQENABLE_SET_MISC		0x003c
#define USBOTGSS_IRQENABLE_CLR_MISC		0x0040
#define USBOTGSS_IRQMISC_OFFSET			0x03fc
#define USBOTGSS_UTMI_OTG_STATUS		0x0080
#define USBOTGSS_UTMI_OTG_CTRL			0x0084
#define USBOTGSS_UTMI_OTG_OFFSET		0x0480
#define USBOTGSS_TXFIFO_DEPTH			0x0508
#define USBOTGSS_RXFIFO_DEPTH			0x050c
#define USBOTGSS_MMRAM_OFFSET			0x0100
#define USBOTGSS_FLADJ				0x0104
#define USBOTGSS_DEBUG_CFG			0x0108
#define USBOTGSS_DEBUG_DATA			0x010c
#define USBOTGSS_DEV_EBC_EN			0x0110
#define USBOTGSS_DEBUG_OFFSET			0x0600

/* SYSCONFIG REGISTER */
#define USBOTGSS_SYSCONFIG_DMADISABLE		(1 << 16)

/* IRQ_EOI REGISTER */
#define USBOTGSS_IRQ_EOI_LINE_NUMBER		(1 << 0)

/* IRQS0 BITS */
#define USBOTGSS_IRQO_COREIRQ_ST		(1 << 0)

/* IRQMISC BITS */
#define USBOTGSS_IRQMISC_DMADISABLECLR		(1 << 17)
#define USBOTGSS_IRQMISC_OEVT			(1 << 16)
#define USBOTGSS_IRQMISC_DRVVBUS_RISE		(1 << 13)
#define USBOTGSS_IRQMISC_CHRGVBUS_RISE		(1 << 12)
#define USBOTGSS_IRQMISC_DISCHRGVBUS_RISE	(1 << 11)
#define USBOTGSS_IRQMISC_IDPULLUP_RISE		(1 << 8)
#define USBOTGSS_IRQMISC_DRVVBUS_FALL		(1 << 5)
#define USBOTGSS_IRQMISC_CHRGVBUS_FALL		(1 << 4)
#define USBOTGSS_IRQMISC_DISCHRGVBUS_FALL		(1 << 3)
#define USBOTGSS_IRQMISC_IDPULLUP_FALL		(1 << 0)

/* UTMI_OTG_STATUS REGISTER */
#define USBOTGSS_UTMI_OTG_STATUS_DRVVBUS	(1 << 5)
#define USBOTGSS_UTMI_OTG_STATUS_CHRGVBUS	(1 << 4)
#define USBOTGSS_UTMI_OTG_STATUS_DISCHRGVBUS	(1 << 3)
#define USBOTGSS_UTMI_OTG_STATUS_IDPULLUP	(1 << 0)

/* UTMI_OTG_CTRL REGISTER */
#define USBOTGSS_UTMI_OTG_CTRL_SW_MODE		(1 << 31)
#define USBOTGSS_UTMI_OTG_CTRL_POWERPRESENT	(1 << 9)
#define USBOTGSS_UTMI_OTG_CTRL_TXBITSTUFFENABLE (1 << 8)
#define USBOTGSS_UTMI_OTG_CTRL_IDDIG		(1 << 4)
#define USBOTGSS_UTMI_OTG_CTRL_SESSEND		(1 << 3)
#define USBOTGSS_UTMI_OTG_CTRL_SESSVALID	(1 << 2)
#define USBOTGSS_UTMI_OTG_CTRL_VBUSVALID	(1 << 1)

struct dwc3_omap {
	struct device		*dev;

	int			irq;
	void __iomem		*base;

	u32			utmi_otg_ctrl;
	u32			utmi_otg_offset;
	u32			irqmisc_offset;
	u32			irq_eoi_offset;
	u32			debug_offset;
	u32			irq0_offset;

	u32			dma_status:1;

	struct extcon_dev	*edev;
	struct notifier_block	vbus_nb;
	struct notifier_block	id_nb;

	struct regulator	*vbus_reg;
};

enum omap_dwc3_vbus_id_status {
	OMAP_DWC3_ID_FLOAT,
	OMAP_DWC3_ID_GROUND,
	OMAP_DWC3_VBUS_OFF,
	OMAP_DWC3_VBUS_VALID,
};

static inline u32 dwc3_omap_readl(void __iomem *base, u32 offset)
{
	return readl(base + offset);
}

static inline void dwc3_omap_writel(void __iomem *base, u32 offset, u32 value)
{
	writel(value, base + offset);
}

static u32 dwc3_omap_read_utmi_ctrl(struct dwc3_omap *omap)
{
	return dwc3_omap_readl(omap->base, USBOTGSS_UTMI_OTG_CTRL +
							omap->utmi_otg_offset);
}

static void dwc3_omap_write_utmi_ctrl(struct dwc3_omap *omap, u32 value)
{
	dwc3_omap_writel(omap->base, USBOTGSS_UTMI_OTG_CTRL +
					omap->utmi_otg_offset, value);

}

static u32 dwc3_omap_read_irq0_status(struct dwc3_omap *omap)
{
	return dwc3_omap_readl(omap->base, USBOTGSS_IRQSTATUS_0 -
						omap->irq0_offset);
}

static void dwc3_omap_write_irq0_status(struct dwc3_omap *omap, u32 value)
{
	dwc3_omap_writel(omap->base, USBOTGSS_IRQSTATUS_0 -
						omap->irq0_offset, value);

}

static u32 dwc3_omap_read_irqmisc_status(struct dwc3_omap *omap)
{
	return dwc3_omap_readl(omap->base, USBOTGSS_IRQSTATUS_MISC +
						omap->irqmisc_offset);
}

static void dwc3_omap_write_irqmisc_status(struct dwc3_omap *omap, u32 value)
{
	dwc3_omap_writel(omap->base, USBOTGSS_IRQSTATUS_MISC +
					omap->irqmisc_offset, value);

}

static void dwc3_omap_write_irqmisc_set(struct dwc3_omap *omap, u32 value)
{
	dwc3_omap_writel(omap->base, USBOTGSS_IRQENABLE_SET_MISC +
						omap->irqmisc_offset, value);

}

static void dwc3_omap_write_irq0_set(struct dwc3_omap *omap, u32 value)
{
	dwc3_omap_writel(omap->base, USBOTGSS_IRQENABLE_SET_0 -
						omap->irq0_offset, value);
}

static void dwc3_omap_write_irqmisc_clr(struct dwc3_omap *omap, u32 value)
{
	dwc3_omap_writel(omap->base, USBOTGSS_IRQENABLE_CLR_MISC +
						omap->irqmisc_offset, value);
}

static void dwc3_omap_write_irq0_clr(struct dwc3_omap *omap, u32 value)
{
	dwc3_omap_writel(omap->base, USBOTGSS_IRQENABLE_CLR_0 -
						omap->irq0_offset, value);
}

static void dwc3_omap_set_mailbox(struct dwc3_omap *omap,
	enum omap_dwc3_vbus_id_status status)
{
	int	ret;
	u32	val;

	switch (status) {
	case OMAP_DWC3_ID_GROUND:
		if (omap->vbus_reg) {
			ret = regulator_enable(omap->vbus_reg);
			if (ret) {
				dev_err(omap->dev, "regulator enable failed\n");
				return;
			}
		}

		val = dwc3_omap_read_utmi_ctrl(omap);
<<<<<<< HEAD
		val &= ~(USBOTGSS_UTMI_OTG_CTRL_IDDIG
				| USBOTGSS_UTMI_OTG_CTRL_VBUSVALID
				| USBOTGSS_UTMI_OTG_CTRL_SESSEND);
		val |= USBOTGSS_UTMI_OTG_CTRL_SESSVALID
				| USBOTGSS_UTMI_OTG_CTRL_POWERPRESENT;
=======
		val &= ~USBOTGSS_UTMI_OTG_CTRL_IDDIG;
>>>>>>> db0b54cd
		dwc3_omap_write_utmi_ctrl(omap, val);
		break;

	case OMAP_DWC3_VBUS_VALID:
<<<<<<< HEAD
		dev_dbg(omap->dev, "VBUS Connect\n");

		val = dwc3_omap_read_utmi_ctrl(omap);
		val &= ~USBOTGSS_UTMI_OTG_CTRL_SESSEND;
		val |= USBOTGSS_UTMI_OTG_CTRL_IDDIG
				| USBOTGSS_UTMI_OTG_CTRL_VBUSVALID
=======
		val = dwc3_omap_read_utmi_ctrl(omap);
		val &= ~USBOTGSS_UTMI_OTG_CTRL_SESSEND;
		val |= USBOTGSS_UTMI_OTG_CTRL_VBUSVALID
>>>>>>> db0b54cd
				| USBOTGSS_UTMI_OTG_CTRL_SESSVALID
				| USBOTGSS_UTMI_OTG_CTRL_POWERPRESENT;
		dwc3_omap_write_utmi_ctrl(omap, val);
		break;

	case OMAP_DWC3_ID_FLOAT:
		if (omap->vbus_reg)
			regulator_disable(omap->vbus_reg);
		val = dwc3_omap_read_utmi_ctrl(omap);
		val |= USBOTGSS_UTMI_OTG_CTRL_IDDIG;
		dwc3_omap_write_utmi_ctrl(omap, val);

	case OMAP_DWC3_VBUS_OFF:
<<<<<<< HEAD
		dev_dbg(omap->dev, "VBUS Disconnect\n");

=======
>>>>>>> db0b54cd
		val = dwc3_omap_read_utmi_ctrl(omap);
		val &= ~(USBOTGSS_UTMI_OTG_CTRL_SESSVALID
				| USBOTGSS_UTMI_OTG_CTRL_VBUSVALID
				| USBOTGSS_UTMI_OTG_CTRL_POWERPRESENT);
<<<<<<< HEAD
		val |= USBOTGSS_UTMI_OTG_CTRL_SESSEND
				| USBOTGSS_UTMI_OTG_CTRL_IDDIG;
=======
		val |= USBOTGSS_UTMI_OTG_CTRL_SESSEND;
>>>>>>> db0b54cd
		dwc3_omap_write_utmi_ctrl(omap, val);
		break;

	default:
		dev_WARN(omap->dev, "invalid state\n");
	}
}

static irqreturn_t dwc3_omap_interrupt(int irq, void *_omap)
{
	struct dwc3_omap	*omap = _omap;
	u32			reg;

	reg = dwc3_omap_read_irqmisc_status(omap);

	if (reg & USBOTGSS_IRQMISC_DMADISABLECLR)
		omap->dma_status = false;

	dwc3_omap_write_irqmisc_status(omap, reg);

	reg = dwc3_omap_read_irq0_status(omap);

	dwc3_omap_write_irq0_status(omap, reg);

	return IRQ_HANDLED;
}

static void dwc3_omap_enable_irqs(struct dwc3_omap *omap)
{
	u32			reg;

	/* enable all IRQs */
	reg = USBOTGSS_IRQO_COREIRQ_ST;
	dwc3_omap_write_irq0_set(omap, reg);

	reg = (USBOTGSS_IRQMISC_OEVT |
			USBOTGSS_IRQMISC_DRVVBUS_RISE |
			USBOTGSS_IRQMISC_CHRGVBUS_RISE |
			USBOTGSS_IRQMISC_DISCHRGVBUS_RISE |
			USBOTGSS_IRQMISC_IDPULLUP_RISE |
			USBOTGSS_IRQMISC_DRVVBUS_FALL |
			USBOTGSS_IRQMISC_CHRGVBUS_FALL |
			USBOTGSS_IRQMISC_DISCHRGVBUS_FALL |
			USBOTGSS_IRQMISC_IDPULLUP_FALL);

	dwc3_omap_write_irqmisc_set(omap, reg);
}

static void dwc3_omap_disable_irqs(struct dwc3_omap *omap)
{
	u32			reg;

	/* disable all IRQs */
	reg = USBOTGSS_IRQO_COREIRQ_ST;
	dwc3_omap_write_irq0_clr(omap, reg);

	reg = (USBOTGSS_IRQMISC_OEVT |
			USBOTGSS_IRQMISC_DRVVBUS_RISE |
			USBOTGSS_IRQMISC_CHRGVBUS_RISE |
			USBOTGSS_IRQMISC_DISCHRGVBUS_RISE |
			USBOTGSS_IRQMISC_IDPULLUP_RISE |
			USBOTGSS_IRQMISC_DRVVBUS_FALL |
			USBOTGSS_IRQMISC_CHRGVBUS_FALL |
			USBOTGSS_IRQMISC_DISCHRGVBUS_FALL |
			USBOTGSS_IRQMISC_IDPULLUP_FALL);

	dwc3_omap_write_irqmisc_clr(omap, reg);
}

static int dwc3_omap_id_notifier(struct notifier_block *nb,
	unsigned long event, void *ptr)
{
	struct dwc3_omap *omap = container_of(nb, struct dwc3_omap, id_nb);

	if (event)
		dwc3_omap_set_mailbox(omap, OMAP_DWC3_ID_GROUND);
	else
		dwc3_omap_set_mailbox(omap, OMAP_DWC3_ID_FLOAT);

	return NOTIFY_DONE;
}

static int dwc3_omap_vbus_notifier(struct notifier_block *nb,
	unsigned long event, void *ptr)
{
	struct dwc3_omap *omap = container_of(nb, struct dwc3_omap, vbus_nb);

	if (event)
		dwc3_omap_set_mailbox(omap, OMAP_DWC3_VBUS_VALID);
	else
		dwc3_omap_set_mailbox(omap, OMAP_DWC3_VBUS_OFF);

	return NOTIFY_DONE;
}

static void dwc3_omap_map_offset(struct dwc3_omap *omap)
{
	struct device_node	*node = omap->dev->of_node;

	/*
	 * Differentiate between OMAP5 and AM437x.
	 *
	 * For OMAP5(ES2.0) and AM437x wrapper revision is same, even
	 * though there are changes in wrapper register offsets.
	 *
	 * Using dt compatible to differentiate AM437x.
	 */
	if (of_device_is_compatible(node, "ti,am437x-dwc3")) {
		omap->irq_eoi_offset = USBOTGSS_EOI_OFFSET;
		omap->irq0_offset = USBOTGSS_IRQ0_OFFSET;
		omap->irqmisc_offset = USBOTGSS_IRQMISC_OFFSET;
		omap->utmi_otg_offset = USBOTGSS_UTMI_OTG_OFFSET;
		omap->debug_offset = USBOTGSS_DEBUG_OFFSET;
	}
}

static void dwc3_omap_set_utmi_mode(struct dwc3_omap *omap)
{
	u32			reg;
	struct device_node	*node = omap->dev->of_node;
	int			utmi_mode = 0;

	reg = dwc3_omap_read_utmi_ctrl(omap);

	of_property_read_u32(node, "utmi-mode", &utmi_mode);

	switch (utmi_mode) {
	case DWC3_OMAP_UTMI_MODE_SW:
		reg |= USBOTGSS_UTMI_OTG_CTRL_SW_MODE;
		break;
	case DWC3_OMAP_UTMI_MODE_HW:
		reg &= ~USBOTGSS_UTMI_OTG_CTRL_SW_MODE;
		break;
	default:
		dev_WARN(omap->dev, "UNKNOWN utmi mode %d\n", utmi_mode);
	}

	dwc3_omap_write_utmi_ctrl(omap, reg);
}

static int dwc3_omap_extcon_register(struct dwc3_omap *omap)
{
	int			ret;
	struct device_node	*node = omap->dev->of_node;
	struct extcon_dev	*edev;

	if (of_property_read_bool(node, "extcon")) {
		edev = extcon_get_edev_by_phandle(omap->dev, 0);
		if (IS_ERR(edev)) {
			dev_vdbg(omap->dev, "couldn't get extcon device\n");
			return -EPROBE_DEFER;
		}

		omap->vbus_nb.notifier_call = dwc3_omap_vbus_notifier;
		ret = extcon_register_notifier(edev, EXTCON_USB,
						&omap->vbus_nb);
		if (ret < 0)
			dev_vdbg(omap->dev, "failed to register notifier for USB\n");

		omap->id_nb.notifier_call = dwc3_omap_id_notifier;
		ret = extcon_register_notifier(edev, EXTCON_USB_HOST,
						&omap->id_nb);
		if (ret < 0)
			dev_vdbg(omap->dev, "failed to register notifier for USB-HOST\n");

		if (extcon_get_cable_state_(edev, EXTCON_USB) == true)
			dwc3_omap_set_mailbox(omap, OMAP_DWC3_VBUS_VALID);
		if (extcon_get_cable_state_(edev, EXTCON_USB_HOST) == true)
			dwc3_omap_set_mailbox(omap, OMAP_DWC3_ID_GROUND);

		omap->edev = edev;
	}

	return 0;
}

static int dwc3_omap_probe(struct platform_device *pdev)
{
	struct device_node	*node = pdev->dev.of_node;

	struct dwc3_omap	*omap;
	struct resource		*res;
	struct device		*dev = &pdev->dev;
	struct regulator	*vbus_reg = NULL;

	int			ret;
	int			irq;

	u32			reg;

	void __iomem		*base;

	if (!node) {
		dev_err(dev, "device node not found\n");
		return -EINVAL;
	}

	omap = devm_kzalloc(dev, sizeof(*omap), GFP_KERNEL);
	if (!omap)
		return -ENOMEM;

	platform_set_drvdata(pdev, omap);

	irq = platform_get_irq(pdev, 0);
	if (irq < 0) {
		dev_err(dev, "missing IRQ resource\n");
		return -EINVAL;
	}

	res = platform_get_resource(pdev, IORESOURCE_MEM, 0);
	base = devm_ioremap_resource(dev, res);
	if (IS_ERR(base))
		return PTR_ERR(base);

	if (of_property_read_bool(node, "vbus-supply")) {
		vbus_reg = devm_regulator_get(dev, "vbus");
		if (IS_ERR(vbus_reg)) {
			dev_err(dev, "vbus init failed\n");
			return PTR_ERR(vbus_reg);
		}
	}

	omap->dev	= dev;
	omap->irq	= irq;
	omap->base	= base;
	omap->vbus_reg	= vbus_reg;

	pm_runtime_enable(dev);
	ret = pm_runtime_get_sync(dev);
	if (ret < 0) {
		dev_err(dev, "get_sync failed with err %d\n", ret);
		goto err1;
	}

	dwc3_omap_map_offset(omap);
	dwc3_omap_set_utmi_mode(omap);

	/* check the DMA Status */
	reg = dwc3_omap_readl(omap->base, USBOTGSS_SYSCONFIG);
	omap->dma_status = !!(reg & USBOTGSS_SYSCONFIG_DMADISABLE);

	ret = devm_request_irq(dev, omap->irq, dwc3_omap_interrupt, IRQF_SHARED,
			       "dwc3-omap", omap);
	if (ret) {
		dev_err(dev, "failed to request IRQ #%d --> %d\n",
				omap->irq, ret);
		goto err1;
	}

	ret = dwc3_omap_extcon_register(omap);
	if (ret < 0)
		goto err1;

	ret = of_platform_populate(node, NULL, NULL, dev);
	if (ret) {
		dev_err(&pdev->dev, "failed to create dwc3 core\n");
		goto err2;
	}

	dwc3_omap_enable_irqs(omap);
<<<<<<< HEAD

	return 0;

err2:
	if (omap->extcon_vbus_dev.edev)
		extcon_unregister_interest(&omap->extcon_vbus_dev);
	if (omap->extcon_id_dev.edev)
		extcon_unregister_interest(&omap->extcon_id_dev);

=======

	return 0;

err2:
	extcon_unregister_notifier(omap->edev, EXTCON_USB, &omap->vbus_nb);
	extcon_unregister_notifier(omap->edev, EXTCON_USB_HOST, &omap->id_nb);

>>>>>>> db0b54cd
err1:
	pm_runtime_put_sync(dev);
	pm_runtime_disable(dev);

	return ret;
}

static int dwc3_omap_remove(struct platform_device *pdev)
{
	struct dwc3_omap	*omap = platform_get_drvdata(pdev);

	extcon_unregister_notifier(omap->edev, EXTCON_USB, &omap->vbus_nb);
	extcon_unregister_notifier(omap->edev, EXTCON_USB_HOST, &omap->id_nb);
	dwc3_omap_disable_irqs(omap);
	of_platform_depopulate(omap->dev);
	pm_runtime_put_sync(&pdev->dev);
	pm_runtime_disable(&pdev->dev);

	return 0;
}

static const struct of_device_id of_dwc3_match[] = {
	{
		.compatible =	"ti,dwc3"
	},
	{
		.compatible =	"ti,am437x-dwc3"
	},
	{ },
};
MODULE_DEVICE_TABLE(of, of_dwc3_match);

#ifdef CONFIG_PM_SLEEP
static int dwc3_omap_suspend(struct device *dev)
{
	struct dwc3_omap	*omap = dev_get_drvdata(dev);

	omap->utmi_otg_ctrl = dwc3_omap_read_utmi_ctrl(omap);
	dwc3_omap_disable_irqs(omap);

	return 0;
}

static int dwc3_omap_resume(struct device *dev)
{
	struct dwc3_omap	*omap = dev_get_drvdata(dev);

	dwc3_omap_write_utmi_ctrl(omap, omap->utmi_otg_ctrl);
	dwc3_omap_enable_irqs(omap);

	pm_runtime_disable(dev);
	pm_runtime_set_active(dev);
	pm_runtime_enable(dev);

	return 0;
}

static const struct dev_pm_ops dwc3_omap_dev_pm_ops = {

	SET_SYSTEM_SLEEP_PM_OPS(dwc3_omap_suspend, dwc3_omap_resume)
};

#define DEV_PM_OPS	(&dwc3_omap_dev_pm_ops)
#else
#define DEV_PM_OPS	NULL
#endif /* CONFIG_PM_SLEEP */

static struct platform_driver dwc3_omap_driver = {
	.probe		= dwc3_omap_probe,
	.remove		= dwc3_omap_remove,
	.driver		= {
		.name	= "omap-dwc3",
		.of_match_table	= of_dwc3_match,
		.pm	= DEV_PM_OPS,
	},
};

module_platform_driver(dwc3_omap_driver);

MODULE_ALIAS("platform:omap-dwc3");
MODULE_AUTHOR("Felipe Balbi <balbi@ti.com>");
MODULE_LICENSE("GPL v2");
MODULE_DESCRIPTION("DesignWare USB3 OMAP Glue Layer");<|MERGE_RESOLUTION|>--- conflicted
+++ resolved
@@ -233,31 +233,14 @@
 		}
 
 		val = dwc3_omap_read_utmi_ctrl(omap);
-<<<<<<< HEAD
-		val &= ~(USBOTGSS_UTMI_OTG_CTRL_IDDIG
-				| USBOTGSS_UTMI_OTG_CTRL_VBUSVALID
-				| USBOTGSS_UTMI_OTG_CTRL_SESSEND);
-		val |= USBOTGSS_UTMI_OTG_CTRL_SESSVALID
-				| USBOTGSS_UTMI_OTG_CTRL_POWERPRESENT;
-=======
 		val &= ~USBOTGSS_UTMI_OTG_CTRL_IDDIG;
->>>>>>> db0b54cd
 		dwc3_omap_write_utmi_ctrl(omap, val);
 		break;
 
 	case OMAP_DWC3_VBUS_VALID:
-<<<<<<< HEAD
-		dev_dbg(omap->dev, "VBUS Connect\n");
-
-		val = dwc3_omap_read_utmi_ctrl(omap);
-		val &= ~USBOTGSS_UTMI_OTG_CTRL_SESSEND;
-		val |= USBOTGSS_UTMI_OTG_CTRL_IDDIG
-				| USBOTGSS_UTMI_OTG_CTRL_VBUSVALID
-=======
 		val = dwc3_omap_read_utmi_ctrl(omap);
 		val &= ~USBOTGSS_UTMI_OTG_CTRL_SESSEND;
 		val |= USBOTGSS_UTMI_OTG_CTRL_VBUSVALID
->>>>>>> db0b54cd
 				| USBOTGSS_UTMI_OTG_CTRL_SESSVALID
 				| USBOTGSS_UTMI_OTG_CTRL_POWERPRESENT;
 		dwc3_omap_write_utmi_ctrl(omap, val);
@@ -271,21 +254,11 @@
 		dwc3_omap_write_utmi_ctrl(omap, val);
 
 	case OMAP_DWC3_VBUS_OFF:
-<<<<<<< HEAD
-		dev_dbg(omap->dev, "VBUS Disconnect\n");
-
-=======
->>>>>>> db0b54cd
 		val = dwc3_omap_read_utmi_ctrl(omap);
 		val &= ~(USBOTGSS_UTMI_OTG_CTRL_SESSVALID
 				| USBOTGSS_UTMI_OTG_CTRL_VBUSVALID
 				| USBOTGSS_UTMI_OTG_CTRL_POWERPRESENT);
-<<<<<<< HEAD
-		val |= USBOTGSS_UTMI_OTG_CTRL_SESSEND
-				| USBOTGSS_UTMI_OTG_CTRL_IDDIG;
-=======
 		val |= USBOTGSS_UTMI_OTG_CTRL_SESSEND;
->>>>>>> db0b54cd
 		dwc3_omap_write_utmi_ctrl(omap, val);
 		break;
 
@@ -546,17 +519,6 @@
 	}
 
 	dwc3_omap_enable_irqs(omap);
-<<<<<<< HEAD
-
-	return 0;
-
-err2:
-	if (omap->extcon_vbus_dev.edev)
-		extcon_unregister_interest(&omap->extcon_vbus_dev);
-	if (omap->extcon_id_dev.edev)
-		extcon_unregister_interest(&omap->extcon_id_dev);
-
-=======
 
 	return 0;
 
@@ -564,7 +526,6 @@
 	extcon_unregister_notifier(omap->edev, EXTCON_USB, &omap->vbus_nb);
 	extcon_unregister_notifier(omap->edev, EXTCON_USB_HOST, &omap->id_nb);
 
->>>>>>> db0b54cd
 err1:
 	pm_runtime_put_sync(dev);
 	pm_runtime_disable(dev);
