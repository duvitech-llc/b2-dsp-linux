--- conflicted
+++ resolved
@@ -2268,35 +2268,6 @@
 		if (err || !(desc->bmAttributes & USB_OTG_HNP))
 			return 0;
 
-<<<<<<< HEAD
-				dev_info(&udev->dev,
-					"Dual-Role OTG device on %sHNP port\n",
-					(port1 == bus->otg_port)
-						? "" : "non-");
-
-				/* enable HNP before suspend, it's simpler */
-				if (port1 == bus->otg_port)
-					bus->b_hnp_enable = 1;
-				err = usb_control_msg(udev,
-					usb_sndctrlpipe(udev, 0),
-					USB_REQ_SET_FEATURE, 0,
-					bus->b_hnp_enable
-						? USB_DEVICE_B_HNP_ENABLE
-						: USB_DEVICE_A_ALT_HNP_SUPPORT,
-					0, NULL, 0, USB_CTRL_SET_TIMEOUT);
-				if (err < 0) {
-					/* OTG MESSAGE: report errors here,
-					 * customize to match your product.
-					 */
-					dev_info(&udev->dev,
-						"can't set HNP mode: %d\n",
-						err);
-					bus->b_hnp_enable = 0;
-				} else {
-					/* notify OTG fsm about a_set_b_hnp_enable */
-					usb_otg_kick_fsm(udev->bus->controller);
-				}
-=======
 		dev_info(&udev->dev, "Dual-Role OTG device on %sHNP port\n",
 					(port1 == bus->otg_port) ? "" : "non-");
 
@@ -2337,7 +2308,6 @@
 			} else {
 				/* notify OTG fsm about a_set_b_hnp_enable */
 				usb_otg_kick_fsm(udev->bus->controller);
->>>>>>> db0b54cd
 			}
 		}
 	}
