#
# USB Core configuration
#
config USB_ANNOUNCE_NEW_DEVICES
	bool "USB announce new devices"
	help
	  Say Y here if you want the USB core to always announce the
	  idVendor, idProduct, Manufacturer, Product, and SerialNumber
	  strings for every new USB device to the syslog.  This option is
	  usually used by distro vendors to help with debugging and to
	  let users know what specific device was added to the machine
	  in what location.

	  If you do not want this kind of information sent to the system
	  log, or have any doubts about this, say N here.

comment "Miscellaneous USB options"

config USB_DEFAULT_PERSIST
	bool "Enable USB persist by default"
	default y
	help
	  Say N here if you don't want USB power session persistence
	  enabled by default.  If you say N it will make suspended USB
	  devices that lose power get reenumerated as if they had been
	  unplugged, causing any mounted filesystems to be lost.  The
	  persist feature can still be enabled for individual devices
	  through the power/persist sysfs node. See
	  Documentation/usb/persist.txt for more info.

	  If you have any questions about this, say Y here, only say N
	  if you know exactly what you are doing.

config USB_DYNAMIC_MINORS
	bool "Dynamic USB minor allocation"
	help
	  If you say Y here, the USB subsystem will use dynamic minor
	  allocation for any device that uses the USB major number.
	  This means that you can have more than 16 of a single type
	  of device (like USB printers).

	  If you are unsure about this, say N here.

config USB_OTG
	bool "OTG/Dual-role support"
	depends on PM
	default n
	help
	  The most notable feature of USB OTG is support for a
	  "Dual-Role" device, which can act as either a device
	  or a host. The initial role is decided by the type of
	  plug inserted and can be changed later when two dual
	  role devices talk to each other.

	  Select this only if your board has Mini-AB/Micro-AB
	  connector.

config USB_OTG_WHITELIST
	bool "Rely on OTG and EH Targeted Peripherals List"
	depends on USB
	help
	  If you say Y here, the "otg_whitelist.h" file will be used as a
	  product whitelist, so USB peripherals not listed there will be
	  rejected during enumeration.  This behavior is required by the
	  USB OTG and EH specification for all devices not on your product's
	  "Targeted Peripherals List".  "Embedded Hosts" are likewise
	  allowed to support only a limited number of peripherals.

config USB_OTG_BLACKLIST_HUB
	bool "Disable external hubs"
	depends on USB_OTG || EXPERT
	help
	  If you say Y here, then Linux will refuse to enumerate
	  external hubs.  OTG hosts are allowed to reduce hardware
	  and software costs by not supporting external hubs.  So
<<<<<<< HEAD
	  are "Embedded Hosts" that don't offer OTG support.
=======
	  are "Embedded Hosts" that don't offer OTG support.

config USB_ULPI_BUS
	tristate "USB ULPI PHY interface support"
	depends on USB_SUPPORT
	help
	  UTMI+ Low Pin Interface (ULPI) is specification for a commonly used
	  USB 2.0 PHY interface. The ULPI specification defines a standard set
	  of registers that can be used to detect the vendor and product which
	  allows ULPI to be handled as a bus. This module is the driver for that
	  bus.

	  The ULPI interfaces (the buses) are registered by the drivers for USB
	  controllers which support ULPI register access and have ULPI PHY
	  attached to them. The ULPI PHY drivers themselves are normal PHY
	  drivers.

	  ULPI PHYs provide often functions such as ADP sensing/probing (OTG
	  protocol) and USB charger detection.

	  To compile this driver as a module, choose M here: the module will
	  be called ulpi.
>>>>>>> db0b54cd
<|MERGE_RESOLUTION|>--- conflicted
+++ resolved
@@ -73,9 +73,6 @@
 	  If you say Y here, then Linux will refuse to enumerate
 	  external hubs.  OTG hosts are allowed to reduce hardware
 	  and software costs by not supporting external hubs.  So
-<<<<<<< HEAD
-	  are "Embedded Hosts" that don't offer OTG support.
-=======
 	  are "Embedded Hosts" that don't offer OTG support.
 
 config USB_ULPI_BUS
@@ -97,5 +94,4 @@
 	  protocol) and USB charger detection.
 
 	  To compile this driver as a module, choose M here: the module will
-	  be called ulpi.
->>>>>>> db0b54cd
+	  be called ulpi.