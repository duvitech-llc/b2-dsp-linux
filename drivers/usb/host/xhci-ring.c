--- conflicted
+++ resolved
@@ -1572,11 +1572,7 @@
 		usb_hcd_resume_root_hub(hcd);
 	}
 
-<<<<<<< HEAD
-	if (hcd->speed == HCD_USB3 && (temp & PORT_PLS_MASK) == XDEV_INACTIVE)
-=======
 	if (hcd->speed >= HCD_USB3 && (temp & PORT_PLS_MASK) == XDEV_INACTIVE)
->>>>>>> db0b54cd
 		bus_state->port_remote_wakeup &= ~(1 << faked_port_index);
 
 	if ((temp & PORT_PLC) && (temp & PORT_PLS_MASK) == XDEV_RESUME) {
@@ -4030,12 +4026,8 @@
 	int reserved_trbs = xhci->cmd_ring_reserved_trbs;
 	int ret;
 
-<<<<<<< HEAD
-	if (xhci->xhc_state) {
-=======
 	if ((xhci->xhc_state & XHCI_STATE_DYING) ||
 		(xhci->xhc_state & XHCI_STATE_HALTED)) {
->>>>>>> db0b54cd
 		xhci_dbg(xhci, "xHCI dying or halted, can't queue_command\n");
 		return -ESHUTDOWN;
 	}
