/*
 * u_serial.c - utilities for USB gadget "serial port"/TTY support
 *
 * Copyright (C) 2003 Al Borchers (alborchers@steinerpoint.com)
 * Copyright (C) 2008 David Brownell
 * Copyright (C) 2008 by Nokia Corporation
 *
 * This code also borrows from usbserial.c, which is
 * Copyright (C) 1999 - 2002 Greg Kroah-Hartman (greg@kroah.com)
 * Copyright (C) 2000 Peter Berger (pberger@brimson.com)
 * Copyright (C) 2000 Al Borchers (alborchers@steinerpoint.com)
 *
 * This software is distributed under the terms of the GNU General
 * Public License ("GPL") as published by the Free Software Foundation,
 * either version 2 of that License or (at your option) any later version.
 */

/* #define VERBOSE_DEBUG */

#include <linux/kernel.h>
#include <linux/sched.h>
#include <linux/interrupt.h>
#include <linux/device.h>
#include <linux/delay.h>
#include <linux/tty.h>
#include <linux/tty_flip.h>
#include <linux/slab.h>
#include <linux/export.h>
#include <linux/module.h>

#include "u_serial.h"


/*
 * This component encapsulates the TTY layer glue needed to provide basic
 * "serial port" functionality through the USB gadget stack.  Each such
 * port is exposed through a /dev/ttyGS* node.
 *
 * After this module has been loaded, the individual TTY port can be requested
 * (gserial_alloc_line()) and it will stay available until they are removed
 * (gserial_free_line()). Each one may be connected to a USB function
 * (gserial_connect), or disconnected (with gserial_disconnect) when the USB
 * host issues a config change event. Data can only flow when the port is
 * connected to the host.
 *
 * A given TTY port can be made available in multiple configurations.
 * For example, each one might expose a ttyGS0 node which provides a
 * login application.  In one case that might use CDC ACM interface 0,
 * while another configuration might use interface 3 for that.  The
 * work to handle that (including descriptor management) is not part
 * of this component.
 *
 * Configurations may expose more than one TTY port.  For example, if
 * ttyGS0 provides login service, then ttyGS1 might provide dialer access
 * for a telephone or fax link.  And ttyGS2 might be something that just
 * needs a simple byte stream interface for some messaging protocol that
 * is managed in userspace ... OBEX, PTP, and MTP have been mentioned.
 *
 *
 * gserial is the lifecycle interface, used by USB functions
 * gs_port is the I/O nexus, used by the tty driver
 * tty_struct links to the tty/filesystem framework
 *
 * gserial <---> gs_port ... links will be null when the USB link is
 * inactive; managed by gserial_{connect,disconnect}().  each gserial
 * instance can wrap its own USB control protocol.
 *	gserial->ioport == usb_ep->driver_data ... gs_port
 *	gs_port->port_usb ... gserial
 *
 * gs_port <---> tty_struct ... links will be null when the TTY file
 * isn't opened; managed by gs_open()/gs_close()
 *	gserial->port_tty ... tty_struct
 *	tty_struct->driver_data ... gserial
 */

/* RX and TX queues can buffer QUEUE_SIZE packets before they hit the
 * next layer of buffering.  For TX that's a circular buffer; for RX
 * consider it a NOP.  A third layer is provided by the TTY code.
 */
#define QUEUE_SIZE		16
#define WRITE_BUF_SIZE		8192		/* TX only */

/* circular buffer */
struct gs_buf {
	unsigned		buf_size;
	char			*buf_buf;
	char			*buf_get;
	char			*buf_put;
};

/*
 * The port structure holds info for each port, one for each minor number
 * (and thus for each /dev/ node).
 */
struct gs_port {
	struct tty_port		port;
	spinlock_t		port_lock;	/* guard port_* access */

	struct gserial		*port_usb;

	bool			openclose;	/* open/close in progress */
	u8			port_num;

	struct list_head	read_pool;
	int read_started;
	int read_allocated;
	struct list_head	read_queue;
	unsigned		n_read;
	struct tasklet_struct	push;

	struct list_head	write_pool;
	int write_started;
	int write_allocated;
	struct gs_buf		port_write_buf;
	wait_queue_head_t	drain_wait;	/* wait while writes drain */
	bool                    write_busy;
<<<<<<< HEAD
=======
	wait_queue_head_t	close_wait;
>>>>>>> db0b54cd

	/* REVISIT this state ... */
	struct usb_cdc_line_coding port_line_coding;	/* 8-N-1 etc */
};

static struct portmaster {
	struct mutex	lock;			/* protect open/close */
	struct gs_port	*port;
} ports[MAX_U_SERIAL_PORTS];

#define GS_CLOSE_TIMEOUT		15		/* seconds */



#ifdef VERBOSE_DEBUG
#ifndef pr_vdebug
#define pr_vdebug(fmt, arg...) \
	pr_debug(fmt, ##arg)
#endif /* pr_vdebug */
#else
#ifndef pr_vdebug
#define pr_vdebug(fmt, arg...) \
	({ if (0) pr_debug(fmt, ##arg); })
#endif /* pr_vdebug */
#endif

/*-------------------------------------------------------------------------*/

/* Circular Buffer */

/*
 * gs_buf_alloc
 *
 * Allocate a circular buffer and all associated memory.
 */
static int gs_buf_alloc(struct gs_buf *gb, unsigned size)
{
	gb->buf_buf = kmalloc(size, GFP_KERNEL);
	if (gb->buf_buf == NULL)
		return -ENOMEM;

	gb->buf_size = size;
	gb->buf_put = gb->buf_buf;
	gb->buf_get = gb->buf_buf;

	return 0;
}

/*
 * gs_buf_free
 *
 * Free the buffer and all associated memory.
 */
static void gs_buf_free(struct gs_buf *gb)
{
	kfree(gb->buf_buf);
	gb->buf_buf = NULL;
}

/*
 * gs_buf_clear
 *
 * Clear out all data in the circular buffer.
 */
static void gs_buf_clear(struct gs_buf *gb)
{
	gb->buf_get = gb->buf_put;
	/* equivalent to a get of all data available */
}

/*
 * gs_buf_data_avail
 *
 * Return the number of bytes of data written into the circular
 * buffer.
 */
static unsigned gs_buf_data_avail(struct gs_buf *gb)
{
	return (gb->buf_size + gb->buf_put - gb->buf_get) % gb->buf_size;
}

/*
 * gs_buf_space_avail
 *
 * Return the number of bytes of space available in the circular
 * buffer.
 */
static unsigned gs_buf_space_avail(struct gs_buf *gb)
{
	return (gb->buf_size + gb->buf_get - gb->buf_put - 1) % gb->buf_size;
}

/*
 * gs_buf_put
 *
 * Copy data data from a user buffer and put it into the circular buffer.
 * Restrict to the amount of space available.
 *
 * Return the number of bytes copied.
 */
static unsigned
gs_buf_put(struct gs_buf *gb, const char *buf, unsigned count)
{
	unsigned len;

	len  = gs_buf_space_avail(gb);
	if (count > len)
		count = len;

	if (count == 0)
		return 0;

	len = gb->buf_buf + gb->buf_size - gb->buf_put;
	if (count > len) {
		memcpy(gb->buf_put, buf, len);
		memcpy(gb->buf_buf, buf+len, count - len);
		gb->buf_put = gb->buf_buf + count - len;
	} else {
		memcpy(gb->buf_put, buf, count);
		if (count < len)
			gb->buf_put += count;
		else /* count == len */
			gb->buf_put = gb->buf_buf;
	}

	return count;
}

/*
 * gs_buf_get
 *
 * Get data from the circular buffer and copy to the given buffer.
 * Restrict to the amount of data available.
 *
 * Return the number of bytes copied.
 */
static unsigned
gs_buf_get(struct gs_buf *gb, char *buf, unsigned count)
{
	unsigned len;

	len = gs_buf_data_avail(gb);
	if (count > len)
		count = len;

	if (count == 0)
		return 0;

	len = gb->buf_buf + gb->buf_size - gb->buf_get;
	if (count > len) {
		memcpy(buf, gb->buf_get, len);
		memcpy(buf+len, gb->buf_buf, count - len);
		gb->buf_get = gb->buf_buf + count - len;
	} else {
		memcpy(buf, gb->buf_get, count);
		if (count < len)
			gb->buf_get += count;
		else /* count == len */
			gb->buf_get = gb->buf_buf;
	}

	return count;
}

/*-------------------------------------------------------------------------*/

/* I/O glue between TTY (upper) and USB function (lower) driver layers */

/*
 * gs_alloc_req
 *
 * Allocate a usb_request and its buffer.  Returns a pointer to the
 * usb_request or NULL if there is an error.
 */
struct usb_request *
gs_alloc_req(struct usb_ep *ep, unsigned len, gfp_t kmalloc_flags)
{
	struct usb_request *req;

	req = usb_ep_alloc_request(ep, kmalloc_flags);

	if (req != NULL) {
		req->length = len;
		req->buf = kmalloc(len, kmalloc_flags);
		if (req->buf == NULL) {
			usb_ep_free_request(ep, req);
			return NULL;
		}
	}

	return req;
}
EXPORT_SYMBOL_GPL(gs_alloc_req);

/*
 * gs_free_req
 *
 * Free a usb_request and its buffer.
 */
void gs_free_req(struct usb_ep *ep, struct usb_request *req)
{
	kfree(req->buf);
	usb_ep_free_request(ep, req);
}
EXPORT_SYMBOL_GPL(gs_free_req);

/*
 * gs_send_packet
 *
 * If there is data to send, a packet is built in the given
 * buffer and the size is returned.  If there is no data to
 * send, 0 is returned.
 *
 * Called with port_lock held.
 */
static unsigned
gs_send_packet(struct gs_port *port, char *packet, unsigned size)
{
	unsigned len;

	len = gs_buf_data_avail(&port->port_write_buf);
	if (len < size)
		size = len;
	if (size != 0)
		size = gs_buf_get(&port->port_write_buf, packet, size);
	return size;
}

/*
 * gs_start_tx
 *
 * This function finds available write requests, calls
 * gs_send_packet to fill these packets with data, and
 * continues until either there are no more write requests
 * available or no more data to send.  This function is
 * run whenever data arrives or write requests are available.
 *
 * Context: caller owns port_lock; port_usb is non-null.
 */
static int gs_start_tx(struct gs_port *port)
/*
__releases(&port->port_lock)
__acquires(&port->port_lock)
*/
{
	struct list_head	*pool = &port->write_pool;
	struct usb_ep		*in = port->port_usb->in;
	int			status = 0;
	bool			do_tty_wake = false;

	while (!port->write_busy && !list_empty(pool)) {
		struct usb_request	*req;
		int			len;

		if (port->write_started >= QUEUE_SIZE)
			break;

		req = list_entry(pool->next, struct usb_request, list);
		len = gs_send_packet(port, req->buf, in->maxpacket);
		if (len == 0) {
			wake_up_interruptible(&port->drain_wait);
			break;
		}
		do_tty_wake = true;

		req->length = len;
		list_del(&req->list);
		req->zero = (gs_buf_data_avail(&port->port_write_buf) == 0);

		pr_vdebug("ttyGS%d: tx len=%d, 0x%02x 0x%02x 0x%02x ...\n",
			  port->port_num, len, *((u8 *)req->buf),
			  *((u8 *)req->buf+1), *((u8 *)req->buf+2));

		/* Drop lock while we call out of driver; completions
		 * could be issued while we do so.  Disconnection may
		 * happen too; maybe immediately before we queue this!
		 *
		 * NOTE that we may keep sending data for a while after
		 * the TTY closed (dev->ioport->port_tty is NULL).
		 */
		port->write_busy = true;
		spin_unlock(&port->port_lock);
		status = usb_ep_queue(in, req, GFP_ATOMIC);
		spin_lock(&port->port_lock);
		port->write_busy = false;

		if (status) {
			pr_debug("%s: %s %s err %d\n",
					__func__, "queue", in->name, status);
			list_add(&req->list, pool);
			break;
		}

		port->write_started++;

		/* abort immediately after disconnect */
		if (!port->port_usb)
			break;
	}

	if (do_tty_wake && port->port.tty)
		tty_wakeup(port->port.tty);
	return status;
}

/*
 * Context: caller owns port_lock, and port_usb is set
 */
static unsigned gs_start_rx(struct gs_port *port)
/*
__releases(&port->port_lock)
__acquires(&port->port_lock)
*/
{
	struct list_head	*pool = &port->read_pool;
	struct usb_ep		*out = port->port_usb->out;

	while (!list_empty(pool)) {
		struct usb_request	*req;
		int			status;
		struct tty_struct	*tty;

		/* no more rx if closed */
		tty = port->port.tty;
		if (!tty)
			break;

		if (port->read_started >= QUEUE_SIZE)
			break;

		req = list_entry(pool->next, struct usb_request, list);
		list_del(&req->list);
		req->length = out->maxpacket;

		/* drop lock while we call out; the controller driver
		 * may need to call us back (e.g. for disconnect)
		 */
		spin_unlock(&port->port_lock);
		status = usb_ep_queue(out, req, GFP_ATOMIC);
		spin_lock(&port->port_lock);

		if (status) {
			pr_debug("%s: %s %s err %d\n",
					__func__, "queue", out->name, status);
			list_add(&req->list, pool);
			break;
		}
		port->read_started++;

		/* abort immediately after disconnect */
		if (!port->port_usb)
			break;
	}
	return port->read_started;
}

/*
 * RX tasklet takes data out of the RX queue and hands it up to the TTY
 * layer until it refuses to take any more data (or is throttled back).
 * Then it issues reads for any further data.
 *
 * If the RX queue becomes full enough that no usb_request is queued,
 * the OUT endpoint may begin NAKing as soon as its FIFO fills up.
 * So QUEUE_SIZE packets plus however many the FIFO holds (usually two)
 * can be buffered before the TTY layer's buffers (currently 64 KB).
 */
static void gs_rx_push(unsigned long _port)
{
	struct gs_port		*port = (void *)_port;
	struct tty_struct	*tty;
	struct list_head	*queue = &port->read_queue;
	bool			disconnect = false;
	bool			do_push = false;

	/* hand any queued data to the tty */
	spin_lock_irq(&port->port_lock);
	tty = port->port.tty;
	while (!list_empty(queue)) {
		struct usb_request	*req;

		req = list_first_entry(queue, struct usb_request, list);

		/* leave data queued if tty was rx throttled */
		if (tty && test_bit(TTY_THROTTLED, &tty->flags))
			break;

		switch (req->status) {
		case -ESHUTDOWN:
			disconnect = true;
			pr_vdebug("ttyGS%d: shutdown\n", port->port_num);
			break;

		default:
			/* presumably a transient fault */
			pr_warn("ttyGS%d: unexpected RX status %d\n",
				port->port_num, req->status);
			/* FALLTHROUGH */
		case 0:
			/* normal completion */
			break;
		}

		/* push data to (open) tty */
		if (req->actual) {
			char		*packet = req->buf;
			unsigned	size = req->actual;
			unsigned	n;
			int		count;

			/* we may have pushed part of this packet already... */
			n = port->n_read;
			if (n) {
				packet += n;
				size -= n;
			}

			count = tty_insert_flip_string(&port->port, packet,
					size);
			if (count)
				do_push = true;
			if (count != size) {
				/* stop pushing; TTY layer can't handle more */
				port->n_read += count;
				pr_vdebug("ttyGS%d: rx block %d/%d\n",
					  port->port_num, count, req->actual);
				break;
			}
			port->n_read = 0;
		}

		list_move(&req->list, &port->read_pool);
		port->read_started--;
	}

	/* Push from tty to ldisc; this is handled by a workqueue,
	 * so we won't get callbacks and can hold port_lock
	 */
	if (do_push)
		tty_flip_buffer_push(&port->port);


	/* We want our data queue to become empty ASAP, keeping data
	 * in the tty and ldisc (not here).  If we couldn't push any
	 * this time around, there may be trouble unless there's an
	 * implicit tty_unthrottle() call on its way...
	 *
	 * REVISIT we should probably add a timer to keep the tasklet
	 * from starving ... but it's not clear that case ever happens.
	 */
	if (!list_empty(queue) && tty) {
		if (!test_bit(TTY_THROTTLED, &tty->flags)) {
			if (do_push)
				tasklet_schedule(&port->push);
			else
				pr_warn("ttyGS%d: RX not scheduled?\n",
					port->port_num);
		}
	}

	/* If we're still connected, refill the USB RX queue. */
	if (!disconnect && port->port_usb)
		gs_start_rx(port);

	spin_unlock_irq(&port->port_lock);
}

static void gs_read_complete(struct usb_ep *ep, struct usb_request *req)
{
	struct gs_port	*port = ep->driver_data;

	/* Queue all received data until the tty layer is ready for it. */
	spin_lock(&port->port_lock);
	list_add_tail(&req->list, &port->read_queue);
	tasklet_schedule(&port->push);
	spin_unlock(&port->port_lock);
}

static void gs_write_complete(struct usb_ep *ep, struct usb_request *req)
{
	struct gs_port	*port = ep->driver_data;

	spin_lock(&port->port_lock);
	list_add(&req->list, &port->write_pool);
	port->write_started--;

	switch (req->status) {
	default:
		/* presumably a transient fault */
		pr_warning("%s: unexpected %s status %d\n",
				__func__, ep->name, req->status);
		/* FALL THROUGH */
	case 0:
		/* normal completion */
		gs_start_tx(port);
		break;

	case -ESHUTDOWN:
		/* disconnect */
		pr_vdebug("%s: %s shutdown\n", __func__, ep->name);
		break;
	}

	spin_unlock(&port->port_lock);
}

static void gs_free_requests(struct usb_ep *ep, struct list_head *head,
							 int *allocated)
{
	struct usb_request	*req;

	while (!list_empty(head)) {
		req = list_entry(head->next, struct usb_request, list);
		list_del(&req->list);
		gs_free_req(ep, req);
		if (allocated)
			(*allocated)--;
	}
}

static int gs_alloc_requests(struct usb_ep *ep, struct list_head *head,
		void (*fn)(struct usb_ep *, struct usb_request *),
		int *allocated)
{
	int			i;
	struct usb_request	*req;
	int n = allocated ? QUEUE_SIZE - *allocated : QUEUE_SIZE;

	/* Pre-allocate up to QUEUE_SIZE transfers, but if we can't
	 * do quite that many this time, don't fail ... we just won't
	 * be as speedy as we might otherwise be.
	 */
	for (i = 0; i < n; i++) {
		req = gs_alloc_req(ep, ep->maxpacket, GFP_ATOMIC);
		if (!req)
			return list_empty(head) ? -ENOMEM : 0;
		req->complete = fn;
		list_add_tail(&req->list, head);
		if (allocated)
			(*allocated)++;
	}
	return 0;
}

/**
 * gs_start_io - start USB I/O streams
 * @dev: encapsulates endpoints to use
 * Context: holding port_lock; port_tty and port_usb are non-null
 *
 * We only start I/O when something is connected to both sides of
 * this port.  If nothing is listening on the host side, we may
 * be pointlessly filling up our TX buffers and FIFO.
 */
static int gs_start_io(struct gs_port *port)
{
	struct list_head	*head = &port->read_pool;
	struct usb_ep		*ep = port->port_usb->out;
	int			status;
	unsigned		started;

	/* Allocate RX and TX I/O buffers.  We can't easily do this much
	 * earlier (with GFP_KERNEL) because the requests are coupled to
	 * endpoints, as are the packet sizes we'll be using.  Different
	 * configurations may use different endpoints with a given port;
	 * and high speed vs full speed changes packet sizes too.
	 */
	status = gs_alloc_requests(ep, head, gs_read_complete,
		&port->read_allocated);
	if (status)
		return status;

	status = gs_alloc_requests(port->port_usb->in, &port->write_pool,
			gs_write_complete, &port->write_allocated);
	if (status) {
		gs_free_requests(ep, head, &port->read_allocated);
		return status;
	}

	/* queue read requests */
	port->n_read = 0;
	started = gs_start_rx(port);

	/* unblock any pending writes into our circular buffer */
	if (started) {
		tty_wakeup(port->port.tty);
	} else {
		gs_free_requests(ep, head, &port->read_allocated);
		gs_free_requests(port->port_usb->in, &port->write_pool,
			&port->write_allocated);
		status = -EIO;
	}

	return status;
}

/*-------------------------------------------------------------------------*/

/* TTY Driver */

/*
 * gs_open sets up the link between a gs_port and its associated TTY.
 * That link is broken *only* by TTY close(), and all driver methods
 * know that.
 */
static int gs_open(struct tty_struct *tty, struct file *file)
{
	int		port_num = tty->index;
	struct gs_port	*port;
	int		status;

	do {
		mutex_lock(&ports[port_num].lock);
		port = ports[port_num].port;
		if (!port)
			status = -ENODEV;
		else {
			spin_lock_irq(&port->port_lock);

			/* already open?  Great. */
			if (port->port.count) {
				status = 0;
				port->port.count++;

			/* currently opening/closing? wait ... */
			} else if (port->openclose) {
				status = -EBUSY;

			/* ... else we do the work */
			} else {
				status = -EAGAIN;
				port->openclose = true;
			}
			spin_unlock_irq(&port->port_lock);
		}
		mutex_unlock(&ports[port_num].lock);

		switch (status) {
		default:
			/* fully handled */
			return status;
		case -EAGAIN:
			/* must do the work */
			break;
		case -EBUSY:
			/* wait for EAGAIN task to finish */
			msleep(1);
			/* REVISIT could have a waitchannel here, if
			 * concurrent open performance is important
			 */
			break;
		}
	} while (status != -EAGAIN);

	/* Do the "real open" */
	spin_lock_irq(&port->port_lock);

	/* allocate circular buffer on first open */
	if (port->port_write_buf.buf_buf == NULL) {

		spin_unlock_irq(&port->port_lock);
		status = gs_buf_alloc(&port->port_write_buf, WRITE_BUF_SIZE);
		spin_lock_irq(&port->port_lock);

		if (status) {
			pr_debug("gs_open: ttyGS%d (%p,%p) no buffer\n",
				port->port_num, tty, file);
			port->openclose = false;
			goto exit_unlock_port;
		}
	}

	/* REVISIT if REMOVED (ports[].port NULL), abort the open
	 * to let rmmod work faster (but this way isn't wrong).
	 */

	/* REVISIT maybe wait for "carrier detect" */

	tty->driver_data = port;
	port->port.tty = tty;

	port->port.count = 1;
	port->openclose = false;

	/* if connected, start the I/O stream */
	if (port->port_usb) {
		struct gserial	*gser = port->port_usb;

		pr_debug("gs_open: start ttyGS%d\n", port->port_num);
		gs_start_io(port);

		if (gser->connect)
			gser->connect(gser);
	}

	pr_debug("gs_open: ttyGS%d (%p,%p)\n", port->port_num, tty, file);

	status = 0;

exit_unlock_port:
	spin_unlock_irq(&port->port_lock);
	return status;
}

static int gs_writes_finished(struct gs_port *p)
{
	int cond;

	/* return true on disconnect or empty buffer */
	spin_lock_irq(&p->port_lock);
	cond = (p->port_usb == NULL) || !gs_buf_data_avail(&p->port_write_buf);
	spin_unlock_irq(&p->port_lock);

	return cond;
}

static void gs_close(struct tty_struct *tty, struct file *file)
{
	struct gs_port *port = tty->driver_data;
	struct gserial	*gser;

	spin_lock_irq(&port->port_lock);

	if (port->port.count != 1) {
		if (port->port.count == 0)
			WARN_ON(1);
		else
			--port->port.count;
		goto exit;
	}

	pr_debug("gs_close: ttyGS%d (%p,%p) ...\n", port->port_num, tty, file);

	/* mark port as closing but in use; we can drop port lock
	 * and sleep if necessary
	 */
	port->openclose = true;
	port->port.count = 0;

	gser = port->port_usb;
	if (gser && gser->disconnect)
		gser->disconnect(gser);

	/* wait for circular write buffer to drain, disconnect, or at
	 * most GS_CLOSE_TIMEOUT seconds; then discard the rest
	 */
	if (gs_buf_data_avail(&port->port_write_buf) > 0 && gser) {
		spin_unlock_irq(&port->port_lock);
		wait_event_interruptible_timeout(port->drain_wait,
					gs_writes_finished(port),
					GS_CLOSE_TIMEOUT * HZ);
		spin_lock_irq(&port->port_lock);
		gser = port->port_usb;
	}

	/* Iff we're disconnected, there can be no I/O in flight so it's
	 * ok to free the circular buffer; else just scrub it.  And don't
	 * let the push tasklet fire again until we're re-opened.
	 */
	if (gser == NULL)
		gs_buf_free(&port->port_write_buf);
	else
		gs_buf_clear(&port->port_write_buf);

	port->port.tty = NULL;

	port->openclose = false;

	pr_debug("gs_close: ttyGS%d (%p,%p) done!\n",
			port->port_num, tty, file);

	wake_up(&port->close_wait);
exit:
	spin_unlock_irq(&port->port_lock);
}

static int gs_write(struct tty_struct *tty, const unsigned char *buf, int count)
{
	struct gs_port	*port = tty->driver_data;
	unsigned long	flags;
	int		status;

	pr_vdebug("gs_write: ttyGS%d (%p) writing %d bytes\n",
			port->port_num, tty, count);

	spin_lock_irqsave(&port->port_lock, flags);
	if (count)
		count = gs_buf_put(&port->port_write_buf, buf, count);
	/* treat count == 0 as flush_chars() */
	if (port->port_usb)
		status = gs_start_tx(port);
	spin_unlock_irqrestore(&port->port_lock, flags);

	return count;
}

static int gs_put_char(struct tty_struct *tty, unsigned char ch)
{
	struct gs_port	*port = tty->driver_data;
	unsigned long	flags;
	int		status;

	pr_vdebug("gs_put_char: (%d,%p) char=0x%x, called from %ps\n",
		port->port_num, tty, ch, __builtin_return_address(0));

	spin_lock_irqsave(&port->port_lock, flags);
	status = gs_buf_put(&port->port_write_buf, &ch, 1);
	spin_unlock_irqrestore(&port->port_lock, flags);

	return status;
}

static void gs_flush_chars(struct tty_struct *tty)
{
	struct gs_port	*port = tty->driver_data;
	unsigned long	flags;

	pr_vdebug("gs_flush_chars: (%d,%p)\n", port->port_num, tty);

	spin_lock_irqsave(&port->port_lock, flags);
	if (port->port_usb)
		gs_start_tx(port);
	spin_unlock_irqrestore(&port->port_lock, flags);
}

static int gs_write_room(struct tty_struct *tty)
{
	struct gs_port	*port = tty->driver_data;
	unsigned long	flags;
	int		room = 0;

	spin_lock_irqsave(&port->port_lock, flags);
	if (port->port_usb)
		room = gs_buf_space_avail(&port->port_write_buf);
	spin_unlock_irqrestore(&port->port_lock, flags);

	pr_vdebug("gs_write_room: (%d,%p) room=%d\n",
		port->port_num, tty, room);

	return room;
}

static int gs_chars_in_buffer(struct tty_struct *tty)
{
	struct gs_port	*port = tty->driver_data;
	unsigned long	flags;
	int		chars = 0;

	spin_lock_irqsave(&port->port_lock, flags);
	chars = gs_buf_data_avail(&port->port_write_buf);
	spin_unlock_irqrestore(&port->port_lock, flags);

	pr_vdebug("gs_chars_in_buffer: (%d,%p) chars=%d\n",
		port->port_num, tty, chars);

	return chars;
}

/* undo side effects of setting TTY_THROTTLED */
static void gs_unthrottle(struct tty_struct *tty)
{
	struct gs_port		*port = tty->driver_data;
	unsigned long		flags;

	spin_lock_irqsave(&port->port_lock, flags);
	if (port->port_usb) {
		/* Kickstart read queue processing.  We don't do xon/xoff,
		 * rts/cts, or other handshaking with the host, but if the
		 * read queue backs up enough we'll be NAKing OUT packets.
		 */
		tasklet_schedule(&port->push);
		pr_vdebug("ttyGS%d: unthrottle\n", port->port_num);
	}
	spin_unlock_irqrestore(&port->port_lock, flags);
}

static int gs_break_ctl(struct tty_struct *tty, int duration)
{
	struct gs_port	*port = tty->driver_data;
	int		status = 0;
	struct gserial	*gser;

	pr_vdebug("gs_break_ctl: ttyGS%d, send break (%d) \n",
			port->port_num, duration);

	spin_lock_irq(&port->port_lock);
	gser = port->port_usb;
	if (gser && gser->send_break)
		status = gser->send_break(gser, duration);
	spin_unlock_irq(&port->port_lock);

	return status;
}

static const struct tty_operations gs_tty_ops = {
	.open =			gs_open,
	.close =		gs_close,
	.write =		gs_write,
	.put_char =		gs_put_char,
	.flush_chars =		gs_flush_chars,
	.write_room =		gs_write_room,
	.chars_in_buffer =	gs_chars_in_buffer,
	.unthrottle =		gs_unthrottle,
	.break_ctl =		gs_break_ctl,
};

/*-------------------------------------------------------------------------*/

static struct tty_driver *gs_tty_driver;

static int
gs_port_alloc(unsigned port_num, struct usb_cdc_line_coding *coding)
{
	struct gs_port	*port;
	int		ret = 0;

	mutex_lock(&ports[port_num].lock);
	if (ports[port_num].port) {
		ret = -EBUSY;
		goto out;
	}

	port = kzalloc(sizeof(struct gs_port), GFP_KERNEL);
	if (port == NULL) {
		ret = -ENOMEM;
		goto out;
	}

	tty_port_init(&port->port);
	spin_lock_init(&port->port_lock);
	init_waitqueue_head(&port->drain_wait);
	init_waitqueue_head(&port->close_wait);

	tasklet_init(&port->push, gs_rx_push, (unsigned long) port);

	INIT_LIST_HEAD(&port->read_pool);
	INIT_LIST_HEAD(&port->read_queue);
	INIT_LIST_HEAD(&port->write_pool);

	port->port_num = port_num;
	port->port_line_coding = *coding;

	ports[port_num].port = port;
out:
	mutex_unlock(&ports[port_num].lock);
	return ret;
}

static int gs_closed(struct gs_port *port)
{
	int cond;

	spin_lock_irq(&port->port_lock);
	cond = (port->port.count == 0) && !port->openclose;
	spin_unlock_irq(&port->port_lock);
	return cond;
}

static void gserial_free_port(struct gs_port *port)
{
	tasklet_kill(&port->push);
	/* wait for old opens to finish */
	wait_event(port->close_wait, gs_closed(port));
	WARN_ON(port->port_usb != NULL);
	tty_port_destroy(&port->port);
	kfree(port);
}

void gserial_free_line(unsigned char port_num)
{
	struct gs_port	*port;

	mutex_lock(&ports[port_num].lock);
	if (WARN_ON(!ports[port_num].port)) {
		mutex_unlock(&ports[port_num].lock);
		return;
	}
	port = ports[port_num].port;
	ports[port_num].port = NULL;
	mutex_unlock(&ports[port_num].lock);

	gserial_free_port(port);
	tty_unregister_device(gs_tty_driver, port_num);
}
EXPORT_SYMBOL_GPL(gserial_free_line);

int gserial_alloc_line(unsigned char *line_num)
{
	struct usb_cdc_line_coding	coding;
	struct device			*tty_dev;
	int				ret;
	int				port_num;

	coding.dwDTERate = cpu_to_le32(9600);
	coding.bCharFormat = 8;
	coding.bParityType = USB_CDC_NO_PARITY;
	coding.bDataBits = USB_CDC_1_STOP_BITS;

	for (port_num = 0; port_num < MAX_U_SERIAL_PORTS; port_num++) {
		ret = gs_port_alloc(port_num, &coding);
		if (ret == -EBUSY)
			continue;
		if (ret)
			return ret;
		break;
	}
	if (ret)
		return ret;

	/* ... and sysfs class devices, so mdev/udev make /dev/ttyGS* */

	tty_dev = tty_port_register_device(&ports[port_num].port->port,
			gs_tty_driver, port_num, NULL);
	if (IS_ERR(tty_dev)) {
		struct gs_port	*port;
		pr_err("%s: failed to register tty for port %d, err %ld\n",
				__func__, port_num, PTR_ERR(tty_dev));

		ret = PTR_ERR(tty_dev);
		port = ports[port_num].port;
		ports[port_num].port = NULL;
		gserial_free_port(port);
		goto err;
	}
	*line_num = port_num;
err:
	return ret;
}
EXPORT_SYMBOL_GPL(gserial_alloc_line);

/**
 * gserial_connect - notify TTY I/O glue that USB link is active
 * @gser: the function, set up with endpoints and descriptors
 * @port_num: which port is active
 * Context: any (usually from irq)
 *
 * This is called activate endpoints and let the TTY layer know that
 * the connection is active ... not unlike "carrier detect".  It won't
 * necessarily start I/O queues; unless the TTY is held open by any
 * task, there would be no point.  However, the endpoints will be
 * activated so the USB host can perform I/O, subject to basic USB
 * hardware flow control.
 *
 * Caller needs to have set up the endpoints and USB function in @dev
 * before calling this, as well as the appropriate (speed-specific)
 * endpoint descriptors, and also have allocate @port_num by calling
 * @gserial_alloc_line().
 *
 * Returns negative errno or zero.
 * On success, ep->driver_data will be overwritten.
 */
int gserial_connect(struct gserial *gser, u8 port_num)
{
	struct gs_port	*port;
	unsigned long	flags;
	int		status;

	if (port_num >= MAX_U_SERIAL_PORTS)
		return -ENXIO;

	port = ports[port_num].port;
	if (!port) {
		pr_err("serial line %d not allocated.\n", port_num);
		return -EINVAL;
	}
	if (port->port_usb) {
		pr_err("serial line %d is in use.\n", port_num);
		return -EBUSY;
	}

	/* activate the endpoints */
	status = usb_ep_enable(gser->in);
	if (status < 0)
		return status;
	gser->in->driver_data = port;

	status = usb_ep_enable(gser->out);
	if (status < 0)
		goto fail_out;
	gser->out->driver_data = port;

	/* then tell the tty glue that I/O can work */
	spin_lock_irqsave(&port->port_lock, flags);
	gser->ioport = port;
	port->port_usb = gser;

	/* REVISIT unclear how best to handle this state...
	 * we don't really couple it with the Linux TTY.
	 */
	gser->port_line_coding = port->port_line_coding;

	/* REVISIT if waiting on "carrier detect", signal. */

	/* if it's already open, start I/O ... and notify the serial
	 * protocol about open/close status (connect/disconnect).
	 */
	if (port->port.count) {
		pr_debug("gserial_connect: start ttyGS%d\n", port->port_num);
		gs_start_io(port);
		if (gser->connect)
			gser->connect(gser);
	} else {
		if (gser->disconnect)
			gser->disconnect(gser);
	}

	spin_unlock_irqrestore(&port->port_lock, flags);

	return status;

fail_out:
	usb_ep_disable(gser->in);
	return status;
}
EXPORT_SYMBOL_GPL(gserial_connect);
/**
 * gserial_disconnect - notify TTY I/O glue that USB link is inactive
 * @gser: the function, on which gserial_connect() was called
 * Context: any (usually from irq)
 *
 * This is called to deactivate endpoints and let the TTY layer know
 * that the connection went inactive ... not unlike "hangup".
 *
 * On return, the state is as if gserial_connect() had never been called;
 * there is no active USB I/O on these endpoints.
 */
void gserial_disconnect(struct gserial *gser)
{
	struct gs_port	*port = gser->ioport;
	unsigned long	flags;

	if (!port)
		return;

	/* tell the TTY glue not to do I/O here any more */
	spin_lock_irqsave(&port->port_lock, flags);

	/* REVISIT as above: how best to track this? */
	port->port_line_coding = gser->port_line_coding;

	port->port_usb = NULL;
	gser->ioport = NULL;
	if (port->port.count > 0 || port->openclose) {
		wake_up_interruptible(&port->drain_wait);
		if (port->port.tty)
			tty_hangup(port->port.tty);
	}
	spin_unlock_irqrestore(&port->port_lock, flags);

	/* disable endpoints, aborting down any active I/O */
	usb_ep_disable(gser->out);
	usb_ep_disable(gser->in);

	/* finally, free any unused/unusable I/O buffers */
	spin_lock_irqsave(&port->port_lock, flags);
	if (port->port.count == 0 && !port->openclose)
		gs_buf_free(&port->port_write_buf);
	gs_free_requests(gser->out, &port->read_pool, NULL);
	gs_free_requests(gser->out, &port->read_queue, NULL);
	gs_free_requests(gser->in, &port->write_pool, NULL);

	port->read_allocated = port->read_started =
		port->write_allocated = port->write_started = 0;

	spin_unlock_irqrestore(&port->port_lock, flags);
}
EXPORT_SYMBOL_GPL(gserial_disconnect);

static int userial_init(void)
{
	unsigned			i;
	int				status;

	gs_tty_driver = alloc_tty_driver(MAX_U_SERIAL_PORTS);
	if (!gs_tty_driver)
		return -ENOMEM;

	gs_tty_driver->driver_name = "g_serial";
	gs_tty_driver->name = "ttyGS";
	/* uses dynamically assigned dev_t values */

	gs_tty_driver->type = TTY_DRIVER_TYPE_SERIAL;
	gs_tty_driver->subtype = SERIAL_TYPE_NORMAL;
	gs_tty_driver->flags = TTY_DRIVER_REAL_RAW | TTY_DRIVER_DYNAMIC_DEV;
	gs_tty_driver->init_termios = tty_std_termios;

	/* 9600-8-N-1 ... matches defaults expected by "usbser.sys" on
	 * MS-Windows.  Otherwise, most of these flags shouldn't affect
	 * anything unless we were to actually hook up to a serial line.
	 */
	gs_tty_driver->init_termios.c_cflag =
			B9600 | CS8 | CREAD | HUPCL | CLOCAL;
	gs_tty_driver->init_termios.c_ispeed = 9600;
	gs_tty_driver->init_termios.c_ospeed = 9600;

	tty_set_operations(gs_tty_driver, &gs_tty_ops);
	for (i = 0; i < MAX_U_SERIAL_PORTS; i++)
		mutex_init(&ports[i].lock);

	/* export the driver ... */
	status = tty_register_driver(gs_tty_driver);
	if (status) {
		pr_err("%s: cannot register, err %d\n",
				__func__, status);
		goto fail;
	}

	pr_debug("%s: registered %d ttyGS* device%s\n", __func__,
			MAX_U_SERIAL_PORTS,
			(MAX_U_SERIAL_PORTS == 1) ? "" : "s");

	return status;
fail:
	put_tty_driver(gs_tty_driver);
	gs_tty_driver = NULL;
	return status;
}
module_init(userial_init);

static void userial_cleanup(void)
{
	tty_unregister_driver(gs_tty_driver);
	put_tty_driver(gs_tty_driver);
	gs_tty_driver = NULL;
}
module_exit(userial_cleanup);

MODULE_LICENSE("GPL");<|MERGE_RESOLUTION|>--- conflicted
+++ resolved
@@ -114,10 +114,7 @@
 	struct gs_buf		port_write_buf;
 	wait_queue_head_t	drain_wait;	/* wait while writes drain */
 	bool                    write_busy;
-<<<<<<< HEAD
-=======
 	wait_queue_head_t	close_wait;
->>>>>>> db0b54cd
 
 	/* REVISIT this state ... */
 	struct usb_cdc_line_coding port_line_coding;	/* 8-N-1 etc */
