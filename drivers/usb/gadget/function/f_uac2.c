--- conflicted
+++ resolved
@@ -994,11 +994,7 @@
 
 	max_packet_size = num_channels(chmask) * ssize *
 		DIV_ROUND_UP(srate, factor / (1 << (ep_desc->bInterval - 1)));
-<<<<<<< HEAD
-	ep_desc->wMaxPacketSize = cpu_to_le16(min(max_packet_size,
-=======
 	ep_desc->wMaxPacketSize = cpu_to_le16(min_t(u16, max_packet_size,
->>>>>>> db0b54cd
 				le16_to_cpu(ep_desc->wMaxPacketSize)));
 }
 
