--- conflicted
+++ resolved
@@ -854,12 +854,6 @@
 		 * For other tables, only allocate a single page.
 		 */
 		if (type == GITS_BASER_TYPE_DEVICE) {
-<<<<<<< HEAD
-			u64 typer = readq_relaxed(its->base + GITS_TYPER);
-			u32 ids = GITS_TYPER_DEVBITS(typer);
-
-=======
->>>>>>> db0b54cd
 			/*
 			 * 'order' was initialized earlier to the default page
 			 * granule of the the ITS.  We can't have an allocation
@@ -1484,11 +1478,8 @@
 	}
 	its->cmd_write = its->cmd_base;
 
-<<<<<<< HEAD
-=======
 	its_enable_quirks(its);
 
->>>>>>> db0b54cd
 	err = its_alloc_tables(node->full_name, its);
 	if (err)
 		goto out_free_cmd;
