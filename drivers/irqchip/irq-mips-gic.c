/*
 * This file is subject to the terms and conditions of the GNU General Public
 * License.  See the file "COPYING" in the main directory of this archive
 * for more details.
 *
 * Copyright (C) 2008 Ralf Baechle (ralf@linux-mips.org)
 * Copyright (C) 2012 MIPS Technologies, Inc.  All rights reserved.
 */
#include <linux/bitmap.h>
#include <linux/clocksource.h>
#include <linux/init.h>
#include <linux/interrupt.h>
#include <linux/irq.h>
#include <linux/irqchip.h>
#include <linux/irqchip/mips-gic.h>
#include <linux/of_address.h>
#include <linux/sched.h>
#include <linux/smp.h>

#include <asm/mips-cm.h>
#include <asm/setup.h>
#include <asm/traps.h>

#include <dt-bindings/interrupt-controller/mips-gic.h>

unsigned int gic_present;

struct gic_pcpu_mask {
	DECLARE_BITMAP(pcpu_mask, GIC_MAX_INTRS);
};

static unsigned long __gic_base_addr;
static void __iomem *gic_base;
static struct gic_pcpu_mask pcpu_masks[NR_CPUS];
static DEFINE_SPINLOCK(gic_lock);
static struct irq_domain *gic_irq_domain;
static int gic_shared_intrs;
static int gic_vpes;
static unsigned int gic_cpu_pin;
static unsigned int timer_cpu_pin;
static struct irq_chip gic_level_irq_controller, gic_edge_irq_controller;

static void __gic_irq_dispatch(void);

static inline u32 gic_read32(unsigned int reg)
{
	return __raw_readl(gic_base + reg);
}

static inline u64 gic_read64(unsigned int reg)
{
	return __raw_readq(gic_base + reg);
}

static inline unsigned long gic_read(unsigned int reg)
{
	if (!mips_cm_is64)
		return gic_read32(reg);
	else
		return gic_read64(reg);
}

static inline void gic_write32(unsigned int reg, u32 val)
{
	return __raw_writel(val, gic_base + reg);
}

static inline void gic_write64(unsigned int reg, u64 val)
{
	return __raw_writeq(val, gic_base + reg);
}

static inline void gic_write(unsigned int reg, unsigned long val)
{
	if (!mips_cm_is64)
		return gic_write32(reg, (u32)val);
	else
		return gic_write64(reg, (u64)val);
}

static inline void gic_update_bits(unsigned int reg, unsigned long mask,
				   unsigned long val)
{
	unsigned long regval;

	regval = gic_read(reg);
	regval &= ~mask;
	regval |= val;
	gic_write(reg, regval);
}

static inline void gic_reset_mask(unsigned int intr)
{
	gic_write(GIC_REG(SHARED, GIC_SH_RMASK) + GIC_INTR_OFS(intr),
		  1ul << GIC_INTR_BIT(intr));
}

static inline void gic_set_mask(unsigned int intr)
{
	gic_write(GIC_REG(SHARED, GIC_SH_SMASK) + GIC_INTR_OFS(intr),
		  1ul << GIC_INTR_BIT(intr));
}

static inline void gic_set_polarity(unsigned int intr, unsigned int pol)
{
	gic_update_bits(GIC_REG(SHARED, GIC_SH_SET_POLARITY) +
			GIC_INTR_OFS(intr), 1ul << GIC_INTR_BIT(intr),
			(unsigned long)pol << GIC_INTR_BIT(intr));
}

static inline void gic_set_trigger(unsigned int intr, unsigned int trig)
{
	gic_update_bits(GIC_REG(SHARED, GIC_SH_SET_TRIGGER) +
			GIC_INTR_OFS(intr), 1ul << GIC_INTR_BIT(intr),
			(unsigned long)trig << GIC_INTR_BIT(intr));
}

static inline void gic_set_dual_edge(unsigned int intr, unsigned int dual)
{
	gic_update_bits(GIC_REG(SHARED, GIC_SH_SET_DUAL) + GIC_INTR_OFS(intr),
			1ul << GIC_INTR_BIT(intr),
			(unsigned long)dual << GIC_INTR_BIT(intr));
}

static inline void gic_map_to_pin(unsigned int intr, unsigned int pin)
{
	gic_write32(GIC_REG(SHARED, GIC_SH_INTR_MAP_TO_PIN_BASE) +
		    GIC_SH_MAP_TO_PIN(intr), GIC_MAP_TO_PIN_MSK | pin);
}

static inline void gic_map_to_vpe(unsigned int intr, unsigned int vpe)
{
	gic_write(GIC_REG(SHARED, GIC_SH_INTR_MAP_TO_VPE_BASE) +
		  GIC_SH_MAP_TO_VPE_REG_OFF(intr, vpe),
		  GIC_SH_MAP_TO_VPE_REG_BIT(vpe));
}

#ifdef CONFIG_CLKSRC_MIPS_GIC
cycle_t gic_read_count(void)
{
	unsigned int hi, hi2, lo;

	if (mips_cm_is64)
		return (cycle_t)gic_read(GIC_REG(SHARED, GIC_SH_COUNTER));

	do {
		hi = gic_read32(GIC_REG(SHARED, GIC_SH_COUNTER_63_32));
		lo = gic_read32(GIC_REG(SHARED, GIC_SH_COUNTER_31_00));
		hi2 = gic_read32(GIC_REG(SHARED, GIC_SH_COUNTER_63_32));
	} while (hi2 != hi);

	return (((cycle_t) hi) << 32) + lo;
}

unsigned int gic_get_count_width(void)
{
	unsigned int bits, config;

	config = gic_read(GIC_REG(SHARED, GIC_SH_CONFIG));
	bits = 32 + 4 * ((config & GIC_SH_CONFIG_COUNTBITS_MSK) >>
			 GIC_SH_CONFIG_COUNTBITS_SHF);

	return bits;
}

void gic_write_compare(cycle_t cnt)
{
	if (mips_cm_is64) {
		gic_write(GIC_REG(VPE_LOCAL, GIC_VPE_COMPARE), cnt);
	} else {
		gic_write32(GIC_REG(VPE_LOCAL, GIC_VPE_COMPARE_HI),
					(int)(cnt >> 32));
		gic_write32(GIC_REG(VPE_LOCAL, GIC_VPE_COMPARE_LO),
					(int)(cnt & 0xffffffff));
	}
}

void gic_write_cpu_compare(cycle_t cnt, int cpu)
{
	unsigned long flags;

	local_irq_save(flags);

	gic_write(GIC_REG(VPE_LOCAL, GIC_VPE_OTHER_ADDR), cpu);

	if (mips_cm_is64) {
		gic_write(GIC_REG(VPE_OTHER, GIC_VPE_COMPARE), cnt);
	} else {
		gic_write32(GIC_REG(VPE_OTHER, GIC_VPE_COMPARE_HI),
					(int)(cnt >> 32));
		gic_write32(GIC_REG(VPE_OTHER, GIC_VPE_COMPARE_LO),
					(int)(cnt & 0xffffffff));
	}

	local_irq_restore(flags);
}

cycle_t gic_read_compare(void)
{
	unsigned int hi, lo;

	if (mips_cm_is64)
		return (cycle_t)gic_read(GIC_REG(VPE_LOCAL, GIC_VPE_COMPARE));

	hi = gic_read32(GIC_REG(VPE_LOCAL, GIC_VPE_COMPARE_HI));
	lo = gic_read32(GIC_REG(VPE_LOCAL, GIC_VPE_COMPARE_LO));

	return (((cycle_t) hi) << 32) + lo;
}

void gic_start_count(void)
{
	u32 gicconfig;

	/* Start the counter */
	gicconfig = gic_read(GIC_REG(SHARED, GIC_SH_CONFIG));
	gicconfig &= ~(1 << GIC_SH_CONFIG_COUNTSTOP_SHF);
	gic_write(GIC_REG(SHARED, GIC_SH_CONFIG), gicconfig);
}

void gic_stop_count(void)
{
	u32 gicconfig;

	/* Stop the counter */
	gicconfig = gic_read(GIC_REG(SHARED, GIC_SH_CONFIG));
	gicconfig |= 1 << GIC_SH_CONFIG_COUNTSTOP_SHF;
	gic_write(GIC_REG(SHARED, GIC_SH_CONFIG), gicconfig);
}

#endif

static bool gic_local_irq_is_routable(int intr)
{
	u32 vpe_ctl;

	/* All local interrupts are routable in EIC mode. */
	if (cpu_has_veic)
		return true;

	vpe_ctl = gic_read32(GIC_REG(VPE_LOCAL, GIC_VPE_CTL));
	switch (intr) {
	case GIC_LOCAL_INT_TIMER:
		return vpe_ctl & GIC_VPE_CTL_TIMER_RTBL_MSK;
	case GIC_LOCAL_INT_PERFCTR:
		return vpe_ctl & GIC_VPE_CTL_PERFCNT_RTBL_MSK;
	case GIC_LOCAL_INT_FDC:
		return vpe_ctl & GIC_VPE_CTL_FDC_RTBL_MSK;
	case GIC_LOCAL_INT_SWINT0:
	case GIC_LOCAL_INT_SWINT1:
		return vpe_ctl & GIC_VPE_CTL_SWINT_RTBL_MSK;
	default:
		return true;
	}
}

static void gic_bind_eic_interrupt(int irq, int set)
{
	/* Convert irq vector # to hw int # */
	irq -= GIC_PIN_TO_VEC_OFFSET;

	/* Set irq to use shadow set */
	gic_write(GIC_REG(VPE_LOCAL, GIC_VPE_EIC_SHADOW_SET_BASE) +
		  GIC_VPE_EIC_SS(irq), set);
}

void gic_send_ipi(unsigned int intr)
{
	gic_write(GIC_REG(SHARED, GIC_SH_WEDGE), GIC_SH_WEDGE_SET(intr));
}

int gic_get_c0_compare_int(void)
{
	if (!gic_local_irq_is_routable(GIC_LOCAL_INT_TIMER))
		return MIPS_CPU_IRQ_BASE + cp0_compare_irq;
	return irq_create_mapping(gic_irq_domain,
				  GIC_LOCAL_TO_HWIRQ(GIC_LOCAL_INT_TIMER));
}

int gic_get_c0_perfcount_int(void)
{
	if (!gic_local_irq_is_routable(GIC_LOCAL_INT_PERFCTR)) {
		/* Is the performance counter shared with the timer? */
		if (cp0_perfcount_irq < 0)
			return -1;
		return MIPS_CPU_IRQ_BASE + cp0_perfcount_irq;
	}
	return irq_create_mapping(gic_irq_domain,
				  GIC_LOCAL_TO_HWIRQ(GIC_LOCAL_INT_PERFCTR));
}

int gic_get_c0_fdc_int(void)
{
	if (!gic_local_irq_is_routable(GIC_LOCAL_INT_FDC)) {
		/* Is the FDC IRQ even present? */
		if (cp0_fdc_irq < 0)
			return -1;
		return MIPS_CPU_IRQ_BASE + cp0_fdc_irq;
	}

	return irq_create_mapping(gic_irq_domain,
				  GIC_LOCAL_TO_HWIRQ(GIC_LOCAL_INT_FDC));
}

<<<<<<< HEAD
=======
int gic_get_usm_range(struct resource *gic_usm_res)
{
	if (!gic_present)
		return -1;

	gic_usm_res->start = __gic_base_addr + USM_VISIBLE_SECTION_OFS;
	gic_usm_res->end = gic_usm_res->start + (USM_VISIBLE_SECTION_SIZE - 1);

	return 0;
}

>>>>>>> db0b54cd
static void gic_handle_shared_int(bool chained)
{
	unsigned int i, intr, virq, gic_reg_step = mips_cm_is64 ? 8 : 4;
	unsigned long *pcpu_mask;
	unsigned long pending_reg, intrmask_reg;
	DECLARE_BITMAP(pending, GIC_MAX_INTRS);
	DECLARE_BITMAP(intrmask, GIC_MAX_INTRS);

	/* Get per-cpu bitmaps */
	pcpu_mask = pcpu_masks[smp_processor_id()].pcpu_mask;

	pending_reg = GIC_REG(SHARED, GIC_SH_PEND);
	intrmask_reg = GIC_REG(SHARED, GIC_SH_MASK);

	for (i = 0; i < BITS_TO_LONGS(gic_shared_intrs); i++) {
		pending[i] = gic_read(pending_reg);
		intrmask[i] = gic_read(intrmask_reg);
		pending_reg += gic_reg_step;
		intrmask_reg += gic_reg_step;

		if (!config_enabled(CONFIG_64BIT) || mips_cm_is64)
			continue;

		pending[i] |= (u64)gic_read(pending_reg) << 32;
		intrmask[i] |= (u64)gic_read(intrmask_reg) << 32;
		pending_reg += gic_reg_step;
		intrmask_reg += gic_reg_step;
	}

	bitmap_and(pending, pending, intrmask, gic_shared_intrs);
	bitmap_and(pending, pending, pcpu_mask, gic_shared_intrs);

	intr = find_first_bit(pending, gic_shared_intrs);
	while (intr != gic_shared_intrs) {
		virq = irq_linear_revmap(gic_irq_domain,
					 GIC_SHARED_TO_HWIRQ(intr));
		if (chained)
			generic_handle_irq(virq);
		else
			do_IRQ(virq);

		/* go to next pending bit */
		bitmap_clear(pending, intr, 1);
		intr = find_first_bit(pending, gic_shared_intrs);
	}
}

static void gic_mask_irq(struct irq_data *d)
{
	gic_reset_mask(GIC_HWIRQ_TO_SHARED(d->hwirq));
}

static void gic_unmask_irq(struct irq_data *d)
{
	gic_set_mask(GIC_HWIRQ_TO_SHARED(d->hwirq));
}

static void gic_ack_irq(struct irq_data *d)
{
	unsigned int irq = GIC_HWIRQ_TO_SHARED(d->hwirq);

	gic_write(GIC_REG(SHARED, GIC_SH_WEDGE), GIC_SH_WEDGE_CLR(irq));
}

static int gic_set_type(struct irq_data *d, unsigned int type)
{
	unsigned int irq = GIC_HWIRQ_TO_SHARED(d->hwirq);
	unsigned long flags;
	bool is_edge;

	spin_lock_irqsave(&gic_lock, flags);
	switch (type & IRQ_TYPE_SENSE_MASK) {
	case IRQ_TYPE_EDGE_FALLING:
		gic_set_polarity(irq, GIC_POL_NEG);
		gic_set_trigger(irq, GIC_TRIG_EDGE);
		gic_set_dual_edge(irq, GIC_TRIG_DUAL_DISABLE);
		is_edge = true;
		break;
	case IRQ_TYPE_EDGE_RISING:
		gic_set_polarity(irq, GIC_POL_POS);
		gic_set_trigger(irq, GIC_TRIG_EDGE);
		gic_set_dual_edge(irq, GIC_TRIG_DUAL_DISABLE);
		is_edge = true;
		break;
	case IRQ_TYPE_EDGE_BOTH:
		/* polarity is irrelevant in this case */
		gic_set_trigger(irq, GIC_TRIG_EDGE);
		gic_set_dual_edge(irq, GIC_TRIG_DUAL_ENABLE);
		is_edge = true;
		break;
	case IRQ_TYPE_LEVEL_LOW:
		gic_set_polarity(irq, GIC_POL_NEG);
		gic_set_trigger(irq, GIC_TRIG_LEVEL);
		gic_set_dual_edge(irq, GIC_TRIG_DUAL_DISABLE);
		is_edge = false;
		break;
	case IRQ_TYPE_LEVEL_HIGH:
	default:
		gic_set_polarity(irq, GIC_POL_POS);
		gic_set_trigger(irq, GIC_TRIG_LEVEL);
		gic_set_dual_edge(irq, GIC_TRIG_DUAL_DISABLE);
		is_edge = false;
		break;
	}

	if (is_edge)
		irq_set_chip_handler_name_locked(d, &gic_edge_irq_controller,
						 handle_edge_irq, NULL);
	else
		irq_set_chip_handler_name_locked(d, &gic_level_irq_controller,
						 handle_level_irq, NULL);
	spin_unlock_irqrestore(&gic_lock, flags);

	return 0;
}

#ifdef CONFIG_SMP
static int gic_set_affinity(struct irq_data *d, const struct cpumask *cpumask,
			    bool force)
{
	unsigned int irq = GIC_HWIRQ_TO_SHARED(d->hwirq);
	cpumask_t	tmp = CPU_MASK_NONE;
	unsigned long	flags;
	int		i;

	cpumask_and(&tmp, cpumask, cpu_online_mask);
	if (cpumask_empty(&tmp))
		return -EINVAL;

	/* Assumption : cpumask refers to a single CPU */
	spin_lock_irqsave(&gic_lock, flags);

	/* Re-route this IRQ */
	gic_map_to_vpe(irq, mips_cm_vp_id(cpumask_first(&tmp)));

	/* Update the pcpu_masks */
	for (i = 0; i < NR_CPUS; i++)
		clear_bit(irq, pcpu_masks[i].pcpu_mask);
	set_bit(irq, pcpu_masks[cpumask_first(&tmp)].pcpu_mask);

	cpumask_copy(irq_data_get_affinity_mask(d), cpumask);
	spin_unlock_irqrestore(&gic_lock, flags);

	return IRQ_SET_MASK_OK_NOCOPY;
}
#endif

static struct irq_chip gic_level_irq_controller = {
	.name			=	"MIPS GIC",
	.irq_mask		=	gic_mask_irq,
	.irq_unmask		=	gic_unmask_irq,
	.irq_set_type		=	gic_set_type,
#ifdef CONFIG_SMP
	.irq_set_affinity	=	gic_set_affinity,
#endif
};

static struct irq_chip gic_edge_irq_controller = {
	.name			=	"MIPS GIC",
	.irq_ack		=	gic_ack_irq,
	.irq_mask		=	gic_mask_irq,
	.irq_unmask		=	gic_unmask_irq,
	.irq_set_type		=	gic_set_type,
#ifdef CONFIG_SMP
	.irq_set_affinity	=	gic_set_affinity,
#endif
};

static void gic_handle_local_int(bool chained)
{
	unsigned long pending, masked;
	unsigned int intr, virq;

	pending = gic_read32(GIC_REG(VPE_LOCAL, GIC_VPE_PEND));
	masked = gic_read32(GIC_REG(VPE_LOCAL, GIC_VPE_MASK));

	bitmap_and(&pending, &pending, &masked, GIC_NUM_LOCAL_INTRS);

	intr = find_first_bit(&pending, GIC_NUM_LOCAL_INTRS);
	while (intr != GIC_NUM_LOCAL_INTRS) {
		virq = irq_linear_revmap(gic_irq_domain,
					 GIC_LOCAL_TO_HWIRQ(intr));
		if (chained)
			generic_handle_irq(virq);
		else
			do_IRQ(virq);

		/* go to next pending bit */
		bitmap_clear(&pending, intr, 1);
		intr = find_first_bit(&pending, GIC_NUM_LOCAL_INTRS);
	}
}

static void gic_mask_local_irq(struct irq_data *d)
{
	int intr = GIC_HWIRQ_TO_LOCAL(d->hwirq);

	gic_write32(GIC_REG(VPE_LOCAL, GIC_VPE_RMASK), 1 << intr);
}

static void gic_unmask_local_irq(struct irq_data *d)
{
	int intr = GIC_HWIRQ_TO_LOCAL(d->hwirq);

	gic_write32(GIC_REG(VPE_LOCAL, GIC_VPE_SMASK), 1 << intr);
}

static struct irq_chip gic_local_irq_controller = {
	.name			=	"MIPS GIC Local",
	.irq_mask		=	gic_mask_local_irq,
	.irq_unmask		=	gic_unmask_local_irq,
};

static void gic_mask_local_irq_all_vpes(struct irq_data *d)
{
	int intr = GIC_HWIRQ_TO_LOCAL(d->hwirq);
	int i;
	unsigned long flags;

	spin_lock_irqsave(&gic_lock, flags);
	for (i = 0; i < gic_vpes; i++) {
		gic_write(GIC_REG(VPE_LOCAL, GIC_VPE_OTHER_ADDR), i);
		gic_write32(GIC_REG(VPE_OTHER, GIC_VPE_RMASK), 1 << intr);
	}
	spin_unlock_irqrestore(&gic_lock, flags);
}

static void gic_unmask_local_irq_all_vpes(struct irq_data *d)
{
	int intr = GIC_HWIRQ_TO_LOCAL(d->hwirq);
	int i;
	unsigned long flags;

	spin_lock_irqsave(&gic_lock, flags);
	for (i = 0; i < gic_vpes; i++) {
		gic_write(GIC_REG(VPE_LOCAL, GIC_VPE_OTHER_ADDR), i);
		gic_write32(GIC_REG(VPE_OTHER, GIC_VPE_SMASK), 1 << intr);
	}
	spin_unlock_irqrestore(&gic_lock, flags);
}

static struct irq_chip gic_all_vpes_local_irq_controller = {
	.name			=	"MIPS GIC Local",
	.irq_mask		=	gic_mask_local_irq_all_vpes,
	.irq_unmask		=	gic_unmask_local_irq_all_vpes,
};

static void __gic_irq_dispatch(void)
{
	gic_handle_local_int(false);
	gic_handle_shared_int(false);
}

static void gic_irq_dispatch(struct irq_desc *desc)
{
	gic_handle_local_int(true);
	gic_handle_shared_int(true);
}

#ifdef CONFIG_MIPS_GIC_IPI
static int gic_resched_int_base;
static int gic_call_int_base;

unsigned int plat_ipi_resched_int_xlate(unsigned int cpu)
{
	return gic_resched_int_base + cpu;
}

unsigned int plat_ipi_call_int_xlate(unsigned int cpu)
{
	return gic_call_int_base + cpu;
}

static irqreturn_t ipi_resched_interrupt(int irq, void *dev_id)
{
	scheduler_ipi();

	return IRQ_HANDLED;
}

static irqreturn_t ipi_call_interrupt(int irq, void *dev_id)
{
	generic_smp_call_function_interrupt();

	return IRQ_HANDLED;
}

static struct irqaction irq_resched = {
	.handler	= ipi_resched_interrupt,
	.flags		= IRQF_PERCPU,
	.name		= "IPI resched"
};

static struct irqaction irq_call = {
	.handler	= ipi_call_interrupt,
	.flags		= IRQF_PERCPU,
	.name		= "IPI call"
};

static __init void gic_ipi_init_one(unsigned int intr, int cpu,
				    struct irqaction *action)
{
	int virq = irq_create_mapping(gic_irq_domain,
				      GIC_SHARED_TO_HWIRQ(intr));
	int i;

	gic_map_to_vpe(intr, mips_cm_vp_id(cpu));
	for (i = 0; i < NR_CPUS; i++)
		clear_bit(intr, pcpu_masks[i].pcpu_mask);
	set_bit(intr, pcpu_masks[cpu].pcpu_mask);

	irq_set_irq_type(virq, IRQ_TYPE_EDGE_RISING);

	irq_set_handler(virq, handle_percpu_irq);
	setup_irq(virq, action);
}

static __init void gic_ipi_init(void)
{
	int i;

	/* Use last 2 * NR_CPUS interrupts as IPIs */
	gic_resched_int_base = gic_shared_intrs - nr_cpu_ids;
	gic_call_int_base = gic_resched_int_base - nr_cpu_ids;

	for (i = 0; i < nr_cpu_ids; i++) {
		gic_ipi_init_one(gic_call_int_base + i, i, &irq_call);
		gic_ipi_init_one(gic_resched_int_base + i, i, &irq_resched);
	}
}
#else
static inline void gic_ipi_init(void)
{
}
#endif

static void __init gic_basic_init(void)
{
	unsigned int i;

	board_bind_eic_interrupt = &gic_bind_eic_interrupt;

	/* Setup defaults */
	for (i = 0; i < gic_shared_intrs; i++) {
		gic_set_polarity(i, GIC_POL_POS);
		gic_set_trigger(i, GIC_TRIG_LEVEL);
		gic_reset_mask(i);
	}

	for (i = 0; i < gic_vpes; i++) {
		unsigned int j;

		gic_write(GIC_REG(VPE_LOCAL, GIC_VPE_OTHER_ADDR), i);
		for (j = 0; j < GIC_NUM_LOCAL_INTRS; j++) {
			if (!gic_local_irq_is_routable(j))
				continue;
			gic_write32(GIC_REG(VPE_OTHER, GIC_VPE_RMASK), 1 << j);
		}
	}
}

static int gic_local_irq_domain_map(struct irq_domain *d, unsigned int virq,
				    irq_hw_number_t hw)
{
	int intr = GIC_HWIRQ_TO_LOCAL(hw);
	int ret = 0;
	int i;
	unsigned long flags;

	if (!gic_local_irq_is_routable(intr))
		return -EPERM;

	/*
	 * HACK: These are all really percpu interrupts, but the rest
	 * of the MIPS kernel code does not use the percpu IRQ API for
	 * the CP0 timer and performance counter interrupts.
	 */
	switch (intr) {
	case GIC_LOCAL_INT_TIMER:
	case GIC_LOCAL_INT_PERFCTR:
	case GIC_LOCAL_INT_FDC:
		irq_set_chip_and_handler(virq,
					 &gic_all_vpes_local_irq_controller,
					 handle_percpu_irq);
		break;
	default:
		irq_set_chip_and_handler(virq,
					 &gic_local_irq_controller,
					 handle_percpu_devid_irq);
		irq_set_percpu_devid(virq);
		break;
	}

	spin_lock_irqsave(&gic_lock, flags);
	for (i = 0; i < gic_vpes; i++) {
		u32 val = GIC_MAP_TO_PIN_MSK | gic_cpu_pin;

		gic_write(GIC_REG(VPE_LOCAL, GIC_VPE_OTHER_ADDR), i);

		switch (intr) {
		case GIC_LOCAL_INT_WD:
			gic_write32(GIC_REG(VPE_OTHER, GIC_VPE_WD_MAP), val);
			break;
		case GIC_LOCAL_INT_COMPARE:
			gic_write32(GIC_REG(VPE_OTHER, GIC_VPE_COMPARE_MAP),
				    val);
			break;
		case GIC_LOCAL_INT_TIMER:
			/* CONFIG_MIPS_CMP workaround (see __gic_init) */
			val = GIC_MAP_TO_PIN_MSK | timer_cpu_pin;
			gic_write32(GIC_REG(VPE_OTHER, GIC_VPE_TIMER_MAP),
				    val);
			break;
		case GIC_LOCAL_INT_PERFCTR:
			gic_write32(GIC_REG(VPE_OTHER, GIC_VPE_PERFCTR_MAP),
				    val);
			break;
		case GIC_LOCAL_INT_SWINT0:
			gic_write32(GIC_REG(VPE_OTHER, GIC_VPE_SWINT0_MAP),
				    val);
			break;
		case GIC_LOCAL_INT_SWINT1:
			gic_write32(GIC_REG(VPE_OTHER, GIC_VPE_SWINT1_MAP),
				    val);
			break;
		case GIC_LOCAL_INT_FDC:
			gic_write32(GIC_REG(VPE_OTHER, GIC_VPE_FDC_MAP), val);
			break;
		default:
			pr_err("Invalid local IRQ %d\n", intr);
			ret = -EINVAL;
			break;
		}
	}
	spin_unlock_irqrestore(&gic_lock, flags);

	return ret;
}

static int gic_shared_irq_domain_map(struct irq_domain *d, unsigned int virq,
				     irq_hw_number_t hw)
{
	int intr = GIC_HWIRQ_TO_SHARED(hw);
	unsigned long flags;

	irq_set_chip_and_handler(virq, &gic_level_irq_controller,
				 handle_level_irq);

	spin_lock_irqsave(&gic_lock, flags);
	gic_map_to_pin(intr, gic_cpu_pin);
	/* Map to VPE 0 by default */
	gic_map_to_vpe(intr, 0);
	set_bit(intr, pcpu_masks[0].pcpu_mask);
	spin_unlock_irqrestore(&gic_lock, flags);

	return 0;
}

static int gic_irq_domain_map(struct irq_domain *d, unsigned int virq,
			      irq_hw_number_t hw)
{
	if (GIC_HWIRQ_TO_LOCAL(hw) < GIC_NUM_LOCAL_INTRS)
		return gic_local_irq_domain_map(d, virq, hw);
	return gic_shared_irq_domain_map(d, virq, hw);
}

static int gic_irq_domain_xlate(struct irq_domain *d, struct device_node *ctrlr,
				const u32 *intspec, unsigned int intsize,
				irq_hw_number_t *out_hwirq,
				unsigned int *out_type)
{
	if (intsize != 3)
		return -EINVAL;

	if (intspec[0] == GIC_SHARED)
		*out_hwirq = GIC_SHARED_TO_HWIRQ(intspec[1]);
	else if (intspec[0] == GIC_LOCAL)
		*out_hwirq = GIC_LOCAL_TO_HWIRQ(intspec[1]);
	else
		return -EINVAL;
	*out_type = intspec[2] & IRQ_TYPE_SENSE_MASK;

	return 0;
}

static const struct irq_domain_ops gic_irq_domain_ops = {
	.map = gic_irq_domain_map,
	.xlate = gic_irq_domain_xlate,
};

static void __init __gic_init(unsigned long gic_base_addr,
			      unsigned long gic_addrspace_size,
			      unsigned int cpu_vec, unsigned int irqbase,
			      struct device_node *node)
{
	unsigned int gicconfig;

	__gic_base_addr = gic_base_addr;

	gic_base = ioremap_nocache(gic_base_addr, gic_addrspace_size);

	gicconfig = gic_read(GIC_REG(SHARED, GIC_SH_CONFIG));
	gic_shared_intrs = (gicconfig & GIC_SH_CONFIG_NUMINTRS_MSK) >>
		   GIC_SH_CONFIG_NUMINTRS_SHF;
	gic_shared_intrs = ((gic_shared_intrs + 1) * 8);

	gic_vpes = (gicconfig & GIC_SH_CONFIG_NUMVPES_MSK) >>
		  GIC_SH_CONFIG_NUMVPES_SHF;
	gic_vpes = gic_vpes + 1;

	if (cpu_has_veic) {
		/* Always use vector 1 in EIC mode */
		gic_cpu_pin = 0;
		timer_cpu_pin = gic_cpu_pin;
		set_vi_handler(gic_cpu_pin + GIC_PIN_TO_VEC_OFFSET,
			       __gic_irq_dispatch);
	} else {
		gic_cpu_pin = cpu_vec - GIC_CPU_PIN_OFFSET;
		irq_set_chained_handler(MIPS_CPU_IRQ_BASE + cpu_vec,
					gic_irq_dispatch);
		/*
		 * With the CMP implementation of SMP (deprecated), other CPUs
		 * are started by the bootloader and put into a timer based
		 * waiting poll loop. We must not re-route those CPU's local
		 * timer interrupts as the wait instruction will never finish,
		 * so just handle whatever CPU interrupt it is routed to by
		 * default.
		 *
		 * This workaround should be removed when CMP support is
		 * dropped.
		 */
		if (IS_ENABLED(CONFIG_MIPS_CMP) &&
		    gic_local_irq_is_routable(GIC_LOCAL_INT_TIMER)) {
			timer_cpu_pin = gic_read32(GIC_REG(VPE_LOCAL,
							 GIC_VPE_TIMER_MAP)) &
					GIC_MAP_MSK;
			irq_set_chained_handler(MIPS_CPU_IRQ_BASE +
						GIC_CPU_PIN_OFFSET +
						timer_cpu_pin,
						gic_irq_dispatch);
		} else {
			timer_cpu_pin = gic_cpu_pin;
		}
	}

	gic_irq_domain = irq_domain_add_simple(node, GIC_NUM_LOCAL_INTRS +
					       gic_shared_intrs, irqbase,
					       &gic_irq_domain_ops, NULL);
	if (!gic_irq_domain)
		panic("Failed to add GIC IRQ domain");

	gic_basic_init();

	gic_ipi_init();
}

void __init gic_init(unsigned long gic_base_addr,
		     unsigned long gic_addrspace_size,
		     unsigned int cpu_vec, unsigned int irqbase)
{
	__gic_init(gic_base_addr, gic_addrspace_size, cpu_vec, irqbase, NULL);
}

static int __init gic_of_init(struct device_node *node,
			      struct device_node *parent)
{
	struct resource res;
	unsigned int cpu_vec, i = 0, reserved = 0;
	phys_addr_t gic_base;
	size_t gic_len;

	/* Find the first available CPU vector. */
	while (!of_property_read_u32_index(node, "mti,reserved-cpu-vectors",
					   i++, &cpu_vec))
		reserved |= BIT(cpu_vec);
	for (cpu_vec = 2; cpu_vec < 8; cpu_vec++) {
		if (!(reserved & BIT(cpu_vec)))
			break;
	}
	if (cpu_vec == 8) {
		pr_err("No CPU vectors available for GIC\n");
		return -ENODEV;
	}

	if (of_address_to_resource(node, 0, &res)) {
		/*
		 * Probe the CM for the GIC base address if not specified
		 * in the device-tree.
		 */
		if (mips_cm_present()) {
			gic_base = read_gcr_gic_base() &
				~CM_GCR_GIC_BASE_GICEN_MSK;
			gic_len = 0x20000;
		} else {
			pr_err("Failed to get GIC memory range\n");
			return -ENODEV;
		}
	} else {
		gic_base = res.start;
		gic_len = resource_size(&res);
	}

	if (mips_cm_present())
		write_gcr_gic_base(gic_base | CM_GCR_GIC_BASE_GICEN_MSK);
	gic_present = true;

	__gic_init(gic_base, gic_len, cpu_vec, 0, node);

	return 0;
}
IRQCHIP_DECLARE(mips_gic, "mti,gic", gic_of_init);<|MERGE_RESOLUTION|>--- conflicted
+++ resolved
@@ -302,8 +302,6 @@
 				  GIC_LOCAL_TO_HWIRQ(GIC_LOCAL_INT_FDC));
 }
 
-<<<<<<< HEAD
-=======
 int gic_get_usm_range(struct resource *gic_usm_res)
 {
 	if (!gic_present)
@@ -315,7 +313,6 @@
 	return 0;
 }
 
->>>>>>> db0b54cd
 static void gic_handle_shared_int(bool chained)
 {
 	unsigned int i, intr, virq, gic_reg_step = mips_cm_is64 ? 8 : 4;
