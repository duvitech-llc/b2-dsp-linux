/*
 * ARM GIC v2m MSI(-X) support
 * Support for Message Signaled Interrupts for systems that
 * implement ARM Generic Interrupt Controller: GICv2m.
 *
 * Copyright (C) 2014 Advanced Micro Devices, Inc.
 * Authors: Suravee Suthikulpanit <suravee.suthikulpanit@amd.com>
 *	    Harish Kasiviswanathan <harish.kasiviswanathan@amd.com>
 *	    Brandon Anderson <brandon.anderson@amd.com>
 *
 * This program is free software; you can redistribute it and/or modify it
 * under the terms of the GNU General Public License version 2 as published
 * by the Free Software Foundation.
 */

#define pr_fmt(fmt) "GICv2m: " fmt

#include <linux/irq.h>
#include <linux/irqdomain.h>
#include <linux/kernel.h>
#include <linux/of_address.h>
#include <linux/of_pci.h>
#include <linux/slab.h>
#include <linux/spinlock.h>

/*
* MSI_TYPER:
*     [31:26] Reserved
*     [25:16] lowest SPI assigned to MSI
*     [15:10] Reserved
*     [9:0]   Numer of SPIs assigned to MSI
*/
#define V2M_MSI_TYPER		       0x008
#define V2M_MSI_TYPER_BASE_SHIFT       16
#define V2M_MSI_TYPER_BASE_MASK	       0x3FF
#define V2M_MSI_TYPER_NUM_MASK	       0x3FF
#define V2M_MSI_SETSPI_NS	       0x040
#define V2M_MIN_SPI		       32
#define V2M_MAX_SPI		       1019
#define V2M_MSI_IIDR		       0xFCC

#define V2M_MSI_TYPER_BASE_SPI(x)      \
	       (((x) >> V2M_MSI_TYPER_BASE_SHIFT) & V2M_MSI_TYPER_BASE_MASK)

#define V2M_MSI_TYPER_NUM_SPI(x)       ((x) & V2M_MSI_TYPER_NUM_MASK)

/* APM X-Gene with GICv2m MSI_IIDR register value */
#define XGENE_GICV2M_MSI_IIDR		0x06000170

/* List of flags for specific v2m implementation */
#define GICV2M_NEEDS_SPI_OFFSET		0x00000001

static LIST_HEAD(v2m_nodes);
static DEFINE_SPINLOCK(v2m_lock);

struct v2m_data {
<<<<<<< HEAD
	spinlock_t msi_cnt_lock;
=======
	struct list_head entry;
	struct device_node *node;
>>>>>>> db0b54cd
	struct resource res;	/* GICv2m resource */
	void __iomem *base;	/* GICv2m virt address */
	u32 spi_start;		/* The SPI number that MSIs start */
	u32 nr_spis;		/* The number of SPIs for MSIs */
	unsigned long *bm;	/* MSI vector bitmap */
	u32 flags;		/* v2m flags for specific implementation */
};

static void gicv2m_mask_msi_irq(struct irq_data *d)
{
	pci_msi_mask_irq(d);
	irq_chip_mask_parent(d);
}

static void gicv2m_unmask_msi_irq(struct irq_data *d)
{
	pci_msi_unmask_irq(d);
	irq_chip_unmask_parent(d);
}

static struct irq_chip gicv2m_msi_irq_chip = {
	.name			= "MSI",
	.irq_mask		= gicv2m_mask_msi_irq,
	.irq_unmask		= gicv2m_unmask_msi_irq,
	.irq_eoi		= irq_chip_eoi_parent,
	.irq_write_msi_msg	= pci_msi_domain_write_msg,
};

static struct msi_domain_info gicv2m_msi_domain_info = {
	.flags	= (MSI_FLAG_USE_DEF_DOM_OPS | MSI_FLAG_USE_DEF_CHIP_OPS |
		   MSI_FLAG_PCI_MSIX),
	.chip	= &gicv2m_msi_irq_chip,
};

static int gicv2m_set_affinity(struct irq_data *irq_data,
			       const struct cpumask *mask, bool force)
{
	int ret;

	ret = irq_chip_set_affinity_parent(irq_data, mask, force);
	if (ret == IRQ_SET_MASK_OK)
		ret = IRQ_SET_MASK_OK_DONE;

	return ret;
}

static void gicv2m_compose_msi_msg(struct irq_data *data, struct msi_msg *msg)
{
	struct v2m_data *v2m = irq_data_get_irq_chip_data(data);
	phys_addr_t addr = v2m->res.start + V2M_MSI_SETSPI_NS;

	msg->address_hi = upper_32_bits(addr);
	msg->address_lo = lower_32_bits(addr);
	msg->data = data->hwirq;

	if (v2m->flags & GICV2M_NEEDS_SPI_OFFSET)
		msg->data -= v2m->spi_start;
}

static struct irq_chip gicv2m_irq_chip = {
	.name			= "GICv2m",
	.irq_mask		= irq_chip_mask_parent,
	.irq_unmask		= irq_chip_unmask_parent,
	.irq_eoi		= irq_chip_eoi_parent,
	.irq_set_affinity	= gicv2m_set_affinity,
	.irq_compose_msi_msg	= gicv2m_compose_msi_msg,
};

static int gicv2m_irq_gic_domain_alloc(struct irq_domain *domain,
				       unsigned int virq,
				       irq_hw_number_t hwirq)
{
	struct irq_fwspec fwspec;
	struct irq_data *d;
	int err;

	if (is_of_node(domain->parent->fwnode)) {
		fwspec.fwnode = domain->parent->fwnode;
		fwspec.param_count = 3;
		fwspec.param[0] = 0;
		fwspec.param[1] = hwirq - 32;
		fwspec.param[2] = IRQ_TYPE_EDGE_RISING;
	} else {
		return -EINVAL;
	}

	err = irq_domain_alloc_irqs_parent(domain, virq, 1, &fwspec);
	if (err)
		return err;

	/* Configure the interrupt line to be edge */
	d = irq_domain_get_irq_data(domain->parent, virq);
	d->chip->irq_set_type(d, IRQ_TYPE_EDGE_RISING);
	return 0;
}

static void gicv2m_unalloc_msi(struct v2m_data *v2m, unsigned int hwirq)
{
	int pos;

	pos = hwirq - v2m->spi_start;
	if (pos < 0 || pos >= v2m->nr_spis) {
		pr_err("Failed to teardown msi. Invalid hwirq %d\n", hwirq);
		return;
	}

	spin_lock(&v2m_lock);
	__clear_bit(pos, v2m->bm);
	spin_unlock(&v2m_lock);
}

static int gicv2m_irq_domain_alloc(struct irq_domain *domain, unsigned int virq,
				   unsigned int nr_irqs, void *args)
{
	struct v2m_data *v2m = NULL, *tmp;
	int hwirq, offset, err = 0;

	spin_lock(&v2m_lock);
	list_for_each_entry(tmp, &v2m_nodes, entry) {
		offset = find_first_zero_bit(tmp->bm, tmp->nr_spis);
		if (offset < tmp->nr_spis) {
			__set_bit(offset, tmp->bm);
			v2m = tmp;
			break;
		}
	}
	spin_unlock(&v2m_lock);

	if (!v2m)
		return -ENOSPC;

	hwirq = v2m->spi_start + offset;

	err = gicv2m_irq_gic_domain_alloc(domain, virq, hwirq);
	if (err) {
		gicv2m_unalloc_msi(v2m, hwirq);
		return err;
	}

	irq_domain_set_hwirq_and_chip(domain, virq, hwirq,
				      &gicv2m_irq_chip, v2m);

	return 0;
}

static void gicv2m_irq_domain_free(struct irq_domain *domain,
				   unsigned int virq, unsigned int nr_irqs)
{
	struct irq_data *d = irq_domain_get_irq_data(domain, virq);
	struct v2m_data *v2m = irq_data_get_irq_chip_data(d);

	BUG_ON(nr_irqs != 1);
	gicv2m_unalloc_msi(v2m, d->hwirq);
	irq_domain_free_irqs_parent(domain, virq, nr_irqs);
}

static const struct irq_domain_ops gicv2m_domain_ops = {
	.alloc			= gicv2m_irq_domain_alloc,
	.free			= gicv2m_irq_domain_free,
};

static bool is_msi_spi_valid(u32 base, u32 num)
{
	if (base < V2M_MIN_SPI) {
		pr_err("Invalid MSI base SPI (base:%u)\n", base);
		return false;
	}

	if ((num == 0) || (base + num > V2M_MAX_SPI)) {
		pr_err("Number of SPIs (%u) exceed maximum (%u)\n",
		       num, V2M_MAX_SPI - V2M_MIN_SPI + 1);
		return false;
	}

	return true;
}

static struct irq_chip gicv2m_pmsi_irq_chip = {
	.name			= "pMSI",
};

static struct msi_domain_ops gicv2m_pmsi_ops = {
};

static struct msi_domain_info gicv2m_pmsi_domain_info = {
	.flags	= (MSI_FLAG_USE_DEF_DOM_OPS | MSI_FLAG_USE_DEF_CHIP_OPS),
	.ops	= &gicv2m_pmsi_ops,
	.chip	= &gicv2m_pmsi_irq_chip,
};

static void gicv2m_teardown(void)
{
	struct v2m_data *v2m, *tmp;

	list_for_each_entry_safe(v2m, tmp, &v2m_nodes, entry) {
		list_del(&v2m->entry);
		kfree(v2m->bm);
		iounmap(v2m->base);
		of_node_put(v2m->node);
		kfree(v2m);
	}
}

static int gicv2m_allocate_domains(struct irq_domain *parent)
{
	struct irq_domain *inner_domain, *pci_domain, *plat_domain;
	struct v2m_data *v2m;

	v2m = list_first_entry_or_null(&v2m_nodes, struct v2m_data, entry);
	if (!v2m)
		return 0;

	inner_domain = irq_domain_create_tree(of_node_to_fwnode(v2m->node),
					      &gicv2m_domain_ops, v2m);
	if (!inner_domain) {
		pr_err("Failed to create GICv2m domain\n");
		return -ENOMEM;
	}

	inner_domain->bus_token = DOMAIN_BUS_NEXUS;
	inner_domain->parent = parent;
	pci_domain = pci_msi_create_irq_domain(of_node_to_fwnode(v2m->node),
					       &gicv2m_msi_domain_info,
					       inner_domain);
	plat_domain = platform_msi_create_irq_domain(of_node_to_fwnode(v2m->node),
						     &gicv2m_pmsi_domain_info,
						     inner_domain);
	if (!pci_domain || !plat_domain) {
		pr_err("Failed to create MSI domains\n");
		if (plat_domain)
			irq_domain_remove(plat_domain);
		if (pci_domain)
			irq_domain_remove(pci_domain);
		irq_domain_remove(inner_domain);
		return -ENOMEM;
	}

	return 0;
}

static int __init gicv2m_init_one(struct device_node *node,
				  struct irq_domain *parent)
{
	int ret;
	struct v2m_data *v2m;
	struct irq_domain *inner_domain;

	v2m = kzalloc(sizeof(struct v2m_data), GFP_KERNEL);
	if (!v2m) {
		pr_err("Failed to allocate struct v2m_data.\n");
		return -ENOMEM;
	}

	INIT_LIST_HEAD(&v2m->entry);
	v2m->node = node;

	ret = of_address_to_resource(node, 0, &v2m->res);
	if (ret) {
		pr_err("Failed to allocate v2m resource.\n");
		goto err_free_v2m;
	}

	v2m->base = ioremap(v2m->res.start, resource_size(&v2m->res));
	if (!v2m->base) {
		pr_err("Failed to map GICv2m resource\n");
		ret = -ENOMEM;
		goto err_free_v2m;
	}

	if (!of_property_read_u32(node, "arm,msi-base-spi", &v2m->spi_start) &&
	    !of_property_read_u32(node, "arm,msi-num-spis", &v2m->nr_spis)) {
		pr_info("Overriding V2M MSI_TYPER (base:%u, num:%u)\n",
			v2m->spi_start, v2m->nr_spis);
	} else {
		u32 typer = readl_relaxed(v2m->base + V2M_MSI_TYPER);

		v2m->spi_start = V2M_MSI_TYPER_BASE_SPI(typer);
		v2m->nr_spis = V2M_MSI_TYPER_NUM_SPI(typer);
	}

	if (!is_msi_spi_valid(v2m->spi_start, v2m->nr_spis)) {
		ret = -EINVAL;
		goto err_iounmap;
	}

	/*
	 * APM X-Gene GICv2m implementation has an erratum where
	 * the MSI data needs to be the offset from the spi_start
	 * in order to trigger the correct MSI interrupt. This is
	 * different from the standard GICv2m implementation where
	 * the MSI data is the absolute value within the range from
	 * spi_start to (spi_start + num_spis).
	 */
	if (readl_relaxed(v2m->base + V2M_MSI_IIDR) == XGENE_GICV2M_MSI_IIDR)
		v2m->flags |= GICV2M_NEEDS_SPI_OFFSET;

	v2m->bm = kzalloc(sizeof(long) * BITS_TO_LONGS(v2m->nr_spis),
			  GFP_KERNEL);
	if (!v2m->bm) {
		ret = -ENOMEM;
		goto err_iounmap;
	}

<<<<<<< HEAD
	inner_domain = irq_domain_add_tree(node, &gicv2m_domain_ops, v2m);
	if (!inner_domain) {
		pr_err("Failed to create GICv2m domain\n");
		ret = -ENOMEM;
		goto err_free_bm;
	}

	inner_domain->bus_token = DOMAIN_BUS_NEXUS;
	inner_domain->parent = parent;
	v2m->domain = pci_msi_create_irq_domain(node, &gicv2m_msi_domain_info,
						inner_domain);
	if (!v2m->domain) {
		pr_err("Failed to create MSI domain\n");
		ret = -ENOMEM;
		goto err_free_domains;
	}

	spin_lock_init(&v2m->msi_cnt_lock);

=======
	list_add_tail(&v2m->entry, &v2m_nodes);
>>>>>>> db0b54cd
	pr_info("Node %s: range[%#lx:%#lx], SPI[%d:%d]\n", node->name,
		(unsigned long)v2m->res.start, (unsigned long)v2m->res.end,
		v2m->spi_start, (v2m->spi_start + v2m->nr_spis));

	return 0;

<<<<<<< HEAD
err_free_domains:
	if (v2m->domain)
		irq_domain_remove(v2m->domain);
	if (inner_domain)
		irq_domain_remove(inner_domain);
err_free_bm:
	kfree(v2m->bm);
=======
>>>>>>> db0b54cd
err_iounmap:
	iounmap(v2m->base);
err_free_v2m:
	kfree(v2m);
	return ret;
}

static struct of_device_id gicv2m_device_id[] = {
	{	.compatible	= "arm,gic-v2m-frame",	},
	{},
};

int __init gicv2m_of_init(struct device_node *node, struct irq_domain *parent)
{
	int ret = 0;
	struct device_node *child;

	for (child = of_find_matching_node(node, gicv2m_device_id); child;
	     child = of_find_matching_node(child, gicv2m_device_id)) {
		if (!of_find_property(child, "msi-controller", NULL))
			continue;

		ret = gicv2m_init_one(child, parent);
		if (ret) {
			of_node_put(node);
			break;
		}
	}

	if (!ret)
		ret = gicv2m_allocate_domains(parent);
	if (ret)
		gicv2m_teardown();
	return ret;
}<|MERGE_RESOLUTION|>--- conflicted
+++ resolved
@@ -54,12 +54,8 @@
 static DEFINE_SPINLOCK(v2m_lock);
 
 struct v2m_data {
-<<<<<<< HEAD
-	spinlock_t msi_cnt_lock;
-=======
 	struct list_head entry;
 	struct device_node *node;
->>>>>>> db0b54cd
 	struct resource res;	/* GICv2m resource */
 	void __iomem *base;	/* GICv2m virt address */
 	u32 spi_start;		/* The SPI number that MSIs start */
@@ -305,7 +301,6 @@
 {
 	int ret;
 	struct v2m_data *v2m;
-	struct irq_domain *inner_domain;
 
 	v2m = kzalloc(sizeof(struct v2m_data), GFP_KERNEL);
 	if (!v2m) {
@@ -363,45 +358,13 @@
 		goto err_iounmap;
 	}
 
-<<<<<<< HEAD
-	inner_domain = irq_domain_add_tree(node, &gicv2m_domain_ops, v2m);
-	if (!inner_domain) {
-		pr_err("Failed to create GICv2m domain\n");
-		ret = -ENOMEM;
-		goto err_free_bm;
-	}
-
-	inner_domain->bus_token = DOMAIN_BUS_NEXUS;
-	inner_domain->parent = parent;
-	v2m->domain = pci_msi_create_irq_domain(node, &gicv2m_msi_domain_info,
-						inner_domain);
-	if (!v2m->domain) {
-		pr_err("Failed to create MSI domain\n");
-		ret = -ENOMEM;
-		goto err_free_domains;
-	}
-
-	spin_lock_init(&v2m->msi_cnt_lock);
-
-=======
 	list_add_tail(&v2m->entry, &v2m_nodes);
->>>>>>> db0b54cd
 	pr_info("Node %s: range[%#lx:%#lx], SPI[%d:%d]\n", node->name,
 		(unsigned long)v2m->res.start, (unsigned long)v2m->res.end,
 		v2m->spi_start, (v2m->spi_start + v2m->nr_spis));
 
 	return 0;
 
-<<<<<<< HEAD
-err_free_domains:
-	if (v2m->domain)
-		irq_domain_remove(v2m->domain);
-	if (inner_domain)
-		irq_domain_remove(inner_domain);
-err_free_bm:
-	kfree(v2m->bm);
-=======
->>>>>>> db0b54cd
 err_iounmap:
 	iounmap(v2m->base);
 err_free_v2m:
