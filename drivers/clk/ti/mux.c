--- conflicted
+++ resolved
@@ -107,23 +107,6 @@
 }
 
 /**
-<<<<<<< HEAD
- * clk_mux_save_context - Save the parent selcted in the mux
- * @hw: pointer  struct clk_hw
- *
- * Save the parent mux value.
- */
-static int clk_mux_save_context(struct clk_hw *hw)
-{
-	struct clk_mux *mux = to_clk_mux(hw);
-
-	mux->saved_parent = ti_clk_mux_get_parent(hw);
-	return 0;
-}
-
-/**
-=======
->>>>>>> db0b54cd
  * clk_mux_restore_context - Restore the parent in the mux
  * @hw: pointer  struct clk_hw
  *
