/*
 * TI Divider Clock
 *
 * Copyright (C) 2013 Texas Instruments, Inc.
 *
 * Tero Kristo <t-kristo@ti.com>
 *
 * This program is free software; you can redistribute it and/or modify
 * it under the terms of the GNU General Public License version 2 as
 * published by the Free Software Foundation.
 *
 * This program is distributed "as is" WITHOUT ANY WARRANTY of any
 * kind, whether express or implied; without even the implied warranty
 * of MERCHANTABILITY or FITNESS FOR A PARTICULAR PURPOSE.  See the
 * GNU General Public License for more details.
 */

#include <linux/clk-provider.h>
#include <linux/slab.h>
#include <linux/err.h>
#include <linux/of.h>
#include <linux/of_address.h>
#include <linux/clk/ti.h>
#include "clock.h"

#undef pr_fmt
#define pr_fmt(fmt) "%s: " fmt, __func__

#define to_clk_divider(_hw) container_of(_hw, struct clk_divider, hw)

#define div_mask(d)	((1 << ((d)->width)) - 1)

static unsigned int _get_table_maxdiv(const struct clk_div_table *table)
{
	unsigned int maxdiv = 0;
	const struct clk_div_table *clkt;

	for (clkt = table; clkt->div; clkt++)
		if (clkt->div > maxdiv)
			maxdiv = clkt->div;
	return maxdiv;
}

static unsigned int _get_maxdiv(struct clk_divider *divider)
{
	if (divider->flags & CLK_DIVIDER_ONE_BASED)
		return div_mask(divider);
	if (divider->flags & CLK_DIVIDER_POWER_OF_TWO)
		return 1 << div_mask(divider);
	if (divider->table)
		return _get_table_maxdiv(divider->table);
	return div_mask(divider) + 1;
}

static unsigned int _get_table_div(const struct clk_div_table *table,
				   unsigned int val)
{
	const struct clk_div_table *clkt;

	for (clkt = table; clkt->div; clkt++)
		if (clkt->val == val)
			return clkt->div;
	return 0;
}

static unsigned int _get_div(struct clk_divider *divider, unsigned int val)
{
	if (divider->flags & CLK_DIVIDER_ONE_BASED)
		return val;
	if (divider->flags & CLK_DIVIDER_POWER_OF_TWO)
		return 1 << val;
	if (divider->table)
		return _get_table_div(divider->table, val);
	return val + 1;
}

static unsigned int _get_table_val(const struct clk_div_table *table,
				   unsigned int div)
{
	const struct clk_div_table *clkt;

	for (clkt = table; clkt->div; clkt++)
		if (clkt->div == div)
			return clkt->val;
	return 0;
}

static unsigned int _get_val(struct clk_divider *divider, u8 div)
{
	if (divider->flags & CLK_DIVIDER_ONE_BASED)
		return div;
	if (divider->flags & CLK_DIVIDER_POWER_OF_TWO)
		return __ffs(div);
	if (divider->table)
		return  _get_table_val(divider->table, div);
	return div - 1;
}

static unsigned long ti_clk_divider_recalc_rate(struct clk_hw *hw,
						unsigned long parent_rate)
{
	struct clk_divider *divider = to_clk_divider(hw);
	unsigned int div, val;

	val = ti_clk_ll_ops->clk_readl(divider->reg) >> divider->shift;
	val &= div_mask(divider);

	div = _get_div(divider, val);
	if (!div) {
		WARN(!(divider->flags & CLK_DIVIDER_ALLOW_ZERO),
		     "%s: Zero divisor and CLK_DIVIDER_ALLOW_ZERO not set\n",
		     clk_hw_get_name(hw));
		return parent_rate;
	}

	return DIV_ROUND_UP(parent_rate, div);
}

/*
 * The reverse of DIV_ROUND_UP: The maximum number which
 * divided by m is r
 */
#define MULT_ROUND_UP(r, m) ((r) * (m) + (m) - 1)

static bool _is_valid_table_div(const struct clk_div_table *table,
				unsigned int div)
{
	const struct clk_div_table *clkt;

	for (clkt = table; clkt->div; clkt++)
		if (clkt->div == div)
			return true;
	return false;
}

static bool _is_valid_div(struct clk_divider *divider, unsigned int div)
{
	if (divider->flags & CLK_DIVIDER_POWER_OF_TWO)
		return is_power_of_2(div);
	if (divider->table)
		return _is_valid_table_div(divider->table, div);
	return true;
}

static int ti_clk_divider_bestdiv(struct clk_hw *hw, unsigned long rate,
				  unsigned long *best_parent_rate)
{
	struct clk_divider *divider = to_clk_divider(hw);
	int i, bestdiv = 0;
	unsigned long parent_rate, best = 0, now, maxdiv;
	unsigned long parent_rate_saved = *best_parent_rate;

	if (!rate)
		rate = 1;

	maxdiv = _get_maxdiv(divider);

	if (!(clk_hw_get_flags(hw) & CLK_SET_RATE_PARENT)) {
		parent_rate = *best_parent_rate;
		bestdiv = DIV_ROUND_UP(parent_rate, rate);
		bestdiv = bestdiv == 0 ? 1 : bestdiv;
		bestdiv = bestdiv > maxdiv ? maxdiv : bestdiv;
		return bestdiv;
	}

	/*
	 * The maximum divider we can use without overflowing
	 * unsigned long in rate * i below
	 */
	maxdiv = min(ULONG_MAX / rate, maxdiv);

	for (i = 1; i <= maxdiv; i++) {
		if (!_is_valid_div(divider, i))
			continue;
		if (rate * i == parent_rate_saved) {
			/*
			 * It's the most ideal case if the requested rate can be
			 * divided from parent clock without needing to change
			 * parent rate, so return the divider immediately.
			 */
			*best_parent_rate = parent_rate_saved;
			return i;
		}
		parent_rate = clk_hw_round_rate(clk_hw_get_parent(hw),
				MULT_ROUND_UP(rate, i));
		now = DIV_ROUND_UP(parent_rate, i);
		if (now <= rate && now > best) {
			bestdiv = i;
			best = now;
			*best_parent_rate = parent_rate;
		}
	}

	if (!bestdiv) {
		bestdiv = _get_maxdiv(divider);
		*best_parent_rate =
			clk_hw_round_rate(clk_hw_get_parent(hw), 1);
	}

	return bestdiv;
}

static long ti_clk_divider_round_rate(struct clk_hw *hw, unsigned long rate,
				      unsigned long *prate)
{
	int div;
	div = ti_clk_divider_bestdiv(hw, rate, prate);

	return DIV_ROUND_UP(*prate, div);
}

static int ti_clk_divider_set_rate(struct clk_hw *hw, unsigned long rate,
				   unsigned long parent_rate)
{
	struct clk_divider *divider;
	unsigned int div, value;
	u32 val;

	if (!hw || !rate)
		return -EINVAL;

	divider = to_clk_divider(hw);

	div = DIV_ROUND_UP(parent_rate, rate);
	value = _get_val(divider, div);

	if (value > div_mask(divider))
		value = div_mask(divider);

	if (divider->flags & CLK_DIVIDER_HIWORD_MASK) {
		val = div_mask(divider) << (divider->shift + 16);
	} else {
		val = ti_clk_ll_ops->clk_readl(divider->reg);
		val &= ~(div_mask(divider) << divider->shift);
	}
	val |= value << divider->shift;
	ti_clk_ll_ops->clk_writel(val, divider->reg);

	return 0;
}

/**
 * clk_divider_save_context - Save the divider value
 * @hw: pointer  struct clk_hw
 *
 * Save the divider value
 */
static int clk_divider_save_context(struct clk_hw *hw)
{
	struct clk_divider *divider = to_clk_divider(hw);
	u32 val;

	val = ti_clk_ll_ops->clk_readl(divider->reg) >> divider->shift;
	divider->context = val & div_mask(divider);

	return 0;
}

/**
<<<<<<< HEAD
 * clk_divider_save_context - Save the divider value
 * @hw: pointer  struct clk_hw
 *
 * Save the divider value
 */
static int clk_divider_save_context(struct clk_hw *hw)
{
	struct clk_divider *divider = to_clk_divider(hw);
	u32 val;

	val = ti_clk_ll_ops->clk_readl(divider->reg) >> divider->shift;
	divider->context = val & div_mask(divider);

	return 0;
}

/**
=======
>>>>>>> db0b54cd
 * clk_divider_restore_context - restore the saved the divider value
 * @hw: pointer  struct clk_hw
 *
 * Restore the saved the divider value
 */
static void clk_divider_restore_context(struct clk_hw *hw)
{
	struct clk_divider *divider = to_clk_divider(hw);
	u32 val;

	val = ti_clk_ll_ops->clk_readl(divider->reg);
	val &= ~(div_mask(divider) << divider->shift);
	val |= divider->context << divider->shift;
	ti_clk_ll_ops->clk_writel(val, divider->reg);
}

const struct clk_ops ti_clk_divider_ops = {
	.recalc_rate = ti_clk_divider_recalc_rate,
	.round_rate = ti_clk_divider_round_rate,
	.set_rate = ti_clk_divider_set_rate,
	.save_context = clk_divider_save_context,
	.restore_context = clk_divider_restore_context,
};

static struct clk *_register_divider(struct device *dev, const char *name,
				     const char *parent_name,
				     unsigned long flags, void __iomem *reg,
				     u8 shift, u8 width, u8 clk_divider_flags,
				     const struct clk_div_table *table)
{
	struct clk_divider *div;
	struct clk *clk;
	struct clk_init_data init;

	if (clk_divider_flags & CLK_DIVIDER_HIWORD_MASK) {
		if (width + shift > 16) {
			pr_warn("divider value exceeds LOWORD field\n");
			return ERR_PTR(-EINVAL);
		}
	}

	/* allocate the divider */
	div = kzalloc(sizeof(*div), GFP_KERNEL);
	if (!div) {
		pr_err("%s: could not allocate divider clk\n", __func__);
		return ERR_PTR(-ENOMEM);
	}

	init.name = name;
	init.ops = &ti_clk_divider_ops;
	init.flags = flags | CLK_IS_BASIC;
	init.parent_names = (parent_name ? &parent_name : NULL);
	init.num_parents = (parent_name ? 1 : 0);

	/* struct clk_divider assignments */
	div->reg = reg;
	div->shift = shift;
	div->width = width;
	div->flags = clk_divider_flags;
	div->hw.init = &init;
	div->table = table;

	/* register the clock */
	clk = clk_register(dev, &div->hw);

	if (IS_ERR(clk))
		kfree(div);

	return clk;
}

static struct clk_div_table *
_get_div_table_from_setup(struct ti_clk_divider *setup, u8 *width)
{
	int valid_div = 0;
	struct clk_div_table *table;
	int i;
	int div;
	u32 val;
	u8 flags;

	if (!setup->num_dividers) {
		/* Clk divider table not provided, determine min/max divs */
		flags = setup->flags;

		if (flags & CLKF_INDEX_STARTS_AT_ONE)
			val = 1;
		else
			val = 0;

		div = 1;

		while (div < setup->max_div) {
			if (flags & CLKF_INDEX_POWER_OF_TWO)
				div <<= 1;
			else
				div++;
			val++;
		}

		*width = fls(val);

		return NULL;
	}

	for (i = 0; i < setup->num_dividers; i++)
		if (setup->dividers[i])
			valid_div++;

	table = kzalloc(sizeof(*table) * (valid_div + 1), GFP_KERNEL);
	if (!table)
		return ERR_PTR(-ENOMEM);

	valid_div = 0;
	*width = 0;

	for (i = 0; i < setup->num_dividers; i++)
		if (setup->dividers[i]) {
			table[valid_div].div = setup->dividers[i];
			table[valid_div].val = i;
			valid_div++;
			*width = i;
		}

	*width = fls(*width);

	return table;
}

struct clk_hw *ti_clk_build_component_div(struct ti_clk_divider *setup)
{
	struct clk_divider *div;
	struct clk_omap_reg *reg;

	if (!setup)
		return NULL;

	div = kzalloc(sizeof(*div), GFP_KERNEL);
	if (!div)
		return ERR_PTR(-ENOMEM);

	reg = (struct clk_omap_reg *)&div->reg;
	reg->index = setup->module;
	reg->offset = setup->reg;

	if (setup->flags & CLKF_INDEX_STARTS_AT_ONE)
		div->flags |= CLK_DIVIDER_ONE_BASED;

	if (setup->flags & CLKF_INDEX_POWER_OF_TWO)
		div->flags |= CLK_DIVIDER_POWER_OF_TWO;

	div->table = _get_div_table_from_setup(setup, &div->width);

	div->shift = setup->bit_shift;

	return &div->hw;
}

struct clk *ti_clk_register_divider(struct ti_clk *setup)
{
	struct ti_clk_divider *div;
	struct clk_omap_reg *reg_setup;
	u32 reg;
	u8 width;
	u32 flags = 0;
	u8 div_flags = 0;
	struct clk_div_table *table;
	struct clk *clk;

	div = setup->data;

	reg_setup = (struct clk_omap_reg *)&reg;

	reg_setup->index = div->module;
	reg_setup->offset = div->reg;

	if (div->flags & CLKF_INDEX_STARTS_AT_ONE)
		div_flags |= CLK_DIVIDER_ONE_BASED;

	if (div->flags & CLKF_INDEX_POWER_OF_TWO)
		div_flags |= CLK_DIVIDER_POWER_OF_TWO;

	if (div->flags & CLKF_SET_RATE_PARENT)
		flags |= CLK_SET_RATE_PARENT;

	table = _get_div_table_from_setup(div, &width);
	if (IS_ERR(table))
		return (struct clk *)table;

	clk = _register_divider(NULL, setup->name, div->parent,
				flags, (void __iomem *)reg, div->bit_shift,
				width, div_flags, table);

	if (IS_ERR(clk))
		kfree(table);

	return clk;
}

static struct clk_div_table *
__init ti_clk_get_div_table(struct device_node *node)
{
	struct clk_div_table *table;
	const __be32 *divspec;
	u32 val;
	u32 num_div;
	u32 valid_div;
	int i;

	divspec = of_get_property(node, "ti,dividers", &num_div);

	if (!divspec)
		return NULL;

	num_div /= 4;

	valid_div = 0;

	/* Determine required size for divider table */
	for (i = 0; i < num_div; i++) {
		of_property_read_u32_index(node, "ti,dividers", i, &val);
		if (val)
			valid_div++;
	}

	if (!valid_div) {
		pr_err("no valid dividers for %s table\n", node->name);
		return ERR_PTR(-EINVAL);
	}

	table = kzalloc(sizeof(*table) * (valid_div + 1), GFP_KERNEL);

	if (!table)
		return ERR_PTR(-ENOMEM);

	valid_div = 0;

	for (i = 0; i < num_div; i++) {
		of_property_read_u32_index(node, "ti,dividers", i, &val);
		if (val) {
			table[valid_div].div = val;
			table[valid_div].val = i;
			valid_div++;
		}
	}

	return table;
}

static int _get_divider_width(struct device_node *node,
			      const struct clk_div_table *table,
			      u8 flags)
{
	u32 min_div;
	u32 max_div;
	u32 val = 0;
	u32 div;

	if (!table) {
		/* Clk divider table not provided, determine min/max divs */
		if (of_property_read_u32(node, "ti,min-div", &min_div))
			min_div = 1;

		if (of_property_read_u32(node, "ti,max-div", &max_div)) {
			pr_err("no max-div for %s!\n", node->name);
			return -EINVAL;
		}

		/* Determine bit width for the field */
		if (flags & CLK_DIVIDER_ONE_BASED)
			val = 1;

		div = min_div;

		while (div < max_div) {
			if (flags & CLK_DIVIDER_POWER_OF_TWO)
				div <<= 1;
			else
				div++;
			val++;
		}
	} else {
		div = 0;

		while (table[div].div) {
			val = table[div].val;
			div++;
		}
	}

	return fls(val);
}

static int __init ti_clk_divider_populate(struct device_node *node,
	void __iomem **reg, const struct clk_div_table **table,
	u32 *flags, u8 *div_flags, u8 *width, u8 *shift)
{
	u32 val;

	*reg = ti_clk_get_reg_addr(node, 0);
	if (IS_ERR(*reg))
		return PTR_ERR(*reg);

	if (!of_property_read_u32(node, "ti,bit-shift", &val))
		*shift = val;
	else
		*shift = 0;

	*flags = 0;
	*div_flags = 0;

	if (of_property_read_bool(node, "ti,index-starts-at-one"))
		*div_flags |= CLK_DIVIDER_ONE_BASED;

	if (of_property_read_bool(node, "ti,index-power-of-two"))
		*div_flags |= CLK_DIVIDER_POWER_OF_TWO;

	if (of_property_read_bool(node, "ti,set-rate-parent"))
		*flags |= CLK_SET_RATE_PARENT;

	*table = ti_clk_get_div_table(node);

	if (IS_ERR(*table))
		return PTR_ERR(*table);

	*width = _get_divider_width(node, *table, *div_flags);

	return 0;
}

/**
 * of_ti_divider_clk_setup - Setup function for simple div rate clock
 * @node: device node for this clock
 *
 * Sets up a basic divider clock.
 */
static void __init of_ti_divider_clk_setup(struct device_node *node)
{
	struct clk *clk;
	const char *parent_name;
	void __iomem *reg;
	u8 clk_divider_flags = 0;
	u8 width = 0;
	u8 shift = 0;
	const struct clk_div_table *table = NULL;
	u32 flags = 0;

	parent_name = of_clk_get_parent_name(node, 0);

	if (ti_clk_divider_populate(node, &reg, &table, &flags,
				    &clk_divider_flags, &width, &shift))
		goto cleanup;

	clk = _register_divider(NULL, node->name, parent_name, flags, reg,
				shift, width, clk_divider_flags, table);

	if (!IS_ERR(clk)) {
		of_clk_add_provider(node, of_clk_src_simple_get, clk);
		of_ti_clk_autoidle_setup(node);
		return;
	}

cleanup:
	kfree(table);
}
CLK_OF_DECLARE(divider_clk, "ti,divider-clock", of_ti_divider_clk_setup);

static void __init of_ti_composite_divider_clk_setup(struct device_node *node)
{
	struct clk_divider *div;
	u32 val;

	div = kzalloc(sizeof(*div), GFP_KERNEL);
	if (!div)
		return;

	if (ti_clk_divider_populate(node, &div->reg, &div->table, &val,
				    &div->flags, &div->width, &div->shift) < 0)
		goto cleanup;

	if (!ti_clk_add_component(node, &div->hw, CLK_COMPONENT_TYPE_DIVIDER))
		return;

cleanup:
	kfree(div->table);
	kfree(div);
}
CLK_OF_DECLARE(ti_composite_divider_clk, "ti,composite-divider-clock",
	       of_ti_composite_divider_clk_setup);<|MERGE_RESOLUTION|>--- conflicted
+++ resolved
@@ -257,26 +257,6 @@
 }
 
 /**
-<<<<<<< HEAD
- * clk_divider_save_context - Save the divider value
- * @hw: pointer  struct clk_hw
- *
- * Save the divider value
- */
-static int clk_divider_save_context(struct clk_hw *hw)
-{
-	struct clk_divider *divider = to_clk_divider(hw);
-	u32 val;
-
-	val = ti_clk_ll_ops->clk_readl(divider->reg) >> divider->shift;
-	divider->context = val & div_mask(divider);
-
-	return 0;
-}
-
-/**
-=======
->>>>>>> db0b54cd
  * clk_divider_restore_context - restore the saved the divider value
  * @hw: pointer  struct clk_hw
  *
