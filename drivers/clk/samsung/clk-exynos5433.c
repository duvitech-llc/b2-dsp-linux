--- conflicted
+++ resolved
@@ -3663,12 +3663,8 @@
 	GATE(CLK_SCLK_HPM_APOLLO, "sclk_hpm_apollo", "div_sclk_hpm_apollo",
 			ENABLE_SCLK_APOLLO, 1, CLK_IGNORE_UNUSED, 0),
 	GATE(CLK_SCLK_APOLLO, "sclk_apollo", "div_apollo2",
-<<<<<<< HEAD
-			ENABLE_SCLK_APOLLO, 0, CLK_IGNORE_UNUSED, 0),
-=======
 			ENABLE_SCLK_APOLLO, 0,
 			CLK_IGNORE_UNUSED | CLK_SET_RATE_PARENT, 0),
->>>>>>> db0b54cd
 };
 
 static struct samsung_cmu_info apollo_cmu_info __initdata = {
