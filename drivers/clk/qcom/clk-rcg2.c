/*
 * Copyright (c) 2013, The Linux Foundation. All rights reserved.
 *
 * This software is licensed under the terms of the GNU General Public
 * License version 2, as published by the Free Software Foundation, and
 * may be copied, distributed, and modified under those terms.
 *
 * This program is distributed in the hope that it will be useful,
 * but WITHOUT ANY WARRANTY; without even the implied warranty of
 * MERCHANTABILITY or FITNESS FOR A PARTICULAR PURPOSE.  See the
 * GNU General Public License for more details.
 */

#include <linux/kernel.h>
#include <linux/bitops.h>
#include <linux/err.h>
#include <linux/bug.h>
#include <linux/export.h>
#include <linux/clk-provider.h>
#include <linux/delay.h>
#include <linux/regmap.h>
#include <linux/math64.h>

#include <asm/div64.h>

#include "clk-rcg.h"
#include "common.h"

#define CMD_REG			0x0
#define CMD_UPDATE		BIT(0)
#define CMD_ROOT_EN		BIT(1)
#define CMD_DIRTY_CFG		BIT(4)
#define CMD_DIRTY_N		BIT(5)
#define CMD_DIRTY_M		BIT(6)
#define CMD_DIRTY_D		BIT(7)
#define CMD_ROOT_OFF		BIT(31)

#define CFG_REG			0x4
#define CFG_SRC_DIV_SHIFT	0
#define CFG_SRC_SEL_SHIFT	8
#define CFG_SRC_SEL_MASK	(0x7 << CFG_SRC_SEL_SHIFT)
#define CFG_MODE_SHIFT		12
#define CFG_MODE_MASK		(0x3 << CFG_MODE_SHIFT)
#define CFG_MODE_DUAL_EDGE	(0x2 << CFG_MODE_SHIFT)

#define M_REG			0x8
#define N_REG			0xc
#define D_REG			0x10

static int clk_rcg2_is_enabled(struct clk_hw *hw)
{
	struct clk_rcg2 *rcg = to_clk_rcg2(hw);
	u32 cmd;
	int ret;

	ret = regmap_read(rcg->clkr.regmap, rcg->cmd_rcgr + CMD_REG, &cmd);
	if (ret)
		return ret;

	return (cmd & CMD_ROOT_OFF) == 0;
}

static u8 clk_rcg2_get_parent(struct clk_hw *hw)
{
	struct clk_rcg2 *rcg = to_clk_rcg2(hw);
	int num_parents = clk_hw_get_num_parents(hw);
	u32 cfg;
	int i, ret;

	ret = regmap_read(rcg->clkr.regmap, rcg->cmd_rcgr + CFG_REG, &cfg);
	if (ret)
		goto err;

	cfg &= CFG_SRC_SEL_MASK;
	cfg >>= CFG_SRC_SEL_SHIFT;

	for (i = 0; i < num_parents; i++)
		if (cfg == rcg->parent_map[i].cfg)
			return i;

err:
	pr_debug("%s: Clock %s has invalid parent, using default.\n",
		 __func__, clk_hw_get_name(hw));
	return 0;
}

static int update_config(struct clk_rcg2 *rcg)
{
	int count, ret;
	u32 cmd;
	struct clk_hw *hw = &rcg->clkr.hw;
	const char *name = clk_hw_get_name(hw);

	ret = regmap_update_bits(rcg->clkr.regmap, rcg->cmd_rcgr + CMD_REG,
				 CMD_UPDATE, CMD_UPDATE);
	if (ret)
		return ret;

	/* Wait for update to take effect */
	for (count = 500; count > 0; count--) {
		ret = regmap_read(rcg->clkr.regmap, rcg->cmd_rcgr + CMD_REG, &cmd);
		if (ret)
			return ret;
		if (!(cmd & CMD_UPDATE))
			return 0;
		udelay(1);
	}

	WARN(1, "%s: rcg didn't update its configuration.", name);
	return 0;
}

static int clk_rcg2_set_parent(struct clk_hw *hw, u8 index)
{
	struct clk_rcg2 *rcg = to_clk_rcg2(hw);
	int ret;
	u32 cfg = rcg->parent_map[index].cfg << CFG_SRC_SEL_SHIFT;

	ret = regmap_update_bits(rcg->clkr.regmap, rcg->cmd_rcgr + CFG_REG,
				 CFG_SRC_SEL_MASK, cfg);
	if (ret)
		return ret;

	return update_config(rcg);
}

/*
 * Calculate m/n:d rate
 *
 *          parent_rate     m
 *   rate = ----------- x  ---
 *            hid_div       n
 */
static unsigned long
calc_rate(unsigned long rate, u32 m, u32 n, u32 mode, u32 hid_div)
{
	if (hid_div) {
		rate *= 2;
		rate /= hid_div + 1;
	}

	if (mode) {
		u64 tmp = rate;
		tmp *= m;
		do_div(tmp, n);
		rate = tmp;
	}

	return rate;
}

static unsigned long
clk_rcg2_recalc_rate(struct clk_hw *hw, unsigned long parent_rate)
{
	struct clk_rcg2 *rcg = to_clk_rcg2(hw);
	u32 cfg, hid_div, m = 0, n = 0, mode = 0, mask;

	regmap_read(rcg->clkr.regmap, rcg->cmd_rcgr + CFG_REG, &cfg);

	if (rcg->mnd_width) {
		mask = BIT(rcg->mnd_width) - 1;
		regmap_read(rcg->clkr.regmap, rcg->cmd_rcgr + M_REG, &m);
		m &= mask;
		regmap_read(rcg->clkr.regmap, rcg->cmd_rcgr + N_REG, &n);
		n =  ~n;
		n &= mask;
		n += m;
		mode = cfg & CFG_MODE_MASK;
		mode >>= CFG_MODE_SHIFT;
	}

	mask = BIT(rcg->hid_width) - 1;
	hid_div = cfg >> CFG_SRC_DIV_SHIFT;
	hid_div &= mask;

	return calc_rate(parent_rate, m, n, mode, hid_div);
}

static int _freq_tbl_determine_rate(struct clk_hw *hw,
		const struct freq_tbl *f, struct clk_rate_request *req)
{
	unsigned long clk_flags, rate = req->rate;
	struct clk_hw *p;
	struct clk_rcg2 *rcg = to_clk_rcg2(hw);
	int index;

	f = qcom_find_freq(f, rate);
	if (!f)
		return -EINVAL;

	index = qcom_find_src_index(hw, rcg->parent_map, f->src);
	if (index < 0)
		return index;

	clk_flags = clk_hw_get_flags(hw);
	p = clk_hw_get_parent_by_index(hw, index);
	if (clk_flags & CLK_SET_RATE_PARENT) {
		if (f->pre_div) {
			rate /= 2;
			rate *= f->pre_div + 1;
		}

		if (f->n) {
			u64 tmp = rate;
			tmp = tmp * f->n;
			do_div(tmp, f->m);
			rate = tmp;
		}
	} else {
		rate =  clk_hw_get_rate(p);
	}
	req->best_parent_hw = p;
	req->best_parent_rate = rate;
	req->rate = f->freq;

	return 0;
}

static int clk_rcg2_determine_rate(struct clk_hw *hw,
				   struct clk_rate_request *req)
{
	struct clk_rcg2 *rcg = to_clk_rcg2(hw);

	return _freq_tbl_determine_rate(hw, rcg->freq_tbl, req);
}

static int clk_rcg2_configure(struct clk_rcg2 *rcg, const struct freq_tbl *f)
{
	u32 cfg, mask;
	struct clk_hw *hw = &rcg->clkr.hw;
	int ret, index = qcom_find_src_index(hw, rcg->parent_map, f->src);

	if (index < 0)
		return index;

	if (rcg->mnd_width && f->n) {
		mask = BIT(rcg->mnd_width) - 1;
		ret = regmap_update_bits(rcg->clkr.regmap,
				rcg->cmd_rcgr + M_REG, mask, f->m);
		if (ret)
			return ret;

		ret = regmap_update_bits(rcg->clkr.regmap,
				rcg->cmd_rcgr + N_REG, mask, ~(f->n - f->m));
		if (ret)
			return ret;

		ret = regmap_update_bits(rcg->clkr.regmap,
				rcg->cmd_rcgr + D_REG, mask, ~f->n);
		if (ret)
			return ret;
	}

	mask = BIT(rcg->hid_width) - 1;
	mask |= CFG_SRC_SEL_MASK | CFG_MODE_MASK;
	cfg = f->pre_div << CFG_SRC_DIV_SHIFT;
	cfg |= rcg->parent_map[index].cfg << CFG_SRC_SEL_SHIFT;
	if (rcg->mnd_width && f->n && (f->m != f->n))
		cfg |= CFG_MODE_DUAL_EDGE;
	ret = regmap_update_bits(rcg->clkr.regmap,
			rcg->cmd_rcgr + CFG_REG, mask, cfg);
	if (ret)
		return ret;

	return update_config(rcg);
}

static int __clk_rcg2_set_rate(struct clk_hw *hw, unsigned long rate)
{
	struct clk_rcg2 *rcg = to_clk_rcg2(hw);
	const struct freq_tbl *f;

	f = qcom_find_freq(rcg->freq_tbl, rate);
	if (!f)
		return -EINVAL;

	return clk_rcg2_configure(rcg, f);
}

static int clk_rcg2_set_rate(struct clk_hw *hw, unsigned long rate,
			    unsigned long parent_rate)
{
	return __clk_rcg2_set_rate(hw, rate);
}

static int clk_rcg2_set_rate_and_parent(struct clk_hw *hw,
		unsigned long rate, unsigned long parent_rate, u8 index)
{
	return __clk_rcg2_set_rate(hw, rate);
}

const struct clk_ops clk_rcg2_ops = {
	.is_enabled = clk_rcg2_is_enabled,
	.get_parent = clk_rcg2_get_parent,
	.set_parent = clk_rcg2_set_parent,
	.recalc_rate = clk_rcg2_recalc_rate,
	.determine_rate = clk_rcg2_determine_rate,
	.set_rate = clk_rcg2_set_rate,
	.set_rate_and_parent = clk_rcg2_set_rate_and_parent,
};
EXPORT_SYMBOL_GPL(clk_rcg2_ops);

static int clk_rcg2_shared_force_enable(struct clk_hw *hw, unsigned long rate)
{
	struct clk_rcg2 *rcg = to_clk_rcg2(hw);
	const char *name = clk_hw_get_name(hw);
	int ret, count;

	/* force enable RCG */
	ret = regmap_update_bits(rcg->clkr.regmap, rcg->cmd_rcgr + CMD_REG,
				 CMD_ROOT_EN, CMD_ROOT_EN);
	if (ret)
		return ret;

	/* wait for RCG to turn ON */
	for (count = 500; count > 0; count--) {
		ret = clk_rcg2_is_enabled(hw);
		if (ret)
			break;
		udelay(1);
	}
	if (!count)
		pr_err("%s: RCG did not turn on\n", name);

	/* set clock rate */
	ret = __clk_rcg2_set_rate(hw, rate);
	if (ret)
		return ret;

	/* clear force enable RCG */
	return regmap_update_bits(rcg->clkr.regmap, rcg->cmd_rcgr + CMD_REG,
				 CMD_ROOT_EN, 0);
}

static int clk_rcg2_shared_set_rate(struct clk_hw *hw, unsigned long rate,
				    unsigned long parent_rate)
{
	struct clk_rcg2 *rcg = to_clk_rcg2(hw);

	/* cache the rate */
	rcg->current_freq = rate;

	if (!__clk_is_enabled(hw->clk))
		return 0;

	return clk_rcg2_shared_force_enable(hw, rcg->current_freq);
}

static unsigned long
clk_rcg2_shared_recalc_rate(struct clk_hw *hw, unsigned long parent_rate)
{
	struct clk_rcg2 *rcg = to_clk_rcg2(hw);

	return rcg->current_freq = clk_rcg2_recalc_rate(hw, parent_rate);
}

static int clk_rcg2_shared_enable(struct clk_hw *hw)
{
	struct clk_rcg2 *rcg = to_clk_rcg2(hw);

	return clk_rcg2_shared_force_enable(hw, rcg->current_freq);
}

static void clk_rcg2_shared_disable(struct clk_hw *hw)
{
	struct clk_rcg2 *rcg = to_clk_rcg2(hw);

	/* switch to XO, which is the lowest entry in the freq table */
	clk_rcg2_shared_set_rate(hw, rcg->freq_tbl[0].freq, 0);
}

const struct clk_ops clk_rcg2_shared_ops = {
	.enable = clk_rcg2_shared_enable,
	.disable = clk_rcg2_shared_disable,
	.get_parent = clk_rcg2_get_parent,
	.recalc_rate = clk_rcg2_shared_recalc_rate,
	.determine_rate = clk_rcg2_determine_rate,
	.set_rate = clk_rcg2_shared_set_rate,
};
EXPORT_SYMBOL_GPL(clk_rcg2_shared_ops);

struct frac_entry {
	int num;
	int den;
};

static const struct frac_entry frac_table_675m[] = {	/* link rate of 270M */
	{ 52, 295 },	/* 119 M */
	{ 11, 57 },	/* 130.25 M */
	{ 63, 307 },	/* 138.50 M */
	{ 11, 50 },	/* 148.50 M */
	{ 47, 206 },	/* 154 M */
	{ 31, 100 },	/* 205.25 M */
	{ 107, 269 },	/* 268.50 M */
	{ },
};

static struct frac_entry frac_table_810m[] = { /* Link rate of 162M */
	{ 31, 211 },	/* 119 M */
	{ 32, 199 },	/* 130.25 M */
	{ 63, 307 },	/* 138.50 M */
	{ 11, 60 },	/* 148.50 M */
	{ 50, 263 },	/* 154 M */
	{ 31, 120 },	/* 205.25 M */
	{ 119, 359 },	/* 268.50 M */
	{ },
};

static int clk_edp_pixel_set_rate(struct clk_hw *hw, unsigned long rate,
			      unsigned long parent_rate)
{
	struct clk_rcg2 *rcg = to_clk_rcg2(hw);
	struct freq_tbl f = *rcg->freq_tbl;
	const struct frac_entry *frac;
	int delta = 100000;
	s64 src_rate = parent_rate;
	s64 request;
	u32 mask = BIT(rcg->hid_width) - 1;
	u32 hid_div;

	if (src_rate == 810000000)
		frac = frac_table_810m;
	else
		frac = frac_table_675m;

	for (; frac->num; frac++) {
		request = rate;
		request *= frac->den;
		request = div_s64(request, frac->num);
		if ((src_rate < (request - delta)) ||
		    (src_rate > (request + delta)))
			continue;

		regmap_read(rcg->clkr.regmap, rcg->cmd_rcgr + CFG_REG,
				&hid_div);
		f.pre_div = hid_div;
		f.pre_div >>= CFG_SRC_DIV_SHIFT;
		f.pre_div &= mask;
		f.m = frac->num;
		f.n = frac->den;

		return clk_rcg2_configure(rcg, &f);
	}

	return -EINVAL;
}

static int clk_edp_pixel_set_rate_and_parent(struct clk_hw *hw,
		unsigned long rate, unsigned long parent_rate, u8 index)
{
	/* Parent index is set statically in frequency table */
	return clk_edp_pixel_set_rate(hw, rate, parent_rate);
}

static int clk_edp_pixel_determine_rate(struct clk_hw *hw,
					struct clk_rate_request *req)
{
	struct clk_rcg2 *rcg = to_clk_rcg2(hw);
	const struct freq_tbl *f = rcg->freq_tbl;
	const struct frac_entry *frac;
	int delta = 100000;
	s64 request;
	u32 mask = BIT(rcg->hid_width) - 1;
	u32 hid_div;
	int index = qcom_find_src_index(hw, rcg->parent_map, f->src);

	/* Force the correct parent */
	req->best_parent_hw = clk_hw_get_parent_by_index(hw, index);
	req->best_parent_rate = clk_hw_get_rate(req->best_parent_hw);

	if (req->best_parent_rate == 810000000)
		frac = frac_table_810m;
	else
		frac = frac_table_675m;

	for (; frac->num; frac++) {
		request = req->rate;
		request *= frac->den;
		request = div_s64(request, frac->num);
		if ((req->best_parent_rate < (request - delta)) ||
		    (req->best_parent_rate > (request + delta)))
			continue;

		regmap_read(rcg->clkr.regmap, rcg->cmd_rcgr + CFG_REG,
				&hid_div);
		hid_div >>= CFG_SRC_DIV_SHIFT;
		hid_div &= mask;

		req->rate = calc_rate(req->best_parent_rate,
				      frac->num, frac->den,
				      !!frac->den, hid_div);
		return 0;
	}

	return -EINVAL;
}

const struct clk_ops clk_edp_pixel_ops = {
	.is_enabled = clk_rcg2_is_enabled,
	.get_parent = clk_rcg2_get_parent,
	.set_parent = clk_rcg2_set_parent,
	.recalc_rate = clk_rcg2_recalc_rate,
	.set_rate = clk_edp_pixel_set_rate,
	.set_rate_and_parent = clk_edp_pixel_set_rate_and_parent,
	.determine_rate = clk_edp_pixel_determine_rate,
};
EXPORT_SYMBOL_GPL(clk_edp_pixel_ops);

static int clk_byte_determine_rate(struct clk_hw *hw,
				   struct clk_rate_request *req)
{
	struct clk_rcg2 *rcg = to_clk_rcg2(hw);
	const struct freq_tbl *f = rcg->freq_tbl;
	int index = qcom_find_src_index(hw, rcg->parent_map, f->src);
	unsigned long parent_rate, div;
	u32 mask = BIT(rcg->hid_width) - 1;
	struct clk_hw *p;

	if (req->rate == 0)
		return -EINVAL;

	req->best_parent_hw = p = clk_hw_get_parent_by_index(hw, index);
	req->best_parent_rate = parent_rate = clk_hw_round_rate(p, req->rate);

	div = DIV_ROUND_UP((2 * parent_rate), req->rate) - 1;
	div = min_t(u32, div, mask);

	req->rate = calc_rate(parent_rate, 0, 0, 0, div);

	return 0;
}

static int clk_byte_set_rate(struct clk_hw *hw, unsigned long rate,
			 unsigned long parent_rate)
{
	struct clk_rcg2 *rcg = to_clk_rcg2(hw);
	struct freq_tbl f = *rcg->freq_tbl;
	unsigned long div;
	u32 mask = BIT(rcg->hid_width) - 1;

	div = DIV_ROUND_UP((2 * parent_rate), rate) - 1;
	div = min_t(u32, div, mask);

	f.pre_div = div;

	return clk_rcg2_configure(rcg, &f);
}

static int clk_byte_set_rate_and_parent(struct clk_hw *hw,
		unsigned long rate, unsigned long parent_rate, u8 index)
{
	/* Parent index is set statically in frequency table */
	return clk_byte_set_rate(hw, rate, parent_rate);
}

const struct clk_ops clk_byte_ops = {
	.is_enabled = clk_rcg2_is_enabled,
	.get_parent = clk_rcg2_get_parent,
	.set_parent = clk_rcg2_set_parent,
	.recalc_rate = clk_rcg2_recalc_rate,
	.set_rate = clk_byte_set_rate,
	.set_rate_and_parent = clk_byte_set_rate_and_parent,
	.determine_rate = clk_byte_determine_rate,
};
EXPORT_SYMBOL_GPL(clk_byte_ops);

static int clk_byte2_determine_rate(struct clk_hw *hw,
				    struct clk_rate_request *req)
{
	struct clk_rcg2 *rcg = to_clk_rcg2(hw);
	unsigned long parent_rate, div;
	u32 mask = BIT(rcg->hid_width) - 1;
	struct clk_hw *p;
	unsigned long rate = req->rate;

	if (rate == 0)
		return -EINVAL;

	p = req->best_parent_hw;
	req->best_parent_rate = parent_rate = clk_hw_round_rate(p, rate);

	div = DIV_ROUND_UP((2 * parent_rate), rate) - 1;
	div = min_t(u32, div, mask);

	req->rate = calc_rate(parent_rate, 0, 0, 0, div);

	return 0;
}

static int clk_byte2_set_rate(struct clk_hw *hw, unsigned long rate,
			 unsigned long parent_rate)
{
	struct clk_rcg2 *rcg = to_clk_rcg2(hw);
	struct freq_tbl f = { 0 };
	unsigned long div;
	int i, num_parents = clk_hw_get_num_parents(hw);
	u32 mask = BIT(rcg->hid_width) - 1;
	u32 cfg;

	div = DIV_ROUND_UP((2 * parent_rate), rate) - 1;
	div = min_t(u32, div, mask);

	f.pre_div = div;

	regmap_read(rcg->clkr.regmap, rcg->cmd_rcgr + CFG_REG, &cfg);
	cfg &= CFG_SRC_SEL_MASK;
	cfg >>= CFG_SRC_SEL_SHIFT;

	for (i = 0; i < num_parents; i++) {
		if (cfg == rcg->parent_map[i].cfg) {
			f.src = rcg->parent_map[i].src;
			return clk_rcg2_configure(rcg, &f);
		}
	}

	return -EINVAL;
}

static int clk_byte2_set_rate_and_parent(struct clk_hw *hw,
		unsigned long rate, unsigned long parent_rate, u8 index)
{
	/* Read the hardware to determine parent during set_rate */
	return clk_byte2_set_rate(hw, rate, parent_rate);
}

const struct clk_ops clk_byte2_ops = {
	.is_enabled = clk_rcg2_is_enabled,
	.get_parent = clk_rcg2_get_parent,
	.set_parent = clk_rcg2_set_parent,
	.recalc_rate = clk_rcg2_recalc_rate,
	.set_rate = clk_byte2_set_rate,
	.set_rate_and_parent = clk_byte2_set_rate_and_parent,
	.determine_rate = clk_byte2_determine_rate,
};
EXPORT_SYMBOL_GPL(clk_byte2_ops);

static const struct frac_entry frac_table_pixel[] = {
	{ 3, 8 },
	{ 2, 9 },
	{ 4, 9 },
	{ 1, 1 },
	{ }
};

static int clk_pixel_determine_rate(struct clk_hw *hw,
				    struct clk_rate_request *req)
{
	unsigned long request, src_rate;
	int delta = 100000;
	const struct frac_entry *frac = frac_table_pixel;

	for (; frac->num; frac++) {
		request = (req->rate * frac->den) / frac->num;

		src_rate = clk_hw_round_rate(req->best_parent_hw, request);
		if ((src_rate < (request - delta)) ||
			(src_rate > (request + delta)))
			continue;

		req->best_parent_rate = src_rate;
		req->rate = (src_rate * frac->num) / frac->den;
		return 0;
	}

	return -EINVAL;
}

static int clk_pixel_set_rate(struct clk_hw *hw, unsigned long rate,
		unsigned long parent_rate)
{
	struct clk_rcg2 *rcg = to_clk_rcg2(hw);
	struct freq_tbl f = { 0 };
	const struct frac_entry *frac = frac_table_pixel;
	unsigned long request;
	int delta = 100000;
	u32 mask = BIT(rcg->hid_width) - 1;
<<<<<<< HEAD
	u32 hid_div;
=======
	u32 hid_div, cfg;
	int i, num_parents = clk_hw_get_num_parents(hw);

	regmap_read(rcg->clkr.regmap, rcg->cmd_rcgr + CFG_REG, &cfg);
	cfg &= CFG_SRC_SEL_MASK;
	cfg >>= CFG_SRC_SEL_SHIFT;

	for (i = 0; i < num_parents; i++)
		if (cfg == rcg->parent_map[i].cfg) {
			f.src = rcg->parent_map[i].src;
			break;
		}
>>>>>>> db0b54cd

	for (; frac->num; frac++) {
		request = (rate * frac->den) / frac->num;

		if ((parent_rate < (request - delta)) ||
			(parent_rate > (request + delta)))
			continue;

		regmap_read(rcg->clkr.regmap, rcg->cmd_rcgr + CFG_REG,
				&hid_div);
		f.pre_div = hid_div;
		f.pre_div >>= CFG_SRC_DIV_SHIFT;
		f.pre_div &= mask;
		f.m = frac->num;
		f.n = frac->den;

		return clk_rcg2_configure(rcg, &f);
	}
	return -EINVAL;
}

static int clk_pixel_set_rate_and_parent(struct clk_hw *hw, unsigned long rate,
		unsigned long parent_rate, u8 index)
{
	return clk_pixel_set_rate(hw, rate, parent_rate);
}

const struct clk_ops clk_pixel_ops = {
	.is_enabled = clk_rcg2_is_enabled,
	.get_parent = clk_rcg2_get_parent,
	.set_parent = clk_rcg2_set_parent,
	.recalc_rate = clk_rcg2_recalc_rate,
	.set_rate = clk_pixel_set_rate,
	.set_rate_and_parent = clk_pixel_set_rate_and_parent,
	.determine_rate = clk_pixel_determine_rate,
};
EXPORT_SYMBOL_GPL(clk_pixel_ops);<|MERGE_RESOLUTION|>--- conflicted
+++ resolved
@@ -674,9 +674,6 @@
 	unsigned long request;
 	int delta = 100000;
 	u32 mask = BIT(rcg->hid_width) - 1;
-<<<<<<< HEAD
-	u32 hid_div;
-=======
 	u32 hid_div, cfg;
 	int i, num_parents = clk_hw_get_num_parents(hw);
 
@@ -689,7 +686,6 @@
 			f.src = rcg->parent_map[i].src;
 			break;
 		}
->>>>>>> db0b54cd
 
 	for (; frac->num; frac++) {
 		request = (rate * frac->den) / frac->num;
