--- conflicted
+++ resolved
@@ -326,19 +326,6 @@
 	int legacy = 0; /* Act like a legacy device and return
 			 * RESERVATION CONFLICT on some CDBs */
 
-<<<<<<< HEAD
-	if (!se_sess->se_node_acl->device_list)
-		return;
-
-	se_deve = se_sess->se_node_acl->device_list[cmd->orig_fe_lun];
-	/*
-	 * Determine if the registration should be ignored due to
-	 * non-matching ISIDs in target_scsi3_pr_reservation_check().
-	 */
-	ignore_reg = (pr_reg_type & 0x80000000);
-	if (ignore_reg)
-		pr_reg_type &= ~0x80000000;
-=======
 	if (isid_mismatch) {
 		registered_nexus = 0;
 	} else {
@@ -351,7 +338,6 @@
 						    &se_deve->deve_flags);
 		rcu_read_unlock();
 	}
->>>>>>> db0b54cd
 
 	switch (pr_reg_type) {
 	case PR_TYPE_WRITE_EXCLUSIVE:
@@ -1505,11 +1491,7 @@
 	tpg = nacl->se_tpg;
 
 	target_undepend_item(&lun_acl->se_lun_group.cg_item);
-<<<<<<< HEAD
-	atomic_dec_mb(&se_deve->pr_ref_count);
-=======
 	kref_put(&se_deve->pr_kref, target_pr_kref_release);
->>>>>>> db0b54cd
 }
 
 static sense_reason_t
