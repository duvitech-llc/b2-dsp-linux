--- conflicted
+++ resolved
@@ -46,7 +46,7 @@
 		return 0;
 
 	nacl = sess->se_node_acl;
-	if (!nacl || !nacl->device_list)
+	if (!nacl)
 		return 0;
 
 	rcu_read_lock();
@@ -91,14 +91,6 @@
 	u8 ascq)
 {
 	struct se_ua *ua, *ua_p, *ua_tmp;
-<<<<<<< HEAD
-	/*
-	 * PASSTHROUGH OPS
-	 */
-	if (!nacl || !nacl->device_list)
-		return -EINVAL;
-=======
->>>>>>> db0b54cd
 
 	ua = kmem_cache_zalloc(se_ua_cache, GFP_ATOMIC);
 	if (!ua) {
@@ -226,7 +218,7 @@
 		return;
 
 	nacl = sess->se_node_acl;
-	if (!nacl || !nacl->device_list)
+	if (!nacl)
 		return;
 
 	rcu_read_lock();
@@ -298,7 +290,7 @@
 		return -EINVAL;
 
 	nacl = sess->se_node_acl;
-	if (!nacl || !nacl->device_list)
+	if (!nacl)
 		return -EINVAL;
 
 	rcu_read_lock();
