/*
 * HID Sensors Driver
 * Copyright (c) 2014, Intel Corporation.
 *
 * This program is free software; you can redistribute it and/or modify it
 * under the terms and conditions of the GNU General Public License,
 * version 2, as published by the Free Software Foundation.
 *
 * This program is distributed in the hope it will be useful, but WITHOUT
 * ANY WARRANTY; without even the implied warranty of MERCHANTABILITY or
 * FITNESS FOR A PARTICULAR PURPOSE.  See the GNU General Public License for
 * more details.
 *
 * You should have received a copy of the GNU General Public License along with
 * this program.
 *
 */
#include <linux/device.h>
#include <linux/platform_device.h>
#include <linux/module.h>
#include <linux/interrupt.h>
#include <linux/irq.h>
#include <linux/slab.h>
#include <linux/delay.h>
#include <linux/hid-sensor-hub.h>
#include <linux/iio/iio.h>
#include <linux/iio/sysfs.h>
#include <linux/iio/buffer.h>
#include <linux/iio/trigger_consumer.h>
#include <linux/iio/triggered_buffer.h>
#include "../common/hid-sensors/hid-sensor-trigger.h"

#define CHANNEL_SCAN_INDEX_PRESENCE 0

struct prox_state {
	struct hid_sensor_hub_callbacks callbacks;
	struct hid_sensor_common common_attributes;
	struct hid_sensor_hub_attribute_info prox_attr;
	u32 human_presence;
};

/* Channel definitions */
static const struct iio_chan_spec prox_channels[] = {
	{
		.type = IIO_PROXIMITY,
		.info_mask_separate = BIT(IIO_CHAN_INFO_RAW),
		.info_mask_shared_by_type = BIT(IIO_CHAN_INFO_OFFSET) |
		BIT(IIO_CHAN_INFO_SCALE) |
		BIT(IIO_CHAN_INFO_SAMP_FREQ) |
		BIT(IIO_CHAN_INFO_HYSTERESIS),
		.scan_index = CHANNEL_SCAN_INDEX_PRESENCE,
	}
};

/* Adjust channel real bits based on report descriptor */
static void prox_adjust_channel_bit_mask(struct iio_chan_spec *channels,
					int channel, int size)
{
	channels[channel].scan_type.sign = 's';
	/* Real storage bits will change based on the report desc. */
	channels[channel].scan_type.realbits = size * 8;
	/* Maximum size of a sample to capture is u32 */
	channels[channel].scan_type.storagebits = sizeof(u32) * 8;
}

/* Channel read_raw handler */
static int prox_read_raw(struct iio_dev *indio_dev,
			      struct iio_chan_spec const *chan,
			      int *val, int *val2,
			      long mask)
{
	struct prox_state *prox_state = iio_priv(indio_dev);
	int report_id = -1;
	u32 address;
	int ret_type;

	*val = 0;
	*val2 = 0;
	switch (mask) {
	case IIO_CHAN_INFO_RAW:
		switch (chan->scan_index) {
		case  CHANNEL_SCAN_INDEX_PRESENCE:
			report_id = prox_state->prox_attr.report_id;
			address =
			HID_USAGE_SENSOR_HUMAN_PRESENCE;
			break;
		default:
			report_id = -1;
			break;
		}
		if (report_id >= 0) {
			hid_sensor_power_state(&prox_state->common_attributes,
						true);
			*val = sensor_hub_input_attr_get_raw_value(
				prox_state->common_attributes.hsdev,
				HID_USAGE_SENSOR_PROX, address,
				report_id,
				SENSOR_HUB_SYNC);
			hid_sensor_power_state(&prox_state->common_attributes,
						false);
		} else {
			*val = 0;
			return -EINVAL;
		}
		ret_type = IIO_VAL_INT;
		break;
	case IIO_CHAN_INFO_SCALE:
		*val = prox_state->prox_attr.units;
		ret_type = IIO_VAL_INT;
		break;
	case IIO_CHAN_INFO_OFFSET:
		*val = hid_sensor_convert_exponent(
				prox_state->prox_attr.unit_expo);
		ret_type = IIO_VAL_INT;
		break;
	case IIO_CHAN_INFO_SAMP_FREQ:
		ret_type = hid_sensor_read_samp_freq_value(
				&prox_state->common_attributes, val, val2);
		break;
	case IIO_CHAN_INFO_HYSTERESIS:
		ret_type = hid_sensor_read_raw_hyst_value(
				&prox_state->common_attributes, val, val2);
		break;
	default:
		ret_type = -EINVAL;
		break;
	}

	return ret_type;
}

/* Channel write_raw handler */
static int prox_write_raw(struct iio_dev *indio_dev,
			       struct iio_chan_spec const *chan,
			       int val,
			       int val2,
			       long mask)
{
	struct prox_state *prox_state = iio_priv(indio_dev);
	int ret = 0;

	switch (mask) {
	case IIO_CHAN_INFO_SAMP_FREQ:
		ret = hid_sensor_write_samp_freq_value(
				&prox_state->common_attributes, val, val2);
		break;
	case IIO_CHAN_INFO_HYSTERESIS:
		ret = hid_sensor_write_raw_hyst_value(
				&prox_state->common_attributes, val, val2);
		break;
	default:
		ret = -EINVAL;
	}

	return ret;
}

static const struct iio_info prox_info = {
	.driver_module = THIS_MODULE,
	.read_raw = &prox_read_raw,
	.write_raw = &prox_write_raw,
};

/* Function to push data to buffer */
static void hid_sensor_push_data(struct iio_dev *indio_dev, const void *data,
					int len)
{
	dev_dbg(&indio_dev->dev, "hid_sensor_push_data\n");
	iio_push_to_buffers(indio_dev, data);
}

/* Callback handler to send event after all samples are received and captured */
static int prox_proc_event(struct hid_sensor_hub_device *hsdev,
				unsigned usage_id,
				void *priv)
{
	struct iio_dev *indio_dev = platform_get_drvdata(priv);
	struct prox_state *prox_state = iio_priv(indio_dev);

	dev_dbg(&indio_dev->dev, "prox_proc_event\n");
	if (atomic_read(&prox_state->common_attributes.data_ready))
		hid_sensor_push_data(indio_dev,
				&prox_state->human_presence,
				sizeof(prox_state->human_presence));

	return 0;
}

/* Capture samples in local storage */
static int prox_capture_sample(struct hid_sensor_hub_device *hsdev,
				unsigned usage_id,
				size_t raw_len, char *raw_data,
				void *priv)
{
	struct iio_dev *indio_dev = platform_get_drvdata(priv);
	struct prox_state *prox_state = iio_priv(indio_dev);
	int ret = -EINVAL;

	switch (usage_id) {
	case HID_USAGE_SENSOR_HUMAN_PRESENCE:
		prox_state->human_presence = *(u32 *)raw_data;
		ret = 0;
		break;
	default:
		break;
	}

	return ret;
}

/* Parse report which is specific to an usage id*/
static int prox_parse_report(struct platform_device *pdev,
				struct hid_sensor_hub_device *hsdev,
				struct iio_chan_spec *channels,
				unsigned usage_id,
				struct prox_state *st)
{
	int ret;

	ret = sensor_hub_input_get_attribute_info(hsdev, HID_INPUT_REPORT,
			usage_id,
			HID_USAGE_SENSOR_HUMAN_PRESENCE,
			&st->prox_attr);
	if (ret < 0)
		return ret;
	prox_adjust_channel_bit_mask(channels, CHANNEL_SCAN_INDEX_PRESENCE,
					st->prox_attr.size);

	dev_dbg(&pdev->dev, "prox %x:%x\n", st->prox_attr.index,
			st->prox_attr.report_id);

	/* Set Sensitivity field ids, when there is no individual modifier */
	if (st->common_attributes.sensitivity.index < 0) {
		sensor_hub_input_get_attribute_info(hsdev,
			HID_FEATURE_REPORT, usage_id,
			HID_USAGE_SENSOR_DATA_MOD_CHANGE_SENSITIVITY_ABS |
			HID_USAGE_SENSOR_DATA_PRESENCE,
			&st->common_attributes.sensitivity);
		dev_dbg(&pdev->dev, "Sensitivity index:report %d:%d\n",
			st->common_attributes.sensitivity.index,
			st->common_attributes.sensitivity.report_id);
	}
	return ret;
}

/* Function to initialize the processing for usage id */
static int hid_prox_probe(struct platform_device *pdev)
{
	int ret = 0;
	static const char *name = "prox";
	struct iio_dev *indio_dev;
	struct prox_state *prox_state;
	struct hid_sensor_hub_device *hsdev = pdev->dev.platform_data;

	indio_dev = devm_iio_device_alloc(&pdev->dev,
				sizeof(struct prox_state));
	if (!indio_dev)
		return -ENOMEM;
	platform_set_drvdata(pdev, indio_dev);

	prox_state = iio_priv(indio_dev);
	prox_state->common_attributes.hsdev = hsdev;
	prox_state->common_attributes.pdev = pdev;

	ret = hid_sensor_parse_common_attributes(hsdev, HID_USAGE_SENSOR_PROX,
					&prox_state->common_attributes);
	if (ret) {
		dev_err(&pdev->dev, "failed to setup common attributes\n");
		return ret;
	}

	indio_dev->channels = kmemdup(prox_channels, sizeof(prox_channels),
				      GFP_KERNEL);
	if (!indio_dev->channels) {
		dev_err(&pdev->dev, "failed to duplicate channels\n");
		return -ENOMEM;
	}

	ret = prox_parse_report(pdev, hsdev,
				(struct iio_chan_spec *)indio_dev->channels,
				HID_USAGE_SENSOR_PROX, prox_state);
	if (ret) {
		dev_err(&pdev->dev, "failed to setup attributes\n");
		goto error_free_dev_mem;
	}

<<<<<<< HEAD
	indio_dev->num_channels =
				ARRAY_SIZE(prox_channels);
=======
	indio_dev->num_channels = ARRAY_SIZE(prox_channels);
>>>>>>> db0b54cd
	indio_dev->dev.parent = &pdev->dev;
	indio_dev->info = &prox_info;
	indio_dev->name = name;
	indio_dev->modes = INDIO_DIRECT_MODE;

	ret = iio_triggered_buffer_setup(indio_dev, &iio_pollfunc_store_time,
		NULL, NULL);
	if (ret) {
		dev_err(&pdev->dev, "failed to initialize trigger buffer\n");
		goto error_free_dev_mem;
	}
	atomic_set(&prox_state->common_attributes.data_ready, 0);
	ret = hid_sensor_setup_trigger(indio_dev, name,
				&prox_state->common_attributes);
	if (ret) {
		dev_err(&pdev->dev, "trigger setup failed\n");
		goto error_unreg_buffer_funcs;
	}

	ret = iio_device_register(indio_dev);
	if (ret) {
		dev_err(&pdev->dev, "device register failed\n");
		goto error_remove_trigger;
	}

	prox_state->callbacks.send_event = prox_proc_event;
	prox_state->callbacks.capture_sample = prox_capture_sample;
	prox_state->callbacks.pdev = pdev;
	ret = sensor_hub_register_callback(hsdev, HID_USAGE_SENSOR_PROX,
					&prox_state->callbacks);
	if (ret < 0) {
		dev_err(&pdev->dev, "callback reg failed\n");
		goto error_iio_unreg;
	}

	return ret;

error_iio_unreg:
	iio_device_unregister(indio_dev);
error_remove_trigger:
	hid_sensor_remove_trigger(&prox_state->common_attributes);
error_unreg_buffer_funcs:
	iio_triggered_buffer_cleanup(indio_dev);
error_free_dev_mem:
	kfree(indio_dev->channels);
	return ret;
}

/* Function to deinitialize the processing for usage id */
static int hid_prox_remove(struct platform_device *pdev)
{
	struct hid_sensor_hub_device *hsdev = pdev->dev.platform_data;
	struct iio_dev *indio_dev = platform_get_drvdata(pdev);
	struct prox_state *prox_state = iio_priv(indio_dev);

	sensor_hub_remove_callback(hsdev, HID_USAGE_SENSOR_PROX);
	iio_device_unregister(indio_dev);
	hid_sensor_remove_trigger(&prox_state->common_attributes);
	iio_triggered_buffer_cleanup(indio_dev);
	kfree(indio_dev->channels);

	return 0;
}

static const struct platform_device_id hid_prox_ids[] = {
	{
		/* Format: HID-SENSOR-usage_id_in_hex_lowercase */
		.name = "HID-SENSOR-200011",
	},
	{ /* sentinel */ }
};
MODULE_DEVICE_TABLE(platform, hid_prox_ids);

static struct platform_driver hid_prox_platform_driver = {
	.id_table = hid_prox_ids,
	.driver = {
		.name	= KBUILD_MODNAME,
		.pm	= &hid_sensor_pm_ops,
	},
	.probe		= hid_prox_probe,
	.remove		= hid_prox_remove,
};
module_platform_driver(hid_prox_platform_driver);

MODULE_DESCRIPTION("HID Sensor Proximity");
MODULE_AUTHOR("Archana Patni <archana.patni@intel.com>");
MODULE_LICENSE("GPL");<|MERGE_RESOLUTION|>--- conflicted
+++ resolved
@@ -284,12 +284,7 @@
 		goto error_free_dev_mem;
 	}
 
-<<<<<<< HEAD
-	indio_dev->num_channels =
-				ARRAY_SIZE(prox_channels);
-=======
 	indio_dev->num_channels = ARRAY_SIZE(prox_channels);
->>>>>>> db0b54cd
 	indio_dev->dev.parent = &pdev->dev;
 	indio_dev->info = &prox_info;
 	indio_dev->name = name;
