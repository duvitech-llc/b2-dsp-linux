/*
 * Xilinx XADC driver
 *
 * Copyright 2013-2014 Analog Devices Inc.
 *  Author: Lars-Peter Clauen <lars@metafoo.de>
 *
 * Licensed under the GPL-2.
 *
 * Documentation for the parts can be found at:
 *  - XADC hardmacro: Xilinx UG480
 *  - ZYNQ XADC interface: Xilinx UG585
 *  - AXI XADC interface: Xilinx PG019
 */

#include <linux/clk.h>
#include <linux/device.h>
#include <linux/err.h>
#include <linux/interrupt.h>
#include <linux/io.h>
#include <linux/kernel.h>
#include <linux/module.h>
#include <linux/of.h>
#include <linux/platform_device.h>
#include <linux/slab.h>
#include <linux/sysfs.h>

#include <linux/iio/buffer.h>
#include <linux/iio/events.h>
#include <linux/iio/iio.h>
#include <linux/iio/sysfs.h>
#include <linux/iio/trigger.h>
#include <linux/iio/trigger_consumer.h>
#include <linux/iio/triggered_buffer.h>

#include "xilinx-xadc.h"

static const unsigned int XADC_ZYNQ_UNMASK_TIMEOUT = 500;

/* ZYNQ register definitions */
#define XADC_ZYNQ_REG_CFG	0x00
#define XADC_ZYNQ_REG_INTSTS	0x04
#define XADC_ZYNQ_REG_INTMSK	0x08
#define XADC_ZYNQ_REG_STATUS	0x0c
#define XADC_ZYNQ_REG_CFIFO	0x10
#define XADC_ZYNQ_REG_DFIFO	0x14
#define XADC_ZYNQ_REG_CTL		0x18

#define XADC_ZYNQ_CFG_ENABLE		BIT(31)
#define XADC_ZYNQ_CFG_CFIFOTH_MASK	(0xf << 20)
#define XADC_ZYNQ_CFG_CFIFOTH_OFFSET	20
#define XADC_ZYNQ_CFG_DFIFOTH_MASK	(0xf << 16)
#define XADC_ZYNQ_CFG_DFIFOTH_OFFSET	16
#define XADC_ZYNQ_CFG_WEDGE		BIT(13)
#define XADC_ZYNQ_CFG_REDGE		BIT(12)
#define XADC_ZYNQ_CFG_TCKRATE_MASK	(0x3 << 8)
#define XADC_ZYNQ_CFG_TCKRATE_DIV2	(0x0 << 8)
#define XADC_ZYNQ_CFG_TCKRATE_DIV4	(0x1 << 8)
#define XADC_ZYNQ_CFG_TCKRATE_DIV8	(0x2 << 8)
#define XADC_ZYNQ_CFG_TCKRATE_DIV16	(0x3 << 8)
#define XADC_ZYNQ_CFG_IGAP_MASK		0x1f
#define XADC_ZYNQ_CFG_IGAP(x)		(x)

#define XADC_ZYNQ_INT_CFIFO_LTH		BIT(9)
#define XADC_ZYNQ_INT_DFIFO_GTH		BIT(8)
#define XADC_ZYNQ_INT_ALARM_MASK	0xff
#define XADC_ZYNQ_INT_ALARM_OFFSET	0

#define XADC_ZYNQ_STATUS_CFIFO_LVL_MASK	(0xf << 16)
#define XADC_ZYNQ_STATUS_CFIFO_LVL_OFFSET	16
#define XADC_ZYNQ_STATUS_DFIFO_LVL_MASK	(0xf << 12)
#define XADC_ZYNQ_STATUS_DFIFO_LVL_OFFSET	12
#define XADC_ZYNQ_STATUS_CFIFOF		BIT(11)
#define XADC_ZYNQ_STATUS_CFIFOE		BIT(10)
#define XADC_ZYNQ_STATUS_DFIFOF		BIT(9)
#define XADC_ZYNQ_STATUS_DFIFOE		BIT(8)
#define XADC_ZYNQ_STATUS_OT		BIT(7)
#define XADC_ZYNQ_STATUS_ALM(x)		BIT(x)

#define XADC_ZYNQ_CTL_RESET		BIT(4)

#define XADC_ZYNQ_CMD_NOP		0x00
#define XADC_ZYNQ_CMD_READ		0x01
#define XADC_ZYNQ_CMD_WRITE		0x02

#define XADC_ZYNQ_CMD(cmd, addr, data) (((cmd) << 26) | ((addr) << 16) | (data))

/* AXI register definitions */
#define XADC_AXI_REG_RESET		0x00
#define XADC_AXI_REG_STATUS		0x04
#define XADC_AXI_REG_ALARM_STATUS	0x08
#define XADC_AXI_REG_CONVST		0x0c
#define XADC_AXI_REG_XADC_RESET		0x10
#define XADC_AXI_REG_GIER		0x5c
#define XADC_AXI_REG_IPISR		0x60
#define XADC_AXI_REG_IPIER		0x68
#define XADC_AXI_ADC_REG_OFFSET		0x200

#define XADC_AXI_RESET_MAGIC		0xa
#define XADC_AXI_GIER_ENABLE		BIT(31)

#define XADC_AXI_INT_EOS		BIT(4)
#define XADC_AXI_INT_ALARM_MASK		0x3c0f

#define XADC_FLAGS_BUFFERED BIT(0)

static void xadc_write_reg(struct xadc *xadc, unsigned int reg,
	uint32_t val)
{
	writel(val, xadc->base + reg);
}

static void xadc_read_reg(struct xadc *xadc, unsigned int reg,
	uint32_t *val)
{
	*val = readl(xadc->base + reg);
}

/*
 * The ZYNQ interface uses two asynchronous FIFOs for communication with the
 * XADC. Reads and writes to the XADC register are performed by submitting a
 * request to the command FIFO (CFIFO), once the request has been completed the
 * result can be read from the data FIFO (DFIFO). The method currently used in
 * this driver is to submit the request for a read/write operation, then go to
 * sleep and wait for an interrupt that signals that a response is available in
 * the data FIFO.
 */

static void xadc_zynq_write_fifo(struct xadc *xadc, uint32_t *cmd,
	unsigned int n)
{
	unsigned int i;

	for (i = 0; i < n; i++)
		xadc_write_reg(xadc, XADC_ZYNQ_REG_CFIFO, cmd[i]);
}

static void xadc_zynq_drain_fifo(struct xadc *xadc)
{
	uint32_t status, tmp;

	xadc_read_reg(xadc, XADC_ZYNQ_REG_STATUS, &status);

	while (!(status & XADC_ZYNQ_STATUS_DFIFOE)) {
		xadc_read_reg(xadc, XADC_ZYNQ_REG_DFIFO, &tmp);
		xadc_read_reg(xadc, XADC_ZYNQ_REG_STATUS, &status);
	}
}

static void xadc_zynq_update_intmsk(struct xadc *xadc, unsigned int mask,
	unsigned int val)
{
	xadc->zynq_intmask &= ~mask;
	xadc->zynq_intmask |= val;

	xadc_write_reg(xadc, XADC_ZYNQ_REG_INTMSK,
		xadc->zynq_intmask | xadc->zynq_masked_alarm);
}

static int xadc_zynq_write_adc_reg(struct xadc *xadc, unsigned int reg,
	uint16_t val)
{
	uint32_t cmd[1];
	uint32_t tmp;
	int ret;

	spin_lock_irq(&xadc->lock);
	xadc_zynq_update_intmsk(xadc, XADC_ZYNQ_INT_DFIFO_GTH,
			XADC_ZYNQ_INT_DFIFO_GTH);

	reinit_completion(&xadc->completion);

	cmd[0] = XADC_ZYNQ_CMD(XADC_ZYNQ_CMD_WRITE, reg, val);
	xadc_zynq_write_fifo(xadc, cmd, ARRAY_SIZE(cmd));
	xadc_read_reg(xadc, XADC_ZYNQ_REG_CFG, &tmp);
	tmp &= ~XADC_ZYNQ_CFG_DFIFOTH_MASK;
	tmp |= 0 << XADC_ZYNQ_CFG_DFIFOTH_OFFSET;
	xadc_write_reg(xadc, XADC_ZYNQ_REG_CFG, tmp);

	xadc_zynq_update_intmsk(xadc, XADC_ZYNQ_INT_DFIFO_GTH, 0);
	spin_unlock_irq(&xadc->lock);

	ret = wait_for_completion_interruptible_timeout(&xadc->completion, HZ);
	if (ret == 0)
		ret = -EIO;
	else
		ret = 0;

	xadc_read_reg(xadc, XADC_ZYNQ_REG_DFIFO, &tmp);

	return ret;
}

static int xadc_zynq_read_adc_reg(struct xadc *xadc, unsigned int reg,
	uint16_t *val)
{
	uint32_t cmd[2];
	uint32_t resp, tmp;
	int ret;

	cmd[0] = XADC_ZYNQ_CMD(XADC_ZYNQ_CMD_READ, reg, 0);
	cmd[1] = XADC_ZYNQ_CMD(XADC_ZYNQ_CMD_NOP, 0, 0);

	spin_lock_irq(&xadc->lock);
	xadc_zynq_update_intmsk(xadc, XADC_ZYNQ_INT_DFIFO_GTH,
			XADC_ZYNQ_INT_DFIFO_GTH);
	xadc_zynq_drain_fifo(xadc);
	reinit_completion(&xadc->completion);

	xadc_zynq_write_fifo(xadc, cmd, ARRAY_SIZE(cmd));
	xadc_read_reg(xadc, XADC_ZYNQ_REG_CFG, &tmp);
	tmp &= ~XADC_ZYNQ_CFG_DFIFOTH_MASK;
	tmp |= 1 << XADC_ZYNQ_CFG_DFIFOTH_OFFSET;
	xadc_write_reg(xadc, XADC_ZYNQ_REG_CFG, tmp);

	xadc_zynq_update_intmsk(xadc, XADC_ZYNQ_INT_DFIFO_GTH, 0);
	spin_unlock_irq(&xadc->lock);
	ret = wait_for_completion_interruptible_timeout(&xadc->completion, HZ);
	if (ret == 0)
		ret = -EIO;
	if (ret < 0)
		return ret;

	xadc_read_reg(xadc, XADC_ZYNQ_REG_DFIFO, &resp);
	xadc_read_reg(xadc, XADC_ZYNQ_REG_DFIFO, &resp);

	*val = resp & 0xffff;

	return 0;
}

static unsigned int xadc_zynq_transform_alarm(unsigned int alarm)
{
	return ((alarm & 0x80) >> 4) |
		((alarm & 0x78) << 1) |
		(alarm & 0x07);
}

/*
 * The ZYNQ threshold interrupts are level sensitive. Since we can't make the
 * threshold condition go way from within the interrupt handler, this means as
 * soon as a threshold condition is present we would enter the interrupt handler
 * again and again. To work around this we mask all active thresholds interrupts
 * in the interrupt handler and start a timer. In this timer we poll the
 * interrupt status and only if the interrupt is inactive we unmask it again.
 */
static void xadc_zynq_unmask_worker(struct work_struct *work)
{
	struct xadc *xadc = container_of(work, struct xadc, zynq_unmask_work.work);
	unsigned int misc_sts, unmask;

	xadc_read_reg(xadc, XADC_ZYNQ_REG_STATUS, &misc_sts);

	misc_sts &= XADC_ZYNQ_INT_ALARM_MASK;

	spin_lock_irq(&xadc->lock);

	/* Clear those bits which are not active anymore */
	unmask = (xadc->zynq_masked_alarm ^ misc_sts) & xadc->zynq_masked_alarm;
	xadc->zynq_masked_alarm &= misc_sts;

	/* Also clear those which are masked out anyway */
	xadc->zynq_masked_alarm &= ~xadc->zynq_intmask;

	/* Clear the interrupts before we unmask them */
	xadc_write_reg(xadc, XADC_ZYNQ_REG_INTSTS, unmask);

	xadc_zynq_update_intmsk(xadc, 0, 0);

	spin_unlock_irq(&xadc->lock);

	/* if still pending some alarm re-trigger the timer */
	if (xadc->zynq_masked_alarm) {
		schedule_delayed_work(&xadc->zynq_unmask_work,
				msecs_to_jiffies(XADC_ZYNQ_UNMASK_TIMEOUT));
	}

}

static irqreturn_t xadc_zynq_interrupt_handler(int irq, void *devid)
{
	struct iio_dev *indio_dev = devid;
	struct xadc *xadc = iio_priv(indio_dev);
	uint32_t status;

	xadc_read_reg(xadc, XADC_ZYNQ_REG_INTSTS, &status);

	status &= ~(xadc->zynq_intmask | xadc->zynq_masked_alarm);

	if (!status)
		return IRQ_NONE;

	spin_lock(&xadc->lock);

	xadc_write_reg(xadc, XADC_ZYNQ_REG_INTSTS, status);

	if (status & XADC_ZYNQ_INT_DFIFO_GTH) {
		xadc_zynq_update_intmsk(xadc, XADC_ZYNQ_INT_DFIFO_GTH,
			XADC_ZYNQ_INT_DFIFO_GTH);
		complete(&xadc->completion);
	}

	status &= XADC_ZYNQ_INT_ALARM_MASK;
	if (status) {
		xadc->zynq_masked_alarm |= status;
		/*
		 * mask the current event interrupt,
		 * unmask it when the interrupt is no more active.
		 */
		xadc_zynq_update_intmsk(xadc, 0, 0);

		xadc_handle_events(indio_dev,
				xadc_zynq_transform_alarm(status));

		/* unmask the required interrupts in timer. */
		schedule_delayed_work(&xadc->zynq_unmask_work,
				msecs_to_jiffies(XADC_ZYNQ_UNMASK_TIMEOUT));
	}
	spin_unlock(&xadc->lock);

	return IRQ_HANDLED;
}

#define XADC_ZYNQ_TCK_RATE_MAX 50000000
#define XADC_ZYNQ_IGAP_DEFAULT 20

static int xadc_zynq_setup(struct platform_device *pdev,
	struct iio_dev *indio_dev, int irq)
{
	struct xadc *xadc = iio_priv(indio_dev);
	unsigned long pcap_rate;
	unsigned int tck_div;
	unsigned int div;
	unsigned int igap;
	unsigned int tck_rate;

	/* TODO: Figure out how to make igap and tck_rate configurable */
	igap = XADC_ZYNQ_IGAP_DEFAULT;
	tck_rate = XADC_ZYNQ_TCK_RATE_MAX;

	xadc->zynq_intmask = ~0;

	pcap_rate = clk_get_rate(xadc->clk);

	if (tck_rate > XADC_ZYNQ_TCK_RATE_MAX)
		tck_rate = XADC_ZYNQ_TCK_RATE_MAX;
	if (tck_rate > pcap_rate / 2) {
		div = 2;
	} else {
		div = pcap_rate / tck_rate;
		if (pcap_rate / div > XADC_ZYNQ_TCK_RATE_MAX)
			div++;
	}

	if (div <= 3)
		tck_div = XADC_ZYNQ_CFG_TCKRATE_DIV2;
	else if (div <= 7)
		tck_div = XADC_ZYNQ_CFG_TCKRATE_DIV4;
	else if (div <= 15)
		tck_div = XADC_ZYNQ_CFG_TCKRATE_DIV8;
	else
		tck_div = XADC_ZYNQ_CFG_TCKRATE_DIV16;

	xadc_write_reg(xadc, XADC_ZYNQ_REG_CTL, XADC_ZYNQ_CTL_RESET);
	xadc_write_reg(xadc, XADC_ZYNQ_REG_CTL, 0);
	xadc_write_reg(xadc, XADC_ZYNQ_REG_INTSTS, ~0);
	xadc_write_reg(xadc, XADC_ZYNQ_REG_INTMSK, xadc->zynq_intmask);
	xadc_write_reg(xadc, XADC_ZYNQ_REG_CFG, XADC_ZYNQ_CFG_ENABLE |
			XADC_ZYNQ_CFG_REDGE | XADC_ZYNQ_CFG_WEDGE |
			tck_div | XADC_ZYNQ_CFG_IGAP(igap));

	return 0;
}

static unsigned long xadc_zynq_get_dclk_rate(struct xadc *xadc)
{
	unsigned int div;
	uint32_t val;

	xadc_read_reg(xadc, XADC_ZYNQ_REG_CFG, &val);

	switch (val & XADC_ZYNQ_CFG_TCKRATE_MASK) {
	case XADC_ZYNQ_CFG_TCKRATE_DIV4:
		div = 4;
		break;
	case XADC_ZYNQ_CFG_TCKRATE_DIV8:
		div = 8;
		break;
	case XADC_ZYNQ_CFG_TCKRATE_DIV16:
		div = 16;
		break;
	default:
		div = 2;
		break;
	}

	return clk_get_rate(xadc->clk) / div;
}

static void xadc_zynq_update_alarm(struct xadc *xadc, unsigned int alarm)
{
	unsigned long flags;
	uint32_t status;

	/* Move OT to bit 7 */
	alarm = ((alarm & 0x08) << 4) | ((alarm & 0xf0) >> 1) | (alarm & 0x07);

	spin_lock_irqsave(&xadc->lock, flags);

	/* Clear previous interrupts if any. */
	xadc_read_reg(xadc, XADC_ZYNQ_REG_INTSTS, &status);
	xadc_write_reg(xadc, XADC_ZYNQ_REG_INTSTS, status & alarm);

	xadc_zynq_update_intmsk(xadc, XADC_ZYNQ_INT_ALARM_MASK,
		~alarm & XADC_ZYNQ_INT_ALARM_MASK);

	spin_unlock_irqrestore(&xadc->lock, flags);
}

static const struct xadc_ops xadc_zynq_ops = {
	.read = xadc_zynq_read_adc_reg,
	.write = xadc_zynq_write_adc_reg,
	.setup = xadc_zynq_setup,
	.get_dclk_rate = xadc_zynq_get_dclk_rate,
	.interrupt_handler = xadc_zynq_interrupt_handler,
	.update_alarm = xadc_zynq_update_alarm,
};

static int xadc_axi_read_adc_reg(struct xadc *xadc, unsigned int reg,
	uint16_t *val)
{
	uint32_t val32;

	xadc_read_reg(xadc, XADC_AXI_ADC_REG_OFFSET + reg * 4, &val32);
	*val = val32 & 0xffff;

	return 0;
}

static int xadc_axi_write_adc_reg(struct xadc *xadc, unsigned int reg,
	uint16_t val)
{
	xadc_write_reg(xadc, XADC_AXI_ADC_REG_OFFSET + reg * 4, val);

	return 0;
}

static int xadc_axi_setup(struct platform_device *pdev,
	struct iio_dev *indio_dev, int irq)
{
	struct xadc *xadc = iio_priv(indio_dev);

	xadc_write_reg(xadc, XADC_AXI_REG_RESET, XADC_AXI_RESET_MAGIC);
	xadc_write_reg(xadc, XADC_AXI_REG_GIER, XADC_AXI_GIER_ENABLE);

	return 0;
}

static irqreturn_t xadc_axi_interrupt_handler(int irq, void *devid)
{
	struct iio_dev *indio_dev = devid;
	struct xadc *xadc = iio_priv(indio_dev);
	uint32_t status, mask;
	unsigned int events;

	xadc_read_reg(xadc, XADC_AXI_REG_IPISR, &status);
	xadc_read_reg(xadc, XADC_AXI_REG_IPIER, &mask);
	status &= mask;

	if (!status)
		return IRQ_NONE;

	if ((status & XADC_AXI_INT_EOS) && xadc->trigger)
		iio_trigger_poll(xadc->trigger);

	if (status & XADC_AXI_INT_ALARM_MASK) {
		/*
		 * The order of the bits in the AXI-XADC status register does
		 * not match the order of the bits in the XADC alarm enable
		 * register. xadc_handle_events() expects the events to be in
		 * the same order as the XADC alarm enable register.
		 */
		events = (status & 0x000e) >> 1;
		events |= (status & 0x0001) << 3;
		events |= (status & 0x3c00) >> 6;
		xadc_handle_events(indio_dev, events);
	}

	xadc_write_reg(xadc, XADC_AXI_REG_IPISR, status);

	return IRQ_HANDLED;
}

static void xadc_axi_update_alarm(struct xadc *xadc, unsigned int alarm)
{
	uint32_t val;
	unsigned long flags;

	/*
	 * The order of the bits in the AXI-XADC status register does not match
	 * the order of the bits in the XADC alarm enable register. We get
	 * passed the alarm mask in the same order as in the XADC alarm enable
	 * register.
	 */
	alarm = ((alarm & 0x07) << 1) | ((alarm & 0x08) >> 3) |
			((alarm & 0xf0) << 6);

	spin_lock_irqsave(&xadc->lock, flags);
	xadc_read_reg(xadc, XADC_AXI_REG_IPIER, &val);
	val &= ~XADC_AXI_INT_ALARM_MASK;
	val |= alarm;
	xadc_write_reg(xadc, XADC_AXI_REG_IPIER, val);
	spin_unlock_irqrestore(&xadc->lock, flags);
}

static unsigned long xadc_axi_get_dclk(struct xadc *xadc)
{
	return clk_get_rate(xadc->clk);
}

static const struct xadc_ops xadc_axi_ops = {
	.read = xadc_axi_read_adc_reg,
	.write = xadc_axi_write_adc_reg,
	.setup = xadc_axi_setup,
	.get_dclk_rate = xadc_axi_get_dclk,
	.update_alarm = xadc_axi_update_alarm,
	.interrupt_handler = xadc_axi_interrupt_handler,
	.flags = XADC_FLAGS_BUFFERED,
};

static int _xadc_update_adc_reg(struct xadc *xadc, unsigned int reg,
	uint16_t mask, uint16_t val)
{
	uint16_t tmp;
	int ret;

	ret = _xadc_read_adc_reg(xadc, reg, &tmp);
	if (ret)
		return ret;

	return _xadc_write_adc_reg(xadc, reg, (tmp & ~mask) | val);
}

static int xadc_update_adc_reg(struct xadc *xadc, unsigned int reg,
	uint16_t mask, uint16_t val)
{
	int ret;

	mutex_lock(&xadc->mutex);
	ret = _xadc_update_adc_reg(xadc, reg, mask, val);
	mutex_unlock(&xadc->mutex);

	return ret;
}

static unsigned long xadc_get_dclk_rate(struct xadc *xadc)
{
	return xadc->ops->get_dclk_rate(xadc);
}

static int xadc_update_scan_mode(struct iio_dev *indio_dev,
	const unsigned long *mask)
{
	struct xadc *xadc = iio_priv(indio_dev);
	unsigned int n;

	n = bitmap_weight(mask, indio_dev->masklength);

	kfree(xadc->data);
	xadc->data = kcalloc(n, sizeof(*xadc->data), GFP_KERNEL);
	if (!xadc->data)
		return -ENOMEM;

	return 0;
}

static unsigned int xadc_scan_index_to_channel(unsigned int scan_index)
{
	switch (scan_index) {
	case 5:
		return XADC_REG_VCCPINT;
	case 6:
		return XADC_REG_VCCPAUX;
	case 7:
		return XADC_REG_VCCO_DDR;
	case 8:
		return XADC_REG_TEMP;
	case 9:
		return XADC_REG_VCCINT;
	case 10:
		return XADC_REG_VCCAUX;
	case 11:
		return XADC_REG_VPVN;
	case 12:
		return XADC_REG_VREFP;
	case 13:
		return XADC_REG_VREFN;
	case 14:
		return XADC_REG_VCCBRAM;
	default:
		return XADC_REG_VAUX(scan_index - 16);
	}
}

static irqreturn_t xadc_trigger_handler(int irq, void *p)
{
	struct iio_poll_func *pf = p;
	struct iio_dev *indio_dev = pf->indio_dev;
	struct xadc *xadc = iio_priv(indio_dev);
	unsigned int chan;
	int i, j;

	if (!xadc->data)
		goto out;

	j = 0;
	for_each_set_bit(i, indio_dev->active_scan_mask,
		indio_dev->masklength) {
		chan = xadc_scan_index_to_channel(i);
		xadc_read_adc_reg(xadc, chan, &xadc->data[j]);
		j++;
	}

	iio_push_to_buffers(indio_dev, xadc->data);

out:
	iio_trigger_notify_done(indio_dev->trig);

	return IRQ_HANDLED;
}

static int xadc_trigger_set_state(struct iio_trigger *trigger, bool state)
{
	struct xadc *xadc = iio_trigger_get_drvdata(trigger);
	unsigned long flags;
	unsigned int convst;
	unsigned int val;
	int ret = 0;

	mutex_lock(&xadc->mutex);

	if (state) {
		/* Only one of the two triggers can be active at the a time. */
		if (xadc->trigger != NULL) {
			ret = -EBUSY;
			goto err_out;
		} else {
			xadc->trigger = trigger;
			if (trigger == xadc->convst_trigger)
				convst = XADC_CONF0_EC;
			else
				convst = 0;
		}
		ret = _xadc_update_adc_reg(xadc, XADC_REG_CONF1, XADC_CONF0_EC,
					convst);
		if (ret)
			goto err_out;
	} else {
		xadc->trigger = NULL;
	}

	spin_lock_irqsave(&xadc->lock, flags);
	xadc_read_reg(xadc, XADC_AXI_REG_IPIER, &val);
	xadc_write_reg(xadc, XADC_AXI_REG_IPISR, val & XADC_AXI_INT_EOS);
	if (state)
		val |= XADC_AXI_INT_EOS;
	else
		val &= ~XADC_AXI_INT_EOS;
	xadc_write_reg(xadc, XADC_AXI_REG_IPIER, val);
	spin_unlock_irqrestore(&xadc->lock, flags);

err_out:
	mutex_unlock(&xadc->mutex);

	return ret;
}

static const struct iio_trigger_ops xadc_trigger_ops = {
	.owner = THIS_MODULE,
	.set_trigger_state = &xadc_trigger_set_state,
};

static struct iio_trigger *xadc_alloc_trigger(struct iio_dev *indio_dev,
	const char *name)
{
	struct iio_trigger *trig;
	int ret;

	trig = iio_trigger_alloc("%s%d-%s", indio_dev->name,
				indio_dev->id, name);
	if (trig == NULL)
		return ERR_PTR(-ENOMEM);

	trig->dev.parent = indio_dev->dev.parent;
	trig->ops = &xadc_trigger_ops;
	iio_trigger_set_drvdata(trig, iio_priv(indio_dev));

	ret = iio_trigger_register(trig);
	if (ret)
		goto error_free_trig;

	return trig;

error_free_trig:
	iio_trigger_free(trig);
	return ERR_PTR(ret);
}

static int xadc_power_adc_b(struct xadc *xadc, unsigned int seq_mode)
{
	uint16_t val;

	switch (seq_mode) {
	case XADC_CONF1_SEQ_SIMULTANEOUS:
	case XADC_CONF1_SEQ_INDEPENDENT:
		val = XADC_CONF2_PD_ADC_B;
		break;
	default:
		val = 0;
		break;
	}

	return xadc_update_adc_reg(xadc, XADC_REG_CONF2, XADC_CONF2_PD_MASK,
		val);
}

static int xadc_get_seq_mode(struct xadc *xadc, unsigned long scan_mode)
{
	unsigned int aux_scan_mode = scan_mode >> 16;

	if (xadc->external_mux_mode == XADC_EXTERNAL_MUX_DUAL)
		return XADC_CONF1_SEQ_SIMULTANEOUS;

	if ((aux_scan_mode & 0xff00) == 0 ||
		(aux_scan_mode & 0x00ff) == 0)
		return XADC_CONF1_SEQ_CONTINUOUS;

	return XADC_CONF1_SEQ_SIMULTANEOUS;
}

static int xadc_postdisable(struct iio_dev *indio_dev)
{
	struct xadc *xadc = iio_priv(indio_dev);
	unsigned long scan_mask;
	int ret;
	int i;

	scan_mask = 1; /* Run calibration as part of the sequence */
	for (i = 0; i < indio_dev->num_channels; i++)
		scan_mask |= BIT(indio_dev->channels[i].scan_index);

	/* Enable all channels and calibration */
	ret = xadc_write_adc_reg(xadc, XADC_REG_SEQ(0), scan_mask & 0xffff);
	if (ret)
		return ret;

	ret = xadc_write_adc_reg(xadc, XADC_REG_SEQ(1), scan_mask >> 16);
	if (ret)
		return ret;

	ret = xadc_update_adc_reg(xadc, XADC_REG_CONF1, XADC_CONF1_SEQ_MASK,
		XADC_CONF1_SEQ_CONTINUOUS);
	if (ret)
		return ret;

	return xadc_power_adc_b(xadc, XADC_CONF1_SEQ_CONTINUOUS);
}

static int xadc_preenable(struct iio_dev *indio_dev)
{
	struct xadc *xadc = iio_priv(indio_dev);
	unsigned long scan_mask;
	int seq_mode;
	int ret;

	ret = xadc_update_adc_reg(xadc, XADC_REG_CONF1, XADC_CONF1_SEQ_MASK,
		XADC_CONF1_SEQ_DEFAULT);
	if (ret)
		goto err;

	scan_mask = *indio_dev->active_scan_mask;
	seq_mode = xadc_get_seq_mode(xadc, scan_mask);

	ret = xadc_write_adc_reg(xadc, XADC_REG_SEQ(0), scan_mask & 0xffff);
	if (ret)
		goto err;

	ret = xadc_write_adc_reg(xadc, XADC_REG_SEQ(1), scan_mask >> 16);
	if (ret)
		goto err;

	ret = xadc_power_adc_b(xadc, seq_mode);
	if (ret)
		goto err;

	ret = xadc_update_adc_reg(xadc, XADC_REG_CONF1, XADC_CONF1_SEQ_MASK,
		seq_mode);
	if (ret)
		goto err;

	return 0;
err:
	xadc_postdisable(indio_dev);
	return ret;
}

static struct iio_buffer_setup_ops xadc_buffer_ops = {
	.preenable = &xadc_preenable,
	.postenable = &iio_triggered_buffer_postenable,
	.predisable = &iio_triggered_buffer_predisable,
	.postdisable = &xadc_postdisable,
};

static int xadc_read_raw(struct iio_dev *indio_dev,
	struct iio_chan_spec const *chan, int *val, int *val2, long info)
{
	struct xadc *xadc = iio_priv(indio_dev);
	unsigned int div;
	uint16_t val16;
	int ret;

	switch (info) {
	case IIO_CHAN_INFO_RAW:
		if (iio_buffer_enabled(indio_dev))
			return -EBUSY;
		ret = xadc_read_adc_reg(xadc, chan->address, &val16);
		if (ret < 0)
			return ret;

		val16 >>= 4;
		if (chan->scan_type.sign == 'u')
			*val = val16;
		else
			*val = sign_extend32(val16, 11);

		return IIO_VAL_INT;
	case IIO_CHAN_INFO_SCALE:
		switch (chan->type) {
		case IIO_VOLTAGE:
			/* V = (val * 3.0) / 4096 */
			switch (chan->address) {
			case XADC_REG_VCCINT:
			case XADC_REG_VCCAUX:
			case XADC_REG_VREFP:
<<<<<<< HEAD
=======
			case XADC_REG_VREFN:
>>>>>>> db0b54cd
			case XADC_REG_VCCBRAM:
			case XADC_REG_VCCPINT:
			case XADC_REG_VCCPAUX:
			case XADC_REG_VCCO_DDR:
				*val = 3000;
				break;
			default:
				*val = 1000;
				break;
			}
			*val2 = 12;
			return IIO_VAL_FRACTIONAL_LOG2;
		case IIO_TEMP:
			/* Temp in C = (val * 503.975) / 4096 - 273.15 */
			*val = 503975;
			*val2 = 12;
			return IIO_VAL_FRACTIONAL_LOG2;
		default:
			return -EINVAL;
		}
	case IIO_CHAN_INFO_OFFSET:
		/* Only the temperature channel has an offset */
		*val = -((273150 << 12) / 503975);
		return IIO_VAL_INT;
	case IIO_CHAN_INFO_SAMP_FREQ:
		ret = xadc_read_adc_reg(xadc, XADC_REG_CONF2, &val16);
		if (ret)
			return ret;

		div = (val16 & XADC_CONF2_DIV_MASK) >> XADC_CONF2_DIV_OFFSET;
		if (div < 2)
			div = 2;

		*val = xadc_get_dclk_rate(xadc) / div / 26;

		return IIO_VAL_INT;
	default:
		return -EINVAL;
	}
}

static int xadc_write_raw(struct iio_dev *indio_dev,
	struct iio_chan_spec const *chan, int val, int val2, long info)
{
	struct xadc *xadc = iio_priv(indio_dev);
	unsigned long clk_rate = xadc_get_dclk_rate(xadc);
	unsigned int div;

	if (info != IIO_CHAN_INFO_SAMP_FREQ)
		return -EINVAL;

	if (val <= 0)
		return -EINVAL;

	/* Max. 150 kSPS */
	if (val > 150000)
		val = 150000;

	val *= 26;

	/* Min 1MHz */
	if (val < 1000000)
		val = 1000000;

	/*
	 * We want to round down, but only if we do not exceed the 150 kSPS
	 * limit.
	 */
	div = clk_rate / val;
	if (clk_rate / div / 26 > 150000)
		div++;
	if (div < 2)
		div = 2;
	else if (div > 0xff)
		div = 0xff;

	return xadc_update_adc_reg(xadc, XADC_REG_CONF2, XADC_CONF2_DIV_MASK,
		div << XADC_CONF2_DIV_OFFSET);
}

static const struct iio_event_spec xadc_temp_events[] = {
	{
		.type = IIO_EV_TYPE_THRESH,
		.dir = IIO_EV_DIR_RISING,
		.mask_separate = BIT(IIO_EV_INFO_ENABLE) |
				BIT(IIO_EV_INFO_VALUE) |
				BIT(IIO_EV_INFO_HYSTERESIS),
	},
};

/* Separate values for upper and lower thresholds, but only a shared enabled */
static const struct iio_event_spec xadc_voltage_events[] = {
	{
		.type = IIO_EV_TYPE_THRESH,
		.dir = IIO_EV_DIR_RISING,
		.mask_separate = BIT(IIO_EV_INFO_VALUE),
	}, {
		.type = IIO_EV_TYPE_THRESH,
		.dir = IIO_EV_DIR_FALLING,
		.mask_separate = BIT(IIO_EV_INFO_VALUE),
	}, {
		.type = IIO_EV_TYPE_THRESH,
		.dir = IIO_EV_DIR_EITHER,
		.mask_separate = BIT(IIO_EV_INFO_ENABLE),
	},
};

#define XADC_CHAN_TEMP(_chan, _scan_index, _addr) { \
	.type = IIO_TEMP, \
	.indexed = 1, \
	.channel = (_chan), \
	.address = (_addr), \
	.info_mask_separate = BIT(IIO_CHAN_INFO_RAW) | \
		BIT(IIO_CHAN_INFO_SCALE) | \
		BIT(IIO_CHAN_INFO_OFFSET), \
	.info_mask_shared_by_all = BIT(IIO_CHAN_INFO_SAMP_FREQ), \
	.event_spec = xadc_temp_events, \
	.num_event_specs = ARRAY_SIZE(xadc_temp_events), \
	.scan_index = (_scan_index), \
	.scan_type = { \
		.sign = 'u', \
		.realbits = 12, \
		.storagebits = 16, \
		.shift = 4, \
		.endianness = IIO_CPU, \
	}, \
}

#define XADC_CHAN_VOLTAGE(_chan, _scan_index, _addr, _ext, _alarm) { \
	.type = IIO_VOLTAGE, \
	.indexed = 1, \
	.channel = (_chan), \
	.address = (_addr), \
	.info_mask_separate = BIT(IIO_CHAN_INFO_RAW) | \
		BIT(IIO_CHAN_INFO_SCALE), \
	.info_mask_shared_by_all = BIT(IIO_CHAN_INFO_SAMP_FREQ), \
	.event_spec = (_alarm) ? xadc_voltage_events : NULL, \
	.num_event_specs = (_alarm) ? ARRAY_SIZE(xadc_voltage_events) : 0, \
	.scan_index = (_scan_index), \
	.scan_type = { \
		.sign = ((_addr) == XADC_REG_VREFN) ? 's' : 'u', \
		.realbits = 12, \
		.storagebits = 16, \
		.shift = 4, \
		.endianness = IIO_CPU, \
	}, \
	.extend_name = _ext, \
}

static const struct iio_chan_spec xadc_channels[] = {
	XADC_CHAN_TEMP(0, 8, XADC_REG_TEMP),
	XADC_CHAN_VOLTAGE(0, 9, XADC_REG_VCCINT, "vccint", true),
	XADC_CHAN_VOLTAGE(1, 10, XADC_REG_VCCAUX, "vccaux", true),
	XADC_CHAN_VOLTAGE(2, 14, XADC_REG_VCCBRAM, "vccbram", true),
	XADC_CHAN_VOLTAGE(3, 5, XADC_REG_VCCPINT, "vccpint", true),
	XADC_CHAN_VOLTAGE(4, 6, XADC_REG_VCCPAUX, "vccpaux", true),
	XADC_CHAN_VOLTAGE(5, 7, XADC_REG_VCCO_DDR, "vccoddr", true),
	XADC_CHAN_VOLTAGE(6, 12, XADC_REG_VREFP, "vrefp", false),
	XADC_CHAN_VOLTAGE(7, 13, XADC_REG_VREFN, "vrefn", false),
	XADC_CHAN_VOLTAGE(8, 11, XADC_REG_VPVN, NULL, false),
	XADC_CHAN_VOLTAGE(9, 16, XADC_REG_VAUX(0), NULL, false),
	XADC_CHAN_VOLTAGE(10, 17, XADC_REG_VAUX(1), NULL, false),
	XADC_CHAN_VOLTAGE(11, 18, XADC_REG_VAUX(2), NULL, false),
	XADC_CHAN_VOLTAGE(12, 19, XADC_REG_VAUX(3), NULL, false),
	XADC_CHAN_VOLTAGE(13, 20, XADC_REG_VAUX(4), NULL, false),
	XADC_CHAN_VOLTAGE(14, 21, XADC_REG_VAUX(5), NULL, false),
	XADC_CHAN_VOLTAGE(15, 22, XADC_REG_VAUX(6), NULL, false),
	XADC_CHAN_VOLTAGE(16, 23, XADC_REG_VAUX(7), NULL, false),
	XADC_CHAN_VOLTAGE(17, 24, XADC_REG_VAUX(8), NULL, false),
	XADC_CHAN_VOLTAGE(18, 25, XADC_REG_VAUX(9), NULL, false),
	XADC_CHAN_VOLTAGE(19, 26, XADC_REG_VAUX(10), NULL, false),
	XADC_CHAN_VOLTAGE(20, 27, XADC_REG_VAUX(11), NULL, false),
	XADC_CHAN_VOLTAGE(21, 28, XADC_REG_VAUX(12), NULL, false),
	XADC_CHAN_VOLTAGE(22, 29, XADC_REG_VAUX(13), NULL, false),
	XADC_CHAN_VOLTAGE(23, 30, XADC_REG_VAUX(14), NULL, false),
	XADC_CHAN_VOLTAGE(24, 31, XADC_REG_VAUX(15), NULL, false),
};

static const struct iio_info xadc_info = {
	.read_raw = &xadc_read_raw,
	.write_raw = &xadc_write_raw,
	.read_event_config = &xadc_read_event_config,
	.write_event_config = &xadc_write_event_config,
	.read_event_value = &xadc_read_event_value,
	.write_event_value = &xadc_write_event_value,
	.update_scan_mode = &xadc_update_scan_mode,
	.driver_module = THIS_MODULE,
};

static const struct of_device_id xadc_of_match_table[] = {
	{ .compatible = "xlnx,zynq-xadc-1.00.a", (void *)&xadc_zynq_ops },
	{ .compatible = "xlnx,axi-xadc-1.00.a", (void *)&xadc_axi_ops },
	{ },
};
MODULE_DEVICE_TABLE(of, xadc_of_match_table);

static int xadc_parse_dt(struct iio_dev *indio_dev, struct device_node *np,
	unsigned int *conf)
{
	struct xadc *xadc = iio_priv(indio_dev);
	struct iio_chan_spec *channels, *chan;
	struct device_node *chan_node, *child;
	unsigned int num_channels;
	const char *external_mux;
	u32 ext_mux_chan;
	int reg;
	int ret;

	*conf = 0;

	ret = of_property_read_string(np, "xlnx,external-mux", &external_mux);
	if (ret < 0 || strcasecmp(external_mux, "none") == 0)
		xadc->external_mux_mode = XADC_EXTERNAL_MUX_NONE;
	else if (strcasecmp(external_mux, "single") == 0)
		xadc->external_mux_mode = XADC_EXTERNAL_MUX_SINGLE;
	else if (strcasecmp(external_mux, "dual") == 0)
		xadc->external_mux_mode = XADC_EXTERNAL_MUX_DUAL;
	else
		return -EINVAL;

	if (xadc->external_mux_mode != XADC_EXTERNAL_MUX_NONE) {
		ret = of_property_read_u32(np, "xlnx,external-mux-channel",
					&ext_mux_chan);
		if (ret < 0)
			return ret;

		if (xadc->external_mux_mode == XADC_EXTERNAL_MUX_SINGLE) {
			if (ext_mux_chan == 0)
				ext_mux_chan = XADC_REG_VPVN;
			else if (ext_mux_chan <= 16)
				ext_mux_chan = XADC_REG_VAUX(ext_mux_chan - 1);
			else
				return -EINVAL;
		} else {
			if (ext_mux_chan > 0 && ext_mux_chan <= 8)
				ext_mux_chan = XADC_REG_VAUX(ext_mux_chan - 1);
			else
				return -EINVAL;
		}

		*conf |= XADC_CONF0_MUX | XADC_CONF0_CHAN(ext_mux_chan);
	}

	channels = kmemdup(xadc_channels, sizeof(xadc_channels), GFP_KERNEL);
	if (!channels)
		return -ENOMEM;

	num_channels = 9;
	chan = &channels[9];

	chan_node = of_get_child_by_name(np, "xlnx,channels");
	if (chan_node) {
		for_each_child_of_node(chan_node, child) {
			if (num_channels >= ARRAY_SIZE(xadc_channels)) {
				of_node_put(child);
				break;
			}

			ret = of_property_read_u32(child, "reg", &reg);
			if (ret || reg > 16)
				continue;

			if (of_property_read_bool(child, "xlnx,bipolar"))
				chan->scan_type.sign = 's';

			if (reg == 0) {
				chan->scan_index = 11;
				chan->address = XADC_REG_VPVN;
			} else {
				chan->scan_index = 15 + reg;
				chan->address = XADC_REG_VAUX(reg - 1);
			}
			num_channels++;
			chan++;
		}
	}
	of_node_put(chan_node);

	indio_dev->num_channels = num_channels;
	indio_dev->channels = krealloc(channels, sizeof(*channels) *
					num_channels, GFP_KERNEL);
	/* If we can't resize the channels array, just use the original */
	if (!indio_dev->channels)
		indio_dev->channels = channels;

	return 0;
}

static int xadc_probe(struct platform_device *pdev)
{
	const struct of_device_id *id;
	struct iio_dev *indio_dev;
	unsigned int bipolar_mask;
	struct resource *mem;
	unsigned int conf0;
	struct xadc *xadc;
	int ret;
	int irq;
	int i;

	if (!pdev->dev.of_node)
		return -ENODEV;

	id = of_match_node(xadc_of_match_table, pdev->dev.of_node);
	if (!id)
		return -EINVAL;

	irq = platform_get_irq(pdev, 0);
	if (irq <= 0)
		return -ENXIO;

	indio_dev = devm_iio_device_alloc(&pdev->dev, sizeof(*xadc));
	if (!indio_dev)
		return -ENOMEM;

	xadc = iio_priv(indio_dev);
	xadc->ops = id->data;
	init_completion(&xadc->completion);
	mutex_init(&xadc->mutex);
	spin_lock_init(&xadc->lock);
	INIT_DELAYED_WORK(&xadc->zynq_unmask_work, xadc_zynq_unmask_worker);

	mem = platform_get_resource(pdev, IORESOURCE_MEM, 0);
	xadc->base = devm_ioremap_resource(&pdev->dev, mem);
	if (IS_ERR(xadc->base))
		return PTR_ERR(xadc->base);

	indio_dev->dev.parent = &pdev->dev;
	indio_dev->dev.of_node = pdev->dev.of_node;
	indio_dev->name = "xadc";
	indio_dev->modes = INDIO_DIRECT_MODE;
	indio_dev->info = &xadc_info;

	ret = xadc_parse_dt(indio_dev, pdev->dev.of_node, &conf0);
	if (ret)
		goto err_device_free;

	if (xadc->ops->flags & XADC_FLAGS_BUFFERED) {
		ret = iio_triggered_buffer_setup(indio_dev,
			&iio_pollfunc_store_time, &xadc_trigger_handler,
			&xadc_buffer_ops);
		if (ret)
			goto err_device_free;

		xadc->convst_trigger = xadc_alloc_trigger(indio_dev, "convst");
		if (IS_ERR(xadc->convst_trigger)) {
			ret = PTR_ERR(xadc->convst_trigger);
			goto err_triggered_buffer_cleanup;
		}
		xadc->samplerate_trigger = xadc_alloc_trigger(indio_dev,
			"samplerate");
		if (IS_ERR(xadc->samplerate_trigger)) {
			ret = PTR_ERR(xadc->samplerate_trigger);
			goto err_free_convst_trigger;
		}
	}

	xadc->clk = devm_clk_get(&pdev->dev, NULL);
	if (IS_ERR(xadc->clk)) {
		ret = PTR_ERR(xadc->clk);
		goto err_free_samplerate_trigger;
	}
	clk_prepare_enable(xadc->clk);

	ret = xadc->ops->setup(pdev, indio_dev, irq);
	if (ret)
		goto err_free_samplerate_trigger;

	ret = request_irq(irq, xadc->ops->interrupt_handler, 0,
			dev_name(&pdev->dev), indio_dev);
	if (ret)
		goto err_clk_disable_unprepare;

	for (i = 0; i < 16; i++)
		xadc_read_adc_reg(xadc, XADC_REG_THRESHOLD(i),
			&xadc->threshold[i]);

	ret = xadc_write_adc_reg(xadc, XADC_REG_CONF0, conf0);
	if (ret)
		goto err_free_irq;

	bipolar_mask = 0;
	for (i = 0; i < indio_dev->num_channels; i++) {
		if (indio_dev->channels[i].scan_type.sign == 's')
			bipolar_mask |= BIT(indio_dev->channels[i].scan_index);
	}

	ret = xadc_write_adc_reg(xadc, XADC_REG_INPUT_MODE(0), bipolar_mask);
	if (ret)
		goto err_free_irq;
	ret = xadc_write_adc_reg(xadc, XADC_REG_INPUT_MODE(1),
		bipolar_mask >> 16);
	if (ret)
		goto err_free_irq;

	/* Disable all alarms */
	xadc_update_adc_reg(xadc, XADC_REG_CONF1, XADC_CONF1_ALARM_MASK,
		XADC_CONF1_ALARM_MASK);

	/* Set thresholds to min/max */
	for (i = 0; i < 16; i++) {
		/*
		 * Set max voltage threshold and both temperature thresholds to
		 * 0xffff, min voltage threshold to 0.
		 */
		if (i % 8 < 4 || i == 7)
			xadc->threshold[i] = 0xffff;
		else
			xadc->threshold[i] = 0;
		xadc_write_adc_reg(xadc, XADC_REG_THRESHOLD(i),
			xadc->threshold[i]);
	}

	/* Go to non-buffered mode */
	xadc_postdisable(indio_dev);

	ret = iio_device_register(indio_dev);
	if (ret)
		goto err_free_irq;

	platform_set_drvdata(pdev, indio_dev);

	return 0;

err_free_irq:
	free_irq(irq, indio_dev);
err_free_samplerate_trigger:
	if (xadc->ops->flags & XADC_FLAGS_BUFFERED)
		iio_trigger_free(xadc->samplerate_trigger);
err_free_convst_trigger:
	if (xadc->ops->flags & XADC_FLAGS_BUFFERED)
		iio_trigger_free(xadc->convst_trigger);
err_triggered_buffer_cleanup:
	if (xadc->ops->flags & XADC_FLAGS_BUFFERED)
		iio_triggered_buffer_cleanup(indio_dev);
err_clk_disable_unprepare:
	clk_disable_unprepare(xadc->clk);
err_device_free:
	kfree(indio_dev->channels);

	return ret;
}

static int xadc_remove(struct platform_device *pdev)
{
	struct iio_dev *indio_dev = platform_get_drvdata(pdev);
	struct xadc *xadc = iio_priv(indio_dev);
	int irq = platform_get_irq(pdev, 0);

	iio_device_unregister(indio_dev);
	if (xadc->ops->flags & XADC_FLAGS_BUFFERED) {
		iio_trigger_free(xadc->samplerate_trigger);
		iio_trigger_free(xadc->convst_trigger);
		iio_triggered_buffer_cleanup(indio_dev);
	}
	free_irq(irq, indio_dev);
	clk_disable_unprepare(xadc->clk);
	cancel_delayed_work(&xadc->zynq_unmask_work);
	kfree(xadc->data);
	kfree(indio_dev->channels);

	return 0;
}

static struct platform_driver xadc_driver = {
	.probe = xadc_probe,
	.remove = xadc_remove,
	.driver = {
		.name = "xadc",
		.of_match_table = xadc_of_match_table,
	},
};
module_platform_driver(xadc_driver);

MODULE_LICENSE("GPL v2");
MODULE_AUTHOR("Lars-Peter Clausen <lars@metafoo.de>");
MODULE_DESCRIPTION("Xilinx XADC IIO driver");<|MERGE_RESOLUTION|>--- conflicted
+++ resolved
@@ -841,10 +841,7 @@
 			case XADC_REG_VCCINT:
 			case XADC_REG_VCCAUX:
 			case XADC_REG_VREFP:
-<<<<<<< HEAD
-=======
 			case XADC_REG_VREFN:
->>>>>>> db0b54cd
 			case XADC_REG_VCCBRAM:
 			case XADC_REG_VCCPINT:
 			case XADC_REG_VCCPAUX:
