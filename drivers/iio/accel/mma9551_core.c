--- conflicted
+++ resolved
@@ -388,16 +388,9 @@
 			      u16 reg, u8 len, u16 *buf)
 {
 	int ret, i;
-<<<<<<< HEAD
-	int len_words = len / sizeof(u16);
 	__be16 be_buf[MMA9551_MAX_MAILBOX_DATA_REGS / 2];
 
-	if (len_words > ARRAY_SIZE(be_buf)) {
-=======
-	__be16 be_buf[MMA9551_MAX_MAILBOX_DATA_REGS / 2];
-
 	if (len > ARRAY_SIZE(be_buf)) {
->>>>>>> db0b54cd
 		dev_err(&client->dev, "Invalid buffer size %d\n", len);
 		return -EINVAL;
 	}
@@ -434,16 +427,9 @@
 			      u16 reg, u8 len, u16 *buf)
 {
 	int ret, i;
-<<<<<<< HEAD
-	int len_words = len / sizeof(u16);
 	__be16 be_buf[MMA9551_MAX_MAILBOX_DATA_REGS / 2];
 
-	if (len_words > ARRAY_SIZE(be_buf)) {
-=======
-	__be16 be_buf[MMA9551_MAX_MAILBOX_DATA_REGS / 2];
-
 	if (len > ARRAY_SIZE(be_buf)) {
->>>>>>> db0b54cd
 		dev_err(&client->dev, "Invalid buffer size %d\n", len);
 		return -EINVAL;
 	}
@@ -480,16 +466,9 @@
 			       u16 reg, u8 len, u16 *buf)
 {
 	int i;
-<<<<<<< HEAD
-	int len_words = len / sizeof(u16);
 	__be16 be_buf[(MMA9551_MAX_MAILBOX_DATA_REGS - 1) / 2];
 
-	if (len_words > ARRAY_SIZE(be_buf)) {
-=======
-	__be16 be_buf[(MMA9551_MAX_MAILBOX_DATA_REGS - 1) / 2];
-
 	if (len > ARRAY_SIZE(be_buf)) {
->>>>>>> db0b54cd
 		dev_err(&client->dev, "Invalid buffer size %d\n", len);
 		return -EINVAL;
 	}
