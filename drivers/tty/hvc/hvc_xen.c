--- conflicted
+++ resolved
@@ -303,11 +303,7 @@
 static void xen_console_update_evtchn(struct xencons_info *info)
 {
 	if (xen_hvm_domain()) {
-<<<<<<< HEAD
-		uint64_t v;
-=======
 		uint64_t v = 0;
->>>>>>> db0b54cd
 		int err;
 
 		err = hvm_get_parameter(HVM_PARAM_CONSOLE_EVTCHN, &v);
