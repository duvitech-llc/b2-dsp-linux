/*
 * n_tty.c --- implements the N_TTY line discipline.
 *
 * This code used to be in tty_io.c, but things are getting hairy
 * enough that it made sense to split things off.  (The N_TTY
 * processing has changed so much that it's hardly recognizable,
 * anyway...)
 *
 * Note that the open routine for N_TTY is guaranteed never to return
 * an error.  This is because Linux will fall back to setting a line
 * to N_TTY if it can not switch to any other line discipline.
 *
 * Written by Theodore Ts'o, Copyright 1994.
 *
 * This file also contains code originally written by Linus Torvalds,
 * Copyright 1991, 1992, 1993, and by Julian Cowley, Copyright 1994.
 *
 * This file may be redistributed under the terms of the GNU General Public
 * License.
 *
 * Reduced memory usage for older ARM systems  - Russell King.
 *
 * 2000/01/20   Fixed SMP locking on put_tty_queue using bits of
 *		the patch by Andrew J. Kroll <ag784@freenet.buffalo.edu>
 *		who actually finally proved there really was a race.
 *
 * 2002/03/18   Implemented n_tty_wakeup to send SIGIO POLL_OUTs to
 *		waiting writing processes-Sapan Bhatia <sapan@corewars.org>.
 *		Also fixed a bug in BLOCKING mode where n_tty_write returns
 *		EAGAIN
 */

#include <linux/types.h>
#include <linux/major.h>
#include <linux/errno.h>
#include <linux/signal.h>
#include <linux/fcntl.h>
#include <linux/sched.h>
#include <linux/interrupt.h>
#include <linux/tty.h>
#include <linux/timer.h>
#include <linux/ctype.h>
#include <linux/mm.h>
#include <linux/string.h>
#include <linux/slab.h>
#include <linux/poll.h>
#include <linux/bitops.h>
#include <linux/audit.h>
#include <linux/file.h>
#include <linux/uaccess.h>
#include <linux/module.h>
#include <linux/ratelimit.h>
#include <linux/vmalloc.h>


/* number of characters left in xmit buffer before select has we have room */
#define WAKEUP_CHARS 256

/*
 * This defines the low- and high-watermarks for throttling and
 * unthrottling the TTY driver.  These watermarks are used for
 * controlling the space in the read buffer.
 */
#define TTY_THRESHOLD_THROTTLE		128 /* now based on remaining room */
#define TTY_THRESHOLD_UNTHROTTLE	128

/*
 * Special byte codes used in the echo buffer to represent operations
 * or special handling of characters.  Bytes in the echo buffer that
 * are not part of such special blocks are treated as normal character
 * codes.
 */
#define ECHO_OP_START 0xff
#define ECHO_OP_MOVE_BACK_COL 0x80
#define ECHO_OP_SET_CANON_COL 0x81
#define ECHO_OP_ERASE_TAB 0x82

#define ECHO_COMMIT_WATERMARK	256
#define ECHO_BLOCK		256
#define ECHO_DISCARD_WATERMARK	N_TTY_BUF_SIZE - (ECHO_BLOCK + 32)


#undef N_TTY_TRACE
#ifdef N_TTY_TRACE
# define n_tty_trace(f, args...)	trace_printk(f, ##args)
#else
# define n_tty_trace(f, args...)
#endif

struct n_tty_data {
	/* producer-published */
	size_t read_head;
	size_t commit_head;
	size_t canon_head;
	size_t echo_head;
	size_t echo_commit;
	size_t echo_mark;
	DECLARE_BITMAP(char_map, 256);

	/* private to n_tty_receive_overrun (single-threaded) */
	unsigned long overrun_time;
	int num_overrun;

	/* non-atomic */
	bool no_room;

	/* must hold exclusive termios_rwsem to reset these */
	unsigned char lnext:1, erasing:1, raw:1, real_raw:1, icanon:1;
	unsigned char push:1;

	/* shared by producer and consumer */
	char read_buf[N_TTY_BUF_SIZE];
	DECLARE_BITMAP(read_flags, N_TTY_BUF_SIZE);
	unsigned char echo_buf[N_TTY_BUF_SIZE];

	int minimum_to_wake;

	/* consumer-published */
	size_t read_tail;
	size_t line_start;

	/* protected by output lock */
	unsigned int column;
	unsigned int canon_column;
	size_t echo_tail;

	struct mutex atomic_read_lock;
	struct mutex output_lock;
};

static inline size_t read_cnt(struct n_tty_data *ldata)
{
	return ldata->read_head - ldata->read_tail;
}

static inline unsigned char read_buf(struct n_tty_data *ldata, size_t i)
{
	return ldata->read_buf[i & (N_TTY_BUF_SIZE - 1)];
}

static inline unsigned char *read_buf_addr(struct n_tty_data *ldata, size_t i)
{
	return &ldata->read_buf[i & (N_TTY_BUF_SIZE - 1)];
}

static inline unsigned char echo_buf(struct n_tty_data *ldata, size_t i)
{
	return ldata->echo_buf[i & (N_TTY_BUF_SIZE - 1)];
}

static inline unsigned char *echo_buf_addr(struct n_tty_data *ldata, size_t i)
{
	return &ldata->echo_buf[i & (N_TTY_BUF_SIZE - 1)];
}

static inline int tty_put_user(struct tty_struct *tty, unsigned char x,
			       unsigned char __user *ptr)
{
	struct n_tty_data *ldata = tty->disc_data;

	tty_audit_add_data(tty, &x, 1, ldata->icanon);
	return put_user(x, ptr);
}

static inline int tty_copy_to_user(struct tty_struct *tty,
					void __user *to,
					const void *from,
					unsigned long n)
{
	struct n_tty_data *ldata = tty->disc_data;

<<<<<<< HEAD
	tty_audit_add_data(tty, to, n, ldata->icanon);
=======
	tty_audit_add_data(tty, from, n, ldata->icanon);
>>>>>>> db0b54cd
	return copy_to_user(to, from, n);
}

/**
 *	n_tty_kick_worker - start input worker (if required)
 *	@tty: terminal
 *
 *	Re-schedules the flip buffer work if it may have stopped
 *
 *	Caller holds exclusive termios_rwsem
 *	   or
 *	n_tty_read()/consumer path:
 *		holds non-exclusive termios_rwsem
 */

static void n_tty_kick_worker(struct tty_struct *tty)
{
	struct n_tty_data *ldata = tty->disc_data;

	/* Did the input worker stop? Restart it */
	if (unlikely(ldata->no_room)) {
		ldata->no_room = 0;

		WARN_RATELIMIT(tty->port->itty == NULL,
				"scheduling with invalid itty\n");
		/* see if ldisc has been killed - if so, this means that
		 * even though the ldisc has been halted and ->buf.work
		 * cancelled, ->buf.work is about to be rescheduled
		 */
		WARN_RATELIMIT(test_bit(TTY_LDISC_HALTED, &tty->flags),
			       "scheduling buffer work for halted ldisc\n");
		tty_buffer_restart_work(tty->port);
	}
}

static ssize_t chars_in_buffer(struct tty_struct *tty)
{
	struct n_tty_data *ldata = tty->disc_data;
	ssize_t n = 0;

	if (!ldata->icanon)
		n = ldata->commit_head - ldata->read_tail;
	else
		n = ldata->canon_head - ldata->read_tail;
	return n;
}

/**
 *	n_tty_write_wakeup	-	asynchronous I/O notifier
 *	@tty: tty device
 *
 *	Required for the ptys, serial driver etc. since processes
 *	that attach themselves to the master and rely on ASYNC
 *	IO must be woken up
 */

static void n_tty_write_wakeup(struct tty_struct *tty)
{
	if (tty->fasync && test_and_clear_bit(TTY_DO_WRITE_WAKEUP, &tty->flags))
		kill_fasync(&tty->fasync, SIGIO, POLL_OUT);
}

static void n_tty_check_throttle(struct tty_struct *tty)
{
	struct n_tty_data *ldata = tty->disc_data;

	/*
	 * Check the remaining room for the input canonicalization
	 * mode.  We don't want to throttle the driver if we're in
	 * canonical mode and don't have a newline yet!
	 */
	if (ldata->icanon && ldata->canon_head == ldata->read_tail)
		return;

	while (1) {
		int throttled;
		tty_set_flow_change(tty, TTY_THROTTLE_SAFE);
		if (N_TTY_BUF_SIZE - read_cnt(ldata) >= TTY_THRESHOLD_THROTTLE)
			break;
		throttled = tty_throttle_safe(tty);
		if (!throttled)
			break;
	}
	__tty_set_flow_change(tty, 0);
}

static void n_tty_check_unthrottle(struct tty_struct *tty)
{
	if (tty->driver->type == TTY_DRIVER_TYPE_PTY) {
		if (chars_in_buffer(tty) > TTY_THRESHOLD_UNTHROTTLE)
			return;
		if (!tty->count)
			return;
		n_tty_kick_worker(tty);
		tty_wakeup(tty->link);
		return;
	}

	/* If there is enough space in the read buffer now, let the
	 * low-level driver know. We use chars_in_buffer() to
	 * check the buffer, as it now knows about canonical mode.
	 * Otherwise, if the driver is throttled and the line is
	 * longer than TTY_THRESHOLD_UNTHROTTLE in canonical mode,
	 * we won't get any more characters.
	 */

	while (1) {
		int unthrottled;
		tty_set_flow_change(tty, TTY_UNTHROTTLE_SAFE);
		if (chars_in_buffer(tty) > TTY_THRESHOLD_UNTHROTTLE)
			break;
		if (!tty->count)
			break;
		n_tty_kick_worker(tty);
		unthrottled = tty_unthrottle_safe(tty);
		if (!unthrottled)
			break;
	}
	__tty_set_flow_change(tty, 0);
}

/**
 *	put_tty_queue		-	add character to tty
 *	@c: character
 *	@ldata: n_tty data
 *
 *	Add a character to the tty read_buf queue.
 *
 *	n_tty_receive_buf()/producer path:
 *		caller holds non-exclusive termios_rwsem
 */

static inline void put_tty_queue(unsigned char c, struct n_tty_data *ldata)
{
	*read_buf_addr(ldata, ldata->read_head) = c;
	ldata->read_head++;
}

/**
 *	reset_buffer_flags	-	reset buffer state
 *	@tty: terminal to reset
 *
 *	Reset the read buffer counters and clear the flags.
 *	Called from n_tty_open() and n_tty_flush_buffer().
 *
 *	Locking: caller holds exclusive termios_rwsem
 *		 (or locking is not required)
 */

static void reset_buffer_flags(struct n_tty_data *ldata)
{
	ldata->read_head = ldata->canon_head = ldata->read_tail = 0;
	ldata->echo_head = ldata->echo_tail = ldata->echo_commit = 0;
	ldata->commit_head = 0;
	ldata->echo_mark = 0;
	ldata->line_start = 0;

	ldata->erasing = 0;
	bitmap_zero(ldata->read_flags, N_TTY_BUF_SIZE);
	ldata->push = 0;
}

static void n_tty_packet_mode_flush(struct tty_struct *tty)
{
	unsigned long flags;

	if (tty->link->packet) {
		spin_lock_irqsave(&tty->ctrl_lock, flags);
		tty->ctrl_status |= TIOCPKT_FLUSHREAD;
		spin_unlock_irqrestore(&tty->ctrl_lock, flags);
		wake_up_interruptible(&tty->link->read_wait);
	}
}

/**
 *	n_tty_flush_buffer	-	clean input queue
 *	@tty:	terminal device
 *
 *	Flush the input buffer. Called when the tty layer wants the
 *	buffer flushed (eg at hangup) or when the N_TTY line discipline
 *	internally has to clean the pending queue (for example some signals).
 *
 *	Holds termios_rwsem to exclude producer/consumer while
 *	buffer indices are reset.
 *
 *	Locking: ctrl_lock, exclusive termios_rwsem
 */

static void n_tty_flush_buffer(struct tty_struct *tty)
{
	down_write(&tty->termios_rwsem);
	reset_buffer_flags(tty->disc_data);
	n_tty_kick_worker(tty);

	if (tty->link)
		n_tty_packet_mode_flush(tty);
	up_write(&tty->termios_rwsem);
}

/**
 *	n_tty_chars_in_buffer	-	report available bytes
 *	@tty: tty device
 *
 *	Report the number of characters buffered to be delivered to user
 *	at this instant in time.
 *
 *	Locking: exclusive termios_rwsem
 */

static ssize_t n_tty_chars_in_buffer(struct tty_struct *tty)
{
	ssize_t n;

	WARN_ONCE(1, "%s is deprecated and scheduled for removal.", __func__);

	down_write(&tty->termios_rwsem);
	n = chars_in_buffer(tty);
	up_write(&tty->termios_rwsem);
	return n;
}

/**
 *	is_utf8_continuation	-	utf8 multibyte check
 *	@c: byte to check
 *
 *	Returns true if the utf8 character 'c' is a multibyte continuation
 *	character. We use this to correctly compute the on screen size
 *	of the character when printing
 */

static inline int is_utf8_continuation(unsigned char c)
{
	return (c & 0xc0) == 0x80;
}

/**
 *	is_continuation		-	multibyte check
 *	@c: byte to check
 *
 *	Returns true if the utf8 character 'c' is a multibyte continuation
 *	character and the terminal is in unicode mode.
 */

static inline int is_continuation(unsigned char c, struct tty_struct *tty)
{
	return I_IUTF8(tty) && is_utf8_continuation(c);
}

/**
 *	do_output_char			-	output one character
 *	@c: character (or partial unicode symbol)
 *	@tty: terminal device
 *	@space: space available in tty driver write buffer
 *
 *	This is a helper function that handles one output character
 *	(including special characters like TAB, CR, LF, etc.),
 *	doing OPOST processing and putting the results in the
 *	tty driver's write buffer.
 *
 *	Note that Linux currently ignores TABDLY, CRDLY, VTDLY, FFDLY
 *	and NLDLY.  They simply aren't relevant in the world today.
 *	If you ever need them, add them here.
 *
 *	Returns the number of bytes of buffer space used or -1 if
 *	no space left.
 *
 *	Locking: should be called under the output_lock to protect
 *		 the column state and space left in the buffer
 */

static int do_output_char(unsigned char c, struct tty_struct *tty, int space)
{
	struct n_tty_data *ldata = tty->disc_data;
	int	spaces;

	if (!space)
		return -1;

	switch (c) {
	case '\n':
		if (O_ONLRET(tty))
			ldata->column = 0;
		if (O_ONLCR(tty)) {
			if (space < 2)
				return -1;
			ldata->canon_column = ldata->column = 0;
			tty->ops->write(tty, "\r\n", 2);
			return 2;
		}
		ldata->canon_column = ldata->column;
		break;
	case '\r':
		if (O_ONOCR(tty) && ldata->column == 0)
			return 0;
		if (O_OCRNL(tty)) {
			c = '\n';
			if (O_ONLRET(tty))
				ldata->canon_column = ldata->column = 0;
			break;
		}
		ldata->canon_column = ldata->column = 0;
		break;
	case '\t':
		spaces = 8 - (ldata->column & 7);
		if (O_TABDLY(tty) == XTABS) {
			if (space < spaces)
				return -1;
			ldata->column += spaces;
			tty->ops->write(tty, "        ", spaces);
			return spaces;
		}
		ldata->column += spaces;
		break;
	case '\b':
		if (ldata->column > 0)
			ldata->column--;
		break;
	default:
		if (!iscntrl(c)) {
			if (O_OLCUC(tty))
				c = toupper(c);
			if (!is_continuation(c, tty))
				ldata->column++;
		}
		break;
	}

	tty_put_char(tty, c);
	return 1;
}

/**
 *	process_output			-	output post processor
 *	@c: character (or partial unicode symbol)
 *	@tty: terminal device
 *
 *	Output one character with OPOST processing.
 *	Returns -1 when the output device is full and the character
 *	must be retried.
 *
 *	Locking: output_lock to protect column state and space left
 *		 (also, this is called from n_tty_write under the
 *		  tty layer write lock)
 */

static int process_output(unsigned char c, struct tty_struct *tty)
{
	struct n_tty_data *ldata = tty->disc_data;
	int	space, retval;

	mutex_lock(&ldata->output_lock);

	space = tty_write_room(tty);
	retval = do_output_char(c, tty, space);

	mutex_unlock(&ldata->output_lock);
	if (retval < 0)
		return -1;
	else
		return 0;
}

/**
 *	process_output_block		-	block post processor
 *	@tty: terminal device
 *	@buf: character buffer
 *	@nr: number of bytes to output
 *
 *	Output a block of characters with OPOST processing.
 *	Returns the number of characters output.
 *
 *	This path is used to speed up block console writes, among other
 *	things when processing blocks of output data. It handles only
 *	the simple cases normally found and helps to generate blocks of
 *	symbols for the console driver and thus improve performance.
 *
 *	Locking: output_lock to protect column state and space left
 *		 (also, this is called from n_tty_write under the
 *		  tty layer write lock)
 */

static ssize_t process_output_block(struct tty_struct *tty,
				    const unsigned char *buf, unsigned int nr)
{
	struct n_tty_data *ldata = tty->disc_data;
	int	space;
	int	i;
	const unsigned char *cp;

	mutex_lock(&ldata->output_lock);

	space = tty_write_room(tty);
	if (!space) {
		mutex_unlock(&ldata->output_lock);
		return 0;
	}
	if (nr > space)
		nr = space;

	for (i = 0, cp = buf; i < nr; i++, cp++) {
		unsigned char c = *cp;

		switch (c) {
		case '\n':
			if (O_ONLRET(tty))
				ldata->column = 0;
			if (O_ONLCR(tty))
				goto break_out;
			ldata->canon_column = ldata->column;
			break;
		case '\r':
			if (O_ONOCR(tty) && ldata->column == 0)
				goto break_out;
			if (O_OCRNL(tty))
				goto break_out;
			ldata->canon_column = ldata->column = 0;
			break;
		case '\t':
			goto break_out;
		case '\b':
			if (ldata->column > 0)
				ldata->column--;
			break;
		default:
			if (!iscntrl(c)) {
				if (O_OLCUC(tty))
					goto break_out;
				if (!is_continuation(c, tty))
					ldata->column++;
			}
			break;
		}
	}
break_out:
	i = tty->ops->write(tty, buf, i);

	mutex_unlock(&ldata->output_lock);
	return i;
}

/**
 *	process_echoes	-	write pending echo characters
 *	@tty: terminal device
 *
 *	Write previously buffered echo (and other ldisc-generated)
 *	characters to the tty.
 *
 *	Characters generated by the ldisc (including echoes) need to
 *	be buffered because the driver's write buffer can fill during
 *	heavy program output.  Echoing straight to the driver will
 *	often fail under these conditions, causing lost characters and
 *	resulting mismatches of ldisc state information.
 *
 *	Since the ldisc state must represent the characters actually sent
 *	to the driver at the time of the write, operations like certain
 *	changes in column state are also saved in the buffer and executed
 *	here.
 *
 *	A circular fifo buffer is used so that the most recent characters
 *	are prioritized.  Also, when control characters are echoed with a
 *	prefixed "^", the pair is treated atomically and thus not separated.
 *
 *	Locking: callers must hold output_lock
 */

static size_t __process_echoes(struct tty_struct *tty)
{
	struct n_tty_data *ldata = tty->disc_data;
	int	space, old_space;
	size_t tail;
	unsigned char c;

	old_space = space = tty_write_room(tty);

	tail = ldata->echo_tail;
	while (ldata->echo_commit != tail) {
		c = echo_buf(ldata, tail);
		if (c == ECHO_OP_START) {
			unsigned char op;
			int no_space_left = 0;

			/*
			 * If the buffer byte is the start of a multi-byte
			 * operation, get the next byte, which is either the
			 * op code or a control character value.
			 */
			op = echo_buf(ldata, tail + 1);

			switch (op) {
				unsigned int num_chars, num_bs;

			case ECHO_OP_ERASE_TAB:
				num_chars = echo_buf(ldata, tail + 2);

				/*
				 * Determine how many columns to go back
				 * in order to erase the tab.
				 * This depends on the number of columns
				 * used by other characters within the tab
				 * area.  If this (modulo 8) count is from
				 * the start of input rather than from a
				 * previous tab, we offset by canon column.
				 * Otherwise, tab spacing is normal.
				 */
				if (!(num_chars & 0x80))
					num_chars += ldata->canon_column;
				num_bs = 8 - (num_chars & 7);

				if (num_bs > space) {
					no_space_left = 1;
					break;
				}
				space -= num_bs;
				while (num_bs--) {
					tty_put_char(tty, '\b');
					if (ldata->column > 0)
						ldata->column--;
				}
				tail += 3;
				break;

			case ECHO_OP_SET_CANON_COL:
				ldata->canon_column = ldata->column;
				tail += 2;
				break;

			case ECHO_OP_MOVE_BACK_COL:
				if (ldata->column > 0)
					ldata->column--;
				tail += 2;
				break;

			case ECHO_OP_START:
				/* This is an escaped echo op start code */
				if (!space) {
					no_space_left = 1;
					break;
				}
				tty_put_char(tty, ECHO_OP_START);
				ldata->column++;
				space--;
				tail += 2;
				break;

			default:
				/*
				 * If the op is not a special byte code,
				 * it is a ctrl char tagged to be echoed
				 * as "^X" (where X is the letter
				 * representing the control char).
				 * Note that we must ensure there is
				 * enough space for the whole ctrl pair.
				 *
				 */
				if (space < 2) {
					no_space_left = 1;
					break;
				}
				tty_put_char(tty, '^');
				tty_put_char(tty, op ^ 0100);
				ldata->column += 2;
				space -= 2;
				tail += 2;
			}

			if (no_space_left)
				break;
		} else {
			if (O_OPOST(tty)) {
				int retval = do_output_char(c, tty, space);
				if (retval < 0)
					break;
				space -= retval;
			} else {
				if (!space)
					break;
				tty_put_char(tty, c);
				space -= 1;
			}
			tail += 1;
		}
	}

	/* If the echo buffer is nearly full (so that the possibility exists
	 * of echo overrun before the next commit), then discard enough
	 * data at the tail to prevent a subsequent overrun */
	while (ldata->echo_commit - tail >= ECHO_DISCARD_WATERMARK) {
		if (echo_buf(ldata, tail) == ECHO_OP_START) {
			if (echo_buf(ldata, tail + 1) == ECHO_OP_ERASE_TAB)
				tail += 3;
			else
				tail += 2;
		} else
			tail++;
	}

	ldata->echo_tail = tail;
	return old_space - space;
}

static void commit_echoes(struct tty_struct *tty)
{
	struct n_tty_data *ldata = tty->disc_data;
	size_t nr, old, echoed;
	size_t head;

	head = ldata->echo_head;
	ldata->echo_mark = head;
	old = ldata->echo_commit - ldata->echo_tail;

	/* Process committed echoes if the accumulated # of bytes
	 * is over the threshold (and try again each time another
	 * block is accumulated) */
	nr = head - ldata->echo_tail;
	if (nr < ECHO_COMMIT_WATERMARK || (nr % ECHO_BLOCK > old % ECHO_BLOCK))
		return;

	mutex_lock(&ldata->output_lock);
	ldata->echo_commit = head;
	echoed = __process_echoes(tty);
	mutex_unlock(&ldata->output_lock);

	if (echoed && tty->ops->flush_chars)
		tty->ops->flush_chars(tty);
}

static void process_echoes(struct tty_struct *tty)
{
	struct n_tty_data *ldata = tty->disc_data;
	size_t echoed;

	if (ldata->echo_mark == ldata->echo_tail)
		return;

	mutex_lock(&ldata->output_lock);
	ldata->echo_commit = ldata->echo_mark;
	echoed = __process_echoes(tty);
	mutex_unlock(&ldata->output_lock);

	if (echoed && tty->ops->flush_chars)
		tty->ops->flush_chars(tty);
}

/* NB: echo_mark and echo_head should be equivalent here */
static void flush_echoes(struct tty_struct *tty)
{
	struct n_tty_data *ldata = tty->disc_data;

	if ((!L_ECHO(tty) && !L_ECHONL(tty)) ||
	    ldata->echo_commit == ldata->echo_head)
		return;

	mutex_lock(&ldata->output_lock);
	ldata->echo_commit = ldata->echo_head;
	__process_echoes(tty);
	mutex_unlock(&ldata->output_lock);
}

/**
 *	add_echo_byte	-	add a byte to the echo buffer
 *	@c: unicode byte to echo
 *	@ldata: n_tty data
 *
 *	Add a character or operation byte to the echo buffer.
 */

static inline void add_echo_byte(unsigned char c, struct n_tty_data *ldata)
{
	*echo_buf_addr(ldata, ldata->echo_head++) = c;
}

/**
 *	echo_move_back_col	-	add operation to move back a column
 *	@ldata: n_tty data
 *
 *	Add an operation to the echo buffer to move back one column.
 */

static void echo_move_back_col(struct n_tty_data *ldata)
{
	add_echo_byte(ECHO_OP_START, ldata);
	add_echo_byte(ECHO_OP_MOVE_BACK_COL, ldata);
}

/**
 *	echo_set_canon_col	-	add operation to set the canon column
 *	@ldata: n_tty data
 *
 *	Add an operation to the echo buffer to set the canon column
 *	to the current column.
 */

static void echo_set_canon_col(struct n_tty_data *ldata)
{
	add_echo_byte(ECHO_OP_START, ldata);
	add_echo_byte(ECHO_OP_SET_CANON_COL, ldata);
}

/**
 *	echo_erase_tab	-	add operation to erase a tab
 *	@num_chars: number of character columns already used
 *	@after_tab: true if num_chars starts after a previous tab
 *	@ldata: n_tty data
 *
 *	Add an operation to the echo buffer to erase a tab.
 *
 *	Called by the eraser function, which knows how many character
 *	columns have been used since either a previous tab or the start
 *	of input.  This information will be used later, along with
 *	canon column (if applicable), to go back the correct number
 *	of columns.
 */

static void echo_erase_tab(unsigned int num_chars, int after_tab,
			   struct n_tty_data *ldata)
{
	add_echo_byte(ECHO_OP_START, ldata);
	add_echo_byte(ECHO_OP_ERASE_TAB, ldata);

	/* We only need to know this modulo 8 (tab spacing) */
	num_chars &= 7;

	/* Set the high bit as a flag if num_chars is after a previous tab */
	if (after_tab)
		num_chars |= 0x80;

	add_echo_byte(num_chars, ldata);
}

/**
 *	echo_char_raw	-	echo a character raw
 *	@c: unicode byte to echo
 *	@tty: terminal device
 *
 *	Echo user input back onto the screen. This must be called only when
 *	L_ECHO(tty) is true. Called from the driver receive_buf path.
 *
 *	This variant does not treat control characters specially.
 */

static void echo_char_raw(unsigned char c, struct n_tty_data *ldata)
{
	if (c == ECHO_OP_START) {
		add_echo_byte(ECHO_OP_START, ldata);
		add_echo_byte(ECHO_OP_START, ldata);
	} else {
		add_echo_byte(c, ldata);
	}
}

/**
 *	echo_char	-	echo a character
 *	@c: unicode byte to echo
 *	@tty: terminal device
 *
 *	Echo user input back onto the screen. This must be called only when
 *	L_ECHO(tty) is true. Called from the driver receive_buf path.
 *
 *	This variant tags control characters to be echoed as "^X"
 *	(where X is the letter representing the control char).
 */

static void echo_char(unsigned char c, struct tty_struct *tty)
{
	struct n_tty_data *ldata = tty->disc_data;

	if (c == ECHO_OP_START) {
		add_echo_byte(ECHO_OP_START, ldata);
		add_echo_byte(ECHO_OP_START, ldata);
	} else {
		if (L_ECHOCTL(tty) && iscntrl(c) && c != '\t')
			add_echo_byte(ECHO_OP_START, ldata);
		add_echo_byte(c, ldata);
	}
}

/**
 *	finish_erasing		-	complete erase
 *	@ldata: n_tty data
 */

static inline void finish_erasing(struct n_tty_data *ldata)
{
	if (ldata->erasing) {
		echo_char_raw('/', ldata);
		ldata->erasing = 0;
	}
}

/**
 *	eraser		-	handle erase function
 *	@c: character input
 *	@tty: terminal device
 *
 *	Perform erase and necessary output when an erase character is
 *	present in the stream from the driver layer. Handles the complexities
 *	of UTF-8 multibyte symbols.
 *
 *	n_tty_receive_buf()/producer path:
 *		caller holds non-exclusive termios_rwsem
 */

static void eraser(unsigned char c, struct tty_struct *tty)
{
	struct n_tty_data *ldata = tty->disc_data;
	enum { ERASE, WERASE, KILL } kill_type;
	size_t head;
	size_t cnt;
	int seen_alnums;

	if (ldata->read_head == ldata->canon_head) {
		/* process_output('\a', tty); */ /* what do you think? */
		return;
	}
	if (c == ERASE_CHAR(tty))
		kill_type = ERASE;
	else if (c == WERASE_CHAR(tty))
		kill_type = WERASE;
	else {
		if (!L_ECHO(tty)) {
			ldata->read_head = ldata->canon_head;
			return;
		}
		if (!L_ECHOK(tty) || !L_ECHOKE(tty) || !L_ECHOE(tty)) {
			ldata->read_head = ldata->canon_head;
			finish_erasing(ldata);
			echo_char(KILL_CHAR(tty), tty);
			/* Add a newline if ECHOK is on and ECHOKE is off. */
			if (L_ECHOK(tty))
				echo_char_raw('\n', ldata);
			return;
		}
		kill_type = KILL;
	}

	seen_alnums = 0;
	while (ldata->read_head != ldata->canon_head) {
		head = ldata->read_head;

		/* erase a single possibly multibyte character */
		do {
			head--;
			c = read_buf(ldata, head);
		} while (is_continuation(c, tty) && head != ldata->canon_head);

		/* do not partially erase */
		if (is_continuation(c, tty))
			break;

		if (kill_type == WERASE) {
			/* Equivalent to BSD's ALTWERASE. */
			if (isalnum(c) || c == '_')
				seen_alnums++;
			else if (seen_alnums)
				break;
		}
		cnt = ldata->read_head - head;
		ldata->read_head = head;
		if (L_ECHO(tty)) {
			if (L_ECHOPRT(tty)) {
				if (!ldata->erasing) {
					echo_char_raw('\\', ldata);
					ldata->erasing = 1;
				}
				/* if cnt > 1, output a multi-byte character */
				echo_char(c, tty);
				while (--cnt > 0) {
					head++;
					echo_char_raw(read_buf(ldata, head), ldata);
					echo_move_back_col(ldata);
				}
			} else if (kill_type == ERASE && !L_ECHOE(tty)) {
				echo_char(ERASE_CHAR(tty), tty);
			} else if (c == '\t') {
				unsigned int num_chars = 0;
				int after_tab = 0;
				size_t tail = ldata->read_head;

				/*
				 * Count the columns used for characters
				 * since the start of input or after a
				 * previous tab.
				 * This info is used to go back the correct
				 * number of columns.
				 */
				while (tail != ldata->canon_head) {
					tail--;
					c = read_buf(ldata, tail);
					if (c == '\t') {
						after_tab = 1;
						break;
					} else if (iscntrl(c)) {
						if (L_ECHOCTL(tty))
							num_chars += 2;
					} else if (!is_continuation(c, tty)) {
						num_chars++;
					}
				}
				echo_erase_tab(num_chars, after_tab, ldata);
			} else {
				if (iscntrl(c) && L_ECHOCTL(tty)) {
					echo_char_raw('\b', ldata);
					echo_char_raw(' ', ldata);
					echo_char_raw('\b', ldata);
				}
				if (!iscntrl(c) || L_ECHOCTL(tty)) {
					echo_char_raw('\b', ldata);
					echo_char_raw(' ', ldata);
					echo_char_raw('\b', ldata);
				}
			}
		}
		if (kill_type == ERASE)
			break;
	}
	if (ldata->read_head == ldata->canon_head && L_ECHO(tty))
		finish_erasing(ldata);
}

/**
 *	isig		-	handle the ISIG optio
 *	@sig: signal
 *	@tty: terminal
 *
 *	Called when a signal is being sent due to terminal input.
 *	Called from the driver receive_buf path so serialized.
 *
 *	Performs input and output flush if !NOFLSH. In this context, the echo
 *	buffer is 'output'. The signal is processed first to alert any current
 *	readers or writers to discontinue and exit their i/o loops.
 *
 *	Locking: ctrl_lock
 */

static void __isig(int sig, struct tty_struct *tty)
{
	struct pid *tty_pgrp = tty_get_pgrp(tty);
	if (tty_pgrp) {
		kill_pgrp(tty_pgrp, sig, 1);
		put_pid(tty_pgrp);
	}
}
<<<<<<< HEAD

static void isig(int sig, struct tty_struct *tty)
{
	struct n_tty_data *ldata = tty->disc_data;

=======

static void isig(int sig, struct tty_struct *tty)
{
	struct n_tty_data *ldata = tty->disc_data;

>>>>>>> db0b54cd
	if (L_NOFLSH(tty)) {
		/* signal only */
		__isig(sig, tty);

	} else { /* signal and flush */
		up_read(&tty->termios_rwsem);
		down_write(&tty->termios_rwsem);

		__isig(sig, tty);

		/* clear echo buffer */
		mutex_lock(&ldata->output_lock);
		ldata->echo_head = ldata->echo_tail = 0;
		ldata->echo_mark = ldata->echo_commit = 0;
		mutex_unlock(&ldata->output_lock);

		/* clear output buffer */
		tty_driver_flush_buffer(tty);

		/* clear input buffer */
		reset_buffer_flags(tty->disc_data);

		/* notify pty master of flush */
		if (tty->link)
			n_tty_packet_mode_flush(tty);

		up_write(&tty->termios_rwsem);
		down_read(&tty->termios_rwsem);
	}
}

/**
 *	n_tty_receive_break	-	handle break
 *	@tty: terminal
 *
 *	An RS232 break event has been hit in the incoming bitstream. This
 *	can cause a variety of events depending upon the termios settings.
 *
 *	n_tty_receive_buf()/producer path:
 *		caller holds non-exclusive termios_rwsem
 *
 *	Note: may get exclusive termios_rwsem if flushing input buffer
 */

static void n_tty_receive_break(struct tty_struct *tty)
{
	struct n_tty_data *ldata = tty->disc_data;

	if (I_IGNBRK(tty))
		return;
	if (I_BRKINT(tty)) {
		isig(SIGINT, tty);
		return;
	}
	if (I_PARMRK(tty)) {
		put_tty_queue('\377', ldata);
		put_tty_queue('\0', ldata);
	}
	put_tty_queue('\0', ldata);
}

/**
 *	n_tty_receive_overrun	-	handle overrun reporting
 *	@tty: terminal
 *
 *	Data arrived faster than we could process it. While the tty
 *	driver has flagged this the bits that were missed are gone
 *	forever.
 *
 *	Called from the receive_buf path so single threaded. Does not
 *	need locking as num_overrun and overrun_time are function
 *	private.
 */

static void n_tty_receive_overrun(struct tty_struct *tty)
{
	struct n_tty_data *ldata = tty->disc_data;

	ldata->num_overrun++;
	if (time_after(jiffies, ldata->overrun_time + HZ) ||
			time_after(ldata->overrun_time, jiffies)) {
		printk(KERN_WARNING "%s: %d input overrun(s)\n",
			tty_name(tty),
			ldata->num_overrun);
		ldata->overrun_time = jiffies;
		ldata->num_overrun = 0;
	}
}

/**
 *	n_tty_receive_parity_error	-	error notifier
 *	@tty: terminal device
 *	@c: character
 *
 *	Process a parity error and queue the right data to indicate
 *	the error case if necessary.
 *
 *	n_tty_receive_buf()/producer path:
 *		caller holds non-exclusive termios_rwsem
 */
static void n_tty_receive_parity_error(struct tty_struct *tty, unsigned char c)
{
	struct n_tty_data *ldata = tty->disc_data;

	if (I_INPCK(tty)) {
		if (I_IGNPAR(tty))
			return;
		if (I_PARMRK(tty)) {
			put_tty_queue('\377', ldata);
			put_tty_queue('\0', ldata);
			put_tty_queue(c, ldata);
		} else
			put_tty_queue('\0', ldata);
	} else
		put_tty_queue(c, ldata);
}

static void
n_tty_receive_signal_char(struct tty_struct *tty, int signal, unsigned char c)
{
	isig(signal, tty);
	if (I_IXON(tty))
		start_tty(tty);
	if (L_ECHO(tty)) {
		echo_char(c, tty);
		commit_echoes(tty);
	} else
		process_echoes(tty);
	return;
}

/**
 *	n_tty_receive_char	-	perform processing
 *	@tty: terminal device
 *	@c: character
 *
 *	Process an individual character of input received from the driver.
 *	This is serialized with respect to itself by the rules for the
 *	driver above.
 *
 *	n_tty_receive_buf()/producer path:
 *		caller holds non-exclusive termios_rwsem
 *		publishes canon_head if canonical mode is active
 *
 *	Returns 1 if LNEXT was received, else returns 0
 */

static int
n_tty_receive_char_special(struct tty_struct *tty, unsigned char c)
{
	struct n_tty_data *ldata = tty->disc_data;

	if (I_IXON(tty)) {
		if (c == START_CHAR(tty)) {
			start_tty(tty);
			process_echoes(tty);
			return 0;
		}
		if (c == STOP_CHAR(tty)) {
			stop_tty(tty);
			return 0;
		}
	}

	if (L_ISIG(tty)) {
		if (c == INTR_CHAR(tty)) {
			n_tty_receive_signal_char(tty, SIGINT, c);
			return 0;
		} else if (c == QUIT_CHAR(tty)) {
			n_tty_receive_signal_char(tty, SIGQUIT, c);
			return 0;
		} else if (c == SUSP_CHAR(tty)) {
			n_tty_receive_signal_char(tty, SIGTSTP, c);
			return 0;
		}
	}

	if (tty->stopped && !tty->flow_stopped && I_IXON(tty) && I_IXANY(tty)) {
		start_tty(tty);
		process_echoes(tty);
	}

	if (c == '\r') {
		if (I_IGNCR(tty))
			return 0;
		if (I_ICRNL(tty))
			c = '\n';
	} else if (c == '\n' && I_INLCR(tty))
		c = '\r';

	if (ldata->icanon) {
		if (c == ERASE_CHAR(tty) || c == KILL_CHAR(tty) ||
		    (c == WERASE_CHAR(tty) && L_IEXTEN(tty))) {
			eraser(c, tty);
			commit_echoes(tty);
			return 0;
		}
		if (c == LNEXT_CHAR(tty) && L_IEXTEN(tty)) {
			ldata->lnext = 1;
			if (L_ECHO(tty)) {
				finish_erasing(ldata);
				if (L_ECHOCTL(tty)) {
					echo_char_raw('^', ldata);
					echo_char_raw('\b', ldata);
					commit_echoes(tty);
				}
			}
			return 1;
		}
		if (c == REPRINT_CHAR(tty) && L_ECHO(tty) && L_IEXTEN(tty)) {
			size_t tail = ldata->canon_head;

			finish_erasing(ldata);
			echo_char(c, tty);
			echo_char_raw('\n', ldata);
			while (tail != ldata->read_head) {
				echo_char(read_buf(ldata, tail), tty);
				tail++;
			}
			commit_echoes(tty);
			return 0;
		}
		if (c == '\n') {
			if (L_ECHO(tty) || L_ECHONL(tty)) {
				echo_char_raw('\n', ldata);
				commit_echoes(tty);
			}
			goto handle_newline;
		}
		if (c == EOF_CHAR(tty)) {
			c = __DISABLED_CHAR;
			goto handle_newline;
		}
		if ((c == EOL_CHAR(tty)) ||
		    (c == EOL2_CHAR(tty) && L_IEXTEN(tty))) {
			/*
			 * XXX are EOL_CHAR and EOL2_CHAR echoed?!?
			 */
			if (L_ECHO(tty)) {
				/* Record the column of first canon char. */
				if (ldata->canon_head == ldata->read_head)
					echo_set_canon_col(ldata);
				echo_char(c, tty);
				commit_echoes(tty);
			}
			/*
			 * XXX does PARMRK doubling happen for
			 * EOL_CHAR and EOL2_CHAR?
			 */
			if (c == (unsigned char) '\377' && I_PARMRK(tty))
				put_tty_queue(c, ldata);

handle_newline:
			set_bit(ldata->read_head & (N_TTY_BUF_SIZE - 1), ldata->read_flags);
			put_tty_queue(c, ldata);
			smp_store_release(&ldata->canon_head, ldata->read_head);
			kill_fasync(&tty->fasync, SIGIO, POLL_IN);
			wake_up_interruptible_poll(&tty->read_wait, POLLIN);
			return 0;
		}
	}

	if (L_ECHO(tty)) {
		finish_erasing(ldata);
		if (c == '\n')
			echo_char_raw('\n', ldata);
		else {
			/* Record the column of first canon char. */
			if (ldata->canon_head == ldata->read_head)
				echo_set_canon_col(ldata);
			echo_char(c, tty);
		}
		commit_echoes(tty);
	}

	/* PARMRK doubling check */
	if (c == (unsigned char) '\377' && I_PARMRK(tty))
		put_tty_queue(c, ldata);

	put_tty_queue(c, ldata);
	return 0;
}

static inline void
n_tty_receive_char_inline(struct tty_struct *tty, unsigned char c)
{
	struct n_tty_data *ldata = tty->disc_data;

	if (tty->stopped && !tty->flow_stopped && I_IXON(tty) && I_IXANY(tty)) {
		start_tty(tty);
		process_echoes(tty);
	}
	if (L_ECHO(tty)) {
		finish_erasing(ldata);
		/* Record the column of first canon char. */
		if (ldata->canon_head == ldata->read_head)
			echo_set_canon_col(ldata);
		echo_char(c, tty);
		commit_echoes(tty);
	}
	/* PARMRK doubling check */
	if (c == (unsigned char) '\377' && I_PARMRK(tty))
		put_tty_queue(c, ldata);
	put_tty_queue(c, ldata);
}

static void n_tty_receive_char(struct tty_struct *tty, unsigned char c)
{
	n_tty_receive_char_inline(tty, c);
}

static inline void
n_tty_receive_char_fast(struct tty_struct *tty, unsigned char c)
{
	struct n_tty_data *ldata = tty->disc_data;

	if (tty->stopped && !tty->flow_stopped && I_IXON(tty) && I_IXANY(tty)) {
		start_tty(tty);
		process_echoes(tty);
	}
	if (L_ECHO(tty)) {
		finish_erasing(ldata);
		/* Record the column of first canon char. */
		if (ldata->canon_head == ldata->read_head)
			echo_set_canon_col(ldata);
		echo_char(c, tty);
		commit_echoes(tty);
	}
	put_tty_queue(c, ldata);
}

static void n_tty_receive_char_closing(struct tty_struct *tty, unsigned char c)
{
	if (I_ISTRIP(tty))
		c &= 0x7f;
	if (I_IUCLC(tty) && L_IEXTEN(tty))
		c = tolower(c);

	if (I_IXON(tty)) {
		if (c == STOP_CHAR(tty))
			stop_tty(tty);
		else if (c == START_CHAR(tty) ||
			 (tty->stopped && !tty->flow_stopped && I_IXANY(tty) &&
			  c != INTR_CHAR(tty) && c != QUIT_CHAR(tty) &&
			  c != SUSP_CHAR(tty))) {
			start_tty(tty);
			process_echoes(tty);
		}
	}
}

static void
n_tty_receive_char_flagged(struct tty_struct *tty, unsigned char c, char flag)
{
	switch (flag) {
	case TTY_BREAK:
		n_tty_receive_break(tty);
		break;
	case TTY_PARITY:
	case TTY_FRAME:
		n_tty_receive_parity_error(tty, c);
		break;
	case TTY_OVERRUN:
		n_tty_receive_overrun(tty);
		break;
	default:
		printk(KERN_ERR "%s: unknown flag %d\n",
		       tty_name(tty), flag);
		break;
	}
}

static void
n_tty_receive_char_lnext(struct tty_struct *tty, unsigned char c, char flag)
{
	struct n_tty_data *ldata = tty->disc_data;

	ldata->lnext = 0;
	if (likely(flag == TTY_NORMAL)) {
		if (I_ISTRIP(tty))
			c &= 0x7f;
		if (I_IUCLC(tty) && L_IEXTEN(tty))
			c = tolower(c);
		n_tty_receive_char(tty, c);
	} else
		n_tty_receive_char_flagged(tty, c, flag);
}

static void
n_tty_receive_buf_real_raw(struct tty_struct *tty, const unsigned char *cp,
			   char *fp, int count)
{
	struct n_tty_data *ldata = tty->disc_data;
	size_t n, head;

	head = ldata->read_head & (N_TTY_BUF_SIZE - 1);
	n = min_t(size_t, count, N_TTY_BUF_SIZE - head);
	memcpy(read_buf_addr(ldata, head), cp, n);
	ldata->read_head += n;
	cp += n;
	count -= n;

	head = ldata->read_head & (N_TTY_BUF_SIZE - 1);
	n = min_t(size_t, count, N_TTY_BUF_SIZE - head);
	memcpy(read_buf_addr(ldata, head), cp, n);
	ldata->read_head += n;
}

static void
n_tty_receive_buf_raw(struct tty_struct *tty, const unsigned char *cp,
		      char *fp, int count)
{
	struct n_tty_data *ldata = tty->disc_data;
	char flag = TTY_NORMAL;

	while (count--) {
		if (fp)
			flag = *fp++;
		if (likely(flag == TTY_NORMAL))
			put_tty_queue(*cp++, ldata);
		else
			n_tty_receive_char_flagged(tty, *cp++, flag);
	}
}

static void
n_tty_receive_buf_closing(struct tty_struct *tty, const unsigned char *cp,
			  char *fp, int count)
{
	char flag = TTY_NORMAL;

	while (count--) {
		if (fp)
			flag = *fp++;
		if (likely(flag == TTY_NORMAL))
			n_tty_receive_char_closing(tty, *cp++);
		else
			n_tty_receive_char_flagged(tty, *cp++, flag);
	}
}

static void
n_tty_receive_buf_standard(struct tty_struct *tty, const unsigned char *cp,
			  char *fp, int count)
{
	struct n_tty_data *ldata = tty->disc_data;
	char flag = TTY_NORMAL;

	while (count--) {
		if (fp)
			flag = *fp++;
		if (likely(flag == TTY_NORMAL)) {
			unsigned char c = *cp++;

			if (I_ISTRIP(tty))
				c &= 0x7f;
			if (I_IUCLC(tty) && L_IEXTEN(tty))
				c = tolower(c);
			if (L_EXTPROC(tty)) {
				put_tty_queue(c, ldata);
				continue;
			}
			if (!test_bit(c, ldata->char_map))
				n_tty_receive_char_inline(tty, c);
			else if (n_tty_receive_char_special(tty, c) && count) {
				if (fp)
					flag = *fp++;
				n_tty_receive_char_lnext(tty, *cp++, flag);
				count--;
			}
		} else
			n_tty_receive_char_flagged(tty, *cp++, flag);
	}
}

static void
n_tty_receive_buf_fast(struct tty_struct *tty, const unsigned char *cp,
		       char *fp, int count)
{
	struct n_tty_data *ldata = tty->disc_data;
	char flag = TTY_NORMAL;

	while (count--) {
		if (fp)
			flag = *fp++;
		if (likely(flag == TTY_NORMAL)) {
			unsigned char c = *cp++;

			if (!test_bit(c, ldata->char_map))
				n_tty_receive_char_fast(tty, c);
			else if (n_tty_receive_char_special(tty, c) && count) {
				if (fp)
					flag = *fp++;
				n_tty_receive_char_lnext(tty, *cp++, flag);
				count--;
			}
		} else
			n_tty_receive_char_flagged(tty, *cp++, flag);
	}
}

static void __receive_buf(struct tty_struct *tty, const unsigned char *cp,
			  char *fp, int count)
{
	struct n_tty_data *ldata = tty->disc_data;
	bool preops = I_ISTRIP(tty) || (I_IUCLC(tty) && L_IEXTEN(tty));

	if (ldata->real_raw)
		n_tty_receive_buf_real_raw(tty, cp, fp, count);
	else if (ldata->raw || (L_EXTPROC(tty) && !preops))
		n_tty_receive_buf_raw(tty, cp, fp, count);
	else if (tty->closing && !L_EXTPROC(tty))
		n_tty_receive_buf_closing(tty, cp, fp, count);
	else {
		if (ldata->lnext) {
			char flag = TTY_NORMAL;

			if (fp)
				flag = *fp++;
			n_tty_receive_char_lnext(tty, *cp++, flag);
			count--;
		}

		if (!preops && !I_PARMRK(tty))
			n_tty_receive_buf_fast(tty, cp, fp, count);
		else
			n_tty_receive_buf_standard(tty, cp, fp, count);

		flush_echoes(tty);
		if (tty->ops->flush_chars)
			tty->ops->flush_chars(tty);
	}

	if (ldata->icanon && !L_EXTPROC(tty))
		return;

	/* publish read_head to consumer */
	smp_store_release(&ldata->commit_head, ldata->read_head);

	if ((read_cnt(ldata) >= ldata->minimum_to_wake) || L_EXTPROC(tty)) {
		kill_fasync(&tty->fasync, SIGIO, POLL_IN);
		wake_up_interruptible_poll(&tty->read_wait, POLLIN);
	}
}

/**
 *	n_tty_receive_buf_common	-	process input
 *	@tty: device to receive input
 *	@cp: input chars
 *	@fp: flags for each char (if NULL, all chars are TTY_NORMAL)
 *	@count: number of input chars in @cp
 *
 *	Called by the terminal driver when a block of characters has
 *	been received. This function must be called from soft contexts
 *	not from interrupt context. The driver is responsible for making
 *	calls one at a time and in order (or using flush_to_ldisc)
 *
 *	Returns the # of input chars from @cp which were processed.
 *
 *	In canonical mode, the maximum line length is 4096 chars (including
 *	the line termination char); lines longer than 4096 chars are
 *	truncated. After 4095 chars, input data is still processed but
 *	not stored. Overflow processing ensures the tty can always
 *	receive more input until at least one line can be read.
 *
 *	In non-canonical mode, the read buffer will only accept 4095 chars;
 *	this provides the necessary space for a newline char if the input
 *	mode is switched to canonical.
 *
 *	Note it is possible for the read buffer to _contain_ 4096 chars
 *	in non-canonical mode: the read buffer could already contain the
 *	maximum canon line of 4096 chars when the mode is switched to
 *	non-canonical.
 *
 *	n_tty_receive_buf()/producer path:
 *		claims non-exclusive termios_rwsem
 *		publishes commit_head or canon_head
 */
static int
n_tty_receive_buf_common(struct tty_struct *tty, const unsigned char *cp,
			 char *fp, int count, int flow)
{
	struct n_tty_data *ldata = tty->disc_data;
	int room, n, rcvd = 0, overflow;

	down_read(&tty->termios_rwsem);

	while (1) {
		/*
		 * When PARMRK is set, each input char may take up to 3 chars
		 * in the read buf; reduce the buffer space avail by 3x
		 *
		 * If we are doing input canonicalization, and there are no
		 * pending newlines, let characters through without limit, so
		 * that erase characters will be handled.  Other excess
		 * characters will be beeped.
		 *
		 * paired with store in *_copy_from_read_buf() -- guarantees
		 * the consumer has loaded the data in read_buf up to the new
		 * read_tail (so this producer will not overwrite unread data)
		 */
		size_t tail = smp_load_acquire(&ldata->read_tail);

		room = N_TTY_BUF_SIZE - (ldata->read_head - tail);
		if (I_PARMRK(tty))
			room = (room + 2) / 3;
		room--;
		if (room <= 0) {
			overflow = ldata->icanon && ldata->canon_head == tail;
			if (overflow && room < 0)
				ldata->read_head--;
			room = overflow;
			ldata->no_room = flow && !room;
		} else
			overflow = 0;

		n = min(count, room);
		if (!n)
			break;

		/* ignore parity errors if handling overflow */
		if (!overflow || !fp || *fp != TTY_PARITY)
			__receive_buf(tty, cp, fp, n);

		cp += n;
		if (fp)
			fp += n;
		count -= n;
		rcvd += n;
	}

	tty->receive_room = room;

	/* Unthrottle if handling overflow on pty */
	if (tty->driver->type == TTY_DRIVER_TYPE_PTY) {
		if (overflow) {
			tty_set_flow_change(tty, TTY_UNTHROTTLE_SAFE);
			tty_unthrottle_safe(tty);
			__tty_set_flow_change(tty, 0);
		}
	} else
		n_tty_check_throttle(tty);

	up_read(&tty->termios_rwsem);

	return rcvd;
}

static void n_tty_receive_buf(struct tty_struct *tty, const unsigned char *cp,
			      char *fp, int count)
{
	n_tty_receive_buf_common(tty, cp, fp, count, 0);
}

static int n_tty_receive_buf2(struct tty_struct *tty, const unsigned char *cp,
			      char *fp, int count)
{
	return n_tty_receive_buf_common(tty, cp, fp, count, 1);
}

int is_ignored(int sig)
{
	return (sigismember(&current->blocked, sig) ||
		current->sighand->action[sig-1].sa.sa_handler == SIG_IGN);
}

/**
 *	n_tty_set_termios	-	termios data changed
 *	@tty: terminal
 *	@old: previous data
 *
 *	Called by the tty layer when the user changes termios flags so
 *	that the line discipline can plan ahead. This function cannot sleep
 *	and is protected from re-entry by the tty layer. The user is
 *	guaranteed that this function will not be re-entered or in progress
 *	when the ldisc is closed.
 *
 *	Locking: Caller holds tty->termios_rwsem
 */

static void n_tty_set_termios(struct tty_struct *tty, struct ktermios *old)
{
	struct n_tty_data *ldata = tty->disc_data;

	if (!old || (old->c_lflag ^ tty->termios.c_lflag) & ICANON) {
		bitmap_zero(ldata->read_flags, N_TTY_BUF_SIZE);
		ldata->line_start = ldata->read_tail;
		if (!L_ICANON(tty) || !read_cnt(ldata)) {
			ldata->canon_head = ldata->read_tail;
			ldata->push = 0;
		} else {
			set_bit((ldata->read_head - 1) & (N_TTY_BUF_SIZE - 1),
				ldata->read_flags);
			ldata->canon_head = ldata->read_head;
			ldata->push = 1;
		}
		ldata->commit_head = ldata->read_head;
		ldata->erasing = 0;
		ldata->lnext = 0;
	}

	ldata->icanon = (L_ICANON(tty) != 0);

	if (I_ISTRIP(tty) || I_IUCLC(tty) || I_IGNCR(tty) ||
	    I_ICRNL(tty) || I_INLCR(tty) || L_ICANON(tty) ||
	    I_IXON(tty) || L_ISIG(tty) || L_ECHO(tty) ||
	    I_PARMRK(tty)) {
		bitmap_zero(ldata->char_map, 256);

		if (I_IGNCR(tty) || I_ICRNL(tty))
			set_bit('\r', ldata->char_map);
		if (I_INLCR(tty))
			set_bit('\n', ldata->char_map);

		if (L_ICANON(tty)) {
			set_bit(ERASE_CHAR(tty), ldata->char_map);
			set_bit(KILL_CHAR(tty), ldata->char_map);
			set_bit(EOF_CHAR(tty), ldata->char_map);
			set_bit('\n', ldata->char_map);
			set_bit(EOL_CHAR(tty), ldata->char_map);
			if (L_IEXTEN(tty)) {
				set_bit(WERASE_CHAR(tty), ldata->char_map);
				set_bit(LNEXT_CHAR(tty), ldata->char_map);
				set_bit(EOL2_CHAR(tty), ldata->char_map);
				if (L_ECHO(tty))
					set_bit(REPRINT_CHAR(tty),
						ldata->char_map);
			}
		}
		if (I_IXON(tty)) {
			set_bit(START_CHAR(tty), ldata->char_map);
			set_bit(STOP_CHAR(tty), ldata->char_map);
		}
		if (L_ISIG(tty)) {
			set_bit(INTR_CHAR(tty), ldata->char_map);
			set_bit(QUIT_CHAR(tty), ldata->char_map);
			set_bit(SUSP_CHAR(tty), ldata->char_map);
		}
		clear_bit(__DISABLED_CHAR, ldata->char_map);
		ldata->raw = 0;
		ldata->real_raw = 0;
	} else {
		ldata->raw = 1;
		if ((I_IGNBRK(tty) || (!I_BRKINT(tty) && !I_PARMRK(tty))) &&
		    (I_IGNPAR(tty) || !I_INPCK(tty)) &&
		    (tty->driver->flags & TTY_DRIVER_REAL_RAW))
			ldata->real_raw = 1;
		else
			ldata->real_raw = 0;
	}
	/*
	 * Fix tty hang when I_IXON(tty) is cleared, but the tty
	 * been stopped by STOP_CHAR(tty) before it.
	 */
	if (!I_IXON(tty) && old && (old->c_iflag & IXON) && !tty->flow_stopped) {
		start_tty(tty);
		process_echoes(tty);
	}

	/* The termios change make the tty ready for I/O */
	wake_up_interruptible(&tty->write_wait);
	wake_up_interruptible(&tty->read_wait);
}

/**
 *	n_tty_close		-	close the ldisc for this tty
 *	@tty: device
 *
 *	Called from the terminal layer when this line discipline is
 *	being shut down, either because of a close or becsuse of a
 *	discipline change. The function will not be called while other
 *	ldisc methods are in progress.
 */

static void n_tty_close(struct tty_struct *tty)
{
	struct n_tty_data *ldata = tty->disc_data;

	if (tty->link)
		n_tty_packet_mode_flush(tty);

	vfree(ldata);
	tty->disc_data = NULL;
}

/**
 *	n_tty_open		-	open an ldisc
 *	@tty: terminal to open
 *
 *	Called when this line discipline is being attached to the
 *	terminal device. Can sleep. Called serialized so that no
 *	other events will occur in parallel. No further open will occur
 *	until a close.
 */

static int n_tty_open(struct tty_struct *tty)
{
	struct n_tty_data *ldata;

	/* Currently a malloc failure here can panic */
	ldata = vmalloc(sizeof(*ldata));
	if (!ldata)
		goto err;

	ldata->overrun_time = jiffies;
	mutex_init(&ldata->atomic_read_lock);
	mutex_init(&ldata->output_lock);

	tty->disc_data = ldata;
	reset_buffer_flags(tty->disc_data);
	ldata->column = 0;
	ldata->canon_column = 0;
	ldata->minimum_to_wake = 1;
	ldata->num_overrun = 0;
	ldata->no_room = 0;
	ldata->lnext = 0;
	tty->closing = 0;
	/* indicate buffer work may resume */
	clear_bit(TTY_LDISC_HALTED, &tty->flags);
	n_tty_set_termios(tty, NULL);
	tty_unthrottle(tty);

	return 0;
err:
	return -ENOMEM;
}

static inline int input_available_p(struct tty_struct *tty, int poll)
{
	struct n_tty_data *ldata = tty->disc_data;
	int amt = poll && !TIME_CHAR(tty) && MIN_CHAR(tty) ? MIN_CHAR(tty) : 1;

	if (ldata->icanon && !L_EXTPROC(tty))
		return ldata->canon_head != ldata->read_tail;
	else
		return ldata->commit_head - ldata->read_tail >= amt;
}

static inline int check_other_done(struct tty_struct *tty)
{
	int done = test_bit(TTY_OTHER_DONE, &tty->flags);
	if (done) {
		/* paired with cmpxchg() in check_other_closed(); ensures
		 * read buffer head index is not stale
		 */
		smp_mb__after_atomic();
	}
	return done;
}

/**
 *	copy_from_read_buf	-	copy read data directly
 *	@tty: terminal device
 *	@b: user data
 *	@nr: size of data
 *
 *	Helper function to speed up n_tty_read.  It is only called when
 *	ICANON is off; it copies characters straight from the tty queue to
 *	user space directly.  It can be profitably called twice; once to
 *	drain the space from the tail pointer to the (physical) end of the
 *	buffer, and once to drain the space from the (physical) beginning of
 *	the buffer to head pointer.
 *
 *	Called under the ldata->atomic_read_lock sem
 *
 *	n_tty_read()/consumer path:
 *		caller holds non-exclusive termios_rwsem
 *		read_tail published
 */

static int copy_from_read_buf(struct tty_struct *tty,
				      unsigned char __user **b,
				      size_t *nr)

{
	struct n_tty_data *ldata = tty->disc_data;
	int retval;
	size_t n;
	bool is_eof;
	size_t head = smp_load_acquire(&ldata->commit_head);
	size_t tail = ldata->read_tail & (N_TTY_BUF_SIZE - 1);

	retval = 0;
	n = min(head - ldata->read_tail, N_TTY_BUF_SIZE - tail);
	n = min(*nr, n);
	if (n) {
		retval = copy_to_user(*b, read_buf_addr(ldata, tail), n);
		n -= retval;
		is_eof = n == 1 && read_buf(ldata, tail) == EOF_CHAR(tty);
		tty_audit_add_data(tty, read_buf_addr(ldata, tail), n,
				ldata->icanon);
		smp_store_release(&ldata->read_tail, ldata->read_tail + n);
		/* Turn single EOF into zero-length read */
		if (L_EXTPROC(tty) && ldata->icanon && is_eof &&
		    (head == ldata->read_tail))
			n = 0;
		*b += n;
		*nr -= n;
	}
	return retval;
}

/**
 *	canon_copy_from_read_buf	-	copy read data in canonical mode
 *	@tty: terminal device
 *	@b: user data
 *	@nr: size of data
 *
 *	Helper function for n_tty_read.  It is only called when ICANON is on;
 *	it copies one line of input up to and including the line-delimiting
 *	character into the user-space buffer.
 *
 *	NB: When termios is changed from non-canonical to canonical mode and
 *	the read buffer contains data, n_tty_set_termios() simulates an EOF
 *	push (as if C-d were input) _without_ the DISABLED_CHAR in the buffer.
 *	This causes data already processed as input to be immediately available
 *	as input although a newline has not been received.
 *
 *	Called under the atomic_read_lock mutex
 *
 *	n_tty_read()/consumer path:
 *		caller holds non-exclusive termios_rwsem
 *		read_tail published
 */

static int canon_copy_from_read_buf(struct tty_struct *tty,
				    unsigned char __user **b,
				    size_t *nr)
{
	struct n_tty_data *ldata = tty->disc_data;
	size_t n, size, more, c;
	size_t eol;
	size_t tail;
	int ret, found = 0;

	/* N.B. avoid overrun if nr == 0 */
	if (!*nr)
		return 0;

	n = min(*nr + 1, smp_load_acquire(&ldata->canon_head) - ldata->read_tail);

	tail = ldata->read_tail & (N_TTY_BUF_SIZE - 1);
	size = min_t(size_t, tail + n, N_TTY_BUF_SIZE);

	n_tty_trace("%s: nr:%zu tail:%zu n:%zu size:%zu\n",
		    __func__, *nr, tail, n, size);

	eol = find_next_bit(ldata->read_flags, size, tail);
	more = n - (size - tail);
	if (eol == N_TTY_BUF_SIZE && more) {
		/* scan wrapped without finding set bit */
		eol = find_next_bit(ldata->read_flags, more, 0);
		if (eol != more)
			found = 1;
	} else if (eol != size)
		found = 1;

	size = N_TTY_BUF_SIZE - tail;
	n = eol - tail;
	if (n > N_TTY_BUF_SIZE)
		n += N_TTY_BUF_SIZE;
<<<<<<< HEAD
	n += found;
	c = n;

	if (found && !ldata->push && read_buf(ldata, eol) == __DISABLED_CHAR) {
		n--;
		eof_push = !n && ldata->read_tail != ldata->line_start;
=======
	c = n + found;

	if (!found || read_buf(ldata, eol) != __DISABLED_CHAR) {
		c = min(*nr, c);
		n = c;
>>>>>>> db0b54cd
	}

	n_tty_trace("%s: eol:%zu found:%d n:%zu c:%zu size:%zu more:%zu\n",
		    __func__, eol, found, n, c, size, more);

	if (n > size) {
		ret = tty_copy_to_user(tty, *b, read_buf_addr(ldata, tail), size);
		if (ret)
			return -EFAULT;
		ret = tty_copy_to_user(tty, *b + size, ldata->read_buf, n - size);
	} else
		ret = tty_copy_to_user(tty, *b, read_buf_addr(ldata, tail), n);

	if (ret)
		return -EFAULT;
	*b += n;
	*nr -= n;

	if (found)
		clear_bit(eol, ldata->read_flags);
	smp_store_release(&ldata->read_tail, ldata->read_tail + c);

	if (found) {
		if (!ldata->push)
			ldata->line_start = ldata->read_tail;
		else
			ldata->push = 0;
		tty_audit_push(tty);
	}
	return 0;
}

extern ssize_t redirected_tty_write(struct file *, const char __user *,
							size_t, loff_t *);

/**
 *	job_control		-	check job control
 *	@tty: tty
 *	@file: file handle
 *
 *	Perform job control management checks on this file/tty descriptor
 *	and if appropriate send any needed signals and return a negative
 *	error code if action should be taken.
 *
 *	Locking: redirected write test is safe
 *		 current->signal->tty check is safe
 *		 ctrl_lock to safely reference tty->pgrp
 */

static int job_control(struct tty_struct *tty, struct file *file)
{
	/* Job control check -- must be done at start and after
	   every sleep (POSIX.1 7.1.1.4). */
	/* NOTE: not yet done after every sleep pending a thorough
	   check of the logic of this change. -- jlc */
	/* don't stop on /dev/console */
	if (file->f_op->write == redirected_tty_write)
		return 0;

	return __tty_check_change(tty, SIGTTIN);
}


/**
 *	n_tty_read		-	read function for tty
 *	@tty: tty device
 *	@file: file object
 *	@buf: userspace buffer pointer
 *	@nr: size of I/O
 *
 *	Perform reads for the line discipline. We are guaranteed that the
 *	line discipline will not be closed under us but we may get multiple
 *	parallel readers and must handle this ourselves. We may also get
 *	a hangup. Always called in user context, may sleep.
 *
 *	This code must be sure never to sleep through a hangup.
 *
 *	n_tty_read()/consumer path:
 *		claims non-exclusive termios_rwsem
 *		publishes read_tail
 */

static ssize_t n_tty_read(struct tty_struct *tty, struct file *file,
			 unsigned char __user *buf, size_t nr)
{
	struct n_tty_data *ldata = tty->disc_data;
	unsigned char __user *b = buf;
	DEFINE_WAIT_FUNC(wait, woken_wake_function);
	int c, done;
	int minimum, time;
	ssize_t retval = 0;
	long timeout;
	int packet;
	size_t tail;

	c = job_control(tty, file);
	if (c < 0)
		return c;

	/*
	 *	Internal serialization of reads.
	 */
	if (file->f_flags & O_NONBLOCK) {
		if (!mutex_trylock(&ldata->atomic_read_lock))
			return -EAGAIN;
	} else {
		if (mutex_lock_interruptible(&ldata->atomic_read_lock))
			return -ERESTARTSYS;
	}

	down_read(&tty->termios_rwsem);

	minimum = time = 0;
	timeout = MAX_SCHEDULE_TIMEOUT;
	if (!ldata->icanon) {
		minimum = MIN_CHAR(tty);
		if (minimum) {
			time = (HZ / 10) * TIME_CHAR(tty);
			if (time)
				ldata->minimum_to_wake = 1;
			else if (!waitqueue_active(&tty->read_wait) ||
				 (ldata->minimum_to_wake > minimum))
				ldata->minimum_to_wake = minimum;
		} else {
			timeout = (HZ / 10) * TIME_CHAR(tty);
			ldata->minimum_to_wake = minimum = 1;
		}
	}

	packet = tty->packet;
	tail = ldata->read_tail;

	add_wait_queue(&tty->read_wait, &wait);
	while (nr) {
		/* First test for status change. */
		if (packet && tty->link->ctrl_status) {
			unsigned char cs;
			if (b != buf)
				break;
			spin_lock_irq(&tty->link->ctrl_lock);
			cs = tty->link->ctrl_status;
			tty->link->ctrl_status = 0;
			spin_unlock_irq(&tty->link->ctrl_lock);
			if (tty_put_user(tty, cs, b++)) {
				retval = -EFAULT;
				b--;
				break;
			}
			nr--;
			break;
		}

		if (((minimum - (b - buf)) < ldata->minimum_to_wake) &&
		    ((minimum - (b - buf)) >= 1))
			ldata->minimum_to_wake = (minimum - (b - buf));

		done = check_other_done(tty);

		if (!input_available_p(tty, 0)) {
<<<<<<< HEAD
			if (done) {
				retval = -EIO;
				break;
			}
			if (tty_hung_up_p(file))
				break;
			if (!timeout)
				break;
			if (file->f_flags & O_NONBLOCK) {
				retval = -EAGAIN;
				break;
			}
			if (signal_pending(current)) {
				retval = -ERESTARTSYS;
				break;
			}
=======
>>>>>>> db0b54cd
			up_read(&tty->termios_rwsem);
			tty_buffer_flush_work(tty->port);
			down_read(&tty->termios_rwsem);
			if (!input_available_p(tty, 0)) {
				if (test_bit(TTY_OTHER_CLOSED, &tty->flags)) {
					retval = -EIO;
					break;
				}
				if (tty_hung_up_p(file))
					break;
				if (!timeout)
					break;
				if (file->f_flags & O_NONBLOCK) {
					retval = -EAGAIN;
					break;
				}
				if (signal_pending(current)) {
					retval = -ERESTARTSYS;
					break;
				}
				up_read(&tty->termios_rwsem);

				timeout = wait_woken(&wait, TASK_INTERRUPTIBLE,
						timeout);

				down_read(&tty->termios_rwsem);
				continue;
			}
		}

		if (ldata->icanon && !L_EXTPROC(tty)) {
			retval = canon_copy_from_read_buf(tty, &b, &nr);
			if (retval)
				break;
		} else {
			int uncopied;

			/* Deal with packet mode. */
			if (packet && b == buf) {
				if (tty_put_user(tty, TIOCPKT_DATA, b++)) {
					retval = -EFAULT;
					b--;
					break;
				}
				nr--;
			}

			uncopied = copy_from_read_buf(tty, &b, &nr);
			uncopied += copy_from_read_buf(tty, &b, &nr);
			if (uncopied) {
				retval = -EFAULT;
				break;
			}
		}

		n_tty_check_unthrottle(tty);

		if (b - buf >= minimum)
			break;
		if (time)
			timeout = time;
	}
	if (tail != ldata->read_tail)
		n_tty_kick_worker(tty);
	up_read(&tty->termios_rwsem);

	remove_wait_queue(&tty->read_wait, &wait);
	if (!waitqueue_active(&tty->read_wait))
		ldata->minimum_to_wake = minimum;

	mutex_unlock(&ldata->atomic_read_lock);

	if (b - buf)
		retval = b - buf;

	return retval;
}

/**
 *	n_tty_write		-	write function for tty
 *	@tty: tty device
 *	@file: file object
 *	@buf: userspace buffer pointer
 *	@nr: size of I/O
 *
 *	Write function of the terminal device.  This is serialized with
 *	respect to other write callers but not to termios changes, reads
 *	and other such events.  Since the receive code will echo characters,
 *	thus calling driver write methods, the output_lock is used in
 *	the output processing functions called here as well as in the
 *	echo processing function to protect the column state and space
 *	left in the buffer.
 *
 *	This code must be sure never to sleep through a hangup.
 *
 *	Locking: output_lock to protect column state and space left
 *		 (note that the process_output*() functions take this
 *		  lock themselves)
 */

static ssize_t n_tty_write(struct tty_struct *tty, struct file *file,
			   const unsigned char *buf, size_t nr)
{
	const unsigned char *b = buf;
	DEFINE_WAIT_FUNC(wait, woken_wake_function);
	int c;
	ssize_t retval = 0;

	/* Job control check -- must be done at start (POSIX.1 7.1.1.4). */
	if (L_TOSTOP(tty) && file->f_op->write != redirected_tty_write) {
		retval = tty_check_change(tty);
		if (retval)
			return retval;
	}

	down_read(&tty->termios_rwsem);

	/* Write out any echoed characters that are still pending */
	process_echoes(tty);

	add_wait_queue(&tty->write_wait, &wait);
	while (1) {
		if (signal_pending(current)) {
			retval = -ERESTARTSYS;
			break;
		}
		if (tty_hung_up_p(file) || (tty->link && !tty->link->count)) {
			retval = -EIO;
			break;
		}
		if (O_OPOST(tty)) {
			while (nr > 0) {
				ssize_t num = process_output_block(tty, b, nr);
				if (num < 0) {
					if (num == -EAGAIN)
						break;
					retval = num;
					goto break_out;
				}
				b += num;
				nr -= num;
				if (nr == 0)
					break;
				c = *b;
				if (process_output(c, tty) < 0)
					break;
				b++; nr--;
			}
			if (tty->ops->flush_chars)
				tty->ops->flush_chars(tty);
		} else {
			struct n_tty_data *ldata = tty->disc_data;

			while (nr > 0) {
				mutex_lock(&ldata->output_lock);
				c = tty->ops->write(tty, b, nr);
				mutex_unlock(&ldata->output_lock);
				if (c < 0) {
					retval = c;
					goto break_out;
				}
				if (!c)
					break;
				b += c;
				nr -= c;
			}
		}
		if (!nr)
			break;
		if (file->f_flags & O_NONBLOCK) {
			retval = -EAGAIN;
			break;
		}
		up_read(&tty->termios_rwsem);

		wait_woken(&wait, TASK_INTERRUPTIBLE, MAX_SCHEDULE_TIMEOUT);

		down_read(&tty->termios_rwsem);
	}
break_out:
	remove_wait_queue(&tty->write_wait, &wait);
	if (b - buf != nr && tty->fasync)
		set_bit(TTY_DO_WRITE_WAKEUP, &tty->flags);
	up_read(&tty->termios_rwsem);
	return (b - buf) ? b - buf : retval;
}

/**
 *	n_tty_poll		-	poll method for N_TTY
 *	@tty: terminal device
 *	@file: file accessing it
 *	@wait: poll table
 *
 *	Called when the line discipline is asked to poll() for data or
 *	for special events. This code is not serialized with respect to
 *	other events save open/close.
 *
 *	This code must be sure never to sleep through a hangup.
 *	Called without the kernel lock held - fine
 */

static unsigned int n_tty_poll(struct tty_struct *tty, struct file *file,
							poll_table *wait)
{
	struct n_tty_data *ldata = tty->disc_data;
	unsigned int mask = 0;

	poll_wait(file, &tty->read_wait, wait);
	poll_wait(file, &tty->write_wait, wait);
	if (check_other_done(tty))
		mask |= POLLHUP;
	if (input_available_p(tty, 1))
		mask |= POLLIN | POLLRDNORM;
	else {
		tty_buffer_flush_work(tty->port);
		if (input_available_p(tty, 1))
			mask |= POLLIN | POLLRDNORM;
	}
	if (tty->packet && tty->link->ctrl_status)
		mask |= POLLPRI | POLLIN | POLLRDNORM;
	if (tty_hung_up_p(file))
		mask |= POLLHUP;
	if (!(mask & (POLLHUP | POLLIN | POLLRDNORM))) {
		if (MIN_CHAR(tty) && !TIME_CHAR(tty))
			ldata->minimum_to_wake = MIN_CHAR(tty);
		else
			ldata->minimum_to_wake = 1;
	}
	if (tty->ops->write && !tty_is_writelocked(tty) &&
			tty_chars_in_buffer(tty) < WAKEUP_CHARS &&
			tty_write_room(tty) > 0)
		mask |= POLLOUT | POLLWRNORM;
	return mask;
}

static unsigned long inq_canon(struct n_tty_data *ldata)
{
	size_t nr, head, tail;

	if (ldata->canon_head == ldata->read_tail)
		return 0;
	head = ldata->canon_head;
	tail = ldata->read_tail;
	nr = head - tail;
	/* Skip EOF-chars.. */
	while (head != tail) {
		if (test_bit(tail & (N_TTY_BUF_SIZE - 1), ldata->read_flags) &&
		    read_buf(ldata, tail) == __DISABLED_CHAR)
			nr--;
		tail++;
	}
	return nr;
}

static int n_tty_ioctl(struct tty_struct *tty, struct file *file,
		       unsigned int cmd, unsigned long arg)
{
	struct n_tty_data *ldata = tty->disc_data;
	int retval;

	switch (cmd) {
	case TIOCOUTQ:
		return put_user(tty_chars_in_buffer(tty), (int __user *) arg);
	case TIOCINQ:
		down_write(&tty->termios_rwsem);
		if (L_ICANON(tty))
			retval = inq_canon(ldata);
		else
			retval = read_cnt(ldata);
		up_write(&tty->termios_rwsem);
		return put_user(retval, (unsigned int __user *) arg);
	default:
		return n_tty_ioctl_helper(tty, file, cmd, arg);
	}
}

static void n_tty_fasync(struct tty_struct *tty, int on)
{
	struct n_tty_data *ldata = tty->disc_data;

	if (!waitqueue_active(&tty->read_wait)) {
		if (on)
			ldata->minimum_to_wake = 1;
		else if (!tty->fasync)
			ldata->minimum_to_wake = N_TTY_BUF_SIZE;
	}
}

struct tty_ldisc_ops tty_ldisc_N_TTY = {
	.magic           = TTY_LDISC_MAGIC,
	.name            = "n_tty",
	.open            = n_tty_open,
	.close           = n_tty_close,
	.flush_buffer    = n_tty_flush_buffer,
	.chars_in_buffer = n_tty_chars_in_buffer,
	.read            = n_tty_read,
	.write           = n_tty_write,
	.ioctl           = n_tty_ioctl,
	.set_termios     = n_tty_set_termios,
	.poll            = n_tty_poll,
	.receive_buf     = n_tty_receive_buf,
	.write_wakeup    = n_tty_write_wakeup,
	.fasync		 = n_tty_fasync,
	.receive_buf2	 = n_tty_receive_buf2,
};

/**
 *	n_tty_inherit_ops	-	inherit N_TTY methods
 *	@ops: struct tty_ldisc_ops where to save N_TTY methods
 *
 *	Enables a 'subclass' line discipline to 'inherit' N_TTY
 *	methods.
 */

void n_tty_inherit_ops(struct tty_ldisc_ops *ops)
{
	*ops = tty_ldisc_N_TTY;
	ops->owner = NULL;
	ops->refcount = ops->flags = 0;
}
EXPORT_SYMBOL_GPL(n_tty_inherit_ops);<|MERGE_RESOLUTION|>--- conflicted
+++ resolved
@@ -169,11 +169,7 @@
 {
 	struct n_tty_data *ldata = tty->disc_data;
 
-<<<<<<< HEAD
-	tty_audit_add_data(tty, to, n, ldata->icanon);
-=======
 	tty_audit_add_data(tty, from, n, ldata->icanon);
->>>>>>> db0b54cd
 	return copy_to_user(to, from, n);
 }
 
@@ -1116,19 +1112,11 @@
 		put_pid(tty_pgrp);
 	}
 }
-<<<<<<< HEAD
 
 static void isig(int sig, struct tty_struct *tty)
 {
 	struct n_tty_data *ldata = tty->disc_data;
 
-=======
-
-static void isig(int sig, struct tty_struct *tty)
-{
-	struct n_tty_data *ldata = tty->disc_data;
-
->>>>>>> db0b54cd
 	if (L_NOFLSH(tty)) {
 		/* signal only */
 		__isig(sig, tty);
@@ -1967,18 +1955,6 @@
 		return ldata->commit_head - ldata->read_tail >= amt;
 }
 
-static inline int check_other_done(struct tty_struct *tty)
-{
-	int done = test_bit(TTY_OTHER_DONE, &tty->flags);
-	if (done) {
-		/* paired with cmpxchg() in check_other_closed(); ensures
-		 * read buffer head index is not stale
-		 */
-		smp_mb__after_atomic();
-	}
-	return done;
-}
-
 /**
  *	copy_from_read_buf	-	copy read data directly
  *	@tty: terminal device
@@ -2090,20 +2066,11 @@
 	n = eol - tail;
 	if (n > N_TTY_BUF_SIZE)
 		n += N_TTY_BUF_SIZE;
-<<<<<<< HEAD
-	n += found;
-	c = n;
-
-	if (found && !ldata->push && read_buf(ldata, eol) == __DISABLED_CHAR) {
-		n--;
-		eof_push = !n && ldata->read_tail != ldata->line_start;
-=======
 	c = n + found;
 
 	if (!found || read_buf(ldata, eol) != __DISABLED_CHAR) {
 		c = min(*nr, c);
 		n = c;
->>>>>>> db0b54cd
 	}
 
 	n_tty_trace("%s: eol:%zu found:%d n:%zu c:%zu size:%zu more:%zu\n",
@@ -2192,7 +2159,7 @@
 	struct n_tty_data *ldata = tty->disc_data;
 	unsigned char __user *b = buf;
 	DEFINE_WAIT_FUNC(wait, woken_wake_function);
-	int c, done;
+	int c;
 	int minimum, time;
 	ssize_t retval = 0;
 	long timeout;
@@ -2260,28 +2227,7 @@
 		    ((minimum - (b - buf)) >= 1))
 			ldata->minimum_to_wake = (minimum - (b - buf));
 
-		done = check_other_done(tty);
-
 		if (!input_available_p(tty, 0)) {
-<<<<<<< HEAD
-			if (done) {
-				retval = -EIO;
-				break;
-			}
-			if (tty_hung_up_p(file))
-				break;
-			if (!timeout)
-				break;
-			if (file->f_flags & O_NONBLOCK) {
-				retval = -EAGAIN;
-				break;
-			}
-			if (signal_pending(current)) {
-				retval = -ERESTARTSYS;
-				break;
-			}
-=======
->>>>>>> db0b54cd
 			up_read(&tty->termios_rwsem);
 			tty_buffer_flush_work(tty->port);
 			down_read(&tty->termios_rwsem);
@@ -2491,8 +2437,6 @@
 
 	poll_wait(file, &tty->read_wait, wait);
 	poll_wait(file, &tty->write_wait, wait);
-	if (check_other_done(tty))
-		mask |= POLLHUP;
 	if (input_available_p(tty, 1))
 		mask |= POLLIN | POLLRDNORM;
 	else {
@@ -2502,6 +2446,8 @@
 	}
 	if (tty->packet && tty->link->ctrl_status)
 		mask |= POLLPRI | POLLIN | POLLRDNORM;
+	if (test_bit(TTY_OTHER_CLOSED, &tty->flags))
+		mask |= POLLHUP;
 	if (tty_hung_up_p(file))
 		mask |= POLLHUP;
 	if (!(mask & (POLLHUP | POLLIN | POLLRDNORM))) {
