/*
 * Generic on-chip SRAM allocation driver
 *
 * Copyright (C) 2012 Philipp Zabel, Pengutronix
 *
 * This program is free software; you can redistribute it and/or
 * modify it under the terms of the GNU General Public License
 * as published by the Free Software Foundation; either version 2
 * of the License, or (at your option) any later version.
 * This program is distributed in the hope that it will be useful,
 * but WITHOUT ANY WARRANTY; without even the implied warranty of
 * MERCHANTABILITY or FITNESS FOR A PARTICULAR PURPOSE.  See the
 * GNU General Public License for more details.
 *
 * You should have received a copy of the GNU General Public License
 * along with this program; if not, write to the Free Software
 * Foundation, Inc., 51 Franklin Street, Fifth Floor, Boston,
 * MA 02110-1301, USA.
 */

#include <linux/clk.h>
#include <linux/genalloc.h>
#include <linux/io.h>
#include <linux/list_sort.h>
#include <linux/of_address.h>
#include <linux/platform_device.h>
#include <linux/slab.h>
<<<<<<< HEAD
#include <linux/spinlock.h>
#include <linux/genalloc.h>
#include <linux/platform_data/sram.h>
=======
>>>>>>> db0b54cd

#define SRAM_GRANULARITY	32

struct sram_partition {
	void __iomem *base;

	struct gen_pool *pool;
	struct bin_attribute battr;
	struct mutex lock;
};

struct sram_dev {
	struct device *dev;
	void __iomem *virt_base;

	struct gen_pool *pool;
	struct clk *clk;

	struct sram_partition *partition;
	u32 partitions;
};

struct sram_reserve {
	struct list_head list;
	u32 start;
	u32 size;
	bool export;
	bool pool;
	const char *label;
};

static ssize_t sram_read(struct file *filp, struct kobject *kobj,
			 struct bin_attribute *attr,
			 char *buf, loff_t pos, size_t count)
{
	struct sram_partition *part;

	part = container_of(attr, struct sram_partition, battr);

	mutex_lock(&part->lock);
	memcpy_fromio(buf, part->base + pos, count);
	mutex_unlock(&part->lock);

	return count;
}

static ssize_t sram_write(struct file *filp, struct kobject *kobj,
			  struct bin_attribute *attr,
			  char *buf, loff_t pos, size_t count)
{
	struct sram_partition *part;

	part = container_of(attr, struct sram_partition, battr);

	mutex_lock(&part->lock);
	memcpy_toio(part->base + pos, buf, count);
	mutex_unlock(&part->lock);

	return count;
}

static int sram_add_pool(struct sram_dev *sram, struct sram_reserve *block,
			 phys_addr_t start, struct sram_partition *part)
{
	int ret;

	part->pool = devm_gen_pool_create(sram->dev, ilog2(SRAM_GRANULARITY),
					  NUMA_NO_NODE, block->label);
	if (IS_ERR(part->pool))
		return PTR_ERR(part->pool);

	ret = gen_pool_add_virt(part->pool, (unsigned long)part->base, start,
				block->size, NUMA_NO_NODE);
	if (ret < 0) {
		dev_err(sram->dev, "failed to register subpool: %d\n", ret);
		return ret;
	}

	return 0;
}

static int sram_add_export(struct sram_dev *sram, struct sram_reserve *block,
			   phys_addr_t start, struct sram_partition *part)
{
	sysfs_bin_attr_init(&part->battr);
	part->battr.attr.name = devm_kasprintf(sram->dev, GFP_KERNEL,
					       "%llx.sram",
					       (unsigned long long)start);
	if (!part->battr.attr.name)
		return -ENOMEM;

	part->battr.attr.mode = S_IRUSR | S_IWUSR;
	part->battr.read = sram_read;
	part->battr.write = sram_write;
	part->battr.size = block->size;

	return device_create_bin_file(sram->dev, &part->battr);
}

static int sram_add_partition(struct sram_dev *sram, struct sram_reserve *block,
			      phys_addr_t start)
{
	int ret;
	struct sram_partition *part = &sram->partition[sram->partitions];

	mutex_init(&part->lock);
	part->base = sram->virt_base + block->start;

	if (block->pool) {
		ret = sram_add_pool(sram, block, start, part);
		if (ret)
			return ret;
	}
	if (block->export) {
		ret = sram_add_export(sram, block, start, part);
		if (ret)
			return ret;
	}
	sram->partitions++;

	return 0;
}

static void sram_free_partitions(struct sram_dev *sram)
{
	struct sram_partition *part;

	if (!sram->partitions)
		return;

	part = &sram->partition[sram->partitions - 1];
	for (; sram->partitions; sram->partitions--, part--) {
		if (part->battr.size)
			device_remove_bin_file(sram->dev, &part->battr);

		if (part->pool &&
		    gen_pool_avail(part->pool) < gen_pool_size(part->pool))
			dev_err(sram->dev, "removed pool while SRAM allocated\n");
	}
}

static int sram_reserve_cmp(void *priv, struct list_head *a,
					struct list_head *b)
{
	struct sram_reserve *ra = list_entry(a, struct sram_reserve, list);
	struct sram_reserve *rb = list_entry(b, struct sram_reserve, list);

	return ra->start - rb->start;
}

static int sram_reserve_regions(struct sram_dev *sram, struct resource *res)
{
<<<<<<< HEAD
	struct sram_platform_data *pdata = pdev->dev.platform_data;
	void __iomem *virt_base;
	struct sram_dev *sram;
	struct resource *res;
	struct device_node *np = pdev->dev.of_node, *child;
	unsigned long size, cur_start, cur_size;
	struct sram_reserve *rblocks, *block;
	struct list_head reserve_list;
	unsigned int nblocks;
	bool map_exec = false;
	int ret;
=======
	struct device_node *np = sram->dev->of_node, *child;
	unsigned long size, cur_start, cur_size;
	struct sram_reserve *rblocks, *block;
	struct list_head reserve_list;
	unsigned int nblocks, exports = 0;
	const char *label;
	int ret = 0;
>>>>>>> db0b54cd

	INIT_LIST_HEAD(&reserve_list);

	size = resource_size(res);

<<<<<<< HEAD
	if (!devm_request_mem_region(&pdev->dev,
			res->start, size, pdev->name)) {
		dev_err(&pdev->dev, "could not request region for resource\n");
		return -EBUSY;
	}

	if (of_get_property(pdev->dev.of_node, "map-exec", NULL))
		map_exec = true;
	if (pdata && pdata->map_exec)
		map_exec |= true;
	if (map_exec)
		virt_base = devm_ioremap_exec(&pdev->dev, res->start, size);
	else
		virt_base = devm_ioremap_wc(&pdev->dev, res->start, size);

	if (IS_ERR(virt_base))
		return PTR_ERR(virt_base);

	sram = devm_kzalloc(&pdev->dev, sizeof(*sram), GFP_KERNEL);
	if (!sram)
		return -ENOMEM;

	sram->clk = devm_clk_get(&pdev->dev, NULL);
	if (IS_ERR(sram->clk))
		sram->clk = NULL;
	else
		clk_prepare_enable(sram->clk);

	sram->pool = devm_gen_pool_create(&pdev->dev, ilog2(SRAM_GRANULARITY), -1);
	if (!sram->pool)
		return -ENOMEM;

=======
>>>>>>> db0b54cd
	/*
	 * We need an additional block to mark the end of the memory region
	 * after the reserved blocks from the dt are processed.
	 */
	nblocks = (np) ? of_get_available_child_count(np) + 1 : 1;
	rblocks = kzalloc((nblocks) * sizeof(*rblocks), GFP_KERNEL);
	if (!rblocks)
		return -ENOMEM;

	block = &rblocks[0];
	for_each_available_child_of_node(np, child) {
		struct resource child_res;

		ret = of_address_to_resource(child, 0, &child_res);
		if (ret < 0) {
			dev_err(sram->dev,
				"could not get address for node %s\n",
				child->full_name);
			goto err_chunks;
		}

		if (child_res.start < res->start || child_res.end > res->end) {
			dev_err(sram->dev,
				"reserved block %s outside the sram area\n",
				child->full_name);
			ret = -EINVAL;
			goto err_chunks;
		}

		block->start = child_res.start - res->start;
		block->size = resource_size(&child_res);
		list_add_tail(&block->list, &reserve_list);

		if (of_find_property(child, "export", NULL))
			block->export = true;

		if (of_find_property(child, "pool", NULL))
			block->pool = true;

		if ((block->export || block->pool) && block->size) {
			exports++;

			label = NULL;
			ret = of_property_read_string(child, "label", &label);
			if (ret && ret != -EINVAL) {
				dev_err(sram->dev,
					"%s has invalid label name\n",
					child->full_name);
				goto err_chunks;
			}
			if (!label)
				label = child->name;

			block->label = devm_kstrdup(sram->dev,
						    label, GFP_KERNEL);
			if (!block->label)
				goto err_chunks;

			dev_dbg(sram->dev, "found %sblock '%s' 0x%x-0x%x\n",
				block->export ? "exported " : "", block->label,
				block->start, block->start + block->size);
		} else {
			dev_dbg(sram->dev, "found reserved block 0x%x-0x%x\n",
				block->start, block->start + block->size);
		}

		block++;
	}
	child = NULL;

	/* the last chunk marks the end of the region */
	rblocks[nblocks - 1].start = size;
	rblocks[nblocks - 1].size = 0;
	list_add_tail(&rblocks[nblocks - 1].list, &reserve_list);

	list_sort(NULL, &reserve_list, sram_reserve_cmp);

	if (exports) {
		sram->partition = devm_kzalloc(sram->dev,
				       exports * sizeof(*sram->partition),
				       GFP_KERNEL);
		if (!sram->partition) {
			ret = -ENOMEM;
			goto err_chunks;
		}
	}

	cur_start = 0;
	list_for_each_entry(block, &reserve_list, list) {
		/* can only happen if sections overlap */
		if (block->start < cur_start) {
			dev_err(sram->dev,
				"block at 0x%x starts after current offset 0x%lx\n",
				block->start, cur_start);
			ret = -EINVAL;
			sram_free_partitions(sram);
			goto err_chunks;
		}

		if ((block->export || block->pool) && block->size) {
			ret = sram_add_partition(sram, block,
						 res->start + block->start);
			if (ret) {
				sram_free_partitions(sram);
				goto err_chunks;
			}
		}

		/* current start is in a reserved block, so continue after it */
		if (block->start == cur_start) {
			cur_start = block->start + block->size;
			continue;
		}

		/*
		 * allocate the space between the current starting
		 * address and the following reserved block, or the
		 * end of the region.
		 */
		cur_size = block->start - cur_start;

		dev_dbg(sram->dev, "adding chunk 0x%lx-0x%lx\n",
			cur_start, cur_start + cur_size);

		ret = gen_pool_add_virt(sram->pool,
				(unsigned long)sram->virt_base + cur_start,
				res->start + cur_start, cur_size, -1);
		if (ret < 0) {
			sram_free_partitions(sram);
			goto err_chunks;
		}

		/* next allocation after this reserved block */
		cur_start = block->start + block->size;
	}

 err_chunks:
	if (child)
		of_node_put(child);

	kfree(rblocks);

	return ret;
}

static int sram_probe(struct platform_device *pdev)
{
	struct sram_dev *sram;
	struct resource *res;
	size_t size;
	int ret;

	sram = devm_kzalloc(&pdev->dev, sizeof(*sram), GFP_KERNEL);
	if (!sram)
		return -ENOMEM;

	sram->dev = &pdev->dev;

	res = platform_get_resource(pdev, IORESOURCE_MEM, 0);
	if (!res) {
		dev_err(sram->dev, "found no memory resource\n");
		return -EINVAL;
	}

	size = resource_size(res);

	if (!devm_request_mem_region(sram->dev, res->start, size, pdev->name)) {
		dev_err(sram->dev, "could not request region for resource\n");
		return -EBUSY;
	}

	if (of_get_property(pdev->dev.of_node, "map-exec", NULL))
		sram->virt_base = devm_ioremap_exec(sram->dev, res->start,
						    size);
	else if (of_get_property(pdev->dev.of_node, "map-exec-nocache", NULL))
		sram->virt_base = devm_ioremap_exec_nocache(sram->dev,
							    res->start, size);
	else
		sram->virt_base = devm_ioremap_wc(sram->dev, res->start, size);

	if (IS_ERR(sram->virt_base))
		return PTR_ERR(sram->virt_base);

	sram->pool = devm_gen_pool_create(sram->dev, ilog2(SRAM_GRANULARITY),
					  NUMA_NO_NODE, NULL);
	if (IS_ERR(sram->pool))
		return PTR_ERR(sram->pool);

	ret = sram_reserve_regions(sram, res);
	if (ret)
		return ret;

	sram->clk = devm_clk_get(sram->dev, NULL);
	if (IS_ERR(sram->clk))
		sram->clk = NULL;
	else
		clk_prepare_enable(sram->clk);

	platform_set_drvdata(pdev, sram);

	dev_dbg(sram->dev, "SRAM pool: %zu KiB @ 0x%p\n",
		gen_pool_size(sram->pool) / 1024, sram->virt_base);

	return 0;
}

static int sram_remove(struct platform_device *pdev)
{
	struct sram_dev *sram = platform_get_drvdata(pdev);

	sram_free_partitions(sram);

	if (gen_pool_avail(sram->pool) < gen_pool_size(sram->pool))
		dev_err(sram->dev, "removed while SRAM allocated\n");

	if (sram->clk)
		clk_disable_unprepare(sram->clk);

	return 0;
}

#ifdef CONFIG_OF
static const struct of_device_id sram_dt_ids[] = {
	{ .compatible = "mmio-sram" },
	{}
};
#endif

static struct platform_driver sram_driver = {
	.driver = {
		.name = "sram",
		.of_match_table = of_match_ptr(sram_dt_ids),
	},
	.probe = sram_probe,
	.remove = sram_remove,
};

static int __init sram_init(void)
{
	return platform_driver_register(&sram_driver);
}

postcore_initcall(sram_init);<|MERGE_RESOLUTION|>--- conflicted
+++ resolved
@@ -25,12 +25,6 @@
 #include <linux/of_address.h>
 #include <linux/platform_device.h>
 #include <linux/slab.h>
-<<<<<<< HEAD
-#include <linux/spinlock.h>
-#include <linux/genalloc.h>
-#include <linux/platform_data/sram.h>
-=======
->>>>>>> db0b54cd
 
 #define SRAM_GRANULARITY	32
 
@@ -183,19 +177,6 @@
 
 static int sram_reserve_regions(struct sram_dev *sram, struct resource *res)
 {
-<<<<<<< HEAD
-	struct sram_platform_data *pdata = pdev->dev.platform_data;
-	void __iomem *virt_base;
-	struct sram_dev *sram;
-	struct resource *res;
-	struct device_node *np = pdev->dev.of_node, *child;
-	unsigned long size, cur_start, cur_size;
-	struct sram_reserve *rblocks, *block;
-	struct list_head reserve_list;
-	unsigned int nblocks;
-	bool map_exec = false;
-	int ret;
-=======
 	struct device_node *np = sram->dev->of_node, *child;
 	unsigned long size, cur_start, cur_size;
 	struct sram_reserve *rblocks, *block;
@@ -203,47 +184,11 @@
 	unsigned int nblocks, exports = 0;
 	const char *label;
 	int ret = 0;
->>>>>>> db0b54cd
 
 	INIT_LIST_HEAD(&reserve_list);
 
 	size = resource_size(res);
 
-<<<<<<< HEAD
-	if (!devm_request_mem_region(&pdev->dev,
-			res->start, size, pdev->name)) {
-		dev_err(&pdev->dev, "could not request region for resource\n");
-		return -EBUSY;
-	}
-
-	if (of_get_property(pdev->dev.of_node, "map-exec", NULL))
-		map_exec = true;
-	if (pdata && pdata->map_exec)
-		map_exec |= true;
-	if (map_exec)
-		virt_base = devm_ioremap_exec(&pdev->dev, res->start, size);
-	else
-		virt_base = devm_ioremap_wc(&pdev->dev, res->start, size);
-
-	if (IS_ERR(virt_base))
-		return PTR_ERR(virt_base);
-
-	sram = devm_kzalloc(&pdev->dev, sizeof(*sram), GFP_KERNEL);
-	if (!sram)
-		return -ENOMEM;
-
-	sram->clk = devm_clk_get(&pdev->dev, NULL);
-	if (IS_ERR(sram->clk))
-		sram->clk = NULL;
-	else
-		clk_prepare_enable(sram->clk);
-
-	sram->pool = devm_gen_pool_create(&pdev->dev, ilog2(SRAM_GRANULARITY), -1);
-	if (!sram->pool)
-		return -ENOMEM;
-
-=======
->>>>>>> db0b54cd
 	/*
 	 * We need an additional block to mark the end of the memory region
 	 * after the reserved blocks from the dt are processed.
