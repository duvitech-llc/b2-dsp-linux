--- conflicted
+++ resolved
@@ -932,11 +932,8 @@
 		return -EINVAL;
 	}
 
-<<<<<<< HEAD
-=======
 	dev_info(&dev->dev, "CXL reset\n");
 
->>>>>>> db0b54cd
 	/* pcie_warm_reset requests a fundamental pci reset which includes a
 	 * PERST assert/deassert.  PERST triggers a loading of the image
 	 * if "user" or "factory" is selected in sysfs */
