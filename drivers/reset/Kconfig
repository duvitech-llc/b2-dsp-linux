config ARCH_HAS_RESET_CONTROLLER
	bool

menuconfig RESET_CONTROLLER
	bool "Reset Controller Support"
	default y if ARCH_HAS_RESET_CONTROLLER
	help
	  Generic Reset Controller support.

	  This framework is designed to abstract reset handling of devices
	  via GPIOs or SoC-internal reset controller modules.

	  If unsure, say no.

config SYSCON_RESET
	tristate "SYSCON Reset Driver"
	depends on RESET_CONTROLLER
<<<<<<< HEAD
=======
	depends on HAS_IOMEM
>>>>>>> db0b54cd
	select MFD_SYSCON
	help
	  This enables the reset driver support for devices with memory-mapped
	  reset registers as part of a syscon device node. If you wish to use
	  the reset framework for such memory-mapped devices, say Y here.
	  Otherwise, say N.

config TI_SCI_RESET
	tristate "TI System Control Interface (TI-SCI) reset driver"
	depends on RESET_CONTROLLER
	depends on TI_SCI_PROTOCOL
	help
	  This enables the reset driver support over TI System Control Interface
	  for TI's Keystone family of SoCs. If you wish to use reset resources
	  managed by the TI System Controller, say Y here. Otherwise, say N.

source "drivers/reset/sti/Kconfig"<|MERGE_RESOLUTION|>--- conflicted
+++ resolved
@@ -15,10 +15,7 @@
 config SYSCON_RESET
 	tristate "SYSCON Reset Driver"
 	depends on RESET_CONTROLLER
-<<<<<<< HEAD
-=======
 	depends on HAS_IOMEM
->>>>>>> db0b54cd
 	select MFD_SYSCON
 	help
 	  This enables the reset driver support for devices with memory-mapped
