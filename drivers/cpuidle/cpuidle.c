/*
 * cpuidle.c - core cpuidle infrastructure
 *
 * (C) 2006-2007 Venkatesh Pallipadi <venkatesh.pallipadi@intel.com>
 *               Shaohua Li <shaohua.li@intel.com>
 *               Adam Belay <abelay@novell.com>
 *
 * This code is licenced under the GPL.
 */

#include <linux/clockchips.h>
#include <linux/kernel.h>
#include <linux/mutex.h>
#include <linux/sched.h>
#include <linux/notifier.h>
#include <linux/pm_qos.h>
#include <linux/cpu.h>
#include <linux/cpuidle.h>
#include <linux/ktime.h>
#include <linux/hrtimer.h>
#include <linux/module.h>
#include <linux/suspend.h>
#include <linux/tick.h>
#include <trace/events/power.h>

#include "cpuidle.h"

DEFINE_PER_CPU(struct cpuidle_device *, cpuidle_devices);
DEFINE_PER_CPU(struct cpuidle_device, cpuidle_dev);

DEFINE_MUTEX(cpuidle_lock);
LIST_HEAD(cpuidle_detected_devices);

static int enabled_devices;
static int off __read_mostly;
static int initialized __read_mostly;

int cpuidle_disabled(void)
{
	return off;
}
void disable_cpuidle(void)
{
	off = 1;
}

bool cpuidle_not_available(struct cpuidle_driver *drv,
			   struct cpuidle_device *dev)
{
	return off || !initialized || !drv || !dev || !dev->enabled;
}

/**
 * cpuidle_play_dead - cpu off-lining
 *
 * Returns in case of an error or no driver
 */
int cpuidle_play_dead(void)
{
	struct cpuidle_device *dev = __this_cpu_read(cpuidle_devices);
	struct cpuidle_driver *drv = cpuidle_get_cpu_driver(dev);
	int i;

	if (!drv)
		return -ENODEV;

	/* Find lowest-power state that supports long-term idle */
	for (i = drv->state_count - 1; i >= 0; i--)
		if (drv->states[i].enter_dead)
			return drv->states[i].enter_dead(dev, i);

	return -ENODEV;
}

static int find_deepest_state(struct cpuidle_driver *drv,
			      struct cpuidle_device *dev,
			      unsigned int max_latency,
			      unsigned int forbidden_flags,
			      bool freeze)
{
	unsigned int latency_req = 0;
	int i, ret = -ENXIO;

	for (i = 0; i < drv->state_count; i++) {
		struct cpuidle_state *s = &drv->states[i];
		struct cpuidle_state_usage *su = &dev->states_usage[i];

		if (s->disabled || su->disable || s->exit_latency <= latency_req
		    || s->exit_latency > max_latency
		    || (s->flags & forbidden_flags)
		    || (freeze && !s->enter_freeze))
			continue;

		latency_req = s->exit_latency;
		ret = i;
	}
	return ret;
}

#ifdef CONFIG_SUSPEND
/**
 * cpuidle_find_deepest_state - Find the deepest available idle state.
 * @drv: cpuidle driver for the given CPU.
 * @dev: cpuidle device for the given CPU.
 */
int cpuidle_find_deepest_state(struct cpuidle_driver *drv,
			       struct cpuidle_device *dev)
{
	return find_deepest_state(drv, dev, UINT_MAX, 0, false);
}

static void enter_freeze_proper(struct cpuidle_driver *drv,
				struct cpuidle_device *dev, int index)
{
	/*
	 * trace_suspend_resume() called by tick_freeze() for the last CPU
	 * executing it contains RCU usage regarded as invalid in the idle
	 * context, so tell RCU about that.
	 */
	RCU_NONIDLE(tick_freeze());
	/*
	 * The state used here cannot be a "coupled" one, because the "coupled"
	 * cpuidle mechanism enables interrupts and doing that with timekeeping
	 * suspended is generally unsafe.
	 */
	stop_critical_timings();
	drv->states[index].enter_freeze(dev, drv, index);
	WARN_ON(!irqs_disabled());
	/*
	 * timekeeping_resume() that will be called by tick_unfreeze() for the
	 * first CPU executing it calls functions containing RCU read-side
	 * critical sections, so tell RCU about that.
	 */
	RCU_NONIDLE(tick_unfreeze());
	start_critical_timings();
}

/**
 * cpuidle_enter_freeze - Enter an idle state suitable for suspend-to-idle.
 * @drv: cpuidle driver for the given CPU.
 * @dev: cpuidle device for the given CPU.
 *
 * If there are states with the ->enter_freeze callback, find the deepest of
 * them and enter it with frozen tick.
 */
int cpuidle_enter_freeze(struct cpuidle_driver *drv, struct cpuidle_device *dev)
{
	int index;

	/*
	 * Find the deepest state with ->enter_freeze present, which guarantees
	 * that interrupts won't be enabled when it exits and allows the tick to
	 * be frozen safely.
	 */
	index = find_deepest_state(drv, dev, UINT_MAX, 0, true);
	if (index >= 0)
		enter_freeze_proper(drv, dev, index);

	return index;
}
#endif /* CONFIG_SUSPEND */

/**
 * cpuidle_enter_state - enter the state and update stats
 * @dev: cpuidle device for this cpu
 * @drv: cpuidle driver for this cpu
 * @index: index into the states table in @drv of the state to enter
 */
int cpuidle_enter_state(struct cpuidle_device *dev, struct cpuidle_driver *drv,
			int index)
{
	int entered_state;

	struct cpuidle_state *target_state = &drv->states[index];
	bool broadcast = !!(target_state->flags & CPUIDLE_FLAG_TIMER_STOP);
	ktime_t time_start, time_end;
	s64 diff;

	/*
	 * Tell the time framework to switch to a broadcast timer because our
	 * local timer will be shut down.  If a local timer is used from another
	 * CPU as a broadcast timer, this call may fail if it is not available.
	 */
<<<<<<< HEAD
	if (broadcast && tick_broadcast_enter())
		return -EBUSY;
=======
	if (broadcast && tick_broadcast_enter()) {
		index = find_deepest_state(drv, dev, target_state->exit_latency,
					   CPUIDLE_FLAG_TIMER_STOP, false);
		if (index < 0) {
			default_idle_call();
			return -EBUSY;
		}
		target_state = &drv->states[index];
	}

	/* Take note of the planned idle state. */
	sched_idle_set_state(target_state);
>>>>>>> db0b54cd

	trace_cpu_idle_rcuidle(index, dev->cpu);
	time_start = ktime_get();

	stop_critical_timings();
	entered_state = target_state->enter(dev, drv, index);
	start_critical_timings();

	time_end = ktime_get();
	trace_cpu_idle_rcuidle(PWR_EVENT_EXIT, dev->cpu);

<<<<<<< HEAD
=======
	/* The cpu is no longer idle or about to enter idle. */
	sched_idle_set_state(NULL);

>>>>>>> db0b54cd
	if (broadcast) {
		if (WARN_ON_ONCE(!irqs_disabled()))
			local_irq_disable();

		tick_broadcast_exit();
	}

<<<<<<< HEAD
	if (!cpuidle_state_is_coupled(dev, drv, entered_state))
=======
	if (!cpuidle_state_is_coupled(drv, index))
>>>>>>> db0b54cd
		local_irq_enable();

	diff = ktime_to_us(ktime_sub(time_end, time_start));
	if (diff > INT_MAX)
		diff = INT_MAX;

	dev->last_residency = (int) diff;

	if (entered_state >= 0) {
		/* Update cpuidle counters */
		/* This can be moved to within driver enter routine
		 * but that results in multiple copies of same code.
		 */
		dev->states_usage[entered_state].time += dev->last_residency;
		dev->states_usage[entered_state].usage++;
	} else {
		dev->last_residency = 0;
	}

	return entered_state;
}

/**
 * cpuidle_select - ask the cpuidle framework to choose an idle state
 *
 * @drv: the cpuidle driver
 * @dev: the cpuidle device
 *
 * Returns the index of the idle state.
 */
int cpuidle_select(struct cpuidle_driver *drv, struct cpuidle_device *dev)
{
	return cpuidle_curr_governor->select(drv, dev);
}

/**
 * cpuidle_enter - enter into the specified idle state
 *
 * @drv:   the cpuidle driver tied with the cpu
 * @dev:   the cpuidle device
 * @index: the index in the idle state table
 *
 * Returns the index in the idle state, < 0 in case of error.
 * The error code depends on the backend driver
 */
int cpuidle_enter(struct cpuidle_driver *drv, struct cpuidle_device *dev,
		  int index)
{
	if (cpuidle_state_is_coupled(drv, index))
		return cpuidle_enter_state_coupled(dev, drv, index);
	return cpuidle_enter_state(dev, drv, index);
}

/**
 * cpuidle_reflect - tell the underlying governor what was the state
 * we were in
 *
 * @dev  : the cpuidle device
 * @index: the index in the idle state table
 *
 */
void cpuidle_reflect(struct cpuidle_device *dev, int index)
{
	if (cpuidle_curr_governor->reflect && index >= 0)
		cpuidle_curr_governor->reflect(dev, index);
}

/**
 * cpuidle_install_idle_handler - installs the cpuidle idle loop handler
 */
void cpuidle_install_idle_handler(void)
{
	if (enabled_devices) {
		/* Make sure all changes finished before we switch to new idle */
		smp_wmb();
		initialized = 1;
	}
}

/**
 * cpuidle_uninstall_idle_handler - uninstalls the cpuidle idle loop handler
 */
void cpuidle_uninstall_idle_handler(void)
{
	if (enabled_devices) {
		initialized = 0;
		wake_up_all_idle_cpus();
	}

	/*
	 * Make sure external observers (such as the scheduler)
	 * are done looking at pointed idle states.
	 */
	synchronize_rcu();
}

/**
 * cpuidle_pause_and_lock - temporarily disables CPUIDLE
 */
void cpuidle_pause_and_lock(void)
{
	mutex_lock(&cpuidle_lock);
	cpuidle_uninstall_idle_handler();
}

EXPORT_SYMBOL_GPL(cpuidle_pause_and_lock);

/**
 * cpuidle_resume_and_unlock - resumes CPUIDLE operation
 */
void cpuidle_resume_and_unlock(void)
{
	cpuidle_install_idle_handler();
	mutex_unlock(&cpuidle_lock);
}

EXPORT_SYMBOL_GPL(cpuidle_resume_and_unlock);

/* Currently used in suspend/resume path to suspend cpuidle */
void cpuidle_pause(void)
{
	mutex_lock(&cpuidle_lock);
	cpuidle_uninstall_idle_handler();
	mutex_unlock(&cpuidle_lock);
}

/* Currently used in suspend/resume path to resume cpuidle */
void cpuidle_resume(void)
{
	mutex_lock(&cpuidle_lock);
	cpuidle_install_idle_handler();
	mutex_unlock(&cpuidle_lock);
}

/**
 * cpuidle_enable_device - enables idle PM for a CPU
 * @dev: the CPU
 *
 * This function must be called between cpuidle_pause_and_lock and
 * cpuidle_resume_and_unlock when used externally.
 */
int cpuidle_enable_device(struct cpuidle_device *dev)
{
	int ret;
	struct cpuidle_driver *drv;

	if (!dev)
		return -EINVAL;

	if (dev->enabled)
		return 0;

	drv = cpuidle_get_cpu_driver(dev);

	if (!drv || !cpuidle_curr_governor)
		return -EIO;

	if (!dev->registered)
		return -EINVAL;

	ret = cpuidle_add_device_sysfs(dev);
	if (ret)
		return ret;

	if (cpuidle_curr_governor->enable &&
	    (ret = cpuidle_curr_governor->enable(drv, dev)))
		goto fail_sysfs;

	smp_wmb();

	dev->enabled = 1;

	enabled_devices++;
	return 0;

fail_sysfs:
	cpuidle_remove_device_sysfs(dev);

	return ret;
}

EXPORT_SYMBOL_GPL(cpuidle_enable_device);

/**
 * cpuidle_disable_device - disables idle PM for a CPU
 * @dev: the CPU
 *
 * This function must be called between cpuidle_pause_and_lock and
 * cpuidle_resume_and_unlock when used externally.
 */
void cpuidle_disable_device(struct cpuidle_device *dev)
{
	struct cpuidle_driver *drv = cpuidle_get_cpu_driver(dev);

	if (!dev || !dev->enabled)
		return;

	if (!drv || !cpuidle_curr_governor)
		return;

	dev->enabled = 0;

	if (cpuidle_curr_governor->disable)
		cpuidle_curr_governor->disable(drv, dev);

	cpuidle_remove_device_sysfs(dev);
	enabled_devices--;
}

EXPORT_SYMBOL_GPL(cpuidle_disable_device);

static void __cpuidle_unregister_device(struct cpuidle_device *dev)
{
	struct cpuidle_driver *drv = cpuidle_get_cpu_driver(dev);

	list_del(&dev->device_list);
	per_cpu(cpuidle_devices, dev->cpu) = NULL;
	module_put(drv->owner);

	dev->registered = 0;
}

static void __cpuidle_device_init(struct cpuidle_device *dev)
{
	memset(dev->states_usage, 0, sizeof(dev->states_usage));
	dev->last_residency = 0;
}

/**
 * __cpuidle_register_device - internal register function called before register
 * and enable routines
 * @dev: the cpu
 *
 * cpuidle_lock mutex must be held before this is called
 */
static int __cpuidle_register_device(struct cpuidle_device *dev)
{
	int ret;
	struct cpuidle_driver *drv = cpuidle_get_cpu_driver(dev);

	if (!try_module_get(drv->owner))
		return -EINVAL;

	per_cpu(cpuidle_devices, dev->cpu) = dev;
	list_add(&dev->device_list, &cpuidle_detected_devices);

	ret = cpuidle_coupled_register_device(dev);
	if (ret)
		__cpuidle_unregister_device(dev);
	else
		dev->registered = 1;

	return ret;
}

/**
 * cpuidle_register_device - registers a CPU's idle PM feature
 * @dev: the cpu
 */
int cpuidle_register_device(struct cpuidle_device *dev)
{
	int ret = -EBUSY;

	if (!dev)
		return -EINVAL;

	mutex_lock(&cpuidle_lock);

	if (dev->registered)
		goto out_unlock;

	__cpuidle_device_init(dev);

	ret = __cpuidle_register_device(dev);
	if (ret)
		goto out_unlock;

	ret = cpuidle_add_sysfs(dev);
	if (ret)
		goto out_unregister;

	ret = cpuidle_enable_device(dev);
	if (ret)
		goto out_sysfs;

	cpuidle_install_idle_handler();

out_unlock:
	mutex_unlock(&cpuidle_lock);

	return ret;

out_sysfs:
	cpuidle_remove_sysfs(dev);
out_unregister:
	__cpuidle_unregister_device(dev);
	goto out_unlock;
}

EXPORT_SYMBOL_GPL(cpuidle_register_device);

/**
 * cpuidle_unregister_device - unregisters a CPU's idle PM feature
 * @dev: the cpu
 */
void cpuidle_unregister_device(struct cpuidle_device *dev)
{
	if (!dev || dev->registered == 0)
		return;

	cpuidle_pause_and_lock();

	cpuidle_disable_device(dev);

	cpuidle_remove_sysfs(dev);

	__cpuidle_unregister_device(dev);

	cpuidle_coupled_unregister_device(dev);

	cpuidle_resume_and_unlock();
}

EXPORT_SYMBOL_GPL(cpuidle_unregister_device);

/**
 * cpuidle_unregister: unregister a driver and the devices. This function
 * can be used only if the driver has been previously registered through
 * the cpuidle_register function.
 *
 * @drv: a valid pointer to a struct cpuidle_driver
 */
void cpuidle_unregister(struct cpuidle_driver *drv)
{
	int cpu;
	struct cpuidle_device *device;

	for_each_cpu(cpu, drv->cpumask) {
		device = &per_cpu(cpuidle_dev, cpu);
		cpuidle_unregister_device(device);
	}

	cpuidle_unregister_driver(drv);
}
EXPORT_SYMBOL_GPL(cpuidle_unregister);

/**
 * cpuidle_register: registers the driver and the cpu devices with the
 * coupled_cpus passed as parameter. This function is used for all common
 * initialization pattern there are in the arch specific drivers. The
 * devices is globally defined in this file.
 *
 * @drv         : a valid pointer to a struct cpuidle_driver
 * @coupled_cpus: a cpumask for the coupled states
 *
 * Returns 0 on success, < 0 otherwise
 */
int cpuidle_register(struct cpuidle_driver *drv,
		     const struct cpumask *const coupled_cpus)
{
	int ret, cpu;
	struct cpuidle_device *device;

	ret = cpuidle_register_driver(drv);
	if (ret) {
		pr_err("failed to register cpuidle driver\n");
		return ret;
	}

	for_each_cpu(cpu, drv->cpumask) {
		device = &per_cpu(cpuidle_dev, cpu);
		device->cpu = cpu;

#ifdef CONFIG_ARCH_NEEDS_CPU_IDLE_COUPLED
		/*
		 * On multiplatform for ARM, the coupled idle states could be
		 * enabled in the kernel even if the cpuidle driver does not
		 * use it. Note, coupled_cpus is a struct copy.
		 */
		if (coupled_cpus)
			device->coupled_cpus = *coupled_cpus;
#endif
		ret = cpuidle_register_device(device);
		if (!ret)
			continue;

		pr_err("Failed to register cpuidle device for cpu%d\n", cpu);

		cpuidle_unregister(drv);
		break;
	}

	return ret;
}
EXPORT_SYMBOL_GPL(cpuidle_register);

#ifdef CONFIG_SMP

/*
 * This function gets called when a part of the kernel has a new latency
 * requirement.  This means we need to get all processors out of their C-state,
 * and then recalculate a new suitable C-state. Just do a cross-cpu IPI; that
 * wakes them all right up.
 */
static int cpuidle_latency_notify(struct notifier_block *b,
		unsigned long l, void *v)
{
	wake_up_all_idle_cpus();
	return NOTIFY_OK;
}

static struct notifier_block cpuidle_latency_notifier = {
	.notifier_call = cpuidle_latency_notify,
};

static inline void latency_notifier_init(struct notifier_block *n)
{
	pm_qos_add_notifier(PM_QOS_CPU_DMA_LATENCY, n);
}

#else /* CONFIG_SMP */

#define latency_notifier_init(x) do { } while (0)

#endif /* CONFIG_SMP */

/**
 * cpuidle_init - core initializer
 */
static int __init cpuidle_init(void)
{
	int ret;

	if (cpuidle_disabled())
		return -ENODEV;

	ret = cpuidle_add_interface(cpu_subsys.dev_root);
	if (ret)
		return ret;

	latency_notifier_init(&cpuidle_latency_notifier);

	return 0;
}

module_param(off, int, 0444);
core_initcall(cpuidle_init);<|MERGE_RESOLUTION|>--- conflicted
+++ resolved
@@ -181,10 +181,6 @@
 	 * local timer will be shut down.  If a local timer is used from another
 	 * CPU as a broadcast timer, this call may fail if it is not available.
 	 */
-<<<<<<< HEAD
-	if (broadcast && tick_broadcast_enter())
-		return -EBUSY;
-=======
 	if (broadcast && tick_broadcast_enter()) {
 		index = find_deepest_state(drv, dev, target_state->exit_latency,
 					   CPUIDLE_FLAG_TIMER_STOP, false);
@@ -197,7 +193,6 @@
 
 	/* Take note of the planned idle state. */
 	sched_idle_set_state(target_state);
->>>>>>> db0b54cd
 
 	trace_cpu_idle_rcuidle(index, dev->cpu);
 	time_start = ktime_get();
@@ -209,12 +204,9 @@
 	time_end = ktime_get();
 	trace_cpu_idle_rcuidle(PWR_EVENT_EXIT, dev->cpu);
 
-<<<<<<< HEAD
-=======
 	/* The cpu is no longer idle or about to enter idle. */
 	sched_idle_set_state(NULL);
 
->>>>>>> db0b54cd
 	if (broadcast) {
 		if (WARN_ON_ONCE(!irqs_disabled()))
 			local_irq_disable();
@@ -222,11 +214,7 @@
 		tick_broadcast_exit();
 	}
 
-<<<<<<< HEAD
-	if (!cpuidle_state_is_coupled(dev, drv, entered_state))
-=======
 	if (!cpuidle_state_is_coupled(drv, index))
->>>>>>> db0b54cd
 		local_irq_enable();
 
 	diff = ktime_to_us(ktime_sub(time_end, time_start));
