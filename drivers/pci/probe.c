--- conflicted
+++ resolved
@@ -682,17 +682,6 @@
 static void pci_set_bus_msi_domain(struct pci_bus *bus)
 {
 	struct irq_domain *d;
-<<<<<<< HEAD
-
-	/*
-	 * Either bus is the root, and we must obtain it from the
-	 * firmware, or we inherit it from the bridge device.
-	 */
-	if (pci_is_root_bus(bus))
-		d = pci_host_bridge_msi_domain(bus);
-	else
-		d = dev_get_msi_domain(&bus->self->dev);
-=======
 	struct pci_bus *b;
 
 	/*
@@ -707,7 +696,6 @@
 
 	if (!d)
 		d = pci_host_bridge_msi_domain(b);
->>>>>>> db0b54cd
 
 	dev_set_msi_domain(&bus->dev, d);
 }
@@ -1728,17 +1716,6 @@
 	pci_put_host_bridge_device(bridge);
 }
 
-static void pci_set_msi_domain(struct pci_dev *dev)
-{
-	/*
-	 * If no domain has been set through the pcibios_add_device
-	 * callback, inherit the default from the bus device.
-	 */
-	if (!dev_get_msi_domain(&dev->dev))
-		dev_set_msi_domain(&dev->dev,
-				   dev_get_msi_domain(&dev->bus->dev));
-}
-
 void pci_device_add(struct pci_dev *dev, struct pci_bus *bus)
 {
 	int ret;
