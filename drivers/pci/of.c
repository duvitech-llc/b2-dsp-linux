--- conflicted
+++ resolved
@@ -65,44 +65,25 @@
 struct irq_domain *pci_host_bridge_of_msi_domain(struct pci_bus *bus)
 {
 #ifdef CONFIG_IRQ_DOMAIN
-<<<<<<< HEAD
-	struct device_node *np;
-=======
->>>>>>> db0b54cd
 	struct irq_domain *d;
 
 	if (!bus->dev.of_node)
 		return NULL;
 
 	/* Start looking for a phandle to an MSI controller. */
-<<<<<<< HEAD
-	np = of_parse_phandle(bus->dev.of_node, "msi-parent", 0);
-=======
 	d = of_msi_get_domain(&bus->dev, bus->dev.of_node, DOMAIN_BUS_PCI_MSI);
 	if (d)
 		return d;
->>>>>>> db0b54cd
 
 	/*
 	 * If we don't have an msi-parent property, look for a domain
 	 * directly attached to the host bridge.
 	 */
-<<<<<<< HEAD
-	if (!np)
-		np = bus->dev.of_node;
-
-	d = irq_find_matching_host(np, DOMAIN_BUS_PCI_MSI);
-	if (d)
-		return d;
-
-	return irq_find_host(np);
-=======
 	d = irq_find_matching_host(bus->dev.of_node, DOMAIN_BUS_PCI_MSI);
 	if (d)
 		return d;
 
 	return irq_find_host(bus->dev.of_node);
->>>>>>> db0b54cd
 #else
 	return NULL;
 #endif
