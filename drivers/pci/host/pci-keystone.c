--- conflicted
+++ resolved
@@ -371,7 +371,6 @@
 {
 	struct keystone_pcie *ks_pcie = platform_get_drvdata(pdev);
 
-	phy_exit(ks_pcie->serdes_phy);
 	clk_disable_unprepare(ks_pcie->clk);
 
 	return 0;
@@ -379,7 +378,6 @@
 
 static int __init ks_pcie_probe(struct platform_device *pdev)
 {
-	struct device_node *node = pdev->dev.of_node;
 	struct device *dev = &pdev->dev;
 	struct keystone_pcie *ks_pcie;
 	struct pcie_port *pp;
@@ -415,29 +413,12 @@
 	if (ret)
 		return ret;
 
-	ks_pcie->serdes_phy = devm_of_phy_get(dev, node, NULL);
-	if (IS_ERR(ks_pcie->serdes_phy)) {
-		ret = PTR_ERR(ks_pcie->serdes_phy);
-		dev_err(dev, "No %s serdes driver found: %d\n",
-			node->name, ret);
-		goto fail_clk;
-	}
-
-	ret = phy_init(ks_pcie->serdes_phy);
+	ret = ks_add_pcie_port(ks_pcie, pdev);
 	if (ret < 0)
 		goto fail_clk;
 
-	ret = ks_add_pcie_port(ks_pcie, pdev);
-	if (ret < 0)
-		goto fail_phy;
-
 	return 0;
 
-<<<<<<< HEAD
-fail_phy:
-	phy_exit(ks_pcie->serdes_phy);
-=======
->>>>>>> db0b54cd
 fail_clk:
 	clk_disable_unprepare(ks_pcie->clk);
 	return ret;
