--- conflicted
+++ resolved
@@ -216,14 +216,10 @@
 	if (ret)
 		return ret;
 
-<<<<<<< HEAD
-	if (node >= MAX_NUMNODES || !node_online(node))
-=======
 	if ((node < 0 && node != NUMA_NO_NODE) || node >= MAX_NUMNODES)
 		return -EINVAL;
 
 	if (node != NUMA_NO_NODE && !node_online(node))
->>>>>>> db0b54cd
 		return -EINVAL;
 
 	add_taint(TAINT_FIRMWARE_WORKAROUND, LOCKDEP_STILL_OK);
