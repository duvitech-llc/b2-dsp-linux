/*
 * File:	msi.c
 * Purpose:	PCI Message Signaled Interrupt (MSI)
 *
 * Copyright (C) 2003-2004 Intel
 * Copyright (C) Tom Long Nguyen (tom.l.nguyen@intel.com)
 */

#include <linux/err.h>
#include <linux/mm.h>
#include <linux/irq.h>
#include <linux/interrupt.h>
#include <linux/export.h>
#include <linux/ioport.h>
#include <linux/pci.h>
#include <linux/proc_fs.h>
#include <linux/msi.h>
#include <linux/smp.h>
#include <linux/errno.h>
#include <linux/io.h>
#include <linux/slab.h>
#include <linux/irqdomain.h>
#include <linux/of_irq.h>

#include "pci.h"

static int pci_msi_enable = 1;
int pci_msi_ignore_mask;

#define msix_table_size(flags)	((flags & PCI_MSIX_FLAGS_QSIZE) + 1)

#ifdef CONFIG_PCI_MSI_IRQ_DOMAIN
static struct irq_domain *pci_msi_default_domain;
static DEFINE_MUTEX(pci_msi_domain_lock);

struct irq_domain * __weak arch_get_pci_msi_domain(struct pci_dev *dev)
{
	return pci_msi_default_domain;
}

static struct irq_domain *pci_msi_get_domain(struct pci_dev *dev)
{
	struct irq_domain *domain;

	domain = dev_get_msi_domain(&dev->dev);
	if (domain)
		return domain;

	return arch_get_pci_msi_domain(dev);
}

static int pci_msi_setup_msi_irqs(struct pci_dev *dev, int nvec, int type)
{
	struct irq_domain *domain;

	domain = pci_msi_get_domain(dev);
	if (domain && irq_domain_is_hierarchy(domain))
		return pci_msi_domain_alloc_irqs(domain, dev, nvec, type);

	return arch_setup_msi_irqs(dev, nvec, type);
}

static void pci_msi_teardown_msi_irqs(struct pci_dev *dev)
{
	struct irq_domain *domain;

	domain = pci_msi_get_domain(dev);
	if (domain && irq_domain_is_hierarchy(domain))
		pci_msi_domain_free_irqs(domain, dev);
	else
		arch_teardown_msi_irqs(dev);
}
#else
#define pci_msi_setup_msi_irqs		arch_setup_msi_irqs
#define pci_msi_teardown_msi_irqs	arch_teardown_msi_irqs
#endif

/* Arch hooks */

int __weak arch_setup_msi_irq(struct pci_dev *dev, struct msi_desc *desc)
{
	struct msi_controller *chip = dev->bus->msi;
	int err;

	if (!chip || !chip->setup_irq)
		return -EINVAL;

	err = chip->setup_irq(chip, dev, desc);
	if (err < 0)
		return err;

	irq_set_chip_data(desc->irq, chip);

	return 0;
}

void __weak arch_teardown_msi_irq(unsigned int irq)
{
	struct msi_controller *chip = irq_get_chip_data(irq);

	if (!chip || !chip->teardown_irq)
		return;

	chip->teardown_irq(chip, irq);
}

int __weak arch_setup_msi_irqs(struct pci_dev *dev, int nvec, int type)
{
	struct msi_controller *chip = dev->bus->msi;
	struct msi_desc *entry;
	int ret;

	if (chip && chip->setup_irqs)
		return chip->setup_irqs(chip, dev, nvec, type);
	/*
	 * If an architecture wants to support multiple MSI, it needs to
	 * override arch_setup_msi_irqs()
	 */
	if (type == PCI_CAP_ID_MSI && nvec > 1)
		return 1;

	for_each_pci_msi_entry(entry, dev) {
		ret = arch_setup_msi_irq(dev, entry);
		if (ret < 0)
			return ret;
		if (ret > 0)
			return -ENOSPC;
	}

	return 0;
}

/*
 * We have a default implementation available as a separate non-weak
 * function, as it is used by the Xen x86 PCI code
 */
void default_teardown_msi_irqs(struct pci_dev *dev)
{
	int i;
	struct msi_desc *entry;

	for_each_pci_msi_entry(entry, dev)
		if (entry->irq)
			for (i = 0; i < entry->nvec_used; i++)
				arch_teardown_msi_irq(entry->irq + i);
}

void __weak arch_teardown_msi_irqs(struct pci_dev *dev)
{
	return default_teardown_msi_irqs(dev);
}

static void default_restore_msi_irq(struct pci_dev *dev, int irq)
{
	struct msi_desc *entry;

	entry = NULL;
	if (dev->msix_enabled) {
		for_each_pci_msi_entry(entry, dev) {
			if (irq == entry->irq)
				break;
		}
	} else if (dev->msi_enabled)  {
		entry = irq_get_msi_desc(irq);
	}

	if (entry)
		__pci_write_msi_msg(entry, &entry->msg);
}

void __weak arch_restore_msi_irqs(struct pci_dev *dev)
{
	return default_restore_msi_irqs(dev);
}

static inline __attribute_const__ u32 msi_mask(unsigned x)
{
	/* Don't shift by >= width of type */
	if (x >= 5)
		return 0xffffffff;
	return (1 << (1 << x)) - 1;
}

/*
 * PCI 2.3 does not specify mask bits for each MSI interrupt.  Attempting to
 * mask all MSI interrupts by clearing the MSI enable bit does not work
 * reliably as devices without an INTx disable bit will then generate a
 * level IRQ which will never be cleared.
 */
u32 __pci_msi_desc_mask_irq(struct msi_desc *desc, u32 mask, u32 flag)
{
	u32 mask_bits = desc->masked;

	if (pci_msi_ignore_mask || !desc->msi_attrib.maskbit)
		return 0;

	mask_bits &= ~mask;
	mask_bits |= flag;
	pci_write_config_dword(msi_desc_to_pci_dev(desc), desc->mask_pos,
			       mask_bits);

	return mask_bits;
}

static void msi_mask_irq(struct msi_desc *desc, u32 mask, u32 flag)
{
	desc->masked = __pci_msi_desc_mask_irq(desc, mask, flag);
}

/*
 * This internal function does not flush PCI writes to the device.
 * All users must ensure that they read from the device before either
 * assuming that the device state is up to date, or returning out of this
 * file.  This saves a few milliseconds when initialising devices with lots
 * of MSI-X interrupts.
 */
u32 __pci_msix_desc_mask_irq(struct msi_desc *desc, u32 flag)
{
	u32 mask_bits = desc->masked;
	unsigned offset = desc->msi_attrib.entry_nr * PCI_MSIX_ENTRY_SIZE +
						PCI_MSIX_ENTRY_VECTOR_CTRL;

	if (pci_msi_ignore_mask)
		return 0;

	mask_bits &= ~PCI_MSIX_ENTRY_CTRL_MASKBIT;
	if (flag)
		mask_bits |= PCI_MSIX_ENTRY_CTRL_MASKBIT;
	writel(mask_bits, desc->mask_base + offset);

	return mask_bits;
}

static void msix_mask_irq(struct msi_desc *desc, u32 flag)
{
	desc->masked = __pci_msix_desc_mask_irq(desc, flag);
}

static void msi_set_mask_bit(struct irq_data *data, u32 flag)
{
	struct msi_desc *desc = irq_data_get_msi_desc(data);

	if (desc->msi_attrib.is_msix) {
		msix_mask_irq(desc, flag);
		readl(desc->mask_base);		/* Flush write to device */
	} else {
		unsigned offset = data->irq - desc->irq;
		msi_mask_irq(desc, 1 << offset, flag << offset);
	}
}

/**
 * pci_msi_mask_irq - Generic irq chip callback to mask PCI/MSI interrupts
 * @data:	pointer to irqdata associated to that interrupt
 */
void pci_msi_mask_irq(struct irq_data *data)
{
	msi_set_mask_bit(data, 1);
}

/**
 * pci_msi_unmask_irq - Generic irq chip callback to unmask PCI/MSI interrupts
 * @data:	pointer to irqdata associated to that interrupt
 */
void pci_msi_unmask_irq(struct irq_data *data)
{
	msi_set_mask_bit(data, 0);
}

void default_restore_msi_irqs(struct pci_dev *dev)
{
	struct msi_desc *entry;

	for_each_pci_msi_entry(entry, dev)
		default_restore_msi_irq(dev, entry->irq);
}

void __pci_read_msi_msg(struct msi_desc *entry, struct msi_msg *msg)
{
	struct pci_dev *dev = msi_desc_to_pci_dev(entry);

	BUG_ON(dev->current_state != PCI_D0);

	if (entry->msi_attrib.is_msix) {
		void __iomem *base = entry->mask_base +
			entry->msi_attrib.entry_nr * PCI_MSIX_ENTRY_SIZE;

		msg->address_lo = readl(base + PCI_MSIX_ENTRY_LOWER_ADDR);
		msg->address_hi = readl(base + PCI_MSIX_ENTRY_UPPER_ADDR);
		msg->data = readl(base + PCI_MSIX_ENTRY_DATA);
	} else {
		int pos = dev->msi_cap;
		u16 data;

		pci_read_config_dword(dev, pos + PCI_MSI_ADDRESS_LO,
				      &msg->address_lo);
		if (entry->msi_attrib.is_64) {
			pci_read_config_dword(dev, pos + PCI_MSI_ADDRESS_HI,
					      &msg->address_hi);
			pci_read_config_word(dev, pos + PCI_MSI_DATA_64, &data);
		} else {
			msg->address_hi = 0;
			pci_read_config_word(dev, pos + PCI_MSI_DATA_32, &data);
		}
		msg->data = data;
	}
}

void __pci_write_msi_msg(struct msi_desc *entry, struct msi_msg *msg)
{
	struct pci_dev *dev = msi_desc_to_pci_dev(entry);

	if (dev->current_state != PCI_D0) {
		/* Don't touch the hardware now */
	} else if (entry->msi_attrib.is_msix) {
		void __iomem *base;
		base = entry->mask_base +
			entry->msi_attrib.entry_nr * PCI_MSIX_ENTRY_SIZE;

		writel(msg->address_lo, base + PCI_MSIX_ENTRY_LOWER_ADDR);
		writel(msg->address_hi, base + PCI_MSIX_ENTRY_UPPER_ADDR);
		writel(msg->data, base + PCI_MSIX_ENTRY_DATA);
	} else {
		int pos = dev->msi_cap;
		u16 msgctl;

		pci_read_config_word(dev, pos + PCI_MSI_FLAGS, &msgctl);
		msgctl &= ~PCI_MSI_FLAGS_QSIZE;
		msgctl |= entry->msi_attrib.multiple << 4;
		pci_write_config_word(dev, pos + PCI_MSI_FLAGS, msgctl);

		pci_write_config_dword(dev, pos + PCI_MSI_ADDRESS_LO,
				       msg->address_lo);
		if (entry->msi_attrib.is_64) {
			pci_write_config_dword(dev, pos + PCI_MSI_ADDRESS_HI,
					       msg->address_hi);
			pci_write_config_word(dev, pos + PCI_MSI_DATA_64,
					      msg->data);
		} else {
			pci_write_config_word(dev, pos + PCI_MSI_DATA_32,
					      msg->data);
		}
	}
	entry->msg = *msg;
}

void pci_write_msi_msg(unsigned int irq, struct msi_msg *msg)
{
	struct msi_desc *entry = irq_get_msi_desc(irq);

	__pci_write_msi_msg(entry, msg);
}
EXPORT_SYMBOL_GPL(pci_write_msi_msg);

static void free_msi_irqs(struct pci_dev *dev)
{
	struct list_head *msi_list = dev_to_msi_list(&dev->dev);
	struct msi_desc *entry, *tmp;
	struct attribute **msi_attrs;
	struct device_attribute *dev_attr;
	int i, count = 0;

	for_each_pci_msi_entry(entry, dev)
		if (entry->irq)
			for (i = 0; i < entry->nvec_used; i++)
				BUG_ON(irq_has_action(entry->irq + i));

	pci_msi_teardown_msi_irqs(dev);

	list_for_each_entry_safe(entry, tmp, msi_list, list) {
		if (entry->msi_attrib.is_msix) {
			if (list_is_last(&entry->list, msi_list))
				iounmap(entry->mask_base);
		}

		list_del(&entry->list);
		kfree(entry);
	}

	if (dev->msi_irq_groups) {
		sysfs_remove_groups(&dev->dev.kobj, dev->msi_irq_groups);
		msi_attrs = dev->msi_irq_groups[0]->attrs;
		while (msi_attrs[count]) {
			dev_attr = container_of(msi_attrs[count],
						struct device_attribute, attr);
			kfree(dev_attr->attr.name);
			kfree(dev_attr);
			++count;
		}
		kfree(msi_attrs);
		kfree(dev->msi_irq_groups[0]);
		kfree(dev->msi_irq_groups);
		dev->msi_irq_groups = NULL;
	}
}

static void pci_intx_for_msi(struct pci_dev *dev, int enable)
{
	if (!(dev->dev_flags & PCI_DEV_FLAGS_MSI_INTX_DISABLE_BUG))
		pci_intx(dev, enable);
}

static void __pci_restore_msi_state(struct pci_dev *dev)
{
	u16 control;
	struct msi_desc *entry;

	if (!dev->msi_enabled)
		return;

	entry = irq_get_msi_desc(dev->irq);

	pci_intx_for_msi(dev, 0);
	pci_msi_set_enable(dev, 0);
	arch_restore_msi_irqs(dev);

	pci_read_config_word(dev, dev->msi_cap + PCI_MSI_FLAGS, &control);
	msi_mask_irq(entry, msi_mask(entry->msi_attrib.multi_cap),
		     entry->masked);
	control &= ~PCI_MSI_FLAGS_QSIZE;
	control |= (entry->msi_attrib.multiple << 4) | PCI_MSI_FLAGS_ENABLE;
	pci_write_config_word(dev, dev->msi_cap + PCI_MSI_FLAGS, control);
}

static void __pci_restore_msix_state(struct pci_dev *dev)
{
	struct msi_desc *entry;

	if (!dev->msix_enabled)
		return;
	BUG_ON(list_empty(dev_to_msi_list(&dev->dev)));

	/* route the table */
	pci_intx_for_msi(dev, 0);
	pci_msix_clear_and_set_ctrl(dev, 0,
				PCI_MSIX_FLAGS_ENABLE | PCI_MSIX_FLAGS_MASKALL);

	arch_restore_msi_irqs(dev);
	for_each_pci_msi_entry(entry, dev)
		msix_mask_irq(entry, entry->masked);

	pci_msix_clear_and_set_ctrl(dev, PCI_MSIX_FLAGS_MASKALL, 0);
}

void pci_restore_msi_state(struct pci_dev *dev)
{
	__pci_restore_msi_state(dev);
	__pci_restore_msix_state(dev);
}
EXPORT_SYMBOL_GPL(pci_restore_msi_state);

static ssize_t msi_mode_show(struct device *dev, struct device_attribute *attr,
			     char *buf)
{
	struct msi_desc *entry;
	unsigned long irq;
	int retval;

	retval = kstrtoul(attr->attr.name, 10, &irq);
	if (retval)
		return retval;

	entry = irq_get_msi_desc(irq);
	if (entry)
		return sprintf(buf, "%s\n",
				entry->msi_attrib.is_msix ? "msix" : "msi");

	return -ENODEV;
}

static int populate_msi_sysfs(struct pci_dev *pdev)
{
	struct attribute **msi_attrs;
	struct attribute *msi_attr;
	struct device_attribute *msi_dev_attr;
	struct attribute_group *msi_irq_group;
	const struct attribute_group **msi_irq_groups;
	struct msi_desc *entry;
	int ret = -ENOMEM;
	int num_msi = 0;
	int count = 0;
	int i;

	/* Determine how many msi entries we have */
	for_each_pci_msi_entry(entry, pdev)
		num_msi += entry->nvec_used;
	if (!num_msi)
		return 0;

	/* Dynamically create the MSI attributes for the PCI device */
	msi_attrs = kzalloc(sizeof(void *) * (num_msi + 1), GFP_KERNEL);
	if (!msi_attrs)
		return -ENOMEM;
	for_each_pci_msi_entry(entry, pdev) {
		for (i = 0; i < entry->nvec_used; i++) {
			msi_dev_attr = kzalloc(sizeof(*msi_dev_attr), GFP_KERNEL);
			if (!msi_dev_attr)
				goto error_attrs;
			msi_attrs[count] = &msi_dev_attr->attr;

			sysfs_attr_init(&msi_dev_attr->attr);
			msi_dev_attr->attr.name = kasprintf(GFP_KERNEL, "%d",
							    entry->irq + i);
			if (!msi_dev_attr->attr.name)
				goto error_attrs;
			msi_dev_attr->attr.mode = S_IRUGO;
			msi_dev_attr->show = msi_mode_show;
			++count;
		}
	}

	msi_irq_group = kzalloc(sizeof(*msi_irq_group), GFP_KERNEL);
	if (!msi_irq_group)
		goto error_attrs;
	msi_irq_group->name = "msi_irqs";
	msi_irq_group->attrs = msi_attrs;

	msi_irq_groups = kzalloc(sizeof(void *) * 2, GFP_KERNEL);
	if (!msi_irq_groups)
		goto error_irq_group;
	msi_irq_groups[0] = msi_irq_group;

	ret = sysfs_create_groups(&pdev->dev.kobj, msi_irq_groups);
	if (ret)
		goto error_irq_groups;
	pdev->msi_irq_groups = msi_irq_groups;

	return 0;

error_irq_groups:
	kfree(msi_irq_groups);
error_irq_group:
	kfree(msi_irq_group);
error_attrs:
	count = 0;
	msi_attr = msi_attrs[count];
	while (msi_attr) {
		msi_dev_attr = container_of(msi_attr, struct device_attribute, attr);
		kfree(msi_attr->name);
		kfree(msi_dev_attr);
		++count;
		msi_attr = msi_attrs[count];
	}
	kfree(msi_attrs);
	return ret;
}

static struct msi_desc *msi_setup_entry(struct pci_dev *dev, int nvec)
{
	u16 control;
	struct msi_desc *entry;

	/* MSI Entry Initialization */
	entry = alloc_msi_entry(&dev->dev);
	if (!entry)
		return NULL;

	pci_read_config_word(dev, dev->msi_cap + PCI_MSI_FLAGS, &control);

	entry->msi_attrib.is_msix	= 0;
	entry->msi_attrib.is_64		= !!(control & PCI_MSI_FLAGS_64BIT);
	entry->msi_attrib.entry_nr	= 0;
	entry->msi_attrib.maskbit	= !!(control & PCI_MSI_FLAGS_MASKBIT);
	entry->msi_attrib.default_irq	= dev->irq;	/* Save IOAPIC IRQ */
	entry->msi_attrib.multi_cap	= (control & PCI_MSI_FLAGS_QMASK) >> 1;
	entry->msi_attrib.multiple	= ilog2(__roundup_pow_of_two(nvec));
	entry->nvec_used		= nvec;

	if (control & PCI_MSI_FLAGS_64BIT)
		entry->mask_pos = dev->msi_cap + PCI_MSI_MASK_64;
	else
		entry->mask_pos = dev->msi_cap + PCI_MSI_MASK_32;

	/* Save the initial mask status */
	if (entry->msi_attrib.maskbit)
		pci_read_config_dword(dev, entry->mask_pos, &entry->masked);

	return entry;
}

static int msi_verify_entries(struct pci_dev *dev)
{
	struct msi_desc *entry;

	for_each_pci_msi_entry(entry, dev) {
		if (!dev->no_64bit_msi || !entry->msg.address_hi)
			continue;
		dev_err(&dev->dev, "Device has broken 64-bit MSI but arch"
			" tried to assign one above 4G\n");
		return -EIO;
	}
	return 0;
}

/**
 * msi_capability_init - configure device's MSI capability structure
 * @dev: pointer to the pci_dev data structure of MSI device function
 * @nvec: number of interrupts to allocate
 *
 * Setup the MSI capability structure of the device with the requested
 * number of interrupts.  A return value of zero indicates the successful
 * setup of an entry with the new MSI irq.  A negative return value indicates
 * an error, and a positive return value indicates the number of interrupts
 * which could have been allocated.
 */
static int msi_capability_init(struct pci_dev *dev, int nvec)
{
	struct msi_desc *entry;
	int ret;
	unsigned mask;

	pci_msi_set_enable(dev, 0);	/* Disable MSI during set up */

	entry = msi_setup_entry(dev, nvec);
	if (!entry)
		return -ENOMEM;

	/* All MSIs are unmasked by default, Mask them all */
	mask = msi_mask(entry->msi_attrib.multi_cap);
	msi_mask_irq(entry, mask, mask);

	list_add_tail(&entry->list, dev_to_msi_list(&dev->dev));

	/* Configure MSI capability structure */
	ret = pci_msi_setup_msi_irqs(dev, nvec, PCI_CAP_ID_MSI);
	if (ret) {
		msi_mask_irq(entry, mask, ~mask);
		free_msi_irqs(dev);
		return ret;
	}

	ret = msi_verify_entries(dev);
	if (ret) {
		msi_mask_irq(entry, mask, ~mask);
		free_msi_irqs(dev);
		return ret;
	}

	ret = populate_msi_sysfs(dev);
	if (ret) {
		msi_mask_irq(entry, mask, ~mask);
		free_msi_irqs(dev);
		return ret;
	}

	/* Set MSI enabled bits	 */
	pci_intx_for_msi(dev, 0);
	pci_msi_set_enable(dev, 1);
	dev->msi_enabled = 1;

	pcibios_free_irq(dev);
	dev->irq = entry->irq;
	return 0;
}

static void __iomem *msix_map_region(struct pci_dev *dev, unsigned nr_entries)
{
	resource_size_t phys_addr;
	u32 table_offset;
	unsigned long flags;
	u8 bir;

	pci_read_config_dword(dev, dev->msix_cap + PCI_MSIX_TABLE,
			      &table_offset);
	bir = (u8)(table_offset & PCI_MSIX_TABLE_BIR);
	flags = pci_resource_flags(dev, bir);
	if (!flags || (flags & IORESOURCE_UNSET))
		return NULL;

	table_offset &= PCI_MSIX_TABLE_OFFSET;
	phys_addr = pci_resource_start(dev, bir) + table_offset;

	return ioremap_nocache(phys_addr, nr_entries * PCI_MSIX_ENTRY_SIZE);
}

static int msix_setup_entries(struct pci_dev *dev, void __iomem *base,
			      struct msix_entry *entries, int nvec)
{
	struct msi_desc *entry;
	int i;

	for (i = 0; i < nvec; i++) {
		entry = alloc_msi_entry(&dev->dev);
		if (!entry) {
			if (!i)
				iounmap(base);
			else
				free_msi_irqs(dev);
			/* No enough memory. Don't try again */
			return -ENOMEM;
		}

		entry->msi_attrib.is_msix	= 1;
		entry->msi_attrib.is_64		= 1;
		entry->msi_attrib.entry_nr	= entries[i].entry;
		entry->msi_attrib.default_irq	= dev->irq;
		entry->mask_base		= base;
		entry->nvec_used		= 1;

		list_add_tail(&entry->list, dev_to_msi_list(&dev->dev));
	}

	return 0;
}

static void msix_program_entries(struct pci_dev *dev,
				 struct msix_entry *entries)
{
	struct msi_desc *entry;
	int i = 0;

	for_each_pci_msi_entry(entry, dev) {
		int offset = entries[i].entry * PCI_MSIX_ENTRY_SIZE +
						PCI_MSIX_ENTRY_VECTOR_CTRL;

		entries[i].vector = entry->irq;
		entry->masked = readl(entry->mask_base + offset);
		msix_mask_irq(entry, 1);
		i++;
	}
}

/**
 * msix_capability_init - configure device's MSI-X capability
 * @dev: pointer to the pci_dev data structure of MSI-X device function
 * @entries: pointer to an array of struct msix_entry entries
 * @nvec: number of @entries
 *
 * Setup the MSI-X capability structure of device function with a
 * single MSI-X irq. A return of zero indicates the successful setup of
 * requested MSI-X entries with allocated irqs or non-zero for otherwise.
 **/
static int msix_capability_init(struct pci_dev *dev,
				struct msix_entry *entries, int nvec)
{
	int ret;
	u16 control;
	void __iomem *base;

	/* Ensure MSI-X is disabled while it is set up */
	pci_msix_clear_and_set_ctrl(dev, PCI_MSIX_FLAGS_ENABLE, 0);

	pci_read_config_word(dev, dev->msix_cap + PCI_MSIX_FLAGS, &control);
	/* Request & Map MSI-X table region */
	base = msix_map_region(dev, msix_table_size(control));
	if (!base)
		return -ENOMEM;

	ret = msix_setup_entries(dev, base, entries, nvec);
	if (ret)
		return ret;

	ret = pci_msi_setup_msi_irqs(dev, nvec, PCI_CAP_ID_MSIX);
	if (ret)
		goto out_avail;

	/* Check if all MSI entries honor device restrictions */
	ret = msi_verify_entries(dev);
	if (ret)
		goto out_free;

	/*
	 * Some devices require MSI-X to be enabled before we can touch the
	 * MSI-X registers.  We need to mask all the vectors to prevent
	 * interrupts coming in before they're fully set up.
	 */
	pci_msix_clear_and_set_ctrl(dev, 0,
				PCI_MSIX_FLAGS_MASKALL | PCI_MSIX_FLAGS_ENABLE);

	msix_program_entries(dev, entries);

	ret = populate_msi_sysfs(dev);
	if (ret)
		goto out_free;

	/* Set MSI-X enabled bits and unmask the function */
	pci_intx_for_msi(dev, 0);
	dev->msix_enabled = 1;
	pci_msix_clear_and_set_ctrl(dev, PCI_MSIX_FLAGS_MASKALL, 0);

	pcibios_free_irq(dev);
	return 0;

out_avail:
	if (ret < 0) {
		/*
		 * If we had some success, report the number of irqs
		 * we succeeded in setting up.
		 */
		struct msi_desc *entry;
		int avail = 0;

		for_each_pci_msi_entry(entry, dev) {
			if (entry->irq != 0)
				avail++;
		}
		if (avail != 0)
			ret = avail;
	}

out_free:
	free_msi_irqs(dev);

	return ret;
}

/**
 * pci_msi_supported - check whether MSI may be enabled on a device
 * @dev: pointer to the pci_dev data structure of MSI device function
 * @nvec: how many MSIs have been requested ?
 *
 * Look at global flags, the device itself, and its parent buses
 * to determine if MSI/-X are supported for the device. If MSI/-X is
 * supported return 1, else return 0.
 **/
static int pci_msi_supported(struct pci_dev *dev, int nvec)
{
	struct pci_bus *bus;

	/* MSI must be globally enabled and supported by the device */
	if (!pci_msi_enable)
		return 0;

	if (!dev || dev->no_msi || dev->current_state != PCI_D0)
		return 0;

	/*
	 * You can't ask to have 0 or less MSIs configured.
	 *  a) it's stupid ..
	 *  b) the list manipulation code assumes nvec >= 1.
	 */
	if (nvec < 1)
		return 0;

	/*
	 * Any bridge which does NOT route MSI transactions from its
	 * secondary bus to its primary bus must set NO_MSI flag on
	 * the secondary pci_bus.
	 * We expect only arch-specific PCI host bus controller driver
	 * or quirks for specific PCI bridges to be setting NO_MSI.
	 */
	for (bus = dev->bus; bus; bus = bus->parent)
		if (bus->bus_flags & PCI_BUS_FLAGS_NO_MSI)
			return 0;

	return 1;
}

/**
 * pci_msi_vec_count - Return the number of MSI vectors a device can send
 * @dev: device to report about
 *
 * This function returns the number of MSI vectors a device requested via
 * Multiple Message Capable register. It returns a negative errno if the
 * device is not capable sending MSI interrupts. Otherwise, the call succeeds
 * and returns a power of two, up to a maximum of 2^5 (32), according to the
 * MSI specification.
 **/
int pci_msi_vec_count(struct pci_dev *dev)
{
	int ret;
	u16 msgctl;

	if (!dev->msi_cap)
		return -EINVAL;

	pci_read_config_word(dev, dev->msi_cap + PCI_MSI_FLAGS, &msgctl);
	ret = 1 << ((msgctl & PCI_MSI_FLAGS_QMASK) >> 1);

	return ret;
}
EXPORT_SYMBOL(pci_msi_vec_count);

void pci_msi_shutdown(struct pci_dev *dev)
{
	struct msi_desc *desc;
	u32 mask;

	if (!pci_msi_enable || !dev || !dev->msi_enabled)
		return;

	BUG_ON(list_empty(dev_to_msi_list(&dev->dev)));
	desc = first_pci_msi_entry(dev);

	pci_msi_set_enable(dev, 0);
	pci_intx_for_msi(dev, 1);
	dev->msi_enabled = 0;

	/* Return the device with MSI unmasked as initial states */
	mask = msi_mask(desc->msi_attrib.multi_cap);
	/* Keep cached state to be restored */
	__pci_msi_desc_mask_irq(desc, mask, ~mask);

	/* Restore dev->irq to its default pin-assertion irq */
	dev->irq = desc->msi_attrib.default_irq;
	pcibios_alloc_irq(dev);
}

void pci_disable_msi(struct pci_dev *dev)
{
	if (!pci_msi_enable || !dev || !dev->msi_enabled)
		return;

	pci_msi_shutdown(dev);
	free_msi_irqs(dev);
}
EXPORT_SYMBOL(pci_disable_msi);

/**
 * pci_msix_vec_count - return the number of device's MSI-X table entries
 * @dev: pointer to the pci_dev data structure of MSI-X device function
 * This function returns the number of device's MSI-X table entries and
 * therefore the number of MSI-X vectors device is capable of sending.
 * It returns a negative errno if the device is not capable of sending MSI-X
 * interrupts.
 **/
int pci_msix_vec_count(struct pci_dev *dev)
{
	u16 control;

	if (!dev->msix_cap)
		return -EINVAL;

	pci_read_config_word(dev, dev->msix_cap + PCI_MSIX_FLAGS, &control);
	return msix_table_size(control);
}
EXPORT_SYMBOL(pci_msix_vec_count);

/**
 * pci_enable_msix - configure device's MSI-X capability structure
 * @dev: pointer to the pci_dev data structure of MSI-X device function
 * @entries: pointer to an array of MSI-X entries
 * @nvec: number of MSI-X irqs requested for allocation by device driver
 *
 * Setup the MSI-X capability structure of device function with the number
 * of requested irqs upon its software driver call to request for
 * MSI-X mode enabled on its hardware device function. A return of zero
 * indicates the successful configuration of MSI-X capability structure
 * with new allocated MSI-X irqs. A return of < 0 indicates a failure.
 * Or a return of > 0 indicates that driver request is exceeding the number
 * of irqs or MSI-X vectors available. Driver should use the returned value to
 * re-send its request.
 **/
int pci_enable_msix(struct pci_dev *dev, struct msix_entry *entries, int nvec)
{
	int nr_entries;
	int i, j;

	if (!pci_msi_supported(dev, nvec))
		return -EINVAL;

	if (!entries)
		return -EINVAL;

	nr_entries = pci_msix_vec_count(dev);
	if (nr_entries < 0)
		return nr_entries;
	if (nvec > nr_entries)
		return nr_entries;

	/* Check for any invalid entries */
	for (i = 0; i < nvec; i++) {
		if (entries[i].entry >= nr_entries)
			return -EINVAL;		/* invalid entry */
		for (j = i + 1; j < nvec; j++) {
			if (entries[i].entry == entries[j].entry)
				return -EINVAL;	/* duplicate entry */
		}
	}
	WARN_ON(!!dev->msix_enabled);

	/* Check whether driver already requested for MSI irq */
	if (dev->msi_enabled) {
		dev_info(&dev->dev, "can't enable MSI-X (MSI IRQ already assigned)\n");
		return -EINVAL;
	}
	return msix_capability_init(dev, entries, nvec);
}
EXPORT_SYMBOL(pci_enable_msix);

void pci_msix_shutdown(struct pci_dev *dev)
{
	struct msi_desc *entry;

	if (!pci_msi_enable || !dev || !dev->msix_enabled)
		return;

	/* Return the device with MSI-X masked as initial states */
	for_each_pci_msi_entry(entry, dev) {
		/* Keep cached states to be restored */
		__pci_msix_desc_mask_irq(entry, 1);
	}

	pci_msix_clear_and_set_ctrl(dev, PCI_MSIX_FLAGS_ENABLE, 0);
	pci_intx_for_msi(dev, 1);
	dev->msix_enabled = 0;
	pcibios_alloc_irq(dev);
}

void pci_disable_msix(struct pci_dev *dev)
{
	if (!pci_msi_enable || !dev || !dev->msix_enabled)
		return;

	pci_msix_shutdown(dev);
	free_msi_irqs(dev);
}
EXPORT_SYMBOL(pci_disable_msix);

void pci_no_msi(void)
{
	pci_msi_enable = 0;
}

/**
 * pci_msi_enabled - is MSI enabled?
 *
 * Returns true if MSI has not been disabled by the command-line option
 * pci=nomsi.
 **/
int pci_msi_enabled(void)
{
	return pci_msi_enable;
}
EXPORT_SYMBOL(pci_msi_enabled);

void pci_msi_init_pci_dev(struct pci_dev *dev)
{
}

/**
 * pci_enable_msi_range - configure device's MSI capability structure
 * @dev: device to configure
 * @minvec: minimal number of interrupts to configure
 * @maxvec: maximum number of interrupts to configure
 *
 * This function tries to allocate a maximum possible number of interrupts in a
 * range between @minvec and @maxvec. It returns a negative errno if an error
 * occurs. If it succeeds, it returns the actual number of interrupts allocated
 * and updates the @dev's irq member to the lowest new interrupt number;
 * the other interrupt numbers allocated to this device are consecutive.
 **/
int pci_enable_msi_range(struct pci_dev *dev, int minvec, int maxvec)
{
	int nvec;
	int rc;

	if (!pci_msi_supported(dev, minvec))
		return -EINVAL;

	WARN_ON(!!dev->msi_enabled);

	/* Check whether driver already requested MSI-X irqs */
	if (dev->msix_enabled) {
		dev_info(&dev->dev,
			 "can't enable MSI (MSI-X already enabled)\n");
		return -EINVAL;
	}

	if (maxvec < minvec)
		return -ERANGE;

	nvec = pci_msi_vec_count(dev);
	if (nvec < 0)
		return nvec;
	else if (nvec < minvec)
		return -EINVAL;
	else if (nvec > maxvec)
		nvec = maxvec;

	do {
		rc = msi_capability_init(dev, nvec);
		if (rc < 0) {
			return rc;
		} else if (rc > 0) {
			if (rc < minvec)
				return -ENOSPC;
			nvec = rc;
		}
	} while (rc);

	return nvec;
}
EXPORT_SYMBOL(pci_enable_msi_range);

/**
 * pci_enable_msix_range - configure device's MSI-X capability structure
 * @dev: pointer to the pci_dev data structure of MSI-X device function
 * @entries: pointer to an array of MSI-X entries
 * @minvec: minimum number of MSI-X irqs requested
 * @maxvec: maximum number of MSI-X irqs requested
 *
 * Setup the MSI-X capability structure of device function with a maximum
 * possible number of interrupts in the range between @minvec and @maxvec
 * upon its software driver call to request for MSI-X mode enabled on its
 * hardware device function. It returns a negative errno if an error occurs.
 * If it succeeds, it returns the actual number of interrupts allocated and
 * indicates the successful configuration of MSI-X capability structure
 * with new allocated MSI-X interrupts.
 **/
int pci_enable_msix_range(struct pci_dev *dev, struct msix_entry *entries,
			       int minvec, int maxvec)
{
	int nvec = maxvec;
	int rc;

	if (maxvec < minvec)
		return -ERANGE;

	do {
		rc = pci_enable_msix(dev, entries, nvec);
		if (rc < 0) {
			return rc;
		} else if (rc > 0) {
			if (rc < minvec)
				return -ENOSPC;
			nvec = rc;
		}
	} while (rc);

	return nvec;
}
EXPORT_SYMBOL(pci_enable_msix_range);

struct pci_dev *msi_desc_to_pci_dev(struct msi_desc *desc)
{
	return to_pci_dev(desc->dev);
}

void *msi_desc_to_pci_sysdata(struct msi_desc *desc)
{
	struct pci_dev *dev = msi_desc_to_pci_dev(desc);

	return dev->bus->sysdata;
}
EXPORT_SYMBOL_GPL(msi_desc_to_pci_sysdata);

#ifdef CONFIG_PCI_MSI_IRQ_DOMAIN
/**
 * pci_msi_domain_write_msg - Helper to write MSI message to PCI config space
 * @irq_data:	Pointer to interrupt data of the MSI interrupt
 * @msg:	Pointer to the message
 */
void pci_msi_domain_write_msg(struct irq_data *irq_data, struct msi_msg *msg)
{
	struct msi_desc *desc = irq_data_get_msi_desc(irq_data);

	/*
	 * For MSI-X desc->irq is always equal to irq_data->irq. For
	 * MSI only the first interrupt of MULTI MSI passes the test.
	 */
	if (desc->irq == irq_data->irq)
		__pci_write_msi_msg(desc, msg);
}

/**
 * pci_msi_domain_calc_hwirq - Generate a unique ID for an MSI source
 * @dev:	Pointer to the PCI device
 * @desc:	Pointer to the msi descriptor
 *
 * The ID number is only used within the irqdomain.
 */
irq_hw_number_t pci_msi_domain_calc_hwirq(struct pci_dev *dev,
					  struct msi_desc *desc)
{
	return (irq_hw_number_t)desc->msi_attrib.entry_nr |
		PCI_DEVID(dev->bus->number, dev->devfn) << 11 |
		(pci_domain_nr(dev->bus) & 0xFFFFFFFF) << 27;
}

static inline bool pci_msi_desc_is_multi_msi(struct msi_desc *desc)
{
	return !desc->msi_attrib.is_msix && desc->nvec_used > 1;
}

/**
 * pci_msi_domain_check_cap - Verify that @domain supports the capabilities for @dev
 * @domain:	The interrupt domain to check
 * @info:	The domain info for verification
 * @dev:	The device to check
 *
 * Returns:
 *  0 if the functionality is supported
 *  1 if Multi MSI is requested, but the domain does not support it
 *  -ENOTSUPP otherwise
 */
int pci_msi_domain_check_cap(struct irq_domain *domain,
			     struct msi_domain_info *info, struct device *dev)
{
	struct msi_desc *desc = first_pci_msi_entry(to_pci_dev(dev));

	/* Special handling to support pci_enable_msi_range() */
	if (pci_msi_desc_is_multi_msi(desc) &&
	    !(info->flags & MSI_FLAG_MULTI_PCI_MSI))
		return 1;
	else if (desc->msi_attrib.is_msix && !(info->flags & MSI_FLAG_PCI_MSIX))
		return -ENOTSUPP;

	return 0;
}

static int pci_msi_domain_handle_error(struct irq_domain *domain,
				       struct msi_desc *desc, int error)
{
	/* Special handling to support pci_enable_msi_range() */
	if (pci_msi_desc_is_multi_msi(desc) && error == -ENOSPC)
		return 1;

	return error;
}

#ifdef GENERIC_MSI_DOMAIN_OPS
static void pci_msi_domain_set_desc(msi_alloc_info_t *arg,
				    struct msi_desc *desc)
{
	arg->desc = desc;
	arg->hwirq = pci_msi_domain_calc_hwirq(msi_desc_to_pci_dev(desc),
					       desc);
}
#else
#define pci_msi_domain_set_desc		NULL
#endif

static struct msi_domain_ops pci_msi_domain_ops_default = {
	.set_desc	= pci_msi_domain_set_desc,
	.msi_check	= pci_msi_domain_check_cap,
	.handle_error	= pci_msi_domain_handle_error,
};

static void pci_msi_domain_update_dom_ops(struct msi_domain_info *info)
{
	struct msi_domain_ops *ops = info->ops;

	if (ops == NULL) {
		info->ops = &pci_msi_domain_ops_default;
	} else {
		if (ops->set_desc == NULL)
			ops->set_desc = pci_msi_domain_set_desc;
		if (ops->msi_check == NULL)
			ops->msi_check = pci_msi_domain_check_cap;
		if (ops->handle_error == NULL)
			ops->handle_error = pci_msi_domain_handle_error;
	}
}

static void pci_msi_domain_update_chip_ops(struct msi_domain_info *info)
{
	struct irq_chip *chip = info->chip;

	BUG_ON(!chip);
	if (!chip->irq_write_msi_msg)
		chip->irq_write_msi_msg = pci_msi_domain_write_msg;
	if (!chip->irq_mask)
		chip->irq_mask = pci_msi_mask_irq;
	if (!chip->irq_unmask)
		chip->irq_unmask = pci_msi_unmask_irq;
}

/**
 * pci_msi_create_irq_domain - Create a MSI interrupt domain
 * @fwnode:	Optional fwnode of the interrupt controller
 * @info:	MSI domain info
 * @parent:	Parent irq domain
 *
 * Updates the domain and chip ops and creates a MSI interrupt domain.
 *
 * Returns:
 * A domain pointer or NULL in case of failure.
 */
struct irq_domain *pci_msi_create_irq_domain(struct fwnode_handle *fwnode,
					     struct msi_domain_info *info,
					     struct irq_domain *parent)
{
	struct irq_domain *domain;

	if (info->flags & MSI_FLAG_USE_DEF_DOM_OPS)
		pci_msi_domain_update_dom_ops(info);
	if (info->flags & MSI_FLAG_USE_DEF_CHIP_OPS)
		pci_msi_domain_update_chip_ops(info);

<<<<<<< HEAD
	domain = msi_create_irq_domain(node, info, parent);
=======
	domain = msi_create_irq_domain(fwnode, info, parent);
>>>>>>> db0b54cd
	if (!domain)
		return NULL;

	domain->bus_token = DOMAIN_BUS_PCI_MSI;
	return domain;
}

/**
 * pci_msi_domain_alloc_irqs - Allocate interrupts for @dev in @domain
 * @domain:	The interrupt domain to allocate from
 * @dev:	The device for which to allocate
 * @nvec:	The number of interrupts to allocate
 * @type:	Unused to allow simpler migration from the arch_XXX interfaces
 *
 * Returns:
 * A virtual interrupt number or an error code in case of failure
 */
int pci_msi_domain_alloc_irqs(struct irq_domain *domain, struct pci_dev *dev,
			      int nvec, int type)
{
	return msi_domain_alloc_irqs(domain, &dev->dev, nvec);
}

/**
 * pci_msi_domain_free_irqs - Free interrupts for @dev in @domain
 * @domain:	The interrupt domain
 * @dev:	The device for which to free interrupts
 */
void pci_msi_domain_free_irqs(struct irq_domain *domain, struct pci_dev *dev)
{
	msi_domain_free_irqs(domain, &dev->dev);
}

/**
 * pci_msi_create_default_irq_domain - Create a default MSI interrupt domain
 * @fwnode:	Optional fwnode of the interrupt controller
 * @info:	MSI domain info
 * @parent:	Parent irq domain
 *
 * Returns: A domain pointer or NULL in case of failure. If successful
 * the default PCI/MSI irqdomain pointer is updated.
 */
struct irq_domain *pci_msi_create_default_irq_domain(struct fwnode_handle *fwnode,
		struct msi_domain_info *info, struct irq_domain *parent)
{
	struct irq_domain *domain;

	mutex_lock(&pci_msi_domain_lock);
	if (pci_msi_default_domain) {
		pr_err("PCI: default irq domain for PCI MSI has already been created.\n");
		domain = NULL;
	} else {
		domain = pci_msi_create_irq_domain(fwnode, info, parent);
		pci_msi_default_domain = domain;
	}
	mutex_unlock(&pci_msi_domain_lock);

	return domain;
}

static int get_msi_id_cb(struct pci_dev *pdev, u16 alias, void *data)
{
	u32 *pa = data;

	*pa = alias;
	return 0;
}
/**
 * pci_msi_domain_get_msi_rid - Get the MSI requester id (RID)
 * @domain:	The interrupt domain
 * @pdev:	The PCI device.
 *
 * The RID for a device is formed from the alias, with a firmware
 * supplied mapping applied
 *
 * Returns: The RID.
 */
u32 pci_msi_domain_get_msi_rid(struct irq_domain *domain, struct pci_dev *pdev)
{
	struct device_node *of_node;
	u32 rid = 0;

	pci_for_each_dma_alias(pdev, get_msi_id_cb, &rid);

	of_node = irq_domain_get_of_node(domain);
	if (of_node)
		rid = of_msi_map_rid(&pdev->dev, of_node, rid);

	return rid;
}

/**
 * pci_msi_get_device_domain - Get the MSI domain for a given PCI device
 * @pdev:	The PCI device
 *
 * Use the firmware data to find a device-specific MSI domain
 * (i.e. not one that is ste as a default).
 *
 * Returns: The coresponding MSI domain or NULL if none has been found.
 */
struct irq_domain *pci_msi_get_device_domain(struct pci_dev *pdev)
{
	u32 rid = 0;

	pci_for_each_dma_alias(pdev, get_msi_id_cb, &rid);
	return of_msi_map_get_device_domain(&pdev->dev, rid);
}
#endif /* CONFIG_PCI_MSI_IRQ_DOMAIN */<|MERGE_RESOLUTION|>--- conflicted
+++ resolved
@@ -1278,11 +1278,7 @@
 	if (info->flags & MSI_FLAG_USE_DEF_CHIP_OPS)
 		pci_msi_domain_update_chip_ops(info);
 
-<<<<<<< HEAD
-	domain = msi_create_irq_domain(node, info, parent);
-=======
 	domain = msi_create_irq_domain(fwnode, info, parent);
->>>>>>> db0b54cd
 	if (!domain)
 		return NULL;
 
