--- conflicted
+++ resolved
@@ -13,7 +13,6 @@
  * published by the Free Software Foundation.
  */
 #include <linux/irq.h>
-#include <linux/irqdomain.h>
 #include <linux/kernel.h>
 #include <linux/init.h>
 #include <linux/err.h>
@@ -133,14 +132,11 @@
 #define GPMC_CS_NAND_ADDRESS	0x20
 #define GPMC_CS_NAND_DATA	0x24
 
-<<<<<<< HEAD
-=======
 /* Control Commands */
 #define GPMC_CONFIG_RDY_BSY	0x00000001
 #define GPMC_CONFIG_DEV_SIZE	0x00000002
 #define GPMC_CONFIG_DEV_TYPE	0x00000003
 
->>>>>>> db0b54cd
 #define GPMC_CONFIG1_WRAPBURST_SUPP     (1 << 31)
 #define GPMC_CONFIG1_READMULTIPLE_SUPP  (1 << 30)
 #define GPMC_CONFIG1_READTYPE_ASYNC     (0 << 29)
@@ -193,11 +189,8 @@
 #define GPMC_ECC_WRITE		1 /* Reset Hardware ECC for write */
 #define GPMC_ECC_READSYN	2 /* Reset before syndrom is read back */
 
-<<<<<<< HEAD
-=======
 #define	GPMC_NR_NAND_IRQS	2 /* number of NAND specific IRQs */
 
->>>>>>> db0b54cd
 enum gpmc_clk_domain {
 	GPMC_CD_FCLK,
 	GPMC_CD_CLK
@@ -241,11 +234,6 @@
 
 struct gpmc_device {
 	struct device *dev;
-<<<<<<< HEAD
-	struct gpio_chip gpio_chip;
-	struct irq_chip	irq_chip;
-};
-=======
 	int irq;
 	struct irq_chip irq_chip;
 	struct gpio_chip gpio_chip;
@@ -253,7 +241,6 @@
 };
 
 static struct irq_domain *gpmc_irq_domain;
->>>>>>> db0b54cd
 
 static struct resource	gpmc_mem_root;
 static struct gpmc_cs_data gpmc_cs[GPMC_CS_NUM];
@@ -261,16 +248,13 @@
 /* Define chip-selects as reserved by default until probe completes */
 static unsigned int gpmc_cs_num = GPMC_CS_NUM;
 static unsigned int gpmc_nr_waitpins;
-<<<<<<< HEAD
-static struct device *gpmc_dev;
-static int gpmc_irq = -EINVAL;
-=======
->>>>>>> db0b54cd
 static resource_size_t phys_base, mem_size;
 static unsigned gpmc_capability;
 static void __iomem *gpmc_base;
 
 static struct clk *gpmc_l3_clk;
+
+static irqreturn_t gpmc_handle_irq(int irq, void *dev);
 
 static void gpmc_write_reg(int idx, u32 val)
 {
@@ -1119,18 +1103,6 @@
 	return false;
 }
 
-<<<<<<< HEAD
-static int gpmc_nand_irq_enable(enum gpmc_nand_irq irq)
-{
-	u32 reg;
-
-	if (irq > GPMC_NAND_IRQ_TERMCOUNT)
-		return -EINVAL;
-
-	reg = gpmc_read_reg(GPMC_IRQENABLE);
-	reg |= BIT(irq);
-	gpmc_write_reg(GPMC_IRQENABLE, reg);
-=======
 static struct gpmc_nand_ops nand_ops = {
 	.nand_writebuffer_empty = gpmc_nand_writebuffer_empty,
 };
@@ -1165,23 +1137,10 @@
 	/* we restrict this to NAND IRQs only */
 	if (irq_config >= GPMC_NR_NAND_IRQS)
 		return 0;
->>>>>>> db0b54cd
 
 	return irq_create_mapping(gpmc_irq_domain, irq_config);
 }
 
-<<<<<<< HEAD
-static int gpmc_nand_irq_disable(enum gpmc_nand_irq irq)
-{
-	u32 reg;
-
-	if (irq > GPMC_NAND_IRQ_TERMCOUNT)
-		return -EINVAL;
-
-	reg = gpmc_read_reg(GPMC_IRQENABLE);
-	reg &= ~BIT(irq);
-	gpmc_write_reg(GPMC_IRQENABLE, reg);
-=======
 static int gpmc_irq_endis(unsigned long hwirq, bool endis)
 {
 	u32 regval;
@@ -1196,51 +1155,12 @@
 	else
 		regval &= ~BIT(hwirq);
 	gpmc_write_reg(GPMC_IRQENABLE, regval);
->>>>>>> db0b54cd
-
-	return 0;
-}
-
-static void gpmc_nand_irq_clear(enum gpmc_nand_irq irq)
-{
-<<<<<<< HEAD
-	if (irq > GPMC_NAND_IRQ_TERMCOUNT)
-		return;
-
-	/* setting bit to 1 clears the bit in IRQSTATUS */
-	gpmc_write_reg(GPMC_IRQSTATUS, BIT(irq));
-}
-
-static u32 gpmc_nand_irq_status(void)
-{
-	u32 reg = gpmc_read_reg(GPMC_IRQSTATUS);
-
-	/* Mask out non-NAND bits */
-	reg &= GPMC_IRQENABLE_FIFOEVENT | GPMC_IRQENABLE_TERMCOUNT;
-	return reg;
-}
-
-static struct gpmc_nand_ops nand_ops = {
-	.nand_writebuffer_empty = gpmc_nand_writebuffer_empty,
-	.nand_irq_enable = gpmc_nand_irq_enable,
-	.nand_irq_disable = gpmc_nand_irq_disable,
-	.nand_irq_clear = gpmc_nand_irq_clear,
-	.nand_irq_status = gpmc_nand_irq_status,
-};
-
-/**
- * gpmc_omap_get_nand_ops - Get the GPMC NAND interface
- * @regs: the GPMC NAND register map exclusive for NAND use.
- * @cs: GPMC chip select number on which the NAND sits. The
- *      register map returned will be specific to this chip select.
- *
- * Returns NULL on error e.g. invalid cs.
- */
-struct gpmc_nand_ops *gpmc_omap_get_nand_ops(struct gpmc_nand_regs *reg, int cs)
-{
-	if (cs >= gpmc_cs_num)
-		return NULL;
-=======
+
+	return 0;
+}
+
+static void gpmc_irq_disable(struct irq_data *p)
+{
 	gpmc_irq_endis(p->hwirq, false);
 }
 
@@ -1372,13 +1292,11 @@
 
 	/* Disable interrupts */
 	gpmc_write_reg(GPMC_IRQENABLE, 0);
->>>>>>> db0b54cd
-
-	gpmc_update_nand_reg(reg, cs);
-
-<<<<<<< HEAD
-	return &nand_ops;
-=======
+
+	/* clear interrupts */
+	regval = gpmc_read_reg(GPMC_IRQSTATUS);
+	gpmc_write_reg(GPMC_IRQSTATUS, regval);
+
 	gpmc->irq_chip.name = "gpmc";
 	gpmc->irq_chip.irq_enable = gpmc_irq_enable;
 	gpmc->irq_chip.irq_disable = gpmc_irq_disable;
@@ -1405,15 +1323,8 @@
 	}
 
 	return rc;
->>>>>>> db0b54cd
-}
-EXPORT_SYMBOL_GPL(gpmc_omap_get_nand_ops);
-
-<<<<<<< HEAD
-int gpmc_get_irq(void)
-{
-	return gpmc_irq;
-=======
+}
+
 static int gpmc_free_irq(struct gpmc_device *gpmc)
 {
 	int hwirq;
@@ -1427,7 +1338,6 @@
 	gpmc_irq_domain = NULL;
 
 	return 0;
->>>>>>> db0b54cd
 }
 
 static void gpmc_mem_exit(void)
@@ -2115,8 +2025,6 @@
 	}
 
 	if (of_node_cmp(child->name, "nand") == 0) {
-<<<<<<< HEAD
-=======
 		/* Warn about older DT blobs with no compatible property */
 		if (!of_property_read_bool(child, "compatible")) {
 			dev_warn(&pdev->dev,
@@ -2127,7 +2035,6 @@
 	}
 
 	if (of_device_is_compatible(child, "ti,omap2-nand")) {
->>>>>>> db0b54cd
 		/* NAND specific setup */
 		u32 val;
 
@@ -2168,11 +2075,8 @@
 			goto err;
 		}
 	}
-<<<<<<< HEAD
-=======
 
 	gpmc_cs_show_timings(cs, "before gpmc_cs_program_settings");
->>>>>>> db0b54cd
 
 	ret = gpmc_cs_program_settings(cs, &gpmc_s);
 	if (ret < 0)
@@ -2223,82 +2127,6 @@
 	return ret;
 }
 
-<<<<<<< HEAD
-static int gpmc_irq_endis(unsigned long hwirq, bool endis)
-{
-	u32 regval;
-
-	/* WAITPIN starts at BIT 8 */
-	hwirq += 8;
-
-	regval = gpmc_read_reg(GPMC_IRQENABLE);
-	if (endis)
-		regval |= BIT(hwirq);
-	else
-		regval &= ~BIT(hwirq);
-	gpmc_write_reg(GPMC_IRQENABLE, regval);
-
-	return 0;
-}
-
-static void gpmc_irq_mask(struct irq_data *d)
-{
-	gpmc_irq_endis(d->hwirq, false);
-}
-
-static void gpmc_irq_unmask(struct irq_data *d)
-{
-	gpmc_irq_endis(d->hwirq, true);
-}
-
-static void gpmc_irq_ack(struct irq_data *d)
-{
-	unsigned hwirq = d->hwirq + 8;
-
-	/* Setting bit to 1 clears (or Acks) the interrupt */
-	gpmc_write_reg(GPMC_IRQSTATUS, BIT(hwirq));
-}
-
-static int gpmc_irq_set_type(struct irq_data *d, unsigned trigger)
-{
-	/* We only support falling edge interrupts */
-	if (trigger & ~IRQ_TYPE_EDGE_FALLING)
-		return -EINVAL;
-
-	return 0;
-}
-
-static irqreturn_t gpmc_handle_irq(int irq, void *data)
-{
-	int hwirq, virq;
-	u32 regval;
-	struct gpmc_device *gpmc = data;
-
-	regval = gpmc_read_reg(GPMC_IRQSTATUS);
-	regval >>= 8;	/* we're only interested in WAIT pins */
-
-	if (!regval)
-		return IRQ_NONE;
-
-	for (hwirq = 0; hwirq < gpmc->gpio_chip.ngpio; hwirq++) {
-		if (regval & BIT(hwirq)) {
-			virq = irq_find_mapping(gpmc->gpio_chip.irqdomain,
-						hwirq);
-			if (!virq) {
-				dev_warn(gpmc_dev,
-					 "spurious irq detected hwirq %d, virq %d\n",
-					 hwirq, virq);
-			}
-
-			generic_handle_irq(virq);
-		}
-	}
-
-	return IRQ_HANDLED;
-}
-
-=======
->>>>>>> db0b54cd
 static int gpmc_gpio_get_direction(struct gpio_chip *chip, unsigned offset)
 {
 	return 1;	/* we're input only */
@@ -2333,10 +2161,6 @@
 static int gpmc_gpio_init(struct gpmc_device *gpmc)
 {
 	int ret;
-<<<<<<< HEAD
-	u32 regval;
-=======
->>>>>>> db0b54cd
 
 	gpmc->gpio_chip.dev = gpmc->dev;
 	gpmc->gpio_chip.owner = THIS_MODULE;
@@ -2355,46 +2179,7 @@
 		return ret;
 	}
 
-<<<<<<< HEAD
-	/* Disable interrupts */
-	gpmc_write_reg(GPMC_IRQENABLE, 0);
-
-	/* clear interrupts */
-	regval = gpmc_read_reg(GPMC_IRQSTATUS);
-	gpmc_write_reg(GPMC_IRQSTATUS, regval);
-
-	gpmc->irq_chip.name = DEVICE_NAME;
-	gpmc->irq_chip.irq_ack = gpmc_irq_ack;
-	gpmc->irq_chip.irq_mask = gpmc_irq_mask;
-	gpmc->irq_chip.irq_unmask = gpmc_irq_unmask;
-	gpmc->irq_chip.irq_set_type = gpmc_irq_set_type;
-
-	ret = gpiochip_irqchip_add(&gpmc->gpio_chip, &gpmc->irq_chip, 0,
-				   handle_edge_irq, IRQ_TYPE_NONE);
-
-	if (ret) {
-		dev_err(gpmc->dev, "could not add irqchip to gpiochip: %d\n",
-			ret);
-		goto fail;
-	}
-
-	/* We're sharing this IRQ with OMAP NAND driver */
-	ret = request_irq(gpmc_irq, gpmc_handle_irq, IRQF_SHARED, "gpmc", gpmc);
-	if (ret) {
-		dev_err(gpmc->dev, "could not request gpmc irq (%d): %d\n",
-			gpmc_irq, ret);
-		goto fail;
-	}
-
-	return 0;
-
-fail:
-	gpiochip_remove(&gpmc->gpio_chip);
-
-	return ret;
-=======
-	return 0;
->>>>>>> db0b54cd
+	return 0;
 }
 
 static void gpmc_gpio_exit(struct gpmc_device *gpmc)
@@ -2474,8 +2259,6 @@
 	u32 l;
 	struct resource *res;
 	struct gpmc_device *gpmc;
-<<<<<<< HEAD
-=======
 
 	gpmc = devm_kzalloc(&pdev->dev, sizeof(*gpmc), GFP_KERNEL);
 	if (!gpmc)
@@ -2483,7 +2266,6 @@
 
 	gpmc->dev = &pdev->dev;
 	platform_set_drvdata(pdev, gpmc);
->>>>>>> db0b54cd
 
 	res = platform_get_resource(pdev, IORESOURCE_MEM, 0);
 	if (res == NULL)
@@ -2515,18 +2297,6 @@
 		return -EINVAL;
 	}
 
-<<<<<<< HEAD
-	rc = gpmc_probe_dt(pdev);
-	if (rc)
-		return rc;
-
-	gpmc = devm_kzalloc(&pdev->dev, sizeof(*gpmc), GFP_KERNEL);
-	if (!gpmc)
-		return -ENOMEM;
-
-	gpmc->dev = &pdev->dev;
-	platform_set_drvdata(pdev, gpmc);
-=======
 	if (pdev->dev.of_node) {
 		rc = gpmc_probe_dt(pdev);
 		if (rc)
@@ -2535,7 +2305,6 @@
 		gpmc_cs_num = GPMC_CS_NUM;
 		gpmc_nr_waitpins = GPMC_NR_WAITPINS;
 	}
->>>>>>> db0b54cd
 
 	pm_runtime_enable(&pdev->dev);
 	pm_runtime_get_sync(&pdev->dev);
@@ -2566,47 +2335,29 @@
 	if (rc)
 		goto gpio_init_failed;
 
-<<<<<<< HEAD
-
-	if (!pdev->dev.of_node) {
-		gpmc_cs_num	 = GPMC_CS_NUM;
-		gpmc_nr_waitpins = GPMC_NR_WAITPINS;
-=======
 	gpmc->nirqs = GPMC_NR_NAND_IRQS + gpmc_nr_waitpins;
 	rc = gpmc_setup_irq(gpmc);
 	if (rc) {
 		dev_err(gpmc->dev, "gpmc_setup_irq failed\n");
 		goto setup_irq_failed;
->>>>>>> db0b54cd
 	}
 
 	rc = gpmc_probe_dt_children(pdev);
 	if (rc < 0) {
-<<<<<<< HEAD
-		dev_err(gpmc_dev, "failed to probe DT children\n");
-=======
 		dev_err(gpmc->dev, "failed to probe DT children\n");
->>>>>>> db0b54cd
 		goto dt_children_failed;
 	}
 
 	return 0;
 
 dt_children_failed:
-<<<<<<< HEAD
-=======
 	gpmc_free_irq(gpmc);
 setup_irq_failed:
->>>>>>> db0b54cd
 	gpmc_gpio_exit(gpmc);
 gpio_init_failed:
 	gpmc_mem_exit();
 	pm_runtime_put_sync(&pdev->dev);
 	pm_runtime_disable(&pdev->dev);
-<<<<<<< HEAD
-	gpmc_dev = NULL;
-=======
->>>>>>> db0b54cd
 
 	return rc;
 }
@@ -2615,10 +2366,7 @@
 {
 	struct gpmc_device *gpmc = platform_get_drvdata(pdev);
 
-<<<<<<< HEAD
-=======
 	gpmc_free_irq(gpmc);
->>>>>>> db0b54cd
 	gpmc_gpio_exit(gpmc);
 	gpmc_mem_exit();
 	pm_runtime_put_sync(&pdev->dev);
