--- conflicted
+++ resolved
@@ -830,10 +830,7 @@
 {
 	struct regulation_constraints *constraints = rdev->constraints;
 	char buf[160] = "";
-<<<<<<< HEAD
-=======
 	size_t len = sizeof(buf) - 1;
->>>>>>> db0b54cd
 	int count = 0;
 	int ret;
 
