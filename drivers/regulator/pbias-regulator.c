--- conflicted
+++ resolved
@@ -22,7 +22,6 @@
 #include <linux/regulator/driver.h>
 #include <linux/regulator/machine.h>
 #include <linux/regulator/of_regulator.h>
-#include <linux/of_address.h>
 #include <linux/regmap.h>
 #include <linux/slab.h>
 #include <linux/of.h>
@@ -144,20 +143,15 @@
 {
 	struct device_node *np = pdev->dev.of_node;
 	struct pbias_regulator_data *drvdata;
+	struct resource *res;
 	struct regulator_config cfg = { };
 	struct regmap *syscon;
 	const struct pbias_reg_info *info;
 	int ret = 0;
 	int count, idx, data_idx = 0;
-<<<<<<< HEAD
-	const __be32 *addrp;
-	int ns;
-	unsigned int reg;
-=======
 	const struct of_device_id *match;
 	const struct pbias_of_data *data;
 	unsigned int offset;
->>>>>>> db0b54cd
 
 	count = of_regulator_match(&pdev->dev, np, pbias_matches,
 						PBIAS_NUM_REGS);
@@ -199,16 +193,6 @@
 		if (!info)
 			return -ENODEV;
 
-<<<<<<< HEAD
-		addrp = of_get_address(np, 0, NULL, NULL);
-		if (!addrp)
-			return -EINVAL;
-
-		ns = of_n_size_cells(np);
-		reg = of_read_number(addrp, ns);
-
-=======
->>>>>>> db0b54cd
 		drvdata[data_idx].syscon = syscon;
 		drvdata[data_idx].info = info;
 		drvdata[data_idx].desc.name = info->name;
@@ -218,15 +202,9 @@
 		drvdata[data_idx].desc.volt_table = pbias_volt_table;
 		drvdata[data_idx].desc.n_voltages = 2;
 		drvdata[data_idx].desc.enable_time = info->enable_time;
-<<<<<<< HEAD
-		drvdata[data_idx].desc.vsel_reg = reg;
-		drvdata[data_idx].desc.vsel_mask = info->vmode;
-		drvdata[data_idx].desc.enable_reg = reg;
-=======
 		drvdata[data_idx].desc.vsel_reg = offset;
 		drvdata[data_idx].desc.vsel_mask = info->vmode;
 		drvdata[data_idx].desc.enable_reg = offset;
->>>>>>> db0b54cd
 		drvdata[data_idx].desc.enable_mask = info->enable_mask;
 		drvdata[data_idx].desc.enable_val = info->enable;
 		drvdata[data_idx].desc.disable_val = info->disable_val;
