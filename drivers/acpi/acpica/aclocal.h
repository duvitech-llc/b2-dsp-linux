--- conflicted
+++ resolved
@@ -221,13 +221,7 @@
 
 /* Predefined table indexes */
 
-<<<<<<< HEAD
-#define ACPI_TABLE_INDEX_DSDT           (0)
-#define ACPI_TABLE_INDEX_FACS           (1)
-#define ACPI_TABLE_INDEX_X_FACS         (2)
-=======
 #define ACPI_INVALID_TABLE_INDEX        (0xFFFFFFFF)
->>>>>>> db0b54cd
 
 struct acpi_find_context {
 	char *search_for;
