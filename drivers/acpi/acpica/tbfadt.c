--- conflicted
+++ resolved
@@ -354,21 +354,13 @@
 			acpi_tb_install_fixed_table((acpi_physical_address)
 						    acpi_gbl_FADT.facs,
 						    ACPI_SIG_FACS,
-<<<<<<< HEAD
-						    ACPI_TABLE_INDEX_FACS);
-=======
 						    &acpi_gbl_facs_index);
->>>>>>> db0b54cd
 		}
 		if (acpi_gbl_FADT.Xfacs) {
 			acpi_tb_install_fixed_table((acpi_physical_address)
 						    acpi_gbl_FADT.Xfacs,
 						    ACPI_SIG_FACS,
-<<<<<<< HEAD
-						    ACPI_TABLE_INDEX_X_FACS);
-=======
 						    &acpi_gbl_xfacs_index);
->>>>>>> db0b54cd
 		}
 	}
 }
