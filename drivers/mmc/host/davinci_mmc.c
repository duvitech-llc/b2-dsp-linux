--- conflicted
+++ resolved
@@ -515,39 +515,17 @@
 
 static int __init davinci_acquire_dma_channels(struct mmc_davinci_host *host)
 {
-<<<<<<< HEAD
-	int r;
-	dma_cap_mask_t mask;
-
-	dma_cap_zero(mask);
-	dma_cap_set(DMA_SLAVE, mask);
-
-	host->dma_tx = dma_request_slave_channel_compat_reason(mask,
-				edma_filter_fn, &host->txdma,
-				mmc_dev(host->mmc), "tx");
-=======
 	host->dma_tx = dma_request_chan(mmc_dev(host->mmc), "tx");
->>>>>>> db0b54cd
 	if (IS_ERR(host->dma_tx)) {
 		dev_err(mmc_dev(host->mmc), "Can't get dma_tx channel\n");
 		return PTR_ERR(host->dma_tx);
 	}
 
-<<<<<<< HEAD
-	host->dma_rx = dma_request_slave_channel_compat_reason(mask,
-				edma_filter_fn, &host->rxdma,
-				mmc_dev(host->mmc), "rx");
-	if (IS_ERR(host->dma_rx)) {
-		dev_err(mmc_dev(host->mmc), "Can't get dma_rx channel\n");
-		r = PTR_ERR(host->dma_rx);
-		goto free_master_write;
-=======
 	host->dma_rx = dma_request_chan(mmc_dev(host->mmc), "rx");
 	if (IS_ERR(host->dma_rx)) {
 		dev_err(mmc_dev(host->mmc), "Can't get dma_rx channel\n");
 		dma_release_channel(host->dma_tx);
 		return PTR_ERR(host->dma_rx);
->>>>>>> db0b54cd
 	}
 
 	return 0;
