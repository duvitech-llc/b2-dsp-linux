--- conflicted
+++ resolved
@@ -72,11 +72,8 @@
 #define OMAP_HSMMC_AC12		0x013C
 #define OMAP_HSMMC_CAPA		0x0140
 #define OMAP_HSMMC_CAPA2	0x0144
-<<<<<<< HEAD
-=======
 #define OMAP_HSMMC_ADMAES	0x0154
 #define OMAP_HSMMC_ADMASAL	0x0158
->>>>>>> db0b54cd
 
 #define MADMA_EN		(1 << 0)
 #define VS18			(1 << 26)
@@ -195,15 +192,12 @@
 #define CON_PADEN		(1 << 15)
 #define PSTATE_CLEV		(1 << 24)
 #define PSTATE_DLEV		(0xF << 20)
-<<<<<<< HEAD
-=======
 #define PSTATE_DLEV_DAT0	(0x1 << 20)
 
 #define MMC_BLOCK_TRANSFER_TIME_NS(blksz, bus_width, freq)		\
 				   ((unsigned long long)		\
 				   (2 * (((blksz) * NSEC_PER_SEC *	\
 				   (8 / (bus_width))) / (freq))))
->>>>>>> db0b54cd
 
 /*
  * One controller can have multiple slots, like on some omap boards using
@@ -261,6 +255,7 @@
 	struct	clk		*fclk;
 	struct	clk		*dbclk;
 	struct	regulator	*pbias;
+	bool			pbias_enabled;
 	void	__iomem		*base;
 	int			vqmmc_enabled;
 	resource_size_t		mapbase;
@@ -293,16 +288,9 @@
 #define CLKEXTFREE_ENABLED	(1 << 2)        /* CLKEXTFREE enabled */
 	struct omap_hsmmc_next	next_data;
 	struct	omap_hsmmc_platform_data	*pdata;
-	/*
-	 * flag to determine whether card was removed during data
-	 * transfer
-	 */
-	bool                    transfer_incomplete;
-
 
 	struct timer_list	timer;
-	unsigned long		data_timeout;
-	unsigned int		need_i834_errata:1;
+	unsigned long long	data_timeout;
 
 	struct pinctrl		*pinctrl;
 	struct pinctrl_state	*pinctrl_state;
@@ -316,21 +304,6 @@
 	struct pinctrl_state	*hs_pinctrl_state;
 	struct pinctrl_state	*ddr_1_8v_pinctrl_state;
 
-	struct timer_list	timer;
-	unsigned long long	data_timeout;
-
-	struct pinctrl		*pinctrl;
-	struct pinctrl_state	*pinctrl_state;
-	struct pinctrl_state	*default_pinctrl_state;
-	struct pinctrl_state	*sdr104_pinctrl_state;
-	struct pinctrl_state	*hs200_1_8v_pinctrl_state;
-	struct pinctrl_state	*ddr50_pinctrl_state;
-	struct pinctrl_state	*sdr50_pinctrl_state;
-	struct pinctrl_state	*sdr25_pinctrl_state;
-	struct pinctrl_state	*sdr12_pinctrl_state;
-	struct pinctrl_state	*hs_pinctrl_state;
-	struct pinctrl_state	*ddr_1_8v_pinctrl_state;
-
 	struct omap_hsmmc_adma_desc *adma_desc_table;
 	dma_addr_t              adma_desc_table_addr;
 
@@ -440,7 +413,6 @@
 	}
 
 	return 0;
-<<<<<<< HEAD
 
 err_set_ocr:
 	if (mmc->supply.vqmmc) {
@@ -452,19 +424,6 @@
 	return ret;
 }
 
-=======
-
-err_set_ocr:
-	if (mmc->supply.vqmmc) {
-		status = regulator_enable(mmc->supply.vqmmc);
-		if (status)
-			dev_err(mmc_dev(mmc), "vmmc_aux re-enable failed\n");
-	}
-
-	return ret;
-}
-
->>>>>>> db0b54cd
 static int omap_hsmmc_set_pbias(struct omap_hsmmc_host *host, bool power_on,
 				int iov)
 {
@@ -482,35 +441,22 @@
 			return ret;
 		}
 
-<<<<<<< HEAD
-		if (!regulator_is_enabled(host->pbias)) {
-=======
 		if (host->pbias_enabled == 0) {
->>>>>>> db0b54cd
 			ret = regulator_enable(host->pbias);
 			if (ret) {
 				dev_err(host->dev, "pbias reg enable fail\n");
 				return ret;
 			}
-<<<<<<< HEAD
-		}
-	} else {
-		if (regulator_is_enabled(host->pbias)) {
-=======
 			host->pbias_enabled = 1;
 		}
 	} else {
 		if (host->pbias_enabled == 1) {
->>>>>>> db0b54cd
 			ret = regulator_disable(host->pbias);
 			if (ret) {
 				dev_err(host->dev, "pbias reg disable fail\n");
 				return ret;
 			}
-<<<<<<< HEAD
-=======
 			host->pbias_enabled = 0;
->>>>>>> db0b54cd
 		}
 	}
 
@@ -524,12 +470,9 @@
 	struct mmc_host *mmc = host->mmc;
 	int ret = 0;
 
-<<<<<<< HEAD
-=======
 	if (mmc_pdata(host)->set_power)
 		return mmc_pdata(host)->set_power(dev, power_on, iov);
 
->>>>>>> db0b54cd
 	if (mmc_pdata(host)->before_set_reg)
 		mmc_pdata(host)->before_set_reg(dev, power_on, iov);
 
@@ -576,7 +519,6 @@
 }
 
 static int omap_hsmmc_disable_boot_regulator(struct regulator *reg)
-<<<<<<< HEAD
 {
 	int ret;
 
@@ -635,111 +577,6 @@
 	int ret;
 	struct mmc_host *mmc = host->mmc;
 
-	mmc->supply.vmmc = devm_regulator_get_optional(host->dev, "vmmc");
-	if (IS_ERR(mmc->supply.vmmc)) {
-		ret = PTR_ERR(mmc->supply.vmmc);
-		if (ret != -ENODEV)
-			return ret;
-		dev_dbg(host->dev, "unable to get vmmc regulator %ld\n",
-			PTR_ERR(mmc->supply.vmmc));
-		mmc->supply.vmmc = NULL;
-	} else {
-		ocr_value = mmc_regulator_get_ocrmask(mmc->supply.vmmc);
-		if (ocr_value > 0)
-			mmc_pdata(host)->ocr_mask = ocr_value;
-=======
-{
-	int ret;
-
-	if (!reg)
-		return 0;
-
-	if (regulator_is_enabled(reg)) {
-		ret = regulator_enable(reg);
-		if (ret)
-			return ret;
-
-		ret = regulator_disable(reg);
-		if (ret)
-			return ret;
->>>>>>> db0b54cd
-	}
-
-<<<<<<< HEAD
-	/* Allow an aux regulator */
-	mmc->supply.vqmmc = devm_regulator_get_optional(host->dev, "vmmc_aux");
-	if (IS_ERR(mmc->supply.vqmmc)) {
-		ret = PTR_ERR(mmc->supply.vqmmc);
-		if (ret != -ENODEV)
-			return ret;
-		dev_dbg(host->dev, "unable to get vmmc_aux regulator %ld\n",
-			PTR_ERR(mmc->supply.vqmmc));
-		mmc->supply.vqmmc = NULL;
-	}
-
-	host->pbias = devm_regulator_get_optional(host->dev, "pbias");
-	if (IS_ERR(host->pbias)) {
-		ret = PTR_ERR(host->pbias);
-		if (ret != -ENODEV)
-			return ret;
-		dev_dbg(host->dev, "unable to get pbias regulator %ld\n",
-			PTR_ERR(host->pbias));
-		host->pbias = NULL;
-	}
-
-	/* For eMMC do not power off when not in sleep state */
-	if (mmc_pdata(host)->no_regulator_off_init)
-		return 0;
-
-	ret = omap_hsmmc_disable_boot_regulators(host);
-	if (ret)
-		return ret;
-=======
-	return 0;
-}
-
-static int omap_hsmmc_disable_boot_regulators(struct omap_hsmmc_host *host)
-{
-	struct mmc_host *mmc = host->mmc;
-	int ret;
-
-	/*
-	 * disable regulators enabled during boot and get the usecount
-	 * right so that regulators can be enabled/disabled by checking
-	 * the return value of regulator_is_enabled
-	 */
-	ret = omap_hsmmc_disable_boot_regulator(mmc->supply.vmmc);
-	if (ret) {
-		dev_err(host->dev, "fail to disable boot enabled vmmc reg\n");
-		return ret;
-	}
-
-	ret = omap_hsmmc_disable_boot_regulator(mmc->supply.vqmmc);
-	if (ret) {
-		dev_err(host->dev,
-			"fail to disable boot enabled vmmc_aux reg\n");
-		return ret;
-	}
-
-	ret = omap_hsmmc_disable_boot_regulator(host->pbias);
-	if (ret) {
-		dev_err(host->dev,
-			"failed to disable boot enabled pbias reg\n");
-		return ret;
-	}
->>>>>>> db0b54cd
-
-	return 0;
-}
-
-static int omap_hsmmc_reg_get(struct omap_hsmmc_host *host)
-{
-	int ocr_value = 0;
-	int ret;
-	struct mmc_host *mmc = host->mmc;
-
-<<<<<<< HEAD
-=======
 	if (mmc_pdata(host)->set_power)
 		return 0;
 
@@ -792,7 +629,6 @@
 	return 0;
 }
 
->>>>>>> db0b54cd
 static irqreturn_t omap_hsmmc_cover_irq(int irq, void *dev_id);
 
 static int omap_hsmmc_gpio_init(struct mmc_host *mmc,
@@ -854,7 +690,6 @@
 
 	is_tuning = cmd && ((cmd->opcode == MMC_SEND_TUNING_BLOCK) ||
 		    (cmd->opcode == MMC_SEND_TUNING_BLOCK_HS200));
-<<<<<<< HEAD
 
 	if (is_tuning)
 		/*
@@ -864,28 +699,12 @@
 		 * tuning procedure.
 		 */
 		irq_mask &= ~DCRC_EN;
-=======
->>>>>>> db0b54cd
-
-	if (is_tuning)
-		/*
-		 * OMAP5/DRA74X/DRA72x Errata i802:
-		 * DCRC error interrupts (MMCHS_STAT[21] DCRC=0x1) can occur
-		 * during the tuning procedure. So disable it during the
-		 * tuning procedure.
-		 */
-		irq_mask &= ~DCRC_EN;
-
-<<<<<<< HEAD
-	/* Disable timeout for erases or when using software timeout */
-	if (cmd && (cmd->opcode == MMC_ERASE || host->need_i834_errata))
-=======
+
 	/* BRR and BWR need not be enabled for DMA */
 	irq_mask &= ~(BRR_EN | BWR_EN);
 
 	/* Disable timeout for erases or when using software timeout */
 	if (cmd && (cmd->opcode == MMC_ERASE || host->data_timeout))
->>>>>>> db0b54cd
 		irq_mask &= ~DTO_EN;
 
 	if (host->flags & CLKEXTFREE_ENABLED)
@@ -977,22 +796,6 @@
 
 		OMAP_HSMMC_WRITE(host->base, HCTL, regval);
 	}
-
-	/*
-	 * DRA7 Errata No i834: When using high speed HS200 and SDR104
-	 * cards, the functional clock for MMC module will be 192MHz.
-	 * At this frequency, the maximum obtainable timeout (DTO =0xE)
-	 * in hardware is (1/192MHz)*2^27 = 700ms. Commands taking longer
-	 * than 700ms will be affected by this small window frame and
-	 * will be timing out frequently even without a genune timeout
-	 * from the card. Workarround for this errata is use a software
-	 * timer instead of hardware timer to provide the delay requested
-	 * by the upper layer
-	 */
-	if (ios->clock == 192000000)
-		host->need_i834_errata = true;
-	else
-		host->need_i834_errata = false;
 
 	omap_hsmmc_start_clock(host);
 }
@@ -1266,12 +1069,7 @@
 	    (cmd->opcode == MMC_SEND_TUNING_BLOCK_HS200))
 		cmdreg |= DP_SELECT | DDIR;
 
-<<<<<<< HEAD
-	if (host->use_dma)
-		cmdreg |= DMAE;
-=======
 	cmdreg |= DMAE;
->>>>>>> db0b54cd
 
 	host->req_in_progress = 1;
 	host->last_cmd = cmd->opcode;
@@ -1313,26 +1111,6 @@
 	mmc_request_done(host->mmc, mrq);
 	pm_runtime_mark_last_busy(host->dev);
 	pm_runtime_put_autosuspend(host->dev);
-}
-
-/*
- * Cleanup incomplete card removal sequence. This will make sure the
- * next card enumeration is clean.
- */
-static void omap_hsmmc_request_clear(struct omap_hsmmc_host *host,
-				     struct mmc_request *mrq)
-{
-	unsigned long flags;
-
-	spin_lock_irqsave(&host->irq_lock, flags);
-	host->req_in_progress = 0;
-	host->dma_ch = -1;
-	spin_unlock_irqrestore(&host->irq_lock, flags);
-
-	mmc_request_done(host->mmc, mrq);
-	if (host->mmc->card)
-		mmc_card_set_removed(host->mmc->card);
-	host->mrq = NULL;
 }
 
 /*
@@ -1592,15 +1370,12 @@
 			}
 			dev_dbg(mmc_dev(host->mmc), "AC12 err: 0x%x\n", ac12);
 		}
-<<<<<<< HEAD
-=======
 
 		if (status & ADMAE_EN) {
 			omap_hsmmc_adma_err(host);
 			end_trans = 1;
 			data->error = -EIO;
 		}
->>>>>>> db0b54cd
 	}
 
 	OMAP_HSMMC_WRITE(host->base, STAT, status);
@@ -1628,18 +1403,6 @@
 
 	status = OMAP_HSMMC_READ(host->base, STAT);
 
-<<<<<<< HEAD
-	/*
-	 * During a successful bulk data transfer command-completion
-	 * interrupt and transfer-completion interrupt will be generated,
-	 * but software-timeout timer should be deleted only on non-CC
-	 * interrupts (transfer complete or error)
-	 */
-	if (host->need_i834_errata && (status & (~CC_EN)))
-		del_timer(&host->timer);
-
-=======
->>>>>>> db0b54cd
 	while (status & (INT_EN_MASK | CIRQ_EN)) {
 		/*
 		 * During a successful bulk data transfer command-completion
@@ -1681,10 +1444,7 @@
 		omap_hsmmc_xfer_done(host, host->data);
 	else if (host->cmd)
 		omap_hsmmc_cmd_done(host, host->cmd);
-<<<<<<< HEAD
-=======
 	host->data_timeout = 0;
->>>>>>> db0b54cd
 }
 
 static void set_sd_bus_power(struct omap_hsmmc_host *host)
@@ -1738,47 +1498,6 @@
 	return IRQ_HANDLED;
 }
 
-/*
- * irq handler to notify the core about card insertion/removal
- */
-static irqreturn_t omap_hsmmc_cd_irq(int irq, void *dev_id)
-{
-	struct omap_hsmmc_host *host = mmc_priv(dev_id);
-	int carddetect = mmc_gpio_get_cd(host->mmc);
-	struct mmc_request *mrq = host->mrq;
-
-	/*
-	 * If the card was removed in the middle of data transfer last
-	 * time, the TC/CC/timeout interrupt is not raised due to which
-	 * mmc_request is not cleared. Hence, this card insertion will
-	 * still see pending mmc_request. Clear the request to make sure
-	 * that this card enumeration is successful.
-	 */
-	if (!carddetect && mrq && host->transfer_incomplete) {
-		omap_hsmmc_disable_irq(host);
-		dev_info(host->dev,
-			 "card removed during transfer last time\n");
-		hsmmc_command_incomplete(host, -ENOMEDIUM, 1);
-		omap_hsmmc_request_clear(host, host->mrq);
-		dev_info(host->dev, "recovery done\n");
-	}
-	host->transfer_incomplete = false;
-
-	mmc_detect_change(host->mmc, (HZ * 200) / 1000);
-
-	/*
-	 * The current mmc_request is usually null before card removal
-	 * sequence is complete. It may not be null if TC/CC interrupt
-	 * never happens due to removal of card during a data
-	 * transfer. Set a flag to indicate mmc_request was not null
-	 * in order to do cleanup on next card insertion.
-	 */
-	if (carddetect && mrq)
-		host->transfer_incomplete = true;
-
-	return IRQ_HANDLED;
-}
-
 static void omap_hsmmc_dma_callback(void *param)
 {
 	struct omap_hsmmc_host *host = param;
@@ -1936,26 +1655,6 @@
 	clkd = (reg & CLKD_MASK) >> CLKD_SHIFT;
 	if (clkd == 0)
 		clkd = 1;
-
-	if (host->need_i834_errata) {
-		unsigned long delta;
-
-		delta = (timeout_clks / (host->clk_rate / clkd));
-
-		/*
-		 * We should really be using just timeout_ns + delta,
-		 * however during the experiments observed that the transfer
-		 * complete happens after really long time (roughly 3 times
-		 * of the advertised timeout value). With the eMMC card in
-		 * DRA72 EVM, the card advertised 960ms but the (worst case)
-		 * transfer complete came after 2.6 seconds.
-		 */
-		host->data_timeout = 3 * (timeout_ns + delta);
-		if (host->data_timeout < MMC_TIMEOUT_MS)
-			host->data_timeout = MMC_TIMEOUT_MS;
-
-		return;
-	}
 
 	cycle_ns = 1000000000 / (host->clk_rate / clkd);
 	timeout = timeout_ns / cycle_ns;
@@ -2027,17 +1726,6 @@
 				| (req->data->blocks << 16));
 	set_data_timeout(host, req->data->timeout_ns,
 				req->data->timeout_clks);
-<<<<<<< HEAD
-	chan = omap_hsmmc_get_dma_chan(host, req->data);
-	dma_async_issue_pending(chan);
-
-	if (host->need_i834_errata) {
-		unsigned long timeout;
-
-		timeout = jiffies + nsecs_to_jiffies(host->data_timeout);
-		mod_timer(&host->timer, timeout);
-	}
-=======
 
 	if (host->use_adma) {
 		OMAP_HSMMC_WRITE(host->base, ADMASAL,
@@ -2090,7 +1778,6 @@
 				   ADMA_DESC_ATTR_VALID);
 
 	return 0;
->>>>>>> db0b54cd
 }
 
 /*
@@ -2310,11 +1997,7 @@
 		switch (ios->power_mode) {
 		case MMC_POWER_OFF:
 			omap_hsmmc_disable_tuning(host);
-<<<<<<< HEAD
-			mmc_pdata(host)->set_power(host->dev, 0, 0);
-=======
 			omap_hsmmc_set_power(host->dev, 0, 0);
->>>>>>> db0b54cd
 			break;
 		case MMC_POWER_UP:
 			omap_hsmmc_set_power(host->dev, 1, ios->vdd);
@@ -2461,20 +2144,6 @@
 
 	val = OMAP_HSMMC_READ(host->base, CAPA);
 
-<<<<<<< HEAD
-	/* Only MMC1 supports 3.0V */
-	if (host->pdata->controller_flags & OMAP_HSMMC_SUPPORTS_DUAL_VOLT)
-		val |= (VS30 | VS18);
-	else
-		val |= VS18;
-
-	OMAP_HSMMC_WRITE(host->base, CAPA, val);
-}
-
-static void omap_hsmmc_conf_bus_power(struct omap_hsmmc_host *host, int iov)
-{
-	u32 hctl, value;
-=======
 	if (host->pdata->controller_flags & OMAP_HSMMC_SUPPORTS_DUAL_VOLT) {
 		val |= (VS30 | VS18);
 	} else if (host->pdata->controller_flags & OMAP_HSMMC_NO_1_8_V) {
@@ -2483,7 +2152,6 @@
 	} else {
 		val |= VS18;
 	}
->>>>>>> db0b54cd
 
 	OMAP_HSMMC_WRITE(host->base, CAPA, val);
 }
@@ -2530,15 +2198,9 @@
 		val &= ~AC12_V1V8_SIGEN;
 		OMAP_HSMMC_WRITE(host->base, AC12, val);
 
-<<<<<<< HEAD
-		ret = mmc_pdata(host)->set_power(host->dev, 1, VDD_30_31);
-		if (ret) {
-			dev_dbg(mmc_dev(host->mmc), "failed to switch to 3v\n");
-=======
 		ret = omap_hsmmc_set_power(host->dev, 1, VDD_30_31);
 		if (ret) {
 			dev_err(mmc_dev(host->mmc), "failed to switch to 3v\n");
->>>>>>> db0b54cd
 			return ret;
 		}
 
@@ -2554,15 +2216,9 @@
 		val |= AC12_V1V8_SIGEN;
 		OMAP_HSMMC_WRITE(host->base, AC12, val);
 
-<<<<<<< HEAD
-		ret = mmc_pdata(host)->set_power(host->dev, 1, VDD_165_195);
-		if (ret < 0) {
-			dev_dbg(mmc_dev(host->mmc), "failed to switch 1.8v\n");
-=======
 		ret = omap_hsmmc_set_power(host->dev, 1, VDD_165_195);
 		if (ret < 0) {
 			dev_err(mmc_dev(host->mmc), "failed to switch 1.8v\n");
->>>>>>> db0b54cd
 			return ret;
 		}
 	} else {
@@ -2591,11 +2247,7 @@
 		usleep_range(100, 200);
 	}
 
-<<<<<<< HEAD
-	dev_dbg(mmc_dev(host->mmc), "card busy\n");
-=======
 	dev_err(mmc_dev(host->mmc), "card busy\n");
->>>>>>> db0b54cd
 
 	return false;
 }
@@ -2642,16 +2294,11 @@
 {
 	struct omap_hsmmc_host *host;
 	u32 val;
-<<<<<<< HEAD
-=======
 	u32 reg;
->>>>>>> db0b54cd
 	int ret;
 
 	host  = mmc_priv(mmc);
 
-<<<<<<< HEAD
-=======
 	if (host->last_cmd != SD_SWITCH_VOLTAGE) {
 		/*
 		 * PADEN should be set for DLEV to reflect the correct
@@ -2668,7 +2315,6 @@
 		return true;
 	}
 
->>>>>>> db0b54cd
 	val = OMAP_HSMMC_READ(host->base, AC12);
 	if (val & AC12_V1V8_SIGEN)
 		ret = omap_hsmmc_card_busy_high(host);
@@ -2740,11 +2386,7 @@
 	while (phase_delay <= MAX_PHASE_DELAY) {
 		omap_hsmmc_set_dll(host, phase_delay);
 
-<<<<<<< HEAD
-		cur_match = !mmc_send_tuning(mmc);
-=======
 		cur_match = !mmc_send_tuning(mmc, opcode, NULL);
->>>>>>> db0b54cd
 
 		if (cur_match) {
 			if (prev_match) {
@@ -2895,12 +2537,8 @@
 static const struct omap_mmc_of_data dra7_mmc_of_data = {
 	.reg_offset = 0x100,
 	.controller_flags = OMAP_HSMMC_SWAKEUP_MISSING |
-<<<<<<< HEAD
-			    OMAP_HSMMC_REQUIRE_IODELAY,
-=======
 			    OMAP_HSMMC_REQUIRE_IODELAY |
 			    OMAP_HSMMC_HAS_HWPARAM,
->>>>>>> db0b54cd
 };
 
 static const struct of_device_id omap_mmc_of_match[] = {
@@ -2973,28 +2611,6 @@
 }
 #endif
 
-<<<<<<< HEAD
-static struct pinctrl_state *
-omap_hsmmc_pinctrl_lookup_state(struct omap_hsmmc_host *host, char *mode)
-{
-	struct pinctrl_state *state;
-
-	state = pinctrl_lookup_state(host->pinctrl, mode);
-	if (IS_ERR(state))
-		dev_err(mmc_dev(host->mmc),
-			"no pinctrl state for %s mode\n", mode);
-	return state;
-}
-
-#define OMAP_HSMMC_SETUP_PINCTRL(capvar, capmask, pinctrl) 	\
-	do {							\
-		if (mmc->capvar & (capmask)) {				\
-			host->pinctrl##_pinctrl_state = 		\
-				omap_hsmmc_pinctrl_lookup_state(host, #pinctrl);\
-			if (IS_ERR(host->pinctrl##_pinctrl_state))	\
-				mmc->caps &= ~(capmask);		\
-		}							\
-=======
 #define OMAP_HSMMC_SETUP_PINCTRL(capvar, capmask, mode)			\
 	do {								\
 		struct pinctrl_state *s = ERR_PTR(-ENODEV);		\
@@ -3022,7 +2638,6 @@
 			host->mode##_pinctrl_state = s;			\
 		}							\
 									\
->>>>>>> db0b54cd
 	} while (0)
 
 static int omap_hsmmc_get_iodelay_pinctrl_state(struct omap_hsmmc_host *host)
@@ -3038,12 +2653,6 @@
 		return PTR_ERR(host->pinctrl);
 	}
 
-<<<<<<< HEAD
-	host->default_pinctrl_state = omap_hsmmc_pinctrl_lookup_state(host,
-								     "default");
-	if (IS_ERR(host->default_pinctrl_state))
-		return PTR_ERR(host->default_pinctrl_state);
-=======
 	host->default_pinctrl_state = pinctrl_lookup_state(host->pinctrl,
 							   "default");
 	if (IS_ERR(host->default_pinctrl_state)) {
@@ -3051,7 +2660,6 @@
 			"no pinctrl state for default mode\n");
 		return PTR_ERR(host->default_pinctrl_state);
 	}
->>>>>>> db0b54cd
 
 	OMAP_HSMMC_SETUP_PINCTRL(caps,	MMC_CAP_UHS_SDR104,	sdr104);
 	OMAP_HSMMC_SETUP_PINCTRL(caps,	MMC_CAP_UHS_DDR50,	ddr50);
@@ -3070,8 +2678,6 @@
 	return 0;
 }
 
-<<<<<<< HEAD
-=======
 static int omap_hsmmc_adma_init(struct omap_hsmmc_host *host)
 {
 	struct mmc_host *mmc = host->mmc;
@@ -3129,19 +2735,14 @@
 		dma_release_channel(host->rx_chan);
 }
 
->>>>>>> db0b54cd
 static int omap_hsmmc_probe(struct platform_device *pdev)
 {
 	struct omap_hsmmc_platform_data *pdata = pdev->dev.platform_data;
 	struct mmc_host *mmc;
 	struct omap_hsmmc_host *host = NULL;
 	struct resource *res;
-<<<<<<< HEAD
-	int ret, irq, len;
-=======
 	int ret, irq;
 	u32 val;
->>>>>>> db0b54cd
 	const struct of_device_id *match;
 	const struct omap_mmc_of_data *data;
 	void __iomem *base;
@@ -3195,21 +2796,13 @@
 	host->power_mode = MMC_POWER_OFF;
 	host->timing	= 0;
 	host->next_data.cookie = 1;
-<<<<<<< HEAD
-	host->vqmmc_enabled = 0;
-=======
 	host->pbias_enabled = 0;
 	host->vqmmc_enabled = 0;
 	host->use_adma	= false;
->>>>>>> db0b54cd
 
 	ret = omap_hsmmc_gpio_init(mmc, host, pdata);
 	if (ret)
 		goto err_gpio;
-
-	/* register cd_irq, if cd-gpios property is specified in dt */
-	if (of_find_property(host->dev->of_node, "cd-gpios", &len))
-		mmc_gpio_set_cd_isr(mmc, omap_hsmmc_cd_irq);
 
 	platform_set_drvdata(pdev, host);
 
@@ -3296,49 +2889,6 @@
 	mmc->pm_caps |= mmc_pdata(host)->pm_caps;
 
 	omap_hsmmc_set_capabilities(host);
-<<<<<<< HEAD
-
-	ret = omap_hsmmc_get_iodelay_pinctrl_state(host);
-	if (ret)
-		goto err_pinctrl;
-
-	if (!pdev->dev.of_node) {
-		res = platform_get_resource_byname(pdev, IORESOURCE_DMA, "tx");
-		if (!res) {
-			dev_err(mmc_dev(host->mmc), "cannot get DMA TX channel\n");
-			ret = -ENXIO;
-			goto err_irq;
-		}
-		tx_req = res->start;
-
-		res = platform_get_resource_byname(pdev, IORESOURCE_DMA, "rx");
-		if (!res) {
-			dev_err(mmc_dev(host->mmc), "cannot get DMA RX channel\n");
-			ret = -ENXIO;
-			goto err_irq;
-		}
-		rx_req = res->start;
-	}
-
-	dma_cap_zero(mask);
-	dma_cap_set(DMA_SLAVE, mask);
-
-	host->rx_chan = dma_request_slave_channel_compat_reason(mask,
-				omap_dma_filter_fn, &rx_req, &pdev->dev, "rx");
-
-	if (IS_ERR(host->rx_chan)) {
-		dev_err(mmc_dev(host->mmc), "unable to obtain RX DMA engine channel %u\n", rx_req);
-		ret = PTR_ERR(host->rx_chan);
-		goto err_irq;
-	}
-
-	host->tx_chan = dma_request_slave_channel_compat_reason(mask,
-				omap_dma_filter_fn, &tx_req, &pdev->dev, "tx");
-
-	if (IS_ERR(host->tx_chan)) {
-		dev_err(mmc_dev(host->mmc), "unable to obtain TX DMA engine channel %u\n", tx_req);
-		ret = PTR_ERR(host->tx_chan);
-=======
 
 	ret = omap_hsmmc_get_iodelay_pinctrl_state(host);
 	if (ret)
@@ -3349,7 +2899,6 @@
 	else
 		ret = omap_hsmmc_dma_init(host);
 	if (ret)
->>>>>>> db0b54cd
 		goto err_irq;
 
 	/* Request IRQ for MMC operations */
@@ -3360,25 +2909,11 @@
 		goto err_irq;
 	}
 
-<<<<<<< HEAD
-	if (!mmc_pdata(host)->set_power) {
-		ret = omap_hsmmc_reg_get(host);
-		if (ret)
-			goto err_irq;
-	}
-=======
 	ret = omap_hsmmc_reg_get(host);
 	if (ret)
 		goto err_irq;
->>>>>>> db0b54cd
-
-	if (!mmc_pdata(host)->ocr_mask) {
-		ret = mmc_of_parse_voltage(pdev->dev.of_node, &mmc->ocr_avail);
-		if (ret)
-			goto err_parse_voltage;
-	} else {
-		mmc->ocr_avail = mmc_pdata(host)->ocr_mask;
-	}
+
+	mmc->ocr_avail = mmc_pdata(host)->ocr_mask;
 
 	omap_hsmmc_disable_irq(host);
 
@@ -3418,21 +2953,11 @@
 
 err_slot_name:
 	mmc_remove_host(mmc);
-<<<<<<< HEAD
-err_parse_voltage:
-	omap_hsmmc_reg_put(host);
-err_irq:
-	if (!IS_ERR_OR_NULL(host->tx_chan))
-		dma_release_channel(host->tx_chan);
-	if (!IS_ERR_OR_NULL(host->rx_chan))
-		dma_release_channel(host->rx_chan);
-=======
 err_irq:
 	if (host->use_adma)
 		omap_hsmmc_adma_exit(host);
 	else
 		omap_hsmmc_dma_exit(host);
->>>>>>> db0b54cd
 err_pinctrl:
 	if (host->dbclk)
 		clk_disable_unprepare(host->dbclk);
@@ -3452,18 +2977,11 @@
 
 	pm_runtime_get_sync(host->dev);
 	mmc_remove_host(host->mmc);
-<<<<<<< HEAD
-	omap_hsmmc_reg_put(host);
-
-	dma_release_channel(host->tx_chan);
-	dma_release_channel(host->rx_chan);
-=======
 
 	if (host->use_adma)
 		omap_hsmmc_adma_exit(host);
 	else
 		omap_hsmmc_dma_exit(host);
->>>>>>> db0b54cd
 
 	del_timer_sync(&host->timer);
 
