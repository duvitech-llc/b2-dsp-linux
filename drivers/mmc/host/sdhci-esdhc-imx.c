--- conflicted
+++ resolved
@@ -961,21 +961,8 @@
 			 struct pltfm_imx_data *imx_data)
 {
 	struct device_node *np = pdev->dev.of_node;
-<<<<<<< HEAD
-	int ret;
-
-	if (!np)
-		return -ENODEV;
-
-	if (of_get_property(np, "non-removable", NULL))
-		boarddata->cd_type = ESDHC_CD_PERMANENT;
-
-	if (of_get_property(np, "fsl,cd-controller", NULL))
-		boarddata->cd_type = ESDHC_CD_CONTROLLER;
-=======
 	struct esdhc_platform_data *boarddata = &imx_data->boarddata;
 	int ret;
->>>>>>> db0b54cd
 
 	if (of_get_property(np, "fsl,wp-controller", NULL))
 		boarddata->wp_type = ESDHC_WP_CONTROLLER;
@@ -996,8 +983,6 @@
 
 	mmc_of_parse_voltage(np, &host->ocr_mask);
 
-<<<<<<< HEAD
-=======
 	/* sdr50 and sdr104 needs work on 1.8v signal voltage */
 	if ((boarddata->support_vsel) && esdhc_is_usdhc(imx_data) &&
 	    !IS_ERR(imx_data->pins_default)) {
@@ -1018,7 +1003,6 @@
 		host->quirks2 |= SDHCI_QUIRK2_NO_1_8_V;
 	}
 
->>>>>>> db0b54cd
 	/* call to generic mmc_of_parse to support additional capabilities */
 	ret = mmc_of_parse(host->mmc);
 	if (ret)
@@ -1112,7 +1096,6 @@
 	struct sdhci_host *host;
 	int err;
 	struct pltfm_imx_data *imx_data;
-	bool dt = true;
 
 	host = sdhci_pltfm_init(pdev, &sdhci_esdhc_imx_pdata, 0);
 	if (IS_ERR(host))
@@ -1217,77 +1200,12 @@
 			ESDHC_STD_TUNING_EN | ESDHC_TUNING_START_TAP,
 			host->ioaddr + ESDHC_TUNING_CTRL);
 
-<<<<<<< HEAD
-	boarddata = &imx_data->boarddata;
-	if (sdhci_esdhc_imx_probe_dt(pdev, host, boarddata) < 0) {
-		if (!host->mmc->parent->platform_data) {
-			dev_err(mmc_dev(host->mmc), "no board data!\n");
-			err = -EINVAL;
-			goto disable_clk;
-		}
-		imx_data->boarddata = *((struct esdhc_platform_data *)
-					host->mmc->parent->platform_data);
-		dt = false;
-	}
-	/* write_protect */
-	if (boarddata->wp_type == ESDHC_WP_GPIO && !dt) {
-		err = mmc_gpio_request_ro(host->mmc, boarddata->wp_gpio);
-		if (err) {
-			dev_err(mmc_dev(host->mmc),
-				"failed to request write-protect gpio!\n");
-			goto disable_clk;
-		}
-		host->mmc->caps2 |= MMC_CAP2_RO_ACTIVE_HIGH;
-	}
-
-	/* card_detect */
-	switch (boarddata->cd_type) {
-	case ESDHC_CD_GPIO:
-		if (dt)
-			break;
-		err = mmc_gpio_request_cd(host->mmc, boarddata->cd_gpio, 0);
-		if (err) {
-			dev_err(mmc_dev(host->mmc),
-				"failed to request card-detect gpio!\n");
-			goto disable_clk;
-		}
-		/* fall through */
-
-	case ESDHC_CD_CONTROLLER:
-		/* we have a working card_detect back */
-		host->quirks &= ~SDHCI_QUIRK_BROKEN_CARD_DETECTION;
-		break;
-
-	case ESDHC_CD_PERMANENT:
-		host->mmc->caps |= MMC_CAP_NONREMOVABLE;
-		break;
-
-	case ESDHC_CD_NONE:
-		break;
-	}
-
-	switch (boarddata->max_bus_width) {
-	case 8:
-		host->mmc->caps |= MMC_CAP_8_BIT_DATA | MMC_CAP_4_BIT_DATA;
-		break;
-	case 4:
-		host->mmc->caps |= MMC_CAP_4_BIT_DATA;
-		break;
-	case 1:
-	default:
-		host->quirks |= SDHCI_QUIRK_FORCE_1_BIT_DATA;
-		break;
-	}
-=======
 	if (imx_data->socdata->flags & ESDHC_FLAG_ERR004536)
 		host->quirks |= SDHCI_QUIRK_BROKEN_ADMA;
->>>>>>> db0b54cd
 
 	if (imx_data->socdata->flags & ESDHC_FLAG_HS400)
 		host->quirks2 |= SDHCI_QUIRK2_CAPS_BIT63_FOR_HS400;
 
-<<<<<<< HEAD
-=======
 	if (of_id)
 		err = sdhci_esdhc_imx_probe_dt(pdev, host, imx_data);
 	else
@@ -1295,7 +1213,6 @@
 	if (err)
 		goto disable_clk;
 
->>>>>>> db0b54cd
 	err = sdhci_add_host(host);
 	if (err)
 		goto disable_clk;
