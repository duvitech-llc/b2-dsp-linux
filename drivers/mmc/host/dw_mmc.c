--- conflicted
+++ resolved
@@ -101,10 +101,6 @@
 
 /* Each descriptor can transfer up to 4KB of data in chained mode */
 #define DW_MCI_DESC_DATA_LENGTH	0x1000
-<<<<<<< HEAD
-#endif /* CONFIG_MMC_DW_IDMAC */
-=======
->>>>>>> db0b54cd
 
 static bool dw_mci_reset(struct dw_mci *host);
 static bool dw_mci_ctrl_reset(struct dw_mci *host, u32 reset);
@@ -639,13 +635,9 @@
 		host->ring_size = PAGE_SIZE / sizeof(struct idmac_desc);
 
 		/* Forward link the descriptor list */
-<<<<<<< HEAD
-		for (i = 0, p = host->sg_cpu; i < host->ring_size - 1; i++, p++) {
-=======
 		for (i = 0, p = host->sg_cpu;
 		     i < host->ring_size - 1;
 		     i++, p++) {
->>>>>>> db0b54cd
 			p->des3 = cpu_to_le32(host->sg_dma +
 					(sizeof(struct idmac_desc) * (i + 1)));
 			p->des1 = 0;
@@ -2595,7 +2587,7 @@
 	if (host->use_dma == TRANS_MODE_IDMAC) {
 		mmc->max_segs = host->ring_size;
 		mmc->max_blk_size = 65536;
-		mmc->max_seg_size = DW_MCI_DESC_DATA_LENGTH;
+		mmc->max_seg_size = 0x1000;
 		mmc->max_req_size = mmc->max_seg_size * host->ring_size;
 		mmc->max_blk_count = mmc->max_req_size / 512;
 	} else if (host->use_dma == TRANS_MODE_EDMAC) {
