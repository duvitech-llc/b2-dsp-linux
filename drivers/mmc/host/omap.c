--- conflicted
+++ resolved
@@ -1382,49 +1382,24 @@
 	host->dma_tx_burst = -1;
 	host->dma_rx_burst = -1;
 
-<<<<<<< HEAD
-	res = platform_get_resource_byname(pdev, IORESOURCE_DMA, "tx");
-	if (res)
-		sig = res->start;
-	host->dma_tx = dma_request_slave_channel_compat_reason(mask,
-				omap_dma_filter_fn, &sig, &pdev->dev, "tx");
-=======
 	host->dma_tx = dma_request_chan(&pdev->dev, "tx");
->>>>>>> db0b54cd
 	if (IS_ERR(host->dma_tx)) {
 		ret = PTR_ERR(host->dma_tx);
 		if (ret == -EPROBE_DEFER)
 			goto err_free_dma;
 
 		host->dma_tx = NULL;
-<<<<<<< HEAD
-		dev_warn(host->dev, "unable to obtain TX DMA engine channel %u\n",
-			sig);
-	}
-
-	res = platform_get_resource_byname(pdev, IORESOURCE_DMA, "rx");
-	if (res)
-		sig = res->start;
-	host->dma_rx = dma_request_slave_channel_compat_reason(mask,
-				omap_dma_filter_fn, &sig, &pdev->dev, "rx");
-=======
 		dev_warn(host->dev, "TX DMA channel request failed\n");
 	}
 
 	host->dma_rx = dma_request_chan(&pdev->dev, "rx");
->>>>>>> db0b54cd
 	if (IS_ERR(host->dma_rx)) {
 		ret = PTR_ERR(host->dma_rx);
 		if (ret == -EPROBE_DEFER)
 			goto err_free_dma;
 
 		host->dma_rx = NULL;
-<<<<<<< HEAD
-		dev_warn(host->dev, "unable to obtain RX DMA engine channel %u\n",
-			sig);
-=======
 		dev_warn(host->dev, "RX DMA channel request failed\n");
->>>>>>> db0b54cd
 	}
 
 	ret = request_irq(host->irq, mmc_omap_irq, 0, DRIVER_NAME, host);
