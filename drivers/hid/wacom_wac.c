--- conflicted
+++ resolved
@@ -1209,14 +1209,8 @@
 	if (!touch_max)
 		return 0;
 
-<<<<<<< HEAD
-	/* non-HID_GENERIC single touch input doesn't call this routine */
-	if ((touch_max == 1) && (wacom->features.type == HID_GENERIC))
-		return wacom->hid_data.tipswitch &&
-=======
 	if (touch_max == 1)
 		return test_bit(BTN_TOUCH, input->key) &&
->>>>>>> db0b54cd
 		       !wacom->shared->stylus_in_proximity;
 
 	for (i = 0; i < input->mt->num_slots; i++) {
