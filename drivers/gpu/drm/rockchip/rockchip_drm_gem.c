/*
 * Copyright (C) Fuzhou Rockchip Electronics Co.Ltd
 * Author:Mark Yao <mark.yao@rock-chips.com>
 *
 * This software is licensed under the terms of the GNU General Public
 * License version 2, as published by the Free Software Foundation, and
 * may be copied, distributed, and modified under those terms.
 *
 * This program is distributed in the hope that it will be useful,
 * but WITHOUT ANY WARRANTY; without even the implied warranty of
 * MERCHANTABILITY or FITNESS FOR A PARTICULAR PURPOSE.  See the
 * GNU General Public License for more details.
 */

#include <drm/drm.h>
#include <drm/drmP.h>
#include <drm/drm_gem.h>
#include <drm/drm_vma_manager.h>

#include <linux/dma-attrs.h>

#include "rockchip_drm_drv.h"
#include "rockchip_drm_gem.h"

static int rockchip_gem_alloc_buf(struct rockchip_gem_object *rk_obj,
				  bool alloc_kmap)
{
	struct drm_gem_object *obj = &rk_obj->base;
	struct drm_device *drm = obj->dev;

	init_dma_attrs(&rk_obj->dma_attrs);
	dma_set_attr(DMA_ATTR_WRITE_COMBINE, &rk_obj->dma_attrs);

	if (!alloc_kmap)
		dma_set_attr(DMA_ATTR_NO_KERNEL_MAPPING, &rk_obj->dma_attrs);

	rk_obj->kvaddr = dma_alloc_attrs(drm->dev, obj->size,
					 &rk_obj->dma_addr, GFP_KERNEL,
					 &rk_obj->dma_attrs);
	if (!rk_obj->kvaddr) {
		DRM_ERROR("failed to allocate %#x byte dma buffer", obj->size);
		return -ENOMEM;
	}

	return 0;
}

static void rockchip_gem_free_buf(struct rockchip_gem_object *rk_obj)
{
	struct drm_gem_object *obj = &rk_obj->base;
	struct drm_device *drm = obj->dev;

	dma_free_attrs(drm->dev, obj->size, rk_obj->kvaddr, rk_obj->dma_addr,
		       &rk_obj->dma_attrs);
}

static int rockchip_drm_gem_object_mmap(struct drm_gem_object *obj,
					struct vm_area_struct *vma)

{
	int ret;
	struct rockchip_gem_object *rk_obj = to_rockchip_obj(obj);
	struct drm_device *drm = obj->dev;

	/*
	 * dma_alloc_attrs() allocated a struct page table for rk_obj, so clear
	 * VM_PFNMAP flag that was set by drm_gem_mmap_obj()/drm_gem_mmap().
	 */
	vma->vm_flags &= ~VM_PFNMAP;
<<<<<<< HEAD
=======
	vma->vm_pgoff = 0;
>>>>>>> db0b54cd

	ret = dma_mmap_attrs(drm->dev, vma, rk_obj->kvaddr, rk_obj->dma_addr,
			     obj->size, &rk_obj->dma_attrs);
	if (ret)
		drm_gem_vm_close(vma);

	return ret;
}

int rockchip_gem_mmap_buf(struct drm_gem_object *obj,
			  struct vm_area_struct *vma)
{
<<<<<<< HEAD
	struct drm_device *drm = obj->dev;
	int ret;

	mutex_lock(&drm->struct_mutex);
	ret = drm_gem_mmap_obj(obj, obj->size, vma);
	mutex_unlock(&drm->struct_mutex);
=======
	int ret;

	ret = drm_gem_mmap_obj(obj, obj->size, vma);
>>>>>>> db0b54cd
	if (ret)
		return ret;

	return rockchip_drm_gem_object_mmap(obj, vma);
}

/* drm driver mmap file operations */
int rockchip_gem_mmap(struct file *filp, struct vm_area_struct *vma)
{
	struct drm_gem_object *obj;
	int ret;

	ret = drm_gem_mmap(filp, vma);
	if (ret)
		return ret;

	obj = vma->vm_private_data;

	return rockchip_drm_gem_object_mmap(obj, vma);
}

struct rockchip_gem_object *
	rockchip_gem_create_object(struct drm_device *drm, unsigned int size,
				   bool alloc_kmap)
{
	struct rockchip_gem_object *rk_obj;
	struct drm_gem_object *obj;
	int ret;

	size = round_up(size, PAGE_SIZE);

	rk_obj = kzalloc(sizeof(*rk_obj), GFP_KERNEL);
	if (!rk_obj)
		return ERR_PTR(-ENOMEM);

	obj = &rk_obj->base;

	drm_gem_private_object_init(drm, obj, size);

	ret = rockchip_gem_alloc_buf(rk_obj, alloc_kmap);
	if (ret)
		goto err_free_rk_obj;

	return rk_obj;

err_free_rk_obj:
	kfree(rk_obj);
	return ERR_PTR(ret);
}

/*
 * rockchip_gem_free_object - (struct drm_driver)->gem_free_object callback
 * function
 */
void rockchip_gem_free_object(struct drm_gem_object *obj)
{
	struct rockchip_gem_object *rk_obj;

	drm_gem_free_mmap_offset(obj);

	rk_obj = to_rockchip_obj(obj);

	rockchip_gem_free_buf(rk_obj);

	kfree(rk_obj);
}

/*
 * rockchip_gem_create_with_handle - allocate an object with the given
 * size and create a gem handle on it
 *
 * returns a struct rockchip_gem_object* on success or ERR_PTR values
 * on failure.
 */
static struct rockchip_gem_object *
rockchip_gem_create_with_handle(struct drm_file *file_priv,
				struct drm_device *drm, unsigned int size,
				unsigned int *handle)
{
	struct rockchip_gem_object *rk_obj;
	struct drm_gem_object *obj;
	int ret;

	rk_obj = rockchip_gem_create_object(drm, size, false);
	if (IS_ERR(rk_obj))
		return ERR_CAST(rk_obj);

	obj = &rk_obj->base;

	/*
	 * allocate a id of idr table where the obj is registered
	 * and handle has the id what user can see.
	 */
	ret = drm_gem_handle_create(file_priv, obj, handle);
	if (ret)
		goto err_handle_create;

	/* drop reference from allocate - handle holds it now. */
	drm_gem_object_unreference_unlocked(obj);

	return rk_obj;

err_handle_create:
	rockchip_gem_free_object(obj);

	return ERR_PTR(ret);
}

int rockchip_gem_dumb_map_offset(struct drm_file *file_priv,
				 struct drm_device *dev, uint32_t handle,
				 uint64_t *offset)
{
	struct drm_gem_object *obj;
	int ret;

	obj = drm_gem_object_lookup(dev, file_priv, handle);
	if (!obj) {
		DRM_ERROR("failed to lookup gem object.\n");
		return -EINVAL;
	}

	ret = drm_gem_create_mmap_offset(obj);
	if (ret)
		goto out;

	*offset = drm_vma_node_offset_addr(&obj->vma_node);
	DRM_DEBUG_KMS("offset = 0x%llx\n", *offset);

out:
	drm_gem_object_unreference_unlocked(obj);

	return 0;
}

/*
 * rockchip_gem_dumb_create - (struct drm_driver)->dumb_create callback
 * function
 *
 * This aligns the pitch and size arguments to the minimum required. wrap
 * this into your own function if you need bigger alignment.
 */
int rockchip_gem_dumb_create(struct drm_file *file_priv,
			     struct drm_device *dev,
			     struct drm_mode_create_dumb *args)
{
	struct rockchip_gem_object *rk_obj;
	int min_pitch = DIV_ROUND_UP(args->width * args->bpp, 8);

	/*
	 * align to 64 bytes since Mali requires it.
	 */
	min_pitch = ALIGN(min_pitch, 64);

	if (args->pitch < min_pitch)
		args->pitch = min_pitch;

	if (args->size < args->pitch * args->height)
		args->size = args->pitch * args->height;

	rk_obj = rockchip_gem_create_with_handle(file_priv, dev, args->size,
						 &args->handle);

	return PTR_ERR_OR_ZERO(rk_obj);
}

/*
 * Allocate a sg_table for this GEM object.
 * Note: Both the table's contents, and the sg_table itself must be freed by
 *       the caller.
 * Returns a pointer to the newly allocated sg_table, or an ERR_PTR() error.
 */
struct sg_table *rockchip_gem_prime_get_sg_table(struct drm_gem_object *obj)
{
	struct rockchip_gem_object *rk_obj = to_rockchip_obj(obj);
	struct drm_device *drm = obj->dev;
	struct sg_table *sgt;
	int ret;

	sgt = kzalloc(sizeof(*sgt), GFP_KERNEL);
	if (!sgt)
		return ERR_PTR(-ENOMEM);

	ret = dma_get_sgtable_attrs(drm->dev, sgt, rk_obj->kvaddr,
				    rk_obj->dma_addr, obj->size,
				    &rk_obj->dma_attrs);
	if (ret) {
		DRM_ERROR("failed to allocate sgt, %d\n", ret);
		kfree(sgt);
		return ERR_PTR(ret);
	}

	return sgt;
}

void *rockchip_gem_prime_vmap(struct drm_gem_object *obj)
{
	struct rockchip_gem_object *rk_obj = to_rockchip_obj(obj);

	if (dma_get_attr(DMA_ATTR_NO_KERNEL_MAPPING, &rk_obj->dma_attrs))
		return NULL;

	return rk_obj->kvaddr;
}

void rockchip_gem_prime_vunmap(struct drm_gem_object *obj, void *vaddr)
{
	/* Nothing to do */
}<|MERGE_RESOLUTION|>--- conflicted
+++ resolved
@@ -67,10 +67,7 @@
 	 * VM_PFNMAP flag that was set by drm_gem_mmap_obj()/drm_gem_mmap().
 	 */
 	vma->vm_flags &= ~VM_PFNMAP;
-<<<<<<< HEAD
-=======
 	vma->vm_pgoff = 0;
->>>>>>> db0b54cd
 
 	ret = dma_mmap_attrs(drm->dev, vma, rk_obj->kvaddr, rk_obj->dma_addr,
 			     obj->size, &rk_obj->dma_attrs);
@@ -83,18 +80,9 @@
 int rockchip_gem_mmap_buf(struct drm_gem_object *obj,
 			  struct vm_area_struct *vma)
 {
-<<<<<<< HEAD
-	struct drm_device *drm = obj->dev;
-	int ret;
-
-	mutex_lock(&drm->struct_mutex);
+	int ret;
+
 	ret = drm_gem_mmap_obj(obj, obj->size, vma);
-	mutex_unlock(&drm->struct_mutex);
-=======
-	int ret;
-
-	ret = drm_gem_mmap_obj(obj, obj->size, vma);
->>>>>>> db0b54cd
 	if (ret)
 		return ret;
 
