--- conflicted
+++ resolved
@@ -75,11 +75,7 @@
 
 	for (i = 0; i < DIV_ROUND_UP(size, 4); i++) {
 		size_t num = min_t(size_t, size - i * 4, 4);
-<<<<<<< HEAD
-		unsigned long value = 0;
-=======
 		u32 value = 0;
->>>>>>> db0b54cd
 
 		for (j = 0; j < num; j++)
 			value |= buffer[i * 4 + j] << (j * 8);
@@ -95,11 +91,7 @@
 
 	for (i = 0; i < DIV_ROUND_UP(size, 4); i++) {
 		size_t num = min_t(size_t, size - i * 4, 4);
-<<<<<<< HEAD
-		unsigned long value;
-=======
 		u32 value;
->>>>>>> db0b54cd
 
 		value = tegra_dpaux_readl(dpaux, DPAUX_DP_AUXDATA_READ(i));
 
