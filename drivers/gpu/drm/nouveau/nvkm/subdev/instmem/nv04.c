/*
 * Copyright 2012 Red Hat Inc.
 *
 * Permission is hereby granted, free of charge, to any person obtaining a
 * copy of this software and associated documentation files (the "Software"),
 * to deal in the Software without restriction, including without limitation
 * the rights to use, copy, modify, merge, publish, distribute, sublicense,
 * and/or sell copies of the Software, and to permit persons to whom the
 * Software is furnished to do so, subject to the following conditions:
 *
 * The above copyright notice and this permission notice shall be included in
 * all copies or substantial portions of the Software.
 *
 * THE SOFTWARE IS PROVIDED "AS IS", WITHOUT WARRANTY OF ANY KIND, EXPRESS OR
 * IMPLIED, INCLUDING BUT NOT LIMITED TO THE WARRANTIES OF MERCHANTABILITY,
 * FITNESS FOR A PARTICULAR PURPOSE AND NONINFRINGEMENT.  IN NO EVENT SHALL
 * THE COPYRIGHT HOLDER(S) OR AUTHOR(S) BE LIABLE FOR ANY CLAIM, DAMAGES OR
 * OTHER LIABILITY, WHETHER IN AN ACTION OF CONTRACT, TORT OR OTHERWISE,
 * ARISING FROM, OUT OF OR IN CONNECTION WITH THE SOFTWARE OR THE USE OR
 * OTHER DEALINGS IN THE SOFTWARE.
 *
 * Authors: Ben Skeggs
 */
#define nv04_instmem(p) container_of((p), struct nv04_instmem, base)
#include "priv.h"

#include <core/memory.h>
#include <core/ramht.h>

struct nv04_instmem {
	struct nvkm_instmem base;
	struct nvkm_mm heap;
};

/******************************************************************************
 * instmem object implementation
 *****************************************************************************/
#define nv04_instobj(p) container_of((p), struct nv04_instobj, memory)

struct nv04_instobj {
	struct nvkm_memory memory;
	struct nv04_instmem *imem;
	struct nvkm_mm_node *node;
};

static enum nvkm_memory_target
nv04_instobj_target(struct nvkm_memory *memory)
{
	return NVKM_MEM_TARGET_INST;
}

static u64
nv04_instobj_addr(struct nvkm_memory *memory)
{
	return nv04_instobj(memory)->node->offset;
}

static u64
nv04_instobj_size(struct nvkm_memory *memory)
{
	return nv04_instobj(memory)->node->length;
}

static void __iomem *
nv04_instobj_acquire(struct nvkm_memory *memory)
{
	struct nv04_instobj *iobj = nv04_instobj(memory);
	struct nvkm_device *device = iobj->imem->base.subdev.device;
	return device->pri + 0x700000 + iobj->node->offset;
}

static void
nv04_instobj_release(struct nvkm_memory *memory)
{
}

static u32
nv04_instobj_rd32(struct nvkm_memory *memory, u64 offset)
{
	struct nv04_instobj *iobj = nv04_instobj(memory);
	struct nvkm_device *device = iobj->imem->base.subdev.device;
	return nvkm_rd32(device, 0x700000 + iobj->node->offset + offset);
}

static void
nv04_instobj_wr32(struct nvkm_memory *memory, u64 offset, u32 data)
{
<<<<<<< HEAD
	struct nv04_instmem_priv *priv = (void *)nvkm_instmem(object);
	struct nv04_instobj_priv *node = (void *)object;
	struct nvkm_subdev *subdev = (void *)priv;

	mutex_lock(&subdev->mutex);
	nvkm_mm_free(&priv->heap, &node->mem);
	mutex_unlock(&subdev->mutex);

	nvkm_instobj_destroy(&node->base);
=======
	struct nv04_instobj *iobj = nv04_instobj(memory);
	struct nvkm_device *device = iobj->imem->base.subdev.device;
	nvkm_wr32(device, 0x700000 + iobj->node->offset + offset, data);
>>>>>>> db0b54cd
}

static void *
nv04_instobj_dtor(struct nvkm_memory *memory)
{
	struct nv04_instobj *iobj = nv04_instobj(memory);
	mutex_lock(&iobj->imem->base.subdev.mutex);
	nvkm_mm_free(&iobj->imem->heap, &iobj->node);
	mutex_unlock(&iobj->imem->base.subdev.mutex);
	return iobj;
}

static const struct nvkm_memory_func
nv04_instobj_func = {
	.dtor = nv04_instobj_dtor,
	.target = nv04_instobj_target,
	.size = nv04_instobj_size,
	.addr = nv04_instobj_addr,
	.acquire = nv04_instobj_acquire,
	.release = nv04_instobj_release,
	.rd32 = nv04_instobj_rd32,
	.wr32 = nv04_instobj_wr32,
};

static int
nv04_instobj_new(struct nvkm_instmem *base, u32 size, u32 align, bool zero,
		 struct nvkm_memory **pmemory)
{
<<<<<<< HEAD
	struct nv04_instmem_priv *priv = (void *)nvkm_instmem(parent);
	struct nv04_instobj_priv *node;
	struct nvkm_instobj_args *args = data;
	struct nvkm_subdev *subdev = (void *)priv;
=======
	struct nv04_instmem *imem = nv04_instmem(base);
	struct nv04_instobj *iobj;
>>>>>>> db0b54cd
	int ret;

	if (!(iobj = kzalloc(sizeof(*iobj), GFP_KERNEL)))
		return -ENOMEM;
	*pmemory = &iobj->memory;

<<<<<<< HEAD
	ret = nvkm_instobj_create(parent, engine, oclass, &node);
	*pobject = nv_object(node);
	if (ret)
		return ret;

	mutex_lock(&subdev->mutex);
	ret = nvkm_mm_head(&priv->heap, 0, 1, args->size, args->size,
			   args->align, &node->mem);
	mutex_unlock(&subdev->mutex);
	if (ret)
		return ret;
=======
	nvkm_memory_ctor(&nv04_instobj_func, &iobj->memory);
	iobj->imem = imem;
>>>>>>> db0b54cd

	mutex_lock(&imem->base.subdev.mutex);
	ret = nvkm_mm_head(&imem->heap, 0, 1, size, size,
			   align ? align : 1, &iobj->node);
	mutex_unlock(&imem->base.subdev.mutex);
	return ret;
}

/******************************************************************************
 * instmem subdev implementation
 *****************************************************************************/

static u32
nv04_instmem_rd32(struct nvkm_instmem *imem, u32 addr)
{
	return nvkm_rd32(imem->subdev.device, 0x700000 + addr);
}

static void
nv04_instmem_wr32(struct nvkm_instmem *imem, u32 addr, u32 data)
{
	nvkm_wr32(imem->subdev.device, 0x700000 + addr, data);
}

static int
nv04_instmem_oneinit(struct nvkm_instmem *base)
{
	struct nv04_instmem *imem = nv04_instmem(base);
	struct nvkm_device *device = imem->base.subdev.device;
	int ret;

	/* PRAMIN aperture maps over the end of VRAM, reserve it */
	imem->base.reserved = 512 * 1024;

	ret = nvkm_mm_init(&imem->heap, 0, imem->base.reserved, 1);
	if (ret)
		return ret;

	/* 0x00000-0x10000: reserve for probable vbios image */
	ret = nvkm_memory_new(device, NVKM_MEM_TARGET_INST, 0x10000, 0, false,
			      &imem->base.vbios);
	if (ret)
		return ret;

	/* 0x10000-0x18000: reserve for RAMHT */
	ret = nvkm_ramht_new(device, 0x08000, 0, NULL, &imem->base.ramht);
	if (ret)
		return ret;

	/* 0x18000-0x18800: reserve for RAMFC (enough for 32 nv30 channels) */
	ret = nvkm_memory_new(device, NVKM_MEM_TARGET_INST, 0x00800, 0, true,
			      &imem->base.ramfc);
	if (ret)
		return ret;

	/* 0x18800-0x18a00: reserve for RAMRO */
	ret = nvkm_memory_new(device, NVKM_MEM_TARGET_INST, 0x00200, 0, false,
			      &imem->base.ramro);
	if (ret)
		return ret;

	return 0;
}

static void *
nv04_instmem_dtor(struct nvkm_instmem *base)
{
	struct nv04_instmem *imem = nv04_instmem(base);
	nvkm_memory_del(&imem->base.ramfc);
	nvkm_memory_del(&imem->base.ramro);
	nvkm_ramht_del(&imem->base.ramht);
	nvkm_memory_del(&imem->base.vbios);
	nvkm_mm_fini(&imem->heap);
	return imem;
}

static const struct nvkm_instmem_func
nv04_instmem = {
	.dtor = nv04_instmem_dtor,
	.oneinit = nv04_instmem_oneinit,
	.rd32 = nv04_instmem_rd32,
	.wr32 = nv04_instmem_wr32,
	.memory_new = nv04_instobj_new,
	.persistent = false,
	.zero = false,
};

int
nv04_instmem_new(struct nvkm_device *device, int index,
		 struct nvkm_instmem **pimem)
{
	struct nv04_instmem *imem;

	if (!(imem = kzalloc(sizeof(*imem), GFP_KERNEL)))
		return -ENOMEM;
	nvkm_instmem_ctor(&nv04_instmem, device, index, &imem->base);
	*pimem = &imem->base;
	return 0;
}<|MERGE_RESOLUTION|>--- conflicted
+++ resolved
@@ -85,21 +85,9 @@
 static void
 nv04_instobj_wr32(struct nvkm_memory *memory, u64 offset, u32 data)
 {
-<<<<<<< HEAD
-	struct nv04_instmem_priv *priv = (void *)nvkm_instmem(object);
-	struct nv04_instobj_priv *node = (void *)object;
-	struct nvkm_subdev *subdev = (void *)priv;
-
-	mutex_lock(&subdev->mutex);
-	nvkm_mm_free(&priv->heap, &node->mem);
-	mutex_unlock(&subdev->mutex);
-
-	nvkm_instobj_destroy(&node->base);
-=======
 	struct nv04_instobj *iobj = nv04_instobj(memory);
 	struct nvkm_device *device = iobj->imem->base.subdev.device;
 	nvkm_wr32(device, 0x700000 + iobj->node->offset + offset, data);
->>>>>>> db0b54cd
 }
 
 static void *
@@ -128,37 +116,16 @@
 nv04_instobj_new(struct nvkm_instmem *base, u32 size, u32 align, bool zero,
 		 struct nvkm_memory **pmemory)
 {
-<<<<<<< HEAD
-	struct nv04_instmem_priv *priv = (void *)nvkm_instmem(parent);
-	struct nv04_instobj_priv *node;
-	struct nvkm_instobj_args *args = data;
-	struct nvkm_subdev *subdev = (void *)priv;
-=======
 	struct nv04_instmem *imem = nv04_instmem(base);
 	struct nv04_instobj *iobj;
->>>>>>> db0b54cd
 	int ret;
 
 	if (!(iobj = kzalloc(sizeof(*iobj), GFP_KERNEL)))
 		return -ENOMEM;
 	*pmemory = &iobj->memory;
 
-<<<<<<< HEAD
-	ret = nvkm_instobj_create(parent, engine, oclass, &node);
-	*pobject = nv_object(node);
-	if (ret)
-		return ret;
-
-	mutex_lock(&subdev->mutex);
-	ret = nvkm_mm_head(&priv->heap, 0, 1, args->size, args->size,
-			   args->align, &node->mem);
-	mutex_unlock(&subdev->mutex);
-	if (ret)
-		return ret;
-=======
 	nvkm_memory_ctor(&nv04_instobj_func, &iobj->memory);
 	iobj->imem = imem;
->>>>>>> db0b54cd
 
 	mutex_lock(&imem->base.subdev.mutex);
 	ret = nvkm_mm_head(&imem->heap, 0, 1, size, size,
