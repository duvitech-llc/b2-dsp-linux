/*
 * Copyright 2013 Red Hat Inc.
 *
 * Permission is hereby granted, free of charge, to any person obtaining a
 * copy of this software and associated documentation files (the "Software"),
 * to deal in the Software without restriction, including without limitation
 * the rights to use, copy, modify, merge, publish, distribute, sublicense,
 * and/or sell copies of the Software, and to permit persons to whom the
 * Software is furnished to do so, subject to the following conditions:
 *
 * The above copyright notice and this permission notice shall be included in
 * all copies or substantial portions of the Software.
 *
 * THE SOFTWARE IS PROVIDED "AS IS", WITHOUT WARRANTY OF ANY KIND, EXPRESS OR
 * IMPLIED, INCLUDING BUT NOT LIMITED TO THE WARRANTIES OF MERCHANTABILITY,
 * FITNESS FOR A PARTICULAR PURPOSE AND NONINFRINGEMENT.  IN NO EVENT SHALL
 * THE COPYRIGHT HOLDER(S) OR AUTHOR(S) BE LIABLE FOR ANY CLAIM, DAMAGES OR
 * OTHER LIABILITY, WHETHER IN AN ACTION OF CONTRACT, TORT OR OTHERWISE,
 * ARISING FROM, OUT OF OR IN CONNECTION WITH THE SOFTWARE OR THE USE OR
 * OTHER DEALINGS IN THE SOFTWARE.
 *
 * Authors: Ben Skeggs
 */
#include "nv50.h"

#include <subdev/bios.h>
#include <subdev/bios/init.h>

u64
gm107_devinit_disable(struct nvkm_devinit *init)
{
	struct nvkm_device *device = init->subdev.device;
	u32 r021c00 = nvkm_rd32(device, 0x021c00);
	u32 r021c04 = nvkm_rd32(device, 0x021c04);
	u64 disable = 0ULL;

	if (r021c00 & 0x00000001)
		disable |= (1ULL << NVKM_ENGINE_CE0);
	if (r021c00 & 0x00000004)
		disable |= (1ULL << NVKM_ENGINE_CE2);
	if (r021c04 & 0x00000001)
		disable |= (1ULL << NVKM_ENGINE_DISP);

	return disable;
}

<<<<<<< HEAD
struct nvkm_oclass *
gm107_devinit_oclass = &(struct nvkm_devinit_impl) {
	.base.handle = NV_SUBDEV(DEVINIT, 0x07),
	.base.ofuncs = &(struct nvkm_ofuncs) {
		.ctor = gf100_devinit_ctor,
		.dtor = _nvkm_devinit_dtor,
		.init = nv50_devinit_init,
		.fini = _nvkm_devinit_fini,
	},
=======
static const struct nvkm_devinit_func
gm107_devinit = {
	.preinit = nv50_devinit_preinit,
	.init = nv50_devinit_init,
	.post = nv04_devinit_post,
>>>>>>> db0b54cd
	.pll_set = gf100_devinit_pll_set,
	.disable = gm107_devinit_disable,
};

int
gm107_devinit_new(struct nvkm_device *device, int index,
		struct nvkm_devinit **pinit)
{
	return nv50_devinit_new_(&gm107_devinit, device, index, pinit);
}<|MERGE_RESOLUTION|>--- conflicted
+++ resolved
@@ -44,23 +44,11 @@
 	return disable;
 }
 
-<<<<<<< HEAD
-struct nvkm_oclass *
-gm107_devinit_oclass = &(struct nvkm_devinit_impl) {
-	.base.handle = NV_SUBDEV(DEVINIT, 0x07),
-	.base.ofuncs = &(struct nvkm_ofuncs) {
-		.ctor = gf100_devinit_ctor,
-		.dtor = _nvkm_devinit_dtor,
-		.init = nv50_devinit_init,
-		.fini = _nvkm_devinit_fini,
-	},
-=======
 static const struct nvkm_devinit_func
 gm107_devinit = {
 	.preinit = nv50_devinit_preinit,
 	.init = nv50_devinit_init,
 	.post = nv04_devinit_post,
->>>>>>> db0b54cd
 	.pll_set = gf100_devinit_pll_set,
 	.disable = gm107_devinit_disable,
 };
