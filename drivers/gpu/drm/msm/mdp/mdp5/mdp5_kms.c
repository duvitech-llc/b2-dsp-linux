--- conflicted
+++ resolved
@@ -251,11 +251,8 @@
 	const struct mdp5_cfg_hw *hw_cfg =
 					mdp5_cfg_get_hw_config(mdp5_kms->cfg);
 	enum mdp5_intf_type intf_type = hw_cfg->intf.connect[intf_num];
-<<<<<<< HEAD
-=======
 	struct mdp5_ctl_manager *ctlm = mdp5_kms->ctlm;
 	struct mdp5_ctl *ctl;
->>>>>>> db0b54cd
 	struct drm_encoder *encoder;
 	int ret = 0;
 
