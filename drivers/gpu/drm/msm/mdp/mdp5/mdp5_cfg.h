/*
 * Copyright (c) 2014 The Linux Foundation. All rights reserved.
 *
 * This program is free software; you can redistribute it and/or modify
 * it under the terms of the GNU General Public License version 2 and
 * only version 2 as published by the Free Software Foundation.
 *
 * This program is distributed in the hope that it will be useful,
 * but WITHOUT ANY WARRANTY; without even the implied warranty of
 * MERCHANTABILITY or FITNESS FOR A PARTICULAR PURPOSE.  See the
 * GNU General Public License for more details.
 */

#ifndef __MDP5_CFG_H__
#define __MDP5_CFG_H__

#include "msm_drv.h"

/*
 * mdp5_cfg
 *
 * This module configures the dynamic offsets used by mdp5.xml.h
 * (initialized in mdp5_cfg.c)
 */
extern const struct mdp5_cfg_hw *mdp5_cfg;

#define MAX_CTL			8
#define MAX_BASES		8
#define MAX_SMP_BLOCKS		44
#define MAX_CLIENTS		32

typedef DECLARE_BITMAP(mdp5_smp_state_t, MAX_SMP_BLOCKS);

#define MDP5_SUB_BLOCK_DEFINITION \
	int count; \
	uint32_t base[MAX_BASES]

struct mdp5_sub_block {
	MDP5_SUB_BLOCK_DEFINITION;
};

struct mdp5_lm_block {
	MDP5_SUB_BLOCK_DEFINITION;
	uint32_t nb_stages;		/* number of stages per blender */
	uint32_t max_width;		/* Maximum output resolution */
	uint32_t max_height;
};

struct mdp5_pipe_block {
	MDP5_SUB_BLOCK_DEFINITION;
	uint32_t caps;			/* pipe capabilities */
};

struct mdp5_ctl_block {
	MDP5_SUB_BLOCK_DEFINITION;
	uint32_t flush_hw_mask;		/* FLUSH register's hardware mask */
};

struct mdp5_smp_block {
	int mmb_count;			/* number of SMP MMBs */
	int mmb_size;			/* MMB: size in bytes */
	uint32_t clients[MAX_CLIENTS];	/* SMP port allocation /pipe */
	mdp5_smp_state_t reserved_state;/* SMP MMBs statically allocated */
	uint8_t reserved[MAX_CLIENTS];	/* # of MMBs allocated per client */
};

struct mdp5_mdp_block {
	MDP5_SUB_BLOCK_DEFINITION;
	uint32_t caps;			/* MDP capabilities: MDP_CAP_xxx bits */
};

#define MDP5_INTF_NUM_MAX	5

struct mdp5_intf_block {
	uint32_t base[MAX_BASES];
	u32 connect[MDP5_INTF_NUM_MAX]; /* array of enum mdp5_intf_type */
};

struct mdp5_cfg_hw {
	char  *name;

	struct mdp5_mdp_block mdp;
	struct mdp5_smp_block smp;
	struct mdp5_ctl_block ctl;
	struct mdp5_pipe_block pipe_vig;
	struct mdp5_pipe_block pipe_rgb;
	struct mdp5_pipe_block pipe_dma;
	struct mdp5_lm_block  lm;
	struct mdp5_sub_block dspp;
	struct mdp5_sub_block ad;
	struct mdp5_sub_block pp;
<<<<<<< HEAD
=======
	struct mdp5_sub_block dsc;
	struct mdp5_sub_block cdm;
>>>>>>> db0b54cd
	struct mdp5_intf_block intf;

	uint32_t max_clk;
};

/* platform config data (ie. from DT, or pdata) */
struct mdp5_cfg_platform {
	struct iommu_domain *iommu;
};

struct mdp5_cfg {
	const struct mdp5_cfg_hw *hw;
	struct mdp5_cfg_platform platform;
};

struct mdp5_kms;
struct mdp5_cfg_handler;

const struct mdp5_cfg_hw *mdp5_cfg_get_hw_config(struct mdp5_cfg_handler *cfg_hnd);
struct mdp5_cfg *mdp5_cfg_get_config(struct mdp5_cfg_handler *cfg_hnd);
int mdp5_cfg_get_hw_rev(struct mdp5_cfg_handler *cfg_hnd);

#define mdp5_cfg_intf_is_virtual(intf_type) ({	\
	typeof(intf_type) __val = (intf_type);	\
	(__val) >= INTF_VIRTUAL ? true : false; })

struct mdp5_cfg_handler *mdp5_cfg_init(struct mdp5_kms *mdp5_kms,
		uint32_t major, uint32_t minor);
void mdp5_cfg_destroy(struct mdp5_cfg_handler *cfg_hnd);

#endif /* __MDP5_CFG_H__ */<|MERGE_RESOLUTION|>--- conflicted
+++ resolved
@@ -89,11 +89,8 @@
 	struct mdp5_sub_block dspp;
 	struct mdp5_sub_block ad;
 	struct mdp5_sub_block pp;
-<<<<<<< HEAD
-=======
 	struct mdp5_sub_block dsc;
 	struct mdp5_sub_block cdm;
->>>>>>> db0b54cd
 	struct mdp5_intf_block intf;
 
 	uint32_t max_clk;
