--- conflicted
+++ resolved
@@ -218,9 +218,6 @@
 		msm_dsi->encoders[i] = encoders[i];
 	}
 
-<<<<<<< HEAD
-	msm_dsi->connector = msm_dsi_manager_connector_init(msm_dsi->id);
-=======
 	/*
 	 * check if the dsi encoder output is connected to a panel or an
 	 * external bridge. We create a connector only if we're connected to a
@@ -236,7 +233,6 @@
 		msm_dsi->connector =
 			msm_dsi_manager_connector_init(msm_dsi->id);
 
->>>>>>> db0b54cd
 	if (IS_ERR(msm_dsi->connector)) {
 		ret = PTR_ERR(msm_dsi->connector);
 		dev_err(dev->dev,
