/*
 * Copyright 2008 Advanced Micro Devices, Inc.
 * Copyright 2008 Red Hat Inc.
 * Copyright 2009 Jerome Glisse.
 *
 * Permission is hereby granted, free of charge, to any person obtaining a
 * copy of this software and associated documentation files (the "Software"),
 * to deal in the Software without restriction, including without limitation
 * the rights to use, copy, modify, merge, publish, distribute, sublicense,
 * and/or sell copies of the Software, and to permit persons to whom the
 * Software is furnished to do so, subject to the following conditions:
 *
 * The above copyright notice and this permission notice shall be included in
 * all copies or substantial portions of the Software.
 *
 * THE SOFTWARE IS PROVIDED "AS IS", WITHOUT WARRANTY OF ANY KIND, EXPRESS OR
 * IMPLIED, INCLUDING BUT NOT LIMITED TO THE WARRANTIES OF MERCHANTABILITY,
 * FITNESS FOR A PARTICULAR PURPOSE AND NONINFRINGEMENT.  IN NO EVENT SHALL
 * THE COPYRIGHT HOLDER(S) OR AUTHOR(S) BE LIABLE FOR ANY CLAIM, DAMAGES OR
 * OTHER LIABILITY, WHETHER IN AN ACTION OF CONTRACT, TORT OR OTHERWISE,
 * ARISING FROM, OUT OF OR IN CONNECTION WITH THE SOFTWARE OR THE USE OR
 * OTHER DEALINGS IN THE SOFTWARE.
 *
 * Authors: Dave Airlie
 *          Alex Deucher
 *          Jerome Glisse
 */
#include <drm/drmP.h>
#include "radeon.h"
#include <drm/radeon_drm.h>
#include "radeon_asic.h"

#include <linux/vga_switcheroo.h>
#include <linux/slab.h>
#include <linux/pm_runtime.h>

#include "radeon_kfd.h"

#if defined(CONFIG_VGA_SWITCHEROO)
bool radeon_has_atpx(void);
#else
static inline bool radeon_has_atpx(void) { return false; }
#endif

/**
 * radeon_driver_unload_kms - Main unload function for KMS.
 *
 * @dev: drm dev pointer
 *
 * This is the main unload function for KMS (all asics).
 * It calls radeon_modeset_fini() to tear down the
 * displays, and radeon_device_fini() to tear down
 * the rest of the device (CP, writeback, etc.).
 * Returns 0 on success.
 */
int radeon_driver_unload_kms(struct drm_device *dev)
{
	struct radeon_device *rdev = dev->dev_private;

	if (rdev == NULL)
		return 0;

	if (rdev->rmmio == NULL)
		goto done_free;

	pm_runtime_get_sync(dev->dev);

	radeon_kfd_device_fini(rdev);

	radeon_acpi_fini(rdev);
	
	radeon_modeset_fini(rdev);
	radeon_device_fini(rdev);

done_free:
	kfree(rdev);
	dev->dev_private = NULL;
	return 0;
}

/**
 * radeon_driver_load_kms - Main load function for KMS.
 *
 * @dev: drm dev pointer
 * @flags: device flags
 *
 * This is the main load function for KMS (all asics).
 * It calls radeon_device_init() to set up the non-display
 * parts of the chip (asic init, CP, writeback, etc.), and
 * radeon_modeset_init() to set up the display parts
 * (crtcs, encoders, hotplug detect, etc.).
 * Returns 0 on success, error on failure.
 */
int radeon_driver_load_kms(struct drm_device *dev, unsigned long flags)
{
	struct radeon_device *rdev;
	int r, acpi_status;

	rdev = kzalloc(sizeof(struct radeon_device), GFP_KERNEL);
	if (rdev == NULL) {
		return -ENOMEM;
	}
	dev->dev_private = (void *)rdev;

	/* update BUS flag */
	if (drm_pci_device_is_agp(dev)) {
		flags |= RADEON_IS_AGP;
	} else if (pci_is_pcie(dev->pdev)) {
		flags |= RADEON_IS_PCIE;
	} else {
		flags |= RADEON_IS_PCI;
	}

	if ((radeon_runtime_pm != 0) &&
	    radeon_has_atpx() &&
	    ((flags & RADEON_IS_IGP) == 0))
		flags |= RADEON_IS_PX;

	/* radeon_device_init should report only fatal error
	 * like memory allocation failure or iomapping failure,
	 * or memory manager initialization failure, it must
	 * properly initialize the GPU MC controller and permit
	 * VRAM allocation
	 */
	r = radeon_device_init(rdev, dev, dev->pdev, flags);
	if (r) {
		dev_err(&dev->pdev->dev, "Fatal error during GPU init\n");
		goto out;
	}

	/* Again modeset_init should fail only on fatal error
	 * otherwise it should provide enough functionalities
	 * for shadowfb to run
	 */
	r = radeon_modeset_init(rdev);
	if (r)
		dev_err(&dev->pdev->dev, "Fatal error during modeset init\n");

	/* Call ACPI methods: require modeset init
	 * but failure is not fatal
	 */
	if (!r) {
		acpi_status = radeon_acpi_init(rdev);
		if (acpi_status)
		dev_dbg(&dev->pdev->dev,
				"Error during ACPI methods call\n");
	}

	radeon_kfd_device_probe(rdev);
	radeon_kfd_device_init(rdev);

	if (radeon_is_px(dev)) {
		pm_runtime_use_autosuspend(dev->dev);
		pm_runtime_set_autosuspend_delay(dev->dev, 5000);
		pm_runtime_set_active(dev->dev);
		pm_runtime_allow(dev->dev);
		pm_runtime_mark_last_busy(dev->dev);
		pm_runtime_put_autosuspend(dev->dev);
	}

out:
	if (r)
		radeon_driver_unload_kms(dev);


	return r;
}

/**
 * radeon_set_filp_rights - Set filp right.
 *
 * @dev: drm dev pointer
 * @owner: drm file
 * @applier: drm file
 * @value: value
 *
 * Sets the filp rights for the device (all asics).
 */
static void radeon_set_filp_rights(struct drm_device *dev,
				   struct drm_file **owner,
				   struct drm_file *applier,
				   uint32_t *value)
{
	struct radeon_device *rdev = dev->dev_private;

	mutex_lock(&rdev->gem.mutex);
	if (*value == 1) {
		/* wants rights */
		if (!*owner)
			*owner = applier;
	} else if (*value == 0) {
		/* revokes rights */
		if (*owner == applier)
			*owner = NULL;
	}
	*value = *owner == applier ? 1 : 0;
	mutex_unlock(&rdev->gem.mutex);
}

/*
 * Userspace get information ioctl
 */
/**
 * radeon_info_ioctl - answer a device specific request.
 *
 * @rdev: radeon device pointer
 * @data: request object
 * @filp: drm filp
 *
 * This function is used to pass device specific parameters to the userspace
 * drivers.  Examples include: pci device id, pipeline parms, tiling params,
 * etc. (all asics).
 * Returns 0 on success, -EINVAL on failure.
 */
static int radeon_info_ioctl(struct drm_device *dev, void *data, struct drm_file *filp)
{
	struct radeon_device *rdev = dev->dev_private;
	struct drm_radeon_info *info = data;
	struct radeon_mode_info *minfo = &rdev->mode_info;
	uint32_t *value, value_tmp, *value_ptr, value_size;
	uint64_t value64;
	struct drm_crtc *crtc;
	int i, found;

	value_ptr = (uint32_t *)((unsigned long)info->value);
	value = &value_tmp;
	value_size = sizeof(uint32_t);

	switch (info->request) {
	case RADEON_INFO_DEVICE_ID:
		*value = dev->pdev->device;
		break;
	case RADEON_INFO_NUM_GB_PIPES:
		*value = rdev->num_gb_pipes;
		break;
	case RADEON_INFO_NUM_Z_PIPES:
		*value = rdev->num_z_pipes;
		break;
	case RADEON_INFO_ACCEL_WORKING:
		/* xf86-video-ati 6.13.0 relies on this being false for evergreen */
		if ((rdev->family >= CHIP_CEDAR) && (rdev->family <= CHIP_HEMLOCK))
			*value = false;
		else
			*value = rdev->accel_working;
		break;
	case RADEON_INFO_CRTC_FROM_ID:
		if (copy_from_user(value, value_ptr, sizeof(uint32_t))) {
			DRM_ERROR("copy_from_user %s:%u\n", __func__, __LINE__);
			return -EFAULT;
		}
		for (i = 0, found = 0; i < rdev->num_crtc; i++) {
			crtc = (struct drm_crtc *)minfo->crtcs[i];
			if (crtc && crtc->base.id == *value) {
				struct radeon_crtc *radeon_crtc = to_radeon_crtc(crtc);
				*value = radeon_crtc->crtc_id;
				found = 1;
				break;
			}
		}
		if (!found) {
			DRM_DEBUG_KMS("unknown crtc id %d\n", *value);
			return -EINVAL;
		}
		break;
	case RADEON_INFO_ACCEL_WORKING2:
		if (rdev->family == CHIP_HAWAII) {
			if (rdev->accel_working) {
				if (rdev->new_fw)
					*value = 3;
				else
					*value = 2;
			} else {
				*value = 0;
			}
		} else {
			*value = rdev->accel_working;
		}
		break;
	case RADEON_INFO_TILING_CONFIG:
		if (rdev->family >= CHIP_BONAIRE)
			*value = rdev->config.cik.tile_config;
		else if (rdev->family >= CHIP_TAHITI)
			*value = rdev->config.si.tile_config;
		else if (rdev->family >= CHIP_CAYMAN)
			*value = rdev->config.cayman.tile_config;
		else if (rdev->family >= CHIP_CEDAR)
			*value = rdev->config.evergreen.tile_config;
		else if (rdev->family >= CHIP_RV770)
			*value = rdev->config.rv770.tile_config;
		else if (rdev->family >= CHIP_R600)
			*value = rdev->config.r600.tile_config;
		else {
			DRM_DEBUG_KMS("tiling config is r6xx+ only!\n");
			return -EINVAL;
		}
		break;
	case RADEON_INFO_WANT_HYPERZ:
		/* The "value" here is both an input and output parameter.
		 * If the input value is 1, filp requests hyper-z access.
		 * If the input value is 0, filp revokes its hyper-z access.
		 *
		 * When returning, the value is 1 if filp owns hyper-z access,
		 * 0 otherwise. */
		if (copy_from_user(value, value_ptr, sizeof(uint32_t))) {
			DRM_ERROR("copy_from_user %s:%u\n", __func__, __LINE__);
			return -EFAULT;
		}
		if (*value >= 2) {
			DRM_DEBUG_KMS("WANT_HYPERZ: invalid value %d\n", *value);
			return -EINVAL;
		}
		radeon_set_filp_rights(dev, &rdev->hyperz_filp, filp, value);
		break;
	case RADEON_INFO_WANT_CMASK:
		/* The same logic as Hyper-Z. */
		if (copy_from_user(value, value_ptr, sizeof(uint32_t))) {
			DRM_ERROR("copy_from_user %s:%u\n", __func__, __LINE__);
			return -EFAULT;
		}
		if (*value >= 2) {
			DRM_DEBUG_KMS("WANT_CMASK: invalid value %d\n", *value);
			return -EINVAL;
		}
		radeon_set_filp_rights(dev, &rdev->cmask_filp, filp, value);
		break;
	case RADEON_INFO_CLOCK_CRYSTAL_FREQ:
		/* return clock value in KHz */
		if (rdev->asic->get_xclk)
			*value = radeon_get_xclk(rdev) * 10;
		else
			*value = rdev->clock.spll.reference_freq * 10;
		break;
	case RADEON_INFO_NUM_BACKENDS:
		if (rdev->family >= CHIP_BONAIRE)
			*value = rdev->config.cik.max_backends_per_se *
				rdev->config.cik.max_shader_engines;
		else if (rdev->family >= CHIP_TAHITI)
			*value = rdev->config.si.max_backends_per_se *
				rdev->config.si.max_shader_engines;
		else if (rdev->family >= CHIP_CAYMAN)
			*value = rdev->config.cayman.max_backends_per_se *
				rdev->config.cayman.max_shader_engines;
		else if (rdev->family >= CHIP_CEDAR)
			*value = rdev->config.evergreen.max_backends;
		else if (rdev->family >= CHIP_RV770)
			*value = rdev->config.rv770.max_backends;
		else if (rdev->family >= CHIP_R600)
			*value = rdev->config.r600.max_backends;
		else {
			return -EINVAL;
		}
		break;
	case RADEON_INFO_NUM_TILE_PIPES:
		if (rdev->family >= CHIP_BONAIRE)
			*value = rdev->config.cik.max_tile_pipes;
		else if (rdev->family >= CHIP_TAHITI)
			*value = rdev->config.si.max_tile_pipes;
		else if (rdev->family >= CHIP_CAYMAN)
			*value = rdev->config.cayman.max_tile_pipes;
		else if (rdev->family >= CHIP_CEDAR)
			*value = rdev->config.evergreen.max_tile_pipes;
		else if (rdev->family >= CHIP_RV770)
			*value = rdev->config.rv770.max_tile_pipes;
		else if (rdev->family >= CHIP_R600)
			*value = rdev->config.r600.max_tile_pipes;
		else {
			return -EINVAL;
		}
		break;
	case RADEON_INFO_FUSION_GART_WORKING:
		*value = 1;
		break;
	case RADEON_INFO_BACKEND_MAP:
		if (rdev->family >= CHIP_BONAIRE)
			*value = rdev->config.cik.backend_map;
		else if (rdev->family >= CHIP_TAHITI)
			*value = rdev->config.si.backend_map;
		else if (rdev->family >= CHIP_CAYMAN)
			*value = rdev->config.cayman.backend_map;
		else if (rdev->family >= CHIP_CEDAR)
			*value = rdev->config.evergreen.backend_map;
		else if (rdev->family >= CHIP_RV770)
			*value = rdev->config.rv770.backend_map;
		else if (rdev->family >= CHIP_R600)
			*value = rdev->config.r600.backend_map;
		else {
			return -EINVAL;
		}
		break;
	case RADEON_INFO_VA_START:
		/* this is where we report if vm is supported or not */
		if (rdev->family < CHIP_CAYMAN)
			return -EINVAL;
		*value = RADEON_VA_RESERVED_SIZE;
		break;
	case RADEON_INFO_IB_VM_MAX_SIZE:
		/* this is where we report if vm is supported or not */
		if (rdev->family < CHIP_CAYMAN)
			return -EINVAL;
		*value = RADEON_IB_VM_MAX_SIZE;
		break;
	case RADEON_INFO_MAX_PIPES:
		if (rdev->family >= CHIP_BONAIRE)
			*value = rdev->config.cik.max_cu_per_sh;
		else if (rdev->family >= CHIP_TAHITI)
			*value = rdev->config.si.max_cu_per_sh;
		else if (rdev->family >= CHIP_CAYMAN)
			*value = rdev->config.cayman.max_pipes_per_simd;
		else if (rdev->family >= CHIP_CEDAR)
			*value = rdev->config.evergreen.max_pipes;
		else if (rdev->family >= CHIP_RV770)
			*value = rdev->config.rv770.max_pipes;
		else if (rdev->family >= CHIP_R600)
			*value = rdev->config.r600.max_pipes;
		else {
			return -EINVAL;
		}
		break;
	case RADEON_INFO_TIMESTAMP:
		if (rdev->family < CHIP_R600) {
			DRM_DEBUG_KMS("timestamp is r6xx+ only!\n");
			return -EINVAL;
		}
		value = (uint32_t*)&value64;
		value_size = sizeof(uint64_t);
		value64 = radeon_get_gpu_clock_counter(rdev);
		break;
	case RADEON_INFO_MAX_SE:
		if (rdev->family >= CHIP_BONAIRE)
			*value = rdev->config.cik.max_shader_engines;
		else if (rdev->family >= CHIP_TAHITI)
			*value = rdev->config.si.max_shader_engines;
		else if (rdev->family >= CHIP_CAYMAN)
			*value = rdev->config.cayman.max_shader_engines;
		else if (rdev->family >= CHIP_CEDAR)
			*value = rdev->config.evergreen.num_ses;
		else
			*value = 1;
		break;
	case RADEON_INFO_MAX_SH_PER_SE:
		if (rdev->family >= CHIP_BONAIRE)
			*value = rdev->config.cik.max_sh_per_se;
		else if (rdev->family >= CHIP_TAHITI)
			*value = rdev->config.si.max_sh_per_se;
		else
			return -EINVAL;
		break;
	case RADEON_INFO_FASTFB_WORKING:
		*value = rdev->fastfb_working;
		break;
	case RADEON_INFO_RING_WORKING:
		if (copy_from_user(value, value_ptr, sizeof(uint32_t))) {
			DRM_ERROR("copy_from_user %s:%u\n", __func__, __LINE__);
			return -EFAULT;
		}
		switch (*value) {
		case RADEON_CS_RING_GFX:
		case RADEON_CS_RING_COMPUTE:
			*value = rdev->ring[RADEON_RING_TYPE_GFX_INDEX].ready;
			break;
		case RADEON_CS_RING_DMA:
			*value = rdev->ring[R600_RING_TYPE_DMA_INDEX].ready;
			*value |= rdev->ring[CAYMAN_RING_TYPE_DMA1_INDEX].ready;
			break;
		case RADEON_CS_RING_UVD:
			*value = rdev->ring[R600_RING_TYPE_UVD_INDEX].ready;
			break;
		case RADEON_CS_RING_VCE:
			*value = rdev->ring[TN_RING_TYPE_VCE1_INDEX].ready;
			break;
		default:
			return -EINVAL;
		}
		break;
	case RADEON_INFO_SI_TILE_MODE_ARRAY:
		if (rdev->family >= CHIP_BONAIRE) {
			value = rdev->config.cik.tile_mode_array;
			value_size = sizeof(uint32_t)*32;
		} else if (rdev->family >= CHIP_TAHITI) {
			value = rdev->config.si.tile_mode_array;
			value_size = sizeof(uint32_t)*32;
		} else {
			DRM_DEBUG_KMS("tile mode array is si+ only!\n");
			return -EINVAL;
		}
		break;
	case RADEON_INFO_CIK_MACROTILE_MODE_ARRAY:
		if (rdev->family >= CHIP_BONAIRE) {
			value = rdev->config.cik.macrotile_mode_array;
			value_size = sizeof(uint32_t)*16;
		} else {
			DRM_DEBUG_KMS("macrotile mode array is cik+ only!\n");
			return -EINVAL;
		}
		break;
	case RADEON_INFO_SI_CP_DMA_COMPUTE:
		*value = 1;
		break;
	case RADEON_INFO_SI_BACKEND_ENABLED_MASK:
		if (rdev->family >= CHIP_BONAIRE) {
			*value = rdev->config.cik.backend_enable_mask;
		} else if (rdev->family >= CHIP_TAHITI) {
			*value = rdev->config.si.backend_enable_mask;
		} else {
			DRM_DEBUG_KMS("BACKEND_ENABLED_MASK is si+ only!\n");
		}
		break;
	case RADEON_INFO_MAX_SCLK:
		if ((rdev->pm.pm_method == PM_METHOD_DPM) &&
		    rdev->pm.dpm_enabled)
			*value = rdev->pm.dpm.dyn_state.max_clock_voltage_on_ac.sclk * 10;
		else
			*value = rdev->pm.default_sclk * 10;
		break;
	case RADEON_INFO_VCE_FW_VERSION:
		*value = rdev->vce.fw_version;
		break;
	case RADEON_INFO_VCE_FB_VERSION:
		*value = rdev->vce.fb_version;
		break;
	case RADEON_INFO_NUM_BYTES_MOVED:
		value = (uint32_t*)&value64;
		value_size = sizeof(uint64_t);
		value64 = atomic64_read(&rdev->num_bytes_moved);
		break;
	case RADEON_INFO_VRAM_USAGE:
		value = (uint32_t*)&value64;
		value_size = sizeof(uint64_t);
		value64 = atomic64_read(&rdev->vram_usage);
		break;
	case RADEON_INFO_GTT_USAGE:
		value = (uint32_t*)&value64;
		value_size = sizeof(uint64_t);
		value64 = atomic64_read(&rdev->gtt_usage);
		break;
	case RADEON_INFO_ACTIVE_CU_COUNT:
		if (rdev->family >= CHIP_BONAIRE)
			*value = rdev->config.cik.active_cus;
		else if (rdev->family >= CHIP_TAHITI)
			*value = rdev->config.si.active_cus;
		else if (rdev->family >= CHIP_CAYMAN)
			*value = rdev->config.cayman.active_simds;
		else if (rdev->family >= CHIP_CEDAR)
			*value = rdev->config.evergreen.active_simds;
		else if (rdev->family >= CHIP_RV770)
			*value = rdev->config.rv770.active_simds;
		else if (rdev->family >= CHIP_R600)
			*value = rdev->config.r600.active_simds;
		else
			*value = 1;
		break;
	case RADEON_INFO_CURRENT_GPU_TEMP:
		/* get temperature in millidegrees C */
		if (rdev->asic->pm.get_temperature)
			*value = radeon_get_temperature(rdev);
		else
			*value = 0;
		break;
	case RADEON_INFO_CURRENT_GPU_SCLK:
		/* get sclk in Mhz */
		if (rdev->pm.dpm_enabled)
			*value = radeon_dpm_get_current_sclk(rdev) / 100;
		else
			*value = rdev->pm.current_sclk / 100;
		break;
	case RADEON_INFO_CURRENT_GPU_MCLK:
		/* get mclk in Mhz */
		if (rdev->pm.dpm_enabled)
			*value = radeon_dpm_get_current_mclk(rdev) / 100;
		else
			*value = rdev->pm.current_mclk / 100;
		break;
	case RADEON_INFO_READ_REG:
		if (copy_from_user(value, value_ptr, sizeof(uint32_t))) {
			DRM_ERROR("copy_from_user %s:%u\n", __func__, __LINE__);
			return -EFAULT;
		}
		if (radeon_get_allowed_info_register(rdev, *value, value))
			return -EINVAL;
		break;
	case RADEON_INFO_VA_UNMAP_WORKING:
		*value = true;
		break;
<<<<<<< HEAD
=======
	case RADEON_INFO_GPU_RESET_COUNTER:
		*value = atomic_read(&rdev->gpu_reset_counter);
		break;
>>>>>>> db0b54cd
	default:
		DRM_DEBUG_KMS("Invalid request %d\n", info->request);
		return -EINVAL;
	}
	if (copy_to_user(value_ptr, (char*)value, value_size)) {
		DRM_ERROR("copy_to_user %s:%u\n", __func__, __LINE__);
		return -EFAULT;
	}
	return 0;
}


/*
 * Outdated mess for old drm with Xorg being in charge (void function now).
 */
/**
 * radeon_driver_lastclose_kms - drm callback for last close
 *
 * @dev: drm dev pointer
 *
 * Switch vga_switcheroo state after last close (all asics).
 */
void radeon_driver_lastclose_kms(struct drm_device *dev)
{
	struct radeon_device *rdev = dev->dev_private;

	radeon_fbdev_restore_mode(rdev);
	vga_switcheroo_process_delayed_switch();
}

/**
 * radeon_driver_open_kms - drm callback for open
 *
 * @dev: drm dev pointer
 * @file_priv: drm file
 *
 * On device open, init vm on cayman+ (all asics).
 * Returns 0 on success, error on failure.
 */
int radeon_driver_open_kms(struct drm_device *dev, struct drm_file *file_priv)
{
	struct radeon_device *rdev = dev->dev_private;
	int r;

	file_priv->driver_priv = NULL;

	r = pm_runtime_get_sync(dev->dev);
	if (r < 0)
		return r;

	/* new gpu have virtual address space support */
	if (rdev->family >= CHIP_CAYMAN) {
		struct radeon_fpriv *fpriv;
		struct radeon_vm *vm;
		int r;

		fpriv = kzalloc(sizeof(*fpriv), GFP_KERNEL);
		if (unlikely(!fpriv)) {
			return -ENOMEM;
		}

		if (rdev->accel_working) {
			vm = &fpriv->vm;
			r = radeon_vm_init(rdev, vm);
			if (r) {
				kfree(fpriv);
				return r;
			}

			r = radeon_bo_reserve(rdev->ring_tmp_bo.bo, false);
			if (r) {
				radeon_vm_fini(rdev, vm);
				kfree(fpriv);
				return r;
			}

			/* map the ib pool buffer read only into
			 * virtual address space */
			vm->ib_bo_va = radeon_vm_bo_add(rdev, vm,
							rdev->ring_tmp_bo.bo);
			r = radeon_vm_bo_set_addr(rdev, vm->ib_bo_va,
						  RADEON_VA_IB_OFFSET,
						  RADEON_VM_PAGE_READABLE |
						  RADEON_VM_PAGE_SNOOPED);
			if (r) {
				radeon_vm_fini(rdev, vm);
				kfree(fpriv);
				return r;
			}
		}
		file_priv->driver_priv = fpriv;
	}

	pm_runtime_mark_last_busy(dev->dev);
	pm_runtime_put_autosuspend(dev->dev);
	return 0;
}

/**
 * radeon_driver_postclose_kms - drm callback for post close
 *
 * @dev: drm dev pointer
 * @file_priv: drm file
 *
 * On device post close, tear down vm on cayman+ (all asics).
 */
void radeon_driver_postclose_kms(struct drm_device *dev,
				 struct drm_file *file_priv)
{
	struct radeon_device *rdev = dev->dev_private;

	/* new gpu have virtual address space support */
	if (rdev->family >= CHIP_CAYMAN && file_priv->driver_priv) {
		struct radeon_fpriv *fpriv = file_priv->driver_priv;
		struct radeon_vm *vm = &fpriv->vm;
		int r;

		if (rdev->accel_working) {
			r = radeon_bo_reserve(rdev->ring_tmp_bo.bo, false);
			if (!r) {
				if (vm->ib_bo_va)
					radeon_vm_bo_rmv(rdev, vm->ib_bo_va);
				radeon_bo_unreserve(rdev->ring_tmp_bo.bo);
			}
			radeon_vm_fini(rdev, vm);
		}

		kfree(fpriv);
		file_priv->driver_priv = NULL;
	}
}

/**
 * radeon_driver_preclose_kms - drm callback for pre close
 *
 * @dev: drm dev pointer
 * @file_priv: drm file
 *
 * On device pre close, tear down hyperz and cmask filps on r1xx-r5xx
 * (all asics).
 */
void radeon_driver_preclose_kms(struct drm_device *dev,
				struct drm_file *file_priv)
{
	struct radeon_device *rdev = dev->dev_private;

	mutex_lock(&rdev->gem.mutex);
	if (rdev->hyperz_filp == file_priv)
		rdev->hyperz_filp = NULL;
	if (rdev->cmask_filp == file_priv)
		rdev->cmask_filp = NULL;
	mutex_unlock(&rdev->gem.mutex);

	radeon_uvd_free_handles(rdev, file_priv);
	radeon_vce_free_handles(rdev, file_priv);
}

/*
 * VBlank related functions.
 */
/**
 * radeon_get_vblank_counter_kms - get frame count
 *
 * @dev: drm dev pointer
 * @crtc: crtc to get the frame count from
 *
 * Gets the frame count on the requested crtc (all asics).
 * Returns frame count on success, -EINVAL on failure.
 */
u32 radeon_get_vblank_counter_kms(struct drm_device *dev, int crtc)
{
	int vpos, hpos, stat;
	u32 count;
	struct radeon_device *rdev = dev->dev_private;

	if (crtc < 0 || crtc >= rdev->num_crtc) {
		DRM_ERROR("Invalid crtc %d\n", crtc);
		return -EINVAL;
	}

	/* The hw increments its frame counter at start of vsync, not at start
	 * of vblank, as is required by DRM core vblank counter handling.
	 * Cook the hw count here to make it appear to the caller as if it
	 * incremented at start of vblank. We measure distance to start of
	 * vblank in vpos. vpos therefore will be >= 0 between start of vblank
	 * and start of vsync, so vpos >= 0 means to bump the hw frame counter
	 * result by 1 to give the proper appearance to caller.
	 */
	if (rdev->mode_info.crtcs[crtc]) {
		/* Repeat readout if needed to provide stable result if
		 * we cross start of vsync during the queries.
		 */
		do {
			count = radeon_get_vblank_counter(rdev, crtc);
			/* Ask radeon_get_crtc_scanoutpos to return vpos as
			 * distance to start of vblank, instead of regular
			 * vertical scanout pos.
			 */
			stat = radeon_get_crtc_scanoutpos(
				dev, crtc, GET_DISTANCE_TO_VBLANKSTART,
				&vpos, &hpos, NULL, NULL,
				&rdev->mode_info.crtcs[crtc]->base.hwmode);
		} while (count != radeon_get_vblank_counter(rdev, crtc));

		if (((stat & (DRM_SCANOUTPOS_VALID | DRM_SCANOUTPOS_ACCURATE)) !=
		    (DRM_SCANOUTPOS_VALID | DRM_SCANOUTPOS_ACCURATE))) {
			DRM_DEBUG_VBL("Query failed! stat %d\n", stat);
		}
		else {
			DRM_DEBUG_VBL("crtc %d: dist from vblank start %d\n",
				      crtc, vpos);

			/* Bump counter if we are at >= leading edge of vblank,
			 * but before vsync where vpos would turn negative and
			 * the hw counter really increments.
			 */
			if (vpos >= 0)
				count++;
		}
	}
	else {
	    /* Fallback to use value as is. */
	    count = radeon_get_vblank_counter(rdev, crtc);
	    DRM_DEBUG_VBL("NULL mode info! Returned count may be wrong.\n");
	}

	return count;
}

/**
 * radeon_enable_vblank_kms - enable vblank interrupt
 *
 * @dev: drm dev pointer
 * @crtc: crtc to enable vblank interrupt for
 *
 * Enable the interrupt on the requested crtc (all asics).
 * Returns 0 on success, -EINVAL on failure.
 */
int radeon_enable_vblank_kms(struct drm_device *dev, int crtc)
{
	struct radeon_device *rdev = dev->dev_private;
	unsigned long irqflags;
	int r;

	if (crtc < 0 || crtc >= rdev->num_crtc) {
		DRM_ERROR("Invalid crtc %d\n", crtc);
		return -EINVAL;
	}

	spin_lock_irqsave(&rdev->irq.lock, irqflags);
	rdev->irq.crtc_vblank_int[crtc] = true;
	r = radeon_irq_set(rdev);
	spin_unlock_irqrestore(&rdev->irq.lock, irqflags);
	return r;
}

/**
 * radeon_disable_vblank_kms - disable vblank interrupt
 *
 * @dev: drm dev pointer
 * @crtc: crtc to disable vblank interrupt for
 *
 * Disable the interrupt on the requested crtc (all asics).
 */
void radeon_disable_vblank_kms(struct drm_device *dev, int crtc)
{
	struct radeon_device *rdev = dev->dev_private;
	unsigned long irqflags;

	if (crtc < 0 || crtc >= rdev->num_crtc) {
		DRM_ERROR("Invalid crtc %d\n", crtc);
		return;
	}

	spin_lock_irqsave(&rdev->irq.lock, irqflags);
	rdev->irq.crtc_vblank_int[crtc] = false;
	radeon_irq_set(rdev);
	spin_unlock_irqrestore(&rdev->irq.lock, irqflags);
}

/**
 * radeon_get_vblank_timestamp_kms - get vblank timestamp
 *
 * @dev: drm dev pointer
 * @crtc: crtc to get the timestamp for
 * @max_error: max error
 * @vblank_time: time value
 * @flags: flags passed to the driver
 *
 * Gets the timestamp on the requested crtc based on the
 * scanout position.  (all asics).
 * Returns postive status flags on success, negative error on failure.
 */
int radeon_get_vblank_timestamp_kms(struct drm_device *dev, int crtc,
				    int *max_error,
				    struct timeval *vblank_time,
				    unsigned flags)
{
	struct drm_crtc *drmcrtc;
	struct radeon_device *rdev = dev->dev_private;

	if (crtc < 0 || crtc >= dev->num_crtcs) {
		DRM_ERROR("Invalid crtc %d\n", crtc);
		return -EINVAL;
	}

	/* Get associated drm_crtc: */
	drmcrtc = &rdev->mode_info.crtcs[crtc]->base;
	if (!drmcrtc)
		return -EINVAL;

	/* Helper routine in DRM core does all the work: */
	return drm_calc_vbltimestamp_from_scanoutpos(dev, crtc, max_error,
						     vblank_time, flags,
						     &drmcrtc->hwmode);
}

const struct drm_ioctl_desc radeon_ioctls_kms[] = {
	DRM_IOCTL_DEF_DRV(RADEON_CP_INIT, drm_invalid_op, DRM_AUTH|DRM_MASTER|DRM_ROOT_ONLY),
	DRM_IOCTL_DEF_DRV(RADEON_CP_START, drm_invalid_op, DRM_AUTH|DRM_MASTER|DRM_ROOT_ONLY),
	DRM_IOCTL_DEF_DRV(RADEON_CP_STOP, drm_invalid_op, DRM_AUTH|DRM_MASTER|DRM_ROOT_ONLY),
	DRM_IOCTL_DEF_DRV(RADEON_CP_RESET, drm_invalid_op, DRM_AUTH|DRM_MASTER|DRM_ROOT_ONLY),
	DRM_IOCTL_DEF_DRV(RADEON_CP_IDLE, drm_invalid_op, DRM_AUTH),
	DRM_IOCTL_DEF_DRV(RADEON_CP_RESUME, drm_invalid_op, DRM_AUTH),
	DRM_IOCTL_DEF_DRV(RADEON_RESET, drm_invalid_op, DRM_AUTH),
	DRM_IOCTL_DEF_DRV(RADEON_FULLSCREEN, drm_invalid_op, DRM_AUTH),
	DRM_IOCTL_DEF_DRV(RADEON_SWAP, drm_invalid_op, DRM_AUTH),
	DRM_IOCTL_DEF_DRV(RADEON_CLEAR, drm_invalid_op, DRM_AUTH),
	DRM_IOCTL_DEF_DRV(RADEON_VERTEX, drm_invalid_op, DRM_AUTH),
	DRM_IOCTL_DEF_DRV(RADEON_INDICES, drm_invalid_op, DRM_AUTH),
	DRM_IOCTL_DEF_DRV(RADEON_TEXTURE, drm_invalid_op, DRM_AUTH),
	DRM_IOCTL_DEF_DRV(RADEON_STIPPLE, drm_invalid_op, DRM_AUTH),
	DRM_IOCTL_DEF_DRV(RADEON_INDIRECT, drm_invalid_op, DRM_AUTH|DRM_MASTER|DRM_ROOT_ONLY),
	DRM_IOCTL_DEF_DRV(RADEON_VERTEX2, drm_invalid_op, DRM_AUTH),
	DRM_IOCTL_DEF_DRV(RADEON_CMDBUF, drm_invalid_op, DRM_AUTH),
	DRM_IOCTL_DEF_DRV(RADEON_GETPARAM, drm_invalid_op, DRM_AUTH),
	DRM_IOCTL_DEF_DRV(RADEON_FLIP, drm_invalid_op, DRM_AUTH),
	DRM_IOCTL_DEF_DRV(RADEON_ALLOC, drm_invalid_op, DRM_AUTH),
	DRM_IOCTL_DEF_DRV(RADEON_FREE, drm_invalid_op, DRM_AUTH),
	DRM_IOCTL_DEF_DRV(RADEON_INIT_HEAP, drm_invalid_op, DRM_AUTH|DRM_MASTER|DRM_ROOT_ONLY),
	DRM_IOCTL_DEF_DRV(RADEON_IRQ_EMIT, drm_invalid_op, DRM_AUTH),
	DRM_IOCTL_DEF_DRV(RADEON_IRQ_WAIT, drm_invalid_op, DRM_AUTH),
	DRM_IOCTL_DEF_DRV(RADEON_SETPARAM, drm_invalid_op, DRM_AUTH),
	DRM_IOCTL_DEF_DRV(RADEON_SURF_ALLOC, drm_invalid_op, DRM_AUTH),
	DRM_IOCTL_DEF_DRV(RADEON_SURF_FREE, drm_invalid_op, DRM_AUTH),
	/* KMS */
	DRM_IOCTL_DEF_DRV(RADEON_GEM_INFO, radeon_gem_info_ioctl, DRM_AUTH|DRM_RENDER_ALLOW),
	DRM_IOCTL_DEF_DRV(RADEON_GEM_CREATE, radeon_gem_create_ioctl, DRM_AUTH|DRM_RENDER_ALLOW),
	DRM_IOCTL_DEF_DRV(RADEON_GEM_MMAP, radeon_gem_mmap_ioctl, DRM_AUTH|DRM_RENDER_ALLOW),
	DRM_IOCTL_DEF_DRV(RADEON_GEM_SET_DOMAIN, radeon_gem_set_domain_ioctl, DRM_AUTH|DRM_RENDER_ALLOW),
	DRM_IOCTL_DEF_DRV(RADEON_GEM_PREAD, radeon_gem_pread_ioctl, DRM_AUTH),
	DRM_IOCTL_DEF_DRV(RADEON_GEM_PWRITE, radeon_gem_pwrite_ioctl, DRM_AUTH),
	DRM_IOCTL_DEF_DRV(RADEON_GEM_WAIT_IDLE, radeon_gem_wait_idle_ioctl, DRM_AUTH|DRM_RENDER_ALLOW),
	DRM_IOCTL_DEF_DRV(RADEON_CS, radeon_cs_ioctl, DRM_AUTH|DRM_RENDER_ALLOW),
	DRM_IOCTL_DEF_DRV(RADEON_INFO, radeon_info_ioctl, DRM_AUTH|DRM_RENDER_ALLOW),
	DRM_IOCTL_DEF_DRV(RADEON_GEM_SET_TILING, radeon_gem_set_tiling_ioctl, DRM_AUTH|DRM_RENDER_ALLOW),
	DRM_IOCTL_DEF_DRV(RADEON_GEM_GET_TILING, radeon_gem_get_tiling_ioctl, DRM_AUTH|DRM_RENDER_ALLOW),
	DRM_IOCTL_DEF_DRV(RADEON_GEM_BUSY, radeon_gem_busy_ioctl, DRM_AUTH|DRM_RENDER_ALLOW),
	DRM_IOCTL_DEF_DRV(RADEON_GEM_VA, radeon_gem_va_ioctl, DRM_AUTH|DRM_RENDER_ALLOW),
	DRM_IOCTL_DEF_DRV(RADEON_GEM_OP, radeon_gem_op_ioctl, DRM_AUTH|DRM_RENDER_ALLOW),
	DRM_IOCTL_DEF_DRV(RADEON_GEM_USERPTR, radeon_gem_userptr_ioctl, DRM_AUTH|DRM_RENDER_ALLOW),
};
int radeon_max_kms_ioctl = ARRAY_SIZE(radeon_ioctls_kms);<|MERGE_RESOLUTION|>--- conflicted
+++ resolved
@@ -581,12 +581,9 @@
 	case RADEON_INFO_VA_UNMAP_WORKING:
 		*value = true;
 		break;
-<<<<<<< HEAD
-=======
 	case RADEON_INFO_GPU_RESET_COUNTER:
 		*value = atomic_read(&rdev->gpu_reset_counter);
 		break;
->>>>>>> db0b54cd
 	default:
 		DRM_DEBUG_KMS("Invalid request %d\n", info->request);
 		return -EINVAL;
