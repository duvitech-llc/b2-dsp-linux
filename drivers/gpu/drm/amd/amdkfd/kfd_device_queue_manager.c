--- conflicted
+++ resolved
@@ -887,12 +887,7 @@
 		return -ENOMEM;
 	}
 
-<<<<<<< HEAD
-	init_sdma_vm(dqm, q, qpd);
-
-=======
 	dqm->ops_asic_specific.init_sdma_vm(dqm, q, qpd);
->>>>>>> db0b54cd
 	retval = mqd->init_mqd(mqd, &q->mqd, &q->mqd_mem_obj,
 				&q->gart_mqd_addr, &q->properties);
 	if (retval != 0)
