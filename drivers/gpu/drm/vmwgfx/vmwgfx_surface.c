/**************************************************************************
 *
 * Copyright © 2009-2015 VMware, Inc., Palo Alto, CA., USA
 * All Rights Reserved.
 *
 * Permission is hereby granted, free of charge, to any person obtaining a
 * copy of this software and associated documentation files (the
 * "Software"), to deal in the Software without restriction, including
 * without limitation the rights to use, copy, modify, merge, publish,
 * distribute, sub license, and/or sell copies of the Software, and to
 * permit persons to whom the Software is furnished to do so, subject to
 * the following conditions:
 *
 * The above copyright notice and this permission notice (including the
 * next paragraph) shall be included in all copies or substantial portions
 * of the Software.
 *
 * THE SOFTWARE IS PROVIDED "AS IS", WITHOUT WARRANTY OF ANY KIND, EXPRESS OR
 * IMPLIED, INCLUDING BUT NOT LIMITED TO THE WARRANTIES OF MERCHANTABILITY,
 * FITNESS FOR A PARTICULAR PURPOSE AND NON-INFRINGEMENT. IN NO EVENT SHALL
 * THE COPYRIGHT HOLDERS, AUTHORS AND/OR ITS SUPPLIERS BE LIABLE FOR ANY CLAIM,
 * DAMAGES OR OTHER LIABILITY, WHETHER IN AN ACTION OF CONTRACT, TORT OR
 * OTHERWISE, ARISING FROM, OUT OF OR IN CONNECTION WITH THE SOFTWARE OR THE
 * USE OR OTHER DEALINGS IN THE SOFTWARE.
 *
 **************************************************************************/

#include "vmwgfx_drv.h"
#include "vmwgfx_resource_priv.h"
#include "vmwgfx_so.h"
#include "vmwgfx_binding.h"
#include <ttm/ttm_placement.h>
#include "device_include/svga3d_surfacedefs.h"


/**
 * struct vmw_user_surface - User-space visible surface resource
 *
 * @base:           The TTM base object handling user-space visibility.
 * @srf:            The surface metadata.
 * @size:           TTM accounting size for the surface.
 * @master: master of the creating client. Used for security check.
 */
struct vmw_user_surface {
	struct ttm_prime_object prime;
	struct vmw_surface srf;
	uint32_t size;
	struct drm_master *master;
	struct ttm_base_object *backup_base;
};

/**
 * struct vmw_surface_offset - Backing store mip level offset info
 *
 * @face:           Surface face.
 * @mip:            Mip level.
 * @bo_offset:      Offset into backing store of this mip level.
 *
 */
struct vmw_surface_offset {
	uint32_t face;
	uint32_t mip;
	uint32_t bo_offset;
};

static void vmw_user_surface_free(struct vmw_resource *res);
static struct vmw_resource *
vmw_user_surface_base_to_res(struct ttm_base_object *base);
static int vmw_legacy_srf_bind(struct vmw_resource *res,
			       struct ttm_validate_buffer *val_buf);
static int vmw_legacy_srf_unbind(struct vmw_resource *res,
				 bool readback,
				 struct ttm_validate_buffer *val_buf);
static int vmw_legacy_srf_create(struct vmw_resource *res);
static int vmw_legacy_srf_destroy(struct vmw_resource *res);
static int vmw_gb_surface_create(struct vmw_resource *res);
static int vmw_gb_surface_bind(struct vmw_resource *res,
			       struct ttm_validate_buffer *val_buf);
static int vmw_gb_surface_unbind(struct vmw_resource *res,
				 bool readback,
				 struct ttm_validate_buffer *val_buf);
static int vmw_gb_surface_destroy(struct vmw_resource *res);


static const struct vmw_user_resource_conv user_surface_conv = {
	.object_type = VMW_RES_SURFACE,
	.base_obj_to_res = vmw_user_surface_base_to_res,
	.res_free = vmw_user_surface_free
};

const struct vmw_user_resource_conv *user_surface_converter =
	&user_surface_conv;


static uint64_t vmw_user_surface_size;

static const struct vmw_res_func vmw_legacy_surface_func = {
	.res_type = vmw_res_surface,
	.needs_backup = false,
	.may_evict = true,
	.type_name = "legacy surfaces",
	.backup_placement = &vmw_srf_placement,
	.create = &vmw_legacy_srf_create,
	.destroy = &vmw_legacy_srf_destroy,
	.bind = &vmw_legacy_srf_bind,
	.unbind = &vmw_legacy_srf_unbind
};

static const struct vmw_res_func vmw_gb_surface_func = {
	.res_type = vmw_res_surface,
	.needs_backup = true,
	.may_evict = true,
	.type_name = "guest backed surfaces",
	.backup_placement = &vmw_mob_placement,
	.create = vmw_gb_surface_create,
	.destroy = vmw_gb_surface_destroy,
	.bind = vmw_gb_surface_bind,
	.unbind = vmw_gb_surface_unbind
};

/**
 * struct vmw_surface_dma - SVGA3D DMA command
 */
struct vmw_surface_dma {
	SVGA3dCmdHeader header;
	SVGA3dCmdSurfaceDMA body;
	SVGA3dCopyBox cb;
	SVGA3dCmdSurfaceDMASuffix suffix;
};

/**
 * struct vmw_surface_define - SVGA3D Surface Define command
 */
struct vmw_surface_define {
	SVGA3dCmdHeader header;
	SVGA3dCmdDefineSurface body;
};

/**
 * struct vmw_surface_destroy - SVGA3D Surface Destroy command
 */
struct vmw_surface_destroy {
	SVGA3dCmdHeader header;
	SVGA3dCmdDestroySurface body;
};


/**
 * vmw_surface_dma_size - Compute fifo size for a dma command.
 *
 * @srf: Pointer to a struct vmw_surface
 *
 * Computes the required size for a surface dma command for backup or
 * restoration of the surface represented by @srf.
 */
static inline uint32_t vmw_surface_dma_size(const struct vmw_surface *srf)
{
	return srf->num_sizes * sizeof(struct vmw_surface_dma);
}


/**
 * vmw_surface_define_size - Compute fifo size for a surface define command.
 *
 * @srf: Pointer to a struct vmw_surface
 *
 * Computes the required size for a surface define command for the definition
 * of the surface represented by @srf.
 */
static inline uint32_t vmw_surface_define_size(const struct vmw_surface *srf)
{
	return sizeof(struct vmw_surface_define) + srf->num_sizes *
		sizeof(SVGA3dSize);
}


/**
 * vmw_surface_destroy_size - Compute fifo size for a surface destroy command.
 *
 * Computes the required size for a surface destroy command for the destruction
 * of a hw surface.
 */
static inline uint32_t vmw_surface_destroy_size(void)
{
	return sizeof(struct vmw_surface_destroy);
}

/**
 * vmw_surface_destroy_encode - Encode a surface_destroy command.
 *
 * @id: The surface id
 * @cmd_space: Pointer to memory area in which the commands should be encoded.
 */
static void vmw_surface_destroy_encode(uint32_t id,
				       void *cmd_space)
{
	struct vmw_surface_destroy *cmd = (struct vmw_surface_destroy *)
		cmd_space;

	cmd->header.id = SVGA_3D_CMD_SURFACE_DESTROY;
	cmd->header.size = sizeof(cmd->body);
	cmd->body.sid = id;
}

/**
 * vmw_surface_define_encode - Encode a surface_define command.
 *
 * @srf: Pointer to a struct vmw_surface object.
 * @cmd_space: Pointer to memory area in which the commands should be encoded.
 */
static void vmw_surface_define_encode(const struct vmw_surface *srf,
				      void *cmd_space)
{
	struct vmw_surface_define *cmd = (struct vmw_surface_define *)
		cmd_space;
	struct drm_vmw_size *src_size;
	SVGA3dSize *cmd_size;
	uint32_t cmd_len;
	int i;

	cmd_len = sizeof(cmd->body) + srf->num_sizes * sizeof(SVGA3dSize);

	cmd->header.id = SVGA_3D_CMD_SURFACE_DEFINE;
	cmd->header.size = cmd_len;
	cmd->body.sid = srf->res.id;
	cmd->body.surfaceFlags = srf->flags;
	cmd->body.format = srf->format;
	for (i = 0; i < DRM_VMW_MAX_SURFACE_FACES; ++i)
		cmd->body.face[i].numMipLevels = srf->mip_levels[i];

	cmd += 1;
	cmd_size = (SVGA3dSize *) cmd;
	src_size = srf->sizes;

	for (i = 0; i < srf->num_sizes; ++i, cmd_size++, src_size++) {
		cmd_size->width = src_size->width;
		cmd_size->height = src_size->height;
		cmd_size->depth = src_size->depth;
	}
}

/**
 * vmw_surface_dma_encode - Encode a surface_dma command.
 *
 * @srf: Pointer to a struct vmw_surface object.
 * @cmd_space: Pointer to memory area in which the commands should be encoded.
 * @ptr: Pointer to an SVGAGuestPtr indicating where the surface contents
 * should be placed or read from.
 * @to_surface: Boolean whether to DMA to the surface or from the surface.
 */
static void vmw_surface_dma_encode(struct vmw_surface *srf,
				   void *cmd_space,
				   const SVGAGuestPtr *ptr,
				   bool to_surface)
{
	uint32_t i;
	struct vmw_surface_dma *cmd = (struct vmw_surface_dma *)cmd_space;
	const struct svga3d_surface_desc *desc =
		svga3dsurface_get_desc(srf->format);

	for (i = 0; i < srf->num_sizes; ++i) {
		SVGA3dCmdHeader *header = &cmd->header;
		SVGA3dCmdSurfaceDMA *body = &cmd->body;
		SVGA3dCopyBox *cb = &cmd->cb;
		SVGA3dCmdSurfaceDMASuffix *suffix = &cmd->suffix;
		const struct vmw_surface_offset *cur_offset = &srf->offsets[i];
		const struct drm_vmw_size *cur_size = &srf->sizes[i];

		header->id = SVGA_3D_CMD_SURFACE_DMA;
		header->size = sizeof(*body) + sizeof(*cb) + sizeof(*suffix);

		body->guest.ptr = *ptr;
		body->guest.ptr.offset += cur_offset->bo_offset;
		body->guest.pitch = svga3dsurface_calculate_pitch(desc,
								  cur_size);
		body->host.sid = srf->res.id;
		body->host.face = cur_offset->face;
		body->host.mipmap = cur_offset->mip;
		body->transfer = ((to_surface) ?  SVGA3D_WRITE_HOST_VRAM :
				  SVGA3D_READ_HOST_VRAM);
		cb->x = 0;
		cb->y = 0;
		cb->z = 0;
		cb->srcx = 0;
		cb->srcy = 0;
		cb->srcz = 0;
		cb->w = cur_size->width;
		cb->h = cur_size->height;
		cb->d = cur_size->depth;

		suffix->suffixSize = sizeof(*suffix);
		suffix->maximumOffset =
			svga3dsurface_get_image_buffer_size(desc, cur_size,
							    body->guest.pitch);
		suffix->flags.discard = 0;
		suffix->flags.unsynchronized = 0;
		suffix->flags.reserved = 0;
		++cmd;
	}
};


/**
 * vmw_hw_surface_destroy - destroy a Device surface
 *
 * @res:        Pointer to a struct vmw_resource embedded in a struct
 *              vmw_surface.
 *
 * Destroys a the device surface associated with a struct vmw_surface if
 * any, and adjusts accounting and resource count accordingly.
 */
static void vmw_hw_surface_destroy(struct vmw_resource *res)
{

	struct vmw_private *dev_priv = res->dev_priv;
	struct vmw_surface *srf;
	void *cmd;

	if (res->func->destroy == vmw_gb_surface_destroy) {
		(void) vmw_gb_surface_destroy(res);
		return;
	}

	if (res->id != -1) {

		cmd = vmw_fifo_reserve(dev_priv, vmw_surface_destroy_size());
		if (unlikely(cmd == NULL)) {
			DRM_ERROR("Failed reserving FIFO space for surface "
				  "destruction.\n");
			return;
		}

		vmw_surface_destroy_encode(res->id, cmd);
		vmw_fifo_commit(dev_priv, vmw_surface_destroy_size());

		/*
		 * used_memory_size_atomic, or separate lock
		 * to avoid taking dev_priv::cmdbuf_mutex in
		 * the destroy path.
		 */

		mutex_lock(&dev_priv->cmdbuf_mutex);
		srf = vmw_res_to_srf(res);
		dev_priv->used_memory_size -= res->backup_size;
		mutex_unlock(&dev_priv->cmdbuf_mutex);
	}
	vmw_fifo_resource_dec(dev_priv);
}

/**
 * vmw_legacy_srf_create - Create a device surface as part of the
 * resource validation process.
 *
 * @res: Pointer to a struct vmw_surface.
 *
 * If the surface doesn't have a hw id.
 *
 * Returns -EBUSY if there wasn't sufficient device resources to
 * complete the validation. Retry after freeing up resources.
 *
 * May return other errors if the kernel is out of guest resources.
 */
static int vmw_legacy_srf_create(struct vmw_resource *res)
{
	struct vmw_private *dev_priv = res->dev_priv;
	struct vmw_surface *srf;
	uint32_t submit_size;
	uint8_t *cmd;
	int ret;

	if (likely(res->id != -1))
		return 0;

	srf = vmw_res_to_srf(res);
	if (unlikely(dev_priv->used_memory_size + res->backup_size >=
		     dev_priv->memory_size))
		return -EBUSY;

	/*
	 * Alloc id for the resource.
	 */

	ret = vmw_resource_alloc_id(res);
	if (unlikely(ret != 0)) {
		DRM_ERROR("Failed to allocate a surface id.\n");
		goto out_no_id;
	}

	if (unlikely(res->id >= SVGA3D_MAX_SURFACE_IDS)) {
		ret = -EBUSY;
		goto out_no_fifo;
	}

	/*
	 * Encode surface define- commands.
	 */

	submit_size = vmw_surface_define_size(srf);
	cmd = vmw_fifo_reserve(dev_priv, submit_size);
	if (unlikely(cmd == NULL)) {
		DRM_ERROR("Failed reserving FIFO space for surface "
			  "creation.\n");
		ret = -ENOMEM;
		goto out_no_fifo;
	}

	vmw_surface_define_encode(srf, cmd);
	vmw_fifo_commit(dev_priv, submit_size);
	/*
	 * Surface memory usage accounting.
	 */

	dev_priv->used_memory_size += res->backup_size;
	return 0;

out_no_fifo:
	vmw_resource_release_id(res);
out_no_id:
	return ret;
}

/**
 * vmw_legacy_srf_dma - Copy backup data to or from a legacy surface.
 *
 * @res:            Pointer to a struct vmw_res embedded in a struct
 *                  vmw_surface.
 * @val_buf:        Pointer to a struct ttm_validate_buffer containing
 *                  information about the backup buffer.
 * @bind:           Boolean wether to DMA to the surface.
 *
 * Transfer backup data to or from a legacy surface as part of the
 * validation process.
 * May return other errors if the kernel is out of guest resources.
 * The backup buffer will be fenced or idle upon successful completion,
 * and if the surface needs persistent backup storage, the backup buffer
 * will also be returned reserved iff @bind is true.
 */
static int vmw_legacy_srf_dma(struct vmw_resource *res,
			      struct ttm_validate_buffer *val_buf,
			      bool bind)
{
	SVGAGuestPtr ptr;
	struct vmw_fence_obj *fence;
	uint32_t submit_size;
	struct vmw_surface *srf = vmw_res_to_srf(res);
	uint8_t *cmd;
	struct vmw_private *dev_priv = res->dev_priv;

	BUG_ON(val_buf->bo == NULL);

	submit_size = vmw_surface_dma_size(srf);
	cmd = vmw_fifo_reserve(dev_priv, submit_size);
	if (unlikely(cmd == NULL)) {
		DRM_ERROR("Failed reserving FIFO space for surface "
			  "DMA.\n");
		return -ENOMEM;
	}
	vmw_bo_get_guest_ptr(val_buf->bo, &ptr);
	vmw_surface_dma_encode(srf, cmd, &ptr, bind);

	vmw_fifo_commit(dev_priv, submit_size);

	/*
	 * Create a fence object and fence the backup buffer.
	 */

	(void) vmw_execbuf_fence_commands(NULL, dev_priv,
					  &fence, NULL);

	vmw_fence_single_bo(val_buf->bo, fence);

	if (likely(fence != NULL))
		vmw_fence_obj_unreference(&fence);

	return 0;
}

/**
 * vmw_legacy_srf_bind - Perform a legacy surface bind as part of the
 *                       surface validation process.
 *
 * @res:            Pointer to a struct vmw_res embedded in a struct
 *                  vmw_surface.
 * @val_buf:        Pointer to a struct ttm_validate_buffer containing
 *                  information about the backup buffer.
 *
 * This function will copy backup data to the surface if the
 * backup buffer is dirty.
 */
static int vmw_legacy_srf_bind(struct vmw_resource *res,
			       struct ttm_validate_buffer *val_buf)
{
	if (!res->backup_dirty)
		return 0;

	return vmw_legacy_srf_dma(res, val_buf, true);
}


/**
 * vmw_legacy_srf_unbind - Perform a legacy surface unbind as part of the
 *                         surface eviction process.
 *
 * @res:            Pointer to a struct vmw_res embedded in a struct
 *                  vmw_surface.
 * @val_buf:        Pointer to a struct ttm_validate_buffer containing
 *                  information about the backup buffer.
 *
 * This function will copy backup data from the surface.
 */
static int vmw_legacy_srf_unbind(struct vmw_resource *res,
				 bool readback,
				 struct ttm_validate_buffer *val_buf)
{
	if (unlikely(readback))
		return vmw_legacy_srf_dma(res, val_buf, false);
	return 0;
}

/**
 * vmw_legacy_srf_destroy - Destroy a device surface as part of a
 *                          resource eviction process.
 *
 * @res:            Pointer to a struct vmw_res embedded in a struct
 *                  vmw_surface.
 */
static int vmw_legacy_srf_destroy(struct vmw_resource *res)
{
	struct vmw_private *dev_priv = res->dev_priv;
	uint32_t submit_size;
	uint8_t *cmd;

	BUG_ON(res->id == -1);

	/*
	 * Encode the dma- and surface destroy commands.
	 */

	submit_size = vmw_surface_destroy_size();
	cmd = vmw_fifo_reserve(dev_priv, submit_size);
	if (unlikely(cmd == NULL)) {
		DRM_ERROR("Failed reserving FIFO space for surface "
			  "eviction.\n");
		return -ENOMEM;
	}

	vmw_surface_destroy_encode(res->id, cmd);
	vmw_fifo_commit(dev_priv, submit_size);

	/*
	 * Surface memory usage accounting.
	 */

	dev_priv->used_memory_size -= res->backup_size;

	/*
	 * Release the surface ID.
	 */

	vmw_resource_release_id(res);

	return 0;
}


/**
 * vmw_surface_init - initialize a struct vmw_surface
 *
 * @dev_priv:       Pointer to a device private struct.
 * @srf:            Pointer to the struct vmw_surface to initialize.
 * @res_free:       Pointer to a resource destructor used to free
 *                  the object.
 */
static int vmw_surface_init(struct vmw_private *dev_priv,
			    struct vmw_surface *srf,
			    void (*res_free) (struct vmw_resource *res))
{
	int ret;
	struct vmw_resource *res = &srf->res;

	BUG_ON(res_free == NULL);
	if (!dev_priv->has_mob)
		vmw_fifo_resource_inc(dev_priv);
	ret = vmw_resource_init(dev_priv, res, true, res_free,
				(dev_priv->has_mob) ? &vmw_gb_surface_func :
				&vmw_legacy_surface_func);

	if (unlikely(ret != 0)) {
		if (!dev_priv->has_mob)
			vmw_fifo_resource_dec(dev_priv);
		res_free(res);
		return ret;
	}

	/*
	 * The surface won't be visible to hardware until a
	 * surface validate.
	 */

	INIT_LIST_HEAD(&srf->view_list);
	vmw_resource_activate(res, vmw_hw_surface_destroy);
	return ret;
}

/**
 * vmw_user_surface_base_to_res - TTM base object to resource converter for
 *                                user visible surfaces
 *
 * @base:           Pointer to a TTM base object
 *
 * Returns the struct vmw_resource embedded in a struct vmw_surface
 * for the user-visible object identified by the TTM base object @base.
 */
static struct vmw_resource *
vmw_user_surface_base_to_res(struct ttm_base_object *base)
{
	return &(container_of(base, struct vmw_user_surface,
			      prime.base)->srf.res);
}

/**
 * vmw_user_surface_free - User visible surface resource destructor
 *
 * @res:            A struct vmw_resource embedded in a struct vmw_surface.
 */
static void vmw_user_surface_free(struct vmw_resource *res)
{
	struct vmw_surface *srf = vmw_res_to_srf(res);
	struct vmw_user_surface *user_srf =
	    container_of(srf, struct vmw_user_surface, srf);
	struct vmw_private *dev_priv = srf->res.dev_priv;
	uint32_t size = user_srf->size;

	if (user_srf->master)
		drm_master_put(&user_srf->master);
	kfree(srf->offsets);
	kfree(srf->sizes);
	kfree(srf->snooper.image);
	ttm_prime_object_kfree(user_srf, prime);
	ttm_mem_global_free(vmw_mem_glob(dev_priv), size);
}

/**
 * vmw_user_surface_free - User visible surface TTM base object destructor
 *
 * @p_base:         Pointer to a pointer to a TTM base object
 *                  embedded in a struct vmw_user_surface.
 *
 * Drops the base object's reference on its resource, and the
 * pointer pointed to by *p_base is set to NULL.
 */
static void vmw_user_surface_base_release(struct ttm_base_object **p_base)
{
	struct ttm_base_object *base = *p_base;
	struct vmw_user_surface *user_srf =
	    container_of(base, struct vmw_user_surface, prime.base);
	struct vmw_resource *res = &user_srf->srf.res;

	*p_base = NULL;
	if (user_srf->backup_base)
		ttm_base_object_unref(&user_srf->backup_base);
	vmw_resource_unreference(&res);
}

/**
 * vmw_user_surface_destroy_ioctl - Ioctl function implementing
 *                                  the user surface destroy functionality.
 *
 * @dev:            Pointer to a struct drm_device.
 * @data:           Pointer to data copied from / to user-space.
 * @file_priv:      Pointer to a drm file private structure.
 */
int vmw_surface_destroy_ioctl(struct drm_device *dev, void *data,
			      struct drm_file *file_priv)
{
	struct drm_vmw_surface_arg *arg = (struct drm_vmw_surface_arg *)data;
	struct ttm_object_file *tfile = vmw_fpriv(file_priv)->tfile;

	return ttm_ref_object_base_unref(tfile, arg->sid, TTM_REF_USAGE);
}

/**
 * vmw_user_surface_define_ioctl - Ioctl function implementing
 *                                  the user surface define functionality.
 *
 * @dev:            Pointer to a struct drm_device.
 * @data:           Pointer to data copied from / to user-space.
 * @file_priv:      Pointer to a drm file private structure.
 */
int vmw_surface_define_ioctl(struct drm_device *dev, void *data,
			     struct drm_file *file_priv)
{
	struct vmw_private *dev_priv = vmw_priv(dev);
	struct vmw_user_surface *user_srf;
	struct vmw_surface *srf;
	struct vmw_resource *res;
	struct vmw_resource *tmp;
	union drm_vmw_surface_create_arg *arg =
	    (union drm_vmw_surface_create_arg *)data;
	struct drm_vmw_surface_create_req *req = &arg->req;
	struct drm_vmw_surface_arg *rep = &arg->rep;
	struct ttm_object_file *tfile = vmw_fpriv(file_priv)->tfile;
	struct drm_vmw_size __user *user_sizes;
	int ret;
	int i, j;
	uint32_t cur_bo_offset;
	struct drm_vmw_size *cur_size;
	struct vmw_surface_offset *cur_offset;
	uint32_t num_sizes;
	uint32_t size;
	const struct svga3d_surface_desc *desc;

	if (unlikely(vmw_user_surface_size == 0))
		vmw_user_surface_size = ttm_round_pot(sizeof(*user_srf)) +
			128;

	num_sizes = 0;
	for (i = 0; i < DRM_VMW_MAX_SURFACE_FACES; ++i)
		num_sizes += req->mip_levels[i];

	if (num_sizes > DRM_VMW_MAX_SURFACE_FACES *
	    DRM_VMW_MAX_MIP_LEVELS)
		return -EINVAL;

	size = vmw_user_surface_size + 128 +
		ttm_round_pot(num_sizes * sizeof(struct drm_vmw_size)) +
		ttm_round_pot(num_sizes * sizeof(struct vmw_surface_offset));


	desc = svga3dsurface_get_desc(req->format);
	if (unlikely(desc->block_desc == SVGA3DBLOCKDESC_NONE)) {
		DRM_ERROR("Invalid surface format for surface creation.\n");
		DRM_ERROR("Format requested is: %d\n", req->format);
		return -EINVAL;
	}

	ret = ttm_read_lock(&dev_priv->reservation_sem, true);
	if (unlikely(ret != 0))
		return ret;

	ret = ttm_mem_global_alloc(vmw_mem_glob(dev_priv),
				   size, false, true);
	if (unlikely(ret != 0)) {
		if (ret != -ERESTARTSYS)
			DRM_ERROR("Out of graphics memory for surface"
				  " creation.\n");
		goto out_unlock;
	}

	user_srf = kzalloc(sizeof(*user_srf), GFP_KERNEL);
	if (unlikely(user_srf == NULL)) {
		ret = -ENOMEM;
		goto out_no_user_srf;
	}

	srf = &user_srf->srf;
	res = &srf->res;

	srf->flags = req->flags;
	srf->format = req->format;
	srf->scanout = req->scanout;

	memcpy(srf->mip_levels, req->mip_levels, sizeof(srf->mip_levels));
	srf->num_sizes = num_sizes;
	user_srf->size = size;

	srf->sizes = kmalloc(srf->num_sizes * sizeof(*srf->sizes), GFP_KERNEL);
	if (unlikely(srf->sizes == NULL)) {
		ret = -ENOMEM;
		goto out_no_sizes;
	}
	srf->offsets = kmalloc(srf->num_sizes * sizeof(*srf->offsets),
			       GFP_KERNEL);
	if (unlikely(srf->sizes == NULL)) {
		ret = -ENOMEM;
		goto out_no_offsets;
	}

	user_sizes = (struct drm_vmw_size __user *)(unsigned long)
	    req->size_addr;

	ret = copy_from_user(srf->sizes, user_sizes,
			     srf->num_sizes * sizeof(*srf->sizes));
	if (unlikely(ret != 0)) {
		ret = -EFAULT;
		goto out_no_copy;
	}

	srf->base_size = *srf->sizes;
	srf->autogen_filter = SVGA3D_TEX_FILTER_NONE;
	srf->multisample_count = 0;

	cur_bo_offset = 0;
	cur_offset = srf->offsets;
	cur_size = srf->sizes;

	for (i = 0; i < DRM_VMW_MAX_SURFACE_FACES; ++i) {
		for (j = 0; j < srf->mip_levels[i]; ++j) {
			uint32_t stride = svga3dsurface_calculate_pitch
				(desc, cur_size);

			cur_offset->face = i;
			cur_offset->mip = j;
			cur_offset->bo_offset = cur_bo_offset;
			cur_bo_offset += svga3dsurface_get_image_buffer_size
				(desc, cur_size, stride);
			++cur_offset;
			++cur_size;
		}
	}
	res->backup_size = cur_bo_offset;
	if (srf->scanout &&
	    srf->num_sizes == 1 &&
	    srf->sizes[0].width == 64 &&
	    srf->sizes[0].height == 64 &&
	    srf->format == SVGA3D_A8R8G8B8) {

		srf->snooper.image = kmalloc(64 * 64 * 4, GFP_KERNEL);
		/* clear the image */
		if (srf->snooper.image) {
			memset(srf->snooper.image, 0x00, 64 * 64 * 4);
		} else {
			DRM_ERROR("Failed to allocate cursor_image\n");
			ret = -ENOMEM;
			goto out_no_copy;
		}
	} else {
		srf->snooper.image = NULL;
	}
	srf->snooper.crtc = NULL;

	user_srf->prime.base.shareable = false;
	user_srf->prime.base.tfile = NULL;
	if (drm_is_primary_client(file_priv))
		user_srf->master = drm_master_get(file_priv->master);

	/**
	 * From this point, the generic resource management functions
	 * destroy the object on failure.
	 */

	ret = vmw_surface_init(dev_priv, srf, vmw_user_surface_free);
	if (unlikely(ret != 0))
		goto out_unlock;

	/*
	 * A gb-aware client referencing a shared surface will
	 * expect a backup buffer to be present.
	 */
	if (dev_priv->has_mob && req->shareable) {
		uint32_t backup_handle;

		ret = vmw_user_dmabuf_alloc(dev_priv, tfile,
					    res->backup_size,
					    true,
					    &backup_handle,
					    &res->backup,
					    &user_srf->backup_base);
		if (unlikely(ret != 0)) {
			vmw_resource_unreference(&res);
			goto out_unlock;
		}
	}

	tmp = vmw_resource_reference(&srf->res);
	ret = ttm_prime_object_init(tfile, res->backup_size, &user_srf->prime,
				    req->shareable, VMW_RES_SURFACE,
				    &vmw_user_surface_base_release, NULL);

	if (unlikely(ret != 0)) {
		vmw_resource_unreference(&tmp);
		vmw_resource_unreference(&res);
		goto out_unlock;
	}

	rep->sid = user_srf->prime.base.hash.key;
	vmw_resource_unreference(&res);

	ttm_read_unlock(&dev_priv->reservation_sem);
	return 0;
out_no_copy:
	kfree(srf->offsets);
out_no_offsets:
	kfree(srf->sizes);
out_no_sizes:
	ttm_prime_object_kfree(user_srf, prime);
out_no_user_srf:
	ttm_mem_global_free(vmw_mem_glob(dev_priv), size);
out_unlock:
	ttm_read_unlock(&dev_priv->reservation_sem);
	return ret;
}


static int
vmw_surface_handle_reference(struct vmw_private *dev_priv,
			     struct drm_file *file_priv,
			     uint32_t u_handle,
			     enum drm_vmw_handle_type handle_type,
			     struct ttm_base_object **base_p)
{
	struct ttm_object_file *tfile = vmw_fpriv(file_priv)->tfile;
	struct vmw_user_surface *user_srf;
	uint32_t handle;
	struct ttm_base_object *base;
	int ret;

	if (handle_type == DRM_VMW_HANDLE_PRIME) {
		ret = ttm_prime_fd_to_handle(tfile, u_handle, &handle);
		if (unlikely(ret != 0))
			return ret;
	} else {
		if (unlikely(drm_is_render_client(file_priv))) {
			DRM_ERROR("Render client refused legacy "
				  "surface reference.\n");
			return -EACCES;
		}
		if (ACCESS_ONCE(vmw_fpriv(file_priv)->locked_master)) {
			DRM_ERROR("Locked master refused legacy "
				  "surface reference.\n");
			return -EACCES;
		}

		handle = u_handle;
	}

	ret = -EINVAL;
	base = ttm_base_object_lookup_for_ref(dev_priv->tdev, handle);
	if (unlikely(base == NULL)) {
		DRM_ERROR("Could not find surface to reference.\n");
		goto out_no_lookup;
	}

	if (unlikely(ttm_base_object_type(base) != VMW_RES_SURFACE)) {
		DRM_ERROR("Referenced object is not a surface.\n");
		goto out_bad_resource;
	}

	if (handle_type != DRM_VMW_HANDLE_PRIME) {
		user_srf = container_of(base, struct vmw_user_surface,
					prime.base);

		/*
		 * Make sure the surface creator has the same
		 * authenticating master.
		 */
		if (drm_is_primary_client(file_priv) &&
		    user_srf->master != file_priv->master) {
			DRM_ERROR("Trying to reference surface outside of"
				  " master domain.\n");
			ret = -EACCES;
			goto out_bad_resource;
		}

		ret = ttm_ref_object_add(tfile, base, TTM_REF_USAGE, NULL);
		if (unlikely(ret != 0)) {
			DRM_ERROR("Could not add a reference to a surface.\n");
			goto out_bad_resource;
		}
	}

	*base_p = base;
	return 0;

out_bad_resource:
	ttm_base_object_unref(&base);
out_no_lookup:
	if (handle_type == DRM_VMW_HANDLE_PRIME)
		(void) ttm_ref_object_base_unref(tfile, handle, TTM_REF_USAGE);

	return ret;
}

/**
 * vmw_user_surface_define_ioctl - Ioctl function implementing
 *                                  the user surface reference functionality.
 *
 * @dev:            Pointer to a struct drm_device.
 * @data:           Pointer to data copied from / to user-space.
 * @file_priv:      Pointer to a drm file private structure.
 */
int vmw_surface_reference_ioctl(struct drm_device *dev, void *data,
				struct drm_file *file_priv)
{
	struct vmw_private *dev_priv = vmw_priv(dev);
	union drm_vmw_surface_reference_arg *arg =
	    (union drm_vmw_surface_reference_arg *)data;
	struct drm_vmw_surface_arg *req = &arg->req;
	struct drm_vmw_surface_create_req *rep = &arg->rep;
	struct ttm_object_file *tfile = vmw_fpriv(file_priv)->tfile;
	struct vmw_surface *srf;
	struct vmw_user_surface *user_srf;
	struct drm_vmw_size __user *user_sizes;
	struct ttm_base_object *base;
	int ret;

	ret = vmw_surface_handle_reference(dev_priv, file_priv, req->sid,
					   req->handle_type, &base);
	if (unlikely(ret != 0))
		return ret;

	user_srf = container_of(base, struct vmw_user_surface, prime.base);
	srf = &user_srf->srf;

	rep->flags = srf->flags;
	rep->format = srf->format;
	memcpy(rep->mip_levels, srf->mip_levels, sizeof(srf->mip_levels));
	user_sizes = (struct drm_vmw_size __user *)(unsigned long)
	    rep->size_addr;

	if (user_sizes)
		ret = copy_to_user(user_sizes, &srf->base_size,
				   sizeof(srf->base_size));
	if (unlikely(ret != 0)) {
		DRM_ERROR("copy_to_user failed %p %u\n",
			  user_sizes, srf->num_sizes);
		ttm_ref_object_base_unref(tfile, base->hash.key, TTM_REF_USAGE);
		ret = -EFAULT;
	}

	ttm_base_object_unref(&base);

	return ret;
}

/**
 * vmw_surface_define_encode - Encode a surface_define command.
 *
 * @srf: Pointer to a struct vmw_surface object.
 * @cmd_space: Pointer to memory area in which the commands should be encoded.
 */
static int vmw_gb_surface_create(struct vmw_resource *res)
{
	struct vmw_private *dev_priv = res->dev_priv;
	struct vmw_surface *srf = vmw_res_to_srf(res);
	uint32_t cmd_len, cmd_id, submit_len;
	int ret;
	struct {
		SVGA3dCmdHeader header;
		SVGA3dCmdDefineGBSurface body;
	} *cmd;
	struct {
		SVGA3dCmdHeader header;
		SVGA3dCmdDefineGBSurface_v2 body;
	} *cmd2;

	if (likely(res->id != -1))
		return 0;

	vmw_fifo_resource_inc(dev_priv);
	ret = vmw_resource_alloc_id(res);
	if (unlikely(ret != 0)) {
		DRM_ERROR("Failed to allocate a surface id.\n");
		goto out_no_id;
	}

	if (unlikely(res->id >= VMWGFX_NUM_GB_SURFACE)) {
		ret = -EBUSY;
		goto out_no_fifo;
	}

	if (srf->array_size > 0) {
		/* has_dx checked on creation time. */
		cmd_id = SVGA_3D_CMD_DEFINE_GB_SURFACE_V2;
		cmd_len = sizeof(cmd2->body);
		submit_len = sizeof(*cmd2);
	} else {
		cmd_id = SVGA_3D_CMD_DEFINE_GB_SURFACE;
		cmd_len = sizeof(cmd->body);
		submit_len = sizeof(*cmd);
	}

	cmd = vmw_fifo_reserve(dev_priv, submit_len);
	cmd2 = (typeof(cmd2))cmd;
	if (unlikely(cmd == NULL)) {
		DRM_ERROR("Failed reserving FIFO space for surface "
			  "creation.\n");
		ret = -ENOMEM;
		goto out_no_fifo;
	}

	if (srf->array_size > 0) {
		cmd2->header.id = cmd_id;
		cmd2->header.size = cmd_len;
		cmd2->body.sid = srf->res.id;
		cmd2->body.surfaceFlags = srf->flags;
		cmd2->body.format = cpu_to_le32(srf->format);
		cmd2->body.numMipLevels = srf->mip_levels[0];
		cmd2->body.multisampleCount = srf->multisample_count;
		cmd2->body.autogenFilter = srf->autogen_filter;
		cmd2->body.size.width = srf->base_size.width;
		cmd2->body.size.height = srf->base_size.height;
		cmd2->body.size.depth = srf->base_size.depth;
		cmd2->body.arraySize = srf->array_size;
	} else {
		cmd->header.id = cmd_id;
		cmd->header.size = cmd_len;
		cmd->body.sid = srf->res.id;
		cmd->body.surfaceFlags = srf->flags;
		cmd->body.format = cpu_to_le32(srf->format);
		cmd->body.numMipLevels = srf->mip_levels[0];
		cmd->body.multisampleCount = srf->multisample_count;
		cmd->body.autogenFilter = srf->autogen_filter;
		cmd->body.size.width = srf->base_size.width;
		cmd->body.size.height = srf->base_size.height;
		cmd->body.size.depth = srf->base_size.depth;
	}

	vmw_fifo_commit(dev_priv, submit_len);

	return 0;

out_no_fifo:
	vmw_resource_release_id(res);
out_no_id:
	vmw_fifo_resource_dec(dev_priv);
	return ret;
}


static int vmw_gb_surface_bind(struct vmw_resource *res,
			       struct ttm_validate_buffer *val_buf)
{
	struct vmw_private *dev_priv = res->dev_priv;
	struct {
		SVGA3dCmdHeader header;
		SVGA3dCmdBindGBSurface body;
	} *cmd1;
	struct {
		SVGA3dCmdHeader header;
		SVGA3dCmdUpdateGBSurface body;
	} *cmd2;
	uint32_t submit_size;
	struct ttm_buffer_object *bo = val_buf->bo;

	BUG_ON(bo->mem.mem_type != VMW_PL_MOB);

	submit_size = sizeof(*cmd1) + (res->backup_dirty ? sizeof(*cmd2) : 0);

	cmd1 = vmw_fifo_reserve(dev_priv, submit_size);
	if (unlikely(cmd1 == NULL)) {
		DRM_ERROR("Failed reserving FIFO space for surface "
			  "binding.\n");
		return -ENOMEM;
	}

	cmd1->header.id = SVGA_3D_CMD_BIND_GB_SURFACE;
	cmd1->header.size = sizeof(cmd1->body);
	cmd1->body.sid = res->id;
	cmd1->body.mobid = bo->mem.start;
	if (res->backup_dirty) {
		cmd2 = (void *) &cmd1[1];
		cmd2->header.id = SVGA_3D_CMD_UPDATE_GB_SURFACE;
		cmd2->header.size = sizeof(cmd2->body);
		cmd2->body.sid = res->id;
		res->backup_dirty = false;
	}
	vmw_fifo_commit(dev_priv, submit_size);

	return 0;
}

static int vmw_gb_surface_unbind(struct vmw_resource *res,
				 bool readback,
				 struct ttm_validate_buffer *val_buf)
{
	struct vmw_private *dev_priv = res->dev_priv;
	struct ttm_buffer_object *bo = val_buf->bo;
	struct vmw_fence_obj *fence;

	struct {
		SVGA3dCmdHeader header;
		SVGA3dCmdReadbackGBSurface body;
	} *cmd1;
	struct {
		SVGA3dCmdHeader header;
		SVGA3dCmdInvalidateGBSurface body;
	} *cmd2;
	struct {
		SVGA3dCmdHeader header;
		SVGA3dCmdBindGBSurface body;
	} *cmd3;
	uint32_t submit_size;
	uint8_t *cmd;


	BUG_ON(bo->mem.mem_type != VMW_PL_MOB);

	submit_size = sizeof(*cmd3) + (readback ? sizeof(*cmd1) : sizeof(*cmd2));
	cmd = vmw_fifo_reserve(dev_priv, submit_size);
	if (unlikely(cmd == NULL)) {
		DRM_ERROR("Failed reserving FIFO space for surface "
			  "unbinding.\n");
		return -ENOMEM;
	}

	if (readback) {
		cmd1 = (void *) cmd;
		cmd1->header.id = SVGA_3D_CMD_READBACK_GB_SURFACE;
		cmd1->header.size = sizeof(cmd1->body);
		cmd1->body.sid = res->id;
		cmd3 = (void *) &cmd1[1];
	} else {
		cmd2 = (void *) cmd;
		cmd2->header.id = SVGA_3D_CMD_INVALIDATE_GB_SURFACE;
		cmd2->header.size = sizeof(cmd2->body);
		cmd2->body.sid = res->id;
		cmd3 = (void *) &cmd2[1];
	}

	cmd3->header.id = SVGA_3D_CMD_BIND_GB_SURFACE;
	cmd3->header.size = sizeof(cmd3->body);
	cmd3->body.sid = res->id;
	cmd3->body.mobid = SVGA3D_INVALID_ID;

	vmw_fifo_commit(dev_priv, submit_size);

	/*
	 * Create a fence object and fence the backup buffer.
	 */

	(void) vmw_execbuf_fence_commands(NULL, dev_priv,
					  &fence, NULL);

	vmw_fence_single_bo(val_buf->bo, fence);

	if (likely(fence != NULL))
		vmw_fence_obj_unreference(&fence);

	return 0;
}

static int vmw_gb_surface_destroy(struct vmw_resource *res)
{
	struct vmw_private *dev_priv = res->dev_priv;
	struct vmw_surface *srf = vmw_res_to_srf(res);
	struct {
		SVGA3dCmdHeader header;
		SVGA3dCmdDestroyGBSurface body;
	} *cmd;

	if (likely(res->id == -1))
		return 0;

	mutex_lock(&dev_priv->binding_mutex);
	vmw_view_surface_list_destroy(dev_priv, &srf->view_list);
	vmw_binding_res_list_scrub(&res->binding_head);

	cmd = vmw_fifo_reserve(dev_priv, sizeof(*cmd));
	if (unlikely(cmd == NULL)) {
		DRM_ERROR("Failed reserving FIFO space for surface "
			  "destruction.\n");
		mutex_unlock(&dev_priv->binding_mutex);
		return -ENOMEM;
	}

	cmd->header.id = SVGA_3D_CMD_DESTROY_GB_SURFACE;
	cmd->header.size = sizeof(cmd->body);
	cmd->body.sid = res->id;
	vmw_fifo_commit(dev_priv, sizeof(*cmd));
	mutex_unlock(&dev_priv->binding_mutex);
	vmw_resource_release_id(res);
	vmw_fifo_resource_dec(dev_priv);

	return 0;
}


/**
 * vmw_gb_surface_define_ioctl - Ioctl function implementing
 *                               the user surface define functionality.
 *
 * @dev:            Pointer to a struct drm_device.
 * @data:           Pointer to data copied from / to user-space.
 * @file_priv:      Pointer to a drm file private structure.
 */
int vmw_gb_surface_define_ioctl(struct drm_device *dev, void *data,
				struct drm_file *file_priv)
{
	struct vmw_private *dev_priv = vmw_priv(dev);
	struct vmw_user_surface *user_srf;
	struct vmw_surface *srf;
	struct vmw_resource *res;
	struct vmw_resource *tmp;
	union drm_vmw_gb_surface_create_arg *arg =
	    (union drm_vmw_gb_surface_create_arg *)data;
	struct drm_vmw_gb_surface_create_req *req = &arg->req;
	struct drm_vmw_gb_surface_create_rep *rep = &arg->rep;
	struct ttm_object_file *tfile = vmw_fpriv(file_priv)->tfile;
	int ret;
	uint32_t size;
	uint32_t backup_handle;

	if (req->multisample_count != 0)
		return -EINVAL;

	if (unlikely(vmw_user_surface_size == 0))
		vmw_user_surface_size = ttm_round_pot(sizeof(*user_srf)) +
			128;

	size = vmw_user_surface_size + 128;

	/* Define a surface based on the parameters. */
	ret = vmw_surface_gb_priv_define(dev,
			size,
			req->svga3d_flags,
			req->format,
			req->drm_surface_flags & drm_vmw_surface_flag_scanout,
			req->mip_levels,
			req->multisample_count,
			req->array_size,
			req->base_size,
			&srf);
	if (unlikely(ret != 0))
		return ret;

	user_srf = container_of(srf, struct vmw_user_surface, srf);
	if (drm_is_primary_client(file_priv))
		user_srf->master = drm_master_get(file_priv->master);

	ret = ttm_read_lock(&dev_priv->reservation_sem, true);
	if (unlikely(ret != 0))
		return ret;

	res = &user_srf->srf.res;


	if (req->buffer_handle != SVGA3D_INVALID_ID) {
		ret = vmw_user_dmabuf_lookup(tfile, req->buffer_handle,
					     &res->backup,
					     &user_srf->backup_base);
<<<<<<< HEAD
	} else if (req->drm_surface_flags &
		   drm_vmw_surface_flag_create_buffer)
=======
		if (ret == 0 && res->backup->base.num_pages * PAGE_SIZE <
		    res->backup_size) {
			DRM_ERROR("Surface backup buffer is too small.\n");
			vmw_dmabuf_unreference(&res->backup);
			ret = -EINVAL;
			goto out_unlock;
		}
	} else if (req->drm_surface_flags & drm_vmw_surface_flag_create_buffer)
>>>>>>> db0b54cd
		ret = vmw_user_dmabuf_alloc(dev_priv, tfile,
					    res->backup_size,
					    req->drm_surface_flags &
					    drm_vmw_surface_flag_shareable,
					    &backup_handle,
					    &res->backup,
					    &user_srf->backup_base);

	if (unlikely(ret != 0)) {
		vmw_resource_unreference(&res);
		goto out_unlock;
	}

	tmp = vmw_resource_reference(res);
	ret = ttm_prime_object_init(tfile, res->backup_size, &user_srf->prime,
				    req->drm_surface_flags &
				    drm_vmw_surface_flag_shareable,
				    VMW_RES_SURFACE,
				    &vmw_user_surface_base_release, NULL);

	if (unlikely(ret != 0)) {
		vmw_resource_unreference(&tmp);
		vmw_resource_unreference(&res);
		goto out_unlock;
	}

	rep->handle      = user_srf->prime.base.hash.key;
	rep->backup_size = res->backup_size;
	if (res->backup) {
		rep->buffer_map_handle =
			drm_vma_node_offset_addr(&res->backup->base.vma_node);
		rep->buffer_size = res->backup->base.num_pages * PAGE_SIZE;
		rep->buffer_handle = backup_handle;
	} else {
		rep->buffer_map_handle = 0;
		rep->buffer_size = 0;
		rep->buffer_handle = SVGA3D_INVALID_ID;
	}

	vmw_resource_unreference(&res);

out_unlock:
	ttm_read_unlock(&dev_priv->reservation_sem);
	return ret;
}

/**
 * vmw_gb_surface_reference_ioctl - Ioctl function implementing
 *                                  the user surface reference functionality.
 *
 * @dev:            Pointer to a struct drm_device.
 * @data:           Pointer to data copied from / to user-space.
 * @file_priv:      Pointer to a drm file private structure.
 */
int vmw_gb_surface_reference_ioctl(struct drm_device *dev, void *data,
				   struct drm_file *file_priv)
{
	struct vmw_private *dev_priv = vmw_priv(dev);
	union drm_vmw_gb_surface_reference_arg *arg =
	    (union drm_vmw_gb_surface_reference_arg *)data;
	struct drm_vmw_surface_arg *req = &arg->req;
	struct drm_vmw_gb_surface_ref_rep *rep = &arg->rep;
	struct ttm_object_file *tfile = vmw_fpriv(file_priv)->tfile;
	struct vmw_surface *srf;
	struct vmw_user_surface *user_srf;
	struct ttm_base_object *base;
	uint32_t backup_handle;
	int ret = -EINVAL;

	ret = vmw_surface_handle_reference(dev_priv, file_priv, req->sid,
					   req->handle_type, &base);
	if (unlikely(ret != 0))
		return ret;

	user_srf = container_of(base, struct vmw_user_surface, prime.base);
	srf = &user_srf->srf;
	if (srf->res.backup == NULL) {
		DRM_ERROR("Shared GB surface is missing a backup buffer.\n");
		goto out_bad_resource;
	}

	mutex_lock(&dev_priv->cmdbuf_mutex); /* Protect res->backup */
	ret = vmw_user_dmabuf_reference(tfile, srf->res.backup,
					&backup_handle);
	mutex_unlock(&dev_priv->cmdbuf_mutex);

	if (unlikely(ret != 0)) {
		DRM_ERROR("Could not add a reference to a GB surface "
			  "backup buffer.\n");
		(void) ttm_ref_object_base_unref(tfile, base->hash.key,
						 TTM_REF_USAGE);
		goto out_bad_resource;
	}

	rep->creq.svga3d_flags = srf->flags;
	rep->creq.format = srf->format;
	rep->creq.mip_levels = srf->mip_levels[0];
	rep->creq.drm_surface_flags = 0;
	rep->creq.multisample_count = srf->multisample_count;
	rep->creq.autogen_filter = srf->autogen_filter;
	rep->creq.array_size = srf->array_size;
	rep->creq.buffer_handle = backup_handle;
	rep->creq.base_size = srf->base_size;
	rep->crep.handle = user_srf->prime.base.hash.key;
	rep->crep.backup_size = srf->res.backup_size;
	rep->crep.buffer_handle = backup_handle;
	rep->crep.buffer_map_handle =
		drm_vma_node_offset_addr(&srf->res.backup->base.vma_node);
	rep->crep.buffer_size = srf->res.backup->base.num_pages * PAGE_SIZE;

out_bad_resource:
	ttm_base_object_unref(&base);

	return ret;
}

/**
 * vmw_surface_gb_priv_define - Define a private GB surface
 *
 * @dev:  Pointer to a struct drm_device
 * @user_accounting_size:  Used to track user-space memory usage, set
 *                         to 0 for kernel mode only memory
 * @svga3d_flags: SVGA3d surface flags for the device
 * @format: requested surface format
 * @for_scanout: true if inteded to be used for scanout buffer
 * @num_mip_levels:  number of MIP levels
 * @multisample_count:
 * @array_size: Surface array size.
 * @size: width, heigh, depth of the surface requested
 * @user_srf_out: allocated user_srf.  Set to NULL on failure.
 *
 * GB surfaces allocated by this function will not have a user mode handle, and
 * thus will only be visible to vmwgfx.  For optimization reasons the
 * surface may later be given a user mode handle by another function to make
 * it available to user mode drivers.
 */
int vmw_surface_gb_priv_define(struct drm_device *dev,
			       uint32_t user_accounting_size,
			       uint32_t svga3d_flags,
			       SVGA3dSurfaceFormat format,
			       bool for_scanout,
			       uint32_t num_mip_levels,
			       uint32_t multisample_count,
			       uint32_t array_size,
			       struct drm_vmw_size size,
			       struct vmw_surface **srf_out)
{
	struct vmw_private *dev_priv = vmw_priv(dev);
	struct vmw_user_surface *user_srf;
	struct vmw_surface *srf;
	int ret;
	u32 num_layers;

	*srf_out = NULL;

	if (for_scanout) {
		if (!svga3dsurface_is_screen_target_format(format)) {
			DRM_ERROR("Invalid Screen Target surface format.");
			return -EINVAL;
		}
	} else {
		const struct svga3d_surface_desc *desc;

		desc = svga3dsurface_get_desc(format);
		if (unlikely(desc->block_desc == SVGA3DBLOCKDESC_NONE)) {
			DRM_ERROR("Invalid surface format.\n");
			return -EINVAL;
		}
	}

	/* array_size must be null for non-GL3 host. */
	if (array_size > 0 && !dev_priv->has_dx) {
		DRM_ERROR("Tried to create DX surface on non-DX host.\n");
		return -EINVAL;
	}

	ret = ttm_read_lock(&dev_priv->reservation_sem, true);
	if (unlikely(ret != 0))
		return ret;

	ret = ttm_mem_global_alloc(vmw_mem_glob(dev_priv),
				   user_accounting_size, false, true);
	if (unlikely(ret != 0)) {
		if (ret != -ERESTARTSYS)
			DRM_ERROR("Out of graphics memory for surface"
				  " creation.\n");
		goto out_unlock;
	}

	user_srf = kzalloc(sizeof(*user_srf), GFP_KERNEL);
	if (unlikely(user_srf == NULL)) {
		ret = -ENOMEM;
		goto out_no_user_srf;
	}

	*srf_out  = &user_srf->srf;
	user_srf->size = user_accounting_size;
	user_srf->prime.base.shareable = false;
	user_srf->prime.base.tfile     = NULL;

	srf = &user_srf->srf;
	srf->flags             = svga3d_flags;
	srf->format            = format;
	srf->scanout           = for_scanout;
	srf->mip_levels[0]     = num_mip_levels;
	srf->num_sizes         = 1;
	srf->sizes             = NULL;
	srf->offsets           = NULL;
	srf->base_size         = size;
	srf->autogen_filter    = SVGA3D_TEX_FILTER_NONE;
	srf->array_size        = array_size;
	srf->multisample_count = multisample_count;

	if (array_size)
		num_layers = array_size;
	else if (svga3d_flags & SVGA3D_SURFACE_CUBEMAP)
		num_layers = SVGA3D_MAX_SURFACE_FACES;
	else
		num_layers = 1;

	srf->res.backup_size   =
		svga3dsurface_get_serialized_size(srf->format,
						  srf->base_size,
						  srf->mip_levels[0],
						  num_layers);

	if (srf->flags & SVGA3D_SURFACE_BIND_STREAM_OUTPUT)
		srf->res.backup_size += sizeof(SVGA3dDXSOState);

	if (dev_priv->active_display_unit == vmw_du_screen_target &&
	    for_scanout)
		srf->flags |= SVGA3D_SURFACE_SCREENTARGET;

	/*
	 * From this point, the generic resource management functions
	 * destroy the object on failure.
	 */
	ret = vmw_surface_init(dev_priv, srf, vmw_user_surface_free);

	ttm_read_unlock(&dev_priv->reservation_sem);
	return ret;

out_no_user_srf:
	ttm_mem_global_free(vmw_mem_glob(dev_priv), user_accounting_size);

out_unlock:
	ttm_read_unlock(&dev_priv->reservation_sem);
	return ret;
}<|MERGE_RESOLUTION|>--- conflicted
+++ resolved
@@ -1329,10 +1329,6 @@
 		ret = vmw_user_dmabuf_lookup(tfile, req->buffer_handle,
 					     &res->backup,
 					     &user_srf->backup_base);
-<<<<<<< HEAD
-	} else if (req->drm_surface_flags &
-		   drm_vmw_surface_flag_create_buffer)
-=======
 		if (ret == 0 && res->backup->base.num_pages * PAGE_SIZE <
 		    res->backup_size) {
 			DRM_ERROR("Surface backup buffer is too small.\n");
@@ -1341,7 +1337,6 @@
 			goto out_unlock;
 		}
 	} else if (req->drm_surface_flags & drm_vmw_surface_flag_create_buffer)
->>>>>>> db0b54cd
 		ret = vmw_user_dmabuf_alloc(dev_priv, tfile,
 					    res->backup_size,
 					    req->drm_surface_flags &
