--- conflicted
+++ resolved
@@ -43,12 +43,6 @@
 #define MIXER_WIN_NR		3
 #define VP_DEFAULT_WIN		2
 #define CURSOR_WIN		1
-
-/* The pixelformats that are natively supported by the mixer. */
-#define MXR_FORMAT_RGB565	4
-#define MXR_FORMAT_ARGB1555	5
-#define MXR_FORMAT_ARGB4444	6
-#define MXR_FORMAT_ARGB8888	7
 
 /* The pixelformats that are natively supported by the mixer. */
 #define MXR_FORMAT_RGB565	4
@@ -402,22 +396,14 @@
 		usleep_range(10000, 12000);
 }
 
-<<<<<<< HEAD
-static void vp_video_buffer(struct mixer_context *ctx, unsigned int win)
-=======
 static void vp_video_buffer(struct mixer_context *ctx,
 			    struct exynos_drm_plane *plane)
->>>>>>> db0b54cd
 {
 	struct mixer_resources *res = &ctx->mixer_res;
 	struct drm_plane_state *state = plane->base.state;
 	struct drm_framebuffer *fb = state->fb;
 	struct drm_display_mode *mode = &state->crtc->mode;
 	unsigned long flags;
-<<<<<<< HEAD
-	struct exynos_drm_plane *plane;
-=======
->>>>>>> db0b54cd
 	dma_addr_t luma_addr[2], chroma_addr[2];
 	bool tiled_mode = false;
 	bool crcb_mode = false;
@@ -543,12 +529,8 @@
 	return -ENOTSUPP;
 }
 
-<<<<<<< HEAD
-static void mixer_graph_buffer(struct mixer_context *ctx, unsigned int win)
-=======
 static void mixer_graph_buffer(struct mixer_context *ctx,
 			       struct exynos_drm_plane *plane)
->>>>>>> db0b54cd
 {
 	struct mixer_resources *res = &ctx->mixer_res;
 	struct drm_plane_state *state = plane->base.state;
@@ -567,12 +549,6 @@
 		fmt = MXR_FORMAT_ARGB4444;
 		break;
 
-<<<<<<< HEAD
-	switch (plane->pixel_format) {
-	case DRM_FORMAT_XRGB4444:
-		fmt = MXR_FORMAT_ARGB4444;
-		break;
-
 	case DRM_FORMAT_XRGB1555:
 		fmt = MXR_FORMAT_ARGB1555;
 		break;
@@ -581,16 +557,6 @@
 		fmt = MXR_FORMAT_RGB565;
 		break;
 
-=======
-	case DRM_FORMAT_XRGB1555:
-		fmt = MXR_FORMAT_ARGB1555;
-		break;
-
-	case DRM_FORMAT_RGB565:
-		fmt = MXR_FORMAT_RGB565;
-		break;
-
->>>>>>> db0b54cd
 	case DRM_FORMAT_XRGB8888:
 	case DRM_FORMAT_ARGB8888:
 		fmt = MXR_FORMAT_ARGB8888;
@@ -1111,10 +1077,6 @@
 
 	mixer_stop(ctx);
 	mixer_regs_dump(ctx);
-<<<<<<< HEAD
-	mixer_window_suspend(ctx);
-=======
->>>>>>> db0b54cd
 
 	for (i = 0; i < MIXER_WIN_NR; i++)
 		mixer_disable_plane(crtc, &ctx->planes[i]);
@@ -1155,12 +1117,8 @@
 }
 
 static const struct exynos_drm_crtc_ops mixer_crtc_ops = {
-<<<<<<< HEAD
-	.dpms			= mixer_dpms,
-=======
 	.enable			= mixer_enable,
 	.disable		= mixer_disable,
->>>>>>> db0b54cd
 	.enable_vblank		= mixer_enable_vblank,
 	.disable_vblank		= mixer_disable_vblank,
 	.wait_for_vblank	= mixer_wait_for_vblank,
