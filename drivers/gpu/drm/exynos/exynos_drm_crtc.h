/* exynos_drm_crtc.h
 *
 * Copyright (c) 2011 Samsung Electronics Co., Ltd.
 * Authors:
 *	Inki Dae <inki.dae@samsung.com>
 *	Joonyoung Shim <jy0922.shim@samsung.com>
 *	Seung-Woo Kim <sw0312.kim@samsung.com>
 *
 * This program is free software; you can redistribute  it and/or modify it
 * under  the terms of  the GNU General  Public License as published by the
 * Free Software Foundation;  either version 2 of the  License, or (at your
 * option) any later version.
 */

#ifndef _EXYNOS_DRM_CRTC_H_
#define _EXYNOS_DRM_CRTC_H_

#include "exynos_drm_drv.h"

struct exynos_drm_crtc *exynos_drm_crtc_create(struct drm_device *drm_dev,
					struct drm_plane *plane,
					int pipe,
					enum exynos_drm_output_type type,
					const struct exynos_drm_crtc_ops *ops,
					void *context);
<<<<<<< HEAD
int exynos_drm_crtc_enable_vblank(struct drm_device *dev, int pipe);
void exynos_drm_crtc_disable_vblank(struct drm_device *dev, int pipe);
void exynos_drm_crtc_finish_pageflip(struct drm_device *dev, int pipe);
=======
int exynos_drm_crtc_enable_vblank(struct drm_device *dev, unsigned int pipe);
void exynos_drm_crtc_disable_vblank(struct drm_device *dev, unsigned int pipe);
void exynos_drm_crtc_wait_pending_update(struct exynos_drm_crtc *exynos_crtc);
void exynos_drm_crtc_finish_update(struct exynos_drm_crtc *exynos_crtc,
				   struct exynos_drm_plane *exynos_plane);
>>>>>>> db0b54cd
void exynos_drm_crtc_complete_scanout(struct drm_framebuffer *fb);

/* This function gets pipe value to crtc device matched with out_type. */
int exynos_drm_crtc_get_pipe_from_type(struct drm_device *drm_dev,
				       enum exynos_drm_output_type out_type);

/*
 * This function calls the crtc device(manager)'s te_handler() callback
 * to trigger to transfer video image at the tearing effect synchronization
 * signal.
 */
void exynos_drm_crtc_te_handler(struct drm_crtc *crtc);

#endif<|MERGE_RESOLUTION|>--- conflicted
+++ resolved
@@ -23,17 +23,11 @@
 					enum exynos_drm_output_type type,
 					const struct exynos_drm_crtc_ops *ops,
 					void *context);
-<<<<<<< HEAD
-int exynos_drm_crtc_enable_vblank(struct drm_device *dev, int pipe);
-void exynos_drm_crtc_disable_vblank(struct drm_device *dev, int pipe);
-void exynos_drm_crtc_finish_pageflip(struct drm_device *dev, int pipe);
-=======
 int exynos_drm_crtc_enable_vblank(struct drm_device *dev, unsigned int pipe);
 void exynos_drm_crtc_disable_vblank(struct drm_device *dev, unsigned int pipe);
 void exynos_drm_crtc_wait_pending_update(struct exynos_drm_crtc *exynos_crtc);
 void exynos_drm_crtc_finish_update(struct exynos_drm_crtc *exynos_crtc,
 				   struct exynos_drm_plane *exynos_plane);
->>>>>>> db0b54cd
 void exynos_drm_crtc_complete_scanout(struct drm_framebuffer *fb);
 
 /* This function gets pipe value to crtc device matched with out_type. */
