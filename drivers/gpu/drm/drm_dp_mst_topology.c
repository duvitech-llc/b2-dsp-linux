--- conflicted
+++ resolved
@@ -816,8 +816,6 @@
 	struct drm_dp_mst_port *port, *tmp;
 	bool wake_tx = false;
 
-<<<<<<< HEAD
-=======
 	/*
 	 * init kref again to be used by ports to remove mst branch when it is
 	 * not needed anymore
@@ -827,7 +825,6 @@
 	if (mstb->port_parent && list_empty(&mstb->port_parent->next))
 		kref_get(&mstb->port_parent->kref);
 
->>>>>>> db0b54cd
 	/*
 	 * destroy all ports - don't need lock
 	 * as there are no more references to the mst branch
@@ -891,20 +888,6 @@
 		port->vcpi.num_slots = 0;
 
 		kfree(port->cached_edid);
-<<<<<<< HEAD
-
-		/* we can't destroy the connector here, as
-		   we might be holding the mode_config.mutex
-		   from an EDID retrieval */
-		if (port->connector) {
-			mutex_lock(&mgr->destroy_connector_lock);
-			list_add(&port->connector->destroy_list, &mgr->destroy_connector_list);
-			mutex_unlock(&mgr->destroy_connector_lock);
-			schedule_work(&mgr->destroy_connector_work);
-		}
-		drm_dp_port_teardown_pdt(port, port->pdt);
-=======
->>>>>>> db0b54cd
 
 		/*
 		 * The only time we don't have a connector
@@ -1251,8 +1234,6 @@
 	kref_get(&mstb->kref);
 out:
 	mutex_unlock(&mgr->lock);
-<<<<<<< HEAD
-=======
 	return mstb;
 }
 
@@ -1295,7 +1276,6 @@
 		kref_get(&mstb->kref);
 
 	mutex_unlock(&mgr->lock);
->>>>>>> db0b54cd
 	return mstb;
 }
 
@@ -1304,11 +1284,7 @@
 {
 	struct drm_dp_mst_port *port;
 	struct drm_dp_mst_branch *mstb_child;
-<<<<<<< HEAD
-	if (!mstb->link_address_sent) {
-=======
 	if (!mstb->link_address_sent)
->>>>>>> db0b54cd
 		drm_dp_send_link_address(mgr, mstb);
 
 	list_for_each_entry(port, &mstb->ports, next) {
@@ -2863,13 +2839,6 @@
 	mutex_unlock(&mgr->qlock);
 }
 
-<<<<<<< HEAD
-static void drm_dp_destroy_connector_work(struct work_struct *work)
-{
-	struct drm_dp_mst_topology_mgr *mgr = container_of(work, struct drm_dp_mst_topology_mgr, destroy_connector_work);
-	struct drm_connector *connector;
-
-=======
 static void drm_dp_free_mst_port(struct kref *kref)
 {
 	struct drm_dp_mst_port *port = container_of(kref, struct drm_dp_mst_port, kref);
@@ -2882,7 +2851,6 @@
 	struct drm_dp_mst_topology_mgr *mgr = container_of(work, struct drm_dp_mst_topology_mgr, destroy_connector_work);
 	struct drm_dp_mst_port *port;
 	bool send_hotplug = false;
->>>>>>> db0b54cd
 	/*
 	 * Not a regular list traverse as we have to drop the destroy
 	 * connector lock before destroying the connector, to avoid AB->BA
@@ -2890,18 +2858,6 @@
 	 */
 	for (;;) {
 		mutex_lock(&mgr->destroy_connector_lock);
-<<<<<<< HEAD
-		connector = list_first_entry_or_null(&mgr->destroy_connector_list, struct drm_connector, destroy_list);
-		if (!connector) {
-			mutex_unlock(&mgr->destroy_connector_lock);
-			break;
-		}
-		list_del(&connector->destroy_list);
-		mutex_unlock(&mgr->destroy_connector_lock);
-
-		mgr->cbs->destroy_connector(mgr, connector);
-	}
-=======
 		port = list_first_entry_or_null(&mgr->destroy_connector_list, struct drm_dp_mst_port, next);
 		if (!port) {
 			mutex_unlock(&mgr->destroy_connector_lock);
@@ -2928,7 +2884,6 @@
 	}
 	if (send_hotplug)
 		(*mgr->cbs->hotplug)(mgr);
->>>>>>> db0b54cd
 }
 
 /**
@@ -2951,10 +2906,6 @@
 	mutex_init(&mgr->qlock);
 	mutex_init(&mgr->payload_lock);
 	mutex_init(&mgr->destroy_connector_lock);
-<<<<<<< HEAD
-	INIT_LIST_HEAD(&mgr->tx_msg_upq);
-=======
->>>>>>> db0b54cd
 	INIT_LIST_HEAD(&mgr->tx_msg_downq);
 	INIT_LIST_HEAD(&mgr->destroy_connector_list);
 	INIT_WORK(&mgr->work, drm_dp_mst_link_probe_work);
