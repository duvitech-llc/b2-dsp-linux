--- conflicted
+++ resolved
@@ -39,17 +39,6 @@
 MODULE_PARM_DESC(num_crtc, "Number of overlays to use as CRTCs");
 module_param(num_crtc, int, 0600);
 
-#if IS_ENABLED(CONFIG_DRM_OMAP_SGX_PLUGIN)
-static struct drm_device *drm_device;
-
-static struct omap_drm_plugin *sgx_plugin;
-
-/* keep track of whether we are already loaded.. we may need to call
- * plugin's load() if they register after we are already loaded
- */
-static bool drm_loaded;
-#endif /* CONFIG_DRM_OMAP_SGX_PLUGIN */
-
 /*
  * mode config funcs
  */
@@ -107,11 +96,7 @@
 	priv->dispc_ops->runtime_get();
 
 	drm_atomic_helper_commit_modeset_disables(dev, old_state);
-<<<<<<< HEAD
-	drm_atomic_helper_commit_planes(dev, old_state);
-=======
 	drm_atomic_helper_commit_planes(dev, old_state, false);
->>>>>>> db0b54cd
 	drm_atomic_helper_commit_modeset_enables(dev, old_state);
 
 	omap_atomic_wait_for_completion(dev, old_state);
@@ -257,44 +242,13 @@
 		dssdev->driver->disconnect(dssdev);
 }
 
-static bool dssdev_with_alias_exists(const char *alias)
-{
-	struct omap_dss_device *dssdev = NULL;
-
-	for_each_dss_dev(dssdev) {
-		if (strcmp(alias, dssdev->alias) == 0) {
-			omap_dss_put_device(dssdev);
-			return true;
-		}
-	}
-
-	return false;
-}
-
 static int omap_connect_dssdevs(void)
 {
 	int r;
 	struct omap_dss_device *dssdev = NULL;
-<<<<<<< HEAD
-	bool no_displays = true;
-	struct device_node *aliases;
-	struct property *pp;
-
-	aliases = of_find_node_by_path("/aliases");
-	if (aliases) {
-		for_each_property_of_node(aliases, pp) {
-			if (strncmp(pp->name, "display", 7) != 0)
-				continue;
-
-			if (dssdev_with_alias_exists(pp->name) == false)
-				return -EPROBE_DEFER;
-		}
-	}
-=======
 
 	if (!omapdss_stack_is_ready())
 		return -EPROBE_DEFER;
->>>>>>> db0b54cd
 
 	for_each_dss_dev(dssdev) {
 		r = dssdev->driver->connect(dssdev);
@@ -633,24 +587,7 @@
 	return 0;
 }
 
-<<<<<<< HEAD
-#if IS_ENABLED(CONFIG_DRM_OMAP_SGX_PLUGIN)
-static int ioctl_get_base(struct drm_device *dev, void *data,
-		struct drm_file *file_priv)
-{
-	struct drm_omap_get_base *args = data;
-
-	if (!sgx_plugin)
-		return -ENODEV;
-
-	args->ioctl_base = sgx_plugin->ioctl_base;
-
-	return 0;
-}
-#endif /* CONFIG_DRM_OMAP_SGX_PLUGIN */
-=======
 #define OMAP_BO_USER_MASK	0x00ffffff	/* flags settable by userspace */
->>>>>>> db0b54cd
 
 static int ioctl_gem_new(struct drm_device *dev, void *data,
 		struct drm_file *file_priv)
@@ -733,18 +670,6 @@
 	return ret;
 }
 
-<<<<<<< HEAD
-static struct drm_ioctl_desc ioctls[DRM_COMMAND_END - DRM_COMMAND_BASE] = {
-	DRM_IOCTL_DEF_DRV(OMAP_GET_PARAM, ioctl_get_param, DRM_UNLOCKED|DRM_AUTH),
-	DRM_IOCTL_DEF_DRV(OMAP_SET_PARAM, ioctl_set_param, DRM_UNLOCKED|DRM_AUTH|DRM_MASTER|DRM_ROOT_ONLY),
-#if IS_ENABLED(CONFIG_DRM_OMAP_SGX_PLUGIN)
-	DRM_IOCTL_DEF_DRV(OMAP_GET_BASE, ioctl_get_base, DRM_UNLOCKED|DRM_AUTH),
-#endif
-	DRM_IOCTL_DEF_DRV(OMAP_GEM_NEW, ioctl_gem_new, DRM_UNLOCKED|DRM_AUTH),
-	DRM_IOCTL_DEF_DRV(OMAP_GEM_CPU_PREP, ioctl_gem_cpu_prep, DRM_UNLOCKED|DRM_AUTH),
-	DRM_IOCTL_DEF_DRV(OMAP_GEM_CPU_FINI, ioctl_gem_cpu_fini, DRM_UNLOCKED|DRM_AUTH),
-	DRM_IOCTL_DEF_DRV(OMAP_GEM_INFO, ioctl_gem_info, DRM_UNLOCKED|DRM_AUTH),
-=======
 static const struct drm_ioctl_desc ioctls[DRM_COMMAND_END - DRM_COMMAND_BASE] = {
 	DRM_IOCTL_DEF_DRV(OMAP_GET_PARAM, ioctl_get_param,
 			  DRM_AUTH | DRM_RENDER_ALLOW),
@@ -758,7 +683,6 @@
 			  DRM_AUTH | DRM_RENDER_ALLOW),
 	DRM_IOCTL_DEF_DRV(OMAP_GEM_INFO, ioctl_gem_info,
 			  DRM_AUTH | DRM_RENDER_ALLOW),
->>>>>>> db0b54cd
 };
 
 /*
@@ -828,29 +752,13 @@
 	drm_kms_helper_poll_init(dev);
 
 	if (priv->dispc_ops->has_writeback()) {
-<<<<<<< HEAD
-		ret = wbm2m_init(dev);
-=======
 		ret = wb_init(dev);
->>>>>>> db0b54cd
 		if (ret)
 			dev_warn(dev->dev, "failed to initialize writeback\n");
 		else
 			priv->wb_initialized = true;
 	}
 
-<<<<<<< HEAD
-#if IS_ENABLED(CONFIG_DRM_OMAP_SGX_PLUGIN)
-	drm_device = dev;
-
-	drm_loaded = true;
-
-	if (sgx_plugin)
-		sgx_plugin->load(dev, flags);
-#endif
-
-=======
->>>>>>> db0b54cd
 	return 0;
 }
 
@@ -860,20 +768,8 @@
 
 	DBG("unload: dev=%p", dev);
 
-<<<<<<< HEAD
-#if IS_ENABLED(CONFIG_DRM_OMAP_SGX_PLUGIN)
-	if (sgx_plugin)
-		sgx_plugin->unload(dev);
-
-	drm_loaded = false;
-#endif
-
-	if (priv->wb_initialized)
-		wbm2m_cleanup(dev);
-=======
 	if (priv->wb_initialized)
 		wb_cleanup(dev);
->>>>>>> db0b54cd
 
 	drm_kms_helper_poll_fini(dev);
 
@@ -901,11 +797,6 @@
 	file->driver_priv = NULL;
 
 	DBG("open: dev=%p, file=%p", dev, file);
-
-#if IS_ENABLED(CONFIG_DRM_OMAP_SGX_PLUGIN)
-	if (sgx_plugin)
-		sgx_plugin->open(dev, file);
-#endif
 
 	return 0;
 }
@@ -963,14 +854,6 @@
 
 	DBG("preclose: dev=%p", dev);
 
-<<<<<<< HEAD
-#if IS_ENABLED(CONFIG_DRM_OMAP_SGX_PLUGIN)
-	if (sgx_plugin)
-		sgx_plugin->release(dev, file);
-#endif
-
-=======
->>>>>>> db0b54cd
 	/*
 	 * Unlink all pending CRTC events to make sure they won't be queued up
 	 * by a pending asynchronous commit.
@@ -983,13 +866,6 @@
 		}
 	}
 	spin_unlock_irqrestore(&dev->event_lock, flags);
-<<<<<<< HEAD
-
-#if IS_ENABLED(CONFIG_DRM_OMAP_SGX_PLUGIN)
-	kfree(file->driver_priv);
-#endif
-=======
->>>>>>> db0b54cd
 }
 
 static void dev_postclose(struct drm_device *dev, struct drm_file *file)
@@ -999,13 +875,8 @@
 
 static const struct vm_operations_struct omap_gem_vm_ops = {
 	.fault = omap_gem_fault,
-#if IS_ENABLED(CONFIG_DRM_OMAP_SGX_PLUGIN)
-	.open = omap_gem_vm_open,
-	.close = omap_gem_vm_close,
-#else
 	.open = drm_gem_vm_open,
 	.close = drm_gem_vm_close,
-#endif
 };
 
 static const struct file_operations omapdriver_fops = {
@@ -1021,11 +892,7 @@
 
 static struct drm_driver omap_drm_driver = {
 	.driver_features = DRIVER_MODESET | DRIVER_GEM  | DRIVER_PRIME |
-<<<<<<< HEAD
-		DRIVER_ATOMIC,
-=======
 		DRIVER_ATOMIC | DRIVER_RENDER,
->>>>>>> db0b54cd
 	.load = dev_load,
 	.unload = dev_unload,
 	.open = dev_open,
@@ -1060,83 +927,6 @@
 	.patchlevel = DRIVER_PATCHLEVEL,
 };
 
-#if IS_ENABLED(CONFIG_DRM_OMAP_SGX_PLUGIN)
-
-int omap_drm_register_plugin(struct omap_drm_plugin *plugin)
-{
-	struct drm_device *dev = drm_device;
-	int i;
-
-	DBG("register plugin: %p (%s)", plugin, plugin->name);
-
-	if (sgx_plugin)
-		return -EBUSY;
-
-	for (i = 0; i < plugin->num_ioctls; i++) {
-		int nr = i + DRM_OMAP_NUM_IOCTLS;
-
-		/* check for out of bounds ioctl or already registered ioctl */
-		if (nr > ARRAY_SIZE(ioctls) || ioctls[nr].func) {
-			dev_err(dev->dev, "invalid ioctl: %d (nr=%d)\n", i, nr);
-			return -EINVAL;
-		}
-	}
-
-	plugin->ioctl_base = DRM_OMAP_NUM_IOCTLS;
-
-	/* register the plugin's ioctl's */
-	for (i = 0; i < plugin->num_ioctls; i++) {
-		int nr = i + DRM_OMAP_NUM_IOCTLS;
-
-		DBG("register ioctl: %d %08x", nr, plugin->ioctls[i].cmd);
-
-		ioctls[nr] = plugin->ioctls[i];
-	}
-
-	omap_drm_driver.num_ioctls = DRM_OMAP_NUM_IOCTLS + plugin->num_ioctls;
-
-	sgx_plugin = plugin;
-
-	if (drm_loaded)
-		plugin->load(dev, 0);
-
-	return 0;
-}
-EXPORT_SYMBOL(omap_drm_register_plugin);
-
-int omap_drm_unregister_plugin(struct omap_drm_plugin *plugin)
-{
-	int i;
-
-	for (i = 0; i < plugin->num_ioctls; i++) {
-		const struct drm_ioctl_desc empty = { 0 };
-		int nr = i + DRM_OMAP_NUM_IOCTLS;
-
-		ioctls[nr] = empty;
-	}
-
-	omap_drm_driver.num_ioctls = DRM_OMAP_NUM_IOCTLS;
-
-	sgx_plugin = NULL;
-
-	return 0;
-}
-EXPORT_SYMBOL(omap_drm_unregister_plugin);
-
-void *omap_drm_file_priv(struct drm_file *file)
-{
-	return file->driver_priv;
-}
-EXPORT_SYMBOL(omap_drm_file_priv);
-
-void omap_drm_file_set_priv(struct drm_file *file, void *priv)
-{
-	file->driver_priv = priv;
-}
-EXPORT_SYMBOL(omap_drm_file_set_priv);
-
-#endif /* CONFIG_DRM_OMAP_SGX_PLUGIN */
-
 static int pdev_probe(struct platform_device *device)
 {
 	int r;
