--- conflicted
+++ resolved
@@ -139,23 +139,16 @@
 	struct omap_encoder *omap_encoder = to_omap_encoder(encoder);
 	struct omap_dss_device *dssdev = omap_encoder->dssdev;
 	struct omap_dss_driver *dssdrv = dssdev->driver;
-<<<<<<< HEAD
-=======
 	int r;
->>>>>>> db0b54cd
 
 	omap_encoder_update(encoder, omap_crtc_channel(encoder->crtc),
 			    omap_crtc_timings(encoder->crtc));
 
-<<<<<<< HEAD
-	dssdrv->enable(dssdev);
-=======
 	r = dssdrv->enable(dssdev);
 	if (r)
 		dev_err(encoder->dev->dev,
 			"Failed to enable display '%s': %d\n",
 			dssdev->name, r);
->>>>>>> db0b54cd
 }
 
 static int omap_encoder_atomic_check(struct drm_encoder *encoder,
