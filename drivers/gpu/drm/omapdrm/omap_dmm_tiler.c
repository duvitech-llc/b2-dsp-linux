/*
 * DMM IOMMU driver support functions for TI OMAP processors.
 *
 * Author: Rob Clark <rob@ti.com>
 *         Andy Gross <andy.gross@ti.com>
 *
 * Copyright (C) 2011 Texas Instruments Incorporated - http://www.ti.com/
 *
 * This program is free software; you can redistribute it and/or
 * modify it under the terms of the GNU General Public License as
 * published by the Free Software Foundation version 2.
 *
 * This program is distributed "as is" WITHOUT ANY WARRANTY of any
 * kind, whether express or implied; without even the implied warranty
 * of MERCHANTABILITY or FITNESS FOR A PARTICULAR PURPOSE.  See the
 * GNU General Public License for more details.
 */

#include <linux/completion.h>
#include <linux/delay.h>
#include <linux/dma-mapping.h>
#include <linux/dmaengine.h>
#include <linux/errno.h>
#include <linux/init.h>
#include <linux/interrupt.h>
#include <linux/list.h>
#include <linux/mm.h>
#include <linux/module.h>
#include <linux/platform_device.h> /* platform_device() */
#include <linux/sched.h>
#include <linux/slab.h>
#include <linux/time.h>
#include <linux/vmalloc.h>
#include <linux/wait.h>

#include "omap_dmm_tiler.h"
#include "omap_dmm_priv.h"

#define DMM_DRIVER_NAME "dmm"

/* mappings for associating views to luts */
static struct tcm *containers[TILFMT_NFORMATS];
static struct dmm *omap_dmm;

#if defined(CONFIG_OF)
static const struct of_device_id dmm_of_match[];
#endif

/* global spinlock for protecting lists */
static DEFINE_SPINLOCK(list_lock);

/* Geometry table */
#define GEOM(xshift, yshift, bytes_per_pixel) { \
		.x_shft = (xshift), \
		.y_shft = (yshift), \
		.cpp    = (bytes_per_pixel), \
		.slot_w = 1 << (SLOT_WIDTH_BITS - (xshift)), \
		.slot_h = 1 << (SLOT_HEIGHT_BITS - (yshift)), \
	}

static const struct {
	uint32_t x_shft;	/* unused X-bits (as part of bpp) */
	uint32_t y_shft;	/* unused Y-bits (as part of bpp) */
	uint32_t cpp;		/* bytes/chars per pixel */
	uint32_t slot_w;	/* width of each slot (in pixels) */
	uint32_t slot_h;	/* height of each slot (in pixels) */
} geom[TILFMT_NFORMATS] = {
	[TILFMT_8BIT]  = GEOM(0, 0, 1),
	[TILFMT_16BIT] = GEOM(0, 1, 2),
	[TILFMT_32BIT] = GEOM(1, 1, 4),
	[TILFMT_PAGE]  = GEOM(SLOT_WIDTH_BITS, SLOT_HEIGHT_BITS, 1),
};


/* lookup table for registers w/ per-engine instances */
static const uint32_t reg[][4] = {
	[PAT_STATUS] = {DMM_PAT_STATUS__0, DMM_PAT_STATUS__1,
			DMM_PAT_STATUS__2, DMM_PAT_STATUS__3},
	[PAT_DESCR]  = {DMM_PAT_DESCR__0, DMM_PAT_DESCR__1,
			DMM_PAT_DESCR__2, DMM_PAT_DESCR__3},
};

static int dmm_dma_copy(struct dmm *dmm, u32 src, u32 dst)
{
	struct dma_device *dma_dev = dmm->wa_dma_chan->device;
	struct dma_async_tx_descriptor *tx = NULL;
	enum dma_status status;
	dma_cookie_t cookie;

	tx = dma_dev->device_prep_dma_memcpy(dmm->wa_dma_chan, dst, src, 4, 0);
	if (!tx) {
		dev_err(dmm->dev, "Failed to prepare DMA memcpy\n");
		return -EIO;
	}

	cookie = tx->tx_submit(tx);
	if (dma_submit_error(cookie)) {
		dev_err(dmm->dev, "Failed to do DMA tx_submit\n");
		return -EIO;
	}

	dma_async_issue_pending(dmm->wa_dma_chan);
	status = dma_sync_wait(dmm->wa_dma_chan, cookie);
	if (status != DMA_COMPLETE)
		dev_err(dmm->dev, "i878 wa DMA copy failure\n");

	dmaengine_terminate_all(dmm->wa_dma_chan);
	return 0;
}

static u32 dmm_read_wa(struct dmm *dmm, u32 reg)
{
	u32 src, dst;
	int r;

	src = (u32)(dmm->phys_base + reg);
	dst = (u32)dmm->wa_dma_handle;

	r = dmm_dma_copy(dmm, src, dst);
	if (r) {
		dev_err(dmm->dev, "sDMA read transfer timeout\n");
		return readl(dmm->base + reg);
	}

	return readl(dmm->wa_dma_data);
}

static void dmm_write_wa(struct dmm *dmm, u32 val, u32 reg)
{
	u32 src, dst;
	int r;

	writel(val, dmm->wa_dma_data);

	src = (u32)dmm->wa_dma_handle;
	dst = (u32)(dmm->phys_base + reg);

	r = dmm_dma_copy(dmm, src, dst);
	if (r) {
		dev_err(dmm->dev, "sDMA write transfer timeout\n");
		writel(val, dmm->base + reg);
	}
}

static u32 dmm_read(struct dmm *dmm, u32 reg)
{
	if (dmm->dmm_workaround) {
		u32 v;
		unsigned long flags;

		spin_lock_irqsave(&dmm->wa_lock, flags);
		v = dmm_read_wa(dmm, reg);
		spin_unlock_irqrestore(&dmm->wa_lock, flags);

		return v;
	} else {
		return readl(dmm->base + reg);
	}
}

static void dmm_write(struct dmm *dmm, u32 val, u32 reg)
{
	if (dmm->dmm_workaround) {
		unsigned long flags;

		spin_lock_irqsave(&dmm->wa_lock, flags);
		dmm_write_wa(dmm, val, reg);
		spin_unlock_irqrestore(&dmm->wa_lock, flags);
	} else {
		writel(val, dmm->base + reg);
	}
}

static int dmm_workaround_init(struct dmm *dmm)
{
	dma_cap_mask_t mask;

	dma_cap_zero(mask);
	dma_cap_set(DMA_MEMCPY, mask);

	spin_lock_init(&dmm->wa_lock);

	dmm->wa_dma_data = dma_alloc_coherent(dmm->dev, 4, &dmm->wa_dma_handle, GFP_KERNEL);
	if (!dmm->wa_dma_data)
		return -ENOMEM;

	dmm->wa_dma_chan = dma_request_channel(mask, NULL, NULL);
	if (!dmm->wa_dma_chan) {
		dma_free_coherent(dmm->dev, 4, dmm->wa_dma_data, dmm->wa_dma_handle);
		return -ENODEV;
	}

	return 0;
}

static void dmm_workaround_uninit(struct dmm *dmm)
{
	dma_release_channel(dmm->wa_dma_chan);

	dma_free_coherent(dmm->dev, 4, dmm->wa_dma_data, dmm->wa_dma_handle);
}

/* simple allocator to grab next 16 byte aligned memory from txn */
static void *alloc_dma(struct dmm_txn *txn, size_t sz, dma_addr_t *pa)
{
	void *ptr;
	struct refill_engine *engine = txn->engine_handle;

	/* dmm programming requires 16 byte aligned addresses */
	txn->current_pa = round_up(txn->current_pa, 16);
	txn->current_va = (void *)round_up((long)txn->current_va, 16);

	ptr = txn->current_va;
	*pa = txn->current_pa;

	txn->current_pa += sz;
	txn->current_va += sz;

	BUG_ON((txn->current_va - engine->refill_va) > REFILL_BUFFER_SIZE);

	return ptr;
}

/* check status and spin until wait_mask comes true */
static int wait_status(struct refill_engine *engine, uint32_t wait_mask)
{
	struct dmm *dmm = engine->dmm;
	uint32_t r = 0, err, i;

	i = DMM_FIXED_RETRY_COUNT;
	while (true) {
		r = dmm_read(dmm, reg[PAT_STATUS][engine->id]);
		err = r & DMM_PATSTATUS_ERR;
		if (err)
			return -EFAULT;

		if ((r & wait_mask) == wait_mask)
			break;

		if (--i == 0)
			return -ETIMEDOUT;

		udelay(1);
	}

	return 0;
}

static void release_engine(struct refill_engine *engine)
{
	unsigned long flags;

	spin_lock_irqsave(&list_lock, flags);
	list_add(&engine->idle_node, &omap_dmm->idle_head);
	spin_unlock_irqrestore(&list_lock, flags);

	atomic_inc(&omap_dmm->engine_counter);
	wake_up_interruptible(&omap_dmm->engine_queue);
}

static irqreturn_t omap_dmm_irq_handler(int irq, void *arg)
{
	struct dmm *dmm = arg;
	uint32_t status = dmm_read(dmm, DMM_PAT_IRQSTATUS);
	int i;

	/* ack IRQ */
	dmm_write(dmm, status, DMM_PAT_IRQSTATUS);

	for (i = 0; i < dmm->num_engines; i++) {
		if (status & DMM_IRQSTAT_LST) {
			if (dmm->engines[i].async)
				release_engine(&dmm->engines[i]);

			complete(&dmm->engines[i].compl);
		}

		status >>= 8;
	}

	return IRQ_HANDLED;
}

/**
 * Get a handle for a DMM transaction
 */
static struct dmm_txn *dmm_txn_init(struct dmm *dmm, struct tcm *tcm)
{
	struct dmm_txn *txn = NULL;
	struct refill_engine *engine = NULL;
	int ret;
	unsigned long flags;


	/* wait until an engine is available */
	ret = wait_event_interruptible(omap_dmm->engine_queue,
		atomic_add_unless(&omap_dmm->engine_counter, -1, 0));
	if (ret)
		return ERR_PTR(ret);

	/* grab an idle engine */
	spin_lock_irqsave(&list_lock, flags);
	if (!list_empty(&dmm->idle_head)) {
		engine = list_entry(dmm->idle_head.next, struct refill_engine,
					idle_node);
		list_del(&engine->idle_node);
	}
	spin_unlock_irqrestore(&list_lock, flags);

	BUG_ON(!engine);

	txn = &engine->txn;
	engine->tcm = tcm;
	txn->engine_handle = engine;
	txn->last_pat = NULL;
	txn->current_va = engine->refill_va;
	txn->current_pa = engine->refill_pa;

	return txn;
}

/**
 * Add region to DMM transaction.  If pages or pages[i] is NULL, then the
 * corresponding slot is cleared (ie. dummy_pa is programmed)
 */
static void dmm_txn_append(struct dmm_txn *txn, struct pat_area *area,
		struct page **pages, uint32_t npages, uint32_t roll)
{
	dma_addr_t pat_pa = 0, data_pa = 0;
	uint32_t *data;
	struct pat *pat;
	struct refill_engine *engine = txn->engine_handle;
	int columns = (1 + area->x1 - area->x0);
	int rows = (1 + area->y1 - area->y0);
	int i = columns*rows;

	pat = alloc_dma(txn, sizeof(struct pat), &pat_pa);

	if (txn->last_pat)
		txn->last_pat->next_pa = (uint32_t)pat_pa;

	pat->area = *area;

	/* adjust Y coordinates based off of container parameters */
	pat->area.y0 += engine->tcm->y_offset;
	pat->area.y1 += engine->tcm->y_offset;

	pat->ctrl = (struct pat_ctrl){
			.start = 1,
			.lut_id = engine->tcm->lut_id,
		};

	data = alloc_dma(txn, 4*i, &data_pa);
	/* FIXME: what if data_pa is more than 32-bit ? */
	pat->data_pa = data_pa;

	while (i--) {
		int n = i + roll;
		if (n >= npages)
			n -= npages;
		data[i] = (pages && pages[n]) ?
			page_to_phys(pages[n]) : engine->dmm->dummy_pa;
	}

	txn->last_pat = pat;

	return;
}

/**
 * Commit the DMM transaction.
 */
static int dmm_txn_commit(struct dmm_txn *txn, bool wait)
{
	int ret = 0;
	struct refill_engine *engine = txn->engine_handle;
	struct dmm *dmm = engine->dmm;

	if (!txn->last_pat) {
		dev_err(engine->dmm->dev, "need at least one txn\n");
		ret = -EINVAL;
		goto cleanup;
	}

	txn->last_pat->next_pa = 0;
	/* ensure that the written descriptors are visible to DMM */
	wmb();

	/*
	 * NOTE: the wmb() above should be enough, but there seems to be a bug
	 * in OMAP's memory barrier implementation, which in some rare cases may
	 * cause the writes not to be observable after wmb().
	 */

	/* read back to ensure the data is in RAM */
	readl(&txn->last_pat->next_pa);

	/* write to PAT_DESCR to clear out any pending transaction */
	dmm_write(dmm, 0x0, reg[PAT_DESCR][engine->id]);

	/* wait for engine ready: */
	ret = wait_status(engine, DMM_PATSTATUS_READY);
	if (ret) {
		ret = -EFAULT;
		goto cleanup;
	}

	/* mark whether it is async to denote list management in IRQ handler */
	engine->async = wait ? false : true;
	reinit_completion(&engine->compl);
	/* verify that the irq handler sees the 'async' and completion value */
	smp_mb();

	/* kick reload */
	dmm_write(dmm, engine->refill_pa, reg[PAT_DESCR][engine->id]);

	if (wait) {
		if (!wait_for_completion_timeout(&engine->compl,
				msecs_to_jiffies(100))) {
			dev_err(dmm->dev, "timed out waiting for done\n");
			ret = -ETIMEDOUT;
		}
	}

cleanup:
	/* only place engine back on list if we are done with it */
	if (ret || wait)
		release_engine(engine);

	return ret;
}

/*
 * DMM programming
 */
static int fill(struct tcm_area *area, struct page **pages,
		uint32_t npages, uint32_t roll, bool wait)
{
	int ret = 0;
	struct tcm_area slice, area_s;
	struct dmm_txn *txn;

	/*
<<<<<<< HEAD
	 * XXX async wait doesn't work, as it does not handle timeout errors
	 * properly
	 */
=======
	 * FIXME
	 *
	 * Asynchronous fill does not work reliably, as the driver does not
	 * handle errors in the async code paths. The fill operation may
	 * silently fail, leading to leaking DMM engines, which may eventually
	 * lead to deadlock if we run out of DMM engines.
	 *
	 * For now, always set 'wait' so that we only use sync fills. Async
	 * fills should be fixed, or alternatively we could decide to only
	 * support sync fills and so the whole async code path could be removed.
	 */

>>>>>>> db0b54cd
	wait = true;

	txn = dmm_txn_init(omap_dmm, area->tcm);
	if (IS_ERR_OR_NULL(txn))
		return -ENOMEM;

	tcm_for_each_slice(slice, *area, area_s) {
		struct pat_area p_area = {
				.x0 = slice.p0.x,  .y0 = slice.p0.y,
				.x1 = slice.p1.x,  .y1 = slice.p1.y,
		};

		dmm_txn_append(txn, &p_area, pages, npages, roll);

		roll += tcm_sizeof(slice);
	}

	ret = dmm_txn_commit(txn, wait);

	return ret;
}

/*
 * Pin/unpin
 */

/* note: slots for which pages[i] == NULL are filled w/ dummy page
 */
int tiler_pin(struct tiler_block *block, struct page **pages,
		uint32_t npages, uint32_t roll, bool wait)
{
	int ret;

	ret = fill(&block->area, pages, npages, roll, wait);

	if (ret)
		tiler_unpin(block);

	return ret;
}

int tiler_unpin(struct tiler_block *block)
{
	return fill(&block->area, NULL, 0, 0, false);
}

/*
 * Reserve/release
 */
struct tiler_block *tiler_reserve_2d(enum tiler_fmt fmt, uint16_t w,
		uint16_t h, uint16_t align)
{
	struct tiler_block *block = kzalloc(sizeof(*block), GFP_KERNEL);
	u32 min_align = 128;
	int ret;
	unsigned long flags;
	size_t slot_bytes;

	BUG_ON(!validfmt(fmt));

	/* convert width/height to slots */
	w = DIV_ROUND_UP(w, geom[fmt].slot_w);
	h = DIV_ROUND_UP(h, geom[fmt].slot_h);

	/* convert alignment to slots */
	slot_bytes = geom[fmt].slot_w * geom[fmt].cpp;
	min_align = max(min_align, slot_bytes);
	align = (align > min_align) ? ALIGN(align, min_align) : min_align;
	align /= slot_bytes;

	block->fmt = fmt;

	ret = tcm_reserve_2d(containers[fmt], w, h, align, -1, slot_bytes,
			&block->area);
	if (ret) {
		kfree(block);
		return ERR_PTR(-ENOMEM);
	}

	/* add to allocation list */
	spin_lock_irqsave(&list_lock, flags);
	list_add(&block->alloc_node, &omap_dmm->alloc_head);
	spin_unlock_irqrestore(&list_lock, flags);

	return block;
}

struct tiler_block *tiler_reserve_1d(size_t size)
{
	struct tiler_block *block = kzalloc(sizeof(*block), GFP_KERNEL);
	int num_pages = (size + PAGE_SIZE - 1) >> PAGE_SHIFT;
	unsigned long flags;

	if (!block)
		return ERR_PTR(-ENOMEM);

	block->fmt = TILFMT_PAGE;

	if (tcm_reserve_1d(containers[TILFMT_PAGE], num_pages,
				&block->area)) {
		kfree(block);
		return ERR_PTR(-ENOMEM);
	}

	spin_lock_irqsave(&list_lock, flags);
	list_add(&block->alloc_node, &omap_dmm->alloc_head);
	spin_unlock_irqrestore(&list_lock, flags);

	return block;
}

/* note: if you have pin'd pages, you should have already unpin'd first! */
int tiler_release(struct tiler_block *block)
{
	int ret = tcm_free(&block->area);
	unsigned long flags;

	if (block->area.tcm)
		dev_err(omap_dmm->dev, "failed to release block\n");

	spin_lock_irqsave(&list_lock, flags);
	list_del(&block->alloc_node);
	spin_unlock_irqrestore(&list_lock, flags);

	kfree(block);
	return ret;
}

/*
 * Utils
 */

/* calculate the tiler space address of a pixel in a view orientation...
 * below description copied from the display subsystem section of TRM:
 *
 * When the TILER is addressed, the bits:
 *   [28:27] = 0x0 for 8-bit tiled
 *             0x1 for 16-bit tiled
 *             0x2 for 32-bit tiled
 *             0x3 for page mode
 *   [31:29] = 0x0 for 0-degree view
 *             0x1 for 180-degree view + mirroring
 *             0x2 for 0-degree view + mirroring
 *             0x3 for 180-degree view
 *             0x4 for 270-degree view + mirroring
 *             0x5 for 270-degree view
 *             0x6 for 90-degree view
 *             0x7 for 90-degree view + mirroring
 * Otherwise the bits indicated the corresponding bit address to access
 * the SDRAM.
 */
static u32 tiler_get_address(enum tiler_fmt fmt, u32 orient, u32 x, u32 y)
{
	u32 x_bits, y_bits, tmp, x_mask, y_mask, alignment;

	x_bits = CONT_WIDTH_BITS - geom[fmt].x_shft;
	y_bits = CONT_HEIGHT_BITS - geom[fmt].y_shft;
	alignment = geom[fmt].x_shft + geom[fmt].y_shft;

	/* validate coordinate */
	x_mask = MASK(x_bits);
	y_mask = MASK(y_bits);

	if (x < 0 || x > x_mask || y < 0 || y > y_mask) {
		DBG("invalid coords: %u < 0 || %u > %u || %u < 0 || %u > %u",
				x, x, x_mask, y, y, y_mask);
		return 0;
	}

	/* account for mirroring */
	if (orient & MASK_X_INVERT)
		x ^= x_mask;
	if (orient & MASK_Y_INVERT)
		y ^= y_mask;

	/* get coordinate address */
	if (orient & MASK_XY_FLIP)
		tmp = ((x << y_bits) + y);
	else
		tmp = ((y << x_bits) + x);

	return TIL_ADDR((tmp << alignment), orient, fmt);
}

dma_addr_t tiler_ssptr(struct tiler_block *block)
{
	BUG_ON(!validfmt(block->fmt));

	return TILVIEW_8BIT + tiler_get_address(block->fmt, 0,
			block->area.p0.x * geom[block->fmt].slot_w,
			block->area.p0.y * geom[block->fmt].slot_h);
}

dma_addr_t tiler_tsptr(struct tiler_block *block, uint32_t orient,
		uint32_t x, uint32_t y)
{
	struct tcm_pt *p = &block->area.p0;
	BUG_ON(!validfmt(block->fmt));

	return tiler_get_address(block->fmt, orient,
			(p->x * geom[block->fmt].slot_w) + x,
			(p->y * geom[block->fmt].slot_h) + y);
}

void tiler_align(enum tiler_fmt fmt, uint16_t *w, uint16_t *h)
{
	BUG_ON(!validfmt(fmt));
	*w = round_up(*w, geom[fmt].slot_w);
	*h = round_up(*h, geom[fmt].slot_h);
}

uint32_t tiler_stride(enum tiler_fmt fmt, uint32_t orient)
{
	BUG_ON(!validfmt(fmt));

	if (orient & MASK_XY_FLIP)
		return 1 << (CONT_HEIGHT_BITS + geom[fmt].x_shft);
	else
		return 1 << (CONT_WIDTH_BITS + geom[fmt].y_shft);
}

size_t tiler_size(enum tiler_fmt fmt, uint16_t w, uint16_t h)
{
	tiler_align(fmt, &w, &h);
	return geom[fmt].cpp * w * h;
}

size_t tiler_vsize(enum tiler_fmt fmt, uint16_t w, uint16_t h)
{
	BUG_ON(!validfmt(fmt));
	return round_up(geom[fmt].cpp * w, PAGE_SIZE) * h;
}

uint32_t tiler_get_cpu_cache_flags(void)
{
	return omap_dmm->plat_data->cpu_cache_flags;
}

bool dmm_is_available(void)
{
	return omap_dmm ? true : false;
}

static int omap_dmm_remove(struct platform_device *dev)
{
	struct tiler_block *block, *_block;
	int i;
	unsigned long flags;

	if (omap_dmm) {
		/* free all area regions */
		spin_lock_irqsave(&list_lock, flags);
		list_for_each_entry_safe(block, _block, &omap_dmm->alloc_head,
					alloc_node) {
			list_del(&block->alloc_node);
			kfree(block);
		}
		spin_unlock_irqrestore(&list_lock, flags);

		for (i = 0; i < omap_dmm->num_lut; i++)
			if (omap_dmm->tcm && omap_dmm->tcm[i])
				omap_dmm->tcm[i]->deinit(omap_dmm->tcm[i]);
		kfree(omap_dmm->tcm);

		kfree(omap_dmm->engines);
		if (omap_dmm->refill_va)
			dma_free_writecombine(omap_dmm->dev,
				REFILL_BUFFER_SIZE * omap_dmm->num_engines,
				omap_dmm->refill_va,
				omap_dmm->refill_pa);
		if (omap_dmm->dummy_page)
			__free_page(omap_dmm->dummy_page);

		if (omap_dmm->dmm_workaround)
			dmm_workaround_uninit(omap_dmm);

		if (omap_dmm->irq > 0)
			free_irq(omap_dmm->irq, omap_dmm);

		iounmap(omap_dmm->base);
		kfree(omap_dmm);
		omap_dmm = NULL;
	}

	return 0;
}

static int omap_dmm_probe(struct platform_device *dev)
{
	int ret = -EFAULT, i;
	struct tcm_area area = {0};
	u32 hwinfo, pat_geom;
	struct resource *mem;

	omap_dmm = kzalloc(sizeof(*omap_dmm), GFP_KERNEL);
	if (!omap_dmm)
		goto fail;

	/* initialize lists */
	INIT_LIST_HEAD(&omap_dmm->alloc_head);
	INIT_LIST_HEAD(&omap_dmm->idle_head);

	init_waitqueue_head(&omap_dmm->engine_queue);

	if (dev->dev.of_node) {
		const struct of_device_id *match;

		match = of_match_node(dmm_of_match, dev->dev.of_node);
		if (!match) {
			dev_err(&dev->dev, "failed to find matching device node\n");
			return -ENODEV;
		}

		omap_dmm->plat_data = match->data;
	}

	/* lookup hwmod data - base address and irq */
	mem = platform_get_resource(dev, IORESOURCE_MEM, 0);
	if (!mem) {
		dev_err(&dev->dev, "failed to get base address resource\n");
		goto fail;
	}

	omap_dmm->phys_base = mem->start;
	omap_dmm->base = ioremap(mem->start, SZ_2K);

	if (!omap_dmm->base) {
		dev_err(&dev->dev, "failed to get dmm base address\n");
		goto fail;
	}

	omap_dmm->irq = platform_get_irq(dev, 0);
	if (omap_dmm->irq < 0) {
		dev_err(&dev->dev, "failed to get IRQ resource\n");
		goto fail;
	}

	omap_dmm->dev = &dev->dev;

	omap_dmm->dmm_workaround = omap_dmm->plat_data->errata_i878_wa;

	if (omap_dmm->dmm_workaround) {
		int r;
<<<<<<< HEAD
		r = dmm_workaround_init(omap_dmm);
=======

		r = dmm_workaround_init(omap_dmm);

>>>>>>> db0b54cd
		if (r) {
			omap_dmm->dmm_workaround = false;
			dev_err(&dev->dev, "failed to initialize work-around, WA not used\n");
		} else {
			dev_info(&dev->dev, "workaround for errata i878 in use\n");
		}
	}

	hwinfo = dmm_read(omap_dmm, DMM_PAT_HWINFO);
	omap_dmm->num_engines = (hwinfo >> 24) & 0x1F;
	omap_dmm->num_lut = (hwinfo >> 16) & 0x1F;
	omap_dmm->container_width = 256;
	omap_dmm->container_height = 128;

	atomic_set(&omap_dmm->engine_counter, omap_dmm->num_engines);

	/* read out actual LUT width and height */
	pat_geom = dmm_read(omap_dmm, DMM_PAT_GEOMETRY);
	omap_dmm->lut_width = ((pat_geom >> 16) & 0xF) << 5;
	omap_dmm->lut_height = ((pat_geom >> 24) & 0xF) << 5;

	/* increment LUT by one if on OMAP5 */
	/* LUT has twice the height, and is split into a separate container */
	if (omap_dmm->lut_height != omap_dmm->container_height)
		omap_dmm->num_lut++;

	/* initialize DMM registers */
	dmm_write(omap_dmm, 0x88888888, DMM_PAT_VIEW__0);
	dmm_write(omap_dmm, 0x88888888, DMM_PAT_VIEW__1);
	dmm_write(omap_dmm, 0x80808080, DMM_PAT_VIEW_MAP__0);
	dmm_write(omap_dmm, 0x80000000, DMM_PAT_VIEW_MAP_BASE);
	dmm_write(omap_dmm, 0x88888888, DMM_TILER_OR__0);
	dmm_write(omap_dmm, 0x88888888, DMM_TILER_OR__1);

	ret = request_irq(omap_dmm->irq, omap_dmm_irq_handler, IRQF_SHARED,
				"omap_dmm_irq_handler", omap_dmm);

	if (ret) {
		dev_err(&dev->dev, "couldn't register IRQ %d, error %d\n",
			omap_dmm->irq, ret);
		omap_dmm->irq = -1;
		goto fail;
	}

	/* Enable all interrupts for each refill engine except
	 * ERR_LUT_MISS<n> (which is just advisory, and we don't care
	 * about because we want to be able to refill live scanout
	 * buffers for accelerated pan/scroll) and FILL_DSC<n> which
	 * we just generally don't care about.
	 */
	dmm_write(omap_dmm, 0x7e7e7e7e, DMM_PAT_IRQENABLE_SET);

	omap_dmm->dummy_page = alloc_page(GFP_KERNEL | __GFP_DMA32);
	if (!omap_dmm->dummy_page) {
		dev_err(&dev->dev, "could not allocate dummy page\n");
		ret = -ENOMEM;
		goto fail;
	}

	/* set dma mask for device */
	ret = dma_set_coherent_mask(&dev->dev, DMA_BIT_MASK(32));
	if (ret)
		goto fail;

	omap_dmm->dummy_pa = page_to_phys(omap_dmm->dummy_page);

	/* alloc refill memory */
	omap_dmm->refill_va = dma_alloc_writecombine(&dev->dev,
				REFILL_BUFFER_SIZE * omap_dmm->num_engines,
				&omap_dmm->refill_pa, GFP_KERNEL);
	if (!omap_dmm->refill_va) {
		dev_err(&dev->dev, "could not allocate refill memory\n");
		goto fail;
	}

	/* alloc engines */
	omap_dmm->engines = kcalloc(omap_dmm->num_engines,
				    sizeof(struct refill_engine), GFP_KERNEL);
	if (!omap_dmm->engines) {
		ret = -ENOMEM;
		goto fail;
	}

	for (i = 0; i < omap_dmm->num_engines; i++) {
		omap_dmm->engines[i].id = i;
		omap_dmm->engines[i].dmm = omap_dmm;
		omap_dmm->engines[i].refill_va = omap_dmm->refill_va +
						(REFILL_BUFFER_SIZE * i);
		omap_dmm->engines[i].refill_pa = omap_dmm->refill_pa +
						(REFILL_BUFFER_SIZE * i);
		init_completion(&omap_dmm->engines[i].compl);

		list_add(&omap_dmm->engines[i].idle_node, &omap_dmm->idle_head);
	}

	omap_dmm->tcm = kcalloc(omap_dmm->num_lut, sizeof(*omap_dmm->tcm),
				GFP_KERNEL);
	if (!omap_dmm->tcm) {
		ret = -ENOMEM;
		goto fail;
	}

	/* init containers */
	/* Each LUT is associated with a TCM (container manager).  We use the
	   lut_id to denote the lut_id used to identify the correct LUT for
	   programming during reill operations */
	for (i = 0; i < omap_dmm->num_lut; i++) {
		omap_dmm->tcm[i] = sita_init(omap_dmm->container_width,
						omap_dmm->container_height);

		if (!omap_dmm->tcm[i]) {
			dev_err(&dev->dev, "failed to allocate container\n");
			ret = -ENOMEM;
			goto fail;
		}

		omap_dmm->tcm[i]->lut_id = i;
	}

	/* assign access mode containers to applicable tcm container */
	/* OMAP 4 has 1 container for all 4 views */
	/* OMAP 5 has 2 containers, 1 for 2D and 1 for 1D */
	containers[TILFMT_8BIT] = omap_dmm->tcm[0];
	containers[TILFMT_16BIT] = omap_dmm->tcm[0];
	containers[TILFMT_32BIT] = omap_dmm->tcm[0];

	if (omap_dmm->container_height != omap_dmm->lut_height) {
		/* second LUT is used for PAGE mode.  Programming must use
		   y offset that is added to all y coordinates.  LUT id is still
		   0, because it is the same LUT, just the upper 128 lines */
		containers[TILFMT_PAGE] = omap_dmm->tcm[1];
		omap_dmm->tcm[1]->y_offset = OMAP5_LUT_OFFSET;
		omap_dmm->tcm[1]->lut_id = 0;
	} else {
		containers[TILFMT_PAGE] = omap_dmm->tcm[0];
	}

	area = (struct tcm_area) {
		.tcm = NULL,
		.p1.x = omap_dmm->container_width - 1,
		.p1.y = omap_dmm->container_height - 1,
	};

	/* initialize all LUTs to dummy page entries */
	for (i = 0; i < omap_dmm->num_lut; i++) {
		area.tcm = omap_dmm->tcm[i];
		if (fill(&area, NULL, 0, 0, true))
			dev_err(omap_dmm->dev, "refill failed");
	}

	dev_info(omap_dmm->dev, "initialized all PAT entries\n");

	return 0;

fail:
	if (omap_dmm_remove(dev))
		dev_err(&dev->dev, "cleanup failed\n");
	return ret;
}

/*
 * debugfs support
 */

#ifdef CONFIG_DEBUG_FS

static const char *alphabet = "abcdefghijklmnopqrstuvwxyz"
				"ABCDEFGHIJKLMNOPQRSTUVWXYZ0123456789";
static const char *special = ".,:;'\"`~!^-+";

static void fill_map(char **map, int xdiv, int ydiv, struct tcm_area *a,
							char c, bool ovw)
{
	int x, y;
	for (y = a->p0.y / ydiv; y <= a->p1.y / ydiv; y++)
		for (x = a->p0.x / xdiv; x <= a->p1.x / xdiv; x++)
			if (map[y][x] == ' ' || ovw)
				map[y][x] = c;
}

static void fill_map_pt(char **map, int xdiv, int ydiv, struct tcm_pt *p,
									char c)
{
	map[p->y / ydiv][p->x / xdiv] = c;
}

static char read_map_pt(char **map, int xdiv, int ydiv, struct tcm_pt *p)
{
	return map[p->y / ydiv][p->x / xdiv];
}

static int map_width(int xdiv, int x0, int x1)
{
	return (x1 / xdiv) - (x0 / xdiv) + 1;
}

static void text_map(char **map, int xdiv, char *nice, int yd, int x0, int x1)
{
	char *p = map[yd] + (x0 / xdiv);
	int w = (map_width(xdiv, x0, x1) - strlen(nice)) / 2;
	if (w >= 0) {
		p += w;
		while (*nice)
			*p++ = *nice++;
	}
}

static void map_1d_info(char **map, int xdiv, int ydiv, char *nice,
							struct tcm_area *a)
{
	sprintf(nice, "%dK", tcm_sizeof(*a) * 4);
	if (a->p0.y + 1 < a->p1.y) {
		text_map(map, xdiv, nice, (a->p0.y + a->p1.y) / 2 / ydiv, 0,
							256 - 1);
	} else if (a->p0.y < a->p1.y) {
		if (strlen(nice) < map_width(xdiv, a->p0.x, 256 - 1))
			text_map(map, xdiv, nice, a->p0.y / ydiv,
					a->p0.x + xdiv,	256 - 1);
		else if (strlen(nice) < map_width(xdiv, 0, a->p1.x))
			text_map(map, xdiv, nice, a->p1.y / ydiv,
					0, a->p1.y - xdiv);
	} else if (strlen(nice) + 1 < map_width(xdiv, a->p0.x, a->p1.x)) {
		text_map(map, xdiv, nice, a->p0.y / ydiv, a->p0.x, a->p1.x);
	}
}

static void map_2d_info(char **map, int xdiv, int ydiv, char *nice,
							struct tcm_area *a)
{
	sprintf(nice, "(%d*%d)", tcm_awidth(*a), tcm_aheight(*a));
	if (strlen(nice) + 1 < map_width(xdiv, a->p0.x, a->p1.x))
		text_map(map, xdiv, nice, (a->p0.y + a->p1.y) / 2 / ydiv,
							a->p0.x, a->p1.x);
}

int tiler_map_show(struct seq_file *s, void *arg)
{
	int xdiv = 2, ydiv = 1;
	char **map = NULL, *global_map;
	struct tiler_block *block;
	struct tcm_area a, p;
	int i;
	const char *m2d = alphabet;
	const char *a2d = special;
	const char *m2dp = m2d, *a2dp = a2d;
	char nice[128];
	int h_adj;
	int w_adj;
	unsigned long flags;
	int lut_idx;


	if (!omap_dmm) {
		/* early return if dmm/tiler device is not initialized */
		return 0;
	}

	h_adj = omap_dmm->container_height / ydiv;
	w_adj = omap_dmm->container_width / xdiv;

	map = kmalloc(h_adj * sizeof(*map), GFP_KERNEL);
	global_map = kmalloc((w_adj + 1) * h_adj, GFP_KERNEL);

	if (!map || !global_map)
		goto error;

	for (lut_idx = 0; lut_idx < omap_dmm->num_lut; lut_idx++) {
		memset(map, 0, h_adj * sizeof(*map));
		memset(global_map, ' ', (w_adj + 1) * h_adj);

		for (i = 0; i < omap_dmm->container_height; i++) {
			map[i] = global_map + i * (w_adj + 1);
			map[i][w_adj] = 0;
		}

		spin_lock_irqsave(&list_lock, flags);

		list_for_each_entry(block, &omap_dmm->alloc_head, alloc_node) {
			if (block->area.tcm == omap_dmm->tcm[lut_idx]) {
				if (block->fmt != TILFMT_PAGE) {
					fill_map(map, xdiv, ydiv, &block->area,
						*m2dp, true);
					if (!*++a2dp)
						a2dp = a2d;
					if (!*++m2dp)
						m2dp = m2d;
					map_2d_info(map, xdiv, ydiv, nice,
							&block->area);
				} else {
					bool start = read_map_pt(map, xdiv,
						ydiv, &block->area.p0) == ' ';
					bool end = read_map_pt(map, xdiv, ydiv,
							&block->area.p1) == ' ';

					tcm_for_each_slice(a, block->area, p)
						fill_map(map, xdiv, ydiv, &a,
							'=', true);
					fill_map_pt(map, xdiv, ydiv,
							&block->area.p0,
							start ? '<' : 'X');
					fill_map_pt(map, xdiv, ydiv,
							&block->area.p1,
							end ? '>' : 'X');
					map_1d_info(map, xdiv, ydiv, nice,
							&block->area);
				}
			}
		}

		spin_unlock_irqrestore(&list_lock, flags);

		if (s) {
			seq_printf(s, "CONTAINER %d DUMP BEGIN\n", lut_idx);
			for (i = 0; i < 128; i++)
				seq_printf(s, "%03d:%s\n", i, map[i]);
			seq_printf(s, "CONTAINER %d DUMP END\n", lut_idx);
		} else {
			dev_dbg(omap_dmm->dev, "CONTAINER %d DUMP BEGIN\n",
				lut_idx);
			for (i = 0; i < 128; i++)
				dev_dbg(omap_dmm->dev, "%03d:%s\n", i, map[i]);
			dev_dbg(omap_dmm->dev, "CONTAINER %d DUMP END\n",
				lut_idx);
		}
	}

error:
	kfree(map);
	kfree(global_map);

	return 0;
}
#endif

#ifdef CONFIG_PM_SLEEP
static int omap_dmm_resume(struct device *dev)
{
	struct tcm_area area;
	int i;

	if (!omap_dmm)
		return -ENODEV;

	area = (struct tcm_area) {
		.tcm = NULL,
		.p1.x = omap_dmm->container_width - 1,
		.p1.y = omap_dmm->container_height - 1,
	};

	/* initialize all LUTs to dummy page entries */
	for (i = 0; i < omap_dmm->num_lut; i++) {
		area.tcm = omap_dmm->tcm[i];
		if (fill(&area, NULL, 0, 0, true))
			dev_err(dev, "refill failed");
	}

	return 0;
}
#endif

static SIMPLE_DEV_PM_OPS(omap_dmm_pm_ops, NULL, omap_dmm_resume);

#if defined(CONFIG_OF)
static const struct dmm_platform_data dmm_omap4_platform_data = {
	.cpu_cache_flags = OMAP_BO_WC,
};

static const struct dmm_platform_data dmm_omap5_platform_data = {
	.cpu_cache_flags = OMAP_BO_UNCACHED,
};

static const struct dmm_platform_data dmm_dra7_platform_data = {
	.cpu_cache_flags = OMAP_BO_UNCACHED,
	.errata_i878_wa = true,
};

static const struct of_device_id dmm_of_match[] = {
	{
		.compatible = "ti,omap4-dmm",
		.data = &dmm_omap4_platform_data,
	},
	{
		.compatible = "ti,omap5-dmm",
		.data = &dmm_omap5_platform_data,
	},
	{
		.compatible = "ti,dra7-dmm",
		.data = &dmm_dra7_platform_data,
	},
	{},
};
#endif

struct platform_driver omap_dmm_driver = {
	.probe = omap_dmm_probe,
	.remove = omap_dmm_remove,
	.driver = {
		.owner = THIS_MODULE,
		.name = DMM_DRIVER_NAME,
		.of_match_table = of_match_ptr(dmm_of_match),
		.pm = &omap_dmm_pm_ops,
	},
};

MODULE_LICENSE("GPL v2");
MODULE_AUTHOR("Andy Gross <andy.gross@ti.com>");
MODULE_DESCRIPTION("OMAP DMM/Tiler Driver");<|MERGE_RESOLUTION|>--- conflicted
+++ resolved
@@ -441,11 +441,6 @@
 	struct dmm_txn *txn;
 
 	/*
-<<<<<<< HEAD
-	 * XXX async wait doesn't work, as it does not handle timeout errors
-	 * properly
-	 */
-=======
 	 * FIXME
 	 *
 	 * Asynchronous fill does not work reliably, as the driver does not
@@ -458,7 +453,6 @@
 	 * support sync fills and so the whole async code path could be removed.
 	 */
 
->>>>>>> db0b54cd
 	wait = true;
 
 	txn = dmm_txn_init(omap_dmm, area->tcm);
@@ -802,13 +796,9 @@
 
 	if (omap_dmm->dmm_workaround) {
 		int r;
-<<<<<<< HEAD
+
 		r = dmm_workaround_init(omap_dmm);
-=======
-
-		r = dmm_workaround_init(omap_dmm);
-
->>>>>>> db0b54cd
+
 		if (r) {
 			omap_dmm->dmm_workaround = false;
 			dev_err(&dev->dev, "failed to initialize work-around, WA not used\n");
