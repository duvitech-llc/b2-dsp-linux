/*
 * drivers/gpu/drm/omapdrm/omap_gem.c
 *
 * Copyright (C) 2011 Texas Instruments
 * Author: Rob Clark <rob.clark@linaro.org>
 *
 * This program is free software; you can redistribute it and/or modify it
 * under the terms of the GNU General Public License version 2 as published by
 * the Free Software Foundation.
 *
 * This program is distributed in the hope that it will be useful, but WITHOUT
 * ANY WARRANTY; without even the implied warranty of MERCHANTABILITY or
 * FITNESS FOR A PARTICULAR PURPOSE.  See the GNU General Public License for
 * more details.
 *
 * You should have received a copy of the GNU General Public License along with
 * this program.  If not, see <http://www.gnu.org/licenses/>.
 */

#include <linux/shmem_fs.h>
#include <linux/spinlock.h>

#include <drm/drm_vma_manager.h>

#include "omap_drv.h"
#include "omap_dmm_tiler.h"

/*
 * GEM buffer object implementation.
 */

/* note: we use upper 8 bits of flags for driver-internal flags: */
#define OMAP_BO_MEM_DMA_API	0x01000000	/* memory allocated with the dma_alloc_* API */
#define OMAP_BO_MEM_SHMEM	0x02000000	/* memory allocated through shmem backing */
#define OMAP_BO_MEM_DMABUF	0x08000000	/* memory imported from a dmabuf */

struct omap_gem_object {
	struct drm_gem_object base;

	struct list_head mm_list;

	uint32_t flags;

	/** width/height for tiled formats (rounded up to slot boundaries) */
	uint16_t width, height;

	/** roll applied when mapping to DMM */
	uint32_t roll;

	/**
	 * paddr contains the buffer DMA address. It is valid for
	 *
	 * - buffers allocated through the DMA mapping API (with the
	 *   OMAP_BO_MEM_DMA_API flag set)
	 *
	 * - buffers imported from dmabuf (with the OMAP_BO_MEM_DMABUF flag set)
	 *   if they are physically contiguous (when sgt->orig_nents == 1)
	 *
	 * - buffers mapped through the TILER when paddr_cnt is not zero, in
	 *   which case the DMA address points to the TILER aperture
	 *
	 * Physically contiguous buffers have their DMA address equal to the
	 * physical address as we don't remap those buffers through the TILER.
	 *
	 * Buffers mapped to the TILER have their DMA address pointing to the
	 * TILER aperture. As TILER mappings are refcounted (through paddr_cnt)
	 * the DMA address must be accessed through omap_get_get_paddr() to
	 * ensure that the mapping won't disappear unexpectedly. References must
	 * be released with omap_gem_put_paddr().
	 */
	dma_addr_t paddr;

	/**
	 * # of users of paddr
	 */
	uint32_t paddr_cnt;

	/**
	 * If the buffer has been imported from a dmabuf the OMAP_DB_DMABUF flag
	 * is set and the sgt field is valid.
	 */
	struct sg_table *sgt;

	/**
	 * tiler block used when buffer is remapped in DMM/TILER.
	 */
	struct tiler_block *block;

	/**
	 * Array of backing pages, if allocated.  Note that pages are never
	 * allocated for buffers originally allocated from contiguous memory
	 */
	struct page **pages;

	/** addresses corresponding to pages in above array */
	dma_addr_t *addrs;

	/**
	 * Virtual address, if mapped.
	 */
	void *vaddr;

	/**
	 * sync-object allocated on demand (if needed)
	 *
	 * Per-buffer sync-object for tracking pending and completed hw/dma
	 * read and write operations.
	 */
	struct {
		uint32_t write_pending;
		uint32_t write_complete;
		uint32_t read_pending;
		uint32_t read_complete;
	} *sync;

#if IS_ENABLED(CONFIG_DRM_OMAP_SGX_PLUGIN)
	struct omap_gem_vm_ops *ops;

	/* per-mapper private data. */
	void *priv;
#endif
};

#define to_omap_bo(x) container_of(x, struct omap_gem_object, base)

/* To deal with userspace mmap'ings of 2d tiled buffers, which (a) are
 * not necessarily pinned in TILER all the time, and (b) when they are
 * they are not necessarily page aligned, we reserve one or more small
 * regions in each of the 2d containers to use as a user-GART where we
 * can create a second page-aligned mapping of parts of the buffer
 * being accessed from userspace.
 *
 * Note that we could optimize slightly when we know that multiple
 * tiler containers are backed by the same PAT.. but I'll leave that
 * for later..
 */
#define NUM_USERGART_ENTRIES 2
struct omap_drm_usergart_entry {
	struct tiler_block *block;	/* the reserved tiler block */
	dma_addr_t paddr;
	struct drm_gem_object *obj;	/* the current pinned obj */
	pgoff_t obj_pgoff;		/* page offset of obj currently
					   mapped in */
};

struct omap_drm_usergart {
	struct omap_drm_usergart_entry entry[NUM_USERGART_ENTRIES];
	int height;				/* height in rows */
	int height_shift;		/* ilog2(height in rows) */
	int slot_shift;			/* ilog2(width per slot) */
	int stride_pfn;			/* stride in pages */
	int last;				/* index of last used entry */
};

/* -----------------------------------------------------------------------------
 * Helpers
 */

/** get mmap offset */
static uint64_t mmap_offset(struct drm_gem_object *obj)
{
	struct drm_device *dev = obj->dev;
	int ret;
	size_t size;

	WARN_ON(!mutex_is_locked(&dev->struct_mutex));

	/* Make it mmapable */
	size = omap_gem_mmap_size(obj);
	ret = drm_gem_create_mmap_offset_size(obj, size);
	if (ret) {
		dev_err(dev->dev, "could not allocate mmap offset\n");
		return 0;
	}

	return drm_vma_node_offset_addr(&obj->vma_node);
}

static bool is_contiguous(struct omap_gem_object *omap_obj)
{
	if (omap_obj->flags & OMAP_BO_MEM_DMA_API)
		return true;

	if ((omap_obj->flags & OMAP_BO_MEM_DMABUF) && omap_obj->sgt->nents == 1)
		return true;

	return false;
}

/* -----------------------------------------------------------------------------
 * Eviction
 */

static void evict_entry(struct drm_gem_object *obj,
		enum tiler_fmt fmt, struct omap_drm_usergart_entry *entry)
{
	struct omap_gem_object *omap_obj = to_omap_bo(obj);
	struct omap_drm_private *priv = obj->dev->dev_private;
	int n = priv->usergart[fmt].height;
	size_t size = PAGE_SIZE * n;
	loff_t off = mmap_offset(obj) +
			(entry->obj_pgoff << PAGE_SHIFT);
	const int m = 1 + ((omap_obj->width << fmt) / PAGE_SIZE);

	if (m > 1) {
		int i;
		/* if stride > than PAGE_SIZE then sparse mapping: */
		for (i = n; i > 0; i--) {
			unmap_mapping_range(obj->dev->anon_inode->i_mapping,
					    off, PAGE_SIZE, 1);
			off += PAGE_SIZE * m;
		}
	} else {
		unmap_mapping_range(obj->dev->anon_inode->i_mapping,
				    off, size, 1);
	}

	entry->obj = NULL;
}

/* Evict a buffer from usergart, if it is mapped there */
static void evict(struct drm_gem_object *obj)
{
	struct omap_gem_object *omap_obj = to_omap_bo(obj);
	struct omap_drm_private *priv = obj->dev->dev_private;

	if (omap_obj->flags & OMAP_BO_TILED) {
		enum tiler_fmt fmt = gem2fmt(omap_obj->flags);
		int i;

		for (i = 0; i < NUM_USERGART_ENTRIES; i++) {
			struct omap_drm_usergart_entry *entry =
				&priv->usergart[fmt].entry[i];

			if (entry->obj == obj)
				evict_entry(obj, fmt, entry);
		}
	}
}

/* -----------------------------------------------------------------------------
 * Page Management
 */

/** ensure backing pages are allocated */
static int omap_gem_attach_pages(struct drm_gem_object *obj)
{
	struct drm_device *dev = obj->dev;
	struct omap_gem_object *omap_obj = to_omap_bo(obj);
	struct page **pages;
	int npages = obj->size >> PAGE_SHIFT;
	int i, ret;
	dma_addr_t *addrs;

	WARN_ON(omap_obj->pages);

	pages = drm_gem_get_pages(obj);
	if (IS_ERR(pages)) {
		dev_err(obj->dev->dev, "could not get pages: %ld\n", PTR_ERR(pages));
		return PTR_ERR(pages);
	}

	/* for non-cached buffers, ensure the new pages are clean because
	 * DSS, GPU, etc. are not cache coherent:
	 */
	if (omap_obj->flags & (OMAP_BO_WC|OMAP_BO_UNCACHED)) {
		addrs = kmalloc(npages * sizeof(*addrs), GFP_KERNEL);
		if (!addrs) {
			ret = -ENOMEM;
			goto free_pages;
		}

		for (i = 0; i < npages; i++) {
			addrs[i] = dma_map_page(dev->dev, pages[i],
					0, PAGE_SIZE, DMA_BIDIRECTIONAL);

			if (dma_mapping_error(dev->dev, addrs[i])) {
				dev_warn(dev->dev,
					"%s: failed to map page\n", __func__);

				for (i = i - 1; i >= 0; --i) {
					dma_unmap_page(dev->dev, addrs[i],
						PAGE_SIZE, DMA_BIDIRECTIONAL);
				}

				ret = -ENOMEM;
				goto free_addrs;
			}
		}
	} else {
		addrs = kzalloc(npages * sizeof(*addrs), GFP_KERNEL);
		if (!addrs) {
			ret = -ENOMEM;
			goto free_pages;
		}
	}

	omap_obj->addrs = addrs;
	omap_obj->pages = pages;

	return 0;

free_addrs:
	kfree(addrs);
free_pages:
	drm_gem_put_pages(obj, pages, true, false);

	return ret;
}

/* acquire pages when needed (for example, for DMA where physically
 * contiguous buffer is not required
 */
static int get_pages(struct drm_gem_object *obj, struct page ***pages)
{
	struct omap_gem_object *omap_obj = to_omap_bo(obj);
	int ret = 0;

	if ((omap_obj->flags & OMAP_BO_MEM_SHMEM) && !omap_obj->pages) {
		ret = omap_gem_attach_pages(obj);
		if (ret) {
			dev_err(obj->dev->dev, "could not attach pages\n");
			return ret;
		}
	}

	/* TODO: even phys-contig.. we should have a list of pages? */
	*pages = omap_obj->pages;

	return 0;
}

/** release backing pages */
static void omap_gem_detach_pages(struct drm_gem_object *obj)
{
	struct omap_gem_object *omap_obj = to_omap_bo(obj);

	/* for non-cached buffers, ensure the new pages are clean because
	 * DSS, GPU, etc. are not cache coherent:
	 */
	if (omap_obj->flags & (OMAP_BO_WC|OMAP_BO_UNCACHED)) {
		int i, npages = obj->size >> PAGE_SHIFT;
		for (i = 0; i < npages; i++) {
			dma_unmap_page(obj->dev->dev, omap_obj->addrs[i],
					PAGE_SIZE, DMA_BIDIRECTIONAL);
		}
	}

	kfree(omap_obj->addrs);
	omap_obj->addrs = NULL;

	drm_gem_put_pages(obj, omap_obj->pages, true, false);
	omap_obj->pages = NULL;
}

/* get buffer flags */
uint32_t omap_gem_flags(struct drm_gem_object *obj)
{
	return to_omap_bo(obj)->flags;
}

uint64_t omap_gem_mmap_offset(struct drm_gem_object *obj)
{
	uint64_t offset;
	mutex_lock(&obj->dev->struct_mutex);
	offset = mmap_offset(obj);
	mutex_unlock(&obj->dev->struct_mutex);
	return offset;
}

/** get mmap size */
size_t omap_gem_mmap_size(struct drm_gem_object *obj)
{
	struct omap_gem_object *omap_obj = to_omap_bo(obj);
	size_t size = obj->size;

	if (omap_obj->flags & OMAP_BO_TILED) {
		/* for tiled buffers, the virtual size has stride rounded up
		 * to 4kb.. (to hide the fact that row n+1 might start 16kb or
		 * 32kb later!).  But we don't back the entire buffer with
		 * pages, only the valid picture part.. so need to adjust for
		 * this in the size used to mmap and generate mmap offset
		 */
		size = tiler_vsize(gem2fmt(omap_obj->flags),
				omap_obj->width, omap_obj->height);
	}

	return size;
}

/* get tiled size, returns -EINVAL if not tiled buffer */
int omap_gem_tiled_size(struct drm_gem_object *obj, uint16_t *w, uint16_t *h)
{
	struct omap_gem_object *omap_obj = to_omap_bo(obj);
	if (omap_obj->flags & OMAP_BO_TILED) {
		*w = omap_obj->width;
		*h = omap_obj->height;
		return 0;
	}
	return -EINVAL;
}

/* -----------------------------------------------------------------------------
 * Fault Handling
 */

/* Normal handling for the case of faulting in non-tiled buffers */
static int fault_1d(struct drm_gem_object *obj,
		struct vm_area_struct *vma, struct vm_fault *vmf)
{
	struct omap_gem_object *omap_obj = to_omap_bo(obj);
	unsigned long pfn;
	pgoff_t pgoff;

	/* We don't use vmf->pgoff since that has the fake offset: */
	pgoff = ((unsigned long)vmf->virtual_address -
			vma->vm_start) >> PAGE_SHIFT;

	if (omap_obj->pages) {
		omap_gem_cpu_sync(obj, pgoff);
		pfn = page_to_pfn(omap_obj->pages[pgoff]);
	} else {
		BUG_ON(!is_contiguous(omap_obj));
		pfn = (omap_obj->paddr >> PAGE_SHIFT) + pgoff;
	}

	VERB("Inserting %p pfn %lx, pa %lx", vmf->virtual_address,
			pfn, pfn << PAGE_SHIFT);

	return vm_insert_mixed(vma, (unsigned long)vmf->virtual_address, pfn);
}

/* Special handling for the case of faulting in 2d tiled buffers */
static int fault_2d(struct drm_gem_object *obj,
		struct vm_area_struct *vma, struct vm_fault *vmf)
{
	struct omap_gem_object *omap_obj = to_omap_bo(obj);
	struct omap_drm_private *priv = obj->dev->dev_private;
	struct omap_drm_usergart_entry *entry;
	enum tiler_fmt fmt = gem2fmt(omap_obj->flags);
	struct page *pages[64];  /* XXX is this too much to have on stack? */
	unsigned long pfn;
	pgoff_t pgoff, base_pgoff;
	void __user *vaddr;
	int i, ret, slots;

	/*
	 * Note the height of the slot is also equal to the number of pages
	 * that need to be mapped in to fill 4kb wide CPU page.  If the slot
	 * height is 64, then 64 pages fill a 4kb wide by 64 row region.
	 */
	const int n = priv->usergart[fmt].height;
	const int n_shift = priv->usergart[fmt].height_shift;

	/*
	 * If buffer width in bytes > PAGE_SIZE then the virtual stride is
	 * rounded up to next multiple of PAGE_SIZE.. this need to be taken
	 * into account in some of the math, so figure out virtual stride
	 * in pages
	 */
	const int m = 1 + ((omap_obj->width << fmt) / PAGE_SIZE);

	/* We don't use vmf->pgoff since that has the fake offset: */
	pgoff = ((unsigned long)vmf->virtual_address -
			vma->vm_start) >> PAGE_SHIFT;

	/*
	 * Actual address we start mapping at is rounded down to previous slot
	 * boundary in the y direction:
	 */
	base_pgoff = round_down(pgoff, m << n_shift);

	/* figure out buffer width in slots */
	slots = omap_obj->width >> priv->usergart[fmt].slot_shift;

	vaddr = vmf->virtual_address - ((pgoff - base_pgoff) << PAGE_SHIFT);

	entry = &priv->usergart[fmt].entry[priv->usergart[fmt].last];

	/* evict previous buffer using this usergart entry, if any: */
	if (entry->obj)
		evict_entry(entry->obj, fmt, entry);

	entry->obj = obj;
	entry->obj_pgoff = base_pgoff;

	/* now convert base_pgoff to phys offset from virt offset: */
	base_pgoff = (base_pgoff >> n_shift) * slots;

	/* for wider-than 4k.. figure out which part of the slot-row we want: */
	if (m > 1) {
		int off = pgoff % m;
		entry->obj_pgoff += off;
		base_pgoff /= m;
		slots = min(slots - (off << n_shift), n);
		base_pgoff += off << n_shift;
		vaddr += off << PAGE_SHIFT;
	}

	/*
	 * Map in pages. Beyond the valid pixel part of the buffer, we set
	 * pages[i] to NULL to get a dummy page mapped in.. if someone
	 * reads/writes it they will get random/undefined content, but at
	 * least it won't be corrupting whatever other random page used to
	 * be mapped in, or other undefined behavior.
	 */
	memcpy(pages, &omap_obj->pages[base_pgoff],
			sizeof(struct page *) * slots);
	memset(pages + slots, 0,
			sizeof(struct page *) * (n - slots));

	ret = tiler_pin(entry->block, pages, ARRAY_SIZE(pages), 0, true);
	if (ret) {
		dev_err(obj->dev->dev, "failed to pin: %d\n", ret);
		return ret;
	}

	pfn = entry->paddr >> PAGE_SHIFT;

	VERB("Inserting %p pfn %lx, pa %lx", vmf->virtual_address,
			pfn, pfn << PAGE_SHIFT);

	for (i = n; i > 0; i--) {
		vm_insert_mixed(vma, (unsigned long)vaddr, pfn);
		pfn += priv->usergart[fmt].stride_pfn;
		vaddr += PAGE_SIZE * m;
	}

	/* simple round-robin: */
	priv->usergart[fmt].last = (priv->usergart[fmt].last + 1)
				 % NUM_USERGART_ENTRIES;

	return 0;
}

/**
 * omap_gem_fault		-	pagefault handler for GEM objects
 * @vma: the VMA of the GEM object
 * @vmf: fault detail
 *
 * Invoked when a fault occurs on an mmap of a GEM managed area. GEM
 * does most of the work for us including the actual map/unmap calls
 * but we need to do the actual page work.
 *
 * The VMA was set up by GEM. In doing so it also ensured that the
 * vma->vm_private_data points to the GEM object that is backing this
 * mapping.
 */
int omap_gem_fault(struct vm_area_struct *vma, struct vm_fault *vmf)
{
	struct drm_gem_object *obj = vma->vm_private_data;
	struct omap_gem_object *omap_obj = to_omap_bo(obj);
	struct drm_device *dev = obj->dev;
	struct page **pages;
	int ret;

	/* Make sure we don't parallel update on a fault, nor move or remove
	 * something from beneath our feet
	 */
	mutex_lock(&dev->struct_mutex);

	/* if a shmem backed object, make sure we have pages attached now */
	ret = get_pages(obj, &pages);
	if (ret)
		goto fail;

	/* where should we do corresponding put_pages().. we are mapping
	 * the original page, rather than thru a GART, so we can't rely
	 * on eviction to trigger this.  But munmap() or all mappings should
	 * probably trigger put_pages()?
	 */

	if (omap_obj->flags & OMAP_BO_TILED)
		ret = fault_2d(obj, vma, vmf);
	else
		ret = fault_1d(obj, vma, vmf);


fail:
	mutex_unlock(&dev->struct_mutex);
	switch (ret) {
	case 0:
	case -ERESTARTSYS:
	case -EINTR:
	case -EBUSY:
		/*
		 * EBUSY is ok: this just means that another thread
		 * already did the job.
		 */
		return VM_FAULT_NOPAGE;
	case -ENOMEM:
		return VM_FAULT_OOM;
	default:
		return VM_FAULT_SIGBUS;
	}
}

/** We override mainly to fix up some of the vm mapping flags.. */
int omap_gem_mmap(struct file *filp, struct vm_area_struct *vma)
{
	int ret;

	ret = drm_gem_mmap(filp, vma);
	if (ret) {
		DBG("mmap failed: %d", ret);
		return ret;
	}

	return omap_gem_mmap_obj(vma->vm_private_data, vma);
}

int omap_gem_mmap_obj(struct drm_gem_object *obj,
		struct vm_area_struct *vma)
{
	struct omap_gem_object *omap_obj = to_omap_bo(obj);

	vma->vm_flags &= ~VM_PFNMAP;
	vma->vm_flags |= VM_MIXEDMAP;

	if (omap_obj->flags & OMAP_BO_WC) {
		vma->vm_page_prot = pgprot_writecombine(vm_get_page_prot(vma->vm_flags));
	} else if (omap_obj->flags & OMAP_BO_UNCACHED) {
		vma->vm_page_prot = pgprot_noncached(vm_get_page_prot(vma->vm_flags));
	} else {
		/*
		 * We do have some private objects, at least for scanout buffers
		 * on hardware without DMM/TILER.  But these are allocated write-
		 * combine
		 */
		if (WARN_ON(!obj->filp))
			return -EINVAL;

		/*
		 * Shunt off cached objs to shmem file so they have their own
		 * address_space (so unmap_mapping_range does what we want,
		 * in particular in the case of mmap'd dmabufs)
		 */
		fput(vma->vm_file);
		vma->vm_pgoff = 0;
		vma->vm_file  = get_file(obj->filp);

		vma->vm_page_prot = vm_get_page_prot(vma->vm_flags);
	}

#if IS_ENABLED(CONFIG_DRM_OMAP_SGX_PLUGIN)
	if (omap_obj->ops && omap_obj->ops->mmap)
		omap_obj->ops->mmap(obj->filp, vma);
#endif

	return 0;
}

/* -----------------------------------------------------------------------------
 * Dumb Buffers
 */

/**
 * omap_gem_dumb_create	-	create a dumb buffer
 * @drm_file: our client file
 * @dev: our device
 * @args: the requested arguments copied from userspace
 *
 * Allocate a buffer suitable for use for a frame buffer of the
 * form described by user space. Give userspace a handle by which
 * to reference it.
 */
int omap_gem_dumb_create(struct drm_file *file, struct drm_device *dev,
		struct drm_mode_create_dumb *args)
{
	union omap_gem_size gsize;

	args->pitch = DIV_ROUND_UP(args->width * args->bpp, 8);

	args->size = PAGE_ALIGN(args->pitch * args->height);

	gsize = (union omap_gem_size){
		.bytes = args->size,
	};

	return omap_gem_new_handle(dev, file, gsize,
			OMAP_BO_SCANOUT | OMAP_BO_WC, &args->handle);
}

/**
 * omap_gem_dumb_map	-	buffer mapping for dumb interface
 * @file: our drm client file
 * @dev: drm device
 * @handle: GEM handle to the object (from dumb_create)
 *
 * Do the necessary setup to allow the mapping of the frame buffer
 * into user memory. We don't have to do much here at the moment.
 */
int omap_gem_dumb_map_offset(struct drm_file *file, struct drm_device *dev,
		uint32_t handle, uint64_t *offset)
{
	struct drm_gem_object *obj;
	int ret = 0;

	/* GEM does all our handle to object mapping */
	obj = drm_gem_object_lookup(dev, file, handle);
	if (obj == NULL) {
		ret = -ENOENT;
		goto fail;
	}

	*offset = omap_gem_mmap_offset(obj);

	drm_gem_object_unreference_unlocked(obj);

fail:
	return ret;
}

#ifdef CONFIG_DRM_FBDEV_EMULATION
/* Set scrolling position.  This allows us to implement fast scrolling
 * for console.
 *
 * Call only from non-atomic contexts.
 */
int omap_gem_roll(struct drm_gem_object *obj, uint32_t roll)
{
	struct omap_gem_object *omap_obj = to_omap_bo(obj);
	uint32_t npages = obj->size >> PAGE_SHIFT;
	int ret = 0;

	if (roll > npages) {
		dev_err(obj->dev->dev, "invalid roll: %d\n", roll);
		return -EINVAL;
	}

	omap_obj->roll = roll;

	mutex_lock(&obj->dev->struct_mutex);

	/* if we aren't mapped yet, we don't need to do anything */
	if (omap_obj->block) {
		struct page **pages;
		ret = get_pages(obj, &pages);
		if (ret)
			goto fail;
		ret = tiler_pin(omap_obj->block, pages, npages, roll, true);
		if (ret)
			dev_err(obj->dev->dev, "could not repin: %d\n", ret);
	}

fail:
	mutex_unlock(&obj->dev->struct_mutex);

	return ret;
}
#endif

/* -----------------------------------------------------------------------------
 * Memory Management & DMA Sync
 */

/**
 * shmem buffers that are mapped cached can simulate coherency via using
 * page faulting to keep track of dirty pages
 */
static inline bool is_cached_coherent(struct drm_gem_object *obj)
{
	struct omap_gem_object *omap_obj = to_omap_bo(obj);

	return (omap_obj->flags & OMAP_BO_MEM_SHMEM) &&
		((omap_obj->flags & OMAP_BO_CACHE_MASK) == OMAP_BO_CACHED);
}

/* Sync the buffer for CPU access.. note pages should already be
 * attached, ie. omap_gem_get_pages()
 */
void omap_gem_cpu_sync(struct drm_gem_object *obj, int pgoff)
{
	struct drm_device *dev = obj->dev;
	struct omap_gem_object *omap_obj = to_omap_bo(obj);

	if (is_cached_coherent(obj) && omap_obj->addrs[pgoff]) {
		dma_unmap_page(dev->dev, omap_obj->addrs[pgoff],
				PAGE_SIZE, DMA_BIDIRECTIONAL);
		omap_obj->addrs[pgoff] = 0;
	}
}

/* sync the buffer for DMA access */
void omap_gem_dma_sync(struct drm_gem_object *obj,
		enum dma_data_direction dir)
{
	struct drm_device *dev = obj->dev;
	struct omap_gem_object *omap_obj = to_omap_bo(obj);

	if (is_cached_coherent(obj)) {
		int i, npages = obj->size >> PAGE_SHIFT;
		struct page **pages = omap_obj->pages;
		bool dirty = false;

		for (i = 0; i < npages; i++) {
			if (!omap_obj->addrs[i]) {
				dma_addr_t addr;

				addr = dma_map_page(dev->dev, pages[i], 0,
						PAGE_SIZE, DMA_BIDIRECTIONAL);

				if (dma_mapping_error(dev->dev, addr)) {
					dev_warn(dev->dev,
						"%s: failed to map page\n",
						__func__);
					break;
				}

				dirty = true;
				omap_obj->addrs[i] = addr;
			}
		}

		if (dirty) {
			unmap_mapping_range(obj->filp->f_mapping, 0,
					omap_gem_mmap_size(obj), 1);
		}
	}
}

/* Get physical address for DMA.. if 'remap' is true, and the buffer is not
 * already contiguous, remap it to pin in physically contiguous memory.. (ie.
 * map in TILER)
 */
int omap_gem_get_paddr(struct drm_gem_object *obj,
		dma_addr_t *paddr, bool remap)
{
	struct omap_drm_private *priv = obj->dev->dev_private;
	struct omap_gem_object *omap_obj = to_omap_bo(obj);
	int ret = 0;

	mutex_lock(&obj->dev->struct_mutex);

	if (!is_contiguous(omap_obj) && remap && priv->has_dmm) {
		if (omap_obj->paddr_cnt == 0) {
			struct page **pages;
			uint32_t npages = obj->size >> PAGE_SHIFT;
			enum tiler_fmt fmt = gem2fmt(omap_obj->flags);
			struct tiler_block *block;

			BUG_ON(omap_obj->block);

			ret = get_pages(obj, &pages);
			if (ret)
				goto fail;

			if (omap_obj->flags & OMAP_BO_TILED) {
				block = tiler_reserve_2d(fmt,
						omap_obj->width,
						omap_obj->height, 0);
			} else {
				block = tiler_reserve_1d(obj->size);
			}

			if (IS_ERR(block)) {
				ret = PTR_ERR(block);
				dev_err(obj->dev->dev,
					"could not remap: %d (%d)\n", ret, fmt);
				goto fail;
			}

			/* TODO: enable async refill.. */
			ret = tiler_pin(block, pages, npages,
					omap_obj->roll, true);
			if (ret) {
				tiler_release(block);
				dev_err(obj->dev->dev,
						"could not pin: %d\n", ret);
				goto fail;
			}

			omap_obj->paddr = tiler_ssptr(block);
			omap_obj->block = block;

			DBG("got paddr: %pad", &omap_obj->paddr);
		}

		omap_obj->paddr_cnt++;

		*paddr = omap_obj->paddr;
	} else if (is_contiguous(omap_obj)) {
		*paddr = omap_obj->paddr;
	} else {
		ret = -EINVAL;
		goto fail;
	}

fail:
	mutex_unlock(&obj->dev->struct_mutex);

	return ret;
}

/* Release physical address, when DMA is no longer being performed.. this
 * could potentially unpin and unmap buffers from TILER
 */
void omap_gem_put_paddr(struct drm_gem_object *obj)
{
	struct omap_gem_object *omap_obj = to_omap_bo(obj);
	int ret;

	mutex_lock(&obj->dev->struct_mutex);
	if (omap_obj->paddr_cnt > 0) {
		omap_obj->paddr_cnt--;
		if (omap_obj->paddr_cnt == 0) {
			ret = tiler_unpin(omap_obj->block);
			if (ret) {
				dev_err(obj->dev->dev,
					"could not unpin pages: %d\n", ret);
			}
			ret = tiler_release(omap_obj->block);
			if (ret) {
				dev_err(obj->dev->dev,
					"could not release unmap: %d\n", ret);
			}
			omap_obj->paddr = 0;
			omap_obj->block = NULL;
		}
	}

	mutex_unlock(&obj->dev->struct_mutex);
}

/* Get rotated scanout address (only valid if already pinned), at the
 * specified orientation and x,y offset from top-left corner of buffer
 * (only valid for tiled 2d buffers)
 */
int omap_gem_rotated_paddr(struct drm_gem_object *obj, uint32_t orient,
		int x, int y, dma_addr_t *paddr)
{
	struct omap_gem_object *omap_obj = to_omap_bo(obj);
	int ret = -EINVAL;

	mutex_lock(&obj->dev->struct_mutex);
	if ((omap_obj->paddr_cnt > 0) && omap_obj->block &&
			(omap_obj->flags & OMAP_BO_TILED)) {
		*paddr = tiler_tsptr(omap_obj->block, orient, x, y);
		ret = 0;
	}
	mutex_unlock(&obj->dev->struct_mutex);
	return ret;
}

/* Get tiler stride for the buffer (only valid for 2d tiled buffers) */
int omap_gem_tiled_stride(struct drm_gem_object *obj, uint32_t orient)
{
	struct omap_gem_object *omap_obj = to_omap_bo(obj);
	int ret = -EINVAL;
	if (omap_obj->flags & OMAP_BO_TILED)
		ret = tiler_stride(gem2fmt(omap_obj->flags), orient);
	return ret;
}

/* if !remap, and we don't have pages backing, then fail, rather than
 * increasing the pin count (which we don't really do yet anyways,
 * because we don't support swapping pages back out).  And 'remap'
 * might not be quite the right name, but I wanted to keep it working
 * similarly to omap_gem_get_paddr().  Note though that mutex is not
 * aquired if !remap (because this can be called in atomic ctxt),
 * but probably omap_gem_get_paddr() should be changed to work in the
 * same way.  If !remap, a matching omap_gem_put_pages() call is not
 * required (and should not be made).
 */
int omap_gem_get_pages(struct drm_gem_object *obj, struct page ***pages,
		bool remap)
{
	int ret;
	if (!remap) {
		struct omap_gem_object *omap_obj = to_omap_bo(obj);
		if (!omap_obj->pages)
			return -ENOMEM;
		*pages = omap_obj->pages;
		return 0;
	}
	mutex_lock(&obj->dev->struct_mutex);
	ret = get_pages(obj, pages);
	mutex_unlock(&obj->dev->struct_mutex);
	return ret;
}

/* release pages when DMA no longer being performed */
int omap_gem_put_pages(struct drm_gem_object *obj)
{
	/* do something here if we dynamically attach/detach pages.. at
	 * least they would no longer need to be pinned if everyone has
	 * released the pages..
	 */
	return 0;
}

#ifdef CONFIG_DRM_FBDEV_EMULATION
/* Get kernel virtual address for CPU access.. this more or less only
 * exists for omap_fbdev.  This should be called with struct_mutex
 * held.
 */
void *omap_gem_vaddr(struct drm_gem_object *obj)
{
	struct omap_gem_object *omap_obj = to_omap_bo(obj);
	WARN_ON(!mutex_is_locked(&obj->dev->struct_mutex));
	if (!omap_obj->vaddr) {
		struct page **pages;
		int ret = get_pages(obj, &pages);
		if (ret)
			return ERR_PTR(ret);
		omap_obj->vaddr = vmap(pages, obj->size >> PAGE_SHIFT,
				VM_MAP, pgprot_writecombine(PAGE_KERNEL));
	}
	return omap_obj->vaddr;
}
#endif

/* -----------------------------------------------------------------------------
 * Power Management
 */

#ifdef CONFIG_PM
/* re-pin objects in DMM in resume path: */
int omap_gem_resume(struct device *dev)
{
	struct drm_device *drm_dev = dev_get_drvdata(dev);
	struct omap_drm_private *priv = drm_dev->dev_private;
	struct omap_gem_object *omap_obj;
	int ret = 0;

	list_for_each_entry(omap_obj, &priv->obj_list, mm_list) {
		if (omap_obj->block) {
			struct drm_gem_object *obj = &omap_obj->base;
			uint32_t npages = obj->size >> PAGE_SHIFT;
			WARN_ON(!omap_obj->pages);  /* this can't happen */
			ret = tiler_pin(omap_obj->block,
					omap_obj->pages, npages,
					omap_obj->roll, true);
			if (ret) {
				dev_err(dev, "could not repin: %d\n", ret);
				return ret;
			}
		}
	}

	return 0;
}
#endif

/* -----------------------------------------------------------------------------
 * DebugFS
 */

#ifdef CONFIG_DEBUG_FS
void omap_gem_describe(struct drm_gem_object *obj, struct seq_file *m)
{
	struct omap_gem_object *omap_obj = to_omap_bo(obj);
	uint64_t off;

	off = drm_vma_node_start(&obj->vma_node);

	seq_printf(m, "%08x: %2d (%2d) %08llx %pad (%2d) %p %4d",
			omap_obj->flags, obj->name, obj->refcount.refcount.counter,
			off, &omap_obj->paddr, omap_obj->paddr_cnt,
			omap_obj->vaddr, omap_obj->roll);

	if (omap_obj->flags & OMAP_BO_TILED) {
		seq_printf(m, " %dx%d", omap_obj->width, omap_obj->height);
		if (omap_obj->block) {
			struct tcm_area *area = &omap_obj->block->area;
			seq_printf(m, " (%dx%d, %dx%d)",
					area->p0.x, area->p0.y,
					area->p1.x, area->p1.y);
		}
	} else {
		seq_printf(m, " %d", obj->size);
	}

	seq_printf(m, "\n");
}

void omap_gem_describe_objects(struct list_head *list, struct seq_file *m)
{
	struct omap_gem_object *omap_obj;
	int count = 0;
	size_t size = 0;

	list_for_each_entry(omap_obj, list, mm_list) {
		struct drm_gem_object *obj = &omap_obj->base;
		seq_printf(m, "   ");
		omap_gem_describe(obj, m);
		count++;
		size += obj->size;
	}

	seq_printf(m, "Total %d objects, %zu bytes\n", count, size);
}
#endif

/* -----------------------------------------------------------------------------
 * Buffer Synchronization
 */

static DEFINE_SPINLOCK(sync_lock);

struct omap_gem_sync_waiter {
	struct list_head list;
	struct omap_gem_object *omap_obj;
	enum omap_gem_op op;
	uint32_t read_target, write_target;
	/* notify called w/ sync_lock held */
	void (*notify)(void *arg);
	void *arg;
};

/* list of omap_gem_sync_waiter.. the notify fxn gets called back when
 * the read and/or write target count is achieved which can call a user
 * callback (ex. to kick 3d and/or 2d), wakeup blocked task (prep for
 * cpu access), etc.
 */
static LIST_HEAD(waiters);

static inline bool is_waiting(struct omap_gem_sync_waiter *waiter)
{
	struct omap_gem_object *omap_obj = waiter->omap_obj;
	if ((waiter->op & OMAP_GEM_READ) &&
			(omap_obj->sync->write_complete < waiter->write_target))
		return true;
	if ((waiter->op & OMAP_GEM_WRITE) &&
			(omap_obj->sync->read_complete < waiter->read_target))
		return true;
	return false;
}

/* macro for sync debug.. */
#define SYNCDBG 0
#define SYNC(fmt, ...) do { if (SYNCDBG) \
		printk(KERN_ERR "%s:%d: "fmt"\n", \
				__func__, __LINE__, ##__VA_ARGS__); \
	} while (0)


static void sync_op_update(void)
{
	struct omap_gem_sync_waiter *waiter, *n;
	list_for_each_entry_safe(waiter, n, &waiters, list) {
		if (!is_waiting(waiter)) {
			list_del(&waiter->list);
			SYNC("notify: %p", waiter);
			waiter->notify(waiter->arg);
			kfree(waiter);
		}
	}
}

static inline int sync_op(struct drm_gem_object *obj,
		enum omap_gem_op op, bool start)
{
	struct omap_gem_object *omap_obj = to_omap_bo(obj);
	int ret = 0;

	spin_lock(&sync_lock);

	if (!omap_obj->sync) {
		omap_obj->sync = kzalloc(sizeof(*omap_obj->sync), GFP_ATOMIC);
		if (!omap_obj->sync) {
			ret = -ENOMEM;
			goto unlock;
		}
	}

	if (start) {
		if (op & OMAP_GEM_READ)
			omap_obj->sync->read_pending++;
		if (op & OMAP_GEM_WRITE)
			omap_obj->sync->write_pending++;
	} else {
		if (op & OMAP_GEM_READ)
			omap_obj->sync->read_complete++;
		if (op & OMAP_GEM_WRITE)
			omap_obj->sync->write_complete++;
		sync_op_update();
	}

unlock:
	spin_unlock(&sync_lock);

	return ret;
}

/* mark the start of read and/or write operation */
int omap_gem_op_start(struct drm_gem_object *obj, enum omap_gem_op op)
{
	return sync_op(obj, op, true);
}

int omap_gem_op_finish(struct drm_gem_object *obj, enum omap_gem_op op)
{
	return sync_op(obj, op, false);
}

static DECLARE_WAIT_QUEUE_HEAD(sync_event);

static void sync_notify(void *arg)
{
	struct task_struct **waiter_task = arg;
	*waiter_task = NULL;
	wake_up_all(&sync_event);
}

int omap_gem_op_sync(struct drm_gem_object *obj, enum omap_gem_op op)
{
	struct omap_gem_object *omap_obj = to_omap_bo(obj);
	int ret = 0;
	if (omap_obj->sync) {
		struct task_struct *waiter_task = current;
		struct omap_gem_sync_waiter *waiter =
				kzalloc(sizeof(*waiter), GFP_KERNEL);

		if (!waiter)
			return -ENOMEM;

		waiter->omap_obj = omap_obj;
		waiter->op = op;
		waiter->read_target = omap_obj->sync->read_pending;
		waiter->write_target = omap_obj->sync->write_pending;
		waiter->notify = sync_notify;
		waiter->arg = &waiter_task;

		spin_lock(&sync_lock);
		if (is_waiting(waiter)) {
			SYNC("waited: %p", waiter);
			list_add_tail(&waiter->list, &waiters);
			spin_unlock(&sync_lock);
			ret = wait_event_interruptible(sync_event,
					(waiter_task == NULL));
			spin_lock(&sync_lock);
			if (waiter_task) {
				SYNC("interrupted: %p", waiter);
				/* we were interrupted */
				list_del(&waiter->list);
				waiter_task = NULL;
			} else {
				/* freed in sync_op_update() */
				waiter = NULL;
			}
		}
		spin_unlock(&sync_lock);
		kfree(waiter);
	}
	return ret;
}

/* call fxn(arg), either synchronously or asynchronously if the op
 * is currently blocked..  fxn() can be called from any context
 *
 * (TODO for now fxn is called back from whichever context calls
 * omap_gem_op_finish().. but this could be better defined later
 * if needed)
 *
 * TODO more code in common w/ _sync()..
 */
int omap_gem_op_async(struct drm_gem_object *obj, enum omap_gem_op op,
		void (*fxn)(void *arg), void *arg)
{
	struct omap_gem_object *omap_obj = to_omap_bo(obj);
	if (omap_obj->sync) {
		struct omap_gem_sync_waiter *waiter =
				kzalloc(sizeof(*waiter), GFP_ATOMIC);

		if (!waiter)
			return -ENOMEM;

		waiter->omap_obj = omap_obj;
		waiter->op = op;
		waiter->read_target = omap_obj->sync->read_pending;
		waiter->write_target = omap_obj->sync->write_pending;
		waiter->notify = fxn;
		waiter->arg = arg;

		spin_lock(&sync_lock);
		if (is_waiting(waiter)) {
			SYNC("waited: %p", waiter);
			list_add_tail(&waiter->list, &waiters);
			spin_unlock(&sync_lock);
			return 0;
		}

		spin_unlock(&sync_lock);

		kfree(waiter);
	}

	/* no waiting.. */
	fxn(arg);

	return 0;
}

/* -----------------------------------------------------------------------------
 * Constructor & Destructor
 */

void omap_gem_free_object(struct drm_gem_object *obj)
{
	struct drm_device *dev = obj->dev;
	struct omap_drm_private *priv = dev->dev_private;
	struct omap_gem_object *omap_obj = to_omap_bo(obj);

	evict(obj);

	WARN_ON(!mutex_is_locked(&dev->struct_mutex));

	spin_lock(&priv->list_lock);
	list_del(&omap_obj->mm_list);
	spin_unlock(&priv->list_lock);

	/* this means the object is still pinned.. which really should
	 * not happen.  I think..
	 */
	WARN_ON(omap_obj->paddr_cnt > 0);

	if (omap_obj->pages) {
		if (omap_obj->flags & OMAP_BO_MEM_DMABUF)
			kfree(omap_obj->pages);
		else
			omap_gem_detach_pages(obj);
	}

	if (omap_obj->flags & OMAP_BO_MEM_DMA_API) {
		dma_free_writecombine(dev->dev, obj->size,
				omap_obj->vaddr, omap_obj->paddr);
	} else if (omap_obj->vaddr) {
		vunmap(omap_obj->vaddr);
	} else if (obj->import_attach) {
		drm_prime_gem_destroy(obj, omap_obj->sgt);
	}

	kfree(omap_obj->sync);

	drm_gem_object_release(obj);

	kfree(omap_obj);
}

/* GEM buffer object constructor */
struct drm_gem_object *omap_gem_new(struct drm_device *dev,
		union omap_gem_size gsize, uint32_t flags)
{
	struct omap_drm_private *priv = dev->dev_private;
	struct omap_gem_object *omap_obj;
	struct drm_gem_object *obj;
	struct address_space *mapping;
	size_t size;
	int ret;

	/* Validate the flags and compute the memory and cache flags. */
	if (flags & OMAP_BO_TILED) {
		if (!priv->usergart) {
			dev_err(dev->dev, "Tiled buffers require DMM\n");
			return NULL;
		}

		/*
		 * Tiled buffers are always shmem paged backed. When they are
		 * scanned out, they are remapped into DMM/TILER.
		 */
		flags &= ~OMAP_BO_SCANOUT;
		flags |= OMAP_BO_MEM_SHMEM;

		/*
		 * Currently don't allow cached buffers. There is some caching
		 * stuff that needs to be handled better.
		 */
		flags &= ~(OMAP_BO_CACHED|OMAP_BO_WC|OMAP_BO_UNCACHED);
		flags |= tiler_get_cpu_cache_flags();
	} else if ((flags & OMAP_BO_SCANOUT) && !priv->has_dmm) {
		/*
		 * OMAP_BO_SCANOUT hints that the buffer doesn't need to be
		 * tiled. However, to lower the pressure on memory allocation,
		 * use contiguous memory only if no TILER is available.
		 */
		flags |= OMAP_BO_MEM_DMA_API;
	} else if (!(flags & OMAP_BO_MEM_DMABUF)) {
		/*
		 * All other buffers not backed by dma_buf are shmem-backed.
		 */
		flags |= OMAP_BO_MEM_SHMEM;
	}

	/* Allocate the initialize the OMAP GEM object. */
	omap_obj = kzalloc(sizeof(*omap_obj), GFP_KERNEL);
	if (!omap_obj)
		return NULL;

	obj = &omap_obj->base;
	omap_obj->flags = flags;

	if (flags & OMAP_BO_TILED) {
		/*
		 * For tiled buffers align dimensions to slot boundaries and
		 * calculate size based on aligned dimensions.
		 */
<<<<<<< HEAD
		omap_obj->vaddr =  dma_alloc_writecombine(dev->dev, size,
				&omap_obj->paddr, GFP_KERNEL);
		if (!omap_obj->vaddr) {
			kfree(omap_obj);

			return NULL;
		}

		flags |= OMAP_BO_DMA;
	}

	spin_lock(&priv->list_lock);
	list_add(&omap_obj->mm_list, &priv->obj_list);
	spin_unlock(&priv->list_lock);

	omap_obj->flags = flags;
=======
		tiler_align(gem2fmt(flags), &gsize.tiled.width,
			    &gsize.tiled.height);

		size = tiler_size(gem2fmt(flags), gsize.tiled.width,
				  gsize.tiled.height);
>>>>>>> db0b54cd

		omap_obj->width = gsize.tiled.width;
		omap_obj->height = gsize.tiled.height;
	} else {
		size = PAGE_ALIGN(gsize.bytes);
	}

	/* Initialize the GEM object. */
	if (!(flags & OMAP_BO_MEM_SHMEM)) {
		drm_gem_private_object_init(dev, obj, size);
	} else {
		ret = drm_gem_object_init(dev, obj, size);
		if (ret)
			goto err_free;

		mapping = file_inode(obj->filp)->i_mapping;
		mapping_set_gfp_mask(mapping, GFP_USER | __GFP_DMA32);
	}

	/* Allocate memory if needed. */
	if (flags & OMAP_BO_MEM_DMA_API) {
		omap_obj->vaddr = dma_alloc_writecombine(dev->dev, size,
							 &omap_obj->paddr,
							 GFP_KERNEL);
		if (!omap_obj->vaddr)
			goto err_release;
	}

	spin_lock(&priv->list_lock);
	list_add(&omap_obj->mm_list, &priv->obj_list);
	spin_unlock(&priv->list_lock);

	return obj;

err_release:
	drm_gem_object_release(obj);
err_free:
	kfree(omap_obj);
	return NULL;
}

struct drm_gem_object *omap_gem_new_dmabuf(struct drm_device *dev, size_t size,
					   struct sg_table *sgt)
{
	struct omap_drm_private *priv = dev->dev_private;
	struct omap_gem_object *omap_obj;
	struct drm_gem_object *obj;
	union omap_gem_size gsize;

	/* Without a DMM only physically contiguous buffers can be supported. */
	if (sgt->orig_nents != 1 && !priv->has_dmm)
		return ERR_PTR(-EINVAL);

	mutex_lock(&dev->struct_mutex);

	gsize.bytes = PAGE_ALIGN(size);
	obj = omap_gem_new(dev, gsize, OMAP_BO_MEM_DMABUF | OMAP_BO_WC);
	if (!obj) {
		obj = ERR_PTR(-ENOMEM);
		goto done;
	}

	omap_obj = to_omap_bo(obj);
	omap_obj->sgt = sgt;

	if (sgt->orig_nents == 1) {
		omap_obj->paddr = sg_dma_address(sgt->sgl);
	} else {
		/* Create pages list from sgt */
		struct sg_page_iter iter;
		struct page **pages;
		unsigned int npages;
		unsigned int i = 0;

		npages = DIV_ROUND_UP(size, PAGE_SIZE);
		pages = kcalloc(npages, sizeof(*pages), GFP_KERNEL);
		if (!pages) {
			omap_gem_free_object(obj);
			obj = ERR_PTR(-ENOMEM);
			goto done;
		}

		omap_obj->pages = pages;

		for_each_sg_page(sgt->sgl, &iter, sgt->orig_nents, 0) {
			pages[i++] = sg_page_iter_page(&iter);
			if (i > npages)
				break;
		}

		if (WARN_ON(i != npages)) {
			omap_gem_free_object(obj);
			obj = ERR_PTR(-ENOMEM);
			goto done;
		}
	}

done:
	mutex_unlock(&dev->struct_mutex);
	return obj;
}

/* convenience method to construct a GEM buffer object, and userspace handle */
int omap_gem_new_handle(struct drm_device *dev, struct drm_file *file,
		union omap_gem_size gsize, uint32_t flags, uint32_t *handle)
{
	struct drm_gem_object *obj;
	int ret;

	obj = omap_gem_new(dev, gsize, flags);
	if (!obj)
		return -ENOMEM;

	ret = drm_gem_handle_create(file, obj, handle);
	if (ret) {
		omap_gem_free_object(obj);
		return ret;
	}

	/* drop reference from allocate - handle holds it now */
	drm_gem_object_unreference_unlocked(obj);

	return 0;
}

/* -----------------------------------------------------------------------------
 * Init & Cleanup
 */

/* If DMM is used, we need to set some stuff up.. */
void omap_gem_init(struct drm_device *dev)
{
	struct omap_drm_private *priv = dev->dev_private;
	struct omap_drm_usergart *usergart;
	const enum tiler_fmt fmts[] = {
			TILFMT_8BIT, TILFMT_16BIT, TILFMT_32BIT
	};
	int i, j;

	if (!dmm_is_available()) {
		/* DMM only supported on OMAP4 and later, so this isn't fatal */
		dev_warn(dev->dev, "DMM not available, disable DMM support\n");
		return;
	}

	usergart = kcalloc(3, sizeof(*usergart), GFP_KERNEL);
	if (!usergart)
		return;

	/* reserve 4k aligned/wide regions for userspace mappings: */
	for (i = 0; i < ARRAY_SIZE(fmts); i++) {
		uint16_t h = 1, w = PAGE_SIZE >> i;
		tiler_align(fmts[i], &w, &h);
		/* note: since each region is 1 4kb page wide, and minimum
		 * number of rows, the height ends up being the same as the
		 * # of pages in the region
		 */
		usergart[i].height = h;
		usergart[i].height_shift = ilog2(h);
		usergart[i].stride_pfn = tiler_stride(fmts[i], 0) >> PAGE_SHIFT;
		usergart[i].slot_shift = ilog2((PAGE_SIZE / h) >> i);
		for (j = 0; j < NUM_USERGART_ENTRIES; j++) {
			struct omap_drm_usergart_entry *entry;
			struct tiler_block *block;

			entry = &usergart[i].entry[j];
			block = tiler_reserve_2d(fmts[i], w, h, PAGE_SIZE);
			if (IS_ERR(block)) {
				dev_err(dev->dev,
						"reserve failed: %d, %d, %ld\n",
						i, j, PTR_ERR(block));
				return;
			}
			entry->paddr = tiler_ssptr(block);
			entry->block = block;

			DBG("%d:%d: %dx%d: paddr=%pad stride=%d", i, j, w, h,
					&entry->paddr,
					usergart[i].stride_pfn << PAGE_SHIFT);
		}
	}

	priv->usergart = usergart;
	priv->has_dmm = true;
}

void omap_gem_deinit(struct drm_device *dev)
{
	struct omap_drm_private *priv = dev->dev_private;

	/* I believe we can rely on there being no more outstanding GEM
	 * objects which could depend on usergart/dmm at this point.
	 */
<<<<<<< HEAD
	kfree(usergart);
}

#if IS_ENABLED(CONFIG_DRM_OMAP_SGX_PLUGIN)

EXPORT_SYMBOL(omap_gem_flags);
EXPORT_SYMBOL(omap_gem_mmap_offset);
EXPORT_SYMBOL(omap_gem_tiled_size);
EXPORT_SYMBOL(omap_gem_get_paddr);
EXPORT_SYMBOL(omap_gem_put_paddr);
EXPORT_SYMBOL(omap_gem_tiled_stride);
EXPORT_SYMBOL(omap_gem_get_pages);
EXPORT_SYMBOL(omap_gem_put_pages);
EXPORT_SYMBOL(omap_gem_op_update);
EXPORT_SYMBOL(omap_gem_op_start);
EXPORT_SYMBOL(omap_gem_op_finish);
EXPORT_SYMBOL(omap_gem_op_sync);
EXPORT_SYMBOL(omap_gem_op_async);
EXPORT_SYMBOL(omap_gem_set_sync_object);

/*
 * This constructor is mainly to give plugins a way to wrap their
 * own allocations
 */
struct drm_gem_object *omap_gem_new_ext(struct drm_device *dev,
		union omap_gem_size gsize, uint32_t flags,
		dma_addr_t paddr, struct page **pages,
		struct omap_gem_vm_ops *ops)
{
	struct drm_gem_object *obj;

	BUG_ON((flags & OMAP_BO_TILED) && !pages);

	if (paddr)
		flags |= OMAP_BO_DMA;

	obj = omap_gem_new(dev, gsize, flags | OMAP_BO_EXT_MEM);
	if (obj) {
		struct omap_gem_object *omap_obj = to_omap_bo(obj);

		omap_obj->paddr = paddr;
		omap_obj->pages = pages;
		omap_obj->ops = ops;
	}
	return obj;
}
EXPORT_SYMBOL(omap_gem_new_ext);

void omap_gem_vm_open(struct vm_area_struct *vma)
{
	struct drm_gem_object *obj = vma->vm_private_data;
	struct omap_gem_object *omap_obj = to_omap_bo(obj);

	if (omap_obj->ops && omap_obj->ops->open)
		omap_obj->ops->open(vma);
	else
		drm_gem_vm_open(vma);

}

void omap_gem_vm_close(struct vm_area_struct *vma)
{
	struct drm_gem_object *obj = vma->vm_private_data;
	struct omap_gem_object *omap_obj = to_omap_bo(obj);

	if (omap_obj->ops && omap_obj->ops->close)
		omap_obj->ops->close(vma);
	else
		drm_gem_vm_close(vma);

}

void *omap_gem_priv(struct drm_gem_object *obj)
{
	return to_omap_bo(obj)->priv;
}
EXPORT_SYMBOL(omap_gem_priv);

void omap_gem_set_priv(struct drm_gem_object *obj, void *priv)
{
	to_omap_bo(obj)->priv = priv;
}
EXPORT_SYMBOL(omap_gem_set_priv);

#endif /* CONFIG_DRM_OMAP_SGX_PLUGIN */
=======
	kfree(priv->usergart);
}
>>>>>>> db0b54cd
<|MERGE_RESOLUTION|>--- conflicted
+++ resolved
@@ -112,13 +112,6 @@
 		uint32_t read_pending;
 		uint32_t read_complete;
 	} *sync;
-
-#if IS_ENABLED(CONFIG_DRM_OMAP_SGX_PLUGIN)
-	struct omap_gem_vm_ops *ops;
-
-	/* per-mapper private data. */
-	void *priv;
-#endif
 };
 
 #define to_omap_bo(x) container_of(x, struct omap_gem_object, base)
@@ -641,11 +634,6 @@
 
 		vma->vm_page_prot = vm_get_page_prot(vma->vm_flags);
 	}
-
-#if IS_ENABLED(CONFIG_DRM_OMAP_SGX_PLUGIN)
-	if (omap_obj->ops && omap_obj->ops->mmap)
-		omap_obj->ops->mmap(obj->filp, vma);
-#endif
 
 	return 0;
 }
@@ -1396,30 +1384,11 @@
 		 * For tiled buffers align dimensions to slot boundaries and
 		 * calculate size based on aligned dimensions.
 		 */
-<<<<<<< HEAD
-		omap_obj->vaddr =  dma_alloc_writecombine(dev->dev, size,
-				&omap_obj->paddr, GFP_KERNEL);
-		if (!omap_obj->vaddr) {
-			kfree(omap_obj);
-
-			return NULL;
-		}
-
-		flags |= OMAP_BO_DMA;
-	}
-
-	spin_lock(&priv->list_lock);
-	list_add(&omap_obj->mm_list, &priv->obj_list);
-	spin_unlock(&priv->list_lock);
-
-	omap_obj->flags = flags;
-=======
 		tiler_align(gem2fmt(flags), &gsize.tiled.width,
 			    &gsize.tiled.height);
 
 		size = tiler_size(gem2fmt(flags), gsize.tiled.width,
 				  gsize.tiled.height);
->>>>>>> db0b54cd
 
 		omap_obj->width = gsize.tiled.width;
 		omap_obj->height = gsize.tiled.height;
@@ -1613,93 +1582,5 @@
 	/* I believe we can rely on there being no more outstanding GEM
 	 * objects which could depend on usergart/dmm at this point.
 	 */
-<<<<<<< HEAD
-	kfree(usergart);
-}
-
-#if IS_ENABLED(CONFIG_DRM_OMAP_SGX_PLUGIN)
-
-EXPORT_SYMBOL(omap_gem_flags);
-EXPORT_SYMBOL(omap_gem_mmap_offset);
-EXPORT_SYMBOL(omap_gem_tiled_size);
-EXPORT_SYMBOL(omap_gem_get_paddr);
-EXPORT_SYMBOL(omap_gem_put_paddr);
-EXPORT_SYMBOL(omap_gem_tiled_stride);
-EXPORT_SYMBOL(omap_gem_get_pages);
-EXPORT_SYMBOL(omap_gem_put_pages);
-EXPORT_SYMBOL(omap_gem_op_update);
-EXPORT_SYMBOL(omap_gem_op_start);
-EXPORT_SYMBOL(omap_gem_op_finish);
-EXPORT_SYMBOL(omap_gem_op_sync);
-EXPORT_SYMBOL(omap_gem_op_async);
-EXPORT_SYMBOL(omap_gem_set_sync_object);
-
-/*
- * This constructor is mainly to give plugins a way to wrap their
- * own allocations
- */
-struct drm_gem_object *omap_gem_new_ext(struct drm_device *dev,
-		union omap_gem_size gsize, uint32_t flags,
-		dma_addr_t paddr, struct page **pages,
-		struct omap_gem_vm_ops *ops)
-{
-	struct drm_gem_object *obj;
-
-	BUG_ON((flags & OMAP_BO_TILED) && !pages);
-
-	if (paddr)
-		flags |= OMAP_BO_DMA;
-
-	obj = omap_gem_new(dev, gsize, flags | OMAP_BO_EXT_MEM);
-	if (obj) {
-		struct omap_gem_object *omap_obj = to_omap_bo(obj);
-
-		omap_obj->paddr = paddr;
-		omap_obj->pages = pages;
-		omap_obj->ops = ops;
-	}
-	return obj;
-}
-EXPORT_SYMBOL(omap_gem_new_ext);
-
-void omap_gem_vm_open(struct vm_area_struct *vma)
-{
-	struct drm_gem_object *obj = vma->vm_private_data;
-	struct omap_gem_object *omap_obj = to_omap_bo(obj);
-
-	if (omap_obj->ops && omap_obj->ops->open)
-		omap_obj->ops->open(vma);
-	else
-		drm_gem_vm_open(vma);
-
-}
-
-void omap_gem_vm_close(struct vm_area_struct *vma)
-{
-	struct drm_gem_object *obj = vma->vm_private_data;
-	struct omap_gem_object *omap_obj = to_omap_bo(obj);
-
-	if (omap_obj->ops && omap_obj->ops->close)
-		omap_obj->ops->close(vma);
-	else
-		drm_gem_vm_close(vma);
-
-}
-
-void *omap_gem_priv(struct drm_gem_object *obj)
-{
-	return to_omap_bo(obj)->priv;
-}
-EXPORT_SYMBOL(omap_gem_priv);
-
-void omap_gem_set_priv(struct drm_gem_object *obj, void *priv)
-{
-	to_omap_bo(obj)->priv = priv;
-}
-EXPORT_SYMBOL(omap_gem_set_priv);
-
-#endif /* CONFIG_DRM_OMAP_SGX_PLUGIN */
-=======
 	kfree(priv->usergart);
-}
->>>>>>> db0b54cd
+}