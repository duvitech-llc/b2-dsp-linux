--- conflicted
+++ resolved
@@ -18,17 +18,12 @@
  */
 
 #include <linux/dma-buf.h>
-<<<<<<< HEAD
-=======
 
 #include "omap_drv.h"
 
 /* -----------------------------------------------------------------------------
  * DMABUF Export
  */
->>>>>>> db0b54cd
-
-#include "omap_drv.h"
 
 static struct sg_table *omap_gem_map_dma_buf(
 		struct dma_buf_attachment *attachment,
