--- conflicted
+++ resolved
@@ -24,31 +24,21 @@
 #include <linux/platform_data/omap_drm.h>
 #include <linux/types.h>
 #include <linux/wait.h>
-<<<<<<< HEAD
-#include <video/omapdss.h>
-=======
->>>>>>> db0b54cd
 
 #include <drm/drmP.h>
 #include <drm/drm_crtc_helper.h>
 #include <drm/drm_gem.h>
 #include <drm/omap_drm.h>
-<<<<<<< HEAD
-=======
 
 #include "dss/omapdss.h"
->>>>>>> db0b54cd
 
 #define DBG(fmt, ...) DRM_DEBUG(fmt"\n", ##__VA_ARGS__)
 #define VERB(fmt, ...) if (0) DRM_DEBUG(fmt, ##__VA_ARGS__) /* verbose debug */
 
 #define MODULE_NAME     "omapdrm"
 
-<<<<<<< HEAD
-=======
 struct omap_drm_usergart;
 
->>>>>>> db0b54cd
 /* parameters which describe (unrotated) coordinates of scanout within a fb: */
 struct omap_drm_window {
 	uint32_t rotation;
@@ -150,13 +140,8 @@
 int omap_gem_resume(struct device *dev);
 #endif
 
-<<<<<<< HEAD
-int omap_irq_enable_vblank(struct drm_device *dev, int crtc_id);
-void omap_irq_disable_vblank(struct drm_device *dev, int crtc_id);
-=======
 int omap_irq_enable_vblank(struct drm_device *dev, unsigned int pipe);
 void omap_irq_disable_vblank(struct drm_device *dev, unsigned int pipe);
->>>>>>> db0b54cd
 void __omap_irq_register(struct drm_device *dev, struct omap_drm_irq *irq);
 void __omap_irq_unregister(struct drm_device *dev, struct omap_drm_irq *irq);
 void omap_irq_register(struct drm_device *dev, struct omap_drm_irq *irq);
@@ -270,20 +255,6 @@
 struct drm_gem_object *omap_gem_prime_import(struct drm_device *dev,
 		struct dma_buf *buffer);
 
-<<<<<<< HEAD
-static inline int align_pitch(int pitch, int width, int bpp)
-{
-	int bytespp = (bpp + 7) / 8;
-	/* in case someone tries to feed us a completely bogus stride: */
-	pitch = max(pitch, width * bytespp);
-	/* PVR needs alignment to 8 pixels.. right now that is the most
-	 * restrictive stride requirement..
-	 */
-	return roundup(pitch, 8 * bytespp);
-}
-
-=======
->>>>>>> db0b54cd
 /* map crtc to vblank mask */
 uint32_t pipe2vbl(struct drm_crtc *crtc);
 struct omap_dss_device *omap_encoder_get_dssdev(struct drm_encoder *encoder);
@@ -313,73 +284,6 @@
 	return -ENOENT;
 }
 
-<<<<<<< HEAD
-#if IS_ENABLED(CONFIG_DRM_OMAP_WB_M2M)
-
-int wbm2m_init(struct drm_device *drmdev);
-void wbm2m_cleanup(struct drm_device *drmdev);
-
-#else
-
-static inline int wbm2m_init(struct drm_device *drmdev) { return 0; }
-static inline void wbm2m_cleanup(struct drm_device *drmdev) { }
-
-#endif
-
-#if IS_ENABLED(CONFIG_DRM_OMAP_SGX_PLUGIN)
-
-/* interface that plug-in drivers (for now just PVR) can implement */
-struct omap_drm_plugin {
-	const char *name;
-
-	/* drm functions */
-	int (*load)(struct drm_device *dev, unsigned long flags);
-	int (*unload)(struct drm_device *dev);
-	int (*open)(struct drm_device *dev, struct drm_file *file);
-	int (*release)(struct drm_device *dev, struct drm_file *file);
-
-	struct drm_ioctl_desc *ioctls;
-	int num_ioctls;
-	int ioctl_base;
-};
-
-int omap_drm_register_plugin(struct omap_drm_plugin *plugin);
-int omap_drm_unregister_plugin(struct omap_drm_plugin *plugin);
-
-void *omap_drm_file_priv(struct drm_file *file);
-void omap_drm_file_set_priv(struct drm_file *file, void *priv);
-
-void *omap_gem_priv(struct drm_gem_object *obj);
-void omap_gem_set_priv(struct drm_gem_object *obj, void *priv);
-void omap_gem_vm_open(struct vm_area_struct *vma);
-void omap_gem_vm_close(struct vm_area_struct *vma);
-
-/* for external plugin buffers wrapped as GEM object (via. omap_gem_new_ext())
- * a vm_ops struct can be provided to get callback notification of various
- * events..
- */
-struct omap_gem_vm_ops {
-	void (*open)(struct vm_area_struct *area);
-	void (*close)(struct vm_area_struct *area);
-	/*maybe: int (*fault)(struct vm_area_struct *vma,
-	  struct vm_fault *vmf)*/
-
-	/* note: mmap isn't expected to do anything. it is just to allow buffer
-	 * allocate to update it's own internal state
-	 */
-	void (*mmap)(struct file *, struct vm_area_struct *);
-};
-
-struct drm_gem_object *omap_gem_new_ext(struct drm_device *dev,
-		union omap_gem_size gsize, uint32_t flags,
-		dma_addr_t paddr, struct page **pages,
-		struct omap_gem_vm_ops *ops);
-
-void omap_gem_op_update(void);
-int omap_gem_set_sync_object(struct drm_gem_object *obj, void *syncobj);
-#endif /* CONFIG_DRM_OMAP_SGX_PLUGIN */
-
-=======
 #if IS_ENABLED(CONFIG_DRM_OMAP_WB)
 
 int wb_init(struct drm_device *drmdev);
@@ -392,5 +296,4 @@
 
 #endif
 
->>>>>>> db0b54cd
 #endif /* __OMAP_DRV_H__ */