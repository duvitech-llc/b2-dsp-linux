--- conflicted
+++ resolved
@@ -2278,51 +2278,6 @@
 	intel_print_wm_latency(dev, "Gen9 Plane", dev_priv->wm.skl_latency);
 }
 
-<<<<<<< HEAD
-static void ilk_compute_wm_parameters(struct drm_crtc *crtc,
-				      struct ilk_pipe_wm_parameters *p)
-{
-	struct drm_device *dev = crtc->dev;
-	struct intel_crtc *intel_crtc = to_intel_crtc(crtc);
-	enum pipe pipe = intel_crtc->pipe;
-	struct drm_plane *plane;
-
-	if (!intel_crtc->active)
-		return;
-
-	p->active = true;
-	p->pipe_htotal = intel_crtc->config->base.adjusted_mode.crtc_htotal;
-	p->pixel_rate = ilk_pipe_pixel_rate(dev, crtc);
-
-	if (crtc->primary->state->fb)
-		p->pri.bytes_per_pixel =
-			crtc->primary->state->fb->bits_per_pixel / 8;
-	else
-		p->pri.bytes_per_pixel = 4;
-
-	p->cur.bytes_per_pixel = 4;
-	/*
-	 * TODO: for now, assume primary and cursor planes are always enabled.
-	 * Setting them to false makes the screen flicker.
-	 */
-	p->pri.enabled = true;
-	p->cur.enabled = true;
-
-	p->pri.horiz_pixels = intel_crtc->config->pipe_src_w;
-	p->cur.horiz_pixels = intel_crtc->base.cursor->state->crtc_w;
-
-	drm_for_each_legacy_plane(plane, &dev->mode_config.plane_list) {
-		struct intel_plane *intel_plane = to_intel_plane(plane);
-
-		if (intel_plane->pipe == pipe) {
-			p->spr = intel_plane->wm;
-			break;
-		}
-	}
-}
-
-=======
->>>>>>> db0b54cd
 static void ilk_compute_wm_config(struct drm_device *dev,
 				  struct intel_wm_config *config)
 {
