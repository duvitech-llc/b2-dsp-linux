/*
 * Copyright (c) 2006 Dave Airlie <airlied@linux.ie>
 * Copyright © 2006-2008,2010 Intel Corporation
 *   Jesse Barnes <jesse.barnes@intel.com>
 *
 * Permission is hereby granted, free of charge, to any person obtaining a
 * copy of this software and associated documentation files (the "Software"),
 * to deal in the Software without restriction, including without limitation
 * the rights to use, copy, modify, merge, publish, distribute, sublicense,
 * and/or sell copies of the Software, and to permit persons to whom the
 * Software is furnished to do so, subject to the following conditions:
 *
 * The above copyright notice and this permission notice (including the next
 * paragraph) shall be included in all copies or substantial portions of the
 * Software.
 *
 * THE SOFTWARE IS PROVIDED "AS IS", WITHOUT WARRANTY OF ANY KIND, EXPRESS OR
 * IMPLIED, INCLUDING BUT NOT LIMITED TO THE WARRANTIES OF MERCHANTABILITY,
 * FITNESS FOR A PARTICULAR PURPOSE AND NONINFRINGEMENT.  IN NO EVENT SHALL
 * THE AUTHORS OR COPYRIGHT HOLDERS BE LIABLE FOR ANY CLAIM, DAMAGES OR OTHER
 * LIABILITY, WHETHER IN AN ACTION OF CONTRACT, TORT OR OTHERWISE, ARISING
 * FROM, OUT OF OR IN CONNECTION WITH THE SOFTWARE OR THE USE OR OTHER
 * DEALINGS IN THE SOFTWARE.
 *
 * Authors:
 *	Eric Anholt <eric@anholt.net>
 *	Chris Wilson <chris@chris-wilson.co.uk>
 */
#include <linux/i2c.h>
#include <linux/i2c-algo-bit.h>
#include <linux/export.h>
#include <drm/drmP.h>
#include "intel_drv.h"
#include <drm/i915_drm.h>
#include "i915_drv.h"

struct gmbus_pin {
	const char *name;
	int reg;
};

/* Map gmbus pin pairs to names and registers. */
static const struct gmbus_pin gmbus_pins[] = {
	[GMBUS_PIN_SSC] = { "ssc", GPIOB },
	[GMBUS_PIN_VGADDC] = { "vga", GPIOA },
	[GMBUS_PIN_PANEL] = { "panel", GPIOC },
	[GMBUS_PIN_DPC] = { "dpc", GPIOD },
	[GMBUS_PIN_DPB] = { "dpb", GPIOE },
	[GMBUS_PIN_DPD] = { "dpd", GPIOF },
};

static const struct gmbus_pin gmbus_pins_bdw[] = {
	[GMBUS_PIN_VGADDC] = { "vga", GPIOA },
	[GMBUS_PIN_DPC] = { "dpc", GPIOD },
	[GMBUS_PIN_DPB] = { "dpb", GPIOE },
	[GMBUS_PIN_DPD] = { "dpd", GPIOF },
};

static const struct gmbus_pin gmbus_pins_skl[] = {
	[GMBUS_PIN_DPC] = { "dpc", GPIOD },
	[GMBUS_PIN_DPB] = { "dpb", GPIOE },
	[GMBUS_PIN_DPD] = { "dpd", GPIOF },
};

static const struct gmbus_pin gmbus_pins_bxt[] = {
	[GMBUS_PIN_1_BXT] = { "dpb", PCH_GPIOB },
	[GMBUS_PIN_2_BXT] = { "dpc", PCH_GPIOC },
	[GMBUS_PIN_3_BXT] = { "misc", PCH_GPIOD },
};

/* pin is expected to be valid */
static const struct gmbus_pin *get_gmbus_pin(struct drm_i915_private *dev_priv,
					     unsigned int pin)
{
	if (IS_BROXTON(dev_priv))
		return &gmbus_pins_bxt[pin];
	else if (IS_SKYLAKE(dev_priv))
		return &gmbus_pins_skl[pin];
	else if (IS_BROADWELL(dev_priv))
		return &gmbus_pins_bdw[pin];
	else
		return &gmbus_pins[pin];
}

bool intel_gmbus_is_valid_pin(struct drm_i915_private *dev_priv,
			      unsigned int pin)
{
	unsigned int size;

	if (IS_BROXTON(dev_priv))
		size = ARRAY_SIZE(gmbus_pins_bxt);
	else if (IS_SKYLAKE(dev_priv))
		size = ARRAY_SIZE(gmbus_pins_skl);
	else if (IS_BROADWELL(dev_priv))
		size = ARRAY_SIZE(gmbus_pins_bdw);
	else
		size = ARRAY_SIZE(gmbus_pins);

	return pin < size && get_gmbus_pin(dev_priv, pin)->reg;
}

/* Intel GPIO access functions */

#define I2C_RISEFALL_TIME 10

static inline struct intel_gmbus *
to_intel_gmbus(struct i2c_adapter *i2c)
{
	return container_of(i2c, struct intel_gmbus, adapter);
}

void
intel_i2c_reset(struct drm_device *dev)
{
	struct drm_i915_private *dev_priv = dev->dev_private;

	I915_WRITE(GMBUS0, 0);
	I915_WRITE(GMBUS4, 0);
}

static void intel_i2c_quirk_set(struct drm_i915_private *dev_priv, bool enable)
{
	u32 val;

	/* When using bit bashing for I2C, this bit needs to be set to 1 */
	if (!IS_PINEVIEW(dev_priv->dev))
		return;

	val = I915_READ(DSPCLK_GATE_D);
	if (enable)
		val |= DPCUNIT_CLOCK_GATE_DISABLE;
	else
		val &= ~DPCUNIT_CLOCK_GATE_DISABLE;
	I915_WRITE(DSPCLK_GATE_D, val);
}

static u32 get_reserved(struct intel_gmbus *bus)
{
	struct drm_i915_private *dev_priv = bus->dev_priv;
	struct drm_device *dev = dev_priv->dev;
	u32 reserved = 0;

	/* On most chips, these bits must be preserved in software. */
	if (!IS_I830(dev) && !IS_845G(dev))
		reserved = I915_READ_NOTRACE(bus->gpio_reg) &
					     (GPIO_DATA_PULLUP_DISABLE |
					      GPIO_CLOCK_PULLUP_DISABLE);

	return reserved;
}

static int get_clock(void *data)
{
	struct intel_gmbus *bus = data;
	struct drm_i915_private *dev_priv = bus->dev_priv;
	u32 reserved = get_reserved(bus);
	I915_WRITE_NOTRACE(bus->gpio_reg, reserved | GPIO_CLOCK_DIR_MASK);
	I915_WRITE_NOTRACE(bus->gpio_reg, reserved);
	return (I915_READ_NOTRACE(bus->gpio_reg) & GPIO_CLOCK_VAL_IN) != 0;
}

static int get_data(void *data)
{
	struct intel_gmbus *bus = data;
	struct drm_i915_private *dev_priv = bus->dev_priv;
	u32 reserved = get_reserved(bus);
	I915_WRITE_NOTRACE(bus->gpio_reg, reserved | GPIO_DATA_DIR_MASK);
	I915_WRITE_NOTRACE(bus->gpio_reg, reserved);
	return (I915_READ_NOTRACE(bus->gpio_reg) & GPIO_DATA_VAL_IN) != 0;
}

static void set_clock(void *data, int state_high)
{
	struct intel_gmbus *bus = data;
	struct drm_i915_private *dev_priv = bus->dev_priv;
	u32 reserved = get_reserved(bus);
	u32 clock_bits;

	if (state_high)
		clock_bits = GPIO_CLOCK_DIR_IN | GPIO_CLOCK_DIR_MASK;
	else
		clock_bits = GPIO_CLOCK_DIR_OUT | GPIO_CLOCK_DIR_MASK |
			GPIO_CLOCK_VAL_MASK;

	I915_WRITE_NOTRACE(bus->gpio_reg, reserved | clock_bits);
	POSTING_READ(bus->gpio_reg);
}

static void set_data(void *data, int state_high)
{
	struct intel_gmbus *bus = data;
	struct drm_i915_private *dev_priv = bus->dev_priv;
	u32 reserved = get_reserved(bus);
	u32 data_bits;

	if (state_high)
		data_bits = GPIO_DATA_DIR_IN | GPIO_DATA_DIR_MASK;
	else
		data_bits = GPIO_DATA_DIR_OUT | GPIO_DATA_DIR_MASK |
			GPIO_DATA_VAL_MASK;

	I915_WRITE_NOTRACE(bus->gpio_reg, reserved | data_bits);
	POSTING_READ(bus->gpio_reg);
}

static int
intel_gpio_pre_xfer(struct i2c_adapter *adapter)
{
	struct intel_gmbus *bus = container_of(adapter,
					       struct intel_gmbus,
					       adapter);
	struct drm_i915_private *dev_priv = bus->dev_priv;

	intel_i2c_reset(dev_priv->dev);
	intel_i2c_quirk_set(dev_priv, true);
	set_data(bus, 1);
	set_clock(bus, 1);
	udelay(I2C_RISEFALL_TIME);
	return 0;
}

static void
intel_gpio_post_xfer(struct i2c_adapter *adapter)
{
	struct intel_gmbus *bus = container_of(adapter,
					       struct intel_gmbus,
					       adapter);
	struct drm_i915_private *dev_priv = bus->dev_priv;

	set_data(bus, 1);
	set_clock(bus, 1);
	intel_i2c_quirk_set(dev_priv, false);
}

static void
intel_gpio_setup(struct intel_gmbus *bus, unsigned int pin)
{
	struct drm_i915_private *dev_priv = bus->dev_priv;
	struct i2c_algo_bit_data *algo;

	algo = &bus->bit_algo;

	bus->gpio_reg = dev_priv->gpio_mmio_base +
		get_gmbus_pin(dev_priv, pin)->reg;

	bus->adapter.algo_data = algo;
	algo->setsda = set_data;
	algo->setscl = set_clock;
	algo->getsda = get_data;
	algo->getscl = get_clock;
	algo->pre_xfer = intel_gpio_pre_xfer;
	algo->post_xfer = intel_gpio_post_xfer;
	algo->udelay = I2C_RISEFALL_TIME;
	algo->timeout = usecs_to_jiffies(2200);
	algo->data = bus;
}

static int
gmbus_wait_hw_status(struct drm_i915_private *dev_priv,
		     u32 gmbus2_status,
		     u32 gmbus4_irq_en)
{
	int i;
	u32 gmbus2 = 0;
	DEFINE_WAIT(wait);

	if (!HAS_GMBUS_IRQ(dev_priv->dev))
		gmbus4_irq_en = 0;

	/* Important: The hw handles only the first bit, so set only one! Since
	 * we also need to check for NAKs besides the hw ready/idle signal, we
	 * need to wake up periodically and check that ourselves. */
	I915_WRITE(GMBUS4, gmbus4_irq_en);

	for (i = 0; i < msecs_to_jiffies_timeout(50); i++) {
		prepare_to_wait(&dev_priv->gmbus_wait_queue, &wait,
				TASK_UNINTERRUPTIBLE);

		gmbus2 = I915_READ_NOTRACE(GMBUS2);
		if (gmbus2 & (GMBUS_SATOER | gmbus2_status))
			break;

		schedule_timeout(1);
	}
	finish_wait(&dev_priv->gmbus_wait_queue, &wait);

	I915_WRITE(GMBUS4, 0);

	if (gmbus2 & GMBUS_SATOER)
		return -ENXIO;
	if (gmbus2 & gmbus2_status)
		return 0;
	return -ETIMEDOUT;
}

static int
gmbus_wait_idle(struct drm_i915_private *dev_priv)
{
	int ret;

#define C ((I915_READ_NOTRACE(GMBUS2) & GMBUS_ACTIVE) == 0)

	if (!HAS_GMBUS_IRQ(dev_priv->dev))
		return wait_for(C, 10);

	/* Important: The hw handles only the first bit, so set only one! */
	I915_WRITE(GMBUS4, GMBUS_IDLE_EN);

	ret = wait_event_timeout(dev_priv->gmbus_wait_queue, C,
				 msecs_to_jiffies_timeout(10));

	I915_WRITE(GMBUS4, 0);

	if (ret)
		return 0;
	else
		return -ETIMEDOUT;
#undef C
}

static int
gmbus_xfer_read_chunk(struct drm_i915_private *dev_priv,
		      unsigned short addr, u8 *buf, unsigned int len,
		      u32 gmbus1_index)
{
	I915_WRITE(GMBUS1,
		   gmbus1_index |
		   GMBUS_CYCLE_WAIT |
		   (len << GMBUS_BYTE_COUNT_SHIFT) |
		   (addr << GMBUS_SLAVE_ADDR_SHIFT) |
		   GMBUS_SLAVE_READ | GMBUS_SW_RDY);
	while (len) {
		int ret;
		u32 val, loop = 0;

		ret = gmbus_wait_hw_status(dev_priv, GMBUS_HW_RDY,
					   GMBUS_HW_RDY_EN);
		if (ret)
			return ret;

		val = I915_READ(GMBUS3);
		do {
			*buf++ = val & 0xff;
			val >>= 8;
		} while (--len && ++loop < 4);
	}

	return 0;
}

static int
gmbus_xfer_read(struct drm_i915_private *dev_priv, struct i2c_msg *msg,
		u32 gmbus1_index)
{
	u8 *buf = msg->buf;
	unsigned int rx_size = msg->len;
	unsigned int len;
	int ret;

	do {
		len = min(rx_size, GMBUS_BYTE_COUNT_MAX);

		ret = gmbus_xfer_read_chunk(dev_priv, msg->addr,
					    buf, len, gmbus1_index);
		if (ret)
			return ret;

		rx_size -= len;
		buf += len;
	} while (rx_size != 0);

	return 0;
}

static int
gmbus_xfer_write_chunk(struct drm_i915_private *dev_priv,
		       unsigned short addr, u8 *buf, unsigned int len)
{
	unsigned int chunk_size = len;
	u32 val, loop;

	val = loop = 0;
	while (len && loop < 4) {
		val |= *buf++ << (8 * loop++);
		len -= 1;
	}

	I915_WRITE(GMBUS3, val);
	I915_WRITE(GMBUS1,
		   GMBUS_CYCLE_WAIT |
		   (chunk_size << GMBUS_BYTE_COUNT_SHIFT) |
		   (addr << GMBUS_SLAVE_ADDR_SHIFT) |
		   GMBUS_SLAVE_WRITE | GMBUS_SW_RDY);
	while (len) {
		int ret;

		val = loop = 0;
		do {
			val |= *buf++ << (8 * loop);
		} while (--len && ++loop < 4);

		I915_WRITE(GMBUS3, val);

		ret = gmbus_wait_hw_status(dev_priv, GMBUS_HW_RDY,
					   GMBUS_HW_RDY_EN);
		if (ret)
			return ret;
	}

	return 0;
}

static int
gmbus_xfer_write(struct drm_i915_private *dev_priv, struct i2c_msg *msg)
{
	u8 *buf = msg->buf;
	unsigned int tx_size = msg->len;
	unsigned int len;
	int ret;

	do {
		len = min(tx_size, GMBUS_BYTE_COUNT_MAX);

		ret = gmbus_xfer_write_chunk(dev_priv, msg->addr, buf, len);
		if (ret)
			return ret;

		buf += len;
		tx_size -= len;
	} while (tx_size != 0);

	return 0;
}

/*
 * The gmbus controller can combine a 1 or 2 byte write with a read that
 * immediately follows it by using an "INDEX" cycle.
 */
static bool
gmbus_is_index_read(struct i2c_msg *msgs, int i, int num)
{
	return (i + 1 < num &&
		!(msgs[i].flags & I2C_M_RD) && msgs[i].len <= 2 &&
		(msgs[i + 1].flags & I2C_M_RD));
}

static int
gmbus_xfer_index_read(struct drm_i915_private *dev_priv, struct i2c_msg *msgs)
{
	u32 gmbus1_index = 0;
	u32 gmbus5 = 0;
	int ret;

	if (msgs[0].len == 2)
		gmbus5 = GMBUS_2BYTE_INDEX_EN |
			 msgs[0].buf[1] | (msgs[0].buf[0] << 8);
	if (msgs[0].len == 1)
		gmbus1_index = GMBUS_CYCLE_INDEX |
			       (msgs[0].buf[0] << GMBUS_SLAVE_INDEX_SHIFT);

	/* GMBUS5 holds 16-bit index */
	if (gmbus5)
		I915_WRITE(GMBUS5, gmbus5);

	ret = gmbus_xfer_read(dev_priv, &msgs[1], gmbus1_index);

	/* Clear GMBUS5 after each index transfer */
	if (gmbus5)
		I915_WRITE(GMBUS5, 0);

	return ret;
}

static int
gmbus_xfer(struct i2c_adapter *adapter,
	   struct i2c_msg *msgs,
	   int num)
{
	struct intel_gmbus *bus = container_of(adapter,
					       struct intel_gmbus,
					       adapter);
	struct drm_i915_private *dev_priv = bus->dev_priv;
<<<<<<< HEAD
	int i = 0, inc, try = 0, reg_offset;
=======
	int i = 0, inc, try = 0;
>>>>>>> db0b54cd
	int ret = 0;

	intel_display_power_get(dev_priv, POWER_DOMAIN_GMBUS);
	mutex_lock(&dev_priv->gmbus_mutex);

	if (bus->force_bit) {
		ret = i2c_bit_algo.master_xfer(adapter, msgs, num);
		goto out;
	}

<<<<<<< HEAD
	reg_offset = dev_priv->gpio_mmio_base;

retry:
	I915_WRITE(GMBUS0 + reg_offset, bus->reg0);
=======
retry:
	I915_WRITE(GMBUS0, bus->reg0);
>>>>>>> db0b54cd

	for (; i < num; i += inc) {
		inc = 1;
		if (gmbus_is_index_read(msgs, i, num)) {
			ret = gmbus_xfer_index_read(dev_priv, &msgs[i]);
			inc = 2; /* an index read is two msgs */
		} else if (msgs[i].flags & I2C_M_RD) {
			ret = gmbus_xfer_read(dev_priv, &msgs[i], 0);
		} else {
			ret = gmbus_xfer_write(dev_priv, &msgs[i]);
		}

		if (ret == -ETIMEDOUT)
			goto timeout;
		if (ret == -ENXIO)
			goto clear_err;

		ret = gmbus_wait_hw_status(dev_priv, GMBUS_HW_WAIT_PHASE,
					   GMBUS_HW_WAIT_EN);
		if (ret == -ENXIO)
			goto clear_err;
		if (ret)
			goto timeout;
	}

	/* Generate a STOP condition on the bus. Note that gmbus can't generata
	 * a STOP on the very first cycle. To simplify the code we
	 * unconditionally generate the STOP condition with an additional gmbus
	 * cycle. */
	I915_WRITE(GMBUS1, GMBUS_CYCLE_STOP | GMBUS_SW_RDY);

	/* Mark the GMBUS interface as disabled after waiting for idle.
	 * We will re-enable it at the start of the next xfer,
	 * till then let it sleep.
	 */
	if (gmbus_wait_idle(dev_priv)) {
		DRM_DEBUG_KMS("GMBUS [%s] timed out waiting for idle\n",
			 adapter->name);
		ret = -ETIMEDOUT;
	}
	I915_WRITE(GMBUS0, 0);
	ret = ret ?: i;
	goto out;

clear_err:
	/*
	 * Wait for bus to IDLE before clearing NAK.
	 * If we clear the NAK while bus is still active, then it will stay
	 * active and the next transaction may fail.
	 *
	 * If no ACK is received during the address phase of a transaction, the
	 * adapter must report -ENXIO. It is not clear what to return if no ACK
	 * is received at other times. But we have to be careful to not return
	 * spurious -ENXIO because that will prevent i2c and drm edid functions
	 * from retrying. So return -ENXIO only when gmbus properly quiescents -
	 * timing out seems to happen when there _is_ a ddc chip present, but
	 * it's slow responding and only answers on the 2nd retry.
	 */
	ret = -ENXIO;
	if (gmbus_wait_idle(dev_priv)) {
		DRM_DEBUG_KMS("GMBUS [%s] timed out after NAK\n",
			      adapter->name);
		ret = -ETIMEDOUT;
	}

	/* Toggle the Software Clear Interrupt bit. This has the effect
	 * of resetting the GMBUS controller and so clearing the
	 * BUS_ERROR raised by the slave's NAK.
	 */
	I915_WRITE(GMBUS1, GMBUS_SW_CLR_INT);
	I915_WRITE(GMBUS1, 0);
	I915_WRITE(GMBUS0, 0);

	DRM_DEBUG_KMS("GMBUS [%s] NAK for addr: %04x %c(%d)\n",
			 adapter->name, msgs[i].addr,
			 (msgs[i].flags & I2C_M_RD) ? 'r' : 'w', msgs[i].len);

	/*
	 * Passive adapters sometimes NAK the first probe. Retry the first
	 * message once on -ENXIO for GMBUS transfers; the bit banging algorithm
	 * has retries internally. See also the retry loop in
	 * drm_do_probe_ddc_edid, which bails out on the first -ENXIO.
	 */
	if (ret == -ENXIO && i == 0 && try++ == 0) {
		DRM_DEBUG_KMS("GMBUS [%s] NAK on first message, retry\n",
			      adapter->name);
		goto retry;
	}

	goto out;

timeout:
	DRM_INFO("GMBUS [%s] timed out, falling back to bit banging on pin %d\n",
		 bus->adapter.name, bus->reg0 & 0xff);
	I915_WRITE(GMBUS0, 0);

	/* Hardware may not support GMBUS over these pins? Try GPIO bitbanging instead. */
	bus->force_bit = 1;
	ret = i2c_bit_algo.master_xfer(adapter, msgs, num);

out:
	mutex_unlock(&dev_priv->gmbus_mutex);

	intel_display_power_put(dev_priv, POWER_DOMAIN_GMBUS);

	return ret;
}

static u32 gmbus_func(struct i2c_adapter *adapter)
{
	return i2c_bit_algo.functionality(adapter) &
		(I2C_FUNC_I2C | I2C_FUNC_SMBUS_EMUL |
		/* I2C_FUNC_10BIT_ADDR | */
		I2C_FUNC_SMBUS_READ_BLOCK_DATA |
		I2C_FUNC_SMBUS_BLOCK_PROC_CALL);
}

static const struct i2c_algorithm gmbus_algorithm = {
	.master_xfer	= gmbus_xfer,
	.functionality	= gmbus_func
};

/**
 * intel_gmbus_setup - instantiate all Intel i2c GMBuses
 * @dev: DRM device
 */
int intel_setup_gmbus(struct drm_device *dev)
{
	struct drm_i915_private *dev_priv = dev->dev_private;
	struct intel_gmbus *bus;
	unsigned int pin;
	int ret;

	if (HAS_PCH_NOP(dev))
		return 0;
	else if (HAS_PCH_SPLIT(dev))
		dev_priv->gpio_mmio_base = PCH_GPIOA - GPIOA;
	else if (IS_VALLEYVIEW(dev))
		dev_priv->gpio_mmio_base = VLV_DISPLAY_BASE;
	else
		dev_priv->gpio_mmio_base = 0;

	mutex_init(&dev_priv->gmbus_mutex);
	init_waitqueue_head(&dev_priv->gmbus_wait_queue);

	for (pin = 0; pin < ARRAY_SIZE(dev_priv->gmbus); pin++) {
		if (!intel_gmbus_is_valid_pin(dev_priv, pin))
			continue;

		bus = &dev_priv->gmbus[pin];

		bus->adapter.owner = THIS_MODULE;
		bus->adapter.class = I2C_CLASS_DDC;
		snprintf(bus->adapter.name,
			 sizeof(bus->adapter.name),
			 "i915 gmbus %s",
			 get_gmbus_pin(dev_priv, pin)->name);

		bus->adapter.dev.parent = &dev->pdev->dev;
		bus->dev_priv = dev_priv;

		bus->adapter.algo = &gmbus_algorithm;

		/* By default use a conservative clock rate */
		bus->reg0 = pin | GMBUS_RATE_100KHZ;

		/* gmbus seems to be broken on i830 */
		if (IS_I830(dev))
			bus->force_bit = 1;

		intel_gpio_setup(bus, pin);

		ret = i2c_add_adapter(&bus->adapter);
		if (ret)
			goto err;
	}

	intel_i2c_reset(dev_priv->dev);

	return 0;

err:
	while (pin--) {
		if (!intel_gmbus_is_valid_pin(dev_priv, pin))
			continue;

		bus = &dev_priv->gmbus[pin];
		i2c_del_adapter(&bus->adapter);
	}
	return ret;
}

struct i2c_adapter *intel_gmbus_get_adapter(struct drm_i915_private *dev_priv,
					    unsigned int pin)
{
	if (WARN_ON(!intel_gmbus_is_valid_pin(dev_priv, pin)))
		return NULL;

	return &dev_priv->gmbus[pin].adapter;
}

void intel_gmbus_set_speed(struct i2c_adapter *adapter, int speed)
{
	struct intel_gmbus *bus = to_intel_gmbus(adapter);

	bus->reg0 = (bus->reg0 & ~(0x3 << 8)) | speed;
}

void intel_gmbus_force_bit(struct i2c_adapter *adapter, bool force_bit)
{
	struct intel_gmbus *bus = to_intel_gmbus(adapter);

	bus->force_bit += force_bit ? 1 : -1;
	DRM_DEBUG_KMS("%sabling bit-banging on %s. force bit now %d\n",
		      force_bit ? "en" : "dis", adapter->name,
		      bus->force_bit);
}

void intel_teardown_gmbus(struct drm_device *dev)
{
	struct drm_i915_private *dev_priv = dev->dev_private;
	struct intel_gmbus *bus;
	unsigned int pin;

	for (pin = 0; pin < ARRAY_SIZE(dev_priv->gmbus); pin++) {
		if (!intel_gmbus_is_valid_pin(dev_priv, pin))
			continue;

		bus = &dev_priv->gmbus[pin];
		i2c_del_adapter(&bus->adapter);
	}
}<|MERGE_RESOLUTION|>--- conflicted
+++ resolved
@@ -480,11 +480,7 @@
 					       struct intel_gmbus,
 					       adapter);
 	struct drm_i915_private *dev_priv = bus->dev_priv;
-<<<<<<< HEAD
-	int i = 0, inc, try = 0, reg_offset;
-=======
 	int i = 0, inc, try = 0;
->>>>>>> db0b54cd
 	int ret = 0;
 
 	intel_display_power_get(dev_priv, POWER_DOMAIN_GMBUS);
@@ -495,15 +491,8 @@
 		goto out;
 	}
 
-<<<<<<< HEAD
-	reg_offset = dev_priv->gpio_mmio_base;
-
-retry:
-	I915_WRITE(GMBUS0 + reg_offset, bus->reg0);
-=======
 retry:
 	I915_WRITE(GMBUS0, bus->reg0);
->>>>>>> db0b54cd
 
 	for (; i < num; i += inc) {
 		inc = 1;
