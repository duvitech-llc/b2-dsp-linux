--- conflicted
+++ resolved
@@ -347,10 +347,7 @@
 	if (flush_domains) {
 		flags |= PIPE_CONTROL_RENDER_TARGET_CACHE_FLUSH;
 		flags |= PIPE_CONTROL_DEPTH_CACHE_FLUSH;
-<<<<<<< HEAD
-=======
 		flags |= PIPE_CONTROL_DC_FLUSH_ENABLE;
->>>>>>> db0b54cd
 		flags |= PIPE_CONTROL_FLUSH_ENABLE;
 	}
 	if (invalidate_domains) {
@@ -423,10 +420,7 @@
 	if (flush_domains) {
 		flags |= PIPE_CONTROL_RENDER_TARGET_CACHE_FLUSH;
 		flags |= PIPE_CONTROL_DEPTH_CACHE_FLUSH;
-<<<<<<< HEAD
-=======
 		flags |= PIPE_CONTROL_DC_FLUSH_ENABLE;
->>>>>>> db0b54cd
 		flags |= PIPE_CONTROL_FLUSH_ENABLE;
 	}
 	if (invalidate_domains) {
@@ -904,12 +898,9 @@
 	/* WaDisableThreadStallDopClockGating:chv */
 	WA_SET_BIT_MASKED(GEN8_ROW_CHICKEN, STALL_DOP_GATING_DISABLE);
 
-<<<<<<< HEAD
-=======
 	/* Improve HiZ throughput on CHV. */
 	WA_SET_BIT_MASKED(HIZ_CHICKEN, CHV_HZ_8X8_MODE_IN_1X);
 
->>>>>>> db0b54cd
 	return 0;
 }
 
@@ -1078,8 +1069,6 @@
 		WA_SET_BIT_MASKED(HIZ_CHICKEN,
 				  BDW_HIZ_POWER_COMPILER_CLOCK_GATING_DISABLE);
 
-<<<<<<< HEAD
-=======
 	if (INTEL_REVID(dev) <= SKL_REVID_D0) {
 		/*
 		 *Use Force Non-Coherent whenever executing a 3D context. This
@@ -1091,7 +1080,6 @@
 				  HDC_FORCE_NON_COHERENT);
 	}
 
->>>>>>> db0b54cd
 	if (INTEL_REVID(dev) == SKL_REVID_C0 ||
 	    INTEL_REVID(dev) == SKL_REVID_D0)
 		/* WaBarrierPerformanceFixDisable:skl */
@@ -1099,8 +1087,6 @@
 				  HDC_FENCE_DEST_SLM_DISABLE |
 				  HDC_BARRIER_PERFORMANCE_DISABLE);
 
-<<<<<<< HEAD
-=======
 	/* WaDisableSbeCacheDispatchPortSharing:skl */
 	if (INTEL_REVID(dev) <= SKL_REVID_F0) {
 		WA_SET_BIT_MASKED(
@@ -1108,7 +1094,6 @@
 			GEN7_SBE_SS_CACHE_DISPATCH_PORT_SHARING_DISABLE);
 	}
 
->>>>>>> db0b54cd
 	return skl_tune_iz_hashing(ring);
 }
 
