--- conflicted
+++ resolved
@@ -1714,8 +1714,6 @@
 			   I915_READ(DPLL(!crtc->pipe)) | DPLL_DVO_2X_MODE);
 	}
 
-<<<<<<< HEAD
-=======
 	/*
 	 * Apparently we need to have VGA mode enabled prior to changing
 	 * the P1/P2 dividers. Otherwise the DPLL will keep using the old
@@ -1723,7 +1721,6 @@
 	 */
 	I915_WRITE(reg, 0);
 
->>>>>>> db0b54cd
 	I915_WRITE(reg, dpll);
 
 	/* Wait for the clocks to stabilize. */
@@ -13548,23 +13545,8 @@
 	 */
 	max_scale = min((1 << 16) * 3 - 1, (1 << 8) * ((cdclk << 8) / crtc_clock));
 
-<<<<<<< HEAD
-		/*
-		 * FIXME: Actually if we will still have any other plane enabled
-		 * on the pipe we could let IPS enabled still, but for
-		 * now lets consider that when we make primary invisible
-		 * by setting DSPCNTR to 0 on update_primary_plane function
-		 * IPS needs to be disable.
-		 */
-		if (!state->visible || !fb)
-			intel_crtc->atomic.disable_ips = true;
-
-		intel_crtc->atomic.fb_bits |=
-			INTEL_FRONTBUFFER_PRIMARY(intel_crtc->pipe);
-=======
 	return max_scale;
 }
->>>>>>> db0b54cd
 
 static int
 intel_check_primary_plane(struct drm_plane *plane,
@@ -13625,54 +13607,6 @@
 {
 	struct drm_device *dev = plane->dev;
 	struct drm_i915_private *dev_priv = dev->dev_private;
-<<<<<<< HEAD
-	struct intel_crtc *intel_crtc = to_intel_crtc(crtc);
-	struct intel_plane *intel_plane;
-	struct drm_plane *p;
-	unsigned fb_bits = 0;
-
-	/* Track fb's for any planes being disabled */
-	list_for_each_entry(p, &dev->mode_config.plane_list, head) {
-		intel_plane = to_intel_plane(p);
-
-		if (intel_crtc->atomic.disabled_planes &
-		    (1 << drm_plane_index(p))) {
-			switch (p->type) {
-			case DRM_PLANE_TYPE_PRIMARY:
-				fb_bits = INTEL_FRONTBUFFER_PRIMARY(intel_plane->pipe);
-				break;
-			case DRM_PLANE_TYPE_CURSOR:
-				fb_bits = INTEL_FRONTBUFFER_CURSOR(intel_plane->pipe);
-				break;
-			case DRM_PLANE_TYPE_OVERLAY:
-				fb_bits = INTEL_FRONTBUFFER_SPRITE(intel_plane->pipe);
-				break;
-			}
-
-			mutex_lock(&dev->struct_mutex);
-			i915_gem_track_fb(intel_fb_obj(p->fb), NULL, fb_bits);
-			mutex_unlock(&dev->struct_mutex);
-		}
-	}
-
-	if (intel_crtc->atomic.wait_for_flips)
-		intel_crtc_wait_for_pending_flips(crtc);
-
-	if (intel_crtc->atomic.disable_fbc)
-		intel_fbc_disable(dev);
-
-	if (intel_crtc->atomic.disable_ips)
-		hsw_disable_ips(intel_crtc);
-
-	if (intel_crtc->atomic.pre_disable_primary)
-		intel_pre_disable_primary(crtc);
-
-	if (intel_crtc->atomic.update_wm)
-		intel_update_watermarks(crtc);
-
-	intel_runtime_pm_get(dev_priv);
-=======
->>>>>>> db0b54cd
 
 	dev_priv->display.update_primary_plane(crtc, NULL, 0, 0);
 }
