--- conflicted
+++ resolved
@@ -32,12 +32,8 @@
 	wait_queue_head_t frame_done_wq;
 	bool frame_done;
 	spinlock_t irq_lock;
-<<<<<<< HEAD
-	int dma_completed_channel;
-=======
 
 	ktime_t last_vblank;
->>>>>>> db0b54cd
 
 	struct drm_framebuffer *curr_fb;
 	struct drm_framebuffer *next_fb;
@@ -68,28 +64,6 @@
 {
 	struct tilcdc_crtc *tilcdc_crtc = to_tilcdc_crtc(crtc);
 	struct drm_device *dev = crtc->dev;
-<<<<<<< HEAD
-	struct tilcdc_drm_private *priv = dev->dev_private;
-
-	pm_runtime_get_sync(dev->dev);
-	tilcdc_write(dev, base_reg[n], tilcdc_crtc->start);
-	tilcdc_write(dev, ceil_reg[n], tilcdc_crtc->end);
-	if (tilcdc_crtc->scanout[n]) {
-		drm_flip_work_queue(&tilcdc_crtc->unref_work, tilcdc_crtc->scanout[n]);
-		drm_flip_work_commit(&tilcdc_crtc->unref_work, priv->wq);
-	}
-	tilcdc_crtc->scanout[n] = crtc->primary->fb;
-	drm_framebuffer_reference(tilcdc_crtc->scanout[n]);
-	tilcdc_crtc->dirty &= ~stat[n];
-	pm_runtime_put_sync(dev->dev);
-}
-
-static void update_scanout(struct drm_crtc *crtc)
-{
-	struct tilcdc_crtc *tilcdc_crtc = to_tilcdc_crtc(crtc);
-	struct drm_framebuffer *fb = crtc->primary->fb;
-=======
->>>>>>> db0b54cd
 	struct drm_gem_cma_object *gem;
 	unsigned int depth, bpp;
 	dma_addr_t start, end;
@@ -103,30 +77,6 @@
 
 	end = start + (crtc->mode.vdisplay * fb->pitches[0]);
 
-<<<<<<< HEAD
-	if (tilcdc_crtc->dpms == DRM_MODE_DPMS_ON) {
-		/*
-		 * already enabled, so just mark the frames that need
-		 * updating and they will be updated on vblank
-		 * and update the inactive DMA channel immediately
-		 * to avoid any tearing due to the DMA already starting
-		 * on the pending dma buffer when we hit the vblank IRQ
-		 */
-		if (tilcdc_crtc->dma_completed_channel == 0) {
-			tilcdc_crtc->dirty |= LCDC_END_OF_FRAME1;
-			set_scanout(crtc, 0);
-		}
-
-		if (tilcdc_crtc->dma_completed_channel == 1) {
-			tilcdc_crtc->dirty |= LCDC_END_OF_FRAME0;
-			set_scanout(crtc, 1);
-		}
-	} else {
-		/* not enabled yet, so update registers immediately: */
-		set_scanout(crtc, 0);
-		set_scanout(crtc, 1);
-	}
-=======
 	tilcdc_write(dev, LCDC_DMA_FB_BASE_ADDR_0_REG, start);
 	tilcdc_write(dev, LCDC_DMA_FB_CEILING_ADDR_0_REG, end);
 
@@ -135,23 +85,16 @@
 			tilcdc_crtc->curr_fb);
 
 	tilcdc_crtc->curr_fb = fb;
->>>>>>> db0b54cd
 }
 
 static void reset(struct drm_crtc *crtc)
 {
 	struct drm_device *dev = crtc->dev;
 	struct tilcdc_drm_private *priv = dev->dev_private;
-	struct tilcdc_crtc *tilcdc_crtc = to_tilcdc_crtc(crtc);
 
 	if (priv->rev != 2)
 		return;
 
-<<<<<<< HEAD
-	tilcdc_crtc->dma_completed_channel = 0;
-
-	tilcdc_set(dev, LCDC_DMA_CTRL_REG, LCDC_DUAL_FRAME_BUFFER_ENABLE);
-=======
 	tilcdc_set(dev, LCDC_CLK_RESET_REG, LCDC_CLK_MAIN_RESET);
 	usleep_range(250, 1000);
 	tilcdc_clear(dev, LCDC_CLK_RESET_REG, LCDC_CLK_MAIN_RESET);
@@ -164,7 +107,6 @@
 	reset(crtc);
 
 	tilcdc_clear(dev, LCDC_DMA_CTRL_REG, LCDC_DUAL_FRAME_BUFFER_ENABLE);
->>>>>>> db0b54cd
 	tilcdc_set(dev, LCDC_RASTER_CTRL_REG, LCDC_PALETTE_LOAD_MODE(DATA_ONLY));
 	tilcdc_set(dev, LCDC_RASTER_CTRL_REG, LCDC_RASTER_ENABLE);
 
@@ -223,22 +165,6 @@
 	return 0;
 }
 
-static int tilcdc_verify_fb(struct drm_crtc *crtc, struct drm_framebuffer *fb)
-{
-	struct drm_device *dev = crtc->dev;
-	unsigned int depth, bpp;
-
-	drm_fb_get_bpp_depth(fb->pixel_format, &depth, &bpp);
-
-	if (fb->pitches[0] != crtc->mode.hdisplay * bpp / 8) {
-		dev_err(dev->dev,
-			"Invalid pitch: fb and crtc widths must be the same");
-		return -EINVAL;
-	}
-
-	return 0;
-}
-
 static int tilcdc_crtc_page_flip(struct drm_crtc *crtc,
 		struct drm_framebuffer *fb,
 		struct drm_pending_vblank_event *event,
@@ -247,12 +173,9 @@
 	struct tilcdc_crtc *tilcdc_crtc = to_tilcdc_crtc(crtc);
 	struct drm_device *dev = crtc->dev;
 	int r;
-<<<<<<< HEAD
-=======
 	unsigned long flags;
 	s64 tdiff;
 	ktime_t next_vblank;
->>>>>>> db0b54cd
 
 	r = tilcdc_verify_fb(crtc, fb);
 	if (r)
@@ -559,19 +482,13 @@
 static int tilcdc_crtc_mode_set_base(struct drm_crtc *crtc, int x, int y,
 		struct drm_framebuffer *old_fb)
 {
-<<<<<<< HEAD
-=======
-	struct drm_device *dev = crtc->dev;
->>>>>>> db0b54cd
+	struct drm_device *dev = crtc->dev;
 	int r;
 
 	r = tilcdc_verify_fb(crtc, crtc->primary->fb);
 	if (r)
 		return r;
 
-<<<<<<< HEAD
-	update_scanout(crtc);
-=======
 	drm_framebuffer_reference(crtc->primary->fb);
 
 	pm_runtime_get_sync(dev->dev);
@@ -580,7 +497,6 @@
 
 	pm_runtime_put_sync(dev->dev);
 
->>>>>>> db0b54cd
 	return 0;
 }
 
@@ -767,12 +683,7 @@
 	struct tilcdc_crtc *tilcdc_crtc = to_tilcdc_crtc(crtc);
 	struct drm_device *dev = crtc->dev;
 	struct tilcdc_drm_private *priv = dev->dev_private;
-<<<<<<< HEAD
-	uint32_t stat = tilcdc_read_irqstatus(dev);
-	unsigned long irq_flags;
-=======
 	uint32_t stat;
->>>>>>> db0b54cd
 
 	stat = tilcdc_read_irqstatus(dev);
 	tilcdc_clear_irqstatus(dev, stat);
@@ -788,20 +699,7 @@
 
 		spin_lock_irqsave(&tilcdc_crtc->irq_lock, flags);
 
-<<<<<<< HEAD
-		spin_lock_irqsave(&tilcdc_crtc->irq_lock, irq_flags);
-
-		if (stat & LCDC_END_OF_FRAME0)
-			tilcdc_crtc->dma_completed_channel = 0;
-
-		if (stat & LCDC_END_OF_FRAME1)
-			tilcdc_crtc->dma_completed_channel = 1;
-
-		if (dirty & LCDC_END_OF_FRAME0)
-			set_scanout(crtc, 0);
-=======
 		tilcdc_crtc->last_vblank = now;
->>>>>>> db0b54cd
 
 		if (tilcdc_crtc->next_fb) {
 			set_scanout(crtc, tilcdc_crtc->next_fb);
@@ -811,8 +709,6 @@
 
 		spin_unlock_irqrestore(&tilcdc_crtc->irq_lock, flags);
 
-		spin_unlock_irqrestore(&tilcdc_crtc->irq_lock, irq_flags);
-
 		drm_handle_vblank(dev, 0);
 
 		if (!skip_event) {
@@ -820,8 +716,6 @@
 
 			spin_lock_irqsave(&dev->event_lock, flags);
 
-<<<<<<< HEAD
-=======
 			event = tilcdc_crtc->event;
 			tilcdc_crtc->event = NULL;
 			if (event)
@@ -834,7 +728,6 @@
 			tilcdc_crtc->sync_lost_count = 0;
 		else
 			tilcdc_crtc->frame_intact = true;
->>>>>>> db0b54cd
 	}
 
 	if (stat & LCDC_FIFO_UNDERFLOW)
