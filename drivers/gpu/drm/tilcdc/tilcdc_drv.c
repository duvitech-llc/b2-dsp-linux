/*
 * Copyright (C) 2012 Texas Instruments
 * Author: Rob Clark <robdclark@gmail.com>
 *
 * This program is free software; you can redistribute it and/or modify it
 * under the terms of the GNU General Public License version 2 as published by
 * the Free Software Foundation.
 *
 * This program is distributed in the hope that it will be useful, but WITHOUT
 * ANY WARRANTY; without even the implied warranty of MERCHANTABILITY or
 * FITNESS FOR A PARTICULAR PURPOSE.  See the GNU General Public License for
 * more details.
 *
 * You should have received a copy of the GNU General Public License along with
 * this program.  If not, see <http://www.gnu.org/licenses/>.
 */

/* LCDC DRM driver, based on da8xx-fb */

<<<<<<< HEAD
#include <linux/pinctrl/consumer.h>
#include <linux/suspend.h>
=======
#include <linux/component.h>
#include <linux/pinctrl/consumer.h>
#include <linux/suspend.h>

>>>>>>> db0b54cd
#include "tilcdc_drv.h"
#include "tilcdc_regs.h"
#include "tilcdc_tfp410.h"
#include "tilcdc_panel.h"
#include "tilcdc_external.h"

#include "drm_fb_helper.h"

static LIST_HEAD(module_list);

void tilcdc_module_init(struct tilcdc_module *mod, const char *name,
		const struct tilcdc_module_ops *funcs)
{
	mod->name = name;
	mod->funcs = funcs;
	INIT_LIST_HEAD(&mod->list);
	list_add(&mod->list, &module_list);
}

void tilcdc_module_cleanup(struct tilcdc_module *mod)
{
	list_del(&mod->list);
}

static struct of_device_id tilcdc_of_match[];

static struct drm_framebuffer *tilcdc_fb_create(struct drm_device *dev,
		struct drm_file *file_priv, struct drm_mode_fb_cmd2 *mode_cmd)
{
	return drm_fb_cma_create(dev, file_priv, mode_cmd);
}

static void tilcdc_fb_output_poll_changed(struct drm_device *dev)
{
	struct tilcdc_drm_private *priv = dev->dev_private;
	drm_fbdev_cma_hotplug_event(priv->fbdev);
}

static const struct drm_mode_config_funcs mode_config_funcs = {
	.fb_create = tilcdc_fb_create,
	.output_poll_changed = tilcdc_fb_output_poll_changed,
};

static int modeset_init(struct drm_device *dev)
{
	struct tilcdc_drm_private *priv = dev->dev_private;
	struct tilcdc_module *mod;

	drm_mode_config_init(dev);

	priv->crtc = tilcdc_crtc_create(dev);

	list_for_each_entry(mod, &module_list, list) {
		DBG("loading module: %s", mod->name);
		mod->funcs->modeset_init(mod, dev);
	}

	dev->mode_config.min_width = 0;
	dev->mode_config.min_height = 0;
	dev->mode_config.max_width = tilcdc_crtc_max_width(priv->crtc);
	dev->mode_config.max_height = 2048;
	dev->mode_config.funcs = &mode_config_funcs;

	return 0;
}

#ifdef CONFIG_CPU_FREQ
static int cpufreq_transition(struct notifier_block *nb,
				     unsigned long val, void *data)
{
	struct tilcdc_drm_private *priv = container_of(nb,
			struct tilcdc_drm_private, freq_transition);
	if (val == CPUFREQ_POSTCHANGE) {
		if (priv->lcd_fck_rate != clk_get_rate(priv->clk)) {
			priv->lcd_fck_rate = clk_get_rate(priv->clk);
			tilcdc_crtc_update_clk(priv->crtc);
		}
	}

	return 0;
}
#endif

/*
 * DRM operations:
 */

static int tilcdc_unload(struct drm_device *dev)
{
	struct tilcdc_drm_private *priv = dev->dev_private;

	tilcdc_crtc_dpms(priv->crtc, DRM_MODE_DPMS_OFF);

	tilcdc_remove_external_encoders(dev);

	drm_fbdev_cma_fini(priv->fbdev);
	drm_kms_helper_poll_fini(dev);
	drm_mode_config_cleanup(dev);
	drm_vblank_cleanup(dev);

	pm_runtime_get_sync(dev->dev);
	drm_irq_uninstall(dev);
	pm_runtime_put_sync(dev->dev);

#ifdef CONFIG_CPU_FREQ
	cpufreq_unregister_notifier(&priv->freq_transition,
			CPUFREQ_TRANSITION_NOTIFIER);
#endif

	if (priv->clk)
		clk_put(priv->clk);

	if (priv->mmio)
		iounmap(priv->mmio);

	flush_workqueue(priv->wq);
	destroy_workqueue(priv->wq);

	dev->dev_private = NULL;

	pm_runtime_disable(dev->dev);

<<<<<<< HEAD
	kfree(priv->saved_register);
	kfree(priv);

=======
>>>>>>> db0b54cd
	return 0;
}

static size_t tilcdc_num_regs(void);

static int tilcdc_load(struct drm_device *dev, unsigned long flags)
{
	struct platform_device *pdev = dev->platformdev;
	struct device_node *node = pdev->dev.of_node;
	struct tilcdc_drm_private *priv;
	struct tilcdc_module *mod;
	struct resource *res;
	u32 bpp = 0;
	int ret;

<<<<<<< HEAD
	priv = kzalloc(sizeof(*priv), GFP_KERNEL);
	if (priv)
		priv->saved_register = kcalloc(sizeof(*priv->saved_register),
					       tilcdc_num_regs(), GFP_KERNEL);
	if (!priv || !priv->saved_register) {
		kfree(priv);
=======
	priv = devm_kzalloc(dev->dev, sizeof(*priv), GFP_KERNEL);
	if (priv)
		priv->saved_register =
			devm_kcalloc(dev->dev, tilcdc_num_regs(),
				     sizeof(*priv->saved_register), GFP_KERNEL);
	if (!priv || !priv->saved_register) {
>>>>>>> db0b54cd
		dev_err(dev->dev, "failed to allocate private data\n");
		return -ENOMEM;
	}

	dev->dev_private = priv;

	priv->is_componentized =
		tilcdc_get_external_components(dev->dev, NULL) > 0;

	priv->wq = alloc_ordered_workqueue("tilcdc", 0);
	if (!priv->wq) {
		ret = -ENOMEM;
		goto fail_unset_priv;
	}

	res = platform_get_resource(pdev, IORESOURCE_MEM, 0);
	if (!res) {
		dev_err(dev->dev, "failed to get memory resource\n");
		ret = -EINVAL;
		goto fail_free_wq;
	}

	priv->mmio = ioremap_nocache(res->start, resource_size(res));
	if (!priv->mmio) {
		dev_err(dev->dev, "failed to ioremap\n");
		ret = -ENOMEM;
		goto fail_free_wq;
	}

	priv->clk = clk_get(dev->dev, "fck");
	if (IS_ERR(priv->clk)) {
		dev_err(dev->dev, "failed to get functional clock\n");
		ret = -ENODEV;
		goto fail_iounmap;
	}

#ifdef CONFIG_CPU_FREQ
	priv->lcd_fck_rate = clk_get_rate(priv->clk);
	priv->freq_transition.notifier_call = cpufreq_transition;
	ret = cpufreq_register_notifier(&priv->freq_transition,
			CPUFREQ_TRANSITION_NOTIFIER);
	if (ret) {
		dev_err(dev->dev, "failed to register cpufreq notifier\n");
		goto fail_put_clk;
	}
#endif

	if (of_property_read_u32(node, "max-bandwidth", &priv->max_bandwidth))
		priv->max_bandwidth = TILCDC_DEFAULT_MAX_BANDWIDTH;

	DBG("Maximum Bandwidth Value %d", priv->max_bandwidth);

	if (of_property_read_u32(node, "ti,max-width", &priv->max_width))
		priv->max_width = TILCDC_DEFAULT_MAX_WIDTH;

	DBG("Maximum Horizontal Pixel Width Value %dpixels", priv->max_width);

	if (of_property_read_u32(node, "ti,max-pixelclock",
					&priv->max_pixelclock))
		priv->max_pixelclock = TILCDC_DEFAULT_MAX_PIXELCLOCK;

	DBG("Maximum Pixel Clock Value %dKHz", priv->max_pixelclock);

	pm_runtime_enable(dev->dev);
	pm_runtime_irq_safe(dev->dev);

	/*
	 * disable creation of new console during suspend.
	 * this works around a problem where a ctrl-c is needed
	 * to be entered on the VT to actually get the device
	 * to continue into the suspend state.
	 */
	pm_set_vt_switch(0);

	/* Determine LCD IP Version */
	pm_runtime_get_sync(dev->dev);
	switch (tilcdc_read(dev, LCDC_PID_REG)) {
	case 0x4c100102:
		priv->rev = 1;
		break;
	case 0x4f200800:
	case 0x4f201000:
		priv->rev = 2;
		break;
	default:
		dev_warn(dev->dev, "Unknown PID Reg value 0x%08x, "
				"defaulting to LCD revision 1\n",
				tilcdc_read(dev, LCDC_PID_REG));
		priv->rev = 1;
		break;
	}

	pm_runtime_put_sync(dev->dev);

	ret = modeset_init(dev);
	if (ret < 0) {
		dev_err(dev->dev, "failed to initialize mode setting\n");
		goto fail_cpufreq_unregister;
	}

	platform_set_drvdata(pdev, dev);

	if (priv->is_componentized) {
		ret = component_bind_all(dev->dev, dev);
		if (ret < 0)
			goto fail_mode_config_cleanup;

		ret = tilcdc_add_external_encoders(dev, &bpp);
		if (ret < 0)
			goto fail_component_cleanup;
	}

	if ((priv->num_encoders == 0) || (priv->num_connectors == 0)) {
		dev_err(dev->dev, "no encoders/connectors found\n");
		ret = -ENXIO;
		goto fail_external_cleanup;
	}

	ret = drm_vblank_init(dev, 1);
	if (ret < 0) {
		dev_err(dev->dev, "failed to initialize vblank\n");
		goto fail_external_cleanup;
	}

	pm_runtime_get_sync(dev->dev);
	ret = drm_irq_install(dev, platform_get_irq(dev->platformdev, 0));
	pm_runtime_put_sync(dev->dev);
	if (ret < 0) {
		dev_err(dev->dev, "failed to install IRQ handler\n");
		goto fail_vblank_cleanup;
	}

	list_for_each_entry(mod, &module_list, list) {
		DBG("%s: preferred_bpp: %d", mod->name, mod->preferred_bpp);
		bpp = mod->preferred_bpp;
		if (bpp > 0)
			break;
	}

	priv->fbdev = drm_fbdev_cma_init(dev, bpp,
			dev->mode_config.num_crtc,
			dev->mode_config.num_connector);
	if (IS_ERR(priv->fbdev)) {
		ret = PTR_ERR(priv->fbdev);
		goto fail_irq_uninstall;
	}

	drm_kms_helper_poll_init(dev);

	return 0;

fail_irq_uninstall:
	pm_runtime_get_sync(dev->dev);
	drm_irq_uninstall(dev);
	pm_runtime_put_sync(dev->dev);

fail_vblank_cleanup:
	drm_vblank_cleanup(dev);

fail_mode_config_cleanup:
	drm_mode_config_cleanup(dev);

fail_component_cleanup:
	if (priv->is_componentized)
		component_unbind_all(dev->dev, dev);

fail_external_cleanup:
	tilcdc_remove_external_encoders(dev);

fail_cpufreq_unregister:
	pm_runtime_disable(dev->dev);
#ifdef CONFIG_CPU_FREQ
	cpufreq_unregister_notifier(&priv->freq_transition,
			CPUFREQ_TRANSITION_NOTIFIER);

fail_put_clk:
#endif
	clk_put(priv->clk);

fail_iounmap:
	iounmap(priv->mmio);

fail_free_wq:
	flush_workqueue(priv->wq);
	destroy_workqueue(priv->wq);

fail_unset_priv:
	dev->dev_private = NULL;
<<<<<<< HEAD
	kfree(priv->saved_register);
	kfree(priv);
=======

>>>>>>> db0b54cd
	return ret;
}

static void tilcdc_preclose(struct drm_device *dev, struct drm_file *file)
{
	struct tilcdc_drm_private *priv = dev->dev_private;

	tilcdc_crtc_cancel_page_flip(priv->crtc, file);
}

static void tilcdc_lastclose(struct drm_device *dev)
{
	struct tilcdc_drm_private *priv = dev->dev_private;
	drm_fbdev_cma_restore_mode(priv->fbdev);
}

static irqreturn_t tilcdc_irq(int irq, void *arg)
{
	struct drm_device *dev = arg;
	struct tilcdc_drm_private *priv = dev->dev_private;
	return tilcdc_crtc_irq(priv->crtc);
}

static void tilcdc_irq_preinstall(struct drm_device *dev)
{
	tilcdc_clear_irqstatus(dev, 0xffffffff);
}

static int tilcdc_irq_postinstall(struct drm_device *dev)
{
	struct tilcdc_drm_private *priv = dev->dev_private;

	/* enable FIFO underflow irq: */
	if (priv->rev == 1) {
		tilcdc_set(dev, LCDC_RASTER_CTRL_REG, LCDC_V1_UNDERFLOW_INT_ENA);
<<<<<<< HEAD
	else
		tilcdc_set(dev, LCDC_INT_ENABLE_SET_REG,
			   LCDC_V2_UNDERFLOW_INT_ENA |
			   LCDC_V2_END_OF_FRAME0_INT_ENA |
			   LCDC_V2_END_OF_FRAME1_INT_ENA |
			   LCDC_FRAME_DONE);
=======
	} else {
		tilcdc_write(dev, LCDC_INT_ENABLE_SET_REG,
			   LCDC_V2_UNDERFLOW_INT_ENA |
			   LCDC_V2_END_OF_FRAME0_INT_ENA |
			   LCDC_FRAME_DONE | LCDC_SYNC_LOST);
	}
>>>>>>> db0b54cd

	return 0;
}

static void tilcdc_irq_uninstall(struct drm_device *dev)
{
	struct tilcdc_drm_private *priv = dev->dev_private;

	/* disable irqs that we might have enabled: */
	if (priv->rev == 1) {
		tilcdc_clear(dev, LCDC_RASTER_CTRL_REG,
				LCDC_V1_UNDERFLOW_INT_ENA | LCDC_V1_PL_INT_ENA);
		tilcdc_clear(dev, LCDC_DMA_CTRL_REG, LCDC_V1_END_OF_FRAME_INT_ENA);
	} else {
		tilcdc_write(dev, LCDC_INT_ENABLE_CLR_REG,
			LCDC_V2_UNDERFLOW_INT_ENA | LCDC_V2_PL_INT_ENA |
<<<<<<< HEAD
			LCDC_V2_END_OF_FRAME0_INT_ENA | LCDC_V2_END_OF_FRAME1_INT_ENA |
			LCDC_FRAME_DONE);
=======
			LCDC_V2_END_OF_FRAME0_INT_ENA |
			LCDC_FRAME_DONE | LCDC_SYNC_LOST);
>>>>>>> db0b54cd
	}
}

static int tilcdc_enable_vblank(struct drm_device *dev, unsigned int pipe)
{
	return 0;
}

static void tilcdc_disable_vblank(struct drm_device *dev, unsigned int pipe)
{
	return;
}

#if defined(CONFIG_DEBUG_FS) || defined(CONFIG_PM_SLEEP)
static const struct {
	const char *name;
	uint8_t  rev;
	uint8_t  save;
	uint32_t reg;
} registers[] =		{
#define REG(rev, save, reg) { #reg, rev, save, reg }
		/* exists in revision 1: */
		REG(1, false, LCDC_PID_REG),
		REG(1, true,  LCDC_CTRL_REG),
		REG(1, false, LCDC_STAT_REG),
		REG(1, true,  LCDC_RASTER_CTRL_REG),
		REG(1, true,  LCDC_RASTER_TIMING_0_REG),
		REG(1, true,  LCDC_RASTER_TIMING_1_REG),
		REG(1, true,  LCDC_RASTER_TIMING_2_REG),
		REG(1, true,  LCDC_DMA_CTRL_REG),
		REG(1, true,  LCDC_DMA_FB_BASE_ADDR_0_REG),
		REG(1, true,  LCDC_DMA_FB_CEILING_ADDR_0_REG),
		REG(1, true,  LCDC_DMA_FB_BASE_ADDR_1_REG),
		REG(1, true,  LCDC_DMA_FB_CEILING_ADDR_1_REG),
		/* new in revision 2: */
		REG(2, false, LCDC_RAW_STAT_REG),
		REG(2, false, LCDC_MASKED_STAT_REG),
		REG(2, true, LCDC_INT_ENABLE_SET_REG),
		REG(2, false, LCDC_INT_ENABLE_CLR_REG),
		REG(2, false, LCDC_END_OF_INT_IND_REG),
		REG(2, true,  LCDC_CLK_ENABLE_REG),
#undef REG
};

static size_t tilcdc_num_regs(void)
{
	return ARRAY_SIZE(registers);
}
#else
static size_t tilcdc_num_regs(void)
{
	return 0;
}
#endif

#ifdef CONFIG_DEBUG_FS
static int tilcdc_regs_show(struct seq_file *m, void *arg)
{
	struct drm_info_node *node = (struct drm_info_node *) m->private;
	struct drm_device *dev = node->minor->dev;
	struct tilcdc_drm_private *priv = dev->dev_private;
	unsigned i;

	pm_runtime_get_sync(dev->dev);

	seq_printf(m, "revision: %d\n", priv->rev);

	for (i = 0; i < ARRAY_SIZE(registers); i++)
		if (priv->rev >= registers[i].rev)
			seq_printf(m, "%s:\t %08x\n", registers[i].name,
					tilcdc_read(dev, registers[i].reg));

	pm_runtime_put_sync(dev->dev);

	return 0;
}

static int tilcdc_mm_show(struct seq_file *m, void *arg)
{
	struct drm_info_node *node = (struct drm_info_node *) m->private;
	struct drm_device *dev = node->minor->dev;
	return drm_mm_dump_table(m, &dev->vma_offset_manager->vm_addr_space_mm);
}

static struct drm_info_list tilcdc_debugfs_list[] = {
		{ "regs", tilcdc_regs_show, 0 },
		{ "mm",   tilcdc_mm_show,   0 },
		{ "fb",   drm_fb_cma_debugfs_show, 0 },
};

static int tilcdc_debugfs_init(struct drm_minor *minor)
{
	struct drm_device *dev = minor->dev;
	struct tilcdc_module *mod;
	int ret;

	ret = drm_debugfs_create_files(tilcdc_debugfs_list,
			ARRAY_SIZE(tilcdc_debugfs_list),
			minor->debugfs_root, minor);

	list_for_each_entry(mod, &module_list, list)
		if (mod->funcs->debugfs_init)
			mod->funcs->debugfs_init(mod, minor);

	if (ret) {
		dev_err(dev->dev, "could not install tilcdc_debugfs_list\n");
		return ret;
	}

	return ret;
}

static void tilcdc_debugfs_cleanup(struct drm_minor *minor)
{
	struct tilcdc_module *mod;
	drm_debugfs_remove_files(tilcdc_debugfs_list,
			ARRAY_SIZE(tilcdc_debugfs_list), minor);

	list_for_each_entry(mod, &module_list, list)
		if (mod->funcs->debugfs_cleanup)
			mod->funcs->debugfs_cleanup(mod, minor);
}
#endif

static const struct file_operations fops = {
	.owner              = THIS_MODULE,
	.open               = drm_open,
	.release            = drm_release,
	.unlocked_ioctl     = drm_ioctl,
#ifdef CONFIG_COMPAT
	.compat_ioctl       = drm_compat_ioctl,
#endif
	.poll               = drm_poll,
	.read               = drm_read,
	.llseek             = no_llseek,
	.mmap               = drm_gem_cma_mmap,
};

static struct drm_driver tilcdc_driver = {
	.driver_features    = (DRIVER_HAVE_IRQ | DRIVER_GEM | DRIVER_MODESET |
			       DRIVER_PRIME),
	.load               = tilcdc_load,
	.unload             = tilcdc_unload,
	.preclose           = tilcdc_preclose,
	.lastclose          = tilcdc_lastclose,
	.set_busid          = drm_platform_set_busid,
	.irq_handler        = tilcdc_irq,
	.irq_preinstall     = tilcdc_irq_preinstall,
	.irq_postinstall    = tilcdc_irq_postinstall,
	.irq_uninstall      = tilcdc_irq_uninstall,
	.get_vblank_counter = drm_vblank_no_hw_counter,
	.enable_vblank      = tilcdc_enable_vblank,
	.disable_vblank     = tilcdc_disable_vblank,
	.gem_free_object    = drm_gem_cma_free_object,
	.gem_vm_ops         = &drm_gem_cma_vm_ops,
	.dumb_create        = drm_gem_cma_dumb_create,
	.dumb_map_offset    = drm_gem_cma_dumb_map_offset,
	.dumb_destroy       = drm_gem_dumb_destroy,

	.prime_handle_to_fd	= drm_gem_prime_handle_to_fd,
	.prime_fd_to_handle	= drm_gem_prime_fd_to_handle,
	.gem_prime_import	= drm_gem_prime_import,
	.gem_prime_export	= drm_gem_prime_export,
	.gem_prime_get_sg_table	= drm_gem_cma_prime_get_sg_table,
	.gem_prime_import_sg_table = drm_gem_cma_prime_import_sg_table,
	.gem_prime_vmap		= drm_gem_cma_prime_vmap,
	.gem_prime_vunmap	= drm_gem_cma_prime_vunmap,
	.gem_prime_mmap		= drm_gem_cma_prime_mmap,
#ifdef CONFIG_DEBUG_FS
	.debugfs_init       = tilcdc_debugfs_init,
	.debugfs_cleanup    = tilcdc_debugfs_cleanup,
#endif
	.fops               = &fops,
	.name               = "tilcdc",
	.desc               = "TI LCD Controller DRM",
	.date               = "20121205",
	.major              = 1,
	.minor              = 0,
};

/*
 * Power management:
 */

#ifdef CONFIG_PM_SLEEP
static int tilcdc_pm_suspend(struct device *dev)
{
	struct drm_device *ddev = dev_get_drvdata(dev);
	struct tilcdc_drm_private *priv = ddev->dev_private;
	unsigned i, n = 0;

	drm_kms_helper_poll_disable(ddev);

	/* Select sleep pin state */
	pinctrl_pm_select_sleep_state(dev);

	if (pm_runtime_suspended(dev)) {
		priv->ctx_valid = false;
		return 0;
	}

	/* Disable the LCDC controller, to avoid locking up the PRCM */
<<<<<<< HEAD
=======
	priv->saved_dpms_state = tilcdc_crtc_current_dpms_state(priv->crtc);
>>>>>>> db0b54cd
	tilcdc_crtc_dpms(priv->crtc, DRM_MODE_DPMS_OFF);

	/* Save register state: */
	for (i = 0; i < ARRAY_SIZE(registers); i++)
		if (registers[i].save && (priv->rev >= registers[i].rev))
			priv->saved_register[n++] = tilcdc_read(ddev, registers[i].reg);

	priv->ctx_valid = true;

	return 0;
}

static int tilcdc_pm_resume(struct device *dev)
{
	struct drm_device *ddev = dev_get_drvdata(dev);
	struct tilcdc_drm_private *priv = ddev->dev_private;
	unsigned i, n = 0;

	/* Select default pin state */
	pinctrl_pm_select_default_state(dev);

	if (priv->ctx_valid == true) {
		/* Restore register state: */
		for (i = 0; i < ARRAY_SIZE(registers); i++)
			if (registers[i].save &&
			    (priv->rev >= registers[i].rev))
				tilcdc_write(ddev, registers[i].reg,
					     priv->saved_register[n++]);
<<<<<<< HEAD
	}

	/*
	 * if this call isn't here, the display is blank on return from
	 * suspend.  With this call here the contents of the framebuffer
	 * during suspend are restored correctly.
	 */
	drm_helper_resume_force_mode(ddev);
=======

		tilcdc_crtc_dpms(priv->crtc, priv->saved_dpms_state);
	}
>>>>>>> db0b54cd

	drm_kms_helper_poll_enable(ddev);

	return 0;
}
#endif

static const struct dev_pm_ops tilcdc_pm_ops = {
	SET_SYSTEM_SLEEP_PM_OPS(tilcdc_pm_suspend, tilcdc_pm_resume)
};

/*
 * Platform driver:
 */

static int tilcdc_bind(struct device *dev)
{
	return drm_platform_init(&tilcdc_driver, to_platform_device(dev));
}

static void tilcdc_unbind(struct device *dev)
{
	drm_put_dev(dev_get_drvdata(dev));
}

static const struct component_master_ops tilcdc_comp_ops = {
	.bind = tilcdc_bind,
	.unbind = tilcdc_unbind,
};

static int tilcdc_pdev_probe(struct platform_device *pdev)
{
	struct component_match *match = NULL;
	int ret;

	/* bail out early if no DT data: */
	if (!pdev->dev.of_node) {
		dev_err(&pdev->dev, "device-tree data is missing\n");
		return -ENXIO;
	}

	ret = tilcdc_get_external_components(&pdev->dev, &match);
	if (ret < 0)
		return ret;
	else if (ret == 0)
		return drm_platform_init(&tilcdc_driver, pdev);
	else
		return component_master_add_with_match(&pdev->dev,
						       &tilcdc_comp_ops,
						       match);
}

static int tilcdc_pdev_remove(struct platform_device *pdev)
{
	struct drm_device *ddev = dev_get_drvdata(&pdev->dev);
	struct tilcdc_drm_private *priv = ddev->dev_private;

	/* Check if a subcomponent has already triggered the unloading. */
	if (!priv)
		return 0;

	if (priv->is_componentized)
		component_master_del(&pdev->dev, &tilcdc_comp_ops);
	else
		drm_put_dev(platform_get_drvdata(pdev));

	return 0;
}

static struct of_device_id tilcdc_of_match[] = {
		{ .compatible = "ti,am33xx-tilcdc", },
		{ },
};
MODULE_DEVICE_TABLE(of, tilcdc_of_match);

static struct platform_driver tilcdc_platform_driver = {
	.probe      = tilcdc_pdev_probe,
	.remove     = tilcdc_pdev_remove,
	.driver     = {
		.name   = "tilcdc",
		.pm     = &tilcdc_pm_ops,
		.of_match_table = tilcdc_of_match,
	},
};

static int __init tilcdc_drm_init(void)
{
	DBG("init");
	tilcdc_tfp410_init();
	tilcdc_panel_init();
	return platform_driver_register(&tilcdc_platform_driver);
}

static void __exit tilcdc_drm_fini(void)
{
	DBG("fini");
	platform_driver_unregister(&tilcdc_platform_driver);
	tilcdc_panel_fini();
	tilcdc_tfp410_fini();
}

module_init(tilcdc_drm_init);
module_exit(tilcdc_drm_fini);

MODULE_AUTHOR("Rob Clark <robdclark@gmail.com");
MODULE_DESCRIPTION("TI LCD Controller DRM Driver");
MODULE_LICENSE("GPL");<|MERGE_RESOLUTION|>--- conflicted
+++ resolved
@@ -17,15 +17,10 @@
 
 /* LCDC DRM driver, based on da8xx-fb */
 
-<<<<<<< HEAD
-#include <linux/pinctrl/consumer.h>
-#include <linux/suspend.h>
-=======
 #include <linux/component.h>
 #include <linux/pinctrl/consumer.h>
 #include <linux/suspend.h>
 
->>>>>>> db0b54cd
 #include "tilcdc_drv.h"
 #include "tilcdc_regs.h"
 #include "tilcdc_tfp410.h"
@@ -148,12 +143,6 @@
 
 	pm_runtime_disable(dev->dev);
 
-<<<<<<< HEAD
-	kfree(priv->saved_register);
-	kfree(priv);
-
-=======
->>>>>>> db0b54cd
 	return 0;
 }
 
@@ -169,21 +158,12 @@
 	u32 bpp = 0;
 	int ret;
 
-<<<<<<< HEAD
-	priv = kzalloc(sizeof(*priv), GFP_KERNEL);
-	if (priv)
-		priv->saved_register = kcalloc(sizeof(*priv->saved_register),
-					       tilcdc_num_regs(), GFP_KERNEL);
-	if (!priv || !priv->saved_register) {
-		kfree(priv);
-=======
 	priv = devm_kzalloc(dev->dev, sizeof(*priv), GFP_KERNEL);
 	if (priv)
 		priv->saved_register =
 			devm_kcalloc(dev->dev, tilcdc_num_regs(),
 				     sizeof(*priv->saved_register), GFP_KERNEL);
 	if (!priv || !priv->saved_register) {
->>>>>>> db0b54cd
 		dev_err(dev->dev, "failed to allocate private data\n");
 		return -ENOMEM;
 	}
@@ -248,15 +228,6 @@
 	DBG("Maximum Pixel Clock Value %dKHz", priv->max_pixelclock);
 
 	pm_runtime_enable(dev->dev);
-	pm_runtime_irq_safe(dev->dev);
-
-	/*
-	 * disable creation of new console during suspend.
-	 * this works around a problem where a ctrl-c is needed
-	 * to be entered on the VT to actually get the device
-	 * to continue into the suspend state.
-	 */
-	pm_set_vt_switch(0);
 
 	/* Determine LCD IP Version */
 	pm_runtime_get_sync(dev->dev);
@@ -372,12 +343,7 @@
 
 fail_unset_priv:
 	dev->dev_private = NULL;
-<<<<<<< HEAD
-	kfree(priv->saved_register);
-	kfree(priv);
-=======
-
->>>>>>> db0b54cd
+
 	return ret;
 }
 
@@ -413,21 +379,12 @@
 	/* enable FIFO underflow irq: */
 	if (priv->rev == 1) {
 		tilcdc_set(dev, LCDC_RASTER_CTRL_REG, LCDC_V1_UNDERFLOW_INT_ENA);
-<<<<<<< HEAD
-	else
-		tilcdc_set(dev, LCDC_INT_ENABLE_SET_REG,
-			   LCDC_V2_UNDERFLOW_INT_ENA |
-			   LCDC_V2_END_OF_FRAME0_INT_ENA |
-			   LCDC_V2_END_OF_FRAME1_INT_ENA |
-			   LCDC_FRAME_DONE);
-=======
 	} else {
 		tilcdc_write(dev, LCDC_INT_ENABLE_SET_REG,
 			   LCDC_V2_UNDERFLOW_INT_ENA |
 			   LCDC_V2_END_OF_FRAME0_INT_ENA |
 			   LCDC_FRAME_DONE | LCDC_SYNC_LOST);
 	}
->>>>>>> db0b54cd
 
 	return 0;
 }
@@ -444,13 +401,8 @@
 	} else {
 		tilcdc_write(dev, LCDC_INT_ENABLE_CLR_REG,
 			LCDC_V2_UNDERFLOW_INT_ENA | LCDC_V2_PL_INT_ENA |
-<<<<<<< HEAD
-			LCDC_V2_END_OF_FRAME0_INT_ENA | LCDC_V2_END_OF_FRAME1_INT_ENA |
-			LCDC_FRAME_DONE);
-=======
 			LCDC_V2_END_OF_FRAME0_INT_ENA |
 			LCDC_FRAME_DONE | LCDC_SYNC_LOST);
->>>>>>> db0b54cd
 	}
 }
 
@@ -653,10 +605,7 @@
 	}
 
 	/* Disable the LCDC controller, to avoid locking up the PRCM */
-<<<<<<< HEAD
-=======
 	priv->saved_dpms_state = tilcdc_crtc_current_dpms_state(priv->crtc);
->>>>>>> db0b54cd
 	tilcdc_crtc_dpms(priv->crtc, DRM_MODE_DPMS_OFF);
 
 	/* Save register state: */
@@ -685,20 +634,9 @@
 			    (priv->rev >= registers[i].rev))
 				tilcdc_write(ddev, registers[i].reg,
 					     priv->saved_register[n++]);
-<<<<<<< HEAD
-	}
-
-	/*
-	 * if this call isn't here, the display is blank on return from
-	 * suspend.  With this call here the contents of the framebuffer
-	 * during suspend are restored correctly.
-	 */
-	drm_helper_resume_force_mode(ddev);
-=======
 
 		tilcdc_crtc_dpms(priv->crtc, priv->saved_dpms_state);
 	}
->>>>>>> db0b54cd
 
 	drm_kms_helper_poll_enable(ddev);
 
