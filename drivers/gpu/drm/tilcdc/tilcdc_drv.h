--- conflicted
+++ resolved
@@ -67,10 +67,7 @@
 
 	/* register contents saved across suspend/resume: */
 	u32 *saved_register;
-<<<<<<< HEAD
-=======
 	int saved_dpms_state;
->>>>>>> db0b54cd
 	bool ctx_valid;
 
 #ifdef CONFIG_CPU_FREQ
@@ -177,9 +174,6 @@
 int tilcdc_crtc_mode_valid(struct drm_crtc *crtc, struct drm_display_mode *mode);
 int tilcdc_crtc_max_width(struct drm_crtc *crtc);
 void tilcdc_crtc_dpms(struct drm_crtc *crtc, int mode);
-<<<<<<< HEAD
-=======
 int tilcdc_crtc_current_dpms_state(struct drm_crtc *crtc);
->>>>>>> db0b54cd
 
 #endif /* __TILCDC_DRV_H__ */