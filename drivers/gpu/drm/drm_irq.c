--- conflicted
+++ resolved
@@ -288,15 +288,6 @@
 		return;
 	}
 
-<<<<<<< HEAD
-	/* Reinitialize corresponding vblank timestamp if high-precision query
-	 * available. Skip this step if query unsupported or failed. Will
-	 * reinitialize delayed at next vblank interrupt in that case and
-	 * assign 0 for now, to mark the vblanktimestamp as invalid.
-	 */
-	tslot = atomic_read(&vblank->count) + diff;
-	vblanktimestamp(dev, crtc, tslot) = rc ? t_vblank : (struct timeval) {0, 0};
-=======
 	/*
 	 * Only reinitialize corresponding vblank timestamp if high-precision query
 	 * available and didn't fail, or we were called from the vblank interrupt.
@@ -305,7 +296,6 @@
 	 */
 	if (!rc && (flags & DRM_CALLED_FROM_VBLIRQ) == 0)
 		t_vblank = (struct timeval) {0, 0};
->>>>>>> db0b54cd
 
 	store_vblank(dev, pipe, diff, &t_vblank, cur_vblank);
 }
