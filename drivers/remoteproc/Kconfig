menu "Remoteproc drivers"

# REMOTEPROC gets selected by whoever wants it
config REMOTEPROC
	tristate
	depends on HAS_DMA
	select CRC32
	select FW_LOADER
	select VIRTIO
	select VIRTUALIZATION

config OMAP_REMOTEPROC
	tristate "OMAP remoteproc support"
	depends on HAS_DMA
	depends on ARCH_OMAP4 || SOC_OMAP5 || SOC_DRA7XX
	depends on OMAP_IOMMU
	depends on CMA
	select REMOTEPROC
	select MAILBOX
	select OMAP2PLUS_MBOX
	select RPMSG
	help
	  Say y here to support OMAP's remote processors (dual M3
	  and DSP on OMAP4) via the remote processor framework.

	  Currently only supported on OMAP4.

	  Usually you want to say y here, in order to enable multimedia
	  use-cases to run on your platform (multimedia codecs are
	  offloaded to remote DSP processors using this framework).

	  It's safe to say n here if you're not interested in multimedia
	  offloading or just want a bare minimum kernel.

config OMAP_REMOTEPROC_WATCHDOG
	bool "OMAP remoteproc watchdog timer"
	depends on OMAP_REMOTEPROC
	default n
	help
	  Say Y here to enable watchdog timer for remote processors.

	  This option controls the watchdog functionality for the remote
	  processors in OMAP. Dedicated OMAP DMTimers are used by the remote
	  processors and triggers the timer interrupt upon a watchdog
	  detection.

config STE_MODEM_RPROC
	tristate "STE-Modem remoteproc support"
	depends on HAS_DMA
	select REMOTEPROC
	default n
	help
	  Say y or m here to support STE-Modem shared memory driver.
	  This can be either built-in or a loadable module.
	  If unsure say N.

config WKUP_M3_RPROC
	tristate "AMx3xx Wakeup M3 remoteproc support"
	depends on SOC_AM33XX || SOC_AM43XX
	select REMOTEPROC
	help
	  Say y here to support Wakeup M3 remote processor on TI AM33xx
	  and AM43xx family of SoCs.

	  Required for Suspend-to-RAM on AM33xx and AM43xx SoCs. Also needed
	  for deep CPUIdle states on AM33xx SoCs. Allows for loading of the
	  firmware onto these remote processors.
	  If unsure say N.

config DA8XX_REMOTEPROC
	tristate "DA8xx/OMAP-L13x remoteproc support"
	depends on ARCH_DAVINCI_DA8XX
	select CMA if MMU
	select REMOTEPROC
	select RPMSG
	help
	  Say y here to support DA8xx/OMAP-L13x remote processors via the
	  remote processor framework.

	  You want to say y here in order to enable AMP
	  use-cases to run on your platform (multimedia codecs are
	  offloaded to remote DSP processors using this framework).

	  This module controls the name of the firmware file that gets
	  loaded on the DSP.  This file must reside in the /lib/firmware
	  directory.  It can be specified via the module parameter
	  da8xx_fw_name=<filename>, and if not specified will default to
	  "rproc-dsp-fw".

	  It's safe to say n here if you're not interested in multimedia
	  offloading.

config PRUSS_REMOTEPROC
	tristate "TI PRUSS remoteproc support"
<<<<<<< HEAD
	depends on HAS_DMA && (SOC_AM33XX || SOC_AM43XX || SOC_DRA7XX)
	select REMOTEPROC
	select MAILBOX
	select OMAP2PLUS_MBOX
=======
	depends on HAS_DMA
	depends on SOC_AM33XX || SOC_AM43XX || SOC_DRA7XX || ARCH_KEYSTONE
	select REMOTEPROC
	select MAILBOX
	select OMAP2PLUS_MBOX if ARCH_OMAP2PLUS
>>>>>>> db0b54cd
	select RPMSG
	default n
	help
	  Support for TI PRU-ICSS remote processors via the remote processor
	  framework.

	  Currently supported on AM33xx SoCs.

	  Say Y or M here to support the Programmable Realtime Unit (PRU)
	  processors on various TI SoCs. It's safe to say N here if you're
	  not interested in the PRU or if you are unsure.
	  If unsure say N.

config KEYSTONE_REMOTEPROC
	tristate "Keystone Remoteproc support"
	depends on ARCH_KEYSTONE
	depends on RESET_CONTROLLER
	depends on UIO
	select REMOTEPROC
	select RPMSG
	help
	  Say y here here to support Keystone remote processors (DSP)
	  via the remote processor framework. The drivers support a user-land driven
	  interface to the remoteprocessor download

	  It's safe to say n here if you're not interested in multimedia
	  offloading or just want a bare minimum kernel.

endmenu<|MERGE_RESOLUTION|>--- conflicted
+++ resolved
@@ -14,7 +14,6 @@
 	depends on HAS_DMA
 	depends on ARCH_OMAP4 || SOC_OMAP5 || SOC_DRA7XX
 	depends on OMAP_IOMMU
-	depends on CMA
 	select REMOTEPROC
 	select MAILBOX
 	select OMAP2PLUS_MBOX
@@ -92,18 +91,11 @@
 
 config PRUSS_REMOTEPROC
 	tristate "TI PRUSS remoteproc support"
-<<<<<<< HEAD
-	depends on HAS_DMA && (SOC_AM33XX || SOC_AM43XX || SOC_DRA7XX)
-	select REMOTEPROC
-	select MAILBOX
-	select OMAP2PLUS_MBOX
-=======
 	depends on HAS_DMA
 	depends on SOC_AM33XX || SOC_AM43XX || SOC_DRA7XX || ARCH_KEYSTONE
 	select REMOTEPROC
 	select MAILBOX
 	select OMAP2PLUS_MBOX if ARCH_OMAP2PLUS
->>>>>>> db0b54cd
 	select RPMSG
 	default n
 	help
