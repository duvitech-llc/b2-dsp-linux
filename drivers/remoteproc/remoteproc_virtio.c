--- conflicted
+++ resolved
@@ -148,11 +148,7 @@
 static int rproc_virtio_find_vqs(struct virtio_device *vdev, unsigned nvqs,
 				 struct virtqueue *vqs[],
 				 vq_callback_t *callbacks[],
-<<<<<<< HEAD
-				 const char *names[])
-=======
 				 const char * const names[])
->>>>>>> db0b54cd
 {
 	struct rproc *rproc = vdev_to_rproc(vdev);
 	int i, ret;
