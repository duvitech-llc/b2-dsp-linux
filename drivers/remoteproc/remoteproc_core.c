--- conflicted
+++ resolved
@@ -839,92 +839,6 @@
 }
 
 /**
-<<<<<<< HEAD
- * rproc_handle_intmem() - (deprecated) handle internal memory resource entry
- * @rproc: rproc handle
- * @rsc: the intmem resource entry
- * @offset: offset of the resource data in resource table
- * @avail: size of available data (for image validation)
- *
- * ** DEPRECATION WARNING **
- * This is a deprecated function, it is being defined to print a deprecation
- * warning for prior product firmwares so that they can stop using this
- * resource type and move away from using it.
- *
- * This function will handle firmware requests for mapping a memory region
- * internal to a remote processor into kernel. It neither allocates any
- * physical pages, nor performs any iommu mapping, as this resource entry
- * is primarily used for representing physical internal memories. If the
- * internal memory region can only be accessed through an iommu, please
- * use a devmem resource entry.
- *
- * These resource entries should be grouped near the carveout entries in
- * the firmware's resource table, as other firmware entries might request
- * placing other data objects inside these memory regions (e.g. data/code
- * segments, trace resource entries, ...).
- */
-static int rproc_handle_intmem(struct rproc *rproc, struct fw_rsc_intmem *rsc,
-			       int offset, int avail)
-{
-	struct rproc_mem_entry *intmem;
-	struct device *dev = &rproc->dev;
-	void *va;
-	int ret;
-
-	dev_warn(dev, "RSC_INTMEM is deprecated. Please do not use this resource type to support loading into internal memories.\n");
-
-	if (sizeof(*rsc) > avail) {
-		dev_err(dev, "intmem rsc is truncated\n");
-		return -EINVAL;
-	}
-
-	if (rsc->version != 1) {
-		dev_err(dev, "intmem rsc version %d is not supported\n",
-			rsc->version);
-		return -EINVAL;
-	}
-
-	if (rsc->reserved) {
-		dev_err(dev, "intmem rsc has non zero reserved bytes\n");
-		return -EINVAL;
-	}
-
-	dev_dbg(dev, "intmem rsc: da 0x%x, pa 0x%x, len 0x%x\n",
-		rsc->da, rsc->pa, rsc->len);
-
-	intmem = kzalloc(sizeof(*intmem), GFP_KERNEL);
-	if (!intmem)
-		return -ENOMEM;
-
-	va = (__force void *)ioremap_nocache(rsc->pa, rsc->len);
-	if (!va) {
-		dev_err(dev, "ioremap_nocache err: %d\n", rsc->len);
-		ret = -ENOMEM;
-		goto free_intmem;
-	}
-
-	dev_dbg(dev, "intmem mapped pa 0x%x of len 0x%x into kernel va %p\n",
-		rsc->pa, rsc->len, va);
-
-	intmem->va = va;
-	intmem->len = rsc->len;
-	intmem->dma = rsc->pa;
-	intmem->da = rsc->da;
-	intmem->priv = (void *)1;    /* prevents freeing */
-
-	/* reuse the rproc->carveouts list, so that loading is automatic */
-	list_add_tail(&intmem->node, &rproc->carveouts);
-
-	return 0;
-
-free_intmem:
-	kfree(intmem);
-	return ret;
-}
-
-/**
-=======
->>>>>>> db0b54cd
  * rproc_handle_custom_rsc() - provide implementation specific hook
  *			       to handle custom resources
  * @rproc: the remote processor
@@ -945,13 +859,8 @@
 	struct device *dev = &rproc->dev;
 
 	if (!rproc->ops->handle_custom_rsc) {
-<<<<<<< HEAD
-		dev_err(dev, "custom resource handler unavailable\n");
-		return -EINVAL;
-=======
 		dev_err(dev, "custom resource handler not implemented, ignoring resource\n");
 		return 0;
->>>>>>> db0b54cd
 	}
 
 	if (sizeof(*rsc) > avail) {
@@ -979,11 +888,7 @@
 	[RSC_CARVEOUT] = (rproc_handle_resource_t)rproc_handle_carveout,
 	[RSC_DEVMEM] = (rproc_handle_resource_t)rproc_handle_devmem,
 	[RSC_TRACE] = (rproc_handle_resource_t)rproc_handle_trace,
-<<<<<<< HEAD
-	[RSC_INTMEM] = (rproc_handle_resource_t)rproc_handle_intmem,
-=======
 	[RSC_INTMEM] = NULL, /* deprecated resource type, ignore silently */
->>>>>>> db0b54cd
 	[RSC_VDEV] = NULL, /* VDEVs were handled upon registrarion */
 };
 
@@ -1119,16 +1024,8 @@
 
 	/* clean up carveout allocations */
 	list_for_each_entry_safe(entry, tmp, &rproc->carveouts, node) {
-<<<<<<< HEAD
-		if (!entry->priv)
-			dma_free_coherent(dev->parent, entry->len, entry->va,
-					  entry->dma);
-		else
-			iounmap((__force void __iomem *)entry->va);
-=======
 		dma_free_coherent(dev->parent, entry->len, entry->va,
 				  entry->dma);
->>>>>>> db0b54cd
 		list_del(&entry->node);
 		kfree(entry);
 	}
@@ -1202,10 +1099,7 @@
 			goto clean_up;
 		}
 	}
-<<<<<<< HEAD
-=======
-
->>>>>>> db0b54cd
+
 	if (!rproc->use_userspace_loader) {
 		/* load the ELF segments to memory */
 		ret = rproc_load_segments(rproc, fw);
@@ -1340,7 +1234,6 @@
 	}
 
 	rproc_fw_config_virtio(NULL, (void *)rproc);
-<<<<<<< HEAD
 }
 EXPORT_SYMBOL(rproc_add_vdevs_direct);
 
@@ -1364,31 +1257,6 @@
 	list_for_each_entry_safe(rvdev, tmp, &rproc->rvdevs, node)
 		rproc_remove_virtio_dev(rvdev);
 }
-=======
-}
-EXPORT_SYMBOL(rproc_add_vdevs_direct);
-
-/**
- * rproc_remove_vdevs_direct() - remove virtio devices directly
- * @rproc: handle of a remote processor
- *
- * This function is added to support remoteproc drivers using userspace
- * loaders to remove any directly added virtio devices through the
- * @rproc_add_vdevs_direct() function.
- */
-void rproc_remove_vdevs_direct(struct rproc *rproc)
-{
-	struct rproc_vdev *rvdev, *tmp;
-
-	if (!rproc->use_userspace_loader) {
-		dev_err(&rproc->dev, "cannot be called on rprocs supporting in-kernel loader!\n");
-		return;
-	}
-
-	list_for_each_entry_safe(rvdev, tmp, &rproc->rvdevs, node)
-		rproc_remove_virtio_dev(rvdev);
-}
->>>>>>> db0b54cd
 EXPORT_SYMBOL(rproc_remove_vdevs_direct);
 
 static int rproc_add_virtio_devices(struct rproc *rproc)
@@ -1719,11 +1587,6 @@
 	if (ret < 0)
 		return ret;
 
-	/* expose to rproc_get_by_phandle users */
-	mutex_lock(&rproc_list_mutex);
-	list_add(&rproc->node, &rproc_list);
-	mutex_unlock(&rproc_list_mutex);
-
 	dev_info(dev, "%s is available\n", rproc->name);
 
 	dev_info(dev, "Note: remoteproc is still under development and considered experimental.\n");
