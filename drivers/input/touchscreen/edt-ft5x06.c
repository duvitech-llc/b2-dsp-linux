/*
 * Copyright (C) 2012 Simon Budig, <simon.budig@kernelconcepts.de>
 * Daniel Wagener <daniel.wagener@kernelconcepts.de> (M09 firmware support)
 * Lothar Waßmann <LW@KARO-electronics.de> (DT support)
 *
 * This software is licensed under the terms of the GNU General Public
 * License version 2, as published by the Free Software Foundation, and
 * may be copied, distributed, and modified under those terms.
 *
 * This program is distributed in the hope that it will be useful,
 * but WITHOUT ANY WARRANTY; without even the implied warranty of
 * MERCHANTABILITY or FITNESS FOR A PARTICULAR PURPOSE.  See the
 * GNU General Public License for more details.
 *
 * You should have received a copy of the GNU General Public
 * License along with this library; if not, write to the Free Software
 * Foundation, Inc., 59 Temple Place, Suite 330, Boston, MA  02111-1307  USA
 */

/*
 * This is a driver for the EDT "Polytouch" family of touch controllers
 * based on the FocalTech FT5x06 line of chips.
 *
 * Development of this driver has been sponsored by Glyn:
 *    http://www.glyn.com/Products/Displays
 */

#include <linux/module.h>
#include <linux/ratelimit.h>
#include <linux/irq.h>
#include <linux/interrupt.h>
#include <linux/input.h>
#include <linux/i2c.h>
#include <linux/uaccess.h>
#include <linux/delay.h>
#include <linux/debugfs.h>
#include <linux/slab.h>
<<<<<<< HEAD
#include <linux/gpio.h>
#include <linux/of_gpio.h>
#include <linux/of_device.h>
#include <linux/input/mt.h>
#include <linux/input/touchscreen.h>
#include <linux/input/edt-ft5x06.h>
=======
#include <linux/gpio/consumer.h>
#include <linux/input/mt.h>
#include <linux/input/touchscreen.h>
#include <linux/of_device.h>
>>>>>>> db0b54cd

#define WORK_REGISTER_THRESHOLD		0x00
#define WORK_REGISTER_REPORT_RATE	0x08
#define WORK_REGISTER_GAIN		0x30
#define WORK_REGISTER_OFFSET		0x31
#define WORK_REGISTER_NUM_X		0x33
#define WORK_REGISTER_NUM_Y		0x34

#define M09_REGISTER_THRESHOLD		0x80
#define M09_REGISTER_GAIN		0x92
#define M09_REGISTER_OFFSET		0x93
#define M09_REGISTER_NUM_X		0x94
#define M09_REGISTER_NUM_Y		0x95

#define NO_REGISTER			0xff

#define WORK_REGISTER_OPMODE		0x3c
#define FACTORY_REGISTER_OPMODE		0x01

#define TOUCH_EVENT_DOWN		0x00
#define TOUCH_EVENT_UP			0x01
#define TOUCH_EVENT_ON			0x02
#define TOUCH_EVENT_RESERVED		0x03

#define EDT_NAME_LEN			23
#define EDT_SWITCH_MODE_RETRIES		10
#define EDT_SWITCH_MODE_DELAY		5 /* msec */
#define EDT_RAW_DATA_RETRIES		100
#define EDT_RAW_DATA_DELAY		1 /* msec */

enum edt_ver {
	M06,
	M09,
};

struct edt_reg_addr {
	int reg_threshold;
	int reg_report_rate;
	int reg_gain;
	int reg_offset;
	int reg_num_x;
	int reg_num_y;
};

struct edt_ft5x06_ts_data {
	struct i2c_client *client;
	struct input_dev *input;
	u16 num_x;
	u16 num_y;

<<<<<<< HEAD
	struct gpio_desc *reset_pin;
	struct gpio_desc *wake_pin;
	struct gpio_desc *irq_pin;
=======
	struct gpio_desc *reset_gpio;
	struct gpio_desc *wake_gpio;
>>>>>>> db0b54cd

#if defined(CONFIG_DEBUG_FS)
	struct dentry *debug_dir;
	u8 *raw_buffer;
	size_t raw_bufsize;
#endif

	struct mutex mutex;
	bool factory_mode;
	int threshold;
	int gain;
	int offset;
	int report_rate;
	int max_support_points;

	char name[EDT_NAME_LEN];

	struct edt_reg_addr reg_addr;
	enum edt_ver version;
};

struct edt_i2c_chip_data {
	int  max_support_points;
};

static int edt_ft5x06_ts_readwrite(struct i2c_client *client,
				   u16 wr_len, u8 *wr_buf,
				   u16 rd_len, u8 *rd_buf)
{
	struct i2c_msg wrmsg[2];
	int i = 0;
	int ret;

	if (wr_len) {
		wrmsg[i].addr  = client->addr;
		wrmsg[i].flags = 0;
		wrmsg[i].len = wr_len;
		wrmsg[i].buf = wr_buf;
		i++;
	}
	if (rd_len) {
		wrmsg[i].addr  = client->addr;
		wrmsg[i].flags = I2C_M_RD;
		wrmsg[i].len = rd_len;
		wrmsg[i].buf = rd_buf;
		i++;
	}

	ret = i2c_transfer(client->adapter, wrmsg, i);
	if (ret < 0)
		return ret;
	if (ret != i)
		return -EIO;

	return 0;
}

static bool edt_ft5x06_ts_check_crc(struct edt_ft5x06_ts_data *tsdata,
				    u8 *buf, int buflen)
{
	int i;
	u8 crc = 0;

	for (i = 0; i < buflen - 1; i++)
		crc ^= buf[i];

	if (crc != buf[buflen-1]) {
		dev_err_ratelimited(&tsdata->client->dev,
				    "crc error: 0x%02x expected, got 0x%02x\n",
				    crc, buf[buflen-1]);
		return false;
	}

	return true;
}

static irqreturn_t edt_ft5x06_ts_isr(int irq, void *dev_id)
{
	struct edt_ft5x06_ts_data *tsdata = dev_id;
	struct device *dev = &tsdata->client->dev;
	u8 cmd;
<<<<<<< HEAD
	u8 rdbuf[61];
=======
	u8 rdbuf[63];
>>>>>>> db0b54cd
	int i, type, x, y, id;
	int offset, tplen, datalen, crclen;
	int error;

	switch (tsdata->version) {
	case M06:
		cmd = 0xf9; /* tell the controller to send touch data */
		offset = 5; /* where the actual touch data starts */
		tplen = 4;  /* data comes in so called frames */
<<<<<<< HEAD

		/* how many bytes to listen for */
		datalen = tplen * tsdata->max_support_points + offset + 1;
=======
		crclen = 1; /* length of the crc data */
>>>>>>> db0b54cd
		break;

	case M09:
		cmd = 0x0;
		offset = 3;
		tplen = 6;
<<<<<<< HEAD
		datalen = tplen * tsdata->max_support_points + 1 - cmd;
=======
		crclen = 0;
>>>>>>> db0b54cd
		break;

	default:
		goto out;
	}

	memset(rdbuf, 0, sizeof(rdbuf));
	datalen = tplen * tsdata->max_support_points + offset + crclen;

	error = edt_ft5x06_ts_readwrite(tsdata->client,
					sizeof(cmd), &cmd,
					datalen, rdbuf);
	if (error) {
		dev_err_ratelimited(dev, "Unable to fetch data, error: %d\n",
				    error);
		goto out;
	}

	/* M09 does not send header or CRC */
	if (tsdata->version == M06) {
		if (rdbuf[0] != 0xaa || rdbuf[1] != 0xaa ||
			rdbuf[2] != datalen) {
			dev_err_ratelimited(dev,
					"Unexpected header: %02x%02x%02x!\n",
					rdbuf[0], rdbuf[1], rdbuf[2]);
			goto out;
		}

		if (!edt_ft5x06_ts_check_crc(tsdata, rdbuf, datalen))
			goto out;
	}

	for (i = 0; i < tsdata->max_support_points; i++) {
		u8 *buf = &rdbuf[i * tplen + offset];
		bool down;

		type = buf[0] >> 6;
		/* ignore Reserved events */
		if (type == TOUCH_EVENT_RESERVED)
			continue;

		/* M06 sometimes sends bogus coordinates in TOUCH_DOWN */
		if (tsdata->version == M06 && type == TOUCH_EVENT_DOWN)
			continue;

		x = ((buf[0] << 8) | buf[1]) & 0x0fff;
		y = ((buf[2] << 8) | buf[3]) & 0x0fff;
		id = (buf[2] >> 4) & 0x0f;
		down = type != TOUCH_EVENT_UP;

		input_mt_slot(tsdata->input, id);
		input_mt_report_slot_state(tsdata->input, MT_TOOL_FINGER, down);

		if (!down)
			continue;

		input_report_abs(tsdata->input, ABS_MT_POSITION_X, x);
		input_report_abs(tsdata->input, ABS_MT_POSITION_Y, y);
	}

	input_mt_report_pointer_emulation(tsdata->input, true);
	input_sync(tsdata->input);

out:
	return IRQ_HANDLED;
}

static int edt_ft5x06_register_write(struct edt_ft5x06_ts_data *tsdata,
				     u8 addr, u8 value)
{
	u8 wrbuf[4];

	switch (tsdata->version) {
	case M06:
		wrbuf[0] = tsdata->factory_mode ? 0xf3 : 0xfc;
		wrbuf[1] = tsdata->factory_mode ? addr & 0x7f : addr & 0x3f;
		wrbuf[2] = value;
		wrbuf[3] = wrbuf[0] ^ wrbuf[1] ^ wrbuf[2];
		return edt_ft5x06_ts_readwrite(tsdata->client, 4,
					wrbuf, 0, NULL);
	case M09:
		wrbuf[0] = addr;
		wrbuf[1] = value;

		return edt_ft5x06_ts_readwrite(tsdata->client, 2,
					wrbuf, 0, NULL);

	default:
		return -EINVAL;
	}
}

static int edt_ft5x06_register_read(struct edt_ft5x06_ts_data *tsdata,
				    u8 addr)
{
	u8 wrbuf[2], rdbuf[2];
	int error;

	switch (tsdata->version) {
	case M06:
		wrbuf[0] = tsdata->factory_mode ? 0xf3 : 0xfc;
		wrbuf[1] = tsdata->factory_mode ? addr & 0x7f : addr & 0x3f;
		wrbuf[1] |= tsdata->factory_mode ? 0x80 : 0x40;

		error = edt_ft5x06_ts_readwrite(tsdata->client, 2, wrbuf, 2,
						rdbuf);
		if (error)
			return error;

		if ((wrbuf[0] ^ wrbuf[1] ^ rdbuf[0]) != rdbuf[1]) {
			dev_err(&tsdata->client->dev,
				"crc error: 0x%02x expected, got 0x%02x\n",
				wrbuf[0] ^ wrbuf[1] ^ rdbuf[0],
				rdbuf[1]);
			return -EIO;
		}
		break;

	case M09:
		wrbuf[0] = addr;
		error = edt_ft5x06_ts_readwrite(tsdata->client, 1,
						wrbuf, 1, rdbuf);
		if (error)
			return error;
		break;

	default:
		return -EINVAL;
	}

	return rdbuf[0];
}

struct edt_ft5x06_attribute {
	struct device_attribute dattr;
	size_t field_offset;
	u8 limit_low;
	u8 limit_high;
	u8 addr_m06;
	u8 addr_m09;
};

#define EDT_ATTR(_field, _mode, _addr_m06, _addr_m09,			\
		_limit_low, _limit_high)				\
	struct edt_ft5x06_attribute edt_ft5x06_attr_##_field = {	\
		.dattr = __ATTR(_field, _mode,				\
				edt_ft5x06_setting_show,		\
				edt_ft5x06_setting_store),		\
		.field_offset = offsetof(struct edt_ft5x06_ts_data, _field), \
		.addr_m06 = _addr_m06,					\
		.addr_m09 = _addr_m09,					\
		.limit_low = _limit_low,				\
		.limit_high = _limit_high,				\
	}

static ssize_t edt_ft5x06_setting_show(struct device *dev,
				       struct device_attribute *dattr,
				       char *buf)
{
	struct i2c_client *client = to_i2c_client(dev);
	struct edt_ft5x06_ts_data *tsdata = i2c_get_clientdata(client);
	struct edt_ft5x06_attribute *attr =
			container_of(dattr, struct edt_ft5x06_attribute, dattr);
	u8 *field = (u8 *)tsdata + attr->field_offset;
	int val;
	size_t count = 0;
	int error = 0;
	u8 addr;

	mutex_lock(&tsdata->mutex);

	if (tsdata->factory_mode) {
		error = -EIO;
		goto out;
	}

	switch (tsdata->version) {
	case M06:
		addr = attr->addr_m06;
		break;

	case M09:
		addr = attr->addr_m09;
		break;

	default:
		error = -ENODEV;
		goto out;
	}

	if (addr != NO_REGISTER) {
		val = edt_ft5x06_register_read(tsdata, addr);
		if (val < 0) {
			error = val;
			dev_err(&tsdata->client->dev,
				"Failed to fetch attribute %s, error %d\n",
				dattr->attr.name, error);
			goto out;
		}
	} else {
		val = *field;
	}

	if (val != *field) {
		dev_warn(&tsdata->client->dev,
			 "%s: read (%d) and stored value (%d) differ\n",
			 dattr->attr.name, val, *field);
		*field = val;
	}

	count = scnprintf(buf, PAGE_SIZE, "%d\n", val);
out:
	mutex_unlock(&tsdata->mutex);
	return error ?: count;
}

static ssize_t edt_ft5x06_setting_store(struct device *dev,
					struct device_attribute *dattr,
					const char *buf, size_t count)
{
	struct i2c_client *client = to_i2c_client(dev);
	struct edt_ft5x06_ts_data *tsdata = i2c_get_clientdata(client);
	struct edt_ft5x06_attribute *attr =
			container_of(dattr, struct edt_ft5x06_attribute, dattr);
	u8 *field = (u8 *)tsdata + attr->field_offset;
	unsigned int val;
	int error;
	u8 addr;

	mutex_lock(&tsdata->mutex);

	if (tsdata->factory_mode) {
		error = -EIO;
		goto out;
	}

	error = kstrtouint(buf, 0, &val);
	if (error)
		goto out;

	if (val < attr->limit_low || val > attr->limit_high) {
		error = -ERANGE;
		goto out;
	}

	switch (tsdata->version) {
	case M06:
		addr = attr->addr_m06;
		break;

	case M09:
		addr = attr->addr_m09;
		break;

	default:
		error = -ENODEV;
		goto out;
	}

	if (addr != NO_REGISTER) {
		error = edt_ft5x06_register_write(tsdata, addr, val);
		if (error) {
			dev_err(&tsdata->client->dev,
				"Failed to update attribute %s, error: %d\n",
				dattr->attr.name, error);
			goto out;
		}
	}
	*field = val;

out:
	mutex_unlock(&tsdata->mutex);
	return error ?: count;
}

static EDT_ATTR(gain, S_IWUSR | S_IRUGO, WORK_REGISTER_GAIN,
		M09_REGISTER_GAIN, 0, 31);
static EDT_ATTR(offset, S_IWUSR | S_IRUGO, WORK_REGISTER_OFFSET,
		M09_REGISTER_OFFSET, 0, 31);
static EDT_ATTR(threshold, S_IWUSR | S_IRUGO, WORK_REGISTER_THRESHOLD,
		M09_REGISTER_THRESHOLD, 20, 80);
static EDT_ATTR(report_rate, S_IWUSR | S_IRUGO, WORK_REGISTER_REPORT_RATE,
		NO_REGISTER, 3, 14);

static struct attribute *edt_ft5x06_attrs[] = {
	&edt_ft5x06_attr_gain.dattr.attr,
	&edt_ft5x06_attr_offset.dattr.attr,
	&edt_ft5x06_attr_threshold.dattr.attr,
	&edt_ft5x06_attr_report_rate.dattr.attr,
	NULL
};

static const struct attribute_group edt_ft5x06_attr_group = {
	.attrs = edt_ft5x06_attrs,
};

#ifdef CONFIG_DEBUG_FS
static int edt_ft5x06_factory_mode(struct edt_ft5x06_ts_data *tsdata)
{
	struct i2c_client *client = tsdata->client;
	int retries = EDT_SWITCH_MODE_RETRIES;
	int ret;
	int error;

	disable_irq(client->irq);

	if (!tsdata->raw_buffer) {
		tsdata->raw_bufsize = tsdata->num_x * tsdata->num_y *
				      sizeof(u16);
		tsdata->raw_buffer = kzalloc(tsdata->raw_bufsize, GFP_KERNEL);
		if (!tsdata->raw_buffer) {
			error = -ENOMEM;
			goto err_out;
		}
	}

	/* mode register is 0x3c when in the work mode */
	if (tsdata->version == M09)
		goto m09_out;

	error = edt_ft5x06_register_write(tsdata, WORK_REGISTER_OPMODE, 0x03);
	if (error) {
		dev_err(&client->dev,
			"failed to switch to factory mode, error %d\n", error);
		goto err_out;
	}

	tsdata->factory_mode = true;
	do {
		mdelay(EDT_SWITCH_MODE_DELAY);
		/* mode register is 0x01 when in factory mode */
		ret = edt_ft5x06_register_read(tsdata, FACTORY_REGISTER_OPMODE);
		if (ret == 0x03)
			break;
	} while (--retries > 0);

	if (retries == 0) {
		dev_err(&client->dev, "not in factory mode after %dms.\n",
			EDT_SWITCH_MODE_RETRIES * EDT_SWITCH_MODE_DELAY);
		error = -EIO;
		goto err_out;
	}

	return 0;

err_out:
	kfree(tsdata->raw_buffer);
	tsdata->raw_buffer = NULL;
	tsdata->factory_mode = false;
	enable_irq(client->irq);

	return error;

m09_out:
	dev_err(&client->dev, "No factory mode support for M09\n");
	return -EINVAL;

}

static int edt_ft5x06_work_mode(struct edt_ft5x06_ts_data *tsdata)
{
	struct i2c_client *client = tsdata->client;
	int retries = EDT_SWITCH_MODE_RETRIES;
	struct edt_reg_addr *reg_addr = &tsdata->reg_addr;
	int ret;
	int error;

	/* mode register is 0x01 when in the factory mode */
	error = edt_ft5x06_register_write(tsdata, FACTORY_REGISTER_OPMODE, 0x1);
	if (error) {
		dev_err(&client->dev,
			"failed to switch to work mode, error: %d\n", error);
		return error;
	}

	tsdata->factory_mode = false;

	do {
		mdelay(EDT_SWITCH_MODE_DELAY);
		/* mode register is 0x01 when in factory mode */
		ret = edt_ft5x06_register_read(tsdata, WORK_REGISTER_OPMODE);
		if (ret == 0x01)
			break;
	} while (--retries > 0);

	if (retries == 0) {
		dev_err(&client->dev, "not in work mode after %dms.\n",
			EDT_SWITCH_MODE_RETRIES * EDT_SWITCH_MODE_DELAY);
		tsdata->factory_mode = true;
		return -EIO;
	}

	kfree(tsdata->raw_buffer);
	tsdata->raw_buffer = NULL;

	/* restore parameters */
	edt_ft5x06_register_write(tsdata, reg_addr->reg_threshold,
				  tsdata->threshold);
	edt_ft5x06_register_write(tsdata, reg_addr->reg_gain,
				  tsdata->gain);
	edt_ft5x06_register_write(tsdata, reg_addr->reg_offset,
				  tsdata->offset);
	if (reg_addr->reg_report_rate)
		edt_ft5x06_register_write(tsdata, reg_addr->reg_report_rate,
				  tsdata->report_rate);

	enable_irq(client->irq);

	return 0;
}

static int edt_ft5x06_debugfs_mode_get(void *data, u64 *mode)
{
	struct edt_ft5x06_ts_data *tsdata = data;

	*mode = tsdata->factory_mode;

	return 0;
};

static int edt_ft5x06_debugfs_mode_set(void *data, u64 mode)
{
	struct edt_ft5x06_ts_data *tsdata = data;
	int retval = 0;

	if (mode > 1)
		return -ERANGE;

	mutex_lock(&tsdata->mutex);

	if (mode != tsdata->factory_mode) {
		retval = mode ? edt_ft5x06_factory_mode(tsdata) :
				edt_ft5x06_work_mode(tsdata);
	}

	mutex_unlock(&tsdata->mutex);

	return retval;
};

DEFINE_SIMPLE_ATTRIBUTE(debugfs_mode_fops, edt_ft5x06_debugfs_mode_get,
			edt_ft5x06_debugfs_mode_set, "%llu\n");

static ssize_t edt_ft5x06_debugfs_raw_data_read(struct file *file,
				char __user *buf, size_t count, loff_t *off)
{
	struct edt_ft5x06_ts_data *tsdata = file->private_data;
	struct i2c_client *client = tsdata->client;
	int retries  = EDT_RAW_DATA_RETRIES;
	int val, i, error;
	size_t read = 0;
	int colbytes;
	char wrbuf[3];
	u8 *rdbuf;

	if (*off < 0 || *off >= tsdata->raw_bufsize)
		return 0;

	mutex_lock(&tsdata->mutex);

	if (!tsdata->factory_mode || !tsdata->raw_buffer) {
		error = -EIO;
		goto out;
	}

	error = edt_ft5x06_register_write(tsdata, 0x08, 0x01);
	if (error) {
		dev_dbg(&client->dev,
			"failed to write 0x08 register, error %d\n", error);
		goto out;
	}

	do {
		msleep(EDT_RAW_DATA_DELAY);
		val = edt_ft5x06_register_read(tsdata, 0x08);
		if (val < 1)
			break;
	} while (--retries > 0);

	if (val < 0) {
		error = val;
		dev_dbg(&client->dev,
			"failed to read 0x08 register, error %d\n", error);
		goto out;
	}

	if (retries == 0) {
		dev_dbg(&client->dev,
			"timed out waiting for register to settle\n");
		error = -ETIMEDOUT;
		goto out;
	}

	rdbuf = tsdata->raw_buffer;
	colbytes = tsdata->num_y * sizeof(u16);

	wrbuf[0] = 0xf5;
	wrbuf[1] = 0x0e;
	for (i = 0; i < tsdata->num_x; i++) {
		wrbuf[2] = i;  /* column index */
		error = edt_ft5x06_ts_readwrite(tsdata->client,
						sizeof(wrbuf), wrbuf,
						colbytes, rdbuf);
		if (error)
			goto out;

		rdbuf += colbytes;
	}

	read = min_t(size_t, count, tsdata->raw_bufsize - *off);
	if (copy_to_user(buf, tsdata->raw_buffer + *off, read)) {
		error = -EFAULT;
		goto out;
	}

	*off += read;
out:
	mutex_unlock(&tsdata->mutex);
	return error ?: read;
};

static const struct file_operations debugfs_raw_data_fops = {
	.open = simple_open,
	.read = edt_ft5x06_debugfs_raw_data_read,
};

static void
edt_ft5x06_ts_prepare_debugfs(struct edt_ft5x06_ts_data *tsdata,
			      const char *debugfs_name)
{
	tsdata->debug_dir = debugfs_create_dir(debugfs_name, NULL);
	if (!tsdata->debug_dir)
		return;

	debugfs_create_u16("num_x", S_IRUSR, tsdata->debug_dir, &tsdata->num_x);
	debugfs_create_u16("num_y", S_IRUSR, tsdata->debug_dir, &tsdata->num_y);

	debugfs_create_file("mode", S_IRUSR | S_IWUSR,
			    tsdata->debug_dir, tsdata, &debugfs_mode_fops);
	debugfs_create_file("raw_data", S_IRUSR,
			    tsdata->debug_dir, tsdata, &debugfs_raw_data_fops);
}

static void
edt_ft5x06_ts_teardown_debugfs(struct edt_ft5x06_ts_data *tsdata)
{
	debugfs_remove_recursive(tsdata->debug_dir);
	kfree(tsdata->raw_buffer);
}

#else

static inline void
edt_ft5x06_ts_prepare_debugfs(struct edt_ft5x06_ts_data *tsdata,
			      const char *debugfs_name)
{
}

static inline void
edt_ft5x06_ts_teardown_debugfs(struct edt_ft5x06_ts_data *tsdata)
{
}

#endif /* CONFIG_DEBUGFS */

static int edt_ft5x06_ts_identify(struct i2c_client *client,
					struct edt_ft5x06_ts_data *tsdata,
					char *fw_version)
{
	u8 rdbuf[EDT_NAME_LEN];
	char *p;
	int error;
	char *model_name = tsdata->name;

	/* see what we find if we assume it is a M06 *
	 * if we get less than EDT_NAME_LEN, we don't want
	 * to have garbage in there
	 */
	memset(rdbuf, 0, sizeof(rdbuf));
	error = edt_ft5x06_ts_readwrite(client, 1, "\xbb",
					EDT_NAME_LEN - 1, rdbuf);
	if (error)
		return error;

	/* if we find something consistent, stay with that assumption
	 * at least M09 won't send 3 bytes here
	 */
	if (!(strncasecmp(rdbuf + 1, "EP0", 3))) {
		tsdata->version = M06;

		/* remove last '$' end marker */
		rdbuf[EDT_NAME_LEN - 1] = '\0';
		if (rdbuf[EDT_NAME_LEN - 2] == '$')
			rdbuf[EDT_NAME_LEN - 2] = '\0';

		/* look for Model/Version separator */
		p = strchr(rdbuf, '*');
		if (p)
			*p++ = '\0';
		strlcpy(model_name, rdbuf + 1, EDT_NAME_LEN);
		strlcpy(fw_version, p ? p : "", EDT_NAME_LEN);
	} else {
		/* since there are only two versions around (M06, M09) */
		tsdata->version = M09;

		error = edt_ft5x06_ts_readwrite(client, 1, "\xA6",
						2, rdbuf);
		if (error)
			return error;

		strlcpy(fw_version, rdbuf, 2);

		error = edt_ft5x06_ts_readwrite(client, 1, "\xA8",
						1, rdbuf);
		if (error)
			return error;

		snprintf(model_name, EDT_NAME_LEN, "EP0%i%i0M09",
			rdbuf[0] >> 4, rdbuf[0] & 0x0F);
	}

	return 0;
}

static void edt_ft5x06_ts_get_defaults(struct device *dev,
				       struct edt_ft5x06_ts_data *tsdata)
{
	struct edt_reg_addr *reg_addr = &tsdata->reg_addr;
	u32 val;
	int error;

	error = device_property_read_u32(dev, "threshold", &val);
	if (!error)
		reg_addr->reg_threshold = val;

	error = device_property_read_u32(dev, "gain", &val);
	if (!error)
		reg_addr->reg_gain = val;

	error = device_property_read_u32(dev, "offset", &val);
	if (!error)
		reg_addr->reg_offset = val;
}

static void
edt_ft5x06_ts_get_parameters(struct edt_ft5x06_ts_data *tsdata)
{
	struct edt_reg_addr *reg_addr = &tsdata->reg_addr;

	tsdata->threshold = edt_ft5x06_register_read(tsdata,
						     reg_addr->reg_threshold);
	tsdata->gain = edt_ft5x06_register_read(tsdata, reg_addr->reg_gain);
	tsdata->offset = edt_ft5x06_register_read(tsdata, reg_addr->reg_offset);
	if (reg_addr->reg_report_rate != NO_REGISTER)
		tsdata->report_rate = edt_ft5x06_register_read(tsdata,
						reg_addr->reg_report_rate);
	tsdata->num_x = edt_ft5x06_register_read(tsdata, reg_addr->reg_num_x);
	tsdata->num_y = edt_ft5x06_register_read(tsdata, reg_addr->reg_num_y);
}

static void
edt_ft5x06_ts_set_regs(struct edt_ft5x06_ts_data *tsdata)
{
	struct edt_reg_addr *reg_addr = &tsdata->reg_addr;

	switch (tsdata->version) {
	case M06:
		reg_addr->reg_threshold = WORK_REGISTER_THRESHOLD;
		reg_addr->reg_report_rate = WORK_REGISTER_REPORT_RATE;
		reg_addr->reg_gain = WORK_REGISTER_GAIN;
		reg_addr->reg_offset = WORK_REGISTER_OFFSET;
		reg_addr->reg_num_x = WORK_REGISTER_NUM_X;
		reg_addr->reg_num_y = WORK_REGISTER_NUM_Y;
		break;

	case M09:
		reg_addr->reg_threshold = M09_REGISTER_THRESHOLD;
		reg_addr->reg_gain = M09_REGISTER_GAIN;
		reg_addr->reg_offset = M09_REGISTER_OFFSET;
		reg_addr->reg_num_x = M09_REGISTER_NUM_X;
		reg_addr->reg_num_y = M09_REGISTER_NUM_Y;
		break;
	}
}

<<<<<<< HEAD
#ifdef CONFIG_OF

static const struct of_device_id edt_ft5x06_of_match[];

static void edt_ft5x06_ts_set_max_support_points(struct device *dev,
					struct edt_ft5x06_ts_data *tsdata)
{
	struct edt_i2c_chip_data *chip_data;
	const struct of_device_id *match;

	match = of_match_device(of_match_ptr(edt_ft5x06_of_match), dev);

	if (match) {
		chip_data = (struct edt_i2c_chip_data *)match->data;
		tsdata->max_support_points = chip_data->max_support_points;
	} else {
		tsdata->max_support_points = 5;
	}

}
#else
static void edt_ft5x06_ts_set_max_support_points(struct device *dev,
					struct edt_ft5x06_ts_data *tsdata)
{
}
#endif

static int edt_ft5x06_ts_probe(struct i2c_client *client,
					 const struct i2c_device_id *id)
{
	const struct edt_ft5x06_platform_data *pdata =
						dev_get_platdata(&client->dev);
	struct device *dev = &client->dev;
=======
static int edt_ft5x06_ts_probe(struct i2c_client *client,
					 const struct i2c_device_id *id)
{
	const struct edt_i2c_chip_data *chip_data;
>>>>>>> db0b54cd
	struct edt_ft5x06_ts_data *tsdata;
	struct input_dev *input;
	unsigned long irq_flags;
	int error;
	char fw_version[EDT_NAME_LEN];
	struct gpio_desc *gpio;

	dev_dbg(&client->dev, "probing for EDT FT5x06 I2C\n");

	tsdata = devm_kzalloc(&client->dev, sizeof(*tsdata), GFP_KERNEL);
	if (!tsdata) {
		dev_err(&client->dev, "failed to allocate driver data.\n");
		return -ENOMEM;
	}

<<<<<<< HEAD
	edt_ft5x06_ts_set_max_support_points(dev, tsdata);

	gpio = devm_gpiod_get_optional(&client->dev, "reset", GPIOD_OUT_HIGH);
	if (IS_ERR(gpio)) {
		error = PTR_ERR(gpio);
		dev_err(&client->dev,
			"Failed to request GPIO reset pin, error %d\n", error);
		return error;
	}

	tsdata->reset_pin = gpio;

	gpio = devm_gpiod_get_optional(&client->dev, "wake", GPIOD_OUT_LOW);

	if (IS_ERR(gpio)) {
		error = PTR_ERR(gpio);
=======
	chip_data = of_device_get_match_data(&client->dev);
	if (!chip_data)
		chip_data = (const struct edt_i2c_chip_data *)id->driver_data;
	if (!chip_data || !chip_data->max_support_points) {
		dev_err(&client->dev, "invalid or missing chip data\n");
		return -EINVAL;
	}

	tsdata->max_support_points = chip_data->max_support_points;

	tsdata->reset_gpio = devm_gpiod_get_optional(&client->dev,
						     "reset", GPIOD_OUT_HIGH);
	if (IS_ERR(tsdata->reset_gpio)) {
		error = PTR_ERR(tsdata->reset_gpio);
		dev_err(&client->dev,
			"Failed to request GPIO reset pin, error %d\n", error);
		return error;
	}

	tsdata->wake_gpio = devm_gpiod_get_optional(&client->dev,
						    "wake", GPIOD_OUT_LOW);
	if (IS_ERR(tsdata->wake_gpio)) {
		error = PTR_ERR(tsdata->wake_gpio);
>>>>>>> db0b54cd
		dev_err(&client->dev,
			"Failed to request GPIO wake pin, error %d\n", error);
		return error;
	}

<<<<<<< HEAD
	tsdata->wake_pin = gpio;

	gpio = devm_gpiod_get_optional(&client->dev, "irq", GPIOD_IN);

	if (IS_ERR(gpio)) {
		error = PTR_ERR(gpio);
		dev_err(&client->dev,
			"Failed to request GPIO irq pin, error %d\n", error);
		return error;
	}

	tsdata->irq_pin = gpio;

	if (tsdata->wake_pin) {
		usleep_range(5000, 6000);
		gpiod_set_value_cansleep(tsdata->wake_pin, 1);
	}

	if (tsdata->reset_pin) {
		usleep_range(5000, 6000);
		gpiod_set_value_cansleep(tsdata->reset_pin, 0);
=======
	if (tsdata->wake_gpio) {
		usleep_range(5000, 6000);
		gpiod_set_value_cansleep(tsdata->wake_gpio, 1);
	}

	if (tsdata->reset_gpio) {
		usleep_range(5000, 6000);
		gpiod_set_value_cansleep(tsdata->reset_gpio, 0);
>>>>>>> db0b54cd
		msleep(300);
	}

	input = devm_input_allocate_device(&client->dev);
	if (!input) {
		dev_err(&client->dev, "failed to allocate input device.\n");
		return -ENOMEM;
	}

	mutex_init(&tsdata->mutex);
	tsdata->client = client;
	tsdata->input = input;
	tsdata->factory_mode = false;

	error = edt_ft5x06_ts_identify(client, tsdata, fw_version);
	if (error) {
		dev_err(&client->dev, "touchscreen probe failed\n");
		return error;
	}

	edt_ft5x06_ts_set_regs(tsdata);
	edt_ft5x06_ts_get_defaults(&client->dev, tsdata);
	edt_ft5x06_ts_get_parameters(tsdata);

	dev_dbg(&client->dev,
		"Model \"%s\", Rev. \"%s\", %dx%d sensors\n",
		tsdata->name, fw_version, tsdata->num_x, tsdata->num_y);

	input->name = tsdata->name;
	input->id.bustype = BUS_I2C;
	input->dev.parent = &client->dev;

	input_set_abs_params(input, ABS_MT_POSITION_X,
			     0, tsdata->num_x * 64 - 1, 0, 0);
	input_set_abs_params(input, ABS_MT_POSITION_Y,
			     0, tsdata->num_y * 64 - 1, 0, 0);

<<<<<<< HEAD
	if (!pdata)
		touchscreen_parse_properties(input, true);

	error = input_mt_init_slots(input, tsdata->max_support_points, 0);
=======
	touchscreen_parse_properties(input, true);

	error = input_mt_init_slots(input, tsdata->max_support_points,
				INPUT_MT_DIRECT);
>>>>>>> db0b54cd
	if (error) {
		dev_err(&client->dev, "Unable to init MT slots.\n");
		return error;
	}

	input_set_drvdata(input, tsdata);
	i2c_set_clientdata(client, tsdata);

	irq_flags = irq_get_trigger_type(client->irq);
	if (irq_flags == IRQF_TRIGGER_NONE)
		irq_flags = IRQF_TRIGGER_FALLING;
	irq_flags |= IRQF_ONESHOT;

	error = devm_request_threaded_irq(&client->dev, client->irq,
					NULL, edt_ft5x06_ts_isr, irq_flags,
					client->name, tsdata);
	if (error) {
		dev_err(&client->dev, "Unable to request touchscreen IRQ.\n");
		return error;
	}

	error = sysfs_create_group(&client->dev.kobj, &edt_ft5x06_attr_group);
	if (error)
		return error;

	error = input_register_device(input);
	if (error)
		goto err_remove_attrs;

	edt_ft5x06_ts_prepare_debugfs(tsdata, dev_driver_string(&client->dev));
	device_init_wakeup(&client->dev, 1);

	dev_dbg(&client->dev,
		"EDT FT5x06 initialized: IRQ %d, WAKE pin %d, Reset pin %d.\n",
		client->irq,
<<<<<<< HEAD
		tsdata->wake_pin ? desc_to_gpio(tsdata->wake_pin) : -1,
		tsdata->reset_pin ? desc_to_gpio(tsdata->reset_pin) : -1);
=======
		tsdata->wake_gpio ? desc_to_gpio(tsdata->wake_gpio) : -1,
		tsdata->reset_gpio ? desc_to_gpio(tsdata->reset_gpio) : -1);
>>>>>>> db0b54cd

	return 0;

err_remove_attrs:
	sysfs_remove_group(&client->dev.kobj, &edt_ft5x06_attr_group);
	return error;
}

static int edt_ft5x06_ts_remove(struct i2c_client *client)
{
	struct edt_ft5x06_ts_data *tsdata = i2c_get_clientdata(client);

	edt_ft5x06_ts_teardown_debugfs(tsdata);
	sysfs_remove_group(&client->dev.kobj, &edt_ft5x06_attr_group);

	return 0;
}

static int __maybe_unused edt_ft5x06_ts_suspend(struct device *dev)
{
	struct i2c_client *client = to_i2c_client(dev);

	if (device_may_wakeup(dev))
		enable_irq_wake(client->irq);

	return 0;
}

static int __maybe_unused edt_ft5x06_ts_resume(struct device *dev)
{
	struct i2c_client *client = to_i2c_client(dev);

	if (device_may_wakeup(dev))
		disable_irq_wake(client->irq);

	return 0;
}

static SIMPLE_DEV_PM_OPS(edt_ft5x06_ts_pm_ops,
			 edt_ft5x06_ts_suspend, edt_ft5x06_ts_resume);

static const struct edt_i2c_chip_data edt_ft5x06_data = {
	.max_support_points = 5,
};

static const struct edt_i2c_chip_data edt_ft5506_data = {
	.max_support_points = 10,
};

static const struct i2c_device_id edt_ft5x06_ts_id[] = {
	{ .name = "edt-ft5x06", .driver_data = (long)&edt_ft5x06_data },
	{ .name = "edt-ft5506", .driver_data = (long)&edt_ft5506_data },
	{ /* sentinel */ }
};
MODULE_DEVICE_TABLE(i2c, edt_ft5x06_ts_id);

#ifdef CONFIG_OF

static const struct edt_i2c_chip_data edt_ft5x06_data = {
	.max_support_points = 5,
};

static const struct edt_i2c_chip_data edt_ft5506_data = {
	.max_support_points = 10,
};

static const struct of_device_id edt_ft5x06_of_match[] = {
<<<<<<< HEAD
	{ .compatible = "edt,edt-ft5206", .data = &edt_ft5x06_data},
	{ .compatible = "edt,edt-ft5306", .data = &edt_ft5x06_data},
	{ .compatible = "edt,edt-ft5406", .data = &edt_ft5x06_data},
	{ .compatible = "edt,edt-ft5506", .data = &edt_ft5506_data},
=======
	{ .compatible = "edt,edt-ft5206", .data = &edt_ft5x06_data },
	{ .compatible = "edt,edt-ft5306", .data = &edt_ft5x06_data },
	{ .compatible = "edt,edt-ft5406", .data = &edt_ft5x06_data },
	{ .compatible = "edt,edt-ft5506", .data = &edt_ft5506_data },
>>>>>>> db0b54cd
	{ /* sentinel */ }
};
MODULE_DEVICE_TABLE(of, edt_ft5x06_of_match);
#endif

static struct i2c_driver edt_ft5x06_ts_driver = {
	.driver = {
		.name = "edt_ft5x06",
		.of_match_table = of_match_ptr(edt_ft5x06_of_match),
		.pm = &edt_ft5x06_ts_pm_ops,
	},
	.id_table = edt_ft5x06_ts_id,
	.probe    = edt_ft5x06_ts_probe,
	.remove   = edt_ft5x06_ts_remove,
};

module_i2c_driver(edt_ft5x06_ts_driver);

MODULE_ALIAS("i2c:edt-ft5206");
MODULE_ALIAS("i2c:edt-ft5306");
MODULE_ALIAS("i2c:edt-ft5406");
MODULE_ALIAS("i2c:edt-ft5506");
MODULE_AUTHOR("Simon Budig <simon.budig@kernelconcepts.de>");
MODULE_DESCRIPTION("EDT FT5x06 I2C Touchscreen Driver");
MODULE_LICENSE("GPL");<|MERGE_RESOLUTION|>--- conflicted
+++ resolved
@@ -35,19 +35,10 @@
 #include <linux/delay.h>
 #include <linux/debugfs.h>
 #include <linux/slab.h>
-<<<<<<< HEAD
-#include <linux/gpio.h>
-#include <linux/of_gpio.h>
-#include <linux/of_device.h>
-#include <linux/input/mt.h>
-#include <linux/input/touchscreen.h>
-#include <linux/input/edt-ft5x06.h>
-=======
 #include <linux/gpio/consumer.h>
 #include <linux/input/mt.h>
 #include <linux/input/touchscreen.h>
 #include <linux/of_device.h>
->>>>>>> db0b54cd
 
 #define WORK_REGISTER_THRESHOLD		0x00
 #define WORK_REGISTER_REPORT_RATE	0x08
@@ -98,14 +89,8 @@
 	u16 num_x;
 	u16 num_y;
 
-<<<<<<< HEAD
-	struct gpio_desc *reset_pin;
-	struct gpio_desc *wake_pin;
-	struct gpio_desc *irq_pin;
-=======
 	struct gpio_desc *reset_gpio;
 	struct gpio_desc *wake_gpio;
->>>>>>> db0b54cd
 
 #if defined(CONFIG_DEBUG_FS)
 	struct dentry *debug_dir;
@@ -187,11 +172,7 @@
 	struct edt_ft5x06_ts_data *tsdata = dev_id;
 	struct device *dev = &tsdata->client->dev;
 	u8 cmd;
-<<<<<<< HEAD
-	u8 rdbuf[61];
-=======
 	u8 rdbuf[63];
->>>>>>> db0b54cd
 	int i, type, x, y, id;
 	int offset, tplen, datalen, crclen;
 	int error;
@@ -201,24 +182,14 @@
 		cmd = 0xf9; /* tell the controller to send touch data */
 		offset = 5; /* where the actual touch data starts */
 		tplen = 4;  /* data comes in so called frames */
-<<<<<<< HEAD
-
-		/* how many bytes to listen for */
-		datalen = tplen * tsdata->max_support_points + offset + 1;
-=======
 		crclen = 1; /* length of the crc data */
->>>>>>> db0b54cd
 		break;
 
 	case M09:
 		cmd = 0x0;
 		offset = 3;
 		tplen = 6;
-<<<<<<< HEAD
-		datalen = tplen * tsdata->max_support_points + 1 - cmd;
-=======
 		crclen = 0;
->>>>>>> db0b54cd
 		break;
 
 	default:
@@ -904,52 +875,15 @@
 	}
 }
 
-<<<<<<< HEAD
-#ifdef CONFIG_OF
-
-static const struct of_device_id edt_ft5x06_of_match[];
-
-static void edt_ft5x06_ts_set_max_support_points(struct device *dev,
-					struct edt_ft5x06_ts_data *tsdata)
-{
-	struct edt_i2c_chip_data *chip_data;
-	const struct of_device_id *match;
-
-	match = of_match_device(of_match_ptr(edt_ft5x06_of_match), dev);
-
-	if (match) {
-		chip_data = (struct edt_i2c_chip_data *)match->data;
-		tsdata->max_support_points = chip_data->max_support_points;
-	} else {
-		tsdata->max_support_points = 5;
-	}
-
-}
-#else
-static void edt_ft5x06_ts_set_max_support_points(struct device *dev,
-					struct edt_ft5x06_ts_data *tsdata)
-{
-}
-#endif
-
 static int edt_ft5x06_ts_probe(struct i2c_client *client,
 					 const struct i2c_device_id *id)
 {
-	const struct edt_ft5x06_platform_data *pdata =
-						dev_get_platdata(&client->dev);
-	struct device *dev = &client->dev;
-=======
-static int edt_ft5x06_ts_probe(struct i2c_client *client,
-					 const struct i2c_device_id *id)
-{
 	const struct edt_i2c_chip_data *chip_data;
->>>>>>> db0b54cd
 	struct edt_ft5x06_ts_data *tsdata;
 	struct input_dev *input;
 	unsigned long irq_flags;
 	int error;
 	char fw_version[EDT_NAME_LEN];
-	struct gpio_desc *gpio;
 
 	dev_dbg(&client->dev, "probing for EDT FT5x06 I2C\n");
 
@@ -959,24 +893,6 @@
 		return -ENOMEM;
 	}
 
-<<<<<<< HEAD
-	edt_ft5x06_ts_set_max_support_points(dev, tsdata);
-
-	gpio = devm_gpiod_get_optional(&client->dev, "reset", GPIOD_OUT_HIGH);
-	if (IS_ERR(gpio)) {
-		error = PTR_ERR(gpio);
-		dev_err(&client->dev,
-			"Failed to request GPIO reset pin, error %d\n", error);
-		return error;
-	}
-
-	tsdata->reset_pin = gpio;
-
-	gpio = devm_gpiod_get_optional(&client->dev, "wake", GPIOD_OUT_LOW);
-
-	if (IS_ERR(gpio)) {
-		error = PTR_ERR(gpio);
-=======
 	chip_data = of_device_get_match_data(&client->dev);
 	if (!chip_data)
 		chip_data = (const struct edt_i2c_chip_data *)id->driver_data;
@@ -1000,35 +916,11 @@
 						    "wake", GPIOD_OUT_LOW);
 	if (IS_ERR(tsdata->wake_gpio)) {
 		error = PTR_ERR(tsdata->wake_gpio);
->>>>>>> db0b54cd
 		dev_err(&client->dev,
 			"Failed to request GPIO wake pin, error %d\n", error);
 		return error;
 	}
 
-<<<<<<< HEAD
-	tsdata->wake_pin = gpio;
-
-	gpio = devm_gpiod_get_optional(&client->dev, "irq", GPIOD_IN);
-
-	if (IS_ERR(gpio)) {
-		error = PTR_ERR(gpio);
-		dev_err(&client->dev,
-			"Failed to request GPIO irq pin, error %d\n", error);
-		return error;
-	}
-
-	tsdata->irq_pin = gpio;
-
-	if (tsdata->wake_pin) {
-		usleep_range(5000, 6000);
-		gpiod_set_value_cansleep(tsdata->wake_pin, 1);
-	}
-
-	if (tsdata->reset_pin) {
-		usleep_range(5000, 6000);
-		gpiod_set_value_cansleep(tsdata->reset_pin, 0);
-=======
 	if (tsdata->wake_gpio) {
 		usleep_range(5000, 6000);
 		gpiod_set_value_cansleep(tsdata->wake_gpio, 1);
@@ -1037,7 +929,6 @@
 	if (tsdata->reset_gpio) {
 		usleep_range(5000, 6000);
 		gpiod_set_value_cansleep(tsdata->reset_gpio, 0);
->>>>>>> db0b54cd
 		msleep(300);
 	}
 
@@ -1075,17 +966,10 @@
 	input_set_abs_params(input, ABS_MT_POSITION_Y,
 			     0, tsdata->num_y * 64 - 1, 0, 0);
 
-<<<<<<< HEAD
-	if (!pdata)
-		touchscreen_parse_properties(input, true);
-
-	error = input_mt_init_slots(input, tsdata->max_support_points, 0);
-=======
 	touchscreen_parse_properties(input, true);
 
 	error = input_mt_init_slots(input, tsdata->max_support_points,
 				INPUT_MT_DIRECT);
->>>>>>> db0b54cd
 	if (error) {
 		dev_err(&client->dev, "Unable to init MT slots.\n");
 		return error;
@@ -1121,13 +1005,8 @@
 	dev_dbg(&client->dev,
 		"EDT FT5x06 initialized: IRQ %d, WAKE pin %d, Reset pin %d.\n",
 		client->irq,
-<<<<<<< HEAD
-		tsdata->wake_pin ? desc_to_gpio(tsdata->wake_pin) : -1,
-		tsdata->reset_pin ? desc_to_gpio(tsdata->reset_pin) : -1);
-=======
 		tsdata->wake_gpio ? desc_to_gpio(tsdata->wake_gpio) : -1,
 		tsdata->reset_gpio ? desc_to_gpio(tsdata->reset_gpio) : -1);
->>>>>>> db0b54cd
 
 	return 0;
 
@@ -1185,27 +1064,11 @@
 MODULE_DEVICE_TABLE(i2c, edt_ft5x06_ts_id);
 
 #ifdef CONFIG_OF
-
-static const struct edt_i2c_chip_data edt_ft5x06_data = {
-	.max_support_points = 5,
-};
-
-static const struct edt_i2c_chip_data edt_ft5506_data = {
-	.max_support_points = 10,
-};
-
 static const struct of_device_id edt_ft5x06_of_match[] = {
-<<<<<<< HEAD
-	{ .compatible = "edt,edt-ft5206", .data = &edt_ft5x06_data},
-	{ .compatible = "edt,edt-ft5306", .data = &edt_ft5x06_data},
-	{ .compatible = "edt,edt-ft5406", .data = &edt_ft5x06_data},
-	{ .compatible = "edt,edt-ft5506", .data = &edt_ft5506_data},
-=======
 	{ .compatible = "edt,edt-ft5206", .data = &edt_ft5x06_data },
 	{ .compatible = "edt,edt-ft5306", .data = &edt_ft5x06_data },
 	{ .compatible = "edt,edt-ft5406", .data = &edt_ft5x06_data },
 	{ .compatible = "edt,edt-ft5506", .data = &edt_ft5506_data },
->>>>>>> db0b54cd
 	{ /* sentinel */ }
 };
 MODULE_DEVICE_TABLE(of, edt_ft5x06_of_match);
