/*
 * Driver for Pixcir I2C touchscreen controllers.
 *
 * Copyright (C) 2010-2011 Pixcir, Inc.
 *
 * This software is licensed under the terms of the GNU General Public
 * License version 2, as published by the Free Software Foundation, and
 * may be copied, distributed, and modified under those terms.
 *
 * This program is distributed in the hope that it will be useful,
 * but WITHOUT ANY WARRANTY; without even the implied warranty of
 * MERCHANTABILITY or FITNESS FOR A PARTICULAR PURPOSE.  See the
 * GNU General Public License for more details.
 *
 * You should have received a copy of the GNU General Public
 * License along with this library; if not, write to the Free Software
 * Foundation, Inc., 59 Temple Place, Suite 330, Boston, MA  02111-1307 USA
 */

#include <linux/delay.h>
#include <linux/module.h>
#include <linux/interrupt.h>
#include <linux/slab.h>
#include <linux/i2c.h>
#include <linux/input.h>
#include <linux/input/mt.h>
#include <linux/input/touchscreen.h>
#include <linux/gpio.h>
#include <linux/gpio/consumer.h>
/*#include <linux/of.h>*/
#include <linux/of_device.h>
#include <linux/platform_data/pixcir_i2c_ts.h>
<<<<<<< HEAD
#include <linux/of_irq.h>
#include <linux/pm_wakeirq.h>
=======
>>>>>>> db0b54cd

#define PIXCIR_MAX_SLOTS       5 /* Max fingers supported by driver */

struct pixcir_i2c_ts_data {
	struct i2c_client *client;
	struct input_dev *input;
	struct gpio_desc *gpio_attb;
	struct gpio_desc *gpio_reset;
	const struct pixcir_i2c_chip_data *chip;
	int max_fingers;	/* Max fingers supported in this instance */
<<<<<<< HEAD
	int wakeirq;
=======
>>>>>>> db0b54cd
	bool running;
};

struct pixcir_touch {
	int x;
	int y;
	int id;
};

struct pixcir_report_data {
	int num_touches;
	struct pixcir_touch touches[PIXCIR_MAX_SLOTS];
};

static void pixcir_ts_parse(struct pixcir_i2c_ts_data *tsdata,
			    struct pixcir_report_data *report)
{
	u8 rdbuf[2 + PIXCIR_MAX_SLOTS * 5];
	u8 wrbuf[1] = { 0 };
	u8 *bufptr;
	u8 touch;
	int ret, i;
	int readsize;
	const struct pixcir_i2c_chip_data *chip = tsdata->chip;

	memset(report, 0, sizeof(struct pixcir_report_data));

	i = chip->has_hw_ids ? 1 : 0;
	readsize = 2 + tsdata->max_fingers * (4 + i);
	if (readsize > sizeof(rdbuf))
		readsize = sizeof(rdbuf);

	ret = i2c_master_send(tsdata->client, wrbuf, sizeof(wrbuf));
	if (ret != sizeof(wrbuf)) {
		dev_err(&tsdata->client->dev,
			"%s: i2c_master_send failed(), ret=%d\n",
			__func__, ret);
		return;
	}

	ret = i2c_master_recv(tsdata->client, rdbuf, readsize);
	if (ret != readsize) {
		dev_err(&tsdata->client->dev,
			"%s: i2c_master_recv failed(), ret=%d\n",
			__func__, ret);
		return;
	}

	touch = rdbuf[0] & 0x7;
	if (touch > tsdata->max_fingers)
		touch = tsdata->max_fingers;

	report->num_touches = touch;
	bufptr = &rdbuf[2];

	for (i = 0; i < touch; i++) {
		report->touches[i].x = (bufptr[1] << 8) | bufptr[0];
		report->touches[i].y = (bufptr[3] << 8) | bufptr[2];

		if (chip->has_hw_ids) {
			report->touches[i].id = bufptr[4];
			bufptr = bufptr + 5;
		} else {
			bufptr = bufptr + 4;
		}
	}
}

static void pixcir_ts_report(struct pixcir_i2c_ts_data *ts,
			     struct pixcir_report_data *report)
{
	struct input_mt_pos pos[PIXCIR_MAX_SLOTS];
	int slots[PIXCIR_MAX_SLOTS];
	struct pixcir_touch *touch;
	int n, i, slot;
	struct device *dev = &ts->client->dev;
	const struct pixcir_i2c_chip_data *chip = ts->chip;

	n = report->num_touches;
	if (n > PIXCIR_MAX_SLOTS)
		n = PIXCIR_MAX_SLOTS;

	if (!ts->chip->has_hw_ids) {
		for (i = 0; i < n; i++) {
			touch = &report->touches[i];
			pos[i].x = touch->x;
			pos[i].y = touch->y;
		}

		input_mt_assign_slots(ts->input, slots, pos, n, 0);
	}

	for (i = 0; i < n; i++) {
		touch = &report->touches[i];

		if (chip->has_hw_ids) {
			slot = input_mt_get_slot_by_key(ts->input, touch->id);
			if (slot < 0) {
				dev_dbg(dev, "no free slot for id 0x%x\n",
					touch->id);
				continue;
			}
		} else {
			slot = slots[i];
		}

		input_mt_slot(ts->input, slot);
		input_mt_report_slot_state(ts->input,
					   MT_TOOL_FINGER, true);

		input_event(ts->input, EV_ABS, ABS_MT_POSITION_X, touch->x);
		input_event(ts->input, EV_ABS, ABS_MT_POSITION_Y, touch->y);

		dev_dbg(dev, "%d: slot %d, x %d, y %d\n",
			i, slot, touch->x, touch->y);
	}

	input_mt_sync_frame(ts->input);
	input_sync(ts->input);
}

static irqreturn_t pixcir_ts_isr(int irq, void *dev_id)
{
	struct pixcir_i2c_ts_data *tsdata = dev_id;
	struct pixcir_report_data report;

	while (tsdata->running) {
		/* parse packet */
		pixcir_ts_parse(tsdata, &report);

		/* report it */
		pixcir_ts_report(tsdata, &report);

		if (gpiod_get_value_cansleep(tsdata->gpio_attb)) {
			if (report.num_touches) {
				/*
				 * Last report with no finger up?
				 * Do it now then.
				 */
				input_mt_sync_frame(tsdata->input);
				input_sync(tsdata->input);
			}
			break;
		}

		msleep(20);
	}

	return IRQ_HANDLED;
}

static void pixcir_reset(struct pixcir_i2c_ts_data *tsdata)
{
	if (!IS_ERR_OR_NULL(tsdata->gpio_reset)) {
		gpiod_set_value_cansleep(tsdata->gpio_reset, 1);
		ndelay(100);	/* datasheet section 1.2.3 says 80ns min. */
		gpiod_set_value_cansleep(tsdata->gpio_reset, 0);
		/* wait for controller ready. 100ms guess. */
		msleep(100);
	}
}

static int pixcir_set_power_mode(struct pixcir_i2c_ts_data *ts,
				 enum pixcir_power_mode mode)
{
	struct device *dev = &ts->client->dev;
	int ret;

	ret = i2c_smbus_read_byte_data(ts->client, PIXCIR_REG_POWER_MODE);
	if (ret < 0) {
		dev_err(dev, "%s: can't read reg 0x%x : %d\n",
			__func__, PIXCIR_REG_POWER_MODE, ret);
		return ret;
	}

	ret &= ~PIXCIR_POWER_MODE_MASK;
	ret |= mode;

	/* Always AUTO_IDLE */
	ret |= PIXCIR_POWER_ALLOW_IDLE;

	ret = i2c_smbus_write_byte_data(ts->client, PIXCIR_REG_POWER_MODE, ret);
	if (ret < 0) {
		dev_err(dev, "%s: can't write reg 0x%x : %d\n",
			__func__, PIXCIR_REG_POWER_MODE, ret);
		return ret;
	}

	return 0;
}

/*
 * Set the interrupt mode for the device i.e. ATTB line behaviour
 *
 * @polarity : 1 for active high, 0 for active low.
 */
static int pixcir_set_int_mode(struct pixcir_i2c_ts_data *ts,
			       enum pixcir_int_mode mode, bool polarity)
{
	struct device *dev = &ts->client->dev;
	int ret;

	ret = i2c_smbus_read_byte_data(ts->client, PIXCIR_REG_INT_MODE);
	if (ret < 0) {
		dev_err(dev, "%s: can't read reg 0x%x : %d\n",
			__func__, PIXCIR_REG_INT_MODE, ret);
		return ret;
	}

	ret &= ~PIXCIR_INT_MODE_MASK;
	ret |= mode;

	if (polarity)
		ret |= PIXCIR_INT_POL_HIGH;
	else
		ret &= ~PIXCIR_INT_POL_HIGH;

	ret = i2c_smbus_write_byte_data(ts->client, PIXCIR_REG_INT_MODE, ret);
	if (ret < 0) {
		dev_err(dev, "%s: can't write reg 0x%x : %d\n",
			__func__, PIXCIR_REG_INT_MODE, ret);
		return ret;
	}

	return 0;
}

/*
 * Enable/disable interrupt generation
 */
static int pixcir_int_enable(struct pixcir_i2c_ts_data *ts, bool enable)
{
	struct device *dev = &ts->client->dev;
	int ret;

	ret = i2c_smbus_read_byte_data(ts->client, PIXCIR_REG_INT_MODE);
	if (ret < 0) {
		dev_err(dev, "%s: can't read reg 0x%x : %d\n",
			__func__, PIXCIR_REG_INT_MODE, ret);
		return ret;
	}

	if (enable)
		ret |= PIXCIR_INT_ENABLE;
	else
		ret &= ~PIXCIR_INT_ENABLE;

	ret = i2c_smbus_write_byte_data(ts->client, PIXCIR_REG_INT_MODE, ret);
	if (ret < 0) {
		dev_err(dev, "%s: can't write reg 0x%x : %d\n",
			__func__, PIXCIR_REG_INT_MODE, ret);
		return ret;
	}

	return 0;
}

static int pixcir_start(struct pixcir_i2c_ts_data *ts)
{
	struct device *dev = &ts->client->dev;
	int error;

	/* LEVEL_TOUCH interrupt with active low polarity */
	error = pixcir_set_int_mode(ts, PIXCIR_INT_LEVEL_TOUCH, 0);
	if (error) {
		dev_err(dev, "Failed to set interrupt mode: %d\n", error);
		return error;
	}

	ts->running = true;
	mb();	/* Update status before IRQ can fire */

	/* enable interrupt generation */
	error = pixcir_int_enable(ts, true);
	if (error) {
		dev_err(dev, "Failed to enable interrupt generation: %d\n",
			error);
		return error;
	}

	return 0;
}

static int pixcir_stop(struct pixcir_i2c_ts_data *ts)
{
	int error;

	/* Disable interrupt generation */
	error = pixcir_int_enable(ts, false);
	if (error) {
		dev_err(&ts->client->dev,
			"Failed to disable interrupt generation: %d\n",
			error);
		return error;
	}

	/* Exit ISR if running, no more report parsing */
	ts->running = false;
	mb();	/* update status before we synchronize irq */

	/* Wait till running ISR is complete */
	synchronize_irq(ts->client->irq);

	return 0;
}

static int pixcir_input_open(struct input_dev *dev)
{
	struct pixcir_i2c_ts_data *ts = input_get_drvdata(dev);

	return pixcir_start(ts);
}

static void pixcir_input_close(struct input_dev *dev)
{
	struct pixcir_i2c_ts_data *ts = input_get_drvdata(dev);

	pixcir_stop(ts);
}

static int __maybe_unused pixcir_i2c_ts_suspend(struct device *dev)
{
	struct i2c_client *client = to_i2c_client(dev);
	struct pixcir_i2c_ts_data *ts = i2c_get_clientdata(client);
	struct input_dev *input = ts->input;
	int ret = 0;

	mutex_lock(&input->mutex);

	if (device_may_wakeup(&client->dev)) {
		if (!input->users) {
			ret = pixcir_start(ts);
			if (ret) {
				dev_err(dev, "Failed to start\n");
				goto unlock;
			}
		}
<<<<<<< HEAD

=======
>>>>>>> db0b54cd
	} else if (input->users) {
		ret = pixcir_stop(ts);
	}

unlock:
	mutex_unlock(&input->mutex);

	return ret;
}

static int __maybe_unused pixcir_i2c_ts_resume(struct device *dev)
{
	struct i2c_client *client = to_i2c_client(dev);
	struct pixcir_i2c_ts_data *ts = i2c_get_clientdata(client);
	struct input_dev *input = ts->input;
	int ret = 0;

	mutex_lock(&input->mutex);

	if (device_may_wakeup(&client->dev)) {
<<<<<<< HEAD
=======

>>>>>>> db0b54cd
		if (!input->users) {
			ret = pixcir_stop(ts);
			if (ret) {
				dev_err(dev, "Failed to stop\n");
				goto unlock;
			}
		}
	} else if (input->users) {
		ret = pixcir_start(ts);
	}

unlock:
	mutex_unlock(&input->mutex);

	return ret;
}

static SIMPLE_DEV_PM_OPS(pixcir_dev_pm_ops,
			 pixcir_i2c_ts_suspend, pixcir_i2c_ts_resume);

#ifdef CONFIG_OF
static const struct of_device_id pixcir_of_match[];

static int pixcir_parse_dt(struct device *dev,
			   struct pixcir_i2c_ts_data *tsdata)
{
	const struct of_device_id *match;

	match = of_match_device(of_match_ptr(pixcir_of_match), dev);
	if (!match)
		return -EINVAL;

	tsdata->chip = (const struct pixcir_i2c_chip_data *)match->data;
	if (!tsdata->chip)
		return -EINVAL;

	return 0;
}
#else
static int pixcir_parse_dt(struct device *dev,
			   struct pixcir_i2c_ts_data *tsdata)
{
	return -EINVAL;
}
#endif

static int pixcir_i2c_ts_probe(struct i2c_client *client,
			       const struct i2c_device_id *id)
{
	const struct pixcir_ts_platform_data *pdata =
			dev_get_platdata(&client->dev);
	struct device *dev = &client->dev;
	struct pixcir_i2c_ts_data *tsdata;
	struct input_dev *input;
	int error;

	tsdata = devm_kzalloc(dev, sizeof(*tsdata), GFP_KERNEL);
	if (!tsdata)
		return -ENOMEM;

	if (pdata) {
		tsdata->chip = &pdata->chip;
	} else if (dev->of_node) {
		error = pixcir_parse_dt(dev, tsdata);
		if (error)
			return error;
	} else {
		dev_err(&client->dev, "platform data not defined\n");
		return -EINVAL;
	}

	if (!tsdata->chip->max_fingers) {
		dev_err(dev, "Invalid max_fingers in chip data\n");
		return -EINVAL;
	}

	input = devm_input_allocate_device(dev);
	if (!input) {
		dev_err(dev, "Failed to allocate input device\n");
		return -ENOMEM;
	}

	tsdata->client = client;
	tsdata->input = input;

	input->name = client->name;
	input->id.bustype = BUS_I2C;
	input->open = pixcir_input_open;
	input->close = pixcir_input_close;
	input->dev.parent = &client->dev;

	if (pdata) {
		input_set_abs_params(input, ABS_MT_POSITION_X, 0, pdata->x_max, 0, 0);
		input_set_abs_params(input, ABS_MT_POSITION_Y, 0, pdata->y_max, 0, 0);
	} else {
		input_set_capability(input, EV_ABS, ABS_MT_POSITION_X);
		input_set_capability(input, EV_ABS, ABS_MT_POSITION_Y);
		touchscreen_parse_properties(input, true);
		if (!input_abs_get_max(input, ABS_MT_POSITION_X) ||
		    !input_abs_get_max(input, ABS_MT_POSITION_Y)) {
			dev_err(dev, "Touchscreen size is not specified\n");
			return -EINVAL;
		}
	}

	tsdata->max_fingers = tsdata->chip->max_fingers;
	if (tsdata->max_fingers > PIXCIR_MAX_SLOTS) {
		tsdata->max_fingers = PIXCIR_MAX_SLOTS;
		dev_info(dev, "Limiting maximum fingers to %d\n",
			 tsdata->max_fingers);
	}

	error = input_mt_init_slots(input, tsdata->max_fingers,
				    INPUT_MT_DIRECT | INPUT_MT_DROP_UNUSED);
	if (error) {
		dev_err(dev, "Error initializing Multi-Touch slots\n");
		return error;
	}

	input_set_drvdata(input, tsdata);

	tsdata->gpio_attb = devm_gpiod_get(dev, "attb", GPIOD_IN);
	if (IS_ERR(tsdata->gpio_attb)) {
		error = PTR_ERR(tsdata->gpio_attb);
		dev_err(dev, "Failed to request ATTB gpio: %d\n", error);
		return error;
	}

	tsdata->gpio_reset = devm_gpiod_get_optional(dev, "reset",
						     GPIOD_OUT_LOW);
	if (IS_ERR(tsdata->gpio_reset)) {
		error = PTR_ERR(tsdata->gpio_reset);
		dev_err(dev, "Failed to request RESET gpio: %d\n", error);
		return error;
	}

	error = devm_request_threaded_irq(dev, client->irq, NULL, pixcir_ts_isr,
					  IRQF_TRIGGER_FALLING | IRQF_ONESHOT,
					  client->name, tsdata);
	if (error) {
		dev_err(dev, "failed to request irq %d\n", client->irq);
		return error;
	}

<<<<<<< HEAD
	tsdata->wakeirq = of_irq_get(dev->of_node, 1);
	if (tsdata->wakeirq < 0 && tsdata->wakeirq != -ENODATA &&
	    tsdata->wakeirq != -EINVAL) {
		dev_err(dev, "Failed to get wakeirq\n");
		return tsdata->wakeirq;
	}

=======
>>>>>>> db0b54cd
	pixcir_reset(tsdata);

	/* Always be in IDLE mode to save power, device supports auto wake */
	error = pixcir_set_power_mode(tsdata, PIXCIR_POWER_IDLE);
	if (error) {
		dev_err(dev, "Failed to set IDLE mode\n");
		return error;
	}

	/* Stop device till opened */
	error = pixcir_stop(tsdata);
	if (error)
		return error;

	error = input_register_device(input);
	if (error)
		return error;

	i2c_set_clientdata(client, tsdata);
<<<<<<< HEAD
	device_init_wakeup(&client->dev, 1);

	/* Register wakeirq */
	error = (tsdata->wakeirq > 0) ?
		dev_pm_set_dedicated_wake_irq(dev, tsdata->wakeirq) :
		dev_pm_set_wake_irq(dev, client->irq);
	if (error)
		dev_info(dev, "unable to setup wakeirq %d\n",
			 error);

	return 0;
}

static int pixcir_i2c_ts_remove(struct i2c_client *client)
{
	dev_pm_clear_wake_irq(&client->dev);
	device_init_wakeup(&client->dev, 0);
=======
>>>>>>> db0b54cd

	return 0;
}

static const struct i2c_device_id pixcir_i2c_ts_id[] = {
	{ "pixcir_ts", 0 },
	{ "pixcir_tangoc", 0 },
	{ }
};
MODULE_DEVICE_TABLE(i2c, pixcir_i2c_ts_id);

#ifdef CONFIG_OF
static const struct pixcir_i2c_chip_data pixcir_ts_data = {
	.max_fingers = 2,
	/* no hw id support */
};

static const struct pixcir_i2c_chip_data pixcir_tangoc_data = {
	.max_fingers = 5,
	.has_hw_ids = true,
};

static const struct of_device_id pixcir_of_match[] = {
	{ .compatible = "pixcir,pixcir_ts", .data = &pixcir_ts_data },
	{ .compatible = "pixcir,pixcir_tangoc", .data = &pixcir_tangoc_data },
	{ }
};
MODULE_DEVICE_TABLE(of, pixcir_of_match);
#endif

static struct i2c_driver pixcir_i2c_ts_driver = {
	.driver = {
		.name	= "pixcir_ts",
		.pm	= &pixcir_dev_pm_ops,
		.of_match_table = of_match_ptr(pixcir_of_match),
	},
	.probe		= pixcir_i2c_ts_probe,
	.id_table	= pixcir_i2c_ts_id,
};

module_i2c_driver(pixcir_i2c_ts_driver);

MODULE_AUTHOR("Jianchun Bian <jcbian@pixcir.com.cn>, Dequan Meng <dqmeng@pixcir.com.cn>");
MODULE_DESCRIPTION("Pixcir I2C Touchscreen Driver");
MODULE_LICENSE("GPL");<|MERGE_RESOLUTION|>--- conflicted
+++ resolved
@@ -30,11 +30,6 @@
 /*#include <linux/of.h>*/
 #include <linux/of_device.h>
 #include <linux/platform_data/pixcir_i2c_ts.h>
-<<<<<<< HEAD
-#include <linux/of_irq.h>
-#include <linux/pm_wakeirq.h>
-=======
->>>>>>> db0b54cd
 
 #define PIXCIR_MAX_SLOTS       5 /* Max fingers supported by driver */
 
@@ -45,10 +40,6 @@
 	struct gpio_desc *gpio_reset;
 	const struct pixcir_i2c_chip_data *chip;
 	int max_fingers;	/* Max fingers supported in this instance */
-<<<<<<< HEAD
-	int wakeirq;
-=======
->>>>>>> db0b54cd
 	bool running;
 };
 
@@ -386,10 +377,6 @@
 				goto unlock;
 			}
 		}
-<<<<<<< HEAD
-
-=======
->>>>>>> db0b54cd
 	} else if (input->users) {
 		ret = pixcir_stop(ts);
 	}
@@ -410,10 +397,7 @@
 	mutex_lock(&input->mutex);
 
 	if (device_may_wakeup(&client->dev)) {
-<<<<<<< HEAD
-=======
-
->>>>>>> db0b54cd
+
 		if (!input->users) {
 			ret = pixcir_stop(ts);
 			if (ret) {
@@ -558,16 +542,6 @@
 		return error;
 	}
 
-<<<<<<< HEAD
-	tsdata->wakeirq = of_irq_get(dev->of_node, 1);
-	if (tsdata->wakeirq < 0 && tsdata->wakeirq != -ENODATA &&
-	    tsdata->wakeirq != -EINVAL) {
-		dev_err(dev, "Failed to get wakeirq\n");
-		return tsdata->wakeirq;
-	}
-
-=======
->>>>>>> db0b54cd
 	pixcir_reset(tsdata);
 
 	/* Always be in IDLE mode to save power, device supports auto wake */
@@ -587,26 +561,6 @@
 		return error;
 
 	i2c_set_clientdata(client, tsdata);
-<<<<<<< HEAD
-	device_init_wakeup(&client->dev, 1);
-
-	/* Register wakeirq */
-	error = (tsdata->wakeirq > 0) ?
-		dev_pm_set_dedicated_wake_irq(dev, tsdata->wakeirq) :
-		dev_pm_set_wake_irq(dev, client->irq);
-	if (error)
-		dev_info(dev, "unable to setup wakeirq %d\n",
-			 error);
-
-	return 0;
-}
-
-static int pixcir_i2c_ts_remove(struct i2c_client *client)
-{
-	dev_pm_clear_wake_irq(&client->dev);
-	device_init_wakeup(&client->dev, 0);
-=======
->>>>>>> db0b54cd
 
 	return 0;
 }
