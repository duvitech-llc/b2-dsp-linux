/*
 * Copyright (c) 2005 Topspin Communications.  All rights reserved.
 * Copyright (c) 2005, 2006, 2007 Cisco Systems.  All rights reserved.
 * Copyright (c) 2005 PathScale, Inc.  All rights reserved.
 * Copyright (c) 2006 Mellanox Technologies.  All rights reserved.
 *
 * This software is available to you under a choice of one of two
 * licenses.  You may choose to be licensed under the terms of the GNU
 * General Public License (GPL) Version 2, available from the file
 * COPYING in the main directory of this source tree, or the
 * OpenIB.org BSD license below:
 *
 *     Redistribution and use in source and binary forms, with or
 *     without modification, are permitted provided that the following
 *     conditions are met:
 *
 *      - Redistributions of source code must retain the above
 *        copyright notice, this list of conditions and the following
 *        disclaimer.
 *
 *      - Redistributions in binary form must reproduce the above
 *        copyright notice, this list of conditions and the following
 *        disclaimer in the documentation and/or other materials
 *        provided with the distribution.
 *
 * THE SOFTWARE IS PROVIDED "AS IS", WITHOUT WARRANTY OF ANY KIND,
 * EXPRESS OR IMPLIED, INCLUDING BUT NOT LIMITED TO THE WARRANTIES OF
 * MERCHANTABILITY, FITNESS FOR A PARTICULAR PURPOSE AND
 * NONINFRINGEMENT. IN NO EVENT SHALL THE AUTHORS OR COPYRIGHT HOLDERS
 * BE LIABLE FOR ANY CLAIM, DAMAGES OR OTHER LIABILITY, WHETHER IN AN
 * ACTION OF CONTRACT, TORT OR OTHERWISE, ARISING FROM, OUT OF OR IN
 * CONNECTION WITH THE SOFTWARE OR THE USE OR OTHER DEALINGS IN THE
 * SOFTWARE.
 */

#include <linux/file.h>
#include <linux/fs.h>
#include <linux/slab.h>
#include <linux/sched.h>

#include <asm/uaccess.h>

#include "uverbs.h"
#include "core_priv.h"

struct uverbs_lock_class {
	struct lock_class_key	key;
	char			name[16];
};

static struct uverbs_lock_class pd_lock_class	= { .name = "PD-uobj" };
static struct uverbs_lock_class mr_lock_class	= { .name = "MR-uobj" };
static struct uverbs_lock_class mw_lock_class	= { .name = "MW-uobj" };
static struct uverbs_lock_class cq_lock_class	= { .name = "CQ-uobj" };
static struct uverbs_lock_class qp_lock_class	= { .name = "QP-uobj" };
static struct uverbs_lock_class ah_lock_class	= { .name = "AH-uobj" };
static struct uverbs_lock_class srq_lock_class	= { .name = "SRQ-uobj" };
static struct uverbs_lock_class xrcd_lock_class = { .name = "XRCD-uobj" };
static struct uverbs_lock_class rule_lock_class = { .name = "RULE-uobj" };

/*
 * The ib_uobject locking scheme is as follows:
 *
 * - ib_uverbs_idr_lock protects the uverbs idrs themselves, so it
 *   needs to be held during all idr write operations.  When an object is
 *   looked up, a reference must be taken on the object's kref before
 *   dropping this lock.  For read operations, the rcu_read_lock()
 *   and rcu_write_lock() but similarly the kref reference is grabbed
 *   before the rcu_read_unlock().
 *
 * - Each object also has an rwsem.  This rwsem must be held for
 *   reading while an operation that uses the object is performed.
 *   For example, while registering an MR, the associated PD's
 *   uobject.mutex must be held for reading.  The rwsem must be held
 *   for writing while initializing or destroying an object.
 *
 * - In addition, each object has a "live" flag.  If this flag is not
 *   set, then lookups of the object will fail even if it is found in
 *   the idr.  This handles a reader that blocks and does not acquire
 *   the rwsem until after the object is destroyed.  The destroy
 *   operation will set the live flag to 0 and then drop the rwsem;
 *   this will allow the reader to acquire the rwsem, see that the
 *   live flag is 0, and then drop the rwsem and its reference to
 *   object.  The underlying storage will not be freed until the last
 *   reference to the object is dropped.
 */

static void init_uobj(struct ib_uobject *uobj, u64 user_handle,
		      struct ib_ucontext *context, struct uverbs_lock_class *c)
{
	uobj->user_handle = user_handle;
	uobj->context     = context;
	kref_init(&uobj->ref);
	init_rwsem(&uobj->mutex);
	lockdep_set_class_and_name(&uobj->mutex, &c->key, c->name);
	uobj->live        = 0;
}

static void release_uobj(struct kref *kref)
{
	kfree_rcu(container_of(kref, struct ib_uobject, ref), rcu);
}

static void put_uobj(struct ib_uobject *uobj)
{
	kref_put(&uobj->ref, release_uobj);
}

static void put_uobj_read(struct ib_uobject *uobj)
{
	up_read(&uobj->mutex);
	put_uobj(uobj);
}

static void put_uobj_write(struct ib_uobject *uobj)
{
	up_write(&uobj->mutex);
	put_uobj(uobj);
}

static int idr_add_uobj(struct idr *idr, struct ib_uobject *uobj)
{
	int ret;

	idr_preload(GFP_KERNEL);
	spin_lock(&ib_uverbs_idr_lock);

	ret = idr_alloc(idr, uobj, 0, 0, GFP_NOWAIT);
	if (ret >= 0)
		uobj->id = ret;

	spin_unlock(&ib_uverbs_idr_lock);
	idr_preload_end();

	return ret < 0 ? ret : 0;
}

void idr_remove_uobj(struct idr *idr, struct ib_uobject *uobj)
{
	spin_lock(&ib_uverbs_idr_lock);
	idr_remove(idr, uobj->id);
	spin_unlock(&ib_uverbs_idr_lock);
}

static struct ib_uobject *__idr_get_uobj(struct idr *idr, int id,
					 struct ib_ucontext *context)
{
	struct ib_uobject *uobj;

	rcu_read_lock();
	uobj = idr_find(idr, id);
	if (uobj) {
		if (uobj->context == context)
			kref_get(&uobj->ref);
		else
			uobj = NULL;
	}
	rcu_read_unlock();

	return uobj;
}

static struct ib_uobject *idr_read_uobj(struct idr *idr, int id,
					struct ib_ucontext *context, int nested)
{
	struct ib_uobject *uobj;

	uobj = __idr_get_uobj(idr, id, context);
	if (!uobj)
		return NULL;

	if (nested)
		down_read_nested(&uobj->mutex, SINGLE_DEPTH_NESTING);
	else
		down_read(&uobj->mutex);
	if (!uobj->live) {
		put_uobj_read(uobj);
		return NULL;
	}

	return uobj;
}

static struct ib_uobject *idr_write_uobj(struct idr *idr, int id,
					 struct ib_ucontext *context)
{
	struct ib_uobject *uobj;

	uobj = __idr_get_uobj(idr, id, context);
	if (!uobj)
		return NULL;

	down_write(&uobj->mutex);
	if (!uobj->live) {
		put_uobj_write(uobj);
		return NULL;
	}

	return uobj;
}

static void *idr_read_obj(struct idr *idr, int id, struct ib_ucontext *context,
			  int nested)
{
	struct ib_uobject *uobj;

	uobj = idr_read_uobj(idr, id, context, nested);
	return uobj ? uobj->object : NULL;
}

static struct ib_pd *idr_read_pd(int pd_handle, struct ib_ucontext *context)
{
	return idr_read_obj(&ib_uverbs_pd_idr, pd_handle, context, 0);
}

static void put_pd_read(struct ib_pd *pd)
{
	put_uobj_read(pd->uobject);
}

static struct ib_cq *idr_read_cq(int cq_handle, struct ib_ucontext *context, int nested)
{
	return idr_read_obj(&ib_uverbs_cq_idr, cq_handle, context, nested);
}

static void put_cq_read(struct ib_cq *cq)
{
	put_uobj_read(cq->uobject);
}

static struct ib_ah *idr_read_ah(int ah_handle, struct ib_ucontext *context)
{
	return idr_read_obj(&ib_uverbs_ah_idr, ah_handle, context, 0);
}

static void put_ah_read(struct ib_ah *ah)
{
	put_uobj_read(ah->uobject);
}

static struct ib_qp *idr_read_qp(int qp_handle, struct ib_ucontext *context)
{
	return idr_read_obj(&ib_uverbs_qp_idr, qp_handle, context, 0);
}

static struct ib_qp *idr_write_qp(int qp_handle, struct ib_ucontext *context)
{
	struct ib_uobject *uobj;

	uobj = idr_write_uobj(&ib_uverbs_qp_idr, qp_handle, context);
	return uobj ? uobj->object : NULL;
}

static void put_qp_read(struct ib_qp *qp)
{
	put_uobj_read(qp->uobject);
}

static void put_qp_write(struct ib_qp *qp)
{
	put_uobj_write(qp->uobject);
}

static struct ib_srq *idr_read_srq(int srq_handle, struct ib_ucontext *context)
{
	return idr_read_obj(&ib_uverbs_srq_idr, srq_handle, context, 0);
}

static void put_srq_read(struct ib_srq *srq)
{
	put_uobj_read(srq->uobject);
}

static struct ib_xrcd *idr_read_xrcd(int xrcd_handle, struct ib_ucontext *context,
				     struct ib_uobject **uobj)
{
	*uobj = idr_read_uobj(&ib_uverbs_xrcd_idr, xrcd_handle, context, 0);
	return *uobj ? (*uobj)->object : NULL;
}

static void put_xrcd_read(struct ib_uobject *uobj)
{
	put_uobj_read(uobj);
}

ssize_t ib_uverbs_get_context(struct ib_uverbs_file *file,
			      struct ib_device *ib_dev,
			      const char __user *buf,
			      int in_len, int out_len)
{
	struct ib_uverbs_get_context      cmd;
	struct ib_uverbs_get_context_resp resp;
	struct ib_udata                   udata;
#ifdef CONFIG_INFINIBAND_ON_DEMAND_PAGING
	struct ib_device_attr		  dev_attr;
#endif
	struct ib_ucontext		 *ucontext;
	struct file			 *filp;
	int ret;

	if (out_len < sizeof resp)
		return -ENOSPC;

	if (copy_from_user(&cmd, buf, sizeof cmd))
		return -EFAULT;

	mutex_lock(&file->mutex);

	if (file->ucontext) {
		ret = -EINVAL;
		goto err;
	}

	INIT_UDATA(&udata, buf + sizeof cmd,
		   (unsigned long) cmd.response + sizeof resp,
		   in_len - sizeof cmd, out_len - sizeof resp);

	ucontext = ib_dev->alloc_ucontext(ib_dev, &udata);
	if (IS_ERR(ucontext)) {
		ret = PTR_ERR(ucontext);
		goto err;
	}

	ucontext->device = ib_dev;
	INIT_LIST_HEAD(&ucontext->pd_list);
	INIT_LIST_HEAD(&ucontext->mr_list);
	INIT_LIST_HEAD(&ucontext->mw_list);
	INIT_LIST_HEAD(&ucontext->cq_list);
	INIT_LIST_HEAD(&ucontext->qp_list);
	INIT_LIST_HEAD(&ucontext->srq_list);
	INIT_LIST_HEAD(&ucontext->ah_list);
	INIT_LIST_HEAD(&ucontext->xrcd_list);
	INIT_LIST_HEAD(&ucontext->rule_list);
	rcu_read_lock();
	ucontext->tgid = get_task_pid(current->group_leader, PIDTYPE_PID);
	rcu_read_unlock();
	ucontext->closing = 0;

#ifdef CONFIG_INFINIBAND_ON_DEMAND_PAGING
	ucontext->umem_tree = RB_ROOT;
	init_rwsem(&ucontext->umem_rwsem);
	ucontext->odp_mrs_count = 0;
	INIT_LIST_HEAD(&ucontext->no_private_counters);

	ret = ib_query_device(ib_dev, &dev_attr);
	if (ret)
		goto err_free;
	if (!(dev_attr.device_cap_flags & IB_DEVICE_ON_DEMAND_PAGING))
		ucontext->invalidate_range = NULL;

#endif

	resp.num_comp_vectors = file->device->num_comp_vectors;

	ret = get_unused_fd_flags(O_CLOEXEC);
	if (ret < 0)
		goto err_free;
	resp.async_fd = ret;

	filp = ib_uverbs_alloc_event_file(file, ib_dev, 1);
	if (IS_ERR(filp)) {
		ret = PTR_ERR(filp);
		goto err_fd;
	}

	if (copy_to_user((void __user *) (unsigned long) cmd.response,
			 &resp, sizeof resp)) {
		ret = -EFAULT;
		goto err_file;
	}

	file->ucontext = ucontext;

	fd_install(resp.async_fd, filp);

	mutex_unlock(&file->mutex);

	return in_len;

err_file:
	ib_uverbs_free_async_event_file(file);
	fput(filp);

err_fd:
	put_unused_fd(resp.async_fd);

err_free:
	put_pid(ucontext->tgid);
	ib_dev->dealloc_ucontext(ucontext);

err:
	mutex_unlock(&file->mutex);
	return ret;
}

static void copy_query_dev_fields(struct ib_uverbs_file *file,
				  struct ib_device *ib_dev,
				  struct ib_uverbs_query_device_resp *resp,
				  struct ib_device_attr *attr)
{
	resp->fw_ver		= attr->fw_ver;
	resp->node_guid		= ib_dev->node_guid;
	resp->sys_image_guid	= attr->sys_image_guid;
	resp->max_mr_size	= attr->max_mr_size;
	resp->page_size_cap	= attr->page_size_cap;
	resp->vendor_id		= attr->vendor_id;
	resp->vendor_part_id	= attr->vendor_part_id;
	resp->hw_ver		= attr->hw_ver;
	resp->max_qp		= attr->max_qp;
	resp->max_qp_wr		= attr->max_qp_wr;
	resp->device_cap_flags	= attr->device_cap_flags;
	resp->max_sge		= attr->max_sge;
	resp->max_sge_rd	= attr->max_sge_rd;
	resp->max_cq		= attr->max_cq;
	resp->max_cqe		= attr->max_cqe;
	resp->max_mr		= attr->max_mr;
	resp->max_pd		= attr->max_pd;
	resp->max_qp_rd_atom	= attr->max_qp_rd_atom;
	resp->max_ee_rd_atom	= attr->max_ee_rd_atom;
	resp->max_res_rd_atom	= attr->max_res_rd_atom;
	resp->max_qp_init_rd_atom	= attr->max_qp_init_rd_atom;
	resp->max_ee_init_rd_atom	= attr->max_ee_init_rd_atom;
	resp->atomic_cap		= attr->atomic_cap;
	resp->max_ee			= attr->max_ee;
	resp->max_rdd			= attr->max_rdd;
	resp->max_mw			= attr->max_mw;
	resp->max_raw_ipv6_qp		= attr->max_raw_ipv6_qp;
	resp->max_raw_ethy_qp		= attr->max_raw_ethy_qp;
	resp->max_mcast_grp		= attr->max_mcast_grp;
	resp->max_mcast_qp_attach	= attr->max_mcast_qp_attach;
	resp->max_total_mcast_qp_attach	= attr->max_total_mcast_qp_attach;
	resp->max_ah			= attr->max_ah;
	resp->max_fmr			= attr->max_fmr;
	resp->max_map_per_fmr		= attr->max_map_per_fmr;
	resp->max_srq			= attr->max_srq;
	resp->max_srq_wr		= attr->max_srq_wr;
	resp->max_srq_sge		= attr->max_srq_sge;
	resp->max_pkeys			= attr->max_pkeys;
	resp->local_ca_ack_delay	= attr->local_ca_ack_delay;
	resp->phys_port_cnt		= ib_dev->phys_port_cnt;
}

ssize_t ib_uverbs_query_device(struct ib_uverbs_file *file,
			       struct ib_device *ib_dev,
			       const char __user *buf,
			       int in_len, int out_len)
{
	struct ib_uverbs_query_device      cmd;
	struct ib_uverbs_query_device_resp resp;
	struct ib_device_attr              attr;
	int                                ret;

	if (out_len < sizeof resp)
		return -ENOSPC;

	if (copy_from_user(&cmd, buf, sizeof cmd))
		return -EFAULT;

	ret = ib_query_device(ib_dev, &attr);
	if (ret)
		return ret;

	memset(&resp, 0, sizeof resp);
	copy_query_dev_fields(file, ib_dev, &resp, &attr);

	if (copy_to_user((void __user *) (unsigned long) cmd.response,
			 &resp, sizeof resp))
		return -EFAULT;

	return in_len;
}

ssize_t ib_uverbs_query_port(struct ib_uverbs_file *file,
			     struct ib_device *ib_dev,
			     const char __user *buf,
			     int in_len, int out_len)
{
	struct ib_uverbs_query_port      cmd;
	struct ib_uverbs_query_port_resp resp;
	struct ib_port_attr              attr;
	int                              ret;

	if (out_len < sizeof resp)
		return -ENOSPC;

	if (copy_from_user(&cmd, buf, sizeof cmd))
		return -EFAULT;

	ret = ib_query_port(ib_dev, cmd.port_num, &attr);
	if (ret)
		return ret;

	memset(&resp, 0, sizeof resp);

	resp.state 	     = attr.state;
	resp.max_mtu 	     = attr.max_mtu;
	resp.active_mtu      = attr.active_mtu;
	resp.gid_tbl_len     = attr.gid_tbl_len;
	resp.port_cap_flags  = attr.port_cap_flags;
	resp.max_msg_sz      = attr.max_msg_sz;
	resp.bad_pkey_cntr   = attr.bad_pkey_cntr;
	resp.qkey_viol_cntr  = attr.qkey_viol_cntr;
	resp.pkey_tbl_len    = attr.pkey_tbl_len;
	resp.lid 	     = attr.lid;
	resp.sm_lid 	     = attr.sm_lid;
	resp.lmc 	     = attr.lmc;
	resp.max_vl_num      = attr.max_vl_num;
	resp.sm_sl 	     = attr.sm_sl;
	resp.subnet_timeout  = attr.subnet_timeout;
	resp.init_type_reply = attr.init_type_reply;
	resp.active_width    = attr.active_width;
	resp.active_speed    = attr.active_speed;
	resp.phys_state      = attr.phys_state;
	resp.link_layer      = rdma_port_get_link_layer(ib_dev,
							cmd.port_num);

	if (copy_to_user((void __user *) (unsigned long) cmd.response,
			 &resp, sizeof resp))
		return -EFAULT;

	return in_len;
}

ssize_t ib_uverbs_alloc_pd(struct ib_uverbs_file *file,
			   struct ib_device *ib_dev,
			   const char __user *buf,
			   int in_len, int out_len)
{
	struct ib_uverbs_alloc_pd      cmd;
	struct ib_uverbs_alloc_pd_resp resp;
	struct ib_udata                udata;
	struct ib_uobject             *uobj;
	struct ib_pd                  *pd;
	int                            ret;

	if (out_len < sizeof resp)
		return -ENOSPC;

	if (copy_from_user(&cmd, buf, sizeof cmd))
		return -EFAULT;

	INIT_UDATA(&udata, buf + sizeof cmd,
		   (unsigned long) cmd.response + sizeof resp,
		   in_len - sizeof cmd, out_len - sizeof resp);

	uobj = kmalloc(sizeof *uobj, GFP_KERNEL);
	if (!uobj)
		return -ENOMEM;

	init_uobj(uobj, 0, file->ucontext, &pd_lock_class);
	down_write(&uobj->mutex);

	pd = ib_dev->alloc_pd(ib_dev, file->ucontext, &udata);
	if (IS_ERR(pd)) {
		ret = PTR_ERR(pd);
		goto err;
	}

	pd->device  = ib_dev;
	pd->uobject = uobj;
	pd->local_mr = NULL;
	atomic_set(&pd->usecnt, 0);

	uobj->object = pd;
	ret = idr_add_uobj(&ib_uverbs_pd_idr, uobj);
	if (ret)
		goto err_idr;

	memset(&resp, 0, sizeof resp);
	resp.pd_handle = uobj->id;

	if (copy_to_user((void __user *) (unsigned long) cmd.response,
			 &resp, sizeof resp)) {
		ret = -EFAULT;
		goto err_copy;
	}

	mutex_lock(&file->mutex);
	list_add_tail(&uobj->list, &file->ucontext->pd_list);
	mutex_unlock(&file->mutex);

	uobj->live = 1;

	up_write(&uobj->mutex);

	return in_len;

err_copy:
	idr_remove_uobj(&ib_uverbs_pd_idr, uobj);

err_idr:
	ib_dealloc_pd(pd);

err:
	put_uobj_write(uobj);
	return ret;
}

ssize_t ib_uverbs_dealloc_pd(struct ib_uverbs_file *file,
			     struct ib_device *ib_dev,
			     const char __user *buf,
			     int in_len, int out_len)
{
	struct ib_uverbs_dealloc_pd cmd;
	struct ib_uobject          *uobj;
	struct ib_pd		   *pd;
	int                         ret;

	if (copy_from_user(&cmd, buf, sizeof cmd))
		return -EFAULT;

	uobj = idr_write_uobj(&ib_uverbs_pd_idr, cmd.pd_handle, file->ucontext);
	if (!uobj)
		return -EINVAL;
	pd = uobj->object;

	if (atomic_read(&pd->usecnt)) {
		ret = -EBUSY;
		goto err_put;
	}

	ret = pd->device->dealloc_pd(uobj->object);
	WARN_ONCE(ret, "Infiniband HW driver failed dealloc_pd");
	if (ret)
		goto err_put;

	uobj->live = 0;
	put_uobj_write(uobj);

	idr_remove_uobj(&ib_uverbs_pd_idr, uobj);

	mutex_lock(&file->mutex);
	list_del(&uobj->list);
	mutex_unlock(&file->mutex);

	put_uobj(uobj);

	return in_len;

err_put:
	put_uobj_write(uobj);
	return ret;
}

struct xrcd_table_entry {
	struct rb_node  node;
	struct ib_xrcd *xrcd;
	struct inode   *inode;
};

static int xrcd_table_insert(struct ib_uverbs_device *dev,
			    struct inode *inode,
			    struct ib_xrcd *xrcd)
{
	struct xrcd_table_entry *entry, *scan;
	struct rb_node **p = &dev->xrcd_tree.rb_node;
	struct rb_node *parent = NULL;

	entry = kmalloc(sizeof *entry, GFP_KERNEL);
	if (!entry)
		return -ENOMEM;

	entry->xrcd  = xrcd;
	entry->inode = inode;

	while (*p) {
		parent = *p;
		scan = rb_entry(parent, struct xrcd_table_entry, node);

		if (inode < scan->inode) {
			p = &(*p)->rb_left;
		} else if (inode > scan->inode) {
			p = &(*p)->rb_right;
		} else {
			kfree(entry);
			return -EEXIST;
		}
	}

	rb_link_node(&entry->node, parent, p);
	rb_insert_color(&entry->node, &dev->xrcd_tree);
	igrab(inode);
	return 0;
}

static struct xrcd_table_entry *xrcd_table_search(struct ib_uverbs_device *dev,
						  struct inode *inode)
{
	struct xrcd_table_entry *entry;
	struct rb_node *p = dev->xrcd_tree.rb_node;

	while (p) {
		entry = rb_entry(p, struct xrcd_table_entry, node);

		if (inode < entry->inode)
			p = p->rb_left;
		else if (inode > entry->inode)
			p = p->rb_right;
		else
			return entry;
	}

	return NULL;
}

static struct ib_xrcd *find_xrcd(struct ib_uverbs_device *dev, struct inode *inode)
{
	struct xrcd_table_entry *entry;

	entry = xrcd_table_search(dev, inode);
	if (!entry)
		return NULL;

	return entry->xrcd;
}

static void xrcd_table_delete(struct ib_uverbs_device *dev,
			      struct inode *inode)
{
	struct xrcd_table_entry *entry;

	entry = xrcd_table_search(dev, inode);
	if (entry) {
		iput(inode);
		rb_erase(&entry->node, &dev->xrcd_tree);
		kfree(entry);
	}
}

ssize_t ib_uverbs_open_xrcd(struct ib_uverbs_file *file,
			    struct ib_device *ib_dev,
			    const char __user *buf, int in_len,
			    int out_len)
{
	struct ib_uverbs_open_xrcd	cmd;
	struct ib_uverbs_open_xrcd_resp	resp;
	struct ib_udata			udata;
	struct ib_uxrcd_object         *obj;
	struct ib_xrcd                 *xrcd = NULL;
	struct fd			f = {NULL, 0};
	struct inode                   *inode = NULL;
	int				ret = 0;
	int				new_xrcd = 0;

	if (out_len < sizeof resp)
		return -ENOSPC;

	if (copy_from_user(&cmd, buf, sizeof cmd))
		return -EFAULT;

	INIT_UDATA(&udata, buf + sizeof cmd,
		   (unsigned long) cmd.response + sizeof resp,
		   in_len - sizeof cmd, out_len - sizeof  resp);

	mutex_lock(&file->device->xrcd_tree_mutex);

	if (cmd.fd != -1) {
		/* search for file descriptor */
		f = fdget(cmd.fd);
		if (!f.file) {
			ret = -EBADF;
			goto err_tree_mutex_unlock;
		}

		inode = file_inode(f.file);
		xrcd = find_xrcd(file->device, inode);
		if (!xrcd && !(cmd.oflags & O_CREAT)) {
			/* no file descriptor. Need CREATE flag */
			ret = -EAGAIN;
			goto err_tree_mutex_unlock;
		}

		if (xrcd && cmd.oflags & O_EXCL) {
			ret = -EINVAL;
			goto err_tree_mutex_unlock;
		}
	}

	obj = kmalloc(sizeof *obj, GFP_KERNEL);
	if (!obj) {
		ret = -ENOMEM;
		goto err_tree_mutex_unlock;
	}

	init_uobj(&obj->uobject, 0, file->ucontext, &xrcd_lock_class);

	down_write(&obj->uobject.mutex);

	if (!xrcd) {
		xrcd = ib_dev->alloc_xrcd(ib_dev, file->ucontext, &udata);
		if (IS_ERR(xrcd)) {
			ret = PTR_ERR(xrcd);
			goto err;
		}

		xrcd->inode   = inode;
		xrcd->device  = ib_dev;
		atomic_set(&xrcd->usecnt, 0);
		mutex_init(&xrcd->tgt_qp_mutex);
		INIT_LIST_HEAD(&xrcd->tgt_qp_list);
		new_xrcd = 1;
	}

	atomic_set(&obj->refcnt, 0);
	obj->uobject.object = xrcd;
	ret = idr_add_uobj(&ib_uverbs_xrcd_idr, &obj->uobject);
	if (ret)
		goto err_idr;

	memset(&resp, 0, sizeof resp);
	resp.xrcd_handle = obj->uobject.id;

	if (inode) {
		if (new_xrcd) {
			/* create new inode/xrcd table entry */
			ret = xrcd_table_insert(file->device, inode, xrcd);
			if (ret)
				goto err_insert_xrcd;
		}
		atomic_inc(&xrcd->usecnt);
	}

	if (copy_to_user((void __user *) (unsigned long) cmd.response,
			 &resp, sizeof resp)) {
		ret = -EFAULT;
		goto err_copy;
	}

	if (f.file)
		fdput(f);

	mutex_lock(&file->mutex);
	list_add_tail(&obj->uobject.list, &file->ucontext->xrcd_list);
	mutex_unlock(&file->mutex);

	obj->uobject.live = 1;
	up_write(&obj->uobject.mutex);

	mutex_unlock(&file->device->xrcd_tree_mutex);
	return in_len;

err_copy:
	if (inode) {
		if (new_xrcd)
			xrcd_table_delete(file->device, inode);
		atomic_dec(&xrcd->usecnt);
	}

err_insert_xrcd:
	idr_remove_uobj(&ib_uverbs_xrcd_idr, &obj->uobject);

err_idr:
	ib_dealloc_xrcd(xrcd);

err:
	put_uobj_write(&obj->uobject);

err_tree_mutex_unlock:
	if (f.file)
		fdput(f);

	mutex_unlock(&file->device->xrcd_tree_mutex);

	return ret;
}

ssize_t ib_uverbs_close_xrcd(struct ib_uverbs_file *file,
			     struct ib_device *ib_dev,
			     const char __user *buf, int in_len,
			     int out_len)
{
	struct ib_uverbs_close_xrcd cmd;
	struct ib_uobject           *uobj;
	struct ib_xrcd              *xrcd = NULL;
	struct inode                *inode = NULL;
	struct ib_uxrcd_object      *obj;
	int                         live;
	int                         ret = 0;

	if (copy_from_user(&cmd, buf, sizeof cmd))
		return -EFAULT;

	mutex_lock(&file->device->xrcd_tree_mutex);
	uobj = idr_write_uobj(&ib_uverbs_xrcd_idr, cmd.xrcd_handle, file->ucontext);
	if (!uobj) {
		ret = -EINVAL;
		goto out;
	}

	xrcd  = uobj->object;
	inode = xrcd->inode;
	obj   = container_of(uobj, struct ib_uxrcd_object, uobject);
	if (atomic_read(&obj->refcnt)) {
		put_uobj_write(uobj);
		ret = -EBUSY;
		goto out;
	}

	if (!inode || atomic_dec_and_test(&xrcd->usecnt)) {
		ret = ib_dealloc_xrcd(uobj->object);
		if (!ret)
			uobj->live = 0;
	}

	live = uobj->live;
	if (inode && ret)
		atomic_inc(&xrcd->usecnt);

	put_uobj_write(uobj);

	if (ret)
		goto out;

	if (inode && !live)
		xrcd_table_delete(file->device, inode);

	idr_remove_uobj(&ib_uverbs_xrcd_idr, uobj);
	mutex_lock(&file->mutex);
	list_del(&uobj->list);
	mutex_unlock(&file->mutex);

	put_uobj(uobj);
	ret = in_len;

out:
	mutex_unlock(&file->device->xrcd_tree_mutex);
	return ret;
}

void ib_uverbs_dealloc_xrcd(struct ib_uverbs_device *dev,
			    struct ib_xrcd *xrcd)
{
	struct inode *inode;

	inode = xrcd->inode;
	if (inode && !atomic_dec_and_test(&xrcd->usecnt))
		return;

	ib_dealloc_xrcd(xrcd);

	if (inode)
		xrcd_table_delete(dev, inode);
}

ssize_t ib_uverbs_reg_mr(struct ib_uverbs_file *file,
			 struct ib_device *ib_dev,
			 const char __user *buf, int in_len,
			 int out_len)
{
	struct ib_uverbs_reg_mr      cmd;
	struct ib_uverbs_reg_mr_resp resp;
	struct ib_udata              udata;
	struct ib_uobject           *uobj;
	struct ib_pd                *pd;
	struct ib_mr                *mr;
	int                          ret;

	if (out_len < sizeof resp)
		return -ENOSPC;

	if (copy_from_user(&cmd, buf, sizeof cmd))
		return -EFAULT;

	INIT_UDATA(&udata, buf + sizeof cmd,
		   (unsigned long) cmd.response + sizeof resp,
		   in_len - sizeof cmd, out_len - sizeof resp);

	if ((cmd.start & ~PAGE_MASK) != (cmd.hca_va & ~PAGE_MASK))
		return -EINVAL;

	ret = ib_check_mr_access(cmd.access_flags);
	if (ret)
		return ret;

	uobj = kmalloc(sizeof *uobj, GFP_KERNEL);
	if (!uobj)
		return -ENOMEM;

	init_uobj(uobj, 0, file->ucontext, &mr_lock_class);
	down_write(&uobj->mutex);

	pd = idr_read_pd(cmd.pd_handle, file->ucontext);
	if (!pd) {
		ret = -EINVAL;
		goto err_free;
	}

	if (cmd.access_flags & IB_ACCESS_ON_DEMAND) {
		struct ib_device_attr attr;

		ret = ib_query_device(pd->device, &attr);
		if (ret || !(attr.device_cap_flags &
				IB_DEVICE_ON_DEMAND_PAGING)) {
			pr_debug("ODP support not available\n");
			ret = -EINVAL;
			goto err_put;
		}
	}

	mr = pd->device->reg_user_mr(pd, cmd.start, cmd.length, cmd.hca_va,
				     cmd.access_flags, &udata);
	if (IS_ERR(mr)) {
		ret = PTR_ERR(mr);
		goto err_put;
	}

	mr->device  = pd->device;
	mr->pd      = pd;
	mr->uobject = uobj;
	atomic_inc(&pd->usecnt);
	atomic_set(&mr->usecnt, 0);

	uobj->object = mr;
	ret = idr_add_uobj(&ib_uverbs_mr_idr, uobj);
	if (ret)
		goto err_unreg;

	memset(&resp, 0, sizeof resp);
	resp.lkey      = mr->lkey;
	resp.rkey      = mr->rkey;
	resp.mr_handle = uobj->id;

	if (copy_to_user((void __user *) (unsigned long) cmd.response,
			 &resp, sizeof resp)) {
		ret = -EFAULT;
		goto err_copy;
	}

	put_pd_read(pd);

	mutex_lock(&file->mutex);
	list_add_tail(&uobj->list, &file->ucontext->mr_list);
	mutex_unlock(&file->mutex);

	uobj->live = 1;

	up_write(&uobj->mutex);

	return in_len;

err_copy:
	idr_remove_uobj(&ib_uverbs_mr_idr, uobj);

err_unreg:
	ib_dereg_mr(mr);

err_put:
	put_pd_read(pd);

err_free:
	put_uobj_write(uobj);
	return ret;
}

ssize_t ib_uverbs_rereg_mr(struct ib_uverbs_file *file,
			   struct ib_device *ib_dev,
			   const char __user *buf, int in_len,
			   int out_len)
{
	struct ib_uverbs_rereg_mr      cmd;
	struct ib_uverbs_rereg_mr_resp resp;
	struct ib_udata              udata;
	struct ib_pd                *pd = NULL;
	struct ib_mr                *mr;
	struct ib_pd		    *old_pd;
	int                          ret;
	struct ib_uobject	    *uobj;

	if (out_len < sizeof(resp))
		return -ENOSPC;

	if (copy_from_user(&cmd, buf, sizeof(cmd)))
		return -EFAULT;

	INIT_UDATA(&udata, buf + sizeof(cmd),
		   (unsigned long) cmd.response + sizeof(resp),
		   in_len - sizeof(cmd), out_len - sizeof(resp));

	if (cmd.flags & ~IB_MR_REREG_SUPPORTED || !cmd.flags)
		return -EINVAL;

	if ((cmd.flags & IB_MR_REREG_TRANS) &&
	    (!cmd.start || !cmd.hca_va || 0 >= cmd.length ||
	     (cmd.start & ~PAGE_MASK) != (cmd.hca_va & ~PAGE_MASK)))
			return -EINVAL;

	uobj = idr_write_uobj(&ib_uverbs_mr_idr, cmd.mr_handle,
			      file->ucontext);

	if (!uobj)
		return -EINVAL;

	mr = uobj->object;

	if (cmd.flags & IB_MR_REREG_ACCESS) {
		ret = ib_check_mr_access(cmd.access_flags);
		if (ret)
			goto put_uobjs;
	}

	if (cmd.flags & IB_MR_REREG_PD) {
		pd = idr_read_pd(cmd.pd_handle, file->ucontext);
		if (!pd) {
			ret = -EINVAL;
			goto put_uobjs;
		}
	}

	if (atomic_read(&mr->usecnt)) {
		ret = -EBUSY;
		goto put_uobj_pd;
	}

	old_pd = mr->pd;
	ret = mr->device->rereg_user_mr(mr, cmd.flags, cmd.start,
					cmd.length, cmd.hca_va,
					cmd.access_flags, pd, &udata);
	if (!ret) {
		if (cmd.flags & IB_MR_REREG_PD) {
			atomic_inc(&pd->usecnt);
			mr->pd = pd;
			atomic_dec(&old_pd->usecnt);
		}
	} else {
		goto put_uobj_pd;
	}

	memset(&resp, 0, sizeof(resp));
	resp.lkey      = mr->lkey;
	resp.rkey      = mr->rkey;

	if (copy_to_user((void __user *)(unsigned long)cmd.response,
			 &resp, sizeof(resp)))
		ret = -EFAULT;
	else
		ret = in_len;

put_uobj_pd:
	if (cmd.flags & IB_MR_REREG_PD)
		put_pd_read(pd);

put_uobjs:

	put_uobj_write(mr->uobject);

	return ret;
}

ssize_t ib_uverbs_dereg_mr(struct ib_uverbs_file *file,
			   struct ib_device *ib_dev,
			   const char __user *buf, int in_len,
			   int out_len)
{
	struct ib_uverbs_dereg_mr cmd;
	struct ib_mr             *mr;
	struct ib_uobject	 *uobj;
	int                       ret = -EINVAL;

	if (copy_from_user(&cmd, buf, sizeof cmd))
		return -EFAULT;

	uobj = idr_write_uobj(&ib_uverbs_mr_idr, cmd.mr_handle, file->ucontext);
	if (!uobj)
		return -EINVAL;

	mr = uobj->object;

	ret = ib_dereg_mr(mr);
	if (!ret)
		uobj->live = 0;

	put_uobj_write(uobj);

	if (ret)
		return ret;

	idr_remove_uobj(&ib_uverbs_mr_idr, uobj);

	mutex_lock(&file->mutex);
	list_del(&uobj->list);
	mutex_unlock(&file->mutex);

	put_uobj(uobj);

	return in_len;
}

ssize_t ib_uverbs_alloc_mw(struct ib_uverbs_file *file,
			   struct ib_device *ib_dev,
			   const char __user *buf, int in_len,
			   int out_len)
{
	struct ib_uverbs_alloc_mw      cmd;
	struct ib_uverbs_alloc_mw_resp resp;
	struct ib_uobject             *uobj;
	struct ib_pd                  *pd;
	struct ib_mw                  *mw;
	int                            ret;

	if (out_len < sizeof(resp))
		return -ENOSPC;

	if (copy_from_user(&cmd, buf, sizeof(cmd)))
		return -EFAULT;

	uobj = kmalloc(sizeof(*uobj), GFP_KERNEL);
	if (!uobj)
		return -ENOMEM;

	init_uobj(uobj, 0, file->ucontext, &mw_lock_class);
	down_write(&uobj->mutex);

	pd = idr_read_pd(cmd.pd_handle, file->ucontext);
	if (!pd) {
		ret = -EINVAL;
		goto err_free;
	}

	mw = pd->device->alloc_mw(pd, cmd.mw_type);
	if (IS_ERR(mw)) {
		ret = PTR_ERR(mw);
		goto err_put;
	}

	mw->device  = pd->device;
	mw->pd      = pd;
	mw->uobject = uobj;
	atomic_inc(&pd->usecnt);

	uobj->object = mw;
	ret = idr_add_uobj(&ib_uverbs_mw_idr, uobj);
	if (ret)
		goto err_unalloc;

	memset(&resp, 0, sizeof(resp));
	resp.rkey      = mw->rkey;
	resp.mw_handle = uobj->id;

	if (copy_to_user((void __user *)(unsigned long)cmd.response,
			 &resp, sizeof(resp))) {
		ret = -EFAULT;
		goto err_copy;
	}

	put_pd_read(pd);

	mutex_lock(&file->mutex);
	list_add_tail(&uobj->list, &file->ucontext->mw_list);
	mutex_unlock(&file->mutex);

	uobj->live = 1;

	up_write(&uobj->mutex);

	return in_len;

err_copy:
	idr_remove_uobj(&ib_uverbs_mw_idr, uobj);

err_unalloc:
	ib_dealloc_mw(mw);

err_put:
	put_pd_read(pd);

err_free:
	put_uobj_write(uobj);
	return ret;
}

ssize_t ib_uverbs_dealloc_mw(struct ib_uverbs_file *file,
			     struct ib_device *ib_dev,
			     const char __user *buf, int in_len,
			     int out_len)
{
	struct ib_uverbs_dealloc_mw cmd;
	struct ib_mw               *mw;
	struct ib_uobject	   *uobj;
	int                         ret = -EINVAL;

	if (copy_from_user(&cmd, buf, sizeof(cmd)))
		return -EFAULT;

	uobj = idr_write_uobj(&ib_uverbs_mw_idr, cmd.mw_handle, file->ucontext);
	if (!uobj)
		return -EINVAL;

	mw = uobj->object;

	ret = ib_dealloc_mw(mw);
	if (!ret)
		uobj->live = 0;

	put_uobj_write(uobj);

	if (ret)
		return ret;

	idr_remove_uobj(&ib_uverbs_mw_idr, uobj);

	mutex_lock(&file->mutex);
	list_del(&uobj->list);
	mutex_unlock(&file->mutex);

	put_uobj(uobj);

	return in_len;
}

ssize_t ib_uverbs_create_comp_channel(struct ib_uverbs_file *file,
				      struct ib_device *ib_dev,
				      const char __user *buf, int in_len,
				      int out_len)
{
	struct ib_uverbs_create_comp_channel	   cmd;
	struct ib_uverbs_create_comp_channel_resp  resp;
	struct file				  *filp;
	int ret;

	if (out_len < sizeof resp)
		return -ENOSPC;

	if (copy_from_user(&cmd, buf, sizeof cmd))
		return -EFAULT;

	ret = get_unused_fd_flags(O_CLOEXEC);
	if (ret < 0)
		return ret;
	resp.fd = ret;

	filp = ib_uverbs_alloc_event_file(file, ib_dev, 0);
	if (IS_ERR(filp)) {
		put_unused_fd(resp.fd);
		return PTR_ERR(filp);
	}

	if (copy_to_user((void __user *) (unsigned long) cmd.response,
			 &resp, sizeof resp)) {
		put_unused_fd(resp.fd);
		fput(filp);
		return -EFAULT;
	}

	fd_install(resp.fd, filp);
	return in_len;
}

static struct ib_ucq_object *create_cq(struct ib_uverbs_file *file,
					struct ib_device *ib_dev,
				       struct ib_udata *ucore,
				       struct ib_udata *uhw,
				       struct ib_uverbs_ex_create_cq *cmd,
				       size_t cmd_sz,
				       int (*cb)(struct ib_uverbs_file *file,
						 struct ib_ucq_object *obj,
						 struct ib_uverbs_ex_create_cq_resp *resp,
						 struct ib_udata *udata,
						 void *context),
				       void *context)
{
	struct ib_ucq_object           *obj;
	struct ib_uverbs_event_file    *ev_file = NULL;
	struct ib_cq                   *cq;
	int                             ret;
	struct ib_uverbs_ex_create_cq_resp resp;
	struct ib_cq_init_attr attr = {};

	if (cmd->comp_vector >= file->device->num_comp_vectors)
		return ERR_PTR(-EINVAL);

	obj = kmalloc(sizeof *obj, GFP_KERNEL);
	if (!obj)
		return ERR_PTR(-ENOMEM);

	init_uobj(&obj->uobject, cmd->user_handle, file->ucontext, &cq_lock_class);
	down_write(&obj->uobject.mutex);

	if (cmd->comp_channel >= 0) {
		ev_file = ib_uverbs_lookup_comp_file(cmd->comp_channel);
		if (!ev_file) {
			ret = -EINVAL;
			goto err;
		}
	}

	obj->uverbs_file	   = file;
	obj->comp_events_reported  = 0;
	obj->async_events_reported = 0;
	INIT_LIST_HEAD(&obj->comp_list);
	INIT_LIST_HEAD(&obj->async_list);

	attr.cqe = cmd->cqe;
	attr.comp_vector = cmd->comp_vector;

	if (cmd_sz > offsetof(typeof(*cmd), flags) + sizeof(cmd->flags))
		attr.flags = cmd->flags;

	cq = ib_dev->create_cq(ib_dev, &attr,
					     file->ucontext, uhw);
	if (IS_ERR(cq)) {
		ret = PTR_ERR(cq);
		goto err_file;
	}

	cq->device        = ib_dev;
	cq->uobject       = &obj->uobject;
	cq->comp_handler  = ib_uverbs_comp_handler;
	cq->event_handler = ib_uverbs_cq_event_handler;
	cq->cq_context    = ev_file;
	atomic_set(&cq->usecnt, 0);

	obj->uobject.object = cq;
	ret = idr_add_uobj(&ib_uverbs_cq_idr, &obj->uobject);
	if (ret)
		goto err_free;

	memset(&resp, 0, sizeof resp);
	resp.base.cq_handle = obj->uobject.id;
	resp.base.cqe       = cq->cqe;

	resp.response_length = offsetof(typeof(resp), response_length) +
		sizeof(resp.response_length);

	ret = cb(file, obj, &resp, ucore, context);
	if (ret)
		goto err_cb;

	mutex_lock(&file->mutex);
	list_add_tail(&obj->uobject.list, &file->ucontext->cq_list);
	mutex_unlock(&file->mutex);

	obj->uobject.live = 1;

	up_write(&obj->uobject.mutex);

	return obj;

err_cb:
	idr_remove_uobj(&ib_uverbs_cq_idr, &obj->uobject);

err_free:
	ib_destroy_cq(cq);

err_file:
	if (ev_file)
		ib_uverbs_release_ucq(file, ev_file, obj);

err:
	put_uobj_write(&obj->uobject);

	return ERR_PTR(ret);
}

static int ib_uverbs_create_cq_cb(struct ib_uverbs_file *file,
				  struct ib_ucq_object *obj,
				  struct ib_uverbs_ex_create_cq_resp *resp,
				  struct ib_udata *ucore, void *context)
{
	if (ib_copy_to_udata(ucore, &resp->base, sizeof(resp->base)))
		return -EFAULT;

	return 0;
}

ssize_t ib_uverbs_create_cq(struct ib_uverbs_file *file,
			    struct ib_device *ib_dev,
			    const char __user *buf, int in_len,
			    int out_len)
{
	struct ib_uverbs_create_cq      cmd;
	struct ib_uverbs_ex_create_cq	cmd_ex;
	struct ib_uverbs_create_cq_resp resp;
	struct ib_udata                 ucore;
	struct ib_udata                 uhw;
	struct ib_ucq_object           *obj;

	if (out_len < sizeof(resp))
		return -ENOSPC;

	if (copy_from_user(&cmd, buf, sizeof(cmd)))
		return -EFAULT;

	INIT_UDATA(&ucore, buf, (unsigned long)cmd.response, sizeof(cmd), sizeof(resp));

	INIT_UDATA(&uhw, buf + sizeof(cmd),
		   (unsigned long)cmd.response + sizeof(resp),
		   in_len - sizeof(cmd), out_len - sizeof(resp));

	memset(&cmd_ex, 0, sizeof(cmd_ex));
	cmd_ex.user_handle = cmd.user_handle;
	cmd_ex.cqe = cmd.cqe;
	cmd_ex.comp_vector = cmd.comp_vector;
	cmd_ex.comp_channel = cmd.comp_channel;

	obj = create_cq(file, ib_dev, &ucore, &uhw, &cmd_ex,
			offsetof(typeof(cmd_ex), comp_channel) +
			sizeof(cmd.comp_channel), ib_uverbs_create_cq_cb,
			NULL);

	if (IS_ERR(obj))
		return PTR_ERR(obj);

	return in_len;
}

static int ib_uverbs_ex_create_cq_cb(struct ib_uverbs_file *file,
				     struct ib_ucq_object *obj,
				     struct ib_uverbs_ex_create_cq_resp *resp,
				     struct ib_udata *ucore, void *context)
{
	if (ib_copy_to_udata(ucore, resp, resp->response_length))
		return -EFAULT;

	return 0;
}

int ib_uverbs_ex_create_cq(struct ib_uverbs_file *file,
			 struct ib_device *ib_dev,
			   struct ib_udata *ucore,
			   struct ib_udata *uhw)
{
	struct ib_uverbs_ex_create_cq_resp resp;
	struct ib_uverbs_ex_create_cq  cmd;
	struct ib_ucq_object           *obj;
	int err;

	if (ucore->inlen < sizeof(cmd))
		return -EINVAL;

	err = ib_copy_from_udata(&cmd, ucore, sizeof(cmd));
	if (err)
		return err;

	if (cmd.comp_mask)
		return -EINVAL;

	if (cmd.reserved)
		return -EINVAL;

	if (ucore->outlen < (offsetof(typeof(resp), response_length) +
			     sizeof(resp.response_length)))
		return -ENOSPC;

	obj = create_cq(file, ib_dev, ucore, uhw, &cmd,
			min(ucore->inlen, sizeof(cmd)),
			ib_uverbs_ex_create_cq_cb, NULL);

	if (IS_ERR(obj))
		return PTR_ERR(obj);

	return 0;
}

ssize_t ib_uverbs_resize_cq(struct ib_uverbs_file *file,
			    struct ib_device *ib_dev,
			    const char __user *buf, int in_len,
			    int out_len)
{
	struct ib_uverbs_resize_cq	cmd;
	struct ib_uverbs_resize_cq_resp	resp;
	struct ib_udata                 udata;
	struct ib_cq			*cq;
	int				ret = -EINVAL;

	if (copy_from_user(&cmd, buf, sizeof cmd))
		return -EFAULT;

	INIT_UDATA(&udata, buf + sizeof cmd,
		   (unsigned long) cmd.response + sizeof resp,
		   in_len - sizeof cmd, out_len - sizeof resp);

	cq = idr_read_cq(cmd.cq_handle, file->ucontext, 0);
	if (!cq)
		return -EINVAL;

	ret = cq->device->resize_cq(cq, cmd.cqe, &udata);
	if (ret)
		goto out;

	resp.cqe = cq->cqe;

	if (copy_to_user((void __user *) (unsigned long) cmd.response,
			 &resp, sizeof resp.cqe))
		ret = -EFAULT;

out:
	put_cq_read(cq);

	return ret ? ret : in_len;
}

static int copy_wc_to_user(void __user *dest, struct ib_wc *wc)
{
	struct ib_uverbs_wc tmp;

	tmp.wr_id		= wc->wr_id;
	tmp.status		= wc->status;
	tmp.opcode		= wc->opcode;
	tmp.vendor_err		= wc->vendor_err;
	tmp.byte_len		= wc->byte_len;
	tmp.ex.imm_data		= (__u32 __force) wc->ex.imm_data;
	tmp.qp_num		= wc->qp->qp_num;
	tmp.src_qp		= wc->src_qp;
	tmp.wc_flags		= wc->wc_flags;
	tmp.pkey_index		= wc->pkey_index;
	tmp.slid		= wc->slid;
	tmp.sl			= wc->sl;
	tmp.dlid_path_bits	= wc->dlid_path_bits;
	tmp.port_num		= wc->port_num;
	tmp.reserved		= 0;

	if (copy_to_user(dest, &tmp, sizeof tmp))
		return -EFAULT;

	return 0;
}

ssize_t ib_uverbs_poll_cq(struct ib_uverbs_file *file,
			  struct ib_device *ib_dev,
			  const char __user *buf, int in_len,
			  int out_len)
{
	struct ib_uverbs_poll_cq       cmd;
	struct ib_uverbs_poll_cq_resp  resp;
	u8 __user                     *header_ptr;
	u8 __user                     *data_ptr;
	struct ib_cq                  *cq;
	struct ib_wc                   wc;
	int                            ret;

	if (copy_from_user(&cmd, buf, sizeof cmd))
		return -EFAULT;

	cq = idr_read_cq(cmd.cq_handle, file->ucontext, 0);
	if (!cq)
		return -EINVAL;

	/* we copy a struct ib_uverbs_poll_cq_resp to user space */
	header_ptr = (void __user *)(unsigned long) cmd.response;
	data_ptr = header_ptr + sizeof resp;

	memset(&resp, 0, sizeof resp);
	while (resp.count < cmd.ne) {
		ret = ib_poll_cq(cq, 1, &wc);
		if (ret < 0)
			goto out_put;
		if (!ret)
			break;

		ret = copy_wc_to_user(data_ptr, &wc);
		if (ret)
			goto out_put;

		data_ptr += sizeof(struct ib_uverbs_wc);
		++resp.count;
	}

	if (copy_to_user(header_ptr, &resp, sizeof resp)) {
		ret = -EFAULT;
		goto out_put;
	}

	ret = in_len;

out_put:
	put_cq_read(cq);
	return ret;
}

ssize_t ib_uverbs_req_notify_cq(struct ib_uverbs_file *file,
				struct ib_device *ib_dev,
				const char __user *buf, int in_len,
				int out_len)
{
	struct ib_uverbs_req_notify_cq cmd;
	struct ib_cq                  *cq;

	if (copy_from_user(&cmd, buf, sizeof cmd))
		return -EFAULT;

	cq = idr_read_cq(cmd.cq_handle, file->ucontext, 0);
	if (!cq)
		return -EINVAL;

	ib_req_notify_cq(cq, cmd.solicited_only ?
			 IB_CQ_SOLICITED : IB_CQ_NEXT_COMP);

	put_cq_read(cq);

	return in_len;
}

ssize_t ib_uverbs_destroy_cq(struct ib_uverbs_file *file,
			     struct ib_device *ib_dev,
			     const char __user *buf, int in_len,
			     int out_len)
{
	struct ib_uverbs_destroy_cq      cmd;
	struct ib_uverbs_destroy_cq_resp resp;
	struct ib_uobject		*uobj;
	struct ib_cq               	*cq;
	struct ib_ucq_object        	*obj;
	struct ib_uverbs_event_file	*ev_file;
	int                        	 ret = -EINVAL;

	if (copy_from_user(&cmd, buf, sizeof cmd))
		return -EFAULT;

	uobj = idr_write_uobj(&ib_uverbs_cq_idr, cmd.cq_handle, file->ucontext);
	if (!uobj)
		return -EINVAL;
	cq      = uobj->object;
	ev_file = cq->cq_context;
	obj     = container_of(cq->uobject, struct ib_ucq_object, uobject);

	ret = ib_destroy_cq(cq);
	if (!ret)
		uobj->live = 0;

	put_uobj_write(uobj);

	if (ret)
		return ret;

	idr_remove_uobj(&ib_uverbs_cq_idr, uobj);

	mutex_lock(&file->mutex);
	list_del(&uobj->list);
	mutex_unlock(&file->mutex);

	ib_uverbs_release_ucq(file, ev_file, obj);

	memset(&resp, 0, sizeof resp);
	resp.comp_events_reported  = obj->comp_events_reported;
	resp.async_events_reported = obj->async_events_reported;

	put_uobj(uobj);

	if (copy_to_user((void __user *) (unsigned long) cmd.response,
			 &resp, sizeof resp))
		return -EFAULT;

	return in_len;
}

static int create_qp(struct ib_uverbs_file *file,
		     struct ib_udata *ucore,
		     struct ib_udata *uhw,
		     struct ib_uverbs_ex_create_qp *cmd,
		     size_t cmd_sz,
		     int (*cb)(struct ib_uverbs_file *file,
			       struct ib_uverbs_ex_create_qp_resp *resp,
			       struct ib_udata *udata),
		     void *context)
{
	struct ib_uqp_object		*obj;
	struct ib_device		*device;
	struct ib_pd			*pd = NULL;
	struct ib_xrcd			*xrcd = NULL;
	struct ib_uobject		*uninitialized_var(xrcd_uobj);
	struct ib_cq			*scq = NULL, *rcq = NULL;
	struct ib_srq			*srq = NULL;
	struct ib_qp			*qp;
	char				*buf;
	struct ib_qp_init_attr		attr;
	struct ib_uverbs_ex_create_qp_resp resp;
	int				ret;

	if (cmd->qp_type == IB_QPT_RAW_PACKET && !capable(CAP_NET_RAW))
		return -EPERM;

	obj = kzalloc(sizeof *obj, GFP_KERNEL);
	if (!obj)
		return -ENOMEM;

	init_uobj(&obj->uevent.uobject, cmd->user_handle, file->ucontext,
		  &qp_lock_class);
	down_write(&obj->uevent.uobject.mutex);

	if (cmd->qp_type == IB_QPT_XRC_TGT) {
		xrcd = idr_read_xrcd(cmd->pd_handle, file->ucontext,
				     &xrcd_uobj);
		if (!xrcd) {
			ret = -EINVAL;
			goto err_put;
		}
		device = xrcd->device;
	} else {
		if (cmd->qp_type == IB_QPT_XRC_INI) {
			cmd->max_recv_wr = 0;
			cmd->max_recv_sge = 0;
		} else {
			if (cmd->is_srq) {
				srq = idr_read_srq(cmd->srq_handle,
						   file->ucontext);
				if (!srq || srq->srq_type != IB_SRQT_BASIC) {
					ret = -EINVAL;
					goto err_put;
				}
			}

			if (cmd->recv_cq_handle != cmd->send_cq_handle) {
				rcq = idr_read_cq(cmd->recv_cq_handle,
						  file->ucontext, 0);
				if (!rcq) {
					ret = -EINVAL;
					goto err_put;
				}
			}
		}

		scq = idr_read_cq(cmd->send_cq_handle, file->ucontext, !!rcq);
		rcq = rcq ?: scq;
		pd  = idr_read_pd(cmd->pd_handle, file->ucontext);
		if (!pd || !scq) {
			ret = -EINVAL;
			goto err_put;
		}

		device = pd->device;
	}

	attr.event_handler = ib_uverbs_qp_event_handler;
	attr.qp_context    = file;
	attr.send_cq       = scq;
	attr.recv_cq       = rcq;
	attr.srq           = srq;
	attr.xrcd	   = xrcd;
	attr.sq_sig_type   = cmd->sq_sig_all ? IB_SIGNAL_ALL_WR :
					      IB_SIGNAL_REQ_WR;
	attr.qp_type       = cmd->qp_type;
	attr.create_flags  = 0;

	attr.cap.max_send_wr     = cmd->max_send_wr;
	attr.cap.max_recv_wr     = cmd->max_recv_wr;
	attr.cap.max_send_sge    = cmd->max_send_sge;
	attr.cap.max_recv_sge    = cmd->max_recv_sge;
	attr.cap.max_inline_data = cmd->max_inline_data;

	obj->uevent.events_reported     = 0;
	INIT_LIST_HEAD(&obj->uevent.event_list);
	INIT_LIST_HEAD(&obj->mcast_list);

	if (cmd_sz >= offsetof(typeof(*cmd), create_flags) +
		      sizeof(cmd->create_flags))
		attr.create_flags = cmd->create_flags;

	if (attr.create_flags & ~IB_QP_CREATE_BLOCK_MULTICAST_LOOPBACK) {
		ret = -EINVAL;
		goto err_put;
	}

	buf = (void *)cmd + sizeof(*cmd);
	if (cmd_sz > sizeof(*cmd))
		if (!(buf[0] == 0 && !memcmp(buf, buf + 1,
					     cmd_sz - sizeof(*cmd) - 1))) {
			ret = -EINVAL;
			goto err_put;
		}

	if (cmd->qp_type == IB_QPT_XRC_TGT)
		qp = ib_create_qp(pd, &attr);
	else
		qp = device->create_qp(pd, &attr, uhw);

	if (IS_ERR(qp)) {
		ret = PTR_ERR(qp);
		goto err_put;
	}

	if (cmd->qp_type != IB_QPT_XRC_TGT) {
		qp->real_qp	  = qp;
		qp->device	  = device;
		qp->pd		  = pd;
		qp->send_cq	  = attr.send_cq;
		qp->recv_cq	  = attr.recv_cq;
		qp->srq		  = attr.srq;
		qp->event_handler = attr.event_handler;
		qp->qp_context	  = attr.qp_context;
		qp->qp_type	  = attr.qp_type;
		atomic_set(&qp->usecnt, 0);
		atomic_inc(&pd->usecnt);
		atomic_inc(&attr.send_cq->usecnt);
		if (attr.recv_cq)
			atomic_inc(&attr.recv_cq->usecnt);
		if (attr.srq)
			atomic_inc(&attr.srq->usecnt);
	}
	qp->uobject = &obj->uevent.uobject;

	obj->uevent.uobject.object = qp;
	ret = idr_add_uobj(&ib_uverbs_qp_idr, &obj->uevent.uobject);
	if (ret)
		goto err_destroy;

	memset(&resp, 0, sizeof resp);
	resp.base.qpn             = qp->qp_num;
	resp.base.qp_handle       = obj->uevent.uobject.id;
	resp.base.max_recv_sge    = attr.cap.max_recv_sge;
	resp.base.max_send_sge    = attr.cap.max_send_sge;
	resp.base.max_recv_wr     = attr.cap.max_recv_wr;
	resp.base.max_send_wr     = attr.cap.max_send_wr;
	resp.base.max_inline_data = attr.cap.max_inline_data;

	resp.response_length = offsetof(typeof(resp), response_length) +
			       sizeof(resp.response_length);

	ret = cb(file, &resp, ucore);
	if (ret)
		goto err_cb;

	if (xrcd) {
		obj->uxrcd = container_of(xrcd_uobj, struct ib_uxrcd_object,
					  uobject);
		atomic_inc(&obj->uxrcd->refcnt);
		put_xrcd_read(xrcd_uobj);
	}

	if (pd)
		put_pd_read(pd);
	if (scq)
		put_cq_read(scq);
	if (rcq && rcq != scq)
		put_cq_read(rcq);
	if (srq)
		put_srq_read(srq);

	mutex_lock(&file->mutex);
	list_add_tail(&obj->uevent.uobject.list, &file->ucontext->qp_list);
	mutex_unlock(&file->mutex);

	obj->uevent.uobject.live = 1;

	up_write(&obj->uevent.uobject.mutex);

	return 0;
err_cb:
	idr_remove_uobj(&ib_uverbs_qp_idr, &obj->uevent.uobject);

err_destroy:
	ib_destroy_qp(qp);

err_put:
	if (xrcd)
		put_xrcd_read(xrcd_uobj);
	if (pd)
		put_pd_read(pd);
	if (scq)
		put_cq_read(scq);
	if (rcq && rcq != scq)
		put_cq_read(rcq);
	if (srq)
		put_srq_read(srq);

	put_uobj_write(&obj->uevent.uobject);
	return ret;
}

static int ib_uverbs_create_qp_cb(struct ib_uverbs_file *file,
				  struct ib_uverbs_ex_create_qp_resp *resp,
				  struct ib_udata *ucore)
{
	if (ib_copy_to_udata(ucore, &resp->base, sizeof(resp->base)))
		return -EFAULT;

	return 0;
}

ssize_t ib_uverbs_create_qp(struct ib_uverbs_file *file,
			    struct ib_device *ib_dev,
			    const char __user *buf, int in_len,
			    int out_len)
{
	struct ib_uverbs_create_qp      cmd;
	struct ib_uverbs_ex_create_qp	cmd_ex;
	struct ib_udata			ucore;
	struct ib_udata			uhw;
	ssize_t resp_size = sizeof(struct ib_uverbs_create_qp_resp);
	int				err;

	if (out_len < resp_size)
		return -ENOSPC;

	if (copy_from_user(&cmd, buf, sizeof(cmd)))
		return -EFAULT;

	INIT_UDATA(&ucore, buf, (unsigned long)cmd.response, sizeof(cmd),
		   resp_size);
	INIT_UDATA(&uhw, buf + sizeof(cmd),
		   (unsigned long)cmd.response + resp_size,
		   in_len - sizeof(cmd), out_len - resp_size);

	memset(&cmd_ex, 0, sizeof(cmd_ex));
	cmd_ex.user_handle = cmd.user_handle;
	cmd_ex.pd_handle = cmd.pd_handle;
	cmd_ex.send_cq_handle = cmd.send_cq_handle;
	cmd_ex.recv_cq_handle = cmd.recv_cq_handle;
	cmd_ex.srq_handle = cmd.srq_handle;
	cmd_ex.max_send_wr = cmd.max_send_wr;
	cmd_ex.max_recv_wr = cmd.max_recv_wr;
	cmd_ex.max_send_sge = cmd.max_send_sge;
	cmd_ex.max_recv_sge = cmd.max_recv_sge;
	cmd_ex.max_inline_data = cmd.max_inline_data;
	cmd_ex.sq_sig_all = cmd.sq_sig_all;
	cmd_ex.qp_type = cmd.qp_type;
	cmd_ex.is_srq = cmd.is_srq;

	err = create_qp(file, &ucore, &uhw, &cmd_ex,
			offsetof(typeof(cmd_ex), is_srq) +
			sizeof(cmd.is_srq), ib_uverbs_create_qp_cb,
			NULL);

	if (err)
		return err;

	return in_len;
}

static int ib_uverbs_ex_create_qp_cb(struct ib_uverbs_file *file,
				     struct ib_uverbs_ex_create_qp_resp *resp,
				     struct ib_udata *ucore)
{
	if (ib_copy_to_udata(ucore, resp, resp->response_length))
		return -EFAULT;

	return 0;
}

int ib_uverbs_ex_create_qp(struct ib_uverbs_file *file,
			   struct ib_device *ib_dev,
			   struct ib_udata *ucore,
			   struct ib_udata *uhw)
{
	struct ib_uverbs_ex_create_qp_resp resp;
	struct ib_uverbs_ex_create_qp cmd = {0};
	int err;

	if (ucore->inlen < (offsetof(typeof(cmd), comp_mask) +
			    sizeof(cmd.comp_mask)))
		return -EINVAL;

	err = ib_copy_from_udata(&cmd, ucore, min(sizeof(cmd), ucore->inlen));
	if (err)
		return err;

	if (cmd.comp_mask)
		return -EINVAL;

	if (cmd.reserved)
		return -EINVAL;

	if (ucore->outlen < (offsetof(typeof(resp), response_length) +
			     sizeof(resp.response_length)))
		return -ENOSPC;

	err = create_qp(file, ucore, uhw, &cmd,
			min(ucore->inlen, sizeof(cmd)),
			ib_uverbs_ex_create_qp_cb, NULL);

	if (err)
		return err;

	return 0;
}

ssize_t ib_uverbs_open_qp(struct ib_uverbs_file *file,
			  struct ib_device *ib_dev,
			  const char __user *buf, int in_len, int out_len)
{
	struct ib_uverbs_open_qp        cmd;
	struct ib_uverbs_create_qp_resp resp;
	struct ib_udata                 udata;
	struct ib_uqp_object           *obj;
	struct ib_xrcd		       *xrcd;
	struct ib_uobject	       *uninitialized_var(xrcd_uobj);
	struct ib_qp                   *qp;
	struct ib_qp_open_attr          attr;
	int ret;

	if (out_len < sizeof resp)
		return -ENOSPC;

	if (copy_from_user(&cmd, buf, sizeof cmd))
		return -EFAULT;

	INIT_UDATA(&udata, buf + sizeof cmd,
		   (unsigned long) cmd.response + sizeof resp,
		   in_len - sizeof cmd, out_len - sizeof resp);

	obj = kmalloc(sizeof *obj, GFP_KERNEL);
	if (!obj)
		return -ENOMEM;

	init_uobj(&obj->uevent.uobject, cmd.user_handle, file->ucontext, &qp_lock_class);
	down_write(&obj->uevent.uobject.mutex);

	xrcd = idr_read_xrcd(cmd.pd_handle, file->ucontext, &xrcd_uobj);
	if (!xrcd) {
		ret = -EINVAL;
		goto err_put;
	}

	attr.event_handler = ib_uverbs_qp_event_handler;
	attr.qp_context    = file;
	attr.qp_num        = cmd.qpn;
	attr.qp_type       = cmd.qp_type;

	obj->uevent.events_reported = 0;
	INIT_LIST_HEAD(&obj->uevent.event_list);
	INIT_LIST_HEAD(&obj->mcast_list);

	qp = ib_open_qp(xrcd, &attr);
	if (IS_ERR(qp)) {
		ret = PTR_ERR(qp);
		goto err_put;
	}

	qp->uobject = &obj->uevent.uobject;

	obj->uevent.uobject.object = qp;
	ret = idr_add_uobj(&ib_uverbs_qp_idr, &obj->uevent.uobject);
	if (ret)
		goto err_destroy;

	memset(&resp, 0, sizeof resp);
	resp.qpn       = qp->qp_num;
	resp.qp_handle = obj->uevent.uobject.id;

	if (copy_to_user((void __user *) (unsigned long) cmd.response,
			 &resp, sizeof resp)) {
		ret = -EFAULT;
		goto err_remove;
	}

	obj->uxrcd = container_of(xrcd_uobj, struct ib_uxrcd_object, uobject);
	atomic_inc(&obj->uxrcd->refcnt);
	put_xrcd_read(xrcd_uobj);

	mutex_lock(&file->mutex);
	list_add_tail(&obj->uevent.uobject.list, &file->ucontext->qp_list);
	mutex_unlock(&file->mutex);

	obj->uevent.uobject.live = 1;

	up_write(&obj->uevent.uobject.mutex);

	return in_len;

err_remove:
	idr_remove_uobj(&ib_uverbs_qp_idr, &obj->uevent.uobject);

err_destroy:
	ib_destroy_qp(qp);

err_put:
	put_xrcd_read(xrcd_uobj);
	put_uobj_write(&obj->uevent.uobject);
	return ret;
}

ssize_t ib_uverbs_query_qp(struct ib_uverbs_file *file,
			   struct ib_device *ib_dev,
			   const char __user *buf, int in_len,
			   int out_len)
{
	struct ib_uverbs_query_qp      cmd;
	struct ib_uverbs_query_qp_resp resp;
	struct ib_qp                   *qp;
	struct ib_qp_attr              *attr;
	struct ib_qp_init_attr         *init_attr;
	int                            ret;

	if (copy_from_user(&cmd, buf, sizeof cmd))
		return -EFAULT;

	attr      = kmalloc(sizeof *attr, GFP_KERNEL);
	init_attr = kmalloc(sizeof *init_attr, GFP_KERNEL);
	if (!attr || !init_attr) {
		ret = -ENOMEM;
		goto out;
	}

	qp = idr_read_qp(cmd.qp_handle, file->ucontext);
	if (!qp) {
		ret = -EINVAL;
		goto out;
	}

	ret = ib_query_qp(qp, attr, cmd.attr_mask, init_attr);

	put_qp_read(qp);

	if (ret)
		goto out;

	memset(&resp, 0, sizeof resp);

	resp.qp_state               = attr->qp_state;
	resp.cur_qp_state           = attr->cur_qp_state;
	resp.path_mtu               = attr->path_mtu;
	resp.path_mig_state         = attr->path_mig_state;
	resp.qkey                   = attr->qkey;
	resp.rq_psn                 = attr->rq_psn;
	resp.sq_psn                 = attr->sq_psn;
	resp.dest_qp_num            = attr->dest_qp_num;
	resp.qp_access_flags        = attr->qp_access_flags;
	resp.pkey_index             = attr->pkey_index;
	resp.alt_pkey_index         = attr->alt_pkey_index;
	resp.sq_draining            = attr->sq_draining;
	resp.max_rd_atomic          = attr->max_rd_atomic;
	resp.max_dest_rd_atomic     = attr->max_dest_rd_atomic;
	resp.min_rnr_timer          = attr->min_rnr_timer;
	resp.port_num               = attr->port_num;
	resp.timeout                = attr->timeout;
	resp.retry_cnt              = attr->retry_cnt;
	resp.rnr_retry              = attr->rnr_retry;
	resp.alt_port_num           = attr->alt_port_num;
	resp.alt_timeout            = attr->alt_timeout;

	memcpy(resp.dest.dgid, attr->ah_attr.grh.dgid.raw, 16);
	resp.dest.flow_label        = attr->ah_attr.grh.flow_label;
	resp.dest.sgid_index        = attr->ah_attr.grh.sgid_index;
	resp.dest.hop_limit         = attr->ah_attr.grh.hop_limit;
	resp.dest.traffic_class     = attr->ah_attr.grh.traffic_class;
	resp.dest.dlid              = attr->ah_attr.dlid;
	resp.dest.sl                = attr->ah_attr.sl;
	resp.dest.src_path_bits     = attr->ah_attr.src_path_bits;
	resp.dest.static_rate       = attr->ah_attr.static_rate;
	resp.dest.is_global         = !!(attr->ah_attr.ah_flags & IB_AH_GRH);
	resp.dest.port_num          = attr->ah_attr.port_num;

	memcpy(resp.alt_dest.dgid, attr->alt_ah_attr.grh.dgid.raw, 16);
	resp.alt_dest.flow_label    = attr->alt_ah_attr.grh.flow_label;
	resp.alt_dest.sgid_index    = attr->alt_ah_attr.grh.sgid_index;
	resp.alt_dest.hop_limit     = attr->alt_ah_attr.grh.hop_limit;
	resp.alt_dest.traffic_class = attr->alt_ah_attr.grh.traffic_class;
	resp.alt_dest.dlid          = attr->alt_ah_attr.dlid;
	resp.alt_dest.sl            = attr->alt_ah_attr.sl;
	resp.alt_dest.src_path_bits = attr->alt_ah_attr.src_path_bits;
	resp.alt_dest.static_rate   = attr->alt_ah_attr.static_rate;
	resp.alt_dest.is_global     = !!(attr->alt_ah_attr.ah_flags & IB_AH_GRH);
	resp.alt_dest.port_num      = attr->alt_ah_attr.port_num;

	resp.max_send_wr            = init_attr->cap.max_send_wr;
	resp.max_recv_wr            = init_attr->cap.max_recv_wr;
	resp.max_send_sge           = init_attr->cap.max_send_sge;
	resp.max_recv_sge           = init_attr->cap.max_recv_sge;
	resp.max_inline_data        = init_attr->cap.max_inline_data;
	resp.sq_sig_all             = init_attr->sq_sig_type == IB_SIGNAL_ALL_WR;

	if (copy_to_user((void __user *) (unsigned long) cmd.response,
			 &resp, sizeof resp))
		ret = -EFAULT;

out:
	kfree(attr);
	kfree(init_attr);

	return ret ? ret : in_len;
}

/* Remove ignored fields set in the attribute mask */
static int modify_qp_mask(enum ib_qp_type qp_type, int mask)
{
	switch (qp_type) {
	case IB_QPT_XRC_INI:
		return mask & ~(IB_QP_MAX_DEST_RD_ATOMIC | IB_QP_MIN_RNR_TIMER);
	case IB_QPT_XRC_TGT:
		return mask & ~(IB_QP_MAX_QP_RD_ATOMIC | IB_QP_RETRY_CNT |
				IB_QP_RNR_RETRY);
	default:
		return mask;
	}
}

ssize_t ib_uverbs_modify_qp(struct ib_uverbs_file *file,
			    struct ib_device *ib_dev,
			    const char __user *buf, int in_len,
			    int out_len)
{
	struct ib_uverbs_modify_qp cmd;
	struct ib_udata            udata;
	struct ib_qp              *qp;
	struct ib_qp_attr         *attr;
	int                        ret;

	if (copy_from_user(&cmd, buf, sizeof cmd))
		return -EFAULT;

	INIT_UDATA(&udata, buf + sizeof cmd, NULL, in_len - sizeof cmd,
		   out_len);

	attr = kmalloc(sizeof *attr, GFP_KERNEL);
	if (!attr)
		return -ENOMEM;

	qp = idr_read_qp(cmd.qp_handle, file->ucontext);
	if (!qp) {
		ret = -EINVAL;
		goto out;
	}

	attr->qp_state 		  = cmd.qp_state;
	attr->cur_qp_state 	  = cmd.cur_qp_state;
	attr->path_mtu 		  = cmd.path_mtu;
	attr->path_mig_state 	  = cmd.path_mig_state;
	attr->qkey 		  = cmd.qkey;
	attr->rq_psn 		  = cmd.rq_psn;
	attr->sq_psn 		  = cmd.sq_psn;
	attr->dest_qp_num 	  = cmd.dest_qp_num;
	attr->qp_access_flags 	  = cmd.qp_access_flags;
	attr->pkey_index 	  = cmd.pkey_index;
	attr->alt_pkey_index 	  = cmd.alt_pkey_index;
	attr->en_sqd_async_notify = cmd.en_sqd_async_notify;
	attr->max_rd_atomic 	  = cmd.max_rd_atomic;
	attr->max_dest_rd_atomic  = cmd.max_dest_rd_atomic;
	attr->min_rnr_timer 	  = cmd.min_rnr_timer;
	attr->port_num 		  = cmd.port_num;
	attr->timeout 		  = cmd.timeout;
	attr->retry_cnt 	  = cmd.retry_cnt;
	attr->rnr_retry 	  = cmd.rnr_retry;
	attr->alt_port_num 	  = cmd.alt_port_num;
	attr->alt_timeout 	  = cmd.alt_timeout;

	memcpy(attr->ah_attr.grh.dgid.raw, cmd.dest.dgid, 16);
	attr->ah_attr.grh.flow_label        = cmd.dest.flow_label;
	attr->ah_attr.grh.sgid_index        = cmd.dest.sgid_index;
	attr->ah_attr.grh.hop_limit         = cmd.dest.hop_limit;
	attr->ah_attr.grh.traffic_class     = cmd.dest.traffic_class;
	attr->ah_attr.dlid 	    	    = cmd.dest.dlid;
	attr->ah_attr.sl   	    	    = cmd.dest.sl;
	attr->ah_attr.src_path_bits 	    = cmd.dest.src_path_bits;
	attr->ah_attr.static_rate   	    = cmd.dest.static_rate;
	attr->ah_attr.ah_flags 	    	    = cmd.dest.is_global ? IB_AH_GRH : 0;
	attr->ah_attr.port_num 	    	    = cmd.dest.port_num;

	memcpy(attr->alt_ah_attr.grh.dgid.raw, cmd.alt_dest.dgid, 16);
	attr->alt_ah_attr.grh.flow_label    = cmd.alt_dest.flow_label;
	attr->alt_ah_attr.grh.sgid_index    = cmd.alt_dest.sgid_index;
	attr->alt_ah_attr.grh.hop_limit     = cmd.alt_dest.hop_limit;
	attr->alt_ah_attr.grh.traffic_class = cmd.alt_dest.traffic_class;
	attr->alt_ah_attr.dlid 	    	    = cmd.alt_dest.dlid;
	attr->alt_ah_attr.sl   	    	    = cmd.alt_dest.sl;
	attr->alt_ah_attr.src_path_bits     = cmd.alt_dest.src_path_bits;
	attr->alt_ah_attr.static_rate       = cmd.alt_dest.static_rate;
	attr->alt_ah_attr.ah_flags 	    = cmd.alt_dest.is_global ? IB_AH_GRH : 0;
	attr->alt_ah_attr.port_num 	    = cmd.alt_dest.port_num;

	if (qp->real_qp == qp) {
		ret = ib_resolve_eth_dmac(qp, attr, &cmd.attr_mask);
		if (ret)
			goto release_qp;
		ret = qp->device->modify_qp(qp, attr,
			modify_qp_mask(qp->qp_type, cmd.attr_mask), &udata);
	} else {
		ret = ib_modify_qp(qp, attr, modify_qp_mask(qp->qp_type, cmd.attr_mask));
	}

	if (ret)
		goto release_qp;

	ret = in_len;

release_qp:
	put_qp_read(qp);

out:
	kfree(attr);

	return ret;
}

ssize_t ib_uverbs_destroy_qp(struct ib_uverbs_file *file,
			     struct ib_device *ib_dev,
			     const char __user *buf, int in_len,
			     int out_len)
{
	struct ib_uverbs_destroy_qp      cmd;
	struct ib_uverbs_destroy_qp_resp resp;
	struct ib_uobject		*uobj;
	struct ib_qp               	*qp;
	struct ib_uqp_object        	*obj;
	int                        	 ret = -EINVAL;

	if (copy_from_user(&cmd, buf, sizeof cmd))
		return -EFAULT;

	memset(&resp, 0, sizeof resp);

	uobj = idr_write_uobj(&ib_uverbs_qp_idr, cmd.qp_handle, file->ucontext);
	if (!uobj)
		return -EINVAL;
	qp  = uobj->object;
	obj = container_of(uobj, struct ib_uqp_object, uevent.uobject);

	if (!list_empty(&obj->mcast_list)) {
		put_uobj_write(uobj);
		return -EBUSY;
	}

	ret = ib_destroy_qp(qp);
	if (!ret)
		uobj->live = 0;

	put_uobj_write(uobj);

	if (ret)
		return ret;

	if (obj->uxrcd)
		atomic_dec(&obj->uxrcd->refcnt);

	idr_remove_uobj(&ib_uverbs_qp_idr, uobj);

	mutex_lock(&file->mutex);
	list_del(&uobj->list);
	mutex_unlock(&file->mutex);

	ib_uverbs_release_uevent(file, &obj->uevent);

	resp.events_reported = obj->uevent.events_reported;

	put_uobj(uobj);

	if (copy_to_user((void __user *) (unsigned long) cmd.response,
			 &resp, sizeof resp))
		return -EFAULT;

	return in_len;
}

static void *alloc_wr(size_t wr_size, __u32 num_sge)
{
	return kmalloc(ALIGN(wr_size, sizeof (struct ib_sge)) +
			 num_sge * sizeof (struct ib_sge), GFP_KERNEL);
};

ssize_t ib_uverbs_post_send(struct ib_uverbs_file *file,
			    struct ib_device *ib_dev,
			    const char __user *buf, int in_len,
			    int out_len)
{
	struct ib_uverbs_post_send      cmd;
	struct ib_uverbs_post_send_resp resp;
	struct ib_uverbs_send_wr       *user_wr;
	struct ib_send_wr              *wr = NULL, *last, *next, *bad_wr;
	struct ib_qp                   *qp;
	int                             i, sg_ind;
	int				is_ud;
	ssize_t                         ret = -EINVAL;
	size_t                          next_size;

	if (copy_from_user(&cmd, buf, sizeof cmd))
		return -EFAULT;

	if (in_len < sizeof cmd + cmd.wqe_size * cmd.wr_count +
	    cmd.sge_count * sizeof (struct ib_uverbs_sge))
		return -EINVAL;

	if (cmd.wqe_size < sizeof (struct ib_uverbs_send_wr))
		return -EINVAL;

	user_wr = kmalloc(cmd.wqe_size, GFP_KERNEL);
	if (!user_wr)
		return -ENOMEM;

	qp = idr_read_qp(cmd.qp_handle, file->ucontext);
	if (!qp)
		goto out;

	is_ud = qp->qp_type == IB_QPT_UD;
	sg_ind = 0;
	last = NULL;
	for (i = 0; i < cmd.wr_count; ++i) {
		if (copy_from_user(user_wr,
				   buf + sizeof cmd + i * cmd.wqe_size,
				   cmd.wqe_size)) {
			ret = -EFAULT;
			goto out_put;
		}

		if (user_wr->num_sge + sg_ind > cmd.sge_count) {
			ret = -EINVAL;
			goto out_put;
		}

		if (is_ud) {
			struct ib_ud_wr *ud;

			if (user_wr->opcode != IB_WR_SEND &&
			    user_wr->opcode != IB_WR_SEND_WITH_IMM) {
				ret = -EINVAL;
				goto out_put;
			}

			next_size = sizeof(*ud);
			ud = alloc_wr(next_size, user_wr->num_sge);
			if (!ud) {
				ret = -ENOMEM;
				goto out_put;
			}

			ud->ah = idr_read_ah(user_wr->wr.ud.ah, file->ucontext);
			if (!ud->ah) {
				kfree(ud);
				ret = -EINVAL;
				goto out_put;
			}
			ud->remote_qpn = user_wr->wr.ud.remote_qpn;
			ud->remote_qkey = user_wr->wr.ud.remote_qkey;

			next = &ud->wr;
		} else if (user_wr->opcode == IB_WR_RDMA_WRITE_WITH_IMM ||
			   user_wr->opcode == IB_WR_RDMA_WRITE ||
			   user_wr->opcode == IB_WR_RDMA_READ) {
			struct ib_rdma_wr *rdma;

			next_size = sizeof(*rdma);
			rdma = alloc_wr(next_size, user_wr->num_sge);
			if (!rdma) {
				ret = -ENOMEM;
				goto out_put;
			}

			rdma->remote_addr = user_wr->wr.rdma.remote_addr;
			rdma->rkey = user_wr->wr.rdma.rkey;

			next = &rdma->wr;
		} else if (user_wr->opcode == IB_WR_ATOMIC_CMP_AND_SWP ||
			   user_wr->opcode == IB_WR_ATOMIC_FETCH_AND_ADD) {
			struct ib_atomic_wr *atomic;

			next_size = sizeof(*atomic);
			atomic = alloc_wr(next_size, user_wr->num_sge);
			if (!atomic) {
				ret = -ENOMEM;
				goto out_put;
			}

			atomic->remote_addr = user_wr->wr.atomic.remote_addr;
			atomic->compare_add = user_wr->wr.atomic.compare_add;
			atomic->swap = user_wr->wr.atomic.swap;
			atomic->rkey = user_wr->wr.atomic.rkey;

			next = &atomic->wr;
		} else if (user_wr->opcode == IB_WR_SEND ||
			   user_wr->opcode == IB_WR_SEND_WITH_IMM ||
			   user_wr->opcode == IB_WR_SEND_WITH_INV) {
			next_size = sizeof(*next);
			next = alloc_wr(next_size, user_wr->num_sge);
			if (!next) {
				ret = -ENOMEM;
				goto out_put;
			}
		} else {
			ret = -EINVAL;
			goto out_put;
		}

		if (user_wr->opcode == IB_WR_SEND_WITH_IMM ||
		    user_wr->opcode == IB_WR_RDMA_WRITE_WITH_IMM) {
			next->ex.imm_data =
					(__be32 __force) user_wr->ex.imm_data;
		} else if (user_wr->opcode == IB_WR_SEND_WITH_INV) {
			next->ex.invalidate_rkey = user_wr->ex.invalidate_rkey;
		}

		if (!last)
			wr = next;
		else
			last->next = next;
		last = next;

		next->next       = NULL;
		next->wr_id      = user_wr->wr_id;
		next->num_sge    = user_wr->num_sge;
		next->opcode     = user_wr->opcode;
		next->send_flags = user_wr->send_flags;

<<<<<<< HEAD
		if (is_ud) {
			if (next->opcode != IB_WR_SEND &&
			    next->opcode != IB_WR_SEND_WITH_IMM) {
				ret = -EINVAL;
				goto out_put;
			}

			next->wr.ud.ah = idr_read_ah(user_wr->wr.ud.ah,
						     file->ucontext);
			if (!next->wr.ud.ah) {
				ret = -EINVAL;
				goto out_put;
			}
			next->wr.ud.remote_qpn  = user_wr->wr.ud.remote_qpn;
			next->wr.ud.remote_qkey = user_wr->wr.ud.remote_qkey;
			if (next->opcode == IB_WR_SEND_WITH_IMM)
				next->ex.imm_data =
					(__be32 __force) user_wr->ex.imm_data;
		} else {
			switch (next->opcode) {
			case IB_WR_RDMA_WRITE_WITH_IMM:
				next->ex.imm_data =
					(__be32 __force) user_wr->ex.imm_data;
			case IB_WR_RDMA_WRITE:
			case IB_WR_RDMA_READ:
				next->wr.rdma.remote_addr =
					user_wr->wr.rdma.remote_addr;
				next->wr.rdma.rkey        =
					user_wr->wr.rdma.rkey;
				break;
			case IB_WR_SEND_WITH_IMM:
				next->ex.imm_data =
					(__be32 __force) user_wr->ex.imm_data;
				break;
			case IB_WR_SEND_WITH_INV:
				next->ex.invalidate_rkey =
					user_wr->ex.invalidate_rkey;
				break;
			case IB_WR_ATOMIC_CMP_AND_SWP:
			case IB_WR_ATOMIC_FETCH_AND_ADD:
				next->wr.atomic.remote_addr =
					user_wr->wr.atomic.remote_addr;
				next->wr.atomic.compare_add =
					user_wr->wr.atomic.compare_add;
				next->wr.atomic.swap = user_wr->wr.atomic.swap;
				next->wr.atomic.rkey = user_wr->wr.atomic.rkey;
			case IB_WR_SEND:
				break;
			default:
				ret = -EINVAL;
				goto out_put;
			}
		}

=======
>>>>>>> db0b54cd
		if (next->num_sge) {
			next->sg_list = (void *) next +
				ALIGN(next_size, sizeof(struct ib_sge));
			if (copy_from_user(next->sg_list,
					   buf + sizeof cmd +
					   cmd.wr_count * cmd.wqe_size +
					   sg_ind * sizeof (struct ib_sge),
					   next->num_sge * sizeof (struct ib_sge))) {
				ret = -EFAULT;
				goto out_put;
			}
			sg_ind += next->num_sge;
		} else
			next->sg_list = NULL;
	}

	resp.bad_wr = 0;
	ret = qp->device->post_send(qp->real_qp, wr, &bad_wr);
	if (ret)
		for (next = wr; next; next = next->next) {
			++resp.bad_wr;
			if (next == bad_wr)
				break;
		}

	if (copy_to_user((void __user *) (unsigned long) cmd.response,
			 &resp, sizeof resp))
		ret = -EFAULT;

out_put:
	put_qp_read(qp);

	while (wr) {
		if (is_ud && ud_wr(wr)->ah)
			put_ah_read(ud_wr(wr)->ah);
		next = wr->next;
		kfree(wr);
		wr = next;
	}

out:
	kfree(user_wr);

	return ret ? ret : in_len;
}

static struct ib_recv_wr *ib_uverbs_unmarshall_recv(const char __user *buf,
						    int in_len,
						    u32 wr_count,
						    u32 sge_count,
						    u32 wqe_size)
{
	struct ib_uverbs_recv_wr *user_wr;
	struct ib_recv_wr        *wr = NULL, *last, *next;
	int                       sg_ind;
	int                       i;
	int                       ret;

	if (in_len < wqe_size * wr_count +
	    sge_count * sizeof (struct ib_uverbs_sge))
		return ERR_PTR(-EINVAL);

	if (wqe_size < sizeof (struct ib_uverbs_recv_wr))
		return ERR_PTR(-EINVAL);

	user_wr = kmalloc(wqe_size, GFP_KERNEL);
	if (!user_wr)
		return ERR_PTR(-ENOMEM);

	sg_ind = 0;
	last = NULL;
	for (i = 0; i < wr_count; ++i) {
		if (copy_from_user(user_wr, buf + i * wqe_size,
				   wqe_size)) {
			ret = -EFAULT;
			goto err;
		}

		if (user_wr->num_sge + sg_ind > sge_count) {
			ret = -EINVAL;
			goto err;
		}

		next = kmalloc(ALIGN(sizeof *next, sizeof (struct ib_sge)) +
			       user_wr->num_sge * sizeof (struct ib_sge),
			       GFP_KERNEL);
		if (!next) {
			ret = -ENOMEM;
			goto err;
		}

		if (!last)
			wr = next;
		else
			last->next = next;
		last = next;

		next->next       = NULL;
		next->wr_id      = user_wr->wr_id;
		next->num_sge    = user_wr->num_sge;

		if (next->num_sge) {
			next->sg_list = (void *) next +
				ALIGN(sizeof *next, sizeof (struct ib_sge));
			if (copy_from_user(next->sg_list,
					   buf + wr_count * wqe_size +
					   sg_ind * sizeof (struct ib_sge),
					   next->num_sge * sizeof (struct ib_sge))) {
				ret = -EFAULT;
				goto err;
			}
			sg_ind += next->num_sge;
		} else
			next->sg_list = NULL;
	}

	kfree(user_wr);
	return wr;

err:
	kfree(user_wr);

	while (wr) {
		next = wr->next;
		kfree(wr);
		wr = next;
	}

	return ERR_PTR(ret);
}

ssize_t ib_uverbs_post_recv(struct ib_uverbs_file *file,
			    struct ib_device *ib_dev,
			    const char __user *buf, int in_len,
			    int out_len)
{
	struct ib_uverbs_post_recv      cmd;
	struct ib_uverbs_post_recv_resp resp;
	struct ib_recv_wr              *wr, *next, *bad_wr;
	struct ib_qp                   *qp;
	ssize_t                         ret = -EINVAL;

	if (copy_from_user(&cmd, buf, sizeof cmd))
		return -EFAULT;

	wr = ib_uverbs_unmarshall_recv(buf + sizeof cmd,
				       in_len - sizeof cmd, cmd.wr_count,
				       cmd.sge_count, cmd.wqe_size);
	if (IS_ERR(wr))
		return PTR_ERR(wr);

	qp = idr_read_qp(cmd.qp_handle, file->ucontext);
	if (!qp)
		goto out;

	resp.bad_wr = 0;
	ret = qp->device->post_recv(qp->real_qp, wr, &bad_wr);

	put_qp_read(qp);

	if (ret)
		for (next = wr; next; next = next->next) {
			++resp.bad_wr;
			if (next == bad_wr)
				break;
		}

	if (copy_to_user((void __user *) (unsigned long) cmd.response,
			 &resp, sizeof resp))
		ret = -EFAULT;

out:
	while (wr) {
		next = wr->next;
		kfree(wr);
		wr = next;
	}

	return ret ? ret : in_len;
}

ssize_t ib_uverbs_post_srq_recv(struct ib_uverbs_file *file,
				struct ib_device *ib_dev,
				const char __user *buf, int in_len,
				int out_len)
{
	struct ib_uverbs_post_srq_recv      cmd;
	struct ib_uverbs_post_srq_recv_resp resp;
	struct ib_recv_wr                  *wr, *next, *bad_wr;
	struct ib_srq                      *srq;
	ssize_t                             ret = -EINVAL;

	if (copy_from_user(&cmd, buf, sizeof cmd))
		return -EFAULT;

	wr = ib_uverbs_unmarshall_recv(buf + sizeof cmd,
				       in_len - sizeof cmd, cmd.wr_count,
				       cmd.sge_count, cmd.wqe_size);
	if (IS_ERR(wr))
		return PTR_ERR(wr);

	srq = idr_read_srq(cmd.srq_handle, file->ucontext);
	if (!srq)
		goto out;

	resp.bad_wr = 0;
	ret = srq->device->post_srq_recv(srq, wr, &bad_wr);

	put_srq_read(srq);

	if (ret)
		for (next = wr; next; next = next->next) {
			++resp.bad_wr;
			if (next == bad_wr)
				break;
		}

	if (copy_to_user((void __user *) (unsigned long) cmd.response,
			 &resp, sizeof resp))
		ret = -EFAULT;

out:
	while (wr) {
		next = wr->next;
		kfree(wr);
		wr = next;
	}

	return ret ? ret : in_len;
}

ssize_t ib_uverbs_create_ah(struct ib_uverbs_file *file,
			    struct ib_device *ib_dev,
			    const char __user *buf, int in_len,
			    int out_len)
{
	struct ib_uverbs_create_ah	 cmd;
	struct ib_uverbs_create_ah_resp	 resp;
	struct ib_uobject		*uobj;
	struct ib_pd			*pd;
	struct ib_ah			*ah;
	struct ib_ah_attr		attr;
	int ret;

	if (out_len < sizeof resp)
		return -ENOSPC;

	if (copy_from_user(&cmd, buf, sizeof cmd))
		return -EFAULT;

	uobj = kmalloc(sizeof *uobj, GFP_KERNEL);
	if (!uobj)
		return -ENOMEM;

	init_uobj(uobj, cmd.user_handle, file->ucontext, &ah_lock_class);
	down_write(&uobj->mutex);

	pd = idr_read_pd(cmd.pd_handle, file->ucontext);
	if (!pd) {
		ret = -EINVAL;
		goto err;
	}

	attr.dlid 	       = cmd.attr.dlid;
	attr.sl 	       = cmd.attr.sl;
	attr.src_path_bits     = cmd.attr.src_path_bits;
	attr.static_rate       = cmd.attr.static_rate;
	attr.ah_flags          = cmd.attr.is_global ? IB_AH_GRH : 0;
	attr.port_num 	       = cmd.attr.port_num;
	attr.grh.flow_label    = cmd.attr.grh.flow_label;
	attr.grh.sgid_index    = cmd.attr.grh.sgid_index;
	attr.grh.hop_limit     = cmd.attr.grh.hop_limit;
	attr.grh.traffic_class = cmd.attr.grh.traffic_class;
	memset(&attr.dmac, 0, sizeof(attr.dmac));
	memcpy(attr.grh.dgid.raw, cmd.attr.grh.dgid, 16);

	ah = ib_create_ah(pd, &attr);
	if (IS_ERR(ah)) {
		ret = PTR_ERR(ah);
		goto err_put;
	}

	ah->uobject  = uobj;
	uobj->object = ah;

	ret = idr_add_uobj(&ib_uverbs_ah_idr, uobj);
	if (ret)
		goto err_destroy;

	resp.ah_handle = uobj->id;

	if (copy_to_user((void __user *) (unsigned long) cmd.response,
			 &resp, sizeof resp)) {
		ret = -EFAULT;
		goto err_copy;
	}

	put_pd_read(pd);

	mutex_lock(&file->mutex);
	list_add_tail(&uobj->list, &file->ucontext->ah_list);
	mutex_unlock(&file->mutex);

	uobj->live = 1;

	up_write(&uobj->mutex);

	return in_len;

err_copy:
	idr_remove_uobj(&ib_uverbs_ah_idr, uobj);

err_destroy:
	ib_destroy_ah(ah);

err_put:
	put_pd_read(pd);

err:
	put_uobj_write(uobj);
	return ret;
}

ssize_t ib_uverbs_destroy_ah(struct ib_uverbs_file *file,
			     struct ib_device *ib_dev,
			     const char __user *buf, int in_len, int out_len)
{
	struct ib_uverbs_destroy_ah cmd;
	struct ib_ah		   *ah;
	struct ib_uobject	   *uobj;
	int			    ret;

	if (copy_from_user(&cmd, buf, sizeof cmd))
		return -EFAULT;

	uobj = idr_write_uobj(&ib_uverbs_ah_idr, cmd.ah_handle, file->ucontext);
	if (!uobj)
		return -EINVAL;
	ah = uobj->object;

	ret = ib_destroy_ah(ah);
	if (!ret)
		uobj->live = 0;

	put_uobj_write(uobj);

	if (ret)
		return ret;

	idr_remove_uobj(&ib_uverbs_ah_idr, uobj);

	mutex_lock(&file->mutex);
	list_del(&uobj->list);
	mutex_unlock(&file->mutex);

	put_uobj(uobj);

	return in_len;
}

ssize_t ib_uverbs_attach_mcast(struct ib_uverbs_file *file,
			       struct ib_device *ib_dev,
			       const char __user *buf, int in_len,
			       int out_len)
{
	struct ib_uverbs_attach_mcast cmd;
	struct ib_qp                 *qp;
	struct ib_uqp_object         *obj;
	struct ib_uverbs_mcast_entry *mcast;
	int                           ret;

	if (copy_from_user(&cmd, buf, sizeof cmd))
		return -EFAULT;

	qp = idr_write_qp(cmd.qp_handle, file->ucontext);
	if (!qp)
		return -EINVAL;

	obj = container_of(qp->uobject, struct ib_uqp_object, uevent.uobject);

	list_for_each_entry(mcast, &obj->mcast_list, list)
		if (cmd.mlid == mcast->lid &&
		    !memcmp(cmd.gid, mcast->gid.raw, sizeof mcast->gid.raw)) {
			ret = 0;
			goto out_put;
		}

	mcast = kmalloc(sizeof *mcast, GFP_KERNEL);
	if (!mcast) {
		ret = -ENOMEM;
		goto out_put;
	}

	mcast->lid = cmd.mlid;
	memcpy(mcast->gid.raw, cmd.gid, sizeof mcast->gid.raw);

	ret = ib_attach_mcast(qp, &mcast->gid, cmd.mlid);
	if (!ret)
		list_add_tail(&mcast->list, &obj->mcast_list);
	else
		kfree(mcast);

out_put:
	put_qp_write(qp);

	return ret ? ret : in_len;
}

ssize_t ib_uverbs_detach_mcast(struct ib_uverbs_file *file,
			       struct ib_device *ib_dev,
			       const char __user *buf, int in_len,
			       int out_len)
{
	struct ib_uverbs_detach_mcast cmd;
	struct ib_uqp_object         *obj;
	struct ib_qp                 *qp;
	struct ib_uverbs_mcast_entry *mcast;
	int                           ret = -EINVAL;

	if (copy_from_user(&cmd, buf, sizeof cmd))
		return -EFAULT;

	qp = idr_write_qp(cmd.qp_handle, file->ucontext);
	if (!qp)
		return -EINVAL;

	ret = ib_detach_mcast(qp, (union ib_gid *) cmd.gid, cmd.mlid);
	if (ret)
		goto out_put;

	obj = container_of(qp->uobject, struct ib_uqp_object, uevent.uobject);

	list_for_each_entry(mcast, &obj->mcast_list, list)
		if (cmd.mlid == mcast->lid &&
		    !memcmp(cmd.gid, mcast->gid.raw, sizeof mcast->gid.raw)) {
			list_del(&mcast->list);
			kfree(mcast);
			break;
		}

out_put:
	put_qp_write(qp);

	return ret ? ret : in_len;
}

static int kern_spec_to_ib_spec(struct ib_uverbs_flow_spec *kern_spec,
				union ib_flow_spec *ib_spec)
{
	if (kern_spec->reserved)
		return -EINVAL;

	ib_spec->type = kern_spec->type;

	switch (ib_spec->type) {
	case IB_FLOW_SPEC_ETH:
		ib_spec->eth.size = sizeof(struct ib_flow_spec_eth);
		if (ib_spec->eth.size != kern_spec->eth.size)
			return -EINVAL;
		memcpy(&ib_spec->eth.val, &kern_spec->eth.val,
		       sizeof(struct ib_flow_eth_filter));
		memcpy(&ib_spec->eth.mask, &kern_spec->eth.mask,
		       sizeof(struct ib_flow_eth_filter));
		break;
	case IB_FLOW_SPEC_IPV4:
		ib_spec->ipv4.size = sizeof(struct ib_flow_spec_ipv4);
		if (ib_spec->ipv4.size != kern_spec->ipv4.size)
			return -EINVAL;
		memcpy(&ib_spec->ipv4.val, &kern_spec->ipv4.val,
		       sizeof(struct ib_flow_ipv4_filter));
		memcpy(&ib_spec->ipv4.mask, &kern_spec->ipv4.mask,
		       sizeof(struct ib_flow_ipv4_filter));
		break;
	case IB_FLOW_SPEC_TCP:
	case IB_FLOW_SPEC_UDP:
		ib_spec->tcp_udp.size = sizeof(struct ib_flow_spec_tcp_udp);
		if (ib_spec->tcp_udp.size != kern_spec->tcp_udp.size)
			return -EINVAL;
		memcpy(&ib_spec->tcp_udp.val, &kern_spec->tcp_udp.val,
		       sizeof(struct ib_flow_tcp_udp_filter));
		memcpy(&ib_spec->tcp_udp.mask, &kern_spec->tcp_udp.mask,
		       sizeof(struct ib_flow_tcp_udp_filter));
		break;
	default:
		return -EINVAL;
	}
	return 0;
}

int ib_uverbs_ex_create_flow(struct ib_uverbs_file *file,
			     struct ib_device *ib_dev,
			     struct ib_udata *ucore,
			     struct ib_udata *uhw)
{
	struct ib_uverbs_create_flow	  cmd;
	struct ib_uverbs_create_flow_resp resp;
	struct ib_uobject		  *uobj;
	struct ib_flow			  *flow_id;
	struct ib_uverbs_flow_attr	  *kern_flow_attr;
	struct ib_flow_attr		  *flow_attr;
	struct ib_qp			  *qp;
	int err = 0;
	void *kern_spec;
	void *ib_spec;
	int i;

	if (ucore->inlen < sizeof(cmd))
		return -EINVAL;

	if (ucore->outlen < sizeof(resp))
		return -ENOSPC;

	err = ib_copy_from_udata(&cmd, ucore, sizeof(cmd));
	if (err)
		return err;

	ucore->inbuf += sizeof(cmd);
	ucore->inlen -= sizeof(cmd);

	if (cmd.comp_mask)
		return -EINVAL;

	if ((cmd.flow_attr.type == IB_FLOW_ATTR_SNIFFER &&
	     !capable(CAP_NET_ADMIN)) || !capable(CAP_NET_RAW))
		return -EPERM;

	if (cmd.flow_attr.num_of_specs > IB_FLOW_SPEC_SUPPORT_LAYERS)
		return -EINVAL;

	if (cmd.flow_attr.size > ucore->inlen ||
	    cmd.flow_attr.size >
	    (cmd.flow_attr.num_of_specs * sizeof(struct ib_uverbs_flow_spec)))
		return -EINVAL;

	if (cmd.flow_attr.reserved[0] ||
	    cmd.flow_attr.reserved[1])
		return -EINVAL;

	if (cmd.flow_attr.num_of_specs) {
		kern_flow_attr = kmalloc(sizeof(*kern_flow_attr) + cmd.flow_attr.size,
					 GFP_KERNEL);
		if (!kern_flow_attr)
			return -ENOMEM;

		memcpy(kern_flow_attr, &cmd.flow_attr, sizeof(*kern_flow_attr));
		err = ib_copy_from_udata(kern_flow_attr + 1, ucore,
					 cmd.flow_attr.size);
		if (err)
			goto err_free_attr;
	} else {
		kern_flow_attr = &cmd.flow_attr;
	}

	uobj = kmalloc(sizeof(*uobj), GFP_KERNEL);
	if (!uobj) {
		err = -ENOMEM;
		goto err_free_attr;
	}
	init_uobj(uobj, 0, file->ucontext, &rule_lock_class);
	down_write(&uobj->mutex);

	qp = idr_read_qp(cmd.qp_handle, file->ucontext);
	if (!qp) {
		err = -EINVAL;
		goto err_uobj;
	}

	flow_attr = kmalloc(sizeof(*flow_attr) + cmd.flow_attr.size, GFP_KERNEL);
	if (!flow_attr) {
		err = -ENOMEM;
		goto err_put;
	}

	flow_attr->type = kern_flow_attr->type;
	flow_attr->priority = kern_flow_attr->priority;
	flow_attr->num_of_specs = kern_flow_attr->num_of_specs;
	flow_attr->port = kern_flow_attr->port;
	flow_attr->flags = kern_flow_attr->flags;
	flow_attr->size = sizeof(*flow_attr);

	kern_spec = kern_flow_attr + 1;
	ib_spec = flow_attr + 1;
	for (i = 0; i < flow_attr->num_of_specs &&
	     cmd.flow_attr.size > offsetof(struct ib_uverbs_flow_spec, reserved) &&
	     cmd.flow_attr.size >=
	     ((struct ib_uverbs_flow_spec *)kern_spec)->size; i++) {
		err = kern_spec_to_ib_spec(kern_spec, ib_spec);
		if (err)
			goto err_free;
		flow_attr->size +=
			((union ib_flow_spec *) ib_spec)->size;
		cmd.flow_attr.size -= ((struct ib_uverbs_flow_spec *)kern_spec)->size;
		kern_spec += ((struct ib_uverbs_flow_spec *) kern_spec)->size;
		ib_spec += ((union ib_flow_spec *) ib_spec)->size;
	}
	if (cmd.flow_attr.size || (i != flow_attr->num_of_specs)) {
		pr_warn("create flow failed, flow %d: %d bytes left from uverb cmd\n",
			i, cmd.flow_attr.size);
		err = -EINVAL;
		goto err_free;
	}
	flow_id = ib_create_flow(qp, flow_attr, IB_FLOW_DOMAIN_USER);
	if (IS_ERR(flow_id)) {
		err = PTR_ERR(flow_id);
		goto err_free;
	}
	flow_id->qp = qp;
	flow_id->uobject = uobj;
	uobj->object = flow_id;

	err = idr_add_uobj(&ib_uverbs_rule_idr, uobj);
	if (err)
		goto destroy_flow;

	memset(&resp, 0, sizeof(resp));
	resp.flow_handle = uobj->id;

	err = ib_copy_to_udata(ucore,
			       &resp, sizeof(resp));
	if (err)
		goto err_copy;

	put_qp_read(qp);
	mutex_lock(&file->mutex);
	list_add_tail(&uobj->list, &file->ucontext->rule_list);
	mutex_unlock(&file->mutex);

	uobj->live = 1;

	up_write(&uobj->mutex);
	kfree(flow_attr);
	if (cmd.flow_attr.num_of_specs)
		kfree(kern_flow_attr);
	return 0;
err_copy:
	idr_remove_uobj(&ib_uverbs_rule_idr, uobj);
destroy_flow:
	ib_destroy_flow(flow_id);
err_free:
	kfree(flow_attr);
err_put:
	put_qp_read(qp);
err_uobj:
	put_uobj_write(uobj);
err_free_attr:
	if (cmd.flow_attr.num_of_specs)
		kfree(kern_flow_attr);
	return err;
}

int ib_uverbs_ex_destroy_flow(struct ib_uverbs_file *file,
			      struct ib_device *ib_dev,
			      struct ib_udata *ucore,
			      struct ib_udata *uhw)
{
	struct ib_uverbs_destroy_flow	cmd;
	struct ib_flow			*flow_id;
	struct ib_uobject		*uobj;
	int				ret;

	if (ucore->inlen < sizeof(cmd))
		return -EINVAL;

	ret = ib_copy_from_udata(&cmd, ucore, sizeof(cmd));
	if (ret)
		return ret;

	if (cmd.comp_mask)
		return -EINVAL;

	uobj = idr_write_uobj(&ib_uverbs_rule_idr, cmd.flow_handle,
			      file->ucontext);
	if (!uobj)
		return -EINVAL;
	flow_id = uobj->object;

	ret = ib_destroy_flow(flow_id);
	if (!ret)
		uobj->live = 0;

	put_uobj_write(uobj);

	idr_remove_uobj(&ib_uverbs_rule_idr, uobj);

	mutex_lock(&file->mutex);
	list_del(&uobj->list);
	mutex_unlock(&file->mutex);

	put_uobj(uobj);

	return ret;
}

static int __uverbs_create_xsrq(struct ib_uverbs_file *file,
				struct ib_device *ib_dev,
				struct ib_uverbs_create_xsrq *cmd,
				struct ib_udata *udata)
{
	struct ib_uverbs_create_srq_resp resp;
	struct ib_usrq_object           *obj;
	struct ib_pd                    *pd;
	struct ib_srq                   *srq;
	struct ib_uobject               *uninitialized_var(xrcd_uobj);
	struct ib_srq_init_attr          attr;
	int ret;

	obj = kmalloc(sizeof *obj, GFP_KERNEL);
	if (!obj)
		return -ENOMEM;

	init_uobj(&obj->uevent.uobject, cmd->user_handle, file->ucontext, &srq_lock_class);
	down_write(&obj->uevent.uobject.mutex);

	if (cmd->srq_type == IB_SRQT_XRC) {
		attr.ext.xrc.xrcd  = idr_read_xrcd(cmd->xrcd_handle, file->ucontext, &xrcd_uobj);
		if (!attr.ext.xrc.xrcd) {
			ret = -EINVAL;
			goto err;
		}

		obj->uxrcd = container_of(xrcd_uobj, struct ib_uxrcd_object, uobject);
		atomic_inc(&obj->uxrcd->refcnt);

		attr.ext.xrc.cq  = idr_read_cq(cmd->cq_handle, file->ucontext, 0);
		if (!attr.ext.xrc.cq) {
			ret = -EINVAL;
			goto err_put_xrcd;
		}
	}

	pd  = idr_read_pd(cmd->pd_handle, file->ucontext);
	if (!pd) {
		ret = -EINVAL;
		goto err_put_cq;
	}

	attr.event_handler  = ib_uverbs_srq_event_handler;
	attr.srq_context    = file;
	attr.srq_type       = cmd->srq_type;
	attr.attr.max_wr    = cmd->max_wr;
	attr.attr.max_sge   = cmd->max_sge;
	attr.attr.srq_limit = cmd->srq_limit;

	obj->uevent.events_reported = 0;
	INIT_LIST_HEAD(&obj->uevent.event_list);

	srq = pd->device->create_srq(pd, &attr, udata);
	if (IS_ERR(srq)) {
		ret = PTR_ERR(srq);
		goto err_put;
	}

	srq->device        = pd->device;
	srq->pd            = pd;
	srq->srq_type	   = cmd->srq_type;
	srq->uobject       = &obj->uevent.uobject;
	srq->event_handler = attr.event_handler;
	srq->srq_context   = attr.srq_context;

	if (cmd->srq_type == IB_SRQT_XRC) {
		srq->ext.xrc.cq   = attr.ext.xrc.cq;
		srq->ext.xrc.xrcd = attr.ext.xrc.xrcd;
		atomic_inc(&attr.ext.xrc.cq->usecnt);
		atomic_inc(&attr.ext.xrc.xrcd->usecnt);
	}

	atomic_inc(&pd->usecnt);
	atomic_set(&srq->usecnt, 0);

	obj->uevent.uobject.object = srq;
	ret = idr_add_uobj(&ib_uverbs_srq_idr, &obj->uevent.uobject);
	if (ret)
		goto err_destroy;

	memset(&resp, 0, sizeof resp);
	resp.srq_handle = obj->uevent.uobject.id;
	resp.max_wr     = attr.attr.max_wr;
	resp.max_sge    = attr.attr.max_sge;
	if (cmd->srq_type == IB_SRQT_XRC)
		resp.srqn = srq->ext.xrc.srq_num;

	if (copy_to_user((void __user *) (unsigned long) cmd->response,
			 &resp, sizeof resp)) {
		ret = -EFAULT;
		goto err_copy;
	}

	if (cmd->srq_type == IB_SRQT_XRC) {
		put_uobj_read(xrcd_uobj);
		put_cq_read(attr.ext.xrc.cq);
	}
	put_pd_read(pd);

	mutex_lock(&file->mutex);
	list_add_tail(&obj->uevent.uobject.list, &file->ucontext->srq_list);
	mutex_unlock(&file->mutex);

	obj->uevent.uobject.live = 1;

	up_write(&obj->uevent.uobject.mutex);

	return 0;

err_copy:
	idr_remove_uobj(&ib_uverbs_srq_idr, &obj->uevent.uobject);

err_destroy:
	ib_destroy_srq(srq);

err_put:
	put_pd_read(pd);

err_put_cq:
	if (cmd->srq_type == IB_SRQT_XRC)
		put_cq_read(attr.ext.xrc.cq);

err_put_xrcd:
	if (cmd->srq_type == IB_SRQT_XRC) {
		atomic_dec(&obj->uxrcd->refcnt);
		put_uobj_read(xrcd_uobj);
	}

err:
	put_uobj_write(&obj->uevent.uobject);
	return ret;
}

ssize_t ib_uverbs_create_srq(struct ib_uverbs_file *file,
			     struct ib_device *ib_dev,
			     const char __user *buf, int in_len,
			     int out_len)
{
	struct ib_uverbs_create_srq      cmd;
	struct ib_uverbs_create_xsrq     xcmd;
	struct ib_uverbs_create_srq_resp resp;
	struct ib_udata                  udata;
	int ret;

	if (out_len < sizeof resp)
		return -ENOSPC;

	if (copy_from_user(&cmd, buf, sizeof cmd))
		return -EFAULT;

	xcmd.response	 = cmd.response;
	xcmd.user_handle = cmd.user_handle;
	xcmd.srq_type	 = IB_SRQT_BASIC;
	xcmd.pd_handle	 = cmd.pd_handle;
	xcmd.max_wr	 = cmd.max_wr;
	xcmd.max_sge	 = cmd.max_sge;
	xcmd.srq_limit	 = cmd.srq_limit;

	INIT_UDATA(&udata, buf + sizeof cmd,
		   (unsigned long) cmd.response + sizeof resp,
		   in_len - sizeof cmd, out_len - sizeof resp);

	ret = __uverbs_create_xsrq(file, ib_dev, &xcmd, &udata);
	if (ret)
		return ret;

	return in_len;
}

ssize_t ib_uverbs_create_xsrq(struct ib_uverbs_file *file,
			      struct ib_device *ib_dev,
			      const char __user *buf, int in_len, int out_len)
{
	struct ib_uverbs_create_xsrq     cmd;
	struct ib_uverbs_create_srq_resp resp;
	struct ib_udata                  udata;
	int ret;

	if (out_len < sizeof resp)
		return -ENOSPC;

	if (copy_from_user(&cmd, buf, sizeof cmd))
		return -EFAULT;

	INIT_UDATA(&udata, buf + sizeof cmd,
		   (unsigned long) cmd.response + sizeof resp,
		   in_len - sizeof cmd, out_len - sizeof resp);

	ret = __uverbs_create_xsrq(file, ib_dev, &cmd, &udata);
	if (ret)
		return ret;

	return in_len;
}

ssize_t ib_uverbs_modify_srq(struct ib_uverbs_file *file,
			     struct ib_device *ib_dev,
			     const char __user *buf, int in_len,
			     int out_len)
{
	struct ib_uverbs_modify_srq cmd;
	struct ib_udata             udata;
	struct ib_srq              *srq;
	struct ib_srq_attr          attr;
	int                         ret;

	if (copy_from_user(&cmd, buf, sizeof cmd))
		return -EFAULT;

	INIT_UDATA(&udata, buf + sizeof cmd, NULL, in_len - sizeof cmd,
		   out_len);

	srq = idr_read_srq(cmd.srq_handle, file->ucontext);
	if (!srq)
		return -EINVAL;

	attr.max_wr    = cmd.max_wr;
	attr.srq_limit = cmd.srq_limit;

	ret = srq->device->modify_srq(srq, &attr, cmd.attr_mask, &udata);

	put_srq_read(srq);

	return ret ? ret : in_len;
}

ssize_t ib_uverbs_query_srq(struct ib_uverbs_file *file,
			    struct ib_device *ib_dev,
			    const char __user *buf,
			    int in_len, int out_len)
{
	struct ib_uverbs_query_srq      cmd;
	struct ib_uverbs_query_srq_resp resp;
	struct ib_srq_attr              attr;
	struct ib_srq                   *srq;
	int                             ret;

	if (out_len < sizeof resp)
		return -ENOSPC;

	if (copy_from_user(&cmd, buf, sizeof cmd))
		return -EFAULT;

	srq = idr_read_srq(cmd.srq_handle, file->ucontext);
	if (!srq)
		return -EINVAL;

	ret = ib_query_srq(srq, &attr);

	put_srq_read(srq);

	if (ret)
		return ret;

	memset(&resp, 0, sizeof resp);

	resp.max_wr    = attr.max_wr;
	resp.max_sge   = attr.max_sge;
	resp.srq_limit = attr.srq_limit;

	if (copy_to_user((void __user *) (unsigned long) cmd.response,
			 &resp, sizeof resp))
		return -EFAULT;

	return in_len;
}

ssize_t ib_uverbs_destroy_srq(struct ib_uverbs_file *file,
			      struct ib_device *ib_dev,
			      const char __user *buf, int in_len,
			      int out_len)
{
	struct ib_uverbs_destroy_srq      cmd;
	struct ib_uverbs_destroy_srq_resp resp;
	struct ib_uobject		 *uobj;
	struct ib_srq               	 *srq;
	struct ib_uevent_object        	 *obj;
	int                         	  ret = -EINVAL;
	struct ib_usrq_object		 *us;
	enum ib_srq_type		  srq_type;

	if (copy_from_user(&cmd, buf, sizeof cmd))
		return -EFAULT;

	uobj = idr_write_uobj(&ib_uverbs_srq_idr, cmd.srq_handle, file->ucontext);
	if (!uobj)
		return -EINVAL;
	srq = uobj->object;
	obj = container_of(uobj, struct ib_uevent_object, uobject);
	srq_type = srq->srq_type;

	ret = ib_destroy_srq(srq);
	if (!ret)
		uobj->live = 0;

	put_uobj_write(uobj);

	if (ret)
		return ret;

	if (srq_type == IB_SRQT_XRC) {
		us = container_of(obj, struct ib_usrq_object, uevent);
		atomic_dec(&us->uxrcd->refcnt);
	}

	idr_remove_uobj(&ib_uverbs_srq_idr, uobj);

	mutex_lock(&file->mutex);
	list_del(&uobj->list);
	mutex_unlock(&file->mutex);

	ib_uverbs_release_uevent(file, obj);

	memset(&resp, 0, sizeof resp);
	resp.events_reported = obj->events_reported;

	put_uobj(uobj);

	if (copy_to_user((void __user *) (unsigned long) cmd.response,
			 &resp, sizeof resp))
		ret = -EFAULT;

	return ret ? ret : in_len;
}

int ib_uverbs_ex_query_device(struct ib_uverbs_file *file,
			      struct ib_device *ib_dev,
			      struct ib_udata *ucore,
			      struct ib_udata *uhw)
{
	struct ib_uverbs_ex_query_device_resp resp;
	struct ib_uverbs_ex_query_device  cmd;
	struct ib_device_attr attr;
	int err;

	if (ucore->inlen < sizeof(cmd))
		return -EINVAL;

	err = ib_copy_from_udata(&cmd, ucore, sizeof(cmd));
	if (err)
		return err;

	if (cmd.comp_mask)
		return -EINVAL;

	if (cmd.reserved)
		return -EINVAL;

	resp.response_length = offsetof(typeof(resp), odp_caps);

	if (ucore->outlen < resp.response_length)
		return -ENOSPC;

	memset(&attr, 0, sizeof(attr));

	err = ib_dev->query_device(ib_dev, &attr, uhw);
	if (err)
		return err;

	copy_query_dev_fields(file, ib_dev, &resp.base, &attr);
	resp.comp_mask = 0;

	if (ucore->outlen < resp.response_length + sizeof(resp.odp_caps))
		goto end;

#ifdef CONFIG_INFINIBAND_ON_DEMAND_PAGING
	resp.odp_caps.general_caps = attr.odp_caps.general_caps;
	resp.odp_caps.per_transport_caps.rc_odp_caps =
		attr.odp_caps.per_transport_caps.rc_odp_caps;
	resp.odp_caps.per_transport_caps.uc_odp_caps =
		attr.odp_caps.per_transport_caps.uc_odp_caps;
	resp.odp_caps.per_transport_caps.ud_odp_caps =
		attr.odp_caps.per_transport_caps.ud_odp_caps;
	resp.odp_caps.reserved = 0;
#else
	memset(&resp.odp_caps, 0, sizeof(resp.odp_caps));
#endif
	resp.response_length += sizeof(resp.odp_caps);

	if (ucore->outlen < resp.response_length + sizeof(resp.timestamp_mask))
		goto end;

	resp.timestamp_mask = attr.timestamp_mask;
	resp.response_length += sizeof(resp.timestamp_mask);

	if (ucore->outlen < resp.response_length + sizeof(resp.hca_core_clock))
		goto end;

	resp.hca_core_clock = attr.hca_core_clock;
	resp.response_length += sizeof(resp.hca_core_clock);

end:
	err = ib_copy_to_udata(ucore, &resp, resp.response_length);
	if (err)
		return err;

	return 0;
}<|MERGE_RESOLUTION|>--- conflicted
+++ resolved
@@ -2577,63 +2577,6 @@
 		next->opcode     = user_wr->opcode;
 		next->send_flags = user_wr->send_flags;
 
-<<<<<<< HEAD
-		if (is_ud) {
-			if (next->opcode != IB_WR_SEND &&
-			    next->opcode != IB_WR_SEND_WITH_IMM) {
-				ret = -EINVAL;
-				goto out_put;
-			}
-
-			next->wr.ud.ah = idr_read_ah(user_wr->wr.ud.ah,
-						     file->ucontext);
-			if (!next->wr.ud.ah) {
-				ret = -EINVAL;
-				goto out_put;
-			}
-			next->wr.ud.remote_qpn  = user_wr->wr.ud.remote_qpn;
-			next->wr.ud.remote_qkey = user_wr->wr.ud.remote_qkey;
-			if (next->opcode == IB_WR_SEND_WITH_IMM)
-				next->ex.imm_data =
-					(__be32 __force) user_wr->ex.imm_data;
-		} else {
-			switch (next->opcode) {
-			case IB_WR_RDMA_WRITE_WITH_IMM:
-				next->ex.imm_data =
-					(__be32 __force) user_wr->ex.imm_data;
-			case IB_WR_RDMA_WRITE:
-			case IB_WR_RDMA_READ:
-				next->wr.rdma.remote_addr =
-					user_wr->wr.rdma.remote_addr;
-				next->wr.rdma.rkey        =
-					user_wr->wr.rdma.rkey;
-				break;
-			case IB_WR_SEND_WITH_IMM:
-				next->ex.imm_data =
-					(__be32 __force) user_wr->ex.imm_data;
-				break;
-			case IB_WR_SEND_WITH_INV:
-				next->ex.invalidate_rkey =
-					user_wr->ex.invalidate_rkey;
-				break;
-			case IB_WR_ATOMIC_CMP_AND_SWP:
-			case IB_WR_ATOMIC_FETCH_AND_ADD:
-				next->wr.atomic.remote_addr =
-					user_wr->wr.atomic.remote_addr;
-				next->wr.atomic.compare_add =
-					user_wr->wr.atomic.compare_add;
-				next->wr.atomic.swap = user_wr->wr.atomic.swap;
-				next->wr.atomic.rkey = user_wr->wr.atomic.rkey;
-			case IB_WR_SEND:
-				break;
-			default:
-				ret = -EINVAL;
-				goto out_put;
-			}
-		}
-
-=======
->>>>>>> db0b54cd
 		if (next->num_sge) {
 			next->sg_list = (void *) next +
 				ALIGN(next_size, sizeof(struct ib_sge));
