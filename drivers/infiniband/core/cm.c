/*
 * Copyright (c) 2004-2007 Intel Corporation.  All rights reserved.
 * Copyright (c) 2004 Topspin Corporation.  All rights reserved.
 * Copyright (c) 2004, 2005 Voltaire Corporation.  All rights reserved.
 * Copyright (c) 2005 Sun Microsystems, Inc. All rights reserved.
 *
 * This software is available to you under a choice of one of two
 * licenses.  You may choose to be licensed under the terms of the GNU
 * General Public License (GPL) Version 2, available from the file
 * COPYING in the main directory of this source tree, or the
 * OpenIB.org BSD license below:
 *
 *     Redistribution and use in source and binary forms, with or
 *     without modification, are permitted provided that the following
 *     conditions are met:
 *
 *      - Redistributions of source code must retain the above
 *        copyright notice, this list of conditions and the following
 *        disclaimer.
 *
 *      - Redistributions in binary form must reproduce the above
 *        copyright notice, this list of conditions and the following
 *        disclaimer in the documentation and/or other materials
 *        provided with the distribution.
 *
 * THE SOFTWARE IS PROVIDED "AS IS", WITHOUT WARRANTY OF ANY KIND,
 * EXPRESS OR IMPLIED, INCLUDING BUT NOT LIMITED TO THE WARRANTIES OF
 * MERCHANTABILITY, FITNESS FOR A PARTICULAR PURPOSE AND
 * NONINFRINGEMENT. IN NO EVENT SHALL THE AUTHORS OR COPYRIGHT HOLDERS
 * BE LIABLE FOR ANY CLAIM, DAMAGES OR OTHER LIABILITY, WHETHER IN AN
 * ACTION OF CONTRACT, TORT OR OTHERWISE, ARISING FROM, OUT OF OR IN
 * CONNECTION WITH THE SOFTWARE OR THE USE OR OTHER DEALINGS IN THE
 * SOFTWARE.
 */

#include <linux/completion.h>
#include <linux/dma-mapping.h>
#include <linux/device.h>
#include <linux/module.h>
#include <linux/err.h>
#include <linux/idr.h>
#include <linux/interrupt.h>
#include <linux/random.h>
#include <linux/rbtree.h>
#include <linux/spinlock.h>
#include <linux/slab.h>
#include <linux/sysfs.h>
#include <linux/workqueue.h>
#include <linux/kdev_t.h>
#include <linux/etherdevice.h>

#include <rdma/ib_cache.h>
#include <rdma/ib_cm.h>
#include "cm_msgs.h"

MODULE_AUTHOR("Sean Hefty");
MODULE_DESCRIPTION("InfiniBand CM");
MODULE_LICENSE("Dual BSD/GPL");

static void cm_add_one(struct ib_device *device);
static void cm_remove_one(struct ib_device *device, void *client_data);

static struct ib_client cm_client = {
	.name   = "cm",
	.add    = cm_add_one,
	.remove = cm_remove_one
};

static struct ib_cm {
	spinlock_t lock;
	struct list_head device_list;
	rwlock_t device_lock;
	struct rb_root listen_service_table;
	u64 listen_service_id;
	/* struct rb_root peer_service_table; todo: fix peer to peer */
	struct rb_root remote_qp_table;
	struct rb_root remote_id_table;
	struct rb_root remote_sidr_table;
	struct idr local_id_table;
	__be32 random_id_operand;
	struct list_head timewait_list;
	struct workqueue_struct *wq;
} cm;

/* Counter indexes ordered by attribute ID */
enum {
	CM_REQ_COUNTER,
	CM_MRA_COUNTER,
	CM_REJ_COUNTER,
	CM_REP_COUNTER,
	CM_RTU_COUNTER,
	CM_DREQ_COUNTER,
	CM_DREP_COUNTER,
	CM_SIDR_REQ_COUNTER,
	CM_SIDR_REP_COUNTER,
	CM_LAP_COUNTER,
	CM_APR_COUNTER,
	CM_ATTR_COUNT,
	CM_ATTR_ID_OFFSET = 0x0010,
};

enum {
	CM_XMIT,
	CM_XMIT_RETRIES,
	CM_RECV,
	CM_RECV_DUPLICATES,
	CM_COUNTER_GROUPS
};

static char const counter_group_names[CM_COUNTER_GROUPS]
				     [sizeof("cm_rx_duplicates")] = {
	"cm_tx_msgs", "cm_tx_retries",
	"cm_rx_msgs", "cm_rx_duplicates"
};

struct cm_counter_group {
	struct kobject obj;
	atomic_long_t counter[CM_ATTR_COUNT];
};

struct cm_counter_attribute {
	struct attribute attr;
	int index;
};

#define CM_COUNTER_ATTR(_name, _index) \
struct cm_counter_attribute cm_##_name##_counter_attr = { \
	.attr = { .name = __stringify(_name), .mode = 0444 }, \
	.index = _index \
}

static CM_COUNTER_ATTR(req, CM_REQ_COUNTER);
static CM_COUNTER_ATTR(mra, CM_MRA_COUNTER);
static CM_COUNTER_ATTR(rej, CM_REJ_COUNTER);
static CM_COUNTER_ATTR(rep, CM_REP_COUNTER);
static CM_COUNTER_ATTR(rtu, CM_RTU_COUNTER);
static CM_COUNTER_ATTR(dreq, CM_DREQ_COUNTER);
static CM_COUNTER_ATTR(drep, CM_DREP_COUNTER);
static CM_COUNTER_ATTR(sidr_req, CM_SIDR_REQ_COUNTER);
static CM_COUNTER_ATTR(sidr_rep, CM_SIDR_REP_COUNTER);
static CM_COUNTER_ATTR(lap, CM_LAP_COUNTER);
static CM_COUNTER_ATTR(apr, CM_APR_COUNTER);

static struct attribute *cm_counter_default_attrs[] = {
	&cm_req_counter_attr.attr,
	&cm_mra_counter_attr.attr,
	&cm_rej_counter_attr.attr,
	&cm_rep_counter_attr.attr,
	&cm_rtu_counter_attr.attr,
	&cm_dreq_counter_attr.attr,
	&cm_drep_counter_attr.attr,
	&cm_sidr_req_counter_attr.attr,
	&cm_sidr_rep_counter_attr.attr,
	&cm_lap_counter_attr.attr,
	&cm_apr_counter_attr.attr,
	NULL
};

struct cm_port {
	struct cm_device *cm_dev;
	struct ib_mad_agent *mad_agent;
	struct kobject port_obj;
	u8 port_num;
	struct cm_counter_group counter_group[CM_COUNTER_GROUPS];
};

struct cm_device {
	struct list_head list;
	struct ib_device *ib_device;
	struct device *device;
	u8 ack_delay;
	int going_down;
	struct cm_port *port[0];
};

struct cm_av {
	struct cm_port *port;
	union ib_gid dgid;
	struct ib_ah_attr ah_attr;
	u16 pkey_index;
	u8 timeout;
};

struct cm_work {
	struct delayed_work work;
	struct list_head list;
	struct cm_port *port;
	struct ib_mad_recv_wc *mad_recv_wc;	/* Received MADs */
	__be32 local_id;			/* Established / timewait */
	__be32 remote_id;
	struct ib_cm_event cm_event;
	struct ib_sa_path_rec path[0];
};

struct cm_timewait_info {
	struct cm_work work;			/* Must be first. */
	struct list_head list;
	struct rb_node remote_qp_node;
	struct rb_node remote_id_node;
	__be64 remote_ca_guid;
	__be32 remote_qpn;
	u8 inserted_remote_qp;
	u8 inserted_remote_id;
};

struct cm_id_private {
	struct ib_cm_id	id;

	struct rb_node service_node;
	struct rb_node sidr_id_node;
	spinlock_t lock;	/* Do not acquire inside cm.lock */
	struct completion comp;
	atomic_t refcount;
	/* Number of clients sharing this ib_cm_id. Only valid for listeners.
	 * Protected by the cm.lock spinlock. */
	int listen_sharecount;

	struct ib_mad_send_buf *msg;
	struct cm_timewait_info *timewait_info;
	/* todo: use alternate port on send failure */
	struct cm_av av;
	struct cm_av alt_av;

	void *private_data;
	__be64 tid;
	__be32 local_qpn;
	__be32 remote_qpn;
	enum ib_qp_type qp_type;
	__be32 sq_psn;
	__be32 rq_psn;
	int timeout_ms;
	enum ib_mtu path_mtu;
	__be16 pkey;
	u8 private_data_len;
	u8 max_cm_retries;
	u8 peer_to_peer;
	u8 responder_resources;
	u8 initiator_depth;
	u8 retry_count;
	u8 rnr_retry_count;
	u8 service_timeout;
	u8 target_ack_delay;

	struct list_head work_list;
	atomic_t work_count;
};

static void cm_work_handler(struct work_struct *work);

static inline void cm_deref_id(struct cm_id_private *cm_id_priv)
{
	if (atomic_dec_and_test(&cm_id_priv->refcount))
		complete(&cm_id_priv->comp);
}

static int cm_alloc_msg(struct cm_id_private *cm_id_priv,
			struct ib_mad_send_buf **msg)
{
	struct ib_mad_agent *mad_agent;
	struct ib_mad_send_buf *m;
	struct ib_ah *ah;

	mad_agent = cm_id_priv->av.port->mad_agent;
	ah = ib_create_ah(mad_agent->qp->pd, &cm_id_priv->av.ah_attr);
	if (IS_ERR(ah))
		return PTR_ERR(ah);

	m = ib_create_send_mad(mad_agent, cm_id_priv->id.remote_cm_qpn,
			       cm_id_priv->av.pkey_index,
			       0, IB_MGMT_MAD_HDR, IB_MGMT_MAD_DATA,
			       GFP_ATOMIC,
			       IB_MGMT_BASE_VERSION);
	if (IS_ERR(m)) {
		ib_destroy_ah(ah);
		return PTR_ERR(m);
	}

	/* Timeout set by caller if response is expected. */
	m->ah = ah;
	m->retries = cm_id_priv->max_cm_retries;

	atomic_inc(&cm_id_priv->refcount);
	m->context[0] = cm_id_priv;
	*msg = m;
	return 0;
}

static int cm_alloc_response_msg(struct cm_port *port,
				 struct ib_mad_recv_wc *mad_recv_wc,
				 struct ib_mad_send_buf **msg)
{
	struct ib_mad_send_buf *m;
	struct ib_ah *ah;

	ah = ib_create_ah_from_wc(port->mad_agent->qp->pd, mad_recv_wc->wc,
				  mad_recv_wc->recv_buf.grh, port->port_num);
	if (IS_ERR(ah))
		return PTR_ERR(ah);

	m = ib_create_send_mad(port->mad_agent, 1, mad_recv_wc->wc->pkey_index,
			       0, IB_MGMT_MAD_HDR, IB_MGMT_MAD_DATA,
			       GFP_ATOMIC,
			       IB_MGMT_BASE_VERSION);
	if (IS_ERR(m)) {
		ib_destroy_ah(ah);
		return PTR_ERR(m);
	}
	m->ah = ah;
	*msg = m;
	return 0;
}

static void cm_free_msg(struct ib_mad_send_buf *msg)
{
	ib_destroy_ah(msg->ah);
	if (msg->context[0])
		cm_deref_id(msg->context[0]);
	ib_free_send_mad(msg);
}

static void * cm_copy_private_data(const void *private_data,
				   u8 private_data_len)
{
	void *data;

	if (!private_data || !private_data_len)
		return NULL;

	data = kmemdup(private_data, private_data_len, GFP_KERNEL);
	if (!data)
		return ERR_PTR(-ENOMEM);

	return data;
}

static void cm_set_private_data(struct cm_id_private *cm_id_priv,
				 void *private_data, u8 private_data_len)
{
	if (cm_id_priv->private_data && cm_id_priv->private_data_len)
		kfree(cm_id_priv->private_data);

	cm_id_priv->private_data = private_data;
	cm_id_priv->private_data_len = private_data_len;
}

static void cm_init_av_for_response(struct cm_port *port, struct ib_wc *wc,
				    struct ib_grh *grh, struct cm_av *av)
{
	av->port = port;
	av->pkey_index = wc->pkey_index;
	ib_init_ah_from_wc(port->cm_dev->ib_device, port->port_num, wc,
			   grh, &av->ah_attr);
}

static int cm_init_av_by_path(struct ib_sa_path_rec *path, struct cm_av *av)
{
	struct cm_device *cm_dev;
	struct cm_port *port = NULL;
	unsigned long flags;
	int ret;
	u8 p;
	struct net_device *ndev = ib_get_ndev_from_path(path);

	read_lock_irqsave(&cm.device_lock, flags);
	list_for_each_entry(cm_dev, &cm.device_list, list) {
		if (!ib_find_cached_gid(cm_dev->ib_device, &path->sgid,
					ndev, &p, NULL)) {
			port = cm_dev->port[p-1];
			break;
		}
	}
	read_unlock_irqrestore(&cm.device_lock, flags);

	if (ndev)
		dev_put(ndev);

	if (!port)
		return -EINVAL;

	ret = ib_find_cached_pkey(cm_dev->ib_device, port->port_num,
				  be16_to_cpu(path->pkey), &av->pkey_index);
	if (ret)
		return ret;

	av->port = port;
	ib_init_ah_from_path(cm_dev->ib_device, port->port_num, path,
			     &av->ah_attr);
	av->timeout = path->packet_life_time + 1;

	return 0;
}

static int cm_alloc_id(struct cm_id_private *cm_id_priv)
{
	unsigned long flags;
	int id;

	idr_preload(GFP_KERNEL);
	spin_lock_irqsave(&cm.lock, flags);

	id = idr_alloc_cyclic(&cm.local_id_table, cm_id_priv, 0, 0, GFP_NOWAIT);

	spin_unlock_irqrestore(&cm.lock, flags);
	idr_preload_end();

	cm_id_priv->id.local_id = (__force __be32)id ^ cm.random_id_operand;
	return id < 0 ? id : 0;
}

static void cm_free_id(__be32 local_id)
{
	spin_lock_irq(&cm.lock);
	idr_remove(&cm.local_id_table,
		   (__force int) (local_id ^ cm.random_id_operand));
	spin_unlock_irq(&cm.lock);
}

static struct cm_id_private * cm_get_id(__be32 local_id, __be32 remote_id)
{
	struct cm_id_private *cm_id_priv;

	cm_id_priv = idr_find(&cm.local_id_table,
			      (__force int) (local_id ^ cm.random_id_operand));
	if (cm_id_priv) {
		if (cm_id_priv->id.remote_id == remote_id)
			atomic_inc(&cm_id_priv->refcount);
		else
			cm_id_priv = NULL;
	}

	return cm_id_priv;
}

static struct cm_id_private * cm_acquire_id(__be32 local_id, __be32 remote_id)
{
	struct cm_id_private *cm_id_priv;

	spin_lock_irq(&cm.lock);
	cm_id_priv = cm_get_id(local_id, remote_id);
	spin_unlock_irq(&cm.lock);

	return cm_id_priv;
}

<<<<<<< HEAD
static void cm_mask_copy(u32 *dst, const u32 *src, const u32 *mask)
{
	int i;

	for (i = 0; i < IB_CM_COMPARE_SIZE; i++)
		dst[i] = src[i] & mask[i];
}

static int cm_compare_data(struct ib_cm_compare_data *src_data,
			   struct ib_cm_compare_data *dst_data)
{
	u32 src[IB_CM_COMPARE_SIZE];
	u32 dst[IB_CM_COMPARE_SIZE];

	if (!src_data || !dst_data)
		return 0;

	cm_mask_copy(src, src_data->data, dst_data->mask);
	cm_mask_copy(dst, dst_data->data, src_data->mask);
	return memcmp(src, dst, sizeof(src));
}

static int cm_compare_private_data(u32 *private_data,
				   struct ib_cm_compare_data *dst_data)
{
	u32 src[IB_CM_COMPARE_SIZE];

	if (!dst_data)
		return 0;

	cm_mask_copy(src, private_data, dst_data->mask);
	return memcmp(src, dst_data->data, sizeof(src));
}

=======
>>>>>>> db0b54cd
/*
 * Trivial helpers to strip endian annotation and compare; the
 * endianness doesn't actually matter since we just need a stable
 * order for the RB tree.
 */
static int be32_lt(__be32 a, __be32 b)
{
	return (__force u32) a < (__force u32) b;
}

static int be32_gt(__be32 a, __be32 b)
{
	return (__force u32) a > (__force u32) b;
}

static int be64_lt(__be64 a, __be64 b)
{
	return (__force u64) a < (__force u64) b;
}

static int be64_gt(__be64 a, __be64 b)
{
	return (__force u64) a > (__force u64) b;
}

static struct cm_id_private * cm_insert_listen(struct cm_id_private *cm_id_priv)
{
	struct rb_node **link = &cm.listen_service_table.rb_node;
	struct rb_node *parent = NULL;
	struct cm_id_private *cur_cm_id_priv;
	__be64 service_id = cm_id_priv->id.service_id;
	__be64 service_mask = cm_id_priv->id.service_mask;

	while (*link) {
		parent = *link;
		cur_cm_id_priv = rb_entry(parent, struct cm_id_private,
					  service_node);
		if ((cur_cm_id_priv->id.service_mask & service_id) ==
		    (service_mask & cur_cm_id_priv->id.service_id) &&
		    (cm_id_priv->id.device == cur_cm_id_priv->id.device))
			return cur_cm_id_priv;

		if (cm_id_priv->id.device < cur_cm_id_priv->id.device)
			link = &(*link)->rb_left;
		else if (cm_id_priv->id.device > cur_cm_id_priv->id.device)
			link = &(*link)->rb_right;
		else if (be64_lt(service_id, cur_cm_id_priv->id.service_id))
			link = &(*link)->rb_left;
		else if (be64_gt(service_id, cur_cm_id_priv->id.service_id))
			link = &(*link)->rb_right;
		else
			link = &(*link)->rb_right;
	}
	rb_link_node(&cm_id_priv->service_node, parent, link);
	rb_insert_color(&cm_id_priv->service_node, &cm.listen_service_table);
	return NULL;
}

static struct cm_id_private * cm_find_listen(struct ib_device *device,
<<<<<<< HEAD
					     __be64 service_id,
					     u32 *private_data)
=======
					     __be64 service_id)
>>>>>>> db0b54cd
{
	struct rb_node *node = cm.listen_service_table.rb_node;
	struct cm_id_private *cm_id_priv;

	while (node) {
		cm_id_priv = rb_entry(node, struct cm_id_private, service_node);
		if ((cm_id_priv->id.service_mask & service_id) ==
		     cm_id_priv->id.service_id &&
		    (cm_id_priv->id.device == device))
			return cm_id_priv;

		if (device < cm_id_priv->id.device)
			node = node->rb_left;
		else if (device > cm_id_priv->id.device)
			node = node->rb_right;
		else if (be64_lt(service_id, cm_id_priv->id.service_id))
			node = node->rb_left;
		else if (be64_gt(service_id, cm_id_priv->id.service_id))
			node = node->rb_right;
		else
			node = node->rb_right;
	}
	return NULL;
}

static struct cm_timewait_info * cm_insert_remote_id(struct cm_timewait_info
						     *timewait_info)
{
	struct rb_node **link = &cm.remote_id_table.rb_node;
	struct rb_node *parent = NULL;
	struct cm_timewait_info *cur_timewait_info;
	__be64 remote_ca_guid = timewait_info->remote_ca_guid;
	__be32 remote_id = timewait_info->work.remote_id;

	while (*link) {
		parent = *link;
		cur_timewait_info = rb_entry(parent, struct cm_timewait_info,
					     remote_id_node);
		if (be32_lt(remote_id, cur_timewait_info->work.remote_id))
			link = &(*link)->rb_left;
		else if (be32_gt(remote_id, cur_timewait_info->work.remote_id))
			link = &(*link)->rb_right;
		else if (be64_lt(remote_ca_guid, cur_timewait_info->remote_ca_guid))
			link = &(*link)->rb_left;
		else if (be64_gt(remote_ca_guid, cur_timewait_info->remote_ca_guid))
			link = &(*link)->rb_right;
		else
			return cur_timewait_info;
	}
	timewait_info->inserted_remote_id = 1;
	rb_link_node(&timewait_info->remote_id_node, parent, link);
	rb_insert_color(&timewait_info->remote_id_node, &cm.remote_id_table);
	return NULL;
}

static struct cm_timewait_info * cm_find_remote_id(__be64 remote_ca_guid,
						   __be32 remote_id)
{
	struct rb_node *node = cm.remote_id_table.rb_node;
	struct cm_timewait_info *timewait_info;

	while (node) {
		timewait_info = rb_entry(node, struct cm_timewait_info,
					 remote_id_node);
		if (be32_lt(remote_id, timewait_info->work.remote_id))
			node = node->rb_left;
		else if (be32_gt(remote_id, timewait_info->work.remote_id))
			node = node->rb_right;
		else if (be64_lt(remote_ca_guid, timewait_info->remote_ca_guid))
			node = node->rb_left;
		else if (be64_gt(remote_ca_guid, timewait_info->remote_ca_guid))
			node = node->rb_right;
		else
			return timewait_info;
	}
	return NULL;
}

static struct cm_timewait_info * cm_insert_remote_qpn(struct cm_timewait_info
						      *timewait_info)
{
	struct rb_node **link = &cm.remote_qp_table.rb_node;
	struct rb_node *parent = NULL;
	struct cm_timewait_info *cur_timewait_info;
	__be64 remote_ca_guid = timewait_info->remote_ca_guid;
	__be32 remote_qpn = timewait_info->remote_qpn;

	while (*link) {
		parent = *link;
		cur_timewait_info = rb_entry(parent, struct cm_timewait_info,
					     remote_qp_node);
		if (be32_lt(remote_qpn, cur_timewait_info->remote_qpn))
			link = &(*link)->rb_left;
		else if (be32_gt(remote_qpn, cur_timewait_info->remote_qpn))
			link = &(*link)->rb_right;
		else if (be64_lt(remote_ca_guid, cur_timewait_info->remote_ca_guid))
			link = &(*link)->rb_left;
		else if (be64_gt(remote_ca_guid, cur_timewait_info->remote_ca_guid))
			link = &(*link)->rb_right;
		else
			return cur_timewait_info;
	}
	timewait_info->inserted_remote_qp = 1;
	rb_link_node(&timewait_info->remote_qp_node, parent, link);
	rb_insert_color(&timewait_info->remote_qp_node, &cm.remote_qp_table);
	return NULL;
}

static struct cm_id_private * cm_insert_remote_sidr(struct cm_id_private
						    *cm_id_priv)
{
	struct rb_node **link = &cm.remote_sidr_table.rb_node;
	struct rb_node *parent = NULL;
	struct cm_id_private *cur_cm_id_priv;
	union ib_gid *port_gid = &cm_id_priv->av.dgid;
	__be32 remote_id = cm_id_priv->id.remote_id;

	while (*link) {
		parent = *link;
		cur_cm_id_priv = rb_entry(parent, struct cm_id_private,
					  sidr_id_node);
		if (be32_lt(remote_id, cur_cm_id_priv->id.remote_id))
			link = &(*link)->rb_left;
		else if (be32_gt(remote_id, cur_cm_id_priv->id.remote_id))
			link = &(*link)->rb_right;
		else {
			int cmp;
			cmp = memcmp(port_gid, &cur_cm_id_priv->av.dgid,
				     sizeof *port_gid);
			if (cmp < 0)
				link = &(*link)->rb_left;
			else if (cmp > 0)
				link = &(*link)->rb_right;
			else
				return cur_cm_id_priv;
		}
	}
	rb_link_node(&cm_id_priv->sidr_id_node, parent, link);
	rb_insert_color(&cm_id_priv->sidr_id_node, &cm.remote_sidr_table);
	return NULL;
}

static void cm_reject_sidr_req(struct cm_id_private *cm_id_priv,
			       enum ib_cm_sidr_status status)
{
	struct ib_cm_sidr_rep_param param;

	memset(&param, 0, sizeof param);
	param.status = status;
	ib_send_cm_sidr_rep(&cm_id_priv->id, &param);
}

struct ib_cm_id *ib_create_cm_id(struct ib_device *device,
				 ib_cm_handler cm_handler,
				 void *context)
{
	struct cm_id_private *cm_id_priv;
	int ret;

	cm_id_priv = kzalloc(sizeof *cm_id_priv, GFP_KERNEL);
	if (!cm_id_priv)
		return ERR_PTR(-ENOMEM);

	cm_id_priv->id.state = IB_CM_IDLE;
	cm_id_priv->id.device = device;
	cm_id_priv->id.cm_handler = cm_handler;
	cm_id_priv->id.context = context;
	cm_id_priv->id.remote_cm_qpn = 1;
	ret = cm_alloc_id(cm_id_priv);
	if (ret)
		goto error;

	spin_lock_init(&cm_id_priv->lock);
	init_completion(&cm_id_priv->comp);
	INIT_LIST_HEAD(&cm_id_priv->work_list);
	atomic_set(&cm_id_priv->work_count, -1);
	atomic_set(&cm_id_priv->refcount, 1);
	return &cm_id_priv->id;

error:
	kfree(cm_id_priv);
	return ERR_PTR(-ENOMEM);
}
EXPORT_SYMBOL(ib_create_cm_id);

static struct cm_work * cm_dequeue_work(struct cm_id_private *cm_id_priv)
{
	struct cm_work *work;

	if (list_empty(&cm_id_priv->work_list))
		return NULL;

	work = list_entry(cm_id_priv->work_list.next, struct cm_work, list);
	list_del(&work->list);
	return work;
}

static void cm_free_work(struct cm_work *work)
{
	if (work->mad_recv_wc)
		ib_free_recv_mad(work->mad_recv_wc);
	kfree(work);
}

static inline int cm_convert_to_ms(int iba_time)
{
	/* approximate conversion to ms from 4.096us x 2^iba_time */
	return 1 << max(iba_time - 8, 0);
}

/*
 * calculate: 4.096x2^ack_timeout = 4.096x2^ack_delay + 2x4.096x2^life_time
 * Because of how ack_timeout is stored, adding one doubles the timeout.
 * To avoid large timeouts, select the max(ack_delay, life_time + 1), and
 * increment it (round up) only if the other is within 50%.
 */
static u8 cm_ack_timeout(u8 ca_ack_delay, u8 packet_life_time)
{
	int ack_timeout = packet_life_time + 1;

	if (ack_timeout >= ca_ack_delay)
		ack_timeout += (ca_ack_delay >= (ack_timeout - 1));
	else
		ack_timeout = ca_ack_delay +
			      (ack_timeout >= (ca_ack_delay - 1));

	return min(31, ack_timeout);
}

static void cm_cleanup_timewait(struct cm_timewait_info *timewait_info)
{
	if (timewait_info->inserted_remote_id) {
		rb_erase(&timewait_info->remote_id_node, &cm.remote_id_table);
		timewait_info->inserted_remote_id = 0;
	}

	if (timewait_info->inserted_remote_qp) {
		rb_erase(&timewait_info->remote_qp_node, &cm.remote_qp_table);
		timewait_info->inserted_remote_qp = 0;
	}
}

static struct cm_timewait_info * cm_create_timewait_info(__be32 local_id)
{
	struct cm_timewait_info *timewait_info;

	timewait_info = kzalloc(sizeof *timewait_info, GFP_KERNEL);
	if (!timewait_info)
		return ERR_PTR(-ENOMEM);

	timewait_info->work.local_id = local_id;
	INIT_DELAYED_WORK(&timewait_info->work.work, cm_work_handler);
	timewait_info->work.cm_event.event = IB_CM_TIMEWAIT_EXIT;
	return timewait_info;
}

static void cm_enter_timewait(struct cm_id_private *cm_id_priv)
{
	int wait_time;
	unsigned long flags;
	struct cm_device *cm_dev;

	cm_dev = ib_get_client_data(cm_id_priv->id.device, &cm_client);
	if (!cm_dev)
		return;

	spin_lock_irqsave(&cm.lock, flags);
	cm_cleanup_timewait(cm_id_priv->timewait_info);
	list_add_tail(&cm_id_priv->timewait_info->list, &cm.timewait_list);
	spin_unlock_irqrestore(&cm.lock, flags);

	/*
	 * The cm_id could be destroyed by the user before we exit timewait.
	 * To protect against this, we search for the cm_id after exiting
	 * timewait before notifying the user that we've exited timewait.
	 */
	cm_id_priv->id.state = IB_CM_TIMEWAIT;
	wait_time = cm_convert_to_ms(cm_id_priv->av.timeout);

	/* Check if the device started its remove_one */
	spin_lock_irqsave(&cm.lock, flags);
	if (!cm_dev->going_down)
		queue_delayed_work(cm.wq, &cm_id_priv->timewait_info->work.work,
				   msecs_to_jiffies(wait_time));
	spin_unlock_irqrestore(&cm.lock, flags);

	cm_id_priv->timewait_info = NULL;
}

static void cm_reset_to_idle(struct cm_id_private *cm_id_priv)
{
	unsigned long flags;

	cm_id_priv->id.state = IB_CM_IDLE;
	if (cm_id_priv->timewait_info) {
		spin_lock_irqsave(&cm.lock, flags);
		cm_cleanup_timewait(cm_id_priv->timewait_info);
		spin_unlock_irqrestore(&cm.lock, flags);
		kfree(cm_id_priv->timewait_info);
		cm_id_priv->timewait_info = NULL;
	}
}

static void cm_destroy_id(struct ib_cm_id *cm_id, int err)
{
	struct cm_id_private *cm_id_priv;
	struct cm_work *work;

	cm_id_priv = container_of(cm_id, struct cm_id_private, id);
retest:
	spin_lock_irq(&cm_id_priv->lock);
	switch (cm_id->state) {
	case IB_CM_LISTEN:
		spin_unlock_irq(&cm_id_priv->lock);

		spin_lock_irq(&cm.lock);
		if (--cm_id_priv->listen_sharecount > 0) {
			/* The id is still shared. */
			cm_deref_id(cm_id_priv);
			spin_unlock_irq(&cm.lock);
			return;
		}
		rb_erase(&cm_id_priv->service_node, &cm.listen_service_table);
		spin_unlock_irq(&cm.lock);
		break;
	case IB_CM_SIDR_REQ_SENT:
		cm_id->state = IB_CM_IDLE;
		ib_cancel_mad(cm_id_priv->av.port->mad_agent, cm_id_priv->msg);
		spin_unlock_irq(&cm_id_priv->lock);
		break;
	case IB_CM_SIDR_REQ_RCVD:
		spin_unlock_irq(&cm_id_priv->lock);
		cm_reject_sidr_req(cm_id_priv, IB_SIDR_REJECT);
		spin_lock_irq(&cm.lock);
		if (!RB_EMPTY_NODE(&cm_id_priv->sidr_id_node))
			rb_erase(&cm_id_priv->sidr_id_node,
				 &cm.remote_sidr_table);
		spin_unlock_irq(&cm.lock);
		break;
	case IB_CM_REQ_SENT:
	case IB_CM_MRA_REQ_RCVD:
		ib_cancel_mad(cm_id_priv->av.port->mad_agent, cm_id_priv->msg);
		spin_unlock_irq(&cm_id_priv->lock);
		ib_send_cm_rej(cm_id, IB_CM_REJ_TIMEOUT,
			       &cm_id_priv->id.device->node_guid,
			       sizeof cm_id_priv->id.device->node_guid,
			       NULL, 0);
		break;
	case IB_CM_REQ_RCVD:
		if (err == -ENOMEM) {
			/* Do not reject to allow future retries. */
			cm_reset_to_idle(cm_id_priv);
			spin_unlock_irq(&cm_id_priv->lock);
		} else {
			spin_unlock_irq(&cm_id_priv->lock);
			ib_send_cm_rej(cm_id, IB_CM_REJ_CONSUMER_DEFINED,
				       NULL, 0, NULL, 0);
		}
		break;
	case IB_CM_REP_SENT:
	case IB_CM_MRA_REP_RCVD:
		ib_cancel_mad(cm_id_priv->av.port->mad_agent, cm_id_priv->msg);
		/* Fall through */
	case IB_CM_MRA_REQ_SENT:
	case IB_CM_REP_RCVD:
	case IB_CM_MRA_REP_SENT:
		spin_unlock_irq(&cm_id_priv->lock);
		ib_send_cm_rej(cm_id, IB_CM_REJ_CONSUMER_DEFINED,
			       NULL, 0, NULL, 0);
		break;
	case IB_CM_ESTABLISHED:
		spin_unlock_irq(&cm_id_priv->lock);
		if (cm_id_priv->qp_type == IB_QPT_XRC_TGT)
			break;
		ib_send_cm_dreq(cm_id, NULL, 0);
		goto retest;
	case IB_CM_DREQ_SENT:
		ib_cancel_mad(cm_id_priv->av.port->mad_agent, cm_id_priv->msg);
		cm_enter_timewait(cm_id_priv);
		spin_unlock_irq(&cm_id_priv->lock);
		break;
	case IB_CM_DREQ_RCVD:
		spin_unlock_irq(&cm_id_priv->lock);
		ib_send_cm_drep(cm_id, NULL, 0);
		break;
	default:
		spin_unlock_irq(&cm_id_priv->lock);
		break;
	}

	cm_free_id(cm_id->local_id);
	cm_deref_id(cm_id_priv);
	wait_for_completion(&cm_id_priv->comp);
	while ((work = cm_dequeue_work(cm_id_priv)) != NULL)
		cm_free_work(work);
	kfree(cm_id_priv->private_data);
	kfree(cm_id_priv);
}

void ib_destroy_cm_id(struct ib_cm_id *cm_id)
{
	cm_destroy_id(cm_id, 0);
}
EXPORT_SYMBOL(ib_destroy_cm_id);

/**
 * __ib_cm_listen - Initiates listening on the specified service ID for
 *   connection and service ID resolution requests.
 * @cm_id: Connection identifier associated with the listen request.
 * @service_id: Service identifier matched against incoming connection
 *   and service ID resolution requests.  The service ID should be specified
 *   network-byte order.  If set to IB_CM_ASSIGN_SERVICE_ID, the CM will
 *   assign a service ID to the caller.
 * @service_mask: Mask applied to service ID used to listen across a
 *   range of service IDs.  If set to 0, the service ID is matched
 *   exactly.  This parameter is ignored if %service_id is set to
 *   IB_CM_ASSIGN_SERVICE_ID.
 */
static int __ib_cm_listen(struct ib_cm_id *cm_id, __be64 service_id,
			  __be64 service_mask)
{
	struct cm_id_private *cm_id_priv, *cur_cm_id_priv;
	int ret = 0;

	service_mask = service_mask ? service_mask : ~cpu_to_be64(0);
	service_id &= service_mask;
	if ((service_id & IB_SERVICE_ID_AGN_MASK) == IB_CM_ASSIGN_SERVICE_ID &&
	    (service_id != IB_CM_ASSIGN_SERVICE_ID))
		return -EINVAL;

	cm_id_priv = container_of(cm_id, struct cm_id_private, id);
	if (cm_id->state != IB_CM_IDLE)
		return -EINVAL;

<<<<<<< HEAD
	if (compare_data) {
		cm_id_priv->compare_data = kzalloc(sizeof *compare_data,
						   GFP_KERNEL);
		if (!cm_id_priv->compare_data)
			return -ENOMEM;
		cm_mask_copy(cm_id_priv->compare_data->data,
			     compare_data->data, compare_data->mask);
		memcpy(cm_id_priv->compare_data->mask, compare_data->mask,
		       sizeof(compare_data->mask));
	}

=======
>>>>>>> db0b54cd
	cm_id->state = IB_CM_LISTEN;
	++cm_id_priv->listen_sharecount;

	if (service_id == IB_CM_ASSIGN_SERVICE_ID) {
		cm_id->service_id = cpu_to_be64(cm.listen_service_id++);
		cm_id->service_mask = ~cpu_to_be64(0);
	} else {
		cm_id->service_id = service_id;
		cm_id->service_mask = service_mask;
	}
	cur_cm_id_priv = cm_insert_listen(cm_id_priv);

	if (cur_cm_id_priv) {
		cm_id->state = IB_CM_IDLE;
		--cm_id_priv->listen_sharecount;
		ret = -EBUSY;
	}
	return ret;
}

int ib_cm_listen(struct ib_cm_id *cm_id, __be64 service_id, __be64 service_mask)
{
	unsigned long flags;
	int ret;

	spin_lock_irqsave(&cm.lock, flags);
	ret = __ib_cm_listen(cm_id, service_id, service_mask);
	spin_unlock_irqrestore(&cm.lock, flags);

	return ret;
}
EXPORT_SYMBOL(ib_cm_listen);

/**
 * Create a new listening ib_cm_id and listen on the given service ID.
 *
 * If there's an existing ID listening on that same device and service ID,
 * return it.
 *
 * @device: Device associated with the cm_id.  All related communication will
 * be associated with the specified device.
 * @cm_handler: Callback invoked to notify the user of CM events.
 * @service_id: Service identifier matched against incoming connection
 *   and service ID resolution requests.  The service ID should be specified
 *   network-byte order.  If set to IB_CM_ASSIGN_SERVICE_ID, the CM will
 *   assign a service ID to the caller.
 *
 * Callers should call ib_destroy_cm_id when done with the listener ID.
 */
struct ib_cm_id *ib_cm_insert_listen(struct ib_device *device,
				     ib_cm_handler cm_handler,
				     __be64 service_id)
{
	struct cm_id_private *cm_id_priv;
	struct ib_cm_id *cm_id;
	unsigned long flags;
	int err = 0;

	/* Create an ID in advance, since the creation may sleep */
	cm_id = ib_create_cm_id(device, cm_handler, NULL);
	if (IS_ERR(cm_id))
		return cm_id;

	spin_lock_irqsave(&cm.lock, flags);

	if (service_id == IB_CM_ASSIGN_SERVICE_ID)
		goto new_id;

	/* Find an existing ID */
	cm_id_priv = cm_find_listen(device, service_id);
	if (cm_id_priv) {
		if (cm_id->cm_handler != cm_handler || cm_id->context) {
			/* Sharing an ib_cm_id with different handlers is not
			 * supported */
			spin_unlock_irqrestore(&cm.lock, flags);
			return ERR_PTR(-EINVAL);
		}
		atomic_inc(&cm_id_priv->refcount);
		++cm_id_priv->listen_sharecount;
		spin_unlock_irqrestore(&cm.lock, flags);

		ib_destroy_cm_id(cm_id);
		cm_id = &cm_id_priv->id;
		return cm_id;
	}

new_id:
	/* Use newly created ID */
	err = __ib_cm_listen(cm_id, service_id, 0);

	spin_unlock_irqrestore(&cm.lock, flags);

	if (err) {
		ib_destroy_cm_id(cm_id);
		return ERR_PTR(err);
	}
	return cm_id;
}
EXPORT_SYMBOL(ib_cm_insert_listen);

static __be64 cm_form_tid(struct cm_id_private *cm_id_priv,
			  enum cm_msg_sequence msg_seq)
{
	u64 hi_tid, low_tid;

	hi_tid   = ((u64) cm_id_priv->av.port->mad_agent->hi_tid) << 32;
	low_tid  = (u64) ((__force u32)cm_id_priv->id.local_id |
			  (msg_seq << 30));
	return cpu_to_be64(hi_tid | low_tid);
}

static void cm_format_mad_hdr(struct ib_mad_hdr *hdr,
			      __be16 attr_id, __be64 tid)
{
	hdr->base_version  = IB_MGMT_BASE_VERSION;
	hdr->mgmt_class	   = IB_MGMT_CLASS_CM;
	hdr->class_version = IB_CM_CLASS_VERSION;
	hdr->method	   = IB_MGMT_METHOD_SEND;
	hdr->attr_id	   = attr_id;
	hdr->tid	   = tid;
}

static void cm_format_req(struct cm_req_msg *req_msg,
			  struct cm_id_private *cm_id_priv,
			  struct ib_cm_req_param *param)
{
	struct ib_sa_path_rec *pri_path = param->primary_path;
	struct ib_sa_path_rec *alt_path = param->alternate_path;

	cm_format_mad_hdr(&req_msg->hdr, CM_REQ_ATTR_ID,
			  cm_form_tid(cm_id_priv, CM_MSG_SEQUENCE_REQ));

	req_msg->local_comm_id = cm_id_priv->id.local_id;
	req_msg->service_id = param->service_id;
	req_msg->local_ca_guid = cm_id_priv->id.device->node_guid;
	cm_req_set_local_qpn(req_msg, cpu_to_be32(param->qp_num));
	cm_req_set_init_depth(req_msg, param->initiator_depth);
	cm_req_set_remote_resp_timeout(req_msg,
				       param->remote_cm_response_timeout);
	cm_req_set_qp_type(req_msg, param->qp_type);
	cm_req_set_flow_ctrl(req_msg, param->flow_control);
	cm_req_set_starting_psn(req_msg, cpu_to_be32(param->starting_psn));
	cm_req_set_local_resp_timeout(req_msg,
				      param->local_cm_response_timeout);
	req_msg->pkey = param->primary_path->pkey;
	cm_req_set_path_mtu(req_msg, param->primary_path->mtu);
	cm_req_set_max_cm_retries(req_msg, param->max_cm_retries);

	if (param->qp_type != IB_QPT_XRC_INI) {
		cm_req_set_resp_res(req_msg, param->responder_resources);
		cm_req_set_retry_count(req_msg, param->retry_count);
		cm_req_set_rnr_retry_count(req_msg, param->rnr_retry_count);
		cm_req_set_srq(req_msg, param->srq);
	}

	if (pri_path->hop_limit <= 1) {
		req_msg->primary_local_lid = pri_path->slid;
		req_msg->primary_remote_lid = pri_path->dlid;
	} else {
		/* Work-around until there's a way to obtain remote LID info */
		req_msg->primary_local_lid = IB_LID_PERMISSIVE;
		req_msg->primary_remote_lid = IB_LID_PERMISSIVE;
	}
	req_msg->primary_local_gid = pri_path->sgid;
	req_msg->primary_remote_gid = pri_path->dgid;
	cm_req_set_primary_flow_label(req_msg, pri_path->flow_label);
	cm_req_set_primary_packet_rate(req_msg, pri_path->rate);
	req_msg->primary_traffic_class = pri_path->traffic_class;
	req_msg->primary_hop_limit = pri_path->hop_limit;
	cm_req_set_primary_sl(req_msg, pri_path->sl);
	cm_req_set_primary_subnet_local(req_msg, (pri_path->hop_limit <= 1));
	cm_req_set_primary_local_ack_timeout(req_msg,
		cm_ack_timeout(cm_id_priv->av.port->cm_dev->ack_delay,
			       pri_path->packet_life_time));

	if (alt_path) {
		if (alt_path->hop_limit <= 1) {
			req_msg->alt_local_lid = alt_path->slid;
			req_msg->alt_remote_lid = alt_path->dlid;
		} else {
			req_msg->alt_local_lid = IB_LID_PERMISSIVE;
			req_msg->alt_remote_lid = IB_LID_PERMISSIVE;
		}
		req_msg->alt_local_gid = alt_path->sgid;
		req_msg->alt_remote_gid = alt_path->dgid;
		cm_req_set_alt_flow_label(req_msg,
					  alt_path->flow_label);
		cm_req_set_alt_packet_rate(req_msg, alt_path->rate);
		req_msg->alt_traffic_class = alt_path->traffic_class;
		req_msg->alt_hop_limit = alt_path->hop_limit;
		cm_req_set_alt_sl(req_msg, alt_path->sl);
		cm_req_set_alt_subnet_local(req_msg, (alt_path->hop_limit <= 1));
		cm_req_set_alt_local_ack_timeout(req_msg,
			cm_ack_timeout(cm_id_priv->av.port->cm_dev->ack_delay,
				       alt_path->packet_life_time));
	}

	if (param->private_data && param->private_data_len)
		memcpy(req_msg->private_data, param->private_data,
		       param->private_data_len);
}

static int cm_validate_req_param(struct ib_cm_req_param *param)
{
	/* peer-to-peer not supported */
	if (param->peer_to_peer)
		return -EINVAL;

	if (!param->primary_path)
		return -EINVAL;

	if (param->qp_type != IB_QPT_RC && param->qp_type != IB_QPT_UC &&
	    param->qp_type != IB_QPT_XRC_INI)
		return -EINVAL;

	if (param->private_data &&
	    param->private_data_len > IB_CM_REQ_PRIVATE_DATA_SIZE)
		return -EINVAL;

	if (param->alternate_path &&
	    (param->alternate_path->pkey != param->primary_path->pkey ||
	     param->alternate_path->mtu != param->primary_path->mtu))
		return -EINVAL;

	return 0;
}

int ib_send_cm_req(struct ib_cm_id *cm_id,
		   struct ib_cm_req_param *param)
{
	struct cm_id_private *cm_id_priv;
	struct cm_req_msg *req_msg;
	unsigned long flags;
	int ret;

	ret = cm_validate_req_param(param);
	if (ret)
		return ret;

	/* Verify that we're not in timewait. */
	cm_id_priv = container_of(cm_id, struct cm_id_private, id);
	spin_lock_irqsave(&cm_id_priv->lock, flags);
	if (cm_id->state != IB_CM_IDLE) {
		spin_unlock_irqrestore(&cm_id_priv->lock, flags);
		ret = -EINVAL;
		goto out;
	}
	spin_unlock_irqrestore(&cm_id_priv->lock, flags);

	cm_id_priv->timewait_info = cm_create_timewait_info(cm_id_priv->
							    id.local_id);
	if (IS_ERR(cm_id_priv->timewait_info)) {
		ret = PTR_ERR(cm_id_priv->timewait_info);
		goto out;
	}

	ret = cm_init_av_by_path(param->primary_path, &cm_id_priv->av);
	if (ret)
		goto error1;
	if (param->alternate_path) {
		ret = cm_init_av_by_path(param->alternate_path,
					 &cm_id_priv->alt_av);
		if (ret)
			goto error1;
	}
	cm_id->service_id = param->service_id;
	cm_id->service_mask = ~cpu_to_be64(0);
	cm_id_priv->timeout_ms = cm_convert_to_ms(
				    param->primary_path->packet_life_time) * 2 +
				 cm_convert_to_ms(
				    param->remote_cm_response_timeout);
	cm_id_priv->max_cm_retries = param->max_cm_retries;
	cm_id_priv->initiator_depth = param->initiator_depth;
	cm_id_priv->responder_resources = param->responder_resources;
	cm_id_priv->retry_count = param->retry_count;
	cm_id_priv->path_mtu = param->primary_path->mtu;
	cm_id_priv->pkey = param->primary_path->pkey;
	cm_id_priv->qp_type = param->qp_type;

	ret = cm_alloc_msg(cm_id_priv, &cm_id_priv->msg);
	if (ret)
		goto error1;

	req_msg = (struct cm_req_msg *) cm_id_priv->msg->mad;
	cm_format_req(req_msg, cm_id_priv, param);
	cm_id_priv->tid = req_msg->hdr.tid;
	cm_id_priv->msg->timeout_ms = cm_id_priv->timeout_ms;
	cm_id_priv->msg->context[1] = (void *) (unsigned long) IB_CM_REQ_SENT;

	cm_id_priv->local_qpn = cm_req_get_local_qpn(req_msg);
	cm_id_priv->rq_psn = cm_req_get_starting_psn(req_msg);

	spin_lock_irqsave(&cm_id_priv->lock, flags);
	ret = ib_post_send_mad(cm_id_priv->msg, NULL);
	if (ret) {
		spin_unlock_irqrestore(&cm_id_priv->lock, flags);
		goto error2;
	}
	BUG_ON(cm_id->state != IB_CM_IDLE);
	cm_id->state = IB_CM_REQ_SENT;
	spin_unlock_irqrestore(&cm_id_priv->lock, flags);
	return 0;

error2:	cm_free_msg(cm_id_priv->msg);
error1:	kfree(cm_id_priv->timewait_info);
out:	return ret;
}
EXPORT_SYMBOL(ib_send_cm_req);

static int cm_issue_rej(struct cm_port *port,
			struct ib_mad_recv_wc *mad_recv_wc,
			enum ib_cm_rej_reason reason,
			enum cm_msg_response msg_rejected,
			void *ari, u8 ari_length)
{
	struct ib_mad_send_buf *msg = NULL;
	struct cm_rej_msg *rej_msg, *rcv_msg;
	int ret;

	ret = cm_alloc_response_msg(port, mad_recv_wc, &msg);
	if (ret)
		return ret;

	/* We just need common CM header information.  Cast to any message. */
	rcv_msg = (struct cm_rej_msg *) mad_recv_wc->recv_buf.mad;
	rej_msg = (struct cm_rej_msg *) msg->mad;

	cm_format_mad_hdr(&rej_msg->hdr, CM_REJ_ATTR_ID, rcv_msg->hdr.tid);
	rej_msg->remote_comm_id = rcv_msg->local_comm_id;
	rej_msg->local_comm_id = rcv_msg->remote_comm_id;
	cm_rej_set_msg_rejected(rej_msg, msg_rejected);
	rej_msg->reason = cpu_to_be16(reason);

	if (ari && ari_length) {
		cm_rej_set_reject_info_len(rej_msg, ari_length);
		memcpy(rej_msg->ari, ari, ari_length);
	}

	ret = ib_post_send_mad(msg, NULL);
	if (ret)
		cm_free_msg(msg);

	return ret;
}

static inline int cm_is_active_peer(__be64 local_ca_guid, __be64 remote_ca_guid,
				    __be32 local_qpn, __be32 remote_qpn)
{
	return (be64_to_cpu(local_ca_guid) > be64_to_cpu(remote_ca_guid) ||
		((local_ca_guid == remote_ca_guid) &&
		 (be32_to_cpu(local_qpn) > be32_to_cpu(remote_qpn))));
}

static void cm_format_paths_from_req(struct cm_req_msg *req_msg,
					    struct ib_sa_path_rec *primary_path,
					    struct ib_sa_path_rec *alt_path)
{
	memset(primary_path, 0, sizeof *primary_path);
	primary_path->dgid = req_msg->primary_local_gid;
	primary_path->sgid = req_msg->primary_remote_gid;
	primary_path->dlid = req_msg->primary_local_lid;
	primary_path->slid = req_msg->primary_remote_lid;
	primary_path->flow_label = cm_req_get_primary_flow_label(req_msg);
	primary_path->hop_limit = req_msg->primary_hop_limit;
	primary_path->traffic_class = req_msg->primary_traffic_class;
	primary_path->reversible = 1;
	primary_path->pkey = req_msg->pkey;
	primary_path->sl = cm_req_get_primary_sl(req_msg);
	primary_path->mtu_selector = IB_SA_EQ;
	primary_path->mtu = cm_req_get_path_mtu(req_msg);
	primary_path->rate_selector = IB_SA_EQ;
	primary_path->rate = cm_req_get_primary_packet_rate(req_msg);
	primary_path->packet_life_time_selector = IB_SA_EQ;
	primary_path->packet_life_time =
		cm_req_get_primary_local_ack_timeout(req_msg);
	primary_path->packet_life_time -= (primary_path->packet_life_time > 0);
	primary_path->service_id = req_msg->service_id;

	if (req_msg->alt_local_lid) {
		memset(alt_path, 0, sizeof *alt_path);
		alt_path->dgid = req_msg->alt_local_gid;
		alt_path->sgid = req_msg->alt_remote_gid;
		alt_path->dlid = req_msg->alt_local_lid;
		alt_path->slid = req_msg->alt_remote_lid;
		alt_path->flow_label = cm_req_get_alt_flow_label(req_msg);
		alt_path->hop_limit = req_msg->alt_hop_limit;
		alt_path->traffic_class = req_msg->alt_traffic_class;
		alt_path->reversible = 1;
		alt_path->pkey = req_msg->pkey;
		alt_path->sl = cm_req_get_alt_sl(req_msg);
		alt_path->mtu_selector = IB_SA_EQ;
		alt_path->mtu = cm_req_get_path_mtu(req_msg);
		alt_path->rate_selector = IB_SA_EQ;
		alt_path->rate = cm_req_get_alt_packet_rate(req_msg);
		alt_path->packet_life_time_selector = IB_SA_EQ;
		alt_path->packet_life_time =
			cm_req_get_alt_local_ack_timeout(req_msg);
		alt_path->packet_life_time -= (alt_path->packet_life_time > 0);
		alt_path->service_id = req_msg->service_id;
	}
}

static u16 cm_get_bth_pkey(struct cm_work *work)
{
	struct ib_device *ib_dev = work->port->cm_dev->ib_device;
	u8 port_num = work->port->port_num;
	u16 pkey_index = work->mad_recv_wc->wc->pkey_index;
	u16 pkey;
	int ret;

	ret = ib_get_cached_pkey(ib_dev, port_num, pkey_index, &pkey);
	if (ret) {
		dev_warn_ratelimited(&ib_dev->dev, "ib_cm: Couldn't retrieve pkey for incoming request (port %d, pkey index %d). %d\n",
				     port_num, pkey_index, ret);
		return 0;
	}

	return pkey;
}

static void cm_format_req_event(struct cm_work *work,
				struct cm_id_private *cm_id_priv,
				struct ib_cm_id *listen_id)
{
	struct cm_req_msg *req_msg;
	struct ib_cm_req_event_param *param;

	req_msg = (struct cm_req_msg *)work->mad_recv_wc->recv_buf.mad;
	param = &work->cm_event.param.req_rcvd;
	param->listen_id = listen_id;
	param->bth_pkey = cm_get_bth_pkey(work);
	param->port = cm_id_priv->av.port->port_num;
	param->primary_path = &work->path[0];
	if (req_msg->alt_local_lid)
		param->alternate_path = &work->path[1];
	else
		param->alternate_path = NULL;
	param->remote_ca_guid = req_msg->local_ca_guid;
	param->remote_qkey = be32_to_cpu(req_msg->local_qkey);
	param->remote_qpn = be32_to_cpu(cm_req_get_local_qpn(req_msg));
	param->qp_type = cm_req_get_qp_type(req_msg);
	param->starting_psn = be32_to_cpu(cm_req_get_starting_psn(req_msg));
	param->responder_resources = cm_req_get_init_depth(req_msg);
	param->initiator_depth = cm_req_get_resp_res(req_msg);
	param->local_cm_response_timeout =
					cm_req_get_remote_resp_timeout(req_msg);
	param->flow_control = cm_req_get_flow_ctrl(req_msg);
	param->remote_cm_response_timeout =
					cm_req_get_local_resp_timeout(req_msg);
	param->retry_count = cm_req_get_retry_count(req_msg);
	param->rnr_retry_count = cm_req_get_rnr_retry_count(req_msg);
	param->srq = cm_req_get_srq(req_msg);
	work->cm_event.private_data = &req_msg->private_data;
}

static void cm_process_work(struct cm_id_private *cm_id_priv,
			    struct cm_work *work)
{
	int ret;

	/* We will typically only have the current event to report. */
	ret = cm_id_priv->id.cm_handler(&cm_id_priv->id, &work->cm_event);
	cm_free_work(work);

	while (!ret && !atomic_add_negative(-1, &cm_id_priv->work_count)) {
		spin_lock_irq(&cm_id_priv->lock);
		work = cm_dequeue_work(cm_id_priv);
		spin_unlock_irq(&cm_id_priv->lock);
		BUG_ON(!work);
		ret = cm_id_priv->id.cm_handler(&cm_id_priv->id,
						&work->cm_event);
		cm_free_work(work);
	}
	cm_deref_id(cm_id_priv);
	if (ret)
		cm_destroy_id(&cm_id_priv->id, ret);
}

static void cm_format_mra(struct cm_mra_msg *mra_msg,
			  struct cm_id_private *cm_id_priv,
			  enum cm_msg_response msg_mraed, u8 service_timeout,
			  const void *private_data, u8 private_data_len)
{
	cm_format_mad_hdr(&mra_msg->hdr, CM_MRA_ATTR_ID, cm_id_priv->tid);
	cm_mra_set_msg_mraed(mra_msg, msg_mraed);
	mra_msg->local_comm_id = cm_id_priv->id.local_id;
	mra_msg->remote_comm_id = cm_id_priv->id.remote_id;
	cm_mra_set_service_timeout(mra_msg, service_timeout);

	if (private_data && private_data_len)
		memcpy(mra_msg->private_data, private_data, private_data_len);
}

static void cm_format_rej(struct cm_rej_msg *rej_msg,
			  struct cm_id_private *cm_id_priv,
			  enum ib_cm_rej_reason reason,
			  void *ari,
			  u8 ari_length,
			  const void *private_data,
			  u8 private_data_len)
{
	cm_format_mad_hdr(&rej_msg->hdr, CM_REJ_ATTR_ID, cm_id_priv->tid);
	rej_msg->remote_comm_id = cm_id_priv->id.remote_id;

	switch(cm_id_priv->id.state) {
	case IB_CM_REQ_RCVD:
		rej_msg->local_comm_id = 0;
		cm_rej_set_msg_rejected(rej_msg, CM_MSG_RESPONSE_REQ);
		break;
	case IB_CM_MRA_REQ_SENT:
		rej_msg->local_comm_id = cm_id_priv->id.local_id;
		cm_rej_set_msg_rejected(rej_msg, CM_MSG_RESPONSE_REQ);
		break;
	case IB_CM_REP_RCVD:
	case IB_CM_MRA_REP_SENT:
		rej_msg->local_comm_id = cm_id_priv->id.local_id;
		cm_rej_set_msg_rejected(rej_msg, CM_MSG_RESPONSE_REP);
		break;
	default:
		rej_msg->local_comm_id = cm_id_priv->id.local_id;
		cm_rej_set_msg_rejected(rej_msg, CM_MSG_RESPONSE_OTHER);
		break;
	}

	rej_msg->reason = cpu_to_be16(reason);
	if (ari && ari_length) {
		cm_rej_set_reject_info_len(rej_msg, ari_length);
		memcpy(rej_msg->ari, ari, ari_length);
	}

	if (private_data && private_data_len)
		memcpy(rej_msg->private_data, private_data, private_data_len);
}

static void cm_dup_req_handler(struct cm_work *work,
			       struct cm_id_private *cm_id_priv)
{
	struct ib_mad_send_buf *msg = NULL;
	int ret;

	atomic_long_inc(&work->port->counter_group[CM_RECV_DUPLICATES].
			counter[CM_REQ_COUNTER]);

	/* Quick state check to discard duplicate REQs. */
	if (cm_id_priv->id.state == IB_CM_REQ_RCVD)
		return;

	ret = cm_alloc_response_msg(work->port, work->mad_recv_wc, &msg);
	if (ret)
		return;

	spin_lock_irq(&cm_id_priv->lock);
	switch (cm_id_priv->id.state) {
	case IB_CM_MRA_REQ_SENT:
		cm_format_mra((struct cm_mra_msg *) msg->mad, cm_id_priv,
			      CM_MSG_RESPONSE_REQ, cm_id_priv->service_timeout,
			      cm_id_priv->private_data,
			      cm_id_priv->private_data_len);
		break;
	case IB_CM_TIMEWAIT:
		cm_format_rej((struct cm_rej_msg *) msg->mad, cm_id_priv,
			      IB_CM_REJ_STALE_CONN, NULL, 0, NULL, 0);
		break;
	default:
		goto unlock;
	}
	spin_unlock_irq(&cm_id_priv->lock);

	ret = ib_post_send_mad(msg, NULL);
	if (ret)
		goto free;
	return;

unlock:	spin_unlock_irq(&cm_id_priv->lock);
free:	cm_free_msg(msg);
}

static struct cm_id_private * cm_match_req(struct cm_work *work,
					   struct cm_id_private *cm_id_priv)
{
	struct cm_id_private *listen_cm_id_priv, *cur_cm_id_priv;
	struct cm_timewait_info *timewait_info;
	struct cm_req_msg *req_msg;

	req_msg = (struct cm_req_msg *)work->mad_recv_wc->recv_buf.mad;

	/* Check for possible duplicate REQ. */
	spin_lock_irq(&cm.lock);
	timewait_info = cm_insert_remote_id(cm_id_priv->timewait_info);
	if (timewait_info) {
		cur_cm_id_priv = cm_get_id(timewait_info->work.local_id,
					   timewait_info->work.remote_id);
		spin_unlock_irq(&cm.lock);
		if (cur_cm_id_priv) {
			cm_dup_req_handler(work, cur_cm_id_priv);
			cm_deref_id(cur_cm_id_priv);
		}
		return NULL;
	}

	/* Check for stale connections. */
	timewait_info = cm_insert_remote_qpn(cm_id_priv->timewait_info);
	if (timewait_info) {
		cm_cleanup_timewait(cm_id_priv->timewait_info);
		spin_unlock_irq(&cm.lock);
		cm_issue_rej(work->port, work->mad_recv_wc,
			     IB_CM_REJ_STALE_CONN, CM_MSG_RESPONSE_REQ,
			     NULL, 0);
		return NULL;
	}

	/* Find matching listen request. */
	listen_cm_id_priv = cm_find_listen(cm_id_priv->id.device,
					   req_msg->service_id);
	if (!listen_cm_id_priv) {
		cm_cleanup_timewait(cm_id_priv->timewait_info);
		spin_unlock_irq(&cm.lock);
		cm_issue_rej(work->port, work->mad_recv_wc,
			     IB_CM_REJ_INVALID_SERVICE_ID, CM_MSG_RESPONSE_REQ,
			     NULL, 0);
		goto out;
	}
	atomic_inc(&listen_cm_id_priv->refcount);
	atomic_inc(&cm_id_priv->refcount);
	cm_id_priv->id.state = IB_CM_REQ_RCVD;
	atomic_inc(&cm_id_priv->work_count);
	spin_unlock_irq(&cm.lock);
out:
	return listen_cm_id_priv;
}

/*
 * Work-around for inter-subnet connections.  If the LIDs are permissive,
 * we need to override the LID/SL data in the REQ with the LID information
 * in the work completion.
 */
static void cm_process_routed_req(struct cm_req_msg *req_msg, struct ib_wc *wc)
{
	if (!cm_req_get_primary_subnet_local(req_msg)) {
		if (req_msg->primary_local_lid == IB_LID_PERMISSIVE) {
			req_msg->primary_local_lid = cpu_to_be16(wc->slid);
			cm_req_set_primary_sl(req_msg, wc->sl);
		}

		if (req_msg->primary_remote_lid == IB_LID_PERMISSIVE)
			req_msg->primary_remote_lid = cpu_to_be16(wc->dlid_path_bits);
	}

	if (!cm_req_get_alt_subnet_local(req_msg)) {
		if (req_msg->alt_local_lid == IB_LID_PERMISSIVE) {
			req_msg->alt_local_lid = cpu_to_be16(wc->slid);
			cm_req_set_alt_sl(req_msg, wc->sl);
		}

		if (req_msg->alt_remote_lid == IB_LID_PERMISSIVE)
			req_msg->alt_remote_lid = cpu_to_be16(wc->dlid_path_bits);
	}
}

static int cm_req_handler(struct cm_work *work)
{
	struct ib_cm_id *cm_id;
	struct cm_id_private *cm_id_priv, *listen_cm_id_priv;
	struct cm_req_msg *req_msg;
	int ret;

	req_msg = (struct cm_req_msg *)work->mad_recv_wc->recv_buf.mad;

	cm_id = ib_create_cm_id(work->port->cm_dev->ib_device, NULL, NULL);
	if (IS_ERR(cm_id))
		return PTR_ERR(cm_id);

	cm_id_priv = container_of(cm_id, struct cm_id_private, id);
	cm_id_priv->id.remote_id = req_msg->local_comm_id;
	cm_init_av_for_response(work->port, work->mad_recv_wc->wc,
				work->mad_recv_wc->recv_buf.grh,
				&cm_id_priv->av);
	cm_id_priv->timewait_info = cm_create_timewait_info(cm_id_priv->
							    id.local_id);
	if (IS_ERR(cm_id_priv->timewait_info)) {
		ret = PTR_ERR(cm_id_priv->timewait_info);
		goto destroy;
	}
	cm_id_priv->timewait_info->work.remote_id = req_msg->local_comm_id;
	cm_id_priv->timewait_info->remote_ca_guid = req_msg->local_ca_guid;
	cm_id_priv->timewait_info->remote_qpn = cm_req_get_local_qpn(req_msg);

	listen_cm_id_priv = cm_match_req(work, cm_id_priv);
	if (!listen_cm_id_priv) {
		ret = -EINVAL;
		kfree(cm_id_priv->timewait_info);
		goto destroy;
	}

	cm_id_priv->id.cm_handler = listen_cm_id_priv->id.cm_handler;
	cm_id_priv->id.context = listen_cm_id_priv->id.context;
	cm_id_priv->id.service_id = req_msg->service_id;
	cm_id_priv->id.service_mask = ~cpu_to_be64(0);

	cm_process_routed_req(req_msg, work->mad_recv_wc->wc);
	cm_format_paths_from_req(req_msg, &work->path[0], &work->path[1]);

	memcpy(work->path[0].dmac, cm_id_priv->av.ah_attr.dmac, ETH_ALEN);
	ret = cm_init_av_by_path(&work->path[0], &cm_id_priv->av);
	if (ret) {
		ib_get_cached_gid(work->port->cm_dev->ib_device,
				  work->port->port_num, 0, &work->path[0].sgid,
				  NULL);
		ib_send_cm_rej(cm_id, IB_CM_REJ_INVALID_GID,
			       &work->path[0].sgid, sizeof work->path[0].sgid,
			       NULL, 0);
		goto rejected;
	}
	if (req_msg->alt_local_lid) {
		ret = cm_init_av_by_path(&work->path[1], &cm_id_priv->alt_av);
		if (ret) {
			ib_send_cm_rej(cm_id, IB_CM_REJ_INVALID_ALT_GID,
				       &work->path[0].sgid,
				       sizeof work->path[0].sgid, NULL, 0);
			goto rejected;
		}
	}
	cm_id_priv->tid = req_msg->hdr.tid;
	cm_id_priv->timeout_ms = cm_convert_to_ms(
					cm_req_get_local_resp_timeout(req_msg));
	cm_id_priv->max_cm_retries = cm_req_get_max_cm_retries(req_msg);
	cm_id_priv->remote_qpn = cm_req_get_local_qpn(req_msg);
	cm_id_priv->initiator_depth = cm_req_get_resp_res(req_msg);
	cm_id_priv->responder_resources = cm_req_get_init_depth(req_msg);
	cm_id_priv->path_mtu = cm_req_get_path_mtu(req_msg);
	cm_id_priv->pkey = req_msg->pkey;
	cm_id_priv->sq_psn = cm_req_get_starting_psn(req_msg);
	cm_id_priv->retry_count = cm_req_get_retry_count(req_msg);
	cm_id_priv->rnr_retry_count = cm_req_get_rnr_retry_count(req_msg);
	cm_id_priv->qp_type = cm_req_get_qp_type(req_msg);

	cm_format_req_event(work, cm_id_priv, &listen_cm_id_priv->id);
	cm_process_work(cm_id_priv, work);
	cm_deref_id(listen_cm_id_priv);
	return 0;

rejected:
	atomic_dec(&cm_id_priv->refcount);
	cm_deref_id(listen_cm_id_priv);
destroy:
	ib_destroy_cm_id(cm_id);
	return ret;
}

static void cm_format_rep(struct cm_rep_msg *rep_msg,
			  struct cm_id_private *cm_id_priv,
			  struct ib_cm_rep_param *param)
{
	cm_format_mad_hdr(&rep_msg->hdr, CM_REP_ATTR_ID, cm_id_priv->tid);
	rep_msg->local_comm_id = cm_id_priv->id.local_id;
	rep_msg->remote_comm_id = cm_id_priv->id.remote_id;
	cm_rep_set_starting_psn(rep_msg, cpu_to_be32(param->starting_psn));
	rep_msg->resp_resources = param->responder_resources;
	cm_rep_set_target_ack_delay(rep_msg,
				    cm_id_priv->av.port->cm_dev->ack_delay);
	cm_rep_set_failover(rep_msg, param->failover_accepted);
	cm_rep_set_rnr_retry_count(rep_msg, param->rnr_retry_count);
	rep_msg->local_ca_guid = cm_id_priv->id.device->node_guid;

	if (cm_id_priv->qp_type != IB_QPT_XRC_TGT) {
		rep_msg->initiator_depth = param->initiator_depth;
		cm_rep_set_flow_ctrl(rep_msg, param->flow_control);
		cm_rep_set_srq(rep_msg, param->srq);
		cm_rep_set_local_qpn(rep_msg, cpu_to_be32(param->qp_num));
	} else {
		cm_rep_set_srq(rep_msg, 1);
		cm_rep_set_local_eecn(rep_msg, cpu_to_be32(param->qp_num));
	}

	if (param->private_data && param->private_data_len)
		memcpy(rep_msg->private_data, param->private_data,
		       param->private_data_len);
}

int ib_send_cm_rep(struct ib_cm_id *cm_id,
		   struct ib_cm_rep_param *param)
{
	struct cm_id_private *cm_id_priv;
	struct ib_mad_send_buf *msg;
	struct cm_rep_msg *rep_msg;
	unsigned long flags;
	int ret;

	if (param->private_data &&
	    param->private_data_len > IB_CM_REP_PRIVATE_DATA_SIZE)
		return -EINVAL;

	cm_id_priv = container_of(cm_id, struct cm_id_private, id);
	spin_lock_irqsave(&cm_id_priv->lock, flags);
	if (cm_id->state != IB_CM_REQ_RCVD &&
	    cm_id->state != IB_CM_MRA_REQ_SENT) {
		ret = -EINVAL;
		goto out;
	}

	ret = cm_alloc_msg(cm_id_priv, &msg);
	if (ret)
		goto out;

	rep_msg = (struct cm_rep_msg *) msg->mad;
	cm_format_rep(rep_msg, cm_id_priv, param);
	msg->timeout_ms = cm_id_priv->timeout_ms;
	msg->context[1] = (void *) (unsigned long) IB_CM_REP_SENT;

	ret = ib_post_send_mad(msg, NULL);
	if (ret) {
		spin_unlock_irqrestore(&cm_id_priv->lock, flags);
		cm_free_msg(msg);
		return ret;
	}

	cm_id->state = IB_CM_REP_SENT;
	cm_id_priv->msg = msg;
	cm_id_priv->initiator_depth = param->initiator_depth;
	cm_id_priv->responder_resources = param->responder_resources;
	cm_id_priv->rq_psn = cm_rep_get_starting_psn(rep_msg);
	cm_id_priv->local_qpn = cpu_to_be32(param->qp_num & 0xFFFFFF);

out:	spin_unlock_irqrestore(&cm_id_priv->lock, flags);
	return ret;
}
EXPORT_SYMBOL(ib_send_cm_rep);

static void cm_format_rtu(struct cm_rtu_msg *rtu_msg,
			  struct cm_id_private *cm_id_priv,
			  const void *private_data,
			  u8 private_data_len)
{
	cm_format_mad_hdr(&rtu_msg->hdr, CM_RTU_ATTR_ID, cm_id_priv->tid);
	rtu_msg->local_comm_id = cm_id_priv->id.local_id;
	rtu_msg->remote_comm_id = cm_id_priv->id.remote_id;

	if (private_data && private_data_len)
		memcpy(rtu_msg->private_data, private_data, private_data_len);
}

int ib_send_cm_rtu(struct ib_cm_id *cm_id,
		   const void *private_data,
		   u8 private_data_len)
{
	struct cm_id_private *cm_id_priv;
	struct ib_mad_send_buf *msg;
	unsigned long flags;
	void *data;
	int ret;

	if (private_data && private_data_len > IB_CM_RTU_PRIVATE_DATA_SIZE)
		return -EINVAL;

	data = cm_copy_private_data(private_data, private_data_len);
	if (IS_ERR(data))
		return PTR_ERR(data);

	cm_id_priv = container_of(cm_id, struct cm_id_private, id);
	spin_lock_irqsave(&cm_id_priv->lock, flags);
	if (cm_id->state != IB_CM_REP_RCVD &&
	    cm_id->state != IB_CM_MRA_REP_SENT) {
		ret = -EINVAL;
		goto error;
	}

	ret = cm_alloc_msg(cm_id_priv, &msg);
	if (ret)
		goto error;

	cm_format_rtu((struct cm_rtu_msg *) msg->mad, cm_id_priv,
		      private_data, private_data_len);

	ret = ib_post_send_mad(msg, NULL);
	if (ret) {
		spin_unlock_irqrestore(&cm_id_priv->lock, flags);
		cm_free_msg(msg);
		kfree(data);
		return ret;
	}

	cm_id->state = IB_CM_ESTABLISHED;
	cm_set_private_data(cm_id_priv, data, private_data_len);
	spin_unlock_irqrestore(&cm_id_priv->lock, flags);
	return 0;

error:	spin_unlock_irqrestore(&cm_id_priv->lock, flags);
	kfree(data);
	return ret;
}
EXPORT_SYMBOL(ib_send_cm_rtu);

static void cm_format_rep_event(struct cm_work *work, enum ib_qp_type qp_type)
{
	struct cm_rep_msg *rep_msg;
	struct ib_cm_rep_event_param *param;

	rep_msg = (struct cm_rep_msg *)work->mad_recv_wc->recv_buf.mad;
	param = &work->cm_event.param.rep_rcvd;
	param->remote_ca_guid = rep_msg->local_ca_guid;
	param->remote_qkey = be32_to_cpu(rep_msg->local_qkey);
	param->remote_qpn = be32_to_cpu(cm_rep_get_qpn(rep_msg, qp_type));
	param->starting_psn = be32_to_cpu(cm_rep_get_starting_psn(rep_msg));
	param->responder_resources = rep_msg->initiator_depth;
	param->initiator_depth = rep_msg->resp_resources;
	param->target_ack_delay = cm_rep_get_target_ack_delay(rep_msg);
	param->failover_accepted = cm_rep_get_failover(rep_msg);
	param->flow_control = cm_rep_get_flow_ctrl(rep_msg);
	param->rnr_retry_count = cm_rep_get_rnr_retry_count(rep_msg);
	param->srq = cm_rep_get_srq(rep_msg);
	work->cm_event.private_data = &rep_msg->private_data;
}

static void cm_dup_rep_handler(struct cm_work *work)
{
	struct cm_id_private *cm_id_priv;
	struct cm_rep_msg *rep_msg;
	struct ib_mad_send_buf *msg = NULL;
	int ret;

	rep_msg = (struct cm_rep_msg *) work->mad_recv_wc->recv_buf.mad;
	cm_id_priv = cm_acquire_id(rep_msg->remote_comm_id,
				   rep_msg->local_comm_id);
	if (!cm_id_priv)
		return;

	atomic_long_inc(&work->port->counter_group[CM_RECV_DUPLICATES].
			counter[CM_REP_COUNTER]);
	ret = cm_alloc_response_msg(work->port, work->mad_recv_wc, &msg);
	if (ret)
		goto deref;

	spin_lock_irq(&cm_id_priv->lock);
	if (cm_id_priv->id.state == IB_CM_ESTABLISHED)
		cm_format_rtu((struct cm_rtu_msg *) msg->mad, cm_id_priv,
			      cm_id_priv->private_data,
			      cm_id_priv->private_data_len);
	else if (cm_id_priv->id.state == IB_CM_MRA_REP_SENT)
		cm_format_mra((struct cm_mra_msg *) msg->mad, cm_id_priv,
			      CM_MSG_RESPONSE_REP, cm_id_priv->service_timeout,
			      cm_id_priv->private_data,
			      cm_id_priv->private_data_len);
	else
		goto unlock;
	spin_unlock_irq(&cm_id_priv->lock);

	ret = ib_post_send_mad(msg, NULL);
	if (ret)
		goto free;
	goto deref;

unlock:	spin_unlock_irq(&cm_id_priv->lock);
free:	cm_free_msg(msg);
deref:	cm_deref_id(cm_id_priv);
}

static int cm_rep_handler(struct cm_work *work)
{
	struct cm_id_private *cm_id_priv;
	struct cm_rep_msg *rep_msg;
	int ret;

	rep_msg = (struct cm_rep_msg *)work->mad_recv_wc->recv_buf.mad;
	cm_id_priv = cm_acquire_id(rep_msg->remote_comm_id, 0);
	if (!cm_id_priv) {
		cm_dup_rep_handler(work);
		return -EINVAL;
	}

	cm_format_rep_event(work, cm_id_priv->qp_type);

	spin_lock_irq(&cm_id_priv->lock);
	switch (cm_id_priv->id.state) {
	case IB_CM_REQ_SENT:
	case IB_CM_MRA_REQ_RCVD:
		break;
	default:
		spin_unlock_irq(&cm_id_priv->lock);
		ret = -EINVAL;
		goto error;
	}

	cm_id_priv->timewait_info->work.remote_id = rep_msg->local_comm_id;
	cm_id_priv->timewait_info->remote_ca_guid = rep_msg->local_ca_guid;
	cm_id_priv->timewait_info->remote_qpn = cm_rep_get_qpn(rep_msg, cm_id_priv->qp_type);

	spin_lock(&cm.lock);
	/* Check for duplicate REP. */
	if (cm_insert_remote_id(cm_id_priv->timewait_info)) {
		spin_unlock(&cm.lock);
		spin_unlock_irq(&cm_id_priv->lock);
		ret = -EINVAL;
		goto error;
	}
	/* Check for a stale connection. */
	if (cm_insert_remote_qpn(cm_id_priv->timewait_info)) {
		rb_erase(&cm_id_priv->timewait_info->remote_id_node,
			 &cm.remote_id_table);
		cm_id_priv->timewait_info->inserted_remote_id = 0;
		spin_unlock(&cm.lock);
		spin_unlock_irq(&cm_id_priv->lock);
		cm_issue_rej(work->port, work->mad_recv_wc,
			     IB_CM_REJ_STALE_CONN, CM_MSG_RESPONSE_REP,
			     NULL, 0);
		ret = -EINVAL;
		goto error;
	}
	spin_unlock(&cm.lock);

	cm_id_priv->id.state = IB_CM_REP_RCVD;
	cm_id_priv->id.remote_id = rep_msg->local_comm_id;
	cm_id_priv->remote_qpn = cm_rep_get_qpn(rep_msg, cm_id_priv->qp_type);
	cm_id_priv->initiator_depth = rep_msg->resp_resources;
	cm_id_priv->responder_resources = rep_msg->initiator_depth;
	cm_id_priv->sq_psn = cm_rep_get_starting_psn(rep_msg);
	cm_id_priv->rnr_retry_count = cm_rep_get_rnr_retry_count(rep_msg);
	cm_id_priv->target_ack_delay = cm_rep_get_target_ack_delay(rep_msg);
	cm_id_priv->av.timeout =
			cm_ack_timeout(cm_id_priv->target_ack_delay,
				       cm_id_priv->av.timeout - 1);
	cm_id_priv->alt_av.timeout =
			cm_ack_timeout(cm_id_priv->target_ack_delay,
				       cm_id_priv->alt_av.timeout - 1);

	/* todo: handle peer_to_peer */

	ib_cancel_mad(cm_id_priv->av.port->mad_agent, cm_id_priv->msg);
	ret = atomic_inc_and_test(&cm_id_priv->work_count);
	if (!ret)
		list_add_tail(&work->list, &cm_id_priv->work_list);
	spin_unlock_irq(&cm_id_priv->lock);

	if (ret)
		cm_process_work(cm_id_priv, work);
	else
		cm_deref_id(cm_id_priv);
	return 0;

error:
	cm_deref_id(cm_id_priv);
	return ret;
}

static int cm_establish_handler(struct cm_work *work)
{
	struct cm_id_private *cm_id_priv;
	int ret;

	/* See comment in cm_establish about lookup. */
	cm_id_priv = cm_acquire_id(work->local_id, work->remote_id);
	if (!cm_id_priv)
		return -EINVAL;

	spin_lock_irq(&cm_id_priv->lock);
	if (cm_id_priv->id.state != IB_CM_ESTABLISHED) {
		spin_unlock_irq(&cm_id_priv->lock);
		goto out;
	}

	ib_cancel_mad(cm_id_priv->av.port->mad_agent, cm_id_priv->msg);
	ret = atomic_inc_and_test(&cm_id_priv->work_count);
	if (!ret)
		list_add_tail(&work->list, &cm_id_priv->work_list);
	spin_unlock_irq(&cm_id_priv->lock);

	if (ret)
		cm_process_work(cm_id_priv, work);
	else
		cm_deref_id(cm_id_priv);
	return 0;
out:
	cm_deref_id(cm_id_priv);
	return -EINVAL;
}

static int cm_rtu_handler(struct cm_work *work)
{
	struct cm_id_private *cm_id_priv;
	struct cm_rtu_msg *rtu_msg;
	int ret;

	rtu_msg = (struct cm_rtu_msg *)work->mad_recv_wc->recv_buf.mad;
	cm_id_priv = cm_acquire_id(rtu_msg->remote_comm_id,
				   rtu_msg->local_comm_id);
	if (!cm_id_priv)
		return -EINVAL;

	work->cm_event.private_data = &rtu_msg->private_data;

	spin_lock_irq(&cm_id_priv->lock);
	if (cm_id_priv->id.state != IB_CM_REP_SENT &&
	    cm_id_priv->id.state != IB_CM_MRA_REP_RCVD) {
		spin_unlock_irq(&cm_id_priv->lock);
		atomic_long_inc(&work->port->counter_group[CM_RECV_DUPLICATES].
				counter[CM_RTU_COUNTER]);
		goto out;
	}
	cm_id_priv->id.state = IB_CM_ESTABLISHED;

	ib_cancel_mad(cm_id_priv->av.port->mad_agent, cm_id_priv->msg);
	ret = atomic_inc_and_test(&cm_id_priv->work_count);
	if (!ret)
		list_add_tail(&work->list, &cm_id_priv->work_list);
	spin_unlock_irq(&cm_id_priv->lock);

	if (ret)
		cm_process_work(cm_id_priv, work);
	else
		cm_deref_id(cm_id_priv);
	return 0;
out:
	cm_deref_id(cm_id_priv);
	return -EINVAL;
}

static void cm_format_dreq(struct cm_dreq_msg *dreq_msg,
			  struct cm_id_private *cm_id_priv,
			  const void *private_data,
			  u8 private_data_len)
{
	cm_format_mad_hdr(&dreq_msg->hdr, CM_DREQ_ATTR_ID,
			  cm_form_tid(cm_id_priv, CM_MSG_SEQUENCE_DREQ));
	dreq_msg->local_comm_id = cm_id_priv->id.local_id;
	dreq_msg->remote_comm_id = cm_id_priv->id.remote_id;
	cm_dreq_set_remote_qpn(dreq_msg, cm_id_priv->remote_qpn);

	if (private_data && private_data_len)
		memcpy(dreq_msg->private_data, private_data, private_data_len);
}

int ib_send_cm_dreq(struct ib_cm_id *cm_id,
		    const void *private_data,
		    u8 private_data_len)
{
	struct cm_id_private *cm_id_priv;
	struct ib_mad_send_buf *msg;
	unsigned long flags;
	int ret;

	if (private_data && private_data_len > IB_CM_DREQ_PRIVATE_DATA_SIZE)
		return -EINVAL;

	cm_id_priv = container_of(cm_id, struct cm_id_private, id);
	spin_lock_irqsave(&cm_id_priv->lock, flags);
	if (cm_id->state != IB_CM_ESTABLISHED) {
		ret = -EINVAL;
		goto out;
	}

	if (cm_id->lap_state == IB_CM_LAP_SENT ||
	    cm_id->lap_state == IB_CM_MRA_LAP_RCVD)
		ib_cancel_mad(cm_id_priv->av.port->mad_agent, cm_id_priv->msg);

	ret = cm_alloc_msg(cm_id_priv, &msg);
	if (ret) {
		cm_enter_timewait(cm_id_priv);
		goto out;
	}

	cm_format_dreq((struct cm_dreq_msg *) msg->mad, cm_id_priv,
		       private_data, private_data_len);
	msg->timeout_ms = cm_id_priv->timeout_ms;
	msg->context[1] = (void *) (unsigned long) IB_CM_DREQ_SENT;

	ret = ib_post_send_mad(msg, NULL);
	if (ret) {
		cm_enter_timewait(cm_id_priv);
		spin_unlock_irqrestore(&cm_id_priv->lock, flags);
		cm_free_msg(msg);
		return ret;
	}

	cm_id->state = IB_CM_DREQ_SENT;
	cm_id_priv->msg = msg;
out:	spin_unlock_irqrestore(&cm_id_priv->lock, flags);
	return ret;
}
EXPORT_SYMBOL(ib_send_cm_dreq);

static void cm_format_drep(struct cm_drep_msg *drep_msg,
			  struct cm_id_private *cm_id_priv,
			  const void *private_data,
			  u8 private_data_len)
{
	cm_format_mad_hdr(&drep_msg->hdr, CM_DREP_ATTR_ID, cm_id_priv->tid);
	drep_msg->local_comm_id = cm_id_priv->id.local_id;
	drep_msg->remote_comm_id = cm_id_priv->id.remote_id;

	if (private_data && private_data_len)
		memcpy(drep_msg->private_data, private_data, private_data_len);
}

int ib_send_cm_drep(struct ib_cm_id *cm_id,
		    const void *private_data,
		    u8 private_data_len)
{
	struct cm_id_private *cm_id_priv;
	struct ib_mad_send_buf *msg;
	unsigned long flags;
	void *data;
	int ret;

	if (private_data && private_data_len > IB_CM_DREP_PRIVATE_DATA_SIZE)
		return -EINVAL;

	data = cm_copy_private_data(private_data, private_data_len);
	if (IS_ERR(data))
		return PTR_ERR(data);

	cm_id_priv = container_of(cm_id, struct cm_id_private, id);
	spin_lock_irqsave(&cm_id_priv->lock, flags);
	if (cm_id->state != IB_CM_DREQ_RCVD) {
		spin_unlock_irqrestore(&cm_id_priv->lock, flags);
		kfree(data);
		return -EINVAL;
	}

	cm_set_private_data(cm_id_priv, data, private_data_len);
	cm_enter_timewait(cm_id_priv);

	ret = cm_alloc_msg(cm_id_priv, &msg);
	if (ret)
		goto out;

	cm_format_drep((struct cm_drep_msg *) msg->mad, cm_id_priv,
		       private_data, private_data_len);

	ret = ib_post_send_mad(msg, NULL);
	if (ret) {
		spin_unlock_irqrestore(&cm_id_priv->lock, flags);
		cm_free_msg(msg);
		return ret;
	}

out:	spin_unlock_irqrestore(&cm_id_priv->lock, flags);
	return ret;
}
EXPORT_SYMBOL(ib_send_cm_drep);

static int cm_issue_drep(struct cm_port *port,
			 struct ib_mad_recv_wc *mad_recv_wc)
{
	struct ib_mad_send_buf *msg = NULL;
	struct cm_dreq_msg *dreq_msg;
	struct cm_drep_msg *drep_msg;
	int ret;

	ret = cm_alloc_response_msg(port, mad_recv_wc, &msg);
	if (ret)
		return ret;

	dreq_msg = (struct cm_dreq_msg *) mad_recv_wc->recv_buf.mad;
	drep_msg = (struct cm_drep_msg *) msg->mad;

	cm_format_mad_hdr(&drep_msg->hdr, CM_DREP_ATTR_ID, dreq_msg->hdr.tid);
	drep_msg->remote_comm_id = dreq_msg->local_comm_id;
	drep_msg->local_comm_id = dreq_msg->remote_comm_id;

	ret = ib_post_send_mad(msg, NULL);
	if (ret)
		cm_free_msg(msg);

	return ret;
}

static int cm_dreq_handler(struct cm_work *work)
{
	struct cm_id_private *cm_id_priv;
	struct cm_dreq_msg *dreq_msg;
	struct ib_mad_send_buf *msg = NULL;
	int ret;

	dreq_msg = (struct cm_dreq_msg *)work->mad_recv_wc->recv_buf.mad;
	cm_id_priv = cm_acquire_id(dreq_msg->remote_comm_id,
				   dreq_msg->local_comm_id);
	if (!cm_id_priv) {
		atomic_long_inc(&work->port->counter_group[CM_RECV_DUPLICATES].
				counter[CM_DREQ_COUNTER]);
		cm_issue_drep(work->port, work->mad_recv_wc);
		return -EINVAL;
	}

	work->cm_event.private_data = &dreq_msg->private_data;

	spin_lock_irq(&cm_id_priv->lock);
	if (cm_id_priv->local_qpn != cm_dreq_get_remote_qpn(dreq_msg))
		goto unlock;

	switch (cm_id_priv->id.state) {
	case IB_CM_REP_SENT:
	case IB_CM_DREQ_SENT:
		ib_cancel_mad(cm_id_priv->av.port->mad_agent, cm_id_priv->msg);
		break;
	case IB_CM_ESTABLISHED:
		if (cm_id_priv->id.lap_state == IB_CM_LAP_SENT ||
		    cm_id_priv->id.lap_state == IB_CM_MRA_LAP_RCVD)
			ib_cancel_mad(cm_id_priv->av.port->mad_agent, cm_id_priv->msg);
		break;
	case IB_CM_MRA_REP_RCVD:
		break;
	case IB_CM_TIMEWAIT:
		atomic_long_inc(&work->port->counter_group[CM_RECV_DUPLICATES].
				counter[CM_DREQ_COUNTER]);
		if (cm_alloc_response_msg(work->port, work->mad_recv_wc, &msg))
			goto unlock;

		cm_format_drep((struct cm_drep_msg *) msg->mad, cm_id_priv,
			       cm_id_priv->private_data,
			       cm_id_priv->private_data_len);
		spin_unlock_irq(&cm_id_priv->lock);

		if (ib_post_send_mad(msg, NULL))
			cm_free_msg(msg);
		goto deref;
	case IB_CM_DREQ_RCVD:
		atomic_long_inc(&work->port->counter_group[CM_RECV_DUPLICATES].
				counter[CM_DREQ_COUNTER]);
		goto unlock;
	default:
		goto unlock;
	}
	cm_id_priv->id.state = IB_CM_DREQ_RCVD;
	cm_id_priv->tid = dreq_msg->hdr.tid;
	ret = atomic_inc_and_test(&cm_id_priv->work_count);
	if (!ret)
		list_add_tail(&work->list, &cm_id_priv->work_list);
	spin_unlock_irq(&cm_id_priv->lock);

	if (ret)
		cm_process_work(cm_id_priv, work);
	else
		cm_deref_id(cm_id_priv);
	return 0;

unlock:	spin_unlock_irq(&cm_id_priv->lock);
deref:	cm_deref_id(cm_id_priv);
	return -EINVAL;
}

static int cm_drep_handler(struct cm_work *work)
{
	struct cm_id_private *cm_id_priv;
	struct cm_drep_msg *drep_msg;
	int ret;

	drep_msg = (struct cm_drep_msg *)work->mad_recv_wc->recv_buf.mad;
	cm_id_priv = cm_acquire_id(drep_msg->remote_comm_id,
				   drep_msg->local_comm_id);
	if (!cm_id_priv)
		return -EINVAL;

	work->cm_event.private_data = &drep_msg->private_data;

	spin_lock_irq(&cm_id_priv->lock);
	if (cm_id_priv->id.state != IB_CM_DREQ_SENT &&
	    cm_id_priv->id.state != IB_CM_DREQ_RCVD) {
		spin_unlock_irq(&cm_id_priv->lock);
		goto out;
	}
	cm_enter_timewait(cm_id_priv);

	ib_cancel_mad(cm_id_priv->av.port->mad_agent, cm_id_priv->msg);
	ret = atomic_inc_and_test(&cm_id_priv->work_count);
	if (!ret)
		list_add_tail(&work->list, &cm_id_priv->work_list);
	spin_unlock_irq(&cm_id_priv->lock);

	if (ret)
		cm_process_work(cm_id_priv, work);
	else
		cm_deref_id(cm_id_priv);
	return 0;
out:
	cm_deref_id(cm_id_priv);
	return -EINVAL;
}

int ib_send_cm_rej(struct ib_cm_id *cm_id,
		   enum ib_cm_rej_reason reason,
		   void *ari,
		   u8 ari_length,
		   const void *private_data,
		   u8 private_data_len)
{
	struct cm_id_private *cm_id_priv;
	struct ib_mad_send_buf *msg;
	unsigned long flags;
	int ret;

	if ((private_data && private_data_len > IB_CM_REJ_PRIVATE_DATA_SIZE) ||
	    (ari && ari_length > IB_CM_REJ_ARI_LENGTH))
		return -EINVAL;

	cm_id_priv = container_of(cm_id, struct cm_id_private, id);

	spin_lock_irqsave(&cm_id_priv->lock, flags);
	switch (cm_id->state) {
	case IB_CM_REQ_SENT:
	case IB_CM_MRA_REQ_RCVD:
	case IB_CM_REQ_RCVD:
	case IB_CM_MRA_REQ_SENT:
	case IB_CM_REP_RCVD:
	case IB_CM_MRA_REP_SENT:
		ret = cm_alloc_msg(cm_id_priv, &msg);
		if (!ret)
			cm_format_rej((struct cm_rej_msg *) msg->mad,
				      cm_id_priv, reason, ari, ari_length,
				      private_data, private_data_len);

		cm_reset_to_idle(cm_id_priv);
		break;
	case IB_CM_REP_SENT:
	case IB_CM_MRA_REP_RCVD:
		ret = cm_alloc_msg(cm_id_priv, &msg);
		if (!ret)
			cm_format_rej((struct cm_rej_msg *) msg->mad,
				      cm_id_priv, reason, ari, ari_length,
				      private_data, private_data_len);

		cm_enter_timewait(cm_id_priv);
		break;
	default:
		ret = -EINVAL;
		goto out;
	}

	if (ret)
		goto out;

	ret = ib_post_send_mad(msg, NULL);
	if (ret)
		cm_free_msg(msg);

out:	spin_unlock_irqrestore(&cm_id_priv->lock, flags);
	return ret;
}
EXPORT_SYMBOL(ib_send_cm_rej);

static void cm_format_rej_event(struct cm_work *work)
{
	struct cm_rej_msg *rej_msg;
	struct ib_cm_rej_event_param *param;

	rej_msg = (struct cm_rej_msg *)work->mad_recv_wc->recv_buf.mad;
	param = &work->cm_event.param.rej_rcvd;
	param->ari = rej_msg->ari;
	param->ari_length = cm_rej_get_reject_info_len(rej_msg);
	param->reason = __be16_to_cpu(rej_msg->reason);
	work->cm_event.private_data = &rej_msg->private_data;
}

static struct cm_id_private * cm_acquire_rejected_id(struct cm_rej_msg *rej_msg)
{
	struct cm_timewait_info *timewait_info;
	struct cm_id_private *cm_id_priv;
	__be32 remote_id;

	remote_id = rej_msg->local_comm_id;

	if (__be16_to_cpu(rej_msg->reason) == IB_CM_REJ_TIMEOUT) {
		spin_lock_irq(&cm.lock);
		timewait_info = cm_find_remote_id( *((__be64 *) rej_msg->ari),
						  remote_id);
		if (!timewait_info) {
			spin_unlock_irq(&cm.lock);
			return NULL;
		}
		cm_id_priv = idr_find(&cm.local_id_table, (__force int)
				      (timewait_info->work.local_id ^
				       cm.random_id_operand));
		if (cm_id_priv) {
			if (cm_id_priv->id.remote_id == remote_id)
				atomic_inc(&cm_id_priv->refcount);
			else
				cm_id_priv = NULL;
		}
		spin_unlock_irq(&cm.lock);
	} else if (cm_rej_get_msg_rejected(rej_msg) == CM_MSG_RESPONSE_REQ)
		cm_id_priv = cm_acquire_id(rej_msg->remote_comm_id, 0);
	else
		cm_id_priv = cm_acquire_id(rej_msg->remote_comm_id, remote_id);

	return cm_id_priv;
}

static int cm_rej_handler(struct cm_work *work)
{
	struct cm_id_private *cm_id_priv;
	struct cm_rej_msg *rej_msg;
	int ret;

	rej_msg = (struct cm_rej_msg *)work->mad_recv_wc->recv_buf.mad;
	cm_id_priv = cm_acquire_rejected_id(rej_msg);
	if (!cm_id_priv)
		return -EINVAL;

	cm_format_rej_event(work);

	spin_lock_irq(&cm_id_priv->lock);
	switch (cm_id_priv->id.state) {
	case IB_CM_REQ_SENT:
	case IB_CM_MRA_REQ_RCVD:
	case IB_CM_REP_SENT:
	case IB_CM_MRA_REP_RCVD:
		ib_cancel_mad(cm_id_priv->av.port->mad_agent, cm_id_priv->msg);
		/* fall through */
	case IB_CM_REQ_RCVD:
	case IB_CM_MRA_REQ_SENT:
		if (__be16_to_cpu(rej_msg->reason) == IB_CM_REJ_STALE_CONN)
			cm_enter_timewait(cm_id_priv);
		else
			cm_reset_to_idle(cm_id_priv);
		break;
	case IB_CM_DREQ_SENT:
		ib_cancel_mad(cm_id_priv->av.port->mad_agent, cm_id_priv->msg);
		/* fall through */
	case IB_CM_REP_RCVD:
	case IB_CM_MRA_REP_SENT:
		cm_enter_timewait(cm_id_priv);
		break;
	case IB_CM_ESTABLISHED:
		if (cm_id_priv->id.lap_state == IB_CM_LAP_UNINIT ||
		    cm_id_priv->id.lap_state == IB_CM_LAP_SENT) {
			if (cm_id_priv->id.lap_state == IB_CM_LAP_SENT)
				ib_cancel_mad(cm_id_priv->av.port->mad_agent,
					      cm_id_priv->msg);
			cm_enter_timewait(cm_id_priv);
			break;
		}
		/* fall through */
	default:
		spin_unlock_irq(&cm_id_priv->lock);
		ret = -EINVAL;
		goto out;
	}

	ret = atomic_inc_and_test(&cm_id_priv->work_count);
	if (!ret)
		list_add_tail(&work->list, &cm_id_priv->work_list);
	spin_unlock_irq(&cm_id_priv->lock);

	if (ret)
		cm_process_work(cm_id_priv, work);
	else
		cm_deref_id(cm_id_priv);
	return 0;
out:
	cm_deref_id(cm_id_priv);
	return -EINVAL;
}

int ib_send_cm_mra(struct ib_cm_id *cm_id,
		   u8 service_timeout,
		   const void *private_data,
		   u8 private_data_len)
{
	struct cm_id_private *cm_id_priv;
	struct ib_mad_send_buf *msg;
	enum ib_cm_state cm_state;
	enum ib_cm_lap_state lap_state;
	enum cm_msg_response msg_response;
	void *data;
	unsigned long flags;
	int ret;

	if (private_data && private_data_len > IB_CM_MRA_PRIVATE_DATA_SIZE)
		return -EINVAL;

	data = cm_copy_private_data(private_data, private_data_len);
	if (IS_ERR(data))
		return PTR_ERR(data);

	cm_id_priv = container_of(cm_id, struct cm_id_private, id);

	spin_lock_irqsave(&cm_id_priv->lock, flags);
	switch(cm_id_priv->id.state) {
	case IB_CM_REQ_RCVD:
		cm_state = IB_CM_MRA_REQ_SENT;
		lap_state = cm_id->lap_state;
		msg_response = CM_MSG_RESPONSE_REQ;
		break;
	case IB_CM_REP_RCVD:
		cm_state = IB_CM_MRA_REP_SENT;
		lap_state = cm_id->lap_state;
		msg_response = CM_MSG_RESPONSE_REP;
		break;
	case IB_CM_ESTABLISHED:
		if (cm_id->lap_state == IB_CM_LAP_RCVD) {
			cm_state = cm_id->state;
			lap_state = IB_CM_MRA_LAP_SENT;
			msg_response = CM_MSG_RESPONSE_OTHER;
			break;
		}
	default:
		ret = -EINVAL;
		goto error1;
	}

	if (!(service_timeout & IB_CM_MRA_FLAG_DELAY)) {
		ret = cm_alloc_msg(cm_id_priv, &msg);
		if (ret)
			goto error1;

		cm_format_mra((struct cm_mra_msg *) msg->mad, cm_id_priv,
			      msg_response, service_timeout,
			      private_data, private_data_len);
		ret = ib_post_send_mad(msg, NULL);
		if (ret)
			goto error2;
	}

	cm_id->state = cm_state;
	cm_id->lap_state = lap_state;
	cm_id_priv->service_timeout = service_timeout;
	cm_set_private_data(cm_id_priv, data, private_data_len);
	spin_unlock_irqrestore(&cm_id_priv->lock, flags);
	return 0;

error1:	spin_unlock_irqrestore(&cm_id_priv->lock, flags);
	kfree(data);
	return ret;

error2:	spin_unlock_irqrestore(&cm_id_priv->lock, flags);
	kfree(data);
	cm_free_msg(msg);
	return ret;
}
EXPORT_SYMBOL(ib_send_cm_mra);

static struct cm_id_private * cm_acquire_mraed_id(struct cm_mra_msg *mra_msg)
{
	switch (cm_mra_get_msg_mraed(mra_msg)) {
	case CM_MSG_RESPONSE_REQ:
		return cm_acquire_id(mra_msg->remote_comm_id, 0);
	case CM_MSG_RESPONSE_REP:
	case CM_MSG_RESPONSE_OTHER:
		return cm_acquire_id(mra_msg->remote_comm_id,
				     mra_msg->local_comm_id);
	default:
		return NULL;
	}
}

static int cm_mra_handler(struct cm_work *work)
{
	struct cm_id_private *cm_id_priv;
	struct cm_mra_msg *mra_msg;
	int timeout, ret;

	mra_msg = (struct cm_mra_msg *)work->mad_recv_wc->recv_buf.mad;
	cm_id_priv = cm_acquire_mraed_id(mra_msg);
	if (!cm_id_priv)
		return -EINVAL;

	work->cm_event.private_data = &mra_msg->private_data;
	work->cm_event.param.mra_rcvd.service_timeout =
					cm_mra_get_service_timeout(mra_msg);
	timeout = cm_convert_to_ms(cm_mra_get_service_timeout(mra_msg)) +
		  cm_convert_to_ms(cm_id_priv->av.timeout);

	spin_lock_irq(&cm_id_priv->lock);
	switch (cm_id_priv->id.state) {
	case IB_CM_REQ_SENT:
		if (cm_mra_get_msg_mraed(mra_msg) != CM_MSG_RESPONSE_REQ ||
		    ib_modify_mad(cm_id_priv->av.port->mad_agent,
				  cm_id_priv->msg, timeout))
			goto out;
		cm_id_priv->id.state = IB_CM_MRA_REQ_RCVD;
		break;
	case IB_CM_REP_SENT:
		if (cm_mra_get_msg_mraed(mra_msg) != CM_MSG_RESPONSE_REP ||
		    ib_modify_mad(cm_id_priv->av.port->mad_agent,
				  cm_id_priv->msg, timeout))
			goto out;
		cm_id_priv->id.state = IB_CM_MRA_REP_RCVD;
		break;
	case IB_CM_ESTABLISHED:
		if (cm_mra_get_msg_mraed(mra_msg) != CM_MSG_RESPONSE_OTHER ||
		    cm_id_priv->id.lap_state != IB_CM_LAP_SENT ||
		    ib_modify_mad(cm_id_priv->av.port->mad_agent,
				  cm_id_priv->msg, timeout)) {
			if (cm_id_priv->id.lap_state == IB_CM_MRA_LAP_RCVD)
				atomic_long_inc(&work->port->
						counter_group[CM_RECV_DUPLICATES].
						counter[CM_MRA_COUNTER]);
			goto out;
		}
		cm_id_priv->id.lap_state = IB_CM_MRA_LAP_RCVD;
		break;
	case IB_CM_MRA_REQ_RCVD:
	case IB_CM_MRA_REP_RCVD:
		atomic_long_inc(&work->port->counter_group[CM_RECV_DUPLICATES].
				counter[CM_MRA_COUNTER]);
		/* fall through */
	default:
		goto out;
	}

	cm_id_priv->msg->context[1] = (void *) (unsigned long)
				      cm_id_priv->id.state;
	ret = atomic_inc_and_test(&cm_id_priv->work_count);
	if (!ret)
		list_add_tail(&work->list, &cm_id_priv->work_list);
	spin_unlock_irq(&cm_id_priv->lock);

	if (ret)
		cm_process_work(cm_id_priv, work);
	else
		cm_deref_id(cm_id_priv);
	return 0;
out:
	spin_unlock_irq(&cm_id_priv->lock);
	cm_deref_id(cm_id_priv);
	return -EINVAL;
}

static void cm_format_lap(struct cm_lap_msg *lap_msg,
			  struct cm_id_private *cm_id_priv,
			  struct ib_sa_path_rec *alternate_path,
			  const void *private_data,
			  u8 private_data_len)
{
	cm_format_mad_hdr(&lap_msg->hdr, CM_LAP_ATTR_ID,
			  cm_form_tid(cm_id_priv, CM_MSG_SEQUENCE_LAP));
	lap_msg->local_comm_id = cm_id_priv->id.local_id;
	lap_msg->remote_comm_id = cm_id_priv->id.remote_id;
	cm_lap_set_remote_qpn(lap_msg, cm_id_priv->remote_qpn);
	/* todo: need remote CM response timeout */
	cm_lap_set_remote_resp_timeout(lap_msg, 0x1F);
	lap_msg->alt_local_lid = alternate_path->slid;
	lap_msg->alt_remote_lid = alternate_path->dlid;
	lap_msg->alt_local_gid = alternate_path->sgid;
	lap_msg->alt_remote_gid = alternate_path->dgid;
	cm_lap_set_flow_label(lap_msg, alternate_path->flow_label);
	cm_lap_set_traffic_class(lap_msg, alternate_path->traffic_class);
	lap_msg->alt_hop_limit = alternate_path->hop_limit;
	cm_lap_set_packet_rate(lap_msg, alternate_path->rate);
	cm_lap_set_sl(lap_msg, alternate_path->sl);
	cm_lap_set_subnet_local(lap_msg, 1); /* local only... */
	cm_lap_set_local_ack_timeout(lap_msg,
		cm_ack_timeout(cm_id_priv->av.port->cm_dev->ack_delay,
			       alternate_path->packet_life_time));

	if (private_data && private_data_len)
		memcpy(lap_msg->private_data, private_data, private_data_len);
}

int ib_send_cm_lap(struct ib_cm_id *cm_id,
		   struct ib_sa_path_rec *alternate_path,
		   const void *private_data,
		   u8 private_data_len)
{
	struct cm_id_private *cm_id_priv;
	struct ib_mad_send_buf *msg;
	unsigned long flags;
	int ret;

	if (private_data && private_data_len > IB_CM_LAP_PRIVATE_DATA_SIZE)
		return -EINVAL;

	cm_id_priv = container_of(cm_id, struct cm_id_private, id);
	spin_lock_irqsave(&cm_id_priv->lock, flags);
	if (cm_id->state != IB_CM_ESTABLISHED ||
	    (cm_id->lap_state != IB_CM_LAP_UNINIT &&
	     cm_id->lap_state != IB_CM_LAP_IDLE)) {
		ret = -EINVAL;
		goto out;
	}

	ret = cm_init_av_by_path(alternate_path, &cm_id_priv->alt_av);
	if (ret)
		goto out;
	cm_id_priv->alt_av.timeout =
			cm_ack_timeout(cm_id_priv->target_ack_delay,
				       cm_id_priv->alt_av.timeout - 1);

	ret = cm_alloc_msg(cm_id_priv, &msg);
	if (ret)
		goto out;

	cm_format_lap((struct cm_lap_msg *) msg->mad, cm_id_priv,
		      alternate_path, private_data, private_data_len);
	msg->timeout_ms = cm_id_priv->timeout_ms;
	msg->context[1] = (void *) (unsigned long) IB_CM_ESTABLISHED;

	ret = ib_post_send_mad(msg, NULL);
	if (ret) {
		spin_unlock_irqrestore(&cm_id_priv->lock, flags);
		cm_free_msg(msg);
		return ret;
	}

	cm_id->lap_state = IB_CM_LAP_SENT;
	cm_id_priv->msg = msg;

out:	spin_unlock_irqrestore(&cm_id_priv->lock, flags);
	return ret;
}
EXPORT_SYMBOL(ib_send_cm_lap);

static void cm_format_path_from_lap(struct cm_id_private *cm_id_priv,
				    struct ib_sa_path_rec *path,
				    struct cm_lap_msg *lap_msg)
{
	memset(path, 0, sizeof *path);
	path->dgid = lap_msg->alt_local_gid;
	path->sgid = lap_msg->alt_remote_gid;
	path->dlid = lap_msg->alt_local_lid;
	path->slid = lap_msg->alt_remote_lid;
	path->flow_label = cm_lap_get_flow_label(lap_msg);
	path->hop_limit = lap_msg->alt_hop_limit;
	path->traffic_class = cm_lap_get_traffic_class(lap_msg);
	path->reversible = 1;
	path->pkey = cm_id_priv->pkey;
	path->sl = cm_lap_get_sl(lap_msg);
	path->mtu_selector = IB_SA_EQ;
	path->mtu = cm_id_priv->path_mtu;
	path->rate_selector = IB_SA_EQ;
	path->rate = cm_lap_get_packet_rate(lap_msg);
	path->packet_life_time_selector = IB_SA_EQ;
	path->packet_life_time = cm_lap_get_local_ack_timeout(lap_msg);
	path->packet_life_time -= (path->packet_life_time > 0);
}

static int cm_lap_handler(struct cm_work *work)
{
	struct cm_id_private *cm_id_priv;
	struct cm_lap_msg *lap_msg;
	struct ib_cm_lap_event_param *param;
	struct ib_mad_send_buf *msg = NULL;
	int ret;

	/* todo: verify LAP request and send reject APR if invalid. */
	lap_msg = (struct cm_lap_msg *)work->mad_recv_wc->recv_buf.mad;
	cm_id_priv = cm_acquire_id(lap_msg->remote_comm_id,
				   lap_msg->local_comm_id);
	if (!cm_id_priv)
		return -EINVAL;

	param = &work->cm_event.param.lap_rcvd;
	param->alternate_path = &work->path[0];
	cm_format_path_from_lap(cm_id_priv, param->alternate_path, lap_msg);
	work->cm_event.private_data = &lap_msg->private_data;

	spin_lock_irq(&cm_id_priv->lock);
	if (cm_id_priv->id.state != IB_CM_ESTABLISHED)
		goto unlock;

	switch (cm_id_priv->id.lap_state) {
	case IB_CM_LAP_UNINIT:
	case IB_CM_LAP_IDLE:
		break;
	case IB_CM_MRA_LAP_SENT:
		atomic_long_inc(&work->port->counter_group[CM_RECV_DUPLICATES].
				counter[CM_LAP_COUNTER]);
		if (cm_alloc_response_msg(work->port, work->mad_recv_wc, &msg))
			goto unlock;

		cm_format_mra((struct cm_mra_msg *) msg->mad, cm_id_priv,
			      CM_MSG_RESPONSE_OTHER,
			      cm_id_priv->service_timeout,
			      cm_id_priv->private_data,
			      cm_id_priv->private_data_len);
		spin_unlock_irq(&cm_id_priv->lock);

		if (ib_post_send_mad(msg, NULL))
			cm_free_msg(msg);
		goto deref;
	case IB_CM_LAP_RCVD:
		atomic_long_inc(&work->port->counter_group[CM_RECV_DUPLICATES].
				counter[CM_LAP_COUNTER]);
		goto unlock;
	default:
		goto unlock;
	}

	cm_id_priv->id.lap_state = IB_CM_LAP_RCVD;
	cm_id_priv->tid = lap_msg->hdr.tid;
	cm_init_av_for_response(work->port, work->mad_recv_wc->wc,
				work->mad_recv_wc->recv_buf.grh,
				&cm_id_priv->av);
	cm_init_av_by_path(param->alternate_path, &cm_id_priv->alt_av);
	ret = atomic_inc_and_test(&cm_id_priv->work_count);
	if (!ret)
		list_add_tail(&work->list, &cm_id_priv->work_list);
	spin_unlock_irq(&cm_id_priv->lock);

	if (ret)
		cm_process_work(cm_id_priv, work);
	else
		cm_deref_id(cm_id_priv);
	return 0;

unlock:	spin_unlock_irq(&cm_id_priv->lock);
deref:	cm_deref_id(cm_id_priv);
	return -EINVAL;
}

static void cm_format_apr(struct cm_apr_msg *apr_msg,
			  struct cm_id_private *cm_id_priv,
			  enum ib_cm_apr_status status,
			  void *info,
			  u8 info_length,
			  const void *private_data,
			  u8 private_data_len)
{
	cm_format_mad_hdr(&apr_msg->hdr, CM_APR_ATTR_ID, cm_id_priv->tid);
	apr_msg->local_comm_id = cm_id_priv->id.local_id;
	apr_msg->remote_comm_id = cm_id_priv->id.remote_id;
	apr_msg->ap_status = (u8) status;

	if (info && info_length) {
		apr_msg->info_length = info_length;
		memcpy(apr_msg->info, info, info_length);
	}

	if (private_data && private_data_len)
		memcpy(apr_msg->private_data, private_data, private_data_len);
}

int ib_send_cm_apr(struct ib_cm_id *cm_id,
		   enum ib_cm_apr_status status,
		   void *info,
		   u8 info_length,
		   const void *private_data,
		   u8 private_data_len)
{
	struct cm_id_private *cm_id_priv;
	struct ib_mad_send_buf *msg;
	unsigned long flags;
	int ret;

	if ((private_data && private_data_len > IB_CM_APR_PRIVATE_DATA_SIZE) ||
	    (info && info_length > IB_CM_APR_INFO_LENGTH))
		return -EINVAL;

	cm_id_priv = container_of(cm_id, struct cm_id_private, id);
	spin_lock_irqsave(&cm_id_priv->lock, flags);
	if (cm_id->state != IB_CM_ESTABLISHED ||
	    (cm_id->lap_state != IB_CM_LAP_RCVD &&
	     cm_id->lap_state != IB_CM_MRA_LAP_SENT)) {
		ret = -EINVAL;
		goto out;
	}

	ret = cm_alloc_msg(cm_id_priv, &msg);
	if (ret)
		goto out;

	cm_format_apr((struct cm_apr_msg *) msg->mad, cm_id_priv, status,
		      info, info_length, private_data, private_data_len);
	ret = ib_post_send_mad(msg, NULL);
	if (ret) {
		spin_unlock_irqrestore(&cm_id_priv->lock, flags);
		cm_free_msg(msg);
		return ret;
	}

	cm_id->lap_state = IB_CM_LAP_IDLE;
out:	spin_unlock_irqrestore(&cm_id_priv->lock, flags);
	return ret;
}
EXPORT_SYMBOL(ib_send_cm_apr);

static int cm_apr_handler(struct cm_work *work)
{
	struct cm_id_private *cm_id_priv;
	struct cm_apr_msg *apr_msg;
	int ret;

	apr_msg = (struct cm_apr_msg *)work->mad_recv_wc->recv_buf.mad;
	cm_id_priv = cm_acquire_id(apr_msg->remote_comm_id,
				   apr_msg->local_comm_id);
	if (!cm_id_priv)
		return -EINVAL; /* Unmatched reply. */

	work->cm_event.param.apr_rcvd.ap_status = apr_msg->ap_status;
	work->cm_event.param.apr_rcvd.apr_info = &apr_msg->info;
	work->cm_event.param.apr_rcvd.info_len = apr_msg->info_length;
	work->cm_event.private_data = &apr_msg->private_data;

	spin_lock_irq(&cm_id_priv->lock);
	if (cm_id_priv->id.state != IB_CM_ESTABLISHED ||
	    (cm_id_priv->id.lap_state != IB_CM_LAP_SENT &&
	     cm_id_priv->id.lap_state != IB_CM_MRA_LAP_RCVD)) {
		spin_unlock_irq(&cm_id_priv->lock);
		goto out;
	}
	cm_id_priv->id.lap_state = IB_CM_LAP_IDLE;
	ib_cancel_mad(cm_id_priv->av.port->mad_agent, cm_id_priv->msg);
	cm_id_priv->msg = NULL;

	ret = atomic_inc_and_test(&cm_id_priv->work_count);
	if (!ret)
		list_add_tail(&work->list, &cm_id_priv->work_list);
	spin_unlock_irq(&cm_id_priv->lock);

	if (ret)
		cm_process_work(cm_id_priv, work);
	else
		cm_deref_id(cm_id_priv);
	return 0;
out:
	cm_deref_id(cm_id_priv);
	return -EINVAL;
}

static int cm_timewait_handler(struct cm_work *work)
{
	struct cm_timewait_info *timewait_info;
	struct cm_id_private *cm_id_priv;
	int ret;

	timewait_info = (struct cm_timewait_info *)work;
	spin_lock_irq(&cm.lock);
	list_del(&timewait_info->list);
	spin_unlock_irq(&cm.lock);

	cm_id_priv = cm_acquire_id(timewait_info->work.local_id,
				   timewait_info->work.remote_id);
	if (!cm_id_priv)
		return -EINVAL;

	spin_lock_irq(&cm_id_priv->lock);
	if (cm_id_priv->id.state != IB_CM_TIMEWAIT ||
	    cm_id_priv->remote_qpn != timewait_info->remote_qpn) {
		spin_unlock_irq(&cm_id_priv->lock);
		goto out;
	}
	cm_id_priv->id.state = IB_CM_IDLE;
	ret = atomic_inc_and_test(&cm_id_priv->work_count);
	if (!ret)
		list_add_tail(&work->list, &cm_id_priv->work_list);
	spin_unlock_irq(&cm_id_priv->lock);

	if (ret)
		cm_process_work(cm_id_priv, work);
	else
		cm_deref_id(cm_id_priv);
	return 0;
out:
	cm_deref_id(cm_id_priv);
	return -EINVAL;
}

static void cm_format_sidr_req(struct cm_sidr_req_msg *sidr_req_msg,
			       struct cm_id_private *cm_id_priv,
			       struct ib_cm_sidr_req_param *param)
{
	cm_format_mad_hdr(&sidr_req_msg->hdr, CM_SIDR_REQ_ATTR_ID,
			  cm_form_tid(cm_id_priv, CM_MSG_SEQUENCE_SIDR));
	sidr_req_msg->request_id = cm_id_priv->id.local_id;
	sidr_req_msg->pkey = param->path->pkey;
	sidr_req_msg->service_id = param->service_id;

	if (param->private_data && param->private_data_len)
		memcpy(sidr_req_msg->private_data, param->private_data,
		       param->private_data_len);
}

int ib_send_cm_sidr_req(struct ib_cm_id *cm_id,
			struct ib_cm_sidr_req_param *param)
{
	struct cm_id_private *cm_id_priv;
	struct ib_mad_send_buf *msg;
	unsigned long flags;
	int ret;

	if (!param->path || (param->private_data &&
	     param->private_data_len > IB_CM_SIDR_REQ_PRIVATE_DATA_SIZE))
		return -EINVAL;

	cm_id_priv = container_of(cm_id, struct cm_id_private, id);
	ret = cm_init_av_by_path(param->path, &cm_id_priv->av);
	if (ret)
		goto out;

	cm_id->service_id = param->service_id;
	cm_id->service_mask = ~cpu_to_be64(0);
	cm_id_priv->timeout_ms = param->timeout_ms;
	cm_id_priv->max_cm_retries = param->max_cm_retries;
	ret = cm_alloc_msg(cm_id_priv, &msg);
	if (ret)
		goto out;

	cm_format_sidr_req((struct cm_sidr_req_msg *) msg->mad, cm_id_priv,
			   param);
	msg->timeout_ms = cm_id_priv->timeout_ms;
	msg->context[1] = (void *) (unsigned long) IB_CM_SIDR_REQ_SENT;

	spin_lock_irqsave(&cm_id_priv->lock, flags);
	if (cm_id->state == IB_CM_IDLE)
		ret = ib_post_send_mad(msg, NULL);
	else
		ret = -EINVAL;

	if (ret) {
		spin_unlock_irqrestore(&cm_id_priv->lock, flags);
		cm_free_msg(msg);
		goto out;
	}
	cm_id->state = IB_CM_SIDR_REQ_SENT;
	cm_id_priv->msg = msg;
	spin_unlock_irqrestore(&cm_id_priv->lock, flags);
out:
	return ret;
}
EXPORT_SYMBOL(ib_send_cm_sidr_req);

static void cm_format_sidr_req_event(struct cm_work *work,
				     struct ib_cm_id *listen_id)
{
	struct cm_sidr_req_msg *sidr_req_msg;
	struct ib_cm_sidr_req_event_param *param;

	sidr_req_msg = (struct cm_sidr_req_msg *)
				work->mad_recv_wc->recv_buf.mad;
	param = &work->cm_event.param.sidr_req_rcvd;
	param->pkey = __be16_to_cpu(sidr_req_msg->pkey);
	param->listen_id = listen_id;
	param->service_id = sidr_req_msg->service_id;
	param->bth_pkey = cm_get_bth_pkey(work);
	param->port = work->port->port_num;
	work->cm_event.private_data = &sidr_req_msg->private_data;
}

static int cm_sidr_req_handler(struct cm_work *work)
{
	struct ib_cm_id *cm_id;
	struct cm_id_private *cm_id_priv, *cur_cm_id_priv;
	struct cm_sidr_req_msg *sidr_req_msg;
	struct ib_wc *wc;

	cm_id = ib_create_cm_id(work->port->cm_dev->ib_device, NULL, NULL);
	if (IS_ERR(cm_id))
		return PTR_ERR(cm_id);
	cm_id_priv = container_of(cm_id, struct cm_id_private, id);

	/* Record SGID/SLID and request ID for lookup. */
	sidr_req_msg = (struct cm_sidr_req_msg *)
				work->mad_recv_wc->recv_buf.mad;
	wc = work->mad_recv_wc->wc;
	cm_id_priv->av.dgid.global.subnet_prefix = cpu_to_be64(wc->slid);
	cm_id_priv->av.dgid.global.interface_id = 0;
	cm_init_av_for_response(work->port, work->mad_recv_wc->wc,
				work->mad_recv_wc->recv_buf.grh,
				&cm_id_priv->av);
	cm_id_priv->id.remote_id = sidr_req_msg->request_id;
	cm_id_priv->tid = sidr_req_msg->hdr.tid;
	atomic_inc(&cm_id_priv->work_count);

	spin_lock_irq(&cm.lock);
	cur_cm_id_priv = cm_insert_remote_sidr(cm_id_priv);
	if (cur_cm_id_priv) {
		spin_unlock_irq(&cm.lock);
		atomic_long_inc(&work->port->counter_group[CM_RECV_DUPLICATES].
				counter[CM_SIDR_REQ_COUNTER]);
		goto out; /* Duplicate message. */
	}
	cm_id_priv->id.state = IB_CM_SIDR_REQ_RCVD;
	cur_cm_id_priv = cm_find_listen(cm_id->device,
					sidr_req_msg->service_id);
	if (!cur_cm_id_priv) {
		spin_unlock_irq(&cm.lock);
		cm_reject_sidr_req(cm_id_priv, IB_SIDR_UNSUPPORTED);
		goto out; /* No match. */
	}
	atomic_inc(&cur_cm_id_priv->refcount);
	atomic_inc(&cm_id_priv->refcount);
	spin_unlock_irq(&cm.lock);

	cm_id_priv->id.cm_handler = cur_cm_id_priv->id.cm_handler;
	cm_id_priv->id.context = cur_cm_id_priv->id.context;
	cm_id_priv->id.service_id = sidr_req_msg->service_id;
	cm_id_priv->id.service_mask = ~cpu_to_be64(0);

	cm_format_sidr_req_event(work, &cur_cm_id_priv->id);
	cm_process_work(cm_id_priv, work);
	cm_deref_id(cur_cm_id_priv);
	return 0;
out:
	ib_destroy_cm_id(&cm_id_priv->id);
	return -EINVAL;
}

static void cm_format_sidr_rep(struct cm_sidr_rep_msg *sidr_rep_msg,
			       struct cm_id_private *cm_id_priv,
			       struct ib_cm_sidr_rep_param *param)
{
	cm_format_mad_hdr(&sidr_rep_msg->hdr, CM_SIDR_REP_ATTR_ID,
			  cm_id_priv->tid);
	sidr_rep_msg->request_id = cm_id_priv->id.remote_id;
	sidr_rep_msg->status = param->status;
	cm_sidr_rep_set_qpn(sidr_rep_msg, cpu_to_be32(param->qp_num));
	sidr_rep_msg->service_id = cm_id_priv->id.service_id;
	sidr_rep_msg->qkey = cpu_to_be32(param->qkey);

	if (param->info && param->info_length)
		memcpy(sidr_rep_msg->info, param->info, param->info_length);

	if (param->private_data && param->private_data_len)
		memcpy(sidr_rep_msg->private_data, param->private_data,
		       param->private_data_len);
}

int ib_send_cm_sidr_rep(struct ib_cm_id *cm_id,
			struct ib_cm_sidr_rep_param *param)
{
	struct cm_id_private *cm_id_priv;
	struct ib_mad_send_buf *msg;
	unsigned long flags;
	int ret;

	if ((param->info && param->info_length > IB_CM_SIDR_REP_INFO_LENGTH) ||
	    (param->private_data &&
	     param->private_data_len > IB_CM_SIDR_REP_PRIVATE_DATA_SIZE))
		return -EINVAL;

	cm_id_priv = container_of(cm_id, struct cm_id_private, id);
	spin_lock_irqsave(&cm_id_priv->lock, flags);
	if (cm_id->state != IB_CM_SIDR_REQ_RCVD) {
		ret = -EINVAL;
		goto error;
	}

	ret = cm_alloc_msg(cm_id_priv, &msg);
	if (ret)
		goto error;

	cm_format_sidr_rep((struct cm_sidr_rep_msg *) msg->mad, cm_id_priv,
			   param);
	ret = ib_post_send_mad(msg, NULL);
	if (ret) {
		spin_unlock_irqrestore(&cm_id_priv->lock, flags);
		cm_free_msg(msg);
		return ret;
	}
	cm_id->state = IB_CM_IDLE;
	spin_unlock_irqrestore(&cm_id_priv->lock, flags);

	spin_lock_irqsave(&cm.lock, flags);
	if (!RB_EMPTY_NODE(&cm_id_priv->sidr_id_node)) {
		rb_erase(&cm_id_priv->sidr_id_node, &cm.remote_sidr_table);
		RB_CLEAR_NODE(&cm_id_priv->sidr_id_node);
	}
	spin_unlock_irqrestore(&cm.lock, flags);
	return 0;

error:	spin_unlock_irqrestore(&cm_id_priv->lock, flags);
	return ret;
}
EXPORT_SYMBOL(ib_send_cm_sidr_rep);

static void cm_format_sidr_rep_event(struct cm_work *work)
{
	struct cm_sidr_rep_msg *sidr_rep_msg;
	struct ib_cm_sidr_rep_event_param *param;

	sidr_rep_msg = (struct cm_sidr_rep_msg *)
				work->mad_recv_wc->recv_buf.mad;
	param = &work->cm_event.param.sidr_rep_rcvd;
	param->status = sidr_rep_msg->status;
	param->qkey = be32_to_cpu(sidr_rep_msg->qkey);
	param->qpn = be32_to_cpu(cm_sidr_rep_get_qpn(sidr_rep_msg));
	param->info = &sidr_rep_msg->info;
	param->info_len = sidr_rep_msg->info_length;
	work->cm_event.private_data = &sidr_rep_msg->private_data;
}

static int cm_sidr_rep_handler(struct cm_work *work)
{
	struct cm_sidr_rep_msg *sidr_rep_msg;
	struct cm_id_private *cm_id_priv;

	sidr_rep_msg = (struct cm_sidr_rep_msg *)
				work->mad_recv_wc->recv_buf.mad;
	cm_id_priv = cm_acquire_id(sidr_rep_msg->request_id, 0);
	if (!cm_id_priv)
		return -EINVAL; /* Unmatched reply. */

	spin_lock_irq(&cm_id_priv->lock);
	if (cm_id_priv->id.state != IB_CM_SIDR_REQ_SENT) {
		spin_unlock_irq(&cm_id_priv->lock);
		goto out;
	}
	cm_id_priv->id.state = IB_CM_IDLE;
	ib_cancel_mad(cm_id_priv->av.port->mad_agent, cm_id_priv->msg);
	spin_unlock_irq(&cm_id_priv->lock);

	cm_format_sidr_rep_event(work);
	cm_process_work(cm_id_priv, work);
	return 0;
out:
	cm_deref_id(cm_id_priv);
	return -EINVAL;
}

static void cm_process_send_error(struct ib_mad_send_buf *msg,
				  enum ib_wc_status wc_status)
{
	struct cm_id_private *cm_id_priv;
	struct ib_cm_event cm_event;
	enum ib_cm_state state;
	int ret;

	memset(&cm_event, 0, sizeof cm_event);
	cm_id_priv = msg->context[0];

	/* Discard old sends or ones without a response. */
	spin_lock_irq(&cm_id_priv->lock);
	state = (enum ib_cm_state) (unsigned long) msg->context[1];
	if (msg != cm_id_priv->msg || state != cm_id_priv->id.state)
		goto discard;

	switch (state) {
	case IB_CM_REQ_SENT:
	case IB_CM_MRA_REQ_RCVD:
		cm_reset_to_idle(cm_id_priv);
		cm_event.event = IB_CM_REQ_ERROR;
		break;
	case IB_CM_REP_SENT:
	case IB_CM_MRA_REP_RCVD:
		cm_reset_to_idle(cm_id_priv);
		cm_event.event = IB_CM_REP_ERROR;
		break;
	case IB_CM_DREQ_SENT:
		cm_enter_timewait(cm_id_priv);
		cm_event.event = IB_CM_DREQ_ERROR;
		break;
	case IB_CM_SIDR_REQ_SENT:
		cm_id_priv->id.state = IB_CM_IDLE;
		cm_event.event = IB_CM_SIDR_REQ_ERROR;
		break;
	default:
		goto discard;
	}
	spin_unlock_irq(&cm_id_priv->lock);
	cm_event.param.send_status = wc_status;

	/* No other events can occur on the cm_id at this point. */
	ret = cm_id_priv->id.cm_handler(&cm_id_priv->id, &cm_event);
	cm_free_msg(msg);
	if (ret)
		ib_destroy_cm_id(&cm_id_priv->id);
	return;
discard:
	spin_unlock_irq(&cm_id_priv->lock);
	cm_free_msg(msg);
}

static void cm_send_handler(struct ib_mad_agent *mad_agent,
			    struct ib_mad_send_wc *mad_send_wc)
{
	struct ib_mad_send_buf *msg = mad_send_wc->send_buf;
	struct cm_port *port;
	u16 attr_index;

	port = mad_agent->context;
	attr_index = be16_to_cpu(((struct ib_mad_hdr *)
				  msg->mad)->attr_id) - CM_ATTR_ID_OFFSET;

	/*
	 * If the send was in response to a received message (context[0] is not
	 * set to a cm_id), and is not a REJ, then it is a send that was
	 * manually retried.
	 */
	if (!msg->context[0] && (attr_index != CM_REJ_COUNTER))
		msg->retries = 1;

	atomic_long_add(1 + msg->retries,
			&port->counter_group[CM_XMIT].counter[attr_index]);
	if (msg->retries)
		atomic_long_add(msg->retries,
				&port->counter_group[CM_XMIT_RETRIES].
				counter[attr_index]);

	switch (mad_send_wc->status) {
	case IB_WC_SUCCESS:
	case IB_WC_WR_FLUSH_ERR:
		cm_free_msg(msg);
		break;
	default:
		if (msg->context[0] && msg->context[1])
			cm_process_send_error(msg, mad_send_wc->status);
		else
			cm_free_msg(msg);
		break;
	}
}

static void cm_work_handler(struct work_struct *_work)
{
	struct cm_work *work = container_of(_work, struct cm_work, work.work);
	int ret;

	switch (work->cm_event.event) {
	case IB_CM_REQ_RECEIVED:
		ret = cm_req_handler(work);
		break;
	case IB_CM_MRA_RECEIVED:
		ret = cm_mra_handler(work);
		break;
	case IB_CM_REJ_RECEIVED:
		ret = cm_rej_handler(work);
		break;
	case IB_CM_REP_RECEIVED:
		ret = cm_rep_handler(work);
		break;
	case IB_CM_RTU_RECEIVED:
		ret = cm_rtu_handler(work);
		break;
	case IB_CM_USER_ESTABLISHED:
		ret = cm_establish_handler(work);
		break;
	case IB_CM_DREQ_RECEIVED:
		ret = cm_dreq_handler(work);
		break;
	case IB_CM_DREP_RECEIVED:
		ret = cm_drep_handler(work);
		break;
	case IB_CM_SIDR_REQ_RECEIVED:
		ret = cm_sidr_req_handler(work);
		break;
	case IB_CM_SIDR_REP_RECEIVED:
		ret = cm_sidr_rep_handler(work);
		break;
	case IB_CM_LAP_RECEIVED:
		ret = cm_lap_handler(work);
		break;
	case IB_CM_APR_RECEIVED:
		ret = cm_apr_handler(work);
		break;
	case IB_CM_TIMEWAIT_EXIT:
		ret = cm_timewait_handler(work);
		break;
	default:
		ret = -EINVAL;
		break;
	}
	if (ret)
		cm_free_work(work);
}

static int cm_establish(struct ib_cm_id *cm_id)
{
	struct cm_id_private *cm_id_priv;
	struct cm_work *work;
	unsigned long flags;
	int ret = 0;
	struct cm_device *cm_dev;

	cm_dev = ib_get_client_data(cm_id->device, &cm_client);
	if (!cm_dev)
		return -ENODEV;

	work = kmalloc(sizeof *work, GFP_ATOMIC);
	if (!work)
		return -ENOMEM;

	cm_id_priv = container_of(cm_id, struct cm_id_private, id);
	spin_lock_irqsave(&cm_id_priv->lock, flags);
	switch (cm_id->state)
	{
	case IB_CM_REP_SENT:
	case IB_CM_MRA_REP_RCVD:
		cm_id->state = IB_CM_ESTABLISHED;
		break;
	case IB_CM_ESTABLISHED:
		ret = -EISCONN;
		break;
	default:
		ret = -EINVAL;
		break;
	}
	spin_unlock_irqrestore(&cm_id_priv->lock, flags);

	if (ret) {
		kfree(work);
		goto out;
	}

	/*
	 * The CM worker thread may try to destroy the cm_id before it
	 * can execute this work item.  To prevent potential deadlock,
	 * we need to find the cm_id once we're in the context of the
	 * worker thread, rather than holding a reference on it.
	 */
	INIT_DELAYED_WORK(&work->work, cm_work_handler);
	work->local_id = cm_id->local_id;
	work->remote_id = cm_id->remote_id;
	work->mad_recv_wc = NULL;
	work->cm_event.event = IB_CM_USER_ESTABLISHED;

	/* Check if the device started its remove_one */
	spin_lock_irqsave(&cm.lock, flags);
	if (!cm_dev->going_down) {
		queue_delayed_work(cm.wq, &work->work, 0);
	} else {
		kfree(work);
		ret = -ENODEV;
	}
	spin_unlock_irqrestore(&cm.lock, flags);

out:
	return ret;
}

static int cm_migrate(struct ib_cm_id *cm_id)
{
	struct cm_id_private *cm_id_priv;
	unsigned long flags;
	int ret = 0;

	cm_id_priv = container_of(cm_id, struct cm_id_private, id);
	spin_lock_irqsave(&cm_id_priv->lock, flags);
	if (cm_id->state == IB_CM_ESTABLISHED &&
	    (cm_id->lap_state == IB_CM_LAP_UNINIT ||
	     cm_id->lap_state == IB_CM_LAP_IDLE)) {
		cm_id->lap_state = IB_CM_LAP_IDLE;
		cm_id_priv->av = cm_id_priv->alt_av;
	} else
		ret = -EINVAL;
	spin_unlock_irqrestore(&cm_id_priv->lock, flags);

	return ret;
}

int ib_cm_notify(struct ib_cm_id *cm_id, enum ib_event_type event)
{
	int ret;

	switch (event) {
	case IB_EVENT_COMM_EST:
		ret = cm_establish(cm_id);
		break;
	case IB_EVENT_PATH_MIG:
		ret = cm_migrate(cm_id);
		break;
	default:
		ret = -EINVAL;
	}
	return ret;
}
EXPORT_SYMBOL(ib_cm_notify);

static void cm_recv_handler(struct ib_mad_agent *mad_agent,
			    struct ib_mad_recv_wc *mad_recv_wc)
{
	struct cm_port *port = mad_agent->context;
	struct cm_work *work;
	enum ib_cm_event_type event;
	u16 attr_id;
	int paths = 0;
	int going_down = 0;

	switch (mad_recv_wc->recv_buf.mad->mad_hdr.attr_id) {
	case CM_REQ_ATTR_ID:
		paths = 1 + (((struct cm_req_msg *) mad_recv_wc->recv_buf.mad)->
						    alt_local_lid != 0);
		event = IB_CM_REQ_RECEIVED;
		break;
	case CM_MRA_ATTR_ID:
		event = IB_CM_MRA_RECEIVED;
		break;
	case CM_REJ_ATTR_ID:
		event = IB_CM_REJ_RECEIVED;
		break;
	case CM_REP_ATTR_ID:
		event = IB_CM_REP_RECEIVED;
		break;
	case CM_RTU_ATTR_ID:
		event = IB_CM_RTU_RECEIVED;
		break;
	case CM_DREQ_ATTR_ID:
		event = IB_CM_DREQ_RECEIVED;
		break;
	case CM_DREP_ATTR_ID:
		event = IB_CM_DREP_RECEIVED;
		break;
	case CM_SIDR_REQ_ATTR_ID:
		event = IB_CM_SIDR_REQ_RECEIVED;
		break;
	case CM_SIDR_REP_ATTR_ID:
		event = IB_CM_SIDR_REP_RECEIVED;
		break;
	case CM_LAP_ATTR_ID:
		paths = 1;
		event = IB_CM_LAP_RECEIVED;
		break;
	case CM_APR_ATTR_ID:
		event = IB_CM_APR_RECEIVED;
		break;
	default:
		ib_free_recv_mad(mad_recv_wc);
		return;
	}

	attr_id = be16_to_cpu(mad_recv_wc->recv_buf.mad->mad_hdr.attr_id);
	atomic_long_inc(&port->counter_group[CM_RECV].
			counter[attr_id - CM_ATTR_ID_OFFSET]);

	work = kmalloc(sizeof *work + sizeof(struct ib_sa_path_rec) * paths,
		       GFP_KERNEL);
	if (!work) {
		ib_free_recv_mad(mad_recv_wc);
		return;
	}

	INIT_DELAYED_WORK(&work->work, cm_work_handler);
	work->cm_event.event = event;
	work->mad_recv_wc = mad_recv_wc;
	work->port = port;

	/* Check if the device started its remove_one */
	spin_lock_irq(&cm.lock);
	if (!port->cm_dev->going_down)
		queue_delayed_work(cm.wq, &work->work, 0);
	else
		going_down = 1;
	spin_unlock_irq(&cm.lock);

	if (going_down) {
		kfree(work);
		ib_free_recv_mad(mad_recv_wc);
	}
}

static int cm_init_qp_init_attr(struct cm_id_private *cm_id_priv,
				struct ib_qp_attr *qp_attr,
				int *qp_attr_mask)
{
	unsigned long flags;
	int ret;

	spin_lock_irqsave(&cm_id_priv->lock, flags);
	switch (cm_id_priv->id.state) {
	case IB_CM_REQ_SENT:
	case IB_CM_MRA_REQ_RCVD:
	case IB_CM_REQ_RCVD:
	case IB_CM_MRA_REQ_SENT:
	case IB_CM_REP_RCVD:
	case IB_CM_MRA_REP_SENT:
	case IB_CM_REP_SENT:
	case IB_CM_MRA_REP_RCVD:
	case IB_CM_ESTABLISHED:
		*qp_attr_mask = IB_QP_STATE | IB_QP_ACCESS_FLAGS |
				IB_QP_PKEY_INDEX | IB_QP_PORT;
		qp_attr->qp_access_flags = IB_ACCESS_REMOTE_WRITE;
		if (cm_id_priv->responder_resources)
			qp_attr->qp_access_flags |= IB_ACCESS_REMOTE_READ |
						    IB_ACCESS_REMOTE_ATOMIC;
		qp_attr->pkey_index = cm_id_priv->av.pkey_index;
		qp_attr->port_num = cm_id_priv->av.port->port_num;
		ret = 0;
		break;
	default:
		ret = -EINVAL;
		break;
	}
	spin_unlock_irqrestore(&cm_id_priv->lock, flags);
	return ret;
}

static int cm_init_qp_rtr_attr(struct cm_id_private *cm_id_priv,
			       struct ib_qp_attr *qp_attr,
			       int *qp_attr_mask)
{
	unsigned long flags;
	int ret;

	spin_lock_irqsave(&cm_id_priv->lock, flags);
	switch (cm_id_priv->id.state) {
	case IB_CM_REQ_RCVD:
	case IB_CM_MRA_REQ_SENT:
	case IB_CM_REP_RCVD:
	case IB_CM_MRA_REP_SENT:
	case IB_CM_REP_SENT:
	case IB_CM_MRA_REP_RCVD:
	case IB_CM_ESTABLISHED:
		*qp_attr_mask = IB_QP_STATE | IB_QP_AV | IB_QP_PATH_MTU |
				IB_QP_DEST_QPN | IB_QP_RQ_PSN;
		qp_attr->ah_attr = cm_id_priv->av.ah_attr;
		qp_attr->path_mtu = cm_id_priv->path_mtu;
		qp_attr->dest_qp_num = be32_to_cpu(cm_id_priv->remote_qpn);
		qp_attr->rq_psn = be32_to_cpu(cm_id_priv->rq_psn);
		if (cm_id_priv->qp_type == IB_QPT_RC ||
		    cm_id_priv->qp_type == IB_QPT_XRC_TGT) {
			*qp_attr_mask |= IB_QP_MAX_DEST_RD_ATOMIC |
					 IB_QP_MIN_RNR_TIMER;
			qp_attr->max_dest_rd_atomic =
					cm_id_priv->responder_resources;
			qp_attr->min_rnr_timer = 0;
		}
		if (cm_id_priv->alt_av.ah_attr.dlid) {
			*qp_attr_mask |= IB_QP_ALT_PATH;
			qp_attr->alt_port_num = cm_id_priv->alt_av.port->port_num;
			qp_attr->alt_pkey_index = cm_id_priv->alt_av.pkey_index;
			qp_attr->alt_timeout = cm_id_priv->alt_av.timeout;
			qp_attr->alt_ah_attr = cm_id_priv->alt_av.ah_attr;
		}
		ret = 0;
		break;
	default:
		ret = -EINVAL;
		break;
	}
	spin_unlock_irqrestore(&cm_id_priv->lock, flags);
	return ret;
}

static int cm_init_qp_rts_attr(struct cm_id_private *cm_id_priv,
			       struct ib_qp_attr *qp_attr,
			       int *qp_attr_mask)
{
	unsigned long flags;
	int ret;

	spin_lock_irqsave(&cm_id_priv->lock, flags);
	switch (cm_id_priv->id.state) {
	/* Allow transition to RTS before sending REP */
	case IB_CM_REQ_RCVD:
	case IB_CM_MRA_REQ_SENT:

	case IB_CM_REP_RCVD:
	case IB_CM_MRA_REP_SENT:
	case IB_CM_REP_SENT:
	case IB_CM_MRA_REP_RCVD:
	case IB_CM_ESTABLISHED:
		if (cm_id_priv->id.lap_state == IB_CM_LAP_UNINIT) {
			*qp_attr_mask = IB_QP_STATE | IB_QP_SQ_PSN;
			qp_attr->sq_psn = be32_to_cpu(cm_id_priv->sq_psn);
			switch (cm_id_priv->qp_type) {
			case IB_QPT_RC:
			case IB_QPT_XRC_INI:
				*qp_attr_mask |= IB_QP_RETRY_CNT | IB_QP_RNR_RETRY |
						 IB_QP_MAX_QP_RD_ATOMIC;
				qp_attr->retry_cnt = cm_id_priv->retry_count;
				qp_attr->rnr_retry = cm_id_priv->rnr_retry_count;
				qp_attr->max_rd_atomic = cm_id_priv->initiator_depth;
				/* fall through */
			case IB_QPT_XRC_TGT:
				*qp_attr_mask |= IB_QP_TIMEOUT;
				qp_attr->timeout = cm_id_priv->av.timeout;
				break;
			default:
				break;
			}
			if (cm_id_priv->alt_av.ah_attr.dlid) {
				*qp_attr_mask |= IB_QP_PATH_MIG_STATE;
				qp_attr->path_mig_state = IB_MIG_REARM;
			}
		} else {
			*qp_attr_mask = IB_QP_ALT_PATH | IB_QP_PATH_MIG_STATE;
			qp_attr->alt_port_num = cm_id_priv->alt_av.port->port_num;
			qp_attr->alt_pkey_index = cm_id_priv->alt_av.pkey_index;
			qp_attr->alt_timeout = cm_id_priv->alt_av.timeout;
			qp_attr->alt_ah_attr = cm_id_priv->alt_av.ah_attr;
			qp_attr->path_mig_state = IB_MIG_REARM;
		}
		ret = 0;
		break;
	default:
		ret = -EINVAL;
		break;
	}
	spin_unlock_irqrestore(&cm_id_priv->lock, flags);
	return ret;
}

int ib_cm_init_qp_attr(struct ib_cm_id *cm_id,
		       struct ib_qp_attr *qp_attr,
		       int *qp_attr_mask)
{
	struct cm_id_private *cm_id_priv;
	int ret;

	cm_id_priv = container_of(cm_id, struct cm_id_private, id);
	switch (qp_attr->qp_state) {
	case IB_QPS_INIT:
		ret = cm_init_qp_init_attr(cm_id_priv, qp_attr, qp_attr_mask);
		break;
	case IB_QPS_RTR:
		ret = cm_init_qp_rtr_attr(cm_id_priv, qp_attr, qp_attr_mask);
		break;
	case IB_QPS_RTS:
		ret = cm_init_qp_rts_attr(cm_id_priv, qp_attr, qp_attr_mask);
		break;
	default:
		ret = -EINVAL;
		break;
	}
	return ret;
}
EXPORT_SYMBOL(ib_cm_init_qp_attr);

static void cm_get_ack_delay(struct cm_device *cm_dev)
{
	struct ib_device_attr attr;

	if (ib_query_device(cm_dev->ib_device, &attr))
		cm_dev->ack_delay = 0; /* acks will rely on packet life time */
	else
		cm_dev->ack_delay = attr.local_ca_ack_delay;
}

static ssize_t cm_show_counter(struct kobject *obj, struct attribute *attr,
			       char *buf)
{
	struct cm_counter_group *group;
	struct cm_counter_attribute *cm_attr;

	group = container_of(obj, struct cm_counter_group, obj);
	cm_attr = container_of(attr, struct cm_counter_attribute, attr);

	return sprintf(buf, "%ld\n",
		       atomic_long_read(&group->counter[cm_attr->index]));
}

static const struct sysfs_ops cm_counter_ops = {
	.show = cm_show_counter
};

static struct kobj_type cm_counter_obj_type = {
	.sysfs_ops = &cm_counter_ops,
	.default_attrs = cm_counter_default_attrs
};

static void cm_release_port_obj(struct kobject *obj)
{
	struct cm_port *cm_port;

	cm_port = container_of(obj, struct cm_port, port_obj);
	kfree(cm_port);
}

static struct kobj_type cm_port_obj_type = {
	.release = cm_release_port_obj
};

static char *cm_devnode(struct device *dev, umode_t *mode)
{
	if (mode)
		*mode = 0666;
	return kasprintf(GFP_KERNEL, "infiniband/%s", dev_name(dev));
}

struct class cm_class = {
	.owner   = THIS_MODULE,
	.name    = "infiniband_cm",
	.devnode = cm_devnode,
};
EXPORT_SYMBOL(cm_class);

static int cm_create_port_fs(struct cm_port *port)
{
	int i, ret;

	ret = kobject_init_and_add(&port->port_obj, &cm_port_obj_type,
				   &port->cm_dev->device->kobj,
				   "%d", port->port_num);
	if (ret) {
		kfree(port);
		return ret;
	}

	for (i = 0; i < CM_COUNTER_GROUPS; i++) {
		ret = kobject_init_and_add(&port->counter_group[i].obj,
					   &cm_counter_obj_type,
					   &port->port_obj,
					   "%s", counter_group_names[i]);
		if (ret)
			goto error;
	}

	return 0;

error:
	while (i--)
		kobject_put(&port->counter_group[i].obj);
	kobject_put(&port->port_obj);
	return ret;

}

static void cm_remove_port_fs(struct cm_port *port)
{
	int i;

	for (i = 0; i < CM_COUNTER_GROUPS; i++)
		kobject_put(&port->counter_group[i].obj);

	kobject_put(&port->port_obj);
}

static void cm_add_one(struct ib_device *ib_device)
{
	struct cm_device *cm_dev;
	struct cm_port *port;
	struct ib_mad_reg_req reg_req = {
		.mgmt_class = IB_MGMT_CLASS_CM,
		.mgmt_class_version = IB_CM_CLASS_VERSION,
	};
	struct ib_port_modify port_modify = {
		.set_port_cap_mask = IB_PORT_CM_SUP
	};
	unsigned long flags;
	int ret;
	int count = 0;
	u8 i;

	cm_dev = kzalloc(sizeof(*cm_dev) + sizeof(*port) *
			 ib_device->phys_port_cnt, GFP_KERNEL);
	if (!cm_dev)
		return;

	cm_dev->ib_device = ib_device;
	cm_get_ack_delay(cm_dev);
	cm_dev->going_down = 0;
	cm_dev->device = device_create(&cm_class, &ib_device->dev,
				       MKDEV(0, 0), NULL,
				       "%s", ib_device->name);
	if (IS_ERR(cm_dev->device)) {
		kfree(cm_dev);
		return;
	}

	set_bit(IB_MGMT_METHOD_SEND, reg_req.method_mask);
	for (i = 1; i <= ib_device->phys_port_cnt; i++) {
		if (!rdma_cap_ib_cm(ib_device, i))
			continue;

		port = kzalloc(sizeof *port, GFP_KERNEL);
		if (!port)
			goto error1;

		cm_dev->port[i-1] = port;
		port->cm_dev = cm_dev;
		port->port_num = i;

		ret = cm_create_port_fs(port);
		if (ret)
			goto error1;

		port->mad_agent = ib_register_mad_agent(ib_device, i,
							IB_QPT_GSI,
							&reg_req,
							0,
							cm_send_handler,
							cm_recv_handler,
							port,
							0);
		if (IS_ERR(port->mad_agent))
			goto error2;

		ret = ib_modify_port(ib_device, i, 0, &port_modify);
		if (ret)
			goto error3;

		count++;
	}

	if (!count)
		goto free;

	ib_set_client_data(ib_device, &cm_client, cm_dev);

	write_lock_irqsave(&cm.device_lock, flags);
	list_add_tail(&cm_dev->list, &cm.device_list);
	write_unlock_irqrestore(&cm.device_lock, flags);
	return;

error3:
	ib_unregister_mad_agent(port->mad_agent);
error2:
	cm_remove_port_fs(port);
error1:
	port_modify.set_port_cap_mask = 0;
	port_modify.clr_port_cap_mask = IB_PORT_CM_SUP;
	while (--i) {
		if (!rdma_cap_ib_cm(ib_device, i))
			continue;

		port = cm_dev->port[i-1];
		ib_modify_port(ib_device, port->port_num, 0, &port_modify);
		ib_unregister_mad_agent(port->mad_agent);
		cm_remove_port_fs(port);
	}
free:
	device_unregister(cm_dev->device);
	kfree(cm_dev);
}

static void cm_remove_one(struct ib_device *ib_device, void *client_data)
{
	struct cm_device *cm_dev = client_data;
	struct cm_port *port;
	struct ib_port_modify port_modify = {
		.clr_port_cap_mask = IB_PORT_CM_SUP
	};
	unsigned long flags;
	int i;

	if (!cm_dev)
		return;

	write_lock_irqsave(&cm.device_lock, flags);
	list_del(&cm_dev->list);
	write_unlock_irqrestore(&cm.device_lock, flags);

	spin_lock_irq(&cm.lock);
	cm_dev->going_down = 1;
	spin_unlock_irq(&cm.lock);

	for (i = 1; i <= ib_device->phys_port_cnt; i++) {
		if (!rdma_cap_ib_cm(ib_device, i))
			continue;

		port = cm_dev->port[i-1];
		ib_modify_port(ib_device, port->port_num, 0, &port_modify);
		/*
		 * We flush the queue here after the going_down set, this
		 * verify that no new works will be queued in the recv handler,
		 * after that we can call the unregister_mad_agent
		 */
		flush_workqueue(cm.wq);
		ib_unregister_mad_agent(port->mad_agent);
		cm_remove_port_fs(port);
	}
	device_unregister(cm_dev->device);
	kfree(cm_dev);
}

static int __init ib_cm_init(void)
{
	int ret;

	memset(&cm, 0, sizeof cm);
	INIT_LIST_HEAD(&cm.device_list);
	rwlock_init(&cm.device_lock);
	spin_lock_init(&cm.lock);
	cm.listen_service_table = RB_ROOT;
	cm.listen_service_id = be64_to_cpu(IB_CM_ASSIGN_SERVICE_ID);
	cm.remote_id_table = RB_ROOT;
	cm.remote_qp_table = RB_ROOT;
	cm.remote_sidr_table = RB_ROOT;
	idr_init(&cm.local_id_table);
	get_random_bytes(&cm.random_id_operand, sizeof cm.random_id_operand);
	INIT_LIST_HEAD(&cm.timewait_list);

	ret = class_register(&cm_class);
	if (ret) {
		ret = -ENOMEM;
		goto error1;
	}

	cm.wq = create_workqueue("ib_cm");
	if (!cm.wq) {
		ret = -ENOMEM;
		goto error2;
	}

	ret = ib_register_client(&cm_client);
	if (ret)
		goto error3;

	return 0;
error3:
	destroy_workqueue(cm.wq);
error2:
	class_unregister(&cm_class);
error1:
	idr_destroy(&cm.local_id_table);
	return ret;
}

static void __exit ib_cm_cleanup(void)
{
	struct cm_timewait_info *timewait_info, *tmp;

	spin_lock_irq(&cm.lock);
	list_for_each_entry(timewait_info, &cm.timewait_list, list)
		cancel_delayed_work(&timewait_info->work.work);
	spin_unlock_irq(&cm.lock);

	ib_unregister_client(&cm_client);
	destroy_workqueue(cm.wq);

	list_for_each_entry_safe(timewait_info, tmp, &cm.timewait_list, list) {
		list_del(&timewait_info->list);
		kfree(timewait_info);
	}

	class_unregister(&cm_class);
	idr_destroy(&cm.local_id_table);
}

module_init(ib_cm_init);
module_exit(ib_cm_cleanup);
<|MERGE_RESOLUTION|>--- conflicted
+++ resolved
@@ -442,43 +442,6 @@
 	return cm_id_priv;
 }
 
-<<<<<<< HEAD
-static void cm_mask_copy(u32 *dst, const u32 *src, const u32 *mask)
-{
-	int i;
-
-	for (i = 0; i < IB_CM_COMPARE_SIZE; i++)
-		dst[i] = src[i] & mask[i];
-}
-
-static int cm_compare_data(struct ib_cm_compare_data *src_data,
-			   struct ib_cm_compare_data *dst_data)
-{
-	u32 src[IB_CM_COMPARE_SIZE];
-	u32 dst[IB_CM_COMPARE_SIZE];
-
-	if (!src_data || !dst_data)
-		return 0;
-
-	cm_mask_copy(src, src_data->data, dst_data->mask);
-	cm_mask_copy(dst, dst_data->data, src_data->mask);
-	return memcmp(src, dst, sizeof(src));
-}
-
-static int cm_compare_private_data(u32 *private_data,
-				   struct ib_cm_compare_data *dst_data)
-{
-	u32 src[IB_CM_COMPARE_SIZE];
-
-	if (!dst_data)
-		return 0;
-
-	cm_mask_copy(src, private_data, dst_data->mask);
-	return memcmp(src, dst_data->data, sizeof(src));
-}
-
-=======
->>>>>>> db0b54cd
 /*
  * Trivial helpers to strip endian annotation and compare; the
  * endianness doesn't actually matter since we just need a stable
@@ -538,12 +501,7 @@
 }
 
 static struct cm_id_private * cm_find_listen(struct ib_device *device,
-<<<<<<< HEAD
-					     __be64 service_id,
-					     u32 *private_data)
-=======
 					     __be64 service_id)
->>>>>>> db0b54cd
 {
 	struct rb_node *node = cm.listen_service_table.rb_node;
 	struct cm_id_private *cm_id_priv;
@@ -978,20 +936,6 @@
 	if (cm_id->state != IB_CM_IDLE)
 		return -EINVAL;
 
-<<<<<<< HEAD
-	if (compare_data) {
-		cm_id_priv->compare_data = kzalloc(sizeof *compare_data,
-						   GFP_KERNEL);
-		if (!cm_id_priv->compare_data)
-			return -ENOMEM;
-		cm_mask_copy(cm_id_priv->compare_data->data,
-			     compare_data->data, compare_data->mask);
-		memcpy(cm_id_priv->compare_data->mask, compare_data->mask,
-		       sizeof(compare_data->mask));
-	}
-
-=======
->>>>>>> db0b54cd
 	cm_id->state = IB_CM_LISTEN;
 	++cm_id_priv->listen_sharecount;
 
