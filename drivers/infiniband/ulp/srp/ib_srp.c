/*
 * Copyright (c) 2005 Cisco Systems.  All rights reserved.
 *
 * This software is available to you under a choice of one of two
 * licenses.  You may choose to be licensed under the terms of the GNU
 * General Public License (GPL) Version 2, available from the file
 * COPYING in the main directory of this source tree, or the
 * OpenIB.org BSD license below:
 *
 *     Redistribution and use in source and binary forms, with or
 *     without modification, are permitted provided that the following
 *     conditions are met:
 *
 *      - Redistributions of source code must retain the above
 *        copyright notice, this list of conditions and the following
 *        disclaimer.
 *
 *      - Redistributions in binary form must reproduce the above
 *        copyright notice, this list of conditions and the following
 *        disclaimer in the documentation and/or other materials
 *        provided with the distribution.
 *
 * THE SOFTWARE IS PROVIDED "AS IS", WITHOUT WARRANTY OF ANY KIND,
 * EXPRESS OR IMPLIED, INCLUDING BUT NOT LIMITED TO THE WARRANTIES OF
 * MERCHANTABILITY, FITNESS FOR A PARTICULAR PURPOSE AND
 * NONINFRINGEMENT. IN NO EVENT SHALL THE AUTHORS OR COPYRIGHT HOLDERS
 * BE LIABLE FOR ANY CLAIM, DAMAGES OR OTHER LIABILITY, WHETHER IN AN
 * ACTION OF CONTRACT, TORT OR OTHERWISE, ARISING FROM, OUT OF OR IN
 * CONNECTION WITH THE SOFTWARE OR THE USE OR OTHER DEALINGS IN THE
 * SOFTWARE.
 */

#define pr_fmt(fmt) KBUILD_MODNAME ": " fmt

#include <linux/module.h>
#include <linux/init.h>
#include <linux/slab.h>
#include <linux/err.h>
#include <linux/string.h>
#include <linux/parser.h>
#include <linux/random.h>
#include <linux/jiffies.h>
#include <rdma/ib_cache.h>

#include <linux/atomic.h>

#include <scsi/scsi.h>
#include <scsi/scsi_device.h>
#include <scsi/scsi_dbg.h>
#include <scsi/scsi_tcq.h>
#include <scsi/srp.h>
#include <scsi/scsi_transport_srp.h>

#include "ib_srp.h"

#define DRV_NAME	"ib_srp"
#define PFX		DRV_NAME ": "
#define DRV_VERSION	"2.0"
#define DRV_RELDATE	"July 26, 2015"

MODULE_AUTHOR("Roland Dreier");
MODULE_DESCRIPTION("InfiniBand SCSI RDMA Protocol initiator");
MODULE_LICENSE("Dual BSD/GPL");
MODULE_VERSION(DRV_VERSION);
MODULE_INFO(release_date, DRV_RELDATE);

static unsigned int srp_sg_tablesize;
static unsigned int cmd_sg_entries;
static unsigned int indirect_sg_entries;
static bool allow_ext_sg;
static bool prefer_fr = true;
static bool register_always = true;
static int topspin_workarounds = 1;

module_param(srp_sg_tablesize, uint, 0444);
MODULE_PARM_DESC(srp_sg_tablesize, "Deprecated name for cmd_sg_entries");

module_param(cmd_sg_entries, uint, 0444);
MODULE_PARM_DESC(cmd_sg_entries,
		 "Default number of gather/scatter entries in the SRP command (default is 12, max 255)");

module_param(indirect_sg_entries, uint, 0444);
MODULE_PARM_DESC(indirect_sg_entries,
		 "Default max number of gather/scatter entries (default is 12, max is " __stringify(SCSI_MAX_SG_CHAIN_SEGMENTS) ")");

module_param(allow_ext_sg, bool, 0444);
MODULE_PARM_DESC(allow_ext_sg,
		  "Default behavior when there are more than cmd_sg_entries S/G entries after mapping; fails the request when false (default false)");

module_param(topspin_workarounds, int, 0444);
MODULE_PARM_DESC(topspin_workarounds,
		 "Enable workarounds for Topspin/Cisco SRP target bugs if != 0");

module_param(prefer_fr, bool, 0444);
MODULE_PARM_DESC(prefer_fr,
"Whether to use fast registration if both FMR and fast registration are supported");

module_param(register_always, bool, 0444);
MODULE_PARM_DESC(register_always,
		 "Use memory registration even for contiguous memory regions");

static const struct kernel_param_ops srp_tmo_ops;

static int srp_reconnect_delay = 10;
module_param_cb(reconnect_delay, &srp_tmo_ops, &srp_reconnect_delay,
		S_IRUGO | S_IWUSR);
MODULE_PARM_DESC(reconnect_delay, "Time between successive reconnect attempts");

static int srp_fast_io_fail_tmo = 15;
module_param_cb(fast_io_fail_tmo, &srp_tmo_ops, &srp_fast_io_fail_tmo,
		S_IRUGO | S_IWUSR);
MODULE_PARM_DESC(fast_io_fail_tmo,
		 "Number of seconds between the observation of a transport"
		 " layer error and failing all I/O. \"off\" means that this"
		 " functionality is disabled.");

static int srp_dev_loss_tmo = 600;
module_param_cb(dev_loss_tmo, &srp_tmo_ops, &srp_dev_loss_tmo,
		S_IRUGO | S_IWUSR);
MODULE_PARM_DESC(dev_loss_tmo,
		 "Maximum number of seconds that the SRP transport should"
		 " insulate transport layer errors. After this time has been"
		 " exceeded the SCSI host is removed. Should be"
		 " between 1 and " __stringify(SCSI_DEVICE_BLOCK_MAX_TIMEOUT)
		 " if fast_io_fail_tmo has not been set. \"off\" means that"
		 " this functionality is disabled.");

static unsigned ch_count;
module_param(ch_count, uint, 0444);
MODULE_PARM_DESC(ch_count,
		 "Number of RDMA channels to use for communication with an SRP target. Using more than one channel improves performance if the HCA supports multiple completion vectors. The default value is the minimum of four times the number of online CPU sockets and the number of completion vectors supported by the HCA.");

static void srp_add_one(struct ib_device *device);
static void srp_remove_one(struct ib_device *device, void *client_data);
static void srp_recv_completion(struct ib_cq *cq, void *ch_ptr);
static void srp_send_completion(struct ib_cq *cq, void *ch_ptr);
static int srp_cm_handler(struct ib_cm_id *cm_id, struct ib_cm_event *event);

static struct scsi_transport_template *ib_srp_transport_template;
static struct workqueue_struct *srp_remove_wq;

static struct ib_client srp_client = {
	.name   = "srp",
	.add    = srp_add_one,
	.remove = srp_remove_one
};

static struct ib_sa_client srp_sa_client;

static int srp_tmo_get(char *buffer, const struct kernel_param *kp)
{
	int tmo = *(int *)kp->arg;

	if (tmo >= 0)
		return sprintf(buffer, "%d", tmo);
	else
		return sprintf(buffer, "off");
}

static int srp_tmo_set(const char *val, const struct kernel_param *kp)
{
	int tmo, res;

	res = srp_parse_tmo(&tmo, val);
	if (res)
		goto out;

	if (kp->arg == &srp_reconnect_delay)
		res = srp_tmo_valid(tmo, srp_fast_io_fail_tmo,
				    srp_dev_loss_tmo);
	else if (kp->arg == &srp_fast_io_fail_tmo)
		res = srp_tmo_valid(srp_reconnect_delay, tmo, srp_dev_loss_tmo);
	else
		res = srp_tmo_valid(srp_reconnect_delay, srp_fast_io_fail_tmo,
				    tmo);
	if (res)
		goto out;
	*(int *)kp->arg = tmo;

out:
	return res;
}

static const struct kernel_param_ops srp_tmo_ops = {
	.get = srp_tmo_get,
	.set = srp_tmo_set,
};

static inline struct srp_target_port *host_to_target(struct Scsi_Host *host)
{
	return (struct srp_target_port *) host->hostdata;
}

static const char *srp_target_info(struct Scsi_Host *host)
{
	return host_to_target(host)->target_name;
}

static int srp_target_is_topspin(struct srp_target_port *target)
{
	static const u8 topspin_oui[3] = { 0x00, 0x05, 0xad };
	static const u8 cisco_oui[3]   = { 0x00, 0x1b, 0x0d };

	return topspin_workarounds &&
		(!memcmp(&target->ioc_guid, topspin_oui, sizeof topspin_oui) ||
		 !memcmp(&target->ioc_guid, cisco_oui, sizeof cisco_oui));
}

static struct srp_iu *srp_alloc_iu(struct srp_host *host, size_t size,
				   gfp_t gfp_mask,
				   enum dma_data_direction direction)
{
	struct srp_iu *iu;

	iu = kmalloc(sizeof *iu, gfp_mask);
	if (!iu)
		goto out;

	iu->buf = kzalloc(size, gfp_mask);
	if (!iu->buf)
		goto out_free_iu;

	iu->dma = ib_dma_map_single(host->srp_dev->dev, iu->buf, size,
				    direction);
	if (ib_dma_mapping_error(host->srp_dev->dev, iu->dma))
		goto out_free_buf;

	iu->size      = size;
	iu->direction = direction;

	return iu;

out_free_buf:
	kfree(iu->buf);
out_free_iu:
	kfree(iu);
out:
	return NULL;
}

static void srp_free_iu(struct srp_host *host, struct srp_iu *iu)
{
	if (!iu)
		return;

	ib_dma_unmap_single(host->srp_dev->dev, iu->dma, iu->size,
			    iu->direction);
	kfree(iu->buf);
	kfree(iu);
}

static void srp_qp_event(struct ib_event *event, void *context)
{
	pr_debug("QP event %s (%d)\n",
		 ib_event_msg(event->event), event->event);
}

static int srp_init_qp(struct srp_target_port *target,
		       struct ib_qp *qp)
{
	struct ib_qp_attr *attr;
	int ret;

	attr = kmalloc(sizeof *attr, GFP_KERNEL);
	if (!attr)
		return -ENOMEM;

	ret = ib_find_cached_pkey(target->srp_host->srp_dev->dev,
				  target->srp_host->port,
				  be16_to_cpu(target->pkey),
				  &attr->pkey_index);
	if (ret)
		goto out;

	attr->qp_state        = IB_QPS_INIT;
	attr->qp_access_flags = (IB_ACCESS_REMOTE_READ |
				    IB_ACCESS_REMOTE_WRITE);
	attr->port_num        = target->srp_host->port;

	ret = ib_modify_qp(qp, attr,
			   IB_QP_STATE		|
			   IB_QP_PKEY_INDEX	|
			   IB_QP_ACCESS_FLAGS	|
			   IB_QP_PORT);

out:
	kfree(attr);
	return ret;
}

static int srp_new_cm_id(struct srp_rdma_ch *ch)
{
	struct srp_target_port *target = ch->target;
	struct ib_cm_id *new_cm_id;

	new_cm_id = ib_create_cm_id(target->srp_host->srp_dev->dev,
				    srp_cm_handler, ch);
	if (IS_ERR(new_cm_id))
		return PTR_ERR(new_cm_id);

	if (ch->cm_id)
		ib_destroy_cm_id(ch->cm_id);
	ch->cm_id = new_cm_id;
	ch->path.sgid = target->sgid;
	ch->path.dgid = target->orig_dgid;
	ch->path.pkey = target->pkey;
	ch->path.service_id = target->service_id;

	return 0;
}

static struct ib_fmr_pool *srp_alloc_fmr_pool(struct srp_target_port *target)
{
	struct srp_device *dev = target->srp_host->srp_dev;
	struct ib_fmr_pool_param fmr_param;

	memset(&fmr_param, 0, sizeof(fmr_param));
	fmr_param.pool_size	    = target->scsi_host->can_queue;
	fmr_param.dirty_watermark   = fmr_param.pool_size / 4;
	fmr_param.cache		    = 1;
	fmr_param.max_pages_per_fmr = dev->max_pages_per_mr;
	fmr_param.page_shift	    = ilog2(dev->mr_page_size);
	fmr_param.access	    = (IB_ACCESS_LOCAL_WRITE |
				       IB_ACCESS_REMOTE_WRITE |
				       IB_ACCESS_REMOTE_READ);

	return ib_create_fmr_pool(dev->pd, &fmr_param);
}

/**
 * srp_destroy_fr_pool() - free the resources owned by a pool
 * @pool: Fast registration pool to be destroyed.
 */
static void srp_destroy_fr_pool(struct srp_fr_pool *pool)
{
	int i;
	struct srp_fr_desc *d;

	if (!pool)
		return;

	for (i = 0, d = &pool->desc[0]; i < pool->size; i++, d++) {
		if (d->mr)
			ib_dereg_mr(d->mr);
	}
	kfree(pool);
}

/**
 * srp_create_fr_pool() - allocate and initialize a pool for fast registration
 * @device:            IB device to allocate fast registration descriptors for.
 * @pd:                Protection domain associated with the FR descriptors.
 * @pool_size:         Number of descriptors to allocate.
 * @max_page_list_len: Maximum fast registration work request page list length.
 */
static struct srp_fr_pool *srp_create_fr_pool(struct ib_device *device,
					      struct ib_pd *pd, int pool_size,
					      int max_page_list_len)
{
	struct srp_fr_pool *pool;
	struct srp_fr_desc *d;
	struct ib_mr *mr;
	int i, ret = -EINVAL;

	if (pool_size <= 0)
		goto err;
	ret = -ENOMEM;
	pool = kzalloc(sizeof(struct srp_fr_pool) +
		       pool_size * sizeof(struct srp_fr_desc), GFP_KERNEL);
	if (!pool)
		goto err;
	pool->size = pool_size;
	pool->max_page_list_len = max_page_list_len;
	spin_lock_init(&pool->lock);
	INIT_LIST_HEAD(&pool->free_list);

	for (i = 0, d = &pool->desc[0]; i < pool->size; i++, d++) {
		mr = ib_alloc_mr(pd, IB_MR_TYPE_MEM_REG,
				 max_page_list_len);
		if (IS_ERR(mr)) {
			ret = PTR_ERR(mr);
			goto destroy_pool;
		}
		d->mr = mr;
		list_add_tail(&d->entry, &pool->free_list);
	}

out:
	return pool;

destroy_pool:
	srp_destroy_fr_pool(pool);

err:
	pool = ERR_PTR(ret);
	goto out;
}

/**
 * srp_fr_pool_get() - obtain a descriptor suitable for fast registration
 * @pool: Pool to obtain descriptor from.
 */
static struct srp_fr_desc *srp_fr_pool_get(struct srp_fr_pool *pool)
{
	struct srp_fr_desc *d = NULL;
	unsigned long flags;

	spin_lock_irqsave(&pool->lock, flags);
	if (!list_empty(&pool->free_list)) {
		d = list_first_entry(&pool->free_list, typeof(*d), entry);
		list_del(&d->entry);
	}
	spin_unlock_irqrestore(&pool->lock, flags);

	return d;
}

/**
 * srp_fr_pool_put() - put an FR descriptor back in the free list
 * @pool: Pool the descriptor was allocated from.
 * @desc: Pointer to an array of fast registration descriptor pointers.
 * @n:    Number of descriptors to put back.
 *
 * Note: The caller must already have queued an invalidation request for
 * desc->mr->rkey before calling this function.
 */
static void srp_fr_pool_put(struct srp_fr_pool *pool, struct srp_fr_desc **desc,
			    int n)
{
	unsigned long flags;
	int i;

	spin_lock_irqsave(&pool->lock, flags);
	for (i = 0; i < n; i++)
		list_add(&desc[i]->entry, &pool->free_list);
	spin_unlock_irqrestore(&pool->lock, flags);
}

static struct srp_fr_pool *srp_alloc_fr_pool(struct srp_target_port *target)
{
	struct srp_device *dev = target->srp_host->srp_dev;

	return srp_create_fr_pool(dev->dev, dev->pd,
				  target->scsi_host->can_queue,
				  dev->max_pages_per_mr);
}

/**
 * srp_destroy_qp() - destroy an RDMA queue pair
 * @ch: SRP RDMA channel.
 *
 * Change a queue pair into the error state and wait until all receive
 * completions have been processed before destroying it. This avoids that
 * the receive completion handler can access the queue pair while it is
 * being destroyed.
 */
static void srp_destroy_qp(struct srp_rdma_ch *ch)
{
	static struct ib_qp_attr attr = { .qp_state = IB_QPS_ERR };
	static struct ib_recv_wr wr = { .wr_id = SRP_LAST_WR_ID };
	struct ib_recv_wr *bad_wr;
	int ret;

	/* Destroying a QP and reusing ch->done is only safe if not connected */
	WARN_ON_ONCE(ch->connected);

	ret = ib_modify_qp(ch->qp, &attr, IB_QP_STATE);
	WARN_ONCE(ret, "ib_cm_init_qp_attr() returned %d\n", ret);
	if (ret)
		goto out;

	init_completion(&ch->done);
	ret = ib_post_recv(ch->qp, &wr, &bad_wr);
	WARN_ONCE(ret, "ib_post_recv() returned %d\n", ret);
	if (ret == 0)
		wait_for_completion(&ch->done);

out:
	ib_destroy_qp(ch->qp);
}

static int srp_create_ch_ib(struct srp_rdma_ch *ch)
{
	struct srp_target_port *target = ch->target;
	struct srp_device *dev = target->srp_host->srp_dev;
	struct ib_qp_init_attr *init_attr;
	struct ib_cq *recv_cq, *send_cq;
	struct ib_qp *qp;
	struct ib_fmr_pool *fmr_pool = NULL;
	struct srp_fr_pool *fr_pool = NULL;
	const int m = dev->use_fast_reg ? 3 : 1;
	struct ib_cq_init_attr cq_attr = {};
	int ret;

	init_attr = kzalloc(sizeof *init_attr, GFP_KERNEL);
	if (!init_attr)
		return -ENOMEM;

	/* + 1 for SRP_LAST_WR_ID */
	cq_attr.cqe = target->queue_size + 1;
	cq_attr.comp_vector = ch->comp_vector;
	recv_cq = ib_create_cq(dev->dev, srp_recv_completion, NULL, ch,
			       &cq_attr);
	if (IS_ERR(recv_cq)) {
		ret = PTR_ERR(recv_cq);
		goto err;
	}

	cq_attr.cqe = m * target->queue_size;
	cq_attr.comp_vector = ch->comp_vector;
	send_cq = ib_create_cq(dev->dev, srp_send_completion, NULL, ch,
			       &cq_attr);
	if (IS_ERR(send_cq)) {
		ret = PTR_ERR(send_cq);
		goto err_recv_cq;
	}

	ib_req_notify_cq(recv_cq, IB_CQ_NEXT_COMP);

	init_attr->event_handler       = srp_qp_event;
	init_attr->cap.max_send_wr     = m * target->queue_size;
	init_attr->cap.max_recv_wr     = target->queue_size + 1;
	init_attr->cap.max_recv_sge    = 1;
	init_attr->cap.max_send_sge    = 1;
	init_attr->sq_sig_type         = IB_SIGNAL_REQ_WR;
	init_attr->qp_type             = IB_QPT_RC;
	init_attr->send_cq             = send_cq;
	init_attr->recv_cq             = recv_cq;

	qp = ib_create_qp(dev->pd, init_attr);
	if (IS_ERR(qp)) {
		ret = PTR_ERR(qp);
		goto err_send_cq;
	}

	ret = srp_init_qp(target, qp);
	if (ret)
		goto err_qp;

	if (dev->use_fast_reg) {
		fr_pool = srp_alloc_fr_pool(target);
		if (IS_ERR(fr_pool)) {
			ret = PTR_ERR(fr_pool);
			shost_printk(KERN_WARNING, target->scsi_host, PFX
				     "FR pool allocation failed (%d)\n", ret);
			goto err_qp;
		}
	} else if (dev->use_fmr) {
		fmr_pool = srp_alloc_fmr_pool(target);
		if (IS_ERR(fmr_pool)) {
			ret = PTR_ERR(fmr_pool);
			shost_printk(KERN_WARNING, target->scsi_host, PFX
				     "FMR pool allocation failed (%d)\n", ret);
			goto err_qp;
		}
	}

	if (ch->qp)
		srp_destroy_qp(ch);
	if (ch->recv_cq)
		ib_destroy_cq(ch->recv_cq);
	if (ch->send_cq)
		ib_destroy_cq(ch->send_cq);

	ch->qp = qp;
	ch->recv_cq = recv_cq;
	ch->send_cq = send_cq;

	if (dev->use_fast_reg) {
		if (ch->fr_pool)
			srp_destroy_fr_pool(ch->fr_pool);
		ch->fr_pool = fr_pool;
	} else if (dev->use_fmr) {
		if (ch->fmr_pool)
			ib_destroy_fmr_pool(ch->fmr_pool);
		ch->fmr_pool = fmr_pool;
	}

	kfree(init_attr);
	return 0;

err_qp:
	ib_destroy_qp(qp);

err_send_cq:
	ib_destroy_cq(send_cq);

err_recv_cq:
	ib_destroy_cq(recv_cq);

err:
	kfree(init_attr);
	return ret;
}

/*
 * Note: this function may be called without srp_alloc_iu_bufs() having been
 * invoked. Hence the ch->[rt]x_ring checks.
 */
static void srp_free_ch_ib(struct srp_target_port *target,
			   struct srp_rdma_ch *ch)
{
	struct srp_device *dev = target->srp_host->srp_dev;
	int i;

	if (!ch->target)
		return;

	if (ch->cm_id) {
		ib_destroy_cm_id(ch->cm_id);
		ch->cm_id = NULL;
	}

	/* If srp_new_cm_id() succeeded but srp_create_ch_ib() not, return. */
	if (!ch->qp)
		return;

	if (dev->use_fast_reg) {
		if (ch->fr_pool)
			srp_destroy_fr_pool(ch->fr_pool);
	} else if (dev->use_fmr) {
		if (ch->fmr_pool)
			ib_destroy_fmr_pool(ch->fmr_pool);
	}
	srp_destroy_qp(ch);
	ib_destroy_cq(ch->send_cq);
	ib_destroy_cq(ch->recv_cq);

	/*
	 * Avoid that the SCSI error handler tries to use this channel after
	 * it has been freed. The SCSI error handler can namely continue
	 * trying to perform recovery actions after scsi_remove_host()
	 * returned.
	 */
	ch->target = NULL;

	ch->qp = NULL;
	ch->send_cq = ch->recv_cq = NULL;

	if (ch->rx_ring) {
		for (i = 0; i < target->queue_size; ++i)
			srp_free_iu(target->srp_host, ch->rx_ring[i]);
		kfree(ch->rx_ring);
		ch->rx_ring = NULL;
	}
	if (ch->tx_ring) {
		for (i = 0; i < target->queue_size; ++i)
			srp_free_iu(target->srp_host, ch->tx_ring[i]);
		kfree(ch->tx_ring);
		ch->tx_ring = NULL;
	}
}

static void srp_path_rec_completion(int status,
				    struct ib_sa_path_rec *pathrec,
				    void *ch_ptr)
{
	struct srp_rdma_ch *ch = ch_ptr;
	struct srp_target_port *target = ch->target;

	ch->status = status;
	if (status)
		shost_printk(KERN_ERR, target->scsi_host,
			     PFX "Got failed path rec status %d\n", status);
	else
		ch->path = *pathrec;
	complete(&ch->done);
}

static int srp_lookup_path(struct srp_rdma_ch *ch)
{
	struct srp_target_port *target = ch->target;
	int ret;

	ch->path.numb_path = 1;

	init_completion(&ch->done);

	ch->path_query_id = ib_sa_path_rec_get(&srp_sa_client,
					       target->srp_host->srp_dev->dev,
					       target->srp_host->port,
					       &ch->path,
					       IB_SA_PATH_REC_SERVICE_ID |
					       IB_SA_PATH_REC_DGID	 |
					       IB_SA_PATH_REC_SGID	 |
					       IB_SA_PATH_REC_NUMB_PATH	 |
					       IB_SA_PATH_REC_PKEY,
					       SRP_PATH_REC_TIMEOUT_MS,
					       GFP_KERNEL,
					       srp_path_rec_completion,
					       ch, &ch->path_query);
	if (ch->path_query_id < 0)
		return ch->path_query_id;

	ret = wait_for_completion_interruptible(&ch->done);
	if (ret < 0)
		return ret;

	if (ch->status < 0)
		shost_printk(KERN_WARNING, target->scsi_host,
			     PFX "Path record query failed\n");

	return ch->status;
}

static int srp_send_req(struct srp_rdma_ch *ch, bool multich)
{
	struct srp_target_port *target = ch->target;
	struct {
		struct ib_cm_req_param param;
		struct srp_login_req   priv;
	} *req = NULL;
	int status;

	req = kzalloc(sizeof *req, GFP_KERNEL);
	if (!req)
		return -ENOMEM;

	req->param.primary_path		      = &ch->path;
	req->param.alternate_path 	      = NULL;
	req->param.service_id 		      = target->service_id;
	req->param.qp_num		      = ch->qp->qp_num;
	req->param.qp_type		      = ch->qp->qp_type;
	req->param.private_data 	      = &req->priv;
	req->param.private_data_len 	      = sizeof req->priv;
	req->param.flow_control 	      = 1;

	get_random_bytes(&req->param.starting_psn, 4);
	req->param.starting_psn 	     &= 0xffffff;

	/*
	 * Pick some arbitrary defaults here; we could make these
	 * module parameters if anyone cared about setting them.
	 */
	req->param.responder_resources	      = 4;
	req->param.remote_cm_response_timeout = 20;
	req->param.local_cm_response_timeout  = 20;
	req->param.retry_count                = target->tl_retry_count;
	req->param.rnr_retry_count 	      = 7;
	req->param.max_cm_retries 	      = 15;

	req->priv.opcode     	= SRP_LOGIN_REQ;
	req->priv.tag        	= 0;
	req->priv.req_it_iu_len = cpu_to_be32(target->max_iu_len);
	req->priv.req_buf_fmt 	= cpu_to_be16(SRP_BUF_FORMAT_DIRECT |
					      SRP_BUF_FORMAT_INDIRECT);
	req->priv.req_flags	= (multich ? SRP_MULTICHAN_MULTI :
				   SRP_MULTICHAN_SINGLE);
	/*
	 * In the published SRP specification (draft rev. 16a), the
	 * port identifier format is 8 bytes of ID extension followed
	 * by 8 bytes of GUID.  Older drafts put the two halves in the
	 * opposite order, so that the GUID comes first.
	 *
	 * Targets conforming to these obsolete drafts can be
	 * recognized by the I/O Class they report.
	 */
	if (target->io_class == SRP_REV10_IB_IO_CLASS) {
		memcpy(req->priv.initiator_port_id,
		       &target->sgid.global.interface_id, 8);
		memcpy(req->priv.initiator_port_id + 8,
		       &target->initiator_ext, 8);
		memcpy(req->priv.target_port_id,     &target->ioc_guid, 8);
		memcpy(req->priv.target_port_id + 8, &target->id_ext, 8);
	} else {
		memcpy(req->priv.initiator_port_id,
		       &target->initiator_ext, 8);
		memcpy(req->priv.initiator_port_id + 8,
		       &target->sgid.global.interface_id, 8);
		memcpy(req->priv.target_port_id,     &target->id_ext, 8);
		memcpy(req->priv.target_port_id + 8, &target->ioc_guid, 8);
	}

	/*
	 * Topspin/Cisco SRP targets will reject our login unless we
	 * zero out the first 8 bytes of our initiator port ID and set
	 * the second 8 bytes to the local node GUID.
	 */
	if (srp_target_is_topspin(target)) {
		shost_printk(KERN_DEBUG, target->scsi_host,
			     PFX "Topspin/Cisco initiator port ID workaround "
			     "activated for target GUID %016llx\n",
			     be64_to_cpu(target->ioc_guid));
		memset(req->priv.initiator_port_id, 0, 8);
		memcpy(req->priv.initiator_port_id + 8,
		       &target->srp_host->srp_dev->dev->node_guid, 8);
	}

	status = ib_send_cm_req(ch->cm_id, &req->param);

	kfree(req);

	return status;
}

static bool srp_queue_remove_work(struct srp_target_port *target)
{
	bool changed = false;

	spin_lock_irq(&target->lock);
	if (target->state != SRP_TARGET_REMOVED) {
		target->state = SRP_TARGET_REMOVED;
		changed = true;
	}
	spin_unlock_irq(&target->lock);

	if (changed)
		queue_work(srp_remove_wq, &target->remove_work);

	return changed;
}

static void srp_disconnect_target(struct srp_target_port *target)
{
	struct srp_rdma_ch *ch;
	int i;

	/* XXX should send SRP_I_LOGOUT request */

	for (i = 0; i < target->ch_count; i++) {
		ch = &target->ch[i];
		ch->connected = false;
		if (ch->cm_id && ib_send_cm_dreq(ch->cm_id, NULL, 0)) {
			shost_printk(KERN_DEBUG, target->scsi_host,
				     PFX "Sending CM DREQ failed\n");
		}
	}
}

static void srp_free_req_data(struct srp_target_port *target,
			      struct srp_rdma_ch *ch)
{
	struct srp_device *dev = target->srp_host->srp_dev;
	struct ib_device *ibdev = dev->dev;
	struct srp_request *req;
	int i;

	if (!ch->req_ring)
		return;

	for (i = 0; i < target->req_ring_size; ++i) {
		req = &ch->req_ring[i];
		if (dev->use_fast_reg) {
			kfree(req->fr_list);
		} else {
			kfree(req->fmr_list);
			kfree(req->map_page);
		}
		if (req->indirect_dma_addr) {
			ib_dma_unmap_single(ibdev, req->indirect_dma_addr,
					    target->indirect_size,
					    DMA_TO_DEVICE);
		}
		kfree(req->indirect_desc);
	}

	kfree(ch->req_ring);
	ch->req_ring = NULL;
}

static int srp_alloc_req_data(struct srp_rdma_ch *ch)
{
	struct srp_target_port *target = ch->target;
	struct srp_device *srp_dev = target->srp_host->srp_dev;
	struct ib_device *ibdev = srp_dev->dev;
	struct srp_request *req;
	void *mr_list;
	dma_addr_t dma_addr;
	int i, ret = -ENOMEM;

	ch->req_ring = kcalloc(target->req_ring_size, sizeof(*ch->req_ring),
			       GFP_KERNEL);
	if (!ch->req_ring)
		goto out;

	for (i = 0; i < target->req_ring_size; ++i) {
		req = &ch->req_ring[i];
		mr_list = kmalloc(target->cmd_sg_cnt * sizeof(void *),
				  GFP_KERNEL);
		if (!mr_list)
			goto out;
		if (srp_dev->use_fast_reg) {
			req->fr_list = mr_list;
		} else {
			req->fmr_list = mr_list;
			req->map_page = kmalloc(srp_dev->max_pages_per_mr *
						sizeof(void *), GFP_KERNEL);
			if (!req->map_page)
				goto out;
		}
		req->indirect_desc = kmalloc(target->indirect_size, GFP_KERNEL);
		if (!req->indirect_desc)
			goto out;

		dma_addr = ib_dma_map_single(ibdev, req->indirect_desc,
					     target->indirect_size,
					     DMA_TO_DEVICE);
		if (ib_dma_mapping_error(ibdev, dma_addr))
			goto out;

		req->indirect_dma_addr = dma_addr;
	}
	ret = 0;

out:
	return ret;
}

/**
 * srp_del_scsi_host_attr() - Remove attributes defined in the host template.
 * @shost: SCSI host whose attributes to remove from sysfs.
 *
 * Note: Any attributes defined in the host template and that did not exist
 * before invocation of this function will be ignored.
 */
static void srp_del_scsi_host_attr(struct Scsi_Host *shost)
{
	struct device_attribute **attr;

	for (attr = shost->hostt->shost_attrs; attr && *attr; ++attr)
		device_remove_file(&shost->shost_dev, *attr);
}

static void srp_remove_target(struct srp_target_port *target)
{
	struct srp_rdma_ch *ch;
	int i;

	WARN_ON_ONCE(target->state != SRP_TARGET_REMOVED);

	srp_del_scsi_host_attr(target->scsi_host);
	srp_rport_get(target->rport);
	srp_remove_host(target->scsi_host);
	scsi_remove_host(target->scsi_host);
	srp_stop_rport_timers(target->rport);
	srp_disconnect_target(target);
	for (i = 0; i < target->ch_count; i++) {
		ch = &target->ch[i];
		srp_free_ch_ib(target, ch);
	}
	cancel_work_sync(&target->tl_err_work);
	srp_rport_put(target->rport);
	for (i = 0; i < target->ch_count; i++) {
		ch = &target->ch[i];
		srp_free_req_data(target, ch);
	}
	kfree(target->ch);
	target->ch = NULL;

	spin_lock(&target->srp_host->target_lock);
	list_del(&target->list);
	spin_unlock(&target->srp_host->target_lock);

	scsi_host_put(target->scsi_host);
}

static void srp_remove_work(struct work_struct *work)
{
	struct srp_target_port *target =
		container_of(work, struct srp_target_port, remove_work);

	WARN_ON_ONCE(target->state != SRP_TARGET_REMOVED);

	srp_remove_target(target);
}

static void srp_rport_delete(struct srp_rport *rport)
{
	struct srp_target_port *target = rport->lld_data;

	srp_queue_remove_work(target);
}

/**
 * srp_connected_ch() - number of connected channels
 * @target: SRP target port.
 */
static int srp_connected_ch(struct srp_target_port *target)
{
	int i, c = 0;

	for (i = 0; i < target->ch_count; i++)
		c += target->ch[i].connected;

	return c;
}

static int srp_connect_ch(struct srp_rdma_ch *ch, bool multich)
{
	struct srp_target_port *target = ch->target;
	int ret;

	WARN_ON_ONCE(!multich && srp_connected_ch(target) > 0);

	ret = srp_lookup_path(ch);
	if (ret)
		goto out;

	while (1) {
		init_completion(&ch->done);
		ret = srp_send_req(ch, multich);
		if (ret)
			goto out;
		ret = wait_for_completion_interruptible(&ch->done);
		if (ret < 0)
			goto out;

		/*
		 * The CM event handling code will set status to
		 * SRP_PORT_REDIRECT if we get a port redirect REJ
		 * back, or SRP_DLID_REDIRECT if we get a lid/qp
		 * redirect REJ back.
		 */
		ret = ch->status;
		switch (ret) {
		case 0:
			ch->connected = true;
<<<<<<< HEAD
			return 0;
=======
			goto out;
>>>>>>> db0b54cd

		case SRP_PORT_REDIRECT:
			ret = srp_lookup_path(ch);
			if (ret)
				goto out;
			break;

		case SRP_DLID_REDIRECT:
			break;

		case SRP_STALE_CONN:
			shost_printk(KERN_ERR, target->scsi_host, PFX
				     "giving up on stale connection\n");
			ret = -ECONNRESET;
			goto out;

		default:
			goto out;
		}
	}

out:
	return ret <= 0 ? ret : -ENODEV;
}

static int srp_inv_rkey(struct srp_rdma_ch *ch, u32 rkey)
{
	struct ib_send_wr *bad_wr;
	struct ib_send_wr wr = {
		.opcode		    = IB_WR_LOCAL_INV,
		.wr_id		    = LOCAL_INV_WR_ID_MASK,
		.next		    = NULL,
		.num_sge	    = 0,
		.send_flags	    = 0,
		.ex.invalidate_rkey = rkey,
	};

	return ib_post_send(ch->qp, &wr, &bad_wr);
}

static void srp_unmap_data(struct scsi_cmnd *scmnd,
			   struct srp_rdma_ch *ch,
			   struct srp_request *req)
{
	struct srp_target_port *target = ch->target;
	struct srp_device *dev = target->srp_host->srp_dev;
	struct ib_device *ibdev = dev->dev;
	int i, res;

	if (!scsi_sglist(scmnd) ||
	    (scmnd->sc_data_direction != DMA_TO_DEVICE &&
	     scmnd->sc_data_direction != DMA_FROM_DEVICE))
		return;

	if (dev->use_fast_reg) {
		struct srp_fr_desc **pfr;

		for (i = req->nmdesc, pfr = req->fr_list; i > 0; i--, pfr++) {
			res = srp_inv_rkey(ch, (*pfr)->mr->rkey);
			if (res < 0) {
				shost_printk(KERN_ERR, target->scsi_host, PFX
				  "Queueing INV WR for rkey %#x failed (%d)\n",
				  (*pfr)->mr->rkey, res);
				queue_work(system_long_wq,
					   &target->tl_err_work);
			}
		}
		if (req->nmdesc)
			srp_fr_pool_put(ch->fr_pool, req->fr_list,
					req->nmdesc);
	} else if (dev->use_fmr) {
		struct ib_pool_fmr **pfmr;

		for (i = req->nmdesc, pfmr = req->fmr_list; i > 0; i--, pfmr++)
			ib_fmr_pool_unmap(*pfmr);
	}

	ib_dma_unmap_sg(ibdev, scsi_sglist(scmnd), scsi_sg_count(scmnd),
			scmnd->sc_data_direction);
}

/**
 * srp_claim_req - Take ownership of the scmnd associated with a request.
 * @ch: SRP RDMA channel.
 * @req: SRP request.
 * @sdev: If not NULL, only take ownership for this SCSI device.
 * @scmnd: If NULL, take ownership of @req->scmnd. If not NULL, only take
 *         ownership of @req->scmnd if it equals @scmnd.
 *
 * Return value:
 * Either NULL or a pointer to the SCSI command the caller became owner of.
 */
static struct scsi_cmnd *srp_claim_req(struct srp_rdma_ch *ch,
				       struct srp_request *req,
				       struct scsi_device *sdev,
				       struct scsi_cmnd *scmnd)
{
	unsigned long flags;

	spin_lock_irqsave(&ch->lock, flags);
	if (req->scmnd &&
	    (!sdev || req->scmnd->device == sdev) &&
	    (!scmnd || req->scmnd == scmnd)) {
		scmnd = req->scmnd;
		req->scmnd = NULL;
	} else {
		scmnd = NULL;
	}
	spin_unlock_irqrestore(&ch->lock, flags);

	return scmnd;
}

/**
 * srp_free_req() - Unmap data and add request to the free request list.
 * @ch:     SRP RDMA channel.
 * @req:    Request to be freed.
 * @scmnd:  SCSI command associated with @req.
 * @req_lim_delta: Amount to be added to @target->req_lim.
 */
static void srp_free_req(struct srp_rdma_ch *ch, struct srp_request *req,
			 struct scsi_cmnd *scmnd, s32 req_lim_delta)
{
	unsigned long flags;

	srp_unmap_data(scmnd, ch, req);

	spin_lock_irqsave(&ch->lock, flags);
	ch->req_lim += req_lim_delta;
	spin_unlock_irqrestore(&ch->lock, flags);
}

static void srp_finish_req(struct srp_rdma_ch *ch, struct srp_request *req,
			   struct scsi_device *sdev, int result)
{
	struct scsi_cmnd *scmnd = srp_claim_req(ch, req, sdev, NULL);

	if (scmnd) {
		srp_free_req(ch, req, scmnd, 0);
		scmnd->result = result;
		scmnd->scsi_done(scmnd);
	}
}

static void srp_terminate_io(struct srp_rport *rport)
{
	struct srp_target_port *target = rport->lld_data;
	struct srp_rdma_ch *ch;
	struct Scsi_Host *shost = target->scsi_host;
	struct scsi_device *sdev;
	int i, j;

	/*
	 * Invoking srp_terminate_io() while srp_queuecommand() is running
	 * is not safe. Hence the warning statement below.
	 */
	shost_for_each_device(sdev, shost)
		WARN_ON_ONCE(sdev->request_queue->request_fn_active);

	for (i = 0; i < target->ch_count; i++) {
		ch = &target->ch[i];

		for (j = 0; j < target->req_ring_size; ++j) {
			struct srp_request *req = &ch->req_ring[j];

			srp_finish_req(ch, req, NULL,
				       DID_TRANSPORT_FAILFAST << 16);
		}
	}
}

/*
 * It is up to the caller to ensure that srp_rport_reconnect() calls are
 * serialized and that no concurrent srp_queuecommand(), srp_abort(),
 * srp_reset_device() or srp_reset_host() calls will occur while this function
 * is in progress. One way to realize that is not to call this function
 * directly but to call srp_reconnect_rport() instead since that last function
 * serializes calls of this function via rport->mutex and also blocks
 * srp_queuecommand() calls before invoking this function.
 */
static int srp_rport_reconnect(struct srp_rport *rport)
{
	struct srp_target_port *target = rport->lld_data;
	struct srp_rdma_ch *ch;
	int i, j, ret = 0;
	bool multich = false;

	srp_disconnect_target(target);

	if (target->state == SRP_TARGET_SCANNING)
		return -ENODEV;

	/*
	 * Now get a new local CM ID so that we avoid confusing the target in
	 * case things are really fouled up. Doing so also ensures that all CM
	 * callbacks will have finished before a new QP is allocated.
	 */
	for (i = 0; i < target->ch_count; i++) {
		ch = &target->ch[i];
		ret += srp_new_cm_id(ch);
	}
	for (i = 0; i < target->ch_count; i++) {
		ch = &target->ch[i];
		for (j = 0; j < target->req_ring_size; ++j) {
			struct srp_request *req = &ch->req_ring[j];

			srp_finish_req(ch, req, NULL, DID_RESET << 16);
		}
	}
	for (i = 0; i < target->ch_count; i++) {
		ch = &target->ch[i];
		/*
		 * Whether or not creating a new CM ID succeeded, create a new
		 * QP. This guarantees that all completion callback function
		 * invocations have finished before request resetting starts.
		 */
		ret += srp_create_ch_ib(ch);

		INIT_LIST_HEAD(&ch->free_tx);
		for (j = 0; j < target->queue_size; ++j)
			list_add(&ch->tx_ring[j]->list, &ch->free_tx);
	}

	target->qp_in_error = false;

	for (i = 0; i < target->ch_count; i++) {
		ch = &target->ch[i];
<<<<<<< HEAD
		if (ret || !ch->target)
=======
		if (ret)
>>>>>>> db0b54cd
			break;
		ret = srp_connect_ch(ch, multich);
		multich = true;
	}

	if (ret == 0)
		shost_printk(KERN_INFO, target->scsi_host,
			     PFX "reconnect succeeded\n");

	return ret;
}

static void srp_map_desc(struct srp_map_state *state, dma_addr_t dma_addr,
			 unsigned int dma_len, u32 rkey)
{
	struct srp_direct_buf *desc = state->desc;

	WARN_ON_ONCE(!dma_len);

	desc->va = cpu_to_be64(dma_addr);
	desc->key = cpu_to_be32(rkey);
	desc->len = cpu_to_be32(dma_len);

	state->total_len += dma_len;
	state->desc++;
	state->ndesc++;
}

static int srp_map_finish_fmr(struct srp_map_state *state,
			      struct srp_rdma_ch *ch)
{
	struct srp_target_port *target = ch->target;
	struct srp_device *dev = target->srp_host->srp_dev;
	struct ib_pool_fmr *fmr;
	u64 io_addr = 0;

	if (state->fmr.next >= state->fmr.end)
		return -ENOMEM;

	WARN_ON_ONCE(!dev->use_fmr);

	if (state->npages == 0)
		return 0;

	if (state->npages == 1 && target->global_mr) {
		srp_map_desc(state, state->base_dma_addr, state->dma_len,
			     target->global_mr->rkey);
		goto reset_state;
	}

	fmr = ib_fmr_pool_map_phys(ch->fmr_pool, state->pages,
				   state->npages, io_addr);
	if (IS_ERR(fmr))
		return PTR_ERR(fmr);

	*state->fmr.next++ = fmr;
	state->nmdesc++;

	srp_map_desc(state, state->base_dma_addr & ~dev->mr_page_mask,
		     state->dma_len, fmr->fmr->rkey);

reset_state:
	state->npages = 0;
	state->dma_len = 0;

	return 0;
}

static int srp_map_finish_fr(struct srp_map_state *state,
			     struct srp_rdma_ch *ch, int sg_nents)
{
	struct srp_target_port *target = ch->target;
	struct srp_device *dev = target->srp_host->srp_dev;
	struct ib_send_wr *bad_wr;
	struct ib_reg_wr wr;
	struct srp_fr_desc *desc;
	u32 rkey;
	int n, err;

	if (state->fr.next >= state->fr.end)
		return -ENOMEM;

	WARN_ON_ONCE(!dev->use_fast_reg);

	if (sg_nents == 0)
		return 0;

	if (sg_nents == 1 && target->global_mr) {
		srp_map_desc(state, sg_dma_address(state->sg),
			     sg_dma_len(state->sg),
			     target->global_mr->rkey);
		return 1;
	}

	desc = srp_fr_pool_get(ch->fr_pool);
	if (!desc)
		return -ENOMEM;

	rkey = ib_inc_rkey(desc->mr->rkey);
	ib_update_fast_reg_key(desc->mr, rkey);

	n = ib_map_mr_sg(desc->mr, state->sg, sg_nents, dev->mr_page_size);
	if (unlikely(n < 0))
		return n;

	wr.wr.next = NULL;
	wr.wr.opcode = IB_WR_REG_MR;
	wr.wr.wr_id = FAST_REG_WR_ID_MASK;
	wr.wr.num_sge = 0;
	wr.wr.send_flags = 0;
	wr.mr = desc->mr;
	wr.key = desc->mr->rkey;
	wr.access = (IB_ACCESS_LOCAL_WRITE |
		     IB_ACCESS_REMOTE_READ |
		     IB_ACCESS_REMOTE_WRITE);

	*state->fr.next++ = desc;
	state->nmdesc++;

	srp_map_desc(state, desc->mr->iova,
		     desc->mr->length, desc->mr->rkey);

	err = ib_post_send(ch->qp, &wr.wr, &bad_wr);
	if (unlikely(err))
		return err;

	return n;
}

static int srp_map_sg_entry(struct srp_map_state *state,
			    struct srp_rdma_ch *ch,
			    struct scatterlist *sg, int sg_index)
{
	struct srp_target_port *target = ch->target;
	struct srp_device *dev = target->srp_host->srp_dev;
	struct ib_device *ibdev = dev->dev;
	dma_addr_t dma_addr = ib_sg_dma_address(ibdev, sg);
	unsigned int dma_len = ib_sg_dma_len(ibdev, sg);
	unsigned int len = 0;
	int ret;

	WARN_ON_ONCE(!dma_len);

	while (dma_len) {
		unsigned offset = dma_addr & ~dev->mr_page_mask;
		if (state->npages == dev->max_pages_per_mr || offset != 0) {
			ret = srp_map_finish_fmr(state, ch);
			if (ret)
				return ret;
		}

		len = min_t(unsigned int, dma_len, dev->mr_page_size - offset);

		if (!state->npages)
			state->base_dma_addr = dma_addr;
		state->pages[state->npages++] = dma_addr & dev->mr_page_mask;
		state->dma_len += len;
		dma_addr += len;
		dma_len -= len;
	}

	/*
	 * If the last entry of the MR wasn't a full page, then we need to
	 * close it out and start a new one -- we can only merge at page
	 * boundries.
	 */
	ret = 0;
	if (len != dev->mr_page_size)
		ret = srp_map_finish_fmr(state, ch);
	return ret;
}

static int srp_map_sg_fmr(struct srp_map_state *state, struct srp_rdma_ch *ch,
			  struct srp_request *req, struct scatterlist *scat,
			  int count)
{
	struct scatterlist *sg;
	int i, ret;

	state->desc = req->indirect_desc;
	state->pages = req->map_page;
	state->fmr.next = req->fmr_list;
	state->fmr.end = req->fmr_list + ch->target->cmd_sg_cnt;

	for_each_sg(scat, sg, count, i) {
		ret = srp_map_sg_entry(state, ch, sg, i);
		if (ret)
			return ret;
	}

	ret = srp_map_finish_fmr(state, ch);
	if (ret)
		return ret;

	req->nmdesc = state->nmdesc;

	return 0;
}

static int srp_map_sg_fr(struct srp_map_state *state, struct srp_rdma_ch *ch,
			 struct srp_request *req, struct scatterlist *scat,
			 int count)
{
	state->desc = req->indirect_desc;
	state->fr.next = req->fr_list;
	state->fr.end = req->fr_list + ch->target->cmd_sg_cnt;
	state->sg = scat;

	while (count) {
		int i, n;

		n = srp_map_finish_fr(state, ch, count);
		if (unlikely(n < 0))
			return n;

		count -= n;
		for (i = 0; i < n; i++)
			state->sg = sg_next(state->sg);
	}

	req->nmdesc = state->nmdesc;

	return 0;
}

static int srp_map_sg_dma(struct srp_map_state *state, struct srp_rdma_ch *ch,
			  struct srp_request *req, struct scatterlist *scat,
			  int count)
{
	struct srp_target_port *target = ch->target;
	struct srp_device *dev = target->srp_host->srp_dev;
	struct scatterlist *sg;
	int i;

	state->desc = req->indirect_desc;
	for_each_sg(scat, sg, count, i) {
		srp_map_desc(state, ib_sg_dma_address(dev->dev, sg),
			     ib_sg_dma_len(dev->dev, sg),
			     target->global_mr->rkey);
	}

	req->nmdesc = state->nmdesc;

	return 0;
}

/*
 * Register the indirect data buffer descriptor with the HCA.
 *
 * Note: since the indirect data buffer descriptor has been allocated with
 * kmalloc() it is guaranteed that this buffer is a physically contiguous
 * memory buffer.
 */
static int srp_map_idb(struct srp_rdma_ch *ch, struct srp_request *req,
		       void **next_mr, void **end_mr, u32 idb_len,
		       __be32 *idb_rkey)
{
	struct srp_target_port *target = ch->target;
	struct srp_device *dev = target->srp_host->srp_dev;
	struct srp_map_state state;
	struct srp_direct_buf idb_desc;
	u64 idb_pages[1];
	struct scatterlist idb_sg[1];
	int ret;

	memset(&state, 0, sizeof(state));
	memset(&idb_desc, 0, sizeof(idb_desc));
	state.gen.next = next_mr;
	state.gen.end = end_mr;
	state.desc = &idb_desc;
	state.base_dma_addr = req->indirect_dma_addr;
	state.dma_len = idb_len;

	if (dev->use_fast_reg) {
		state.sg = idb_sg;
		sg_init_one(idb_sg, req->indirect_desc, idb_len);
		idb_sg->dma_address = req->indirect_dma_addr; /* hack! */
#ifdef CONFIG_NEED_SG_DMA_LENGTH
		idb_sg->dma_length = idb_sg->length;	      /* hack^2 */
#endif
		ret = srp_map_finish_fr(&state, ch, 1);
		if (ret < 0)
			return ret;
	} else if (dev->use_fmr) {
		state.pages = idb_pages;
		state.pages[0] = (req->indirect_dma_addr &
				  dev->mr_page_mask);
		state.npages = 1;
		ret = srp_map_finish_fmr(&state, ch);
		if (ret < 0)
			return ret;
	} else {
		return -EINVAL;
	}

	*idb_rkey = idb_desc.key;

	return 0;
}

static int srp_map_data(struct scsi_cmnd *scmnd, struct srp_rdma_ch *ch,
			struct srp_request *req)
{
	struct srp_target_port *target = ch->target;
	struct scatterlist *scat;
	struct srp_cmd *cmd = req->cmd->buf;
	int len, nents, count, ret;
	struct srp_device *dev;
	struct ib_device *ibdev;
	struct srp_map_state state;
	struct srp_indirect_buf *indirect_hdr;
	u32 idb_len, table_len;
	__be32 idb_rkey;
	u8 fmt;

	if (!scsi_sglist(scmnd) || scmnd->sc_data_direction == DMA_NONE)
		return sizeof (struct srp_cmd);

	if (scmnd->sc_data_direction != DMA_FROM_DEVICE &&
	    scmnd->sc_data_direction != DMA_TO_DEVICE) {
		shost_printk(KERN_WARNING, target->scsi_host,
			     PFX "Unhandled data direction %d\n",
			     scmnd->sc_data_direction);
		return -EINVAL;
	}

	nents = scsi_sg_count(scmnd);
	scat  = scsi_sglist(scmnd);

	dev = target->srp_host->srp_dev;
	ibdev = dev->dev;

	count = ib_dma_map_sg(ibdev, scat, nents, scmnd->sc_data_direction);
	if (unlikely(count == 0))
		return -EIO;

	fmt = SRP_DATA_DESC_DIRECT;
	len = sizeof (struct srp_cmd) +	sizeof (struct srp_direct_buf);

	if (count == 1 && target->global_mr) {
		/*
		 * The midlayer only generated a single gather/scatter
		 * entry, or DMA mapping coalesced everything to a
		 * single entry.  So a direct descriptor along with
		 * the DMA MR suffices.
		 */
		struct srp_direct_buf *buf = (void *) cmd->add_data;

		buf->va  = cpu_to_be64(ib_sg_dma_address(ibdev, scat));
		buf->key = cpu_to_be32(target->global_mr->rkey);
		buf->len = cpu_to_be32(ib_sg_dma_len(ibdev, scat));

		req->nmdesc = 0;
		goto map_complete;
	}

	/*
	 * We have more than one scatter/gather entry, so build our indirect
	 * descriptor table, trying to merge as many entries as we can.
	 */
	indirect_hdr = (void *) cmd->add_data;

	ib_dma_sync_single_for_cpu(ibdev, req->indirect_dma_addr,
				   target->indirect_size, DMA_TO_DEVICE);

	memset(&state, 0, sizeof(state));
	if (dev->use_fast_reg)
		srp_map_sg_fr(&state, ch, req, scat, count);
	else if (dev->use_fmr)
		srp_map_sg_fmr(&state, ch, req, scat, count);
	else
		srp_map_sg_dma(&state, ch, req, scat, count);

	/* We've mapped the request, now pull as much of the indirect
	 * descriptor table as we can into the command buffer. If this
	 * target is not using an external indirect table, we are
	 * guaranteed to fit into the command, as the SCSI layer won't
	 * give us more S/G entries than we allow.
	 */
	if (state.ndesc == 1) {
		/*
		 * Memory registration collapsed the sg-list into one entry,
		 * so use a direct descriptor.
		 */
		struct srp_direct_buf *buf = (void *) cmd->add_data;

		*buf = req->indirect_desc[0];
		goto map_complete;
	}

	if (unlikely(target->cmd_sg_cnt < state.ndesc &&
						!target->allow_ext_sg)) {
		shost_printk(KERN_ERR, target->scsi_host,
			     "Could not fit S/G list into SRP_CMD\n");
		return -EIO;
	}

	count = min(state.ndesc, target->cmd_sg_cnt);
	table_len = state.ndesc * sizeof (struct srp_direct_buf);
	idb_len = sizeof(struct srp_indirect_buf) + table_len;

	fmt = SRP_DATA_DESC_INDIRECT;
	len = sizeof(struct srp_cmd) + sizeof (struct srp_indirect_buf);
	len += count * sizeof (struct srp_direct_buf);

	memcpy(indirect_hdr->desc_list, req->indirect_desc,
	       count * sizeof (struct srp_direct_buf));

	if (!target->global_mr) {
		ret = srp_map_idb(ch, req, state.gen.next, state.gen.end,
				  idb_len, &idb_rkey);
		if (ret < 0)
			return ret;
		req->nmdesc++;
	} else {
		idb_rkey = cpu_to_be32(target->global_mr->rkey);
	}

	indirect_hdr->table_desc.va = cpu_to_be64(req->indirect_dma_addr);
	indirect_hdr->table_desc.key = idb_rkey;
	indirect_hdr->table_desc.len = cpu_to_be32(table_len);
	indirect_hdr->len = cpu_to_be32(state.total_len);

	if (scmnd->sc_data_direction == DMA_TO_DEVICE)
		cmd->data_out_desc_cnt = count;
	else
		cmd->data_in_desc_cnt = count;

	ib_dma_sync_single_for_device(ibdev, req->indirect_dma_addr, table_len,
				      DMA_TO_DEVICE);

map_complete:
	if (scmnd->sc_data_direction == DMA_TO_DEVICE)
		cmd->buf_fmt = fmt << 4;
	else
		cmd->buf_fmt = fmt;

	return len;
}

/*
 * Return an IU and possible credit to the free pool
 */
static void srp_put_tx_iu(struct srp_rdma_ch *ch, struct srp_iu *iu,
			  enum srp_iu_type iu_type)
{
	unsigned long flags;

	spin_lock_irqsave(&ch->lock, flags);
	list_add(&iu->list, &ch->free_tx);
	if (iu_type != SRP_IU_RSP)
		++ch->req_lim;
	spin_unlock_irqrestore(&ch->lock, flags);
}

/*
 * Must be called with ch->lock held to protect req_lim and free_tx.
 * If IU is not sent, it must be returned using srp_put_tx_iu().
 *
 * Note:
 * An upper limit for the number of allocated information units for each
 * request type is:
 * - SRP_IU_CMD: SRP_CMD_SQ_SIZE, since the SCSI mid-layer never queues
 *   more than Scsi_Host.can_queue requests.
 * - SRP_IU_TSK_MGMT: SRP_TSK_MGMT_SQ_SIZE.
 * - SRP_IU_RSP: 1, since a conforming SRP target never sends more than
 *   one unanswered SRP request to an initiator.
 */
static struct srp_iu *__srp_get_tx_iu(struct srp_rdma_ch *ch,
				      enum srp_iu_type iu_type)
{
	struct srp_target_port *target = ch->target;
	s32 rsv = (iu_type == SRP_IU_TSK_MGMT) ? 0 : SRP_TSK_MGMT_SQ_SIZE;
	struct srp_iu *iu;

	srp_send_completion(ch->send_cq, ch);

	if (list_empty(&ch->free_tx))
		return NULL;

	/* Initiator responses to target requests do not consume credits */
	if (iu_type != SRP_IU_RSP) {
		if (ch->req_lim <= rsv) {
			++target->zero_req_lim;
			return NULL;
		}

		--ch->req_lim;
	}

	iu = list_first_entry(&ch->free_tx, struct srp_iu, list);
	list_del(&iu->list);
	return iu;
}

static int srp_post_send(struct srp_rdma_ch *ch, struct srp_iu *iu, int len)
{
	struct srp_target_port *target = ch->target;
	struct ib_sge list;
	struct ib_send_wr wr, *bad_wr;

	list.addr   = iu->dma;
	list.length = len;
	list.lkey   = target->lkey;

	wr.next       = NULL;
	wr.wr_id      = (uintptr_t) iu;
	wr.sg_list    = &list;
	wr.num_sge    = 1;
	wr.opcode     = IB_WR_SEND;
	wr.send_flags = IB_SEND_SIGNALED;

	return ib_post_send(ch->qp, &wr, &bad_wr);
}

static int srp_post_recv(struct srp_rdma_ch *ch, struct srp_iu *iu)
{
	struct srp_target_port *target = ch->target;
	struct ib_recv_wr wr, *bad_wr;
	struct ib_sge list;

	list.addr   = iu->dma;
	list.length = iu->size;
	list.lkey   = target->lkey;

	wr.next     = NULL;
	wr.wr_id    = (uintptr_t) iu;
	wr.sg_list  = &list;
	wr.num_sge  = 1;

	return ib_post_recv(ch->qp, &wr, &bad_wr);
}

static void srp_process_rsp(struct srp_rdma_ch *ch, struct srp_rsp *rsp)
{
	struct srp_target_port *target = ch->target;
	struct srp_request *req;
	struct scsi_cmnd *scmnd;
	unsigned long flags;

	if (unlikely(rsp->tag & SRP_TAG_TSK_MGMT)) {
		spin_lock_irqsave(&ch->lock, flags);
		ch->req_lim += be32_to_cpu(rsp->req_lim_delta);
		spin_unlock_irqrestore(&ch->lock, flags);

		ch->tsk_mgmt_status = -1;
		if (be32_to_cpu(rsp->resp_data_len) >= 4)
			ch->tsk_mgmt_status = rsp->data[3];
		complete(&ch->tsk_mgmt_done);
	} else {
		scmnd = scsi_host_find_tag(target->scsi_host, rsp->tag);
		if (scmnd) {
			req = (void *)scmnd->host_scribble;
			scmnd = srp_claim_req(ch, req, NULL, scmnd);
		}
		if (!scmnd) {
			shost_printk(KERN_ERR, target->scsi_host,
				     "Null scmnd for RSP w/tag %#016llx received on ch %td / QP %#x\n",
				     rsp->tag, ch - target->ch, ch->qp->qp_num);

			spin_lock_irqsave(&ch->lock, flags);
			ch->req_lim += be32_to_cpu(rsp->req_lim_delta);
			spin_unlock_irqrestore(&ch->lock, flags);

			return;
		}
		scmnd->result = rsp->status;

		if (rsp->flags & SRP_RSP_FLAG_SNSVALID) {
			memcpy(scmnd->sense_buffer, rsp->data +
			       be32_to_cpu(rsp->resp_data_len),
			       min_t(int, be32_to_cpu(rsp->sense_data_len),
				     SCSI_SENSE_BUFFERSIZE));
		}

		if (unlikely(rsp->flags & SRP_RSP_FLAG_DIUNDER))
			scsi_set_resid(scmnd, be32_to_cpu(rsp->data_in_res_cnt));
		else if (unlikely(rsp->flags & SRP_RSP_FLAG_DIOVER))
			scsi_set_resid(scmnd, -be32_to_cpu(rsp->data_in_res_cnt));
		else if (unlikely(rsp->flags & SRP_RSP_FLAG_DOUNDER))
			scsi_set_resid(scmnd, be32_to_cpu(rsp->data_out_res_cnt));
		else if (unlikely(rsp->flags & SRP_RSP_FLAG_DOOVER))
			scsi_set_resid(scmnd, -be32_to_cpu(rsp->data_out_res_cnt));

		srp_free_req(ch, req, scmnd,
			     be32_to_cpu(rsp->req_lim_delta));

		scmnd->host_scribble = NULL;
		scmnd->scsi_done(scmnd);
	}
}

static int srp_response_common(struct srp_rdma_ch *ch, s32 req_delta,
			       void *rsp, int len)
{
	struct srp_target_port *target = ch->target;
	struct ib_device *dev = target->srp_host->srp_dev->dev;
	unsigned long flags;
	struct srp_iu *iu;
	int err;

	spin_lock_irqsave(&ch->lock, flags);
	ch->req_lim += req_delta;
	iu = __srp_get_tx_iu(ch, SRP_IU_RSP);
	spin_unlock_irqrestore(&ch->lock, flags);

	if (!iu) {
		shost_printk(KERN_ERR, target->scsi_host, PFX
			     "no IU available to send response\n");
		return 1;
	}

	ib_dma_sync_single_for_cpu(dev, iu->dma, len, DMA_TO_DEVICE);
	memcpy(iu->buf, rsp, len);
	ib_dma_sync_single_for_device(dev, iu->dma, len, DMA_TO_DEVICE);

	err = srp_post_send(ch, iu, len);
	if (err) {
		shost_printk(KERN_ERR, target->scsi_host, PFX
			     "unable to post response: %d\n", err);
		srp_put_tx_iu(ch, iu, SRP_IU_RSP);
	}

	return err;
}

static void srp_process_cred_req(struct srp_rdma_ch *ch,
				 struct srp_cred_req *req)
{
	struct srp_cred_rsp rsp = {
		.opcode = SRP_CRED_RSP,
		.tag = req->tag,
	};
	s32 delta = be32_to_cpu(req->req_lim_delta);

	if (srp_response_common(ch, delta, &rsp, sizeof(rsp)))
		shost_printk(KERN_ERR, ch->target->scsi_host, PFX
			     "problems processing SRP_CRED_REQ\n");
}

static void srp_process_aer_req(struct srp_rdma_ch *ch,
				struct srp_aer_req *req)
{
	struct srp_target_port *target = ch->target;
	struct srp_aer_rsp rsp = {
		.opcode = SRP_AER_RSP,
		.tag = req->tag,
	};
	s32 delta = be32_to_cpu(req->req_lim_delta);

	shost_printk(KERN_ERR, target->scsi_host, PFX
		     "ignoring AER for LUN %llu\n", scsilun_to_int(&req->lun));

	if (srp_response_common(ch, delta, &rsp, sizeof(rsp)))
		shost_printk(KERN_ERR, target->scsi_host, PFX
			     "problems processing SRP_AER_REQ\n");
}

static void srp_handle_recv(struct srp_rdma_ch *ch, struct ib_wc *wc)
{
	struct srp_target_port *target = ch->target;
	struct ib_device *dev = target->srp_host->srp_dev->dev;
	struct srp_iu *iu = (struct srp_iu *) (uintptr_t) wc->wr_id;
	int res;
	u8 opcode;

	ib_dma_sync_single_for_cpu(dev, iu->dma, ch->max_ti_iu_len,
				   DMA_FROM_DEVICE);

	opcode = *(u8 *) iu->buf;

	if (0) {
		shost_printk(KERN_ERR, target->scsi_host,
			     PFX "recv completion, opcode 0x%02x\n", opcode);
		print_hex_dump(KERN_ERR, "", DUMP_PREFIX_OFFSET, 8, 1,
			       iu->buf, wc->byte_len, true);
	}

	switch (opcode) {
	case SRP_RSP:
		srp_process_rsp(ch, iu->buf);
		break;

	case SRP_CRED_REQ:
		srp_process_cred_req(ch, iu->buf);
		break;

	case SRP_AER_REQ:
		srp_process_aer_req(ch, iu->buf);
		break;

	case SRP_T_LOGOUT:
		/* XXX Handle target logout */
		shost_printk(KERN_WARNING, target->scsi_host,
			     PFX "Got target logout request\n");
		break;

	default:
		shost_printk(KERN_WARNING, target->scsi_host,
			     PFX "Unhandled SRP opcode 0x%02x\n", opcode);
		break;
	}

	ib_dma_sync_single_for_device(dev, iu->dma, ch->max_ti_iu_len,
				      DMA_FROM_DEVICE);

	res = srp_post_recv(ch, iu);
	if (res != 0)
		shost_printk(KERN_ERR, target->scsi_host,
			     PFX "Recv failed with error code %d\n", res);
}

/**
 * srp_tl_err_work() - handle a transport layer error
 * @work: Work structure embedded in an SRP target port.
 *
 * Note: This function may get invoked before the rport has been created,
 * hence the target->rport test.
 */
static void srp_tl_err_work(struct work_struct *work)
{
	struct srp_target_port *target;

	target = container_of(work, struct srp_target_port, tl_err_work);
	if (target->rport)
		srp_start_tl_fail_timers(target->rport);
}

static void srp_handle_qp_err(u64 wr_id, enum ib_wc_status wc_status,
			      bool send_err, struct srp_rdma_ch *ch)
{
	struct srp_target_port *target = ch->target;

	if (wr_id == SRP_LAST_WR_ID) {
		complete(&ch->done);
		return;
	}

	if (ch->connected && !target->qp_in_error) {
		if (wr_id & LOCAL_INV_WR_ID_MASK) {
			shost_printk(KERN_ERR, target->scsi_host, PFX
				     "LOCAL_INV failed with status %s (%d)\n",
				     ib_wc_status_msg(wc_status), wc_status);
		} else if (wr_id & FAST_REG_WR_ID_MASK) {
			shost_printk(KERN_ERR, target->scsi_host, PFX
				     "FAST_REG_MR failed status %s (%d)\n",
				     ib_wc_status_msg(wc_status), wc_status);
		} else {
			shost_printk(KERN_ERR, target->scsi_host,
				     PFX "failed %s status %s (%d) for iu %p\n",
				     send_err ? "send" : "receive",
				     ib_wc_status_msg(wc_status), wc_status,
				     (void *)(uintptr_t)wr_id);
		}
		queue_work(system_long_wq, &target->tl_err_work);
	}
	target->qp_in_error = true;
}

static void srp_recv_completion(struct ib_cq *cq, void *ch_ptr)
{
	struct srp_rdma_ch *ch = ch_ptr;
	struct ib_wc wc;

	ib_req_notify_cq(cq, IB_CQ_NEXT_COMP);
	while (ib_poll_cq(cq, 1, &wc) > 0) {
		if (likely(wc.status == IB_WC_SUCCESS)) {
			srp_handle_recv(ch, &wc);
		} else {
			srp_handle_qp_err(wc.wr_id, wc.status, false, ch);
		}
	}
}

static void srp_send_completion(struct ib_cq *cq, void *ch_ptr)
{
	struct srp_rdma_ch *ch = ch_ptr;
	struct ib_wc wc;
	struct srp_iu *iu;

	while (ib_poll_cq(cq, 1, &wc) > 0) {
		if (likely(wc.status == IB_WC_SUCCESS)) {
			iu = (struct srp_iu *) (uintptr_t) wc.wr_id;
			list_add(&iu->list, &ch->free_tx);
		} else {
			srp_handle_qp_err(wc.wr_id, wc.status, true, ch);
		}
	}
}

static int srp_queuecommand(struct Scsi_Host *shost, struct scsi_cmnd *scmnd)
{
	struct srp_target_port *target = host_to_target(shost);
	struct srp_rport *rport = target->rport;
	struct srp_rdma_ch *ch;
	struct srp_request *req;
	struct srp_iu *iu;
	struct srp_cmd *cmd;
	struct ib_device *dev;
	unsigned long flags;
	u32 tag;
	u16 idx;
	int len, ret;
	const bool in_scsi_eh = !in_interrupt() && current == shost->ehandler;

	/*
	 * The SCSI EH thread is the only context from which srp_queuecommand()
	 * can get invoked for blocked devices (SDEV_BLOCK /
	 * SDEV_CREATED_BLOCK). Avoid racing with srp_reconnect_rport() by
	 * locking the rport mutex if invoked from inside the SCSI EH.
	 */
	if (in_scsi_eh)
		mutex_lock(&rport->mutex);

	scmnd->result = srp_chkready(target->rport);
	if (unlikely(scmnd->result))
		goto err;

	WARN_ON_ONCE(scmnd->request->tag < 0);
	tag = blk_mq_unique_tag(scmnd->request);
	ch = &target->ch[blk_mq_unique_tag_to_hwq(tag)];
	idx = blk_mq_unique_tag_to_tag(tag);
	WARN_ONCE(idx >= target->req_ring_size, "%s: tag %#x: idx %d >= %d\n",
		  dev_name(&shost->shost_gendev), tag, idx,
		  target->req_ring_size);

	spin_lock_irqsave(&ch->lock, flags);
	iu = __srp_get_tx_iu(ch, SRP_IU_CMD);
	spin_unlock_irqrestore(&ch->lock, flags);

	if (!iu)
		goto err;

	req = &ch->req_ring[idx];
	dev = target->srp_host->srp_dev->dev;
	ib_dma_sync_single_for_cpu(dev, iu->dma, target->max_iu_len,
				   DMA_TO_DEVICE);

	scmnd->host_scribble = (void *) req;

	cmd = iu->buf;
	memset(cmd, 0, sizeof *cmd);

	cmd->opcode = SRP_CMD;
	int_to_scsilun(scmnd->device->lun, &cmd->lun);
	cmd->tag    = tag;
	memcpy(cmd->cdb, scmnd->cmnd, scmnd->cmd_len);

	req->scmnd    = scmnd;
	req->cmd      = iu;

	len = srp_map_data(scmnd, ch, req);
	if (len < 0) {
		shost_printk(KERN_ERR, target->scsi_host,
			     PFX "Failed to map data (%d)\n", len);
		/*
		 * If we ran out of memory descriptors (-ENOMEM) because an
		 * application is queuing many requests with more than
		 * max_pages_per_mr sg-list elements, tell the SCSI mid-layer
		 * to reduce queue depth temporarily.
		 */
		scmnd->result = len == -ENOMEM ?
			DID_OK << 16 | QUEUE_FULL << 1 : DID_ERROR << 16;
		goto err_iu;
	}

	ib_dma_sync_single_for_device(dev, iu->dma, target->max_iu_len,
				      DMA_TO_DEVICE);

	if (srp_post_send(ch, iu, len)) {
		shost_printk(KERN_ERR, target->scsi_host, PFX "Send failed\n");
		goto err_unmap;
	}

	ret = 0;

unlock_rport:
	if (in_scsi_eh)
		mutex_unlock(&rport->mutex);

	return ret;

err_unmap:
	srp_unmap_data(scmnd, ch, req);

err_iu:
	srp_put_tx_iu(ch, iu, SRP_IU_CMD);

	/*
	 * Avoid that the loops that iterate over the request ring can
	 * encounter a dangling SCSI command pointer.
	 */
	req->scmnd = NULL;

err:
	if (scmnd->result) {
		scmnd->scsi_done(scmnd);
		ret = 0;
	} else {
		ret = SCSI_MLQUEUE_HOST_BUSY;
	}

	goto unlock_rport;
}

/*
 * Note: the resources allocated in this function are freed in
 * srp_free_ch_ib().
 */
static int srp_alloc_iu_bufs(struct srp_rdma_ch *ch)
{
	struct srp_target_port *target = ch->target;
	int i;

	ch->rx_ring = kcalloc(target->queue_size, sizeof(*ch->rx_ring),
			      GFP_KERNEL);
	if (!ch->rx_ring)
		goto err_no_ring;
	ch->tx_ring = kcalloc(target->queue_size, sizeof(*ch->tx_ring),
			      GFP_KERNEL);
	if (!ch->tx_ring)
		goto err_no_ring;

	for (i = 0; i < target->queue_size; ++i) {
		ch->rx_ring[i] = srp_alloc_iu(target->srp_host,
					      ch->max_ti_iu_len,
					      GFP_KERNEL, DMA_FROM_DEVICE);
		if (!ch->rx_ring[i])
			goto err;
	}

	for (i = 0; i < target->queue_size; ++i) {
		ch->tx_ring[i] = srp_alloc_iu(target->srp_host,
					      target->max_iu_len,
					      GFP_KERNEL, DMA_TO_DEVICE);
		if (!ch->tx_ring[i])
			goto err;

		list_add(&ch->tx_ring[i]->list, &ch->free_tx);
	}

	return 0;

err:
	for (i = 0; i < target->queue_size; ++i) {
		srp_free_iu(target->srp_host, ch->rx_ring[i]);
		srp_free_iu(target->srp_host, ch->tx_ring[i]);
	}


err_no_ring:
	kfree(ch->tx_ring);
	ch->tx_ring = NULL;
	kfree(ch->rx_ring);
	ch->rx_ring = NULL;

	return -ENOMEM;
}

static uint32_t srp_compute_rq_tmo(struct ib_qp_attr *qp_attr, int attr_mask)
{
	uint64_t T_tr_ns, max_compl_time_ms;
	uint32_t rq_tmo_jiffies;

	/*
	 * According to section 11.2.4.2 in the IBTA spec (Modify Queue Pair,
	 * table 91), both the QP timeout and the retry count have to be set
	 * for RC QP's during the RTR to RTS transition.
	 */
	WARN_ON_ONCE((attr_mask & (IB_QP_TIMEOUT | IB_QP_RETRY_CNT)) !=
		     (IB_QP_TIMEOUT | IB_QP_RETRY_CNT));

	/*
	 * Set target->rq_tmo_jiffies to one second more than the largest time
	 * it can take before an error completion is generated. See also
	 * C9-140..142 in the IBTA spec for more information about how to
	 * convert the QP Local ACK Timeout value to nanoseconds.
	 */
	T_tr_ns = 4096 * (1ULL << qp_attr->timeout);
	max_compl_time_ms = qp_attr->retry_cnt * 4 * T_tr_ns;
	do_div(max_compl_time_ms, NSEC_PER_MSEC);
	rq_tmo_jiffies = msecs_to_jiffies(max_compl_time_ms + 1000);

	return rq_tmo_jiffies;
}

static void srp_cm_rep_handler(struct ib_cm_id *cm_id,
			       const struct srp_login_rsp *lrsp,
			       struct srp_rdma_ch *ch)
{
	struct srp_target_port *target = ch->target;
	struct ib_qp_attr *qp_attr = NULL;
	int attr_mask = 0;
	int ret;
	int i;

	if (lrsp->opcode == SRP_LOGIN_RSP) {
		ch->max_ti_iu_len = be32_to_cpu(lrsp->max_ti_iu_len);
		ch->req_lim       = be32_to_cpu(lrsp->req_lim_delta);

		/*
		 * Reserve credits for task management so we don't
		 * bounce requests back to the SCSI mid-layer.
		 */
		target->scsi_host->can_queue
			= min(ch->req_lim - SRP_TSK_MGMT_SQ_SIZE,
			      target->scsi_host->can_queue);
		target->scsi_host->cmd_per_lun
			= min_t(int, target->scsi_host->can_queue,
				target->scsi_host->cmd_per_lun);
	} else {
		shost_printk(KERN_WARNING, target->scsi_host,
			     PFX "Unhandled RSP opcode %#x\n", lrsp->opcode);
		ret = -ECONNRESET;
		goto error;
	}

	if (!ch->rx_ring) {
		ret = srp_alloc_iu_bufs(ch);
		if (ret)
			goto error;
	}

	ret = -ENOMEM;
	qp_attr = kmalloc(sizeof *qp_attr, GFP_KERNEL);
	if (!qp_attr)
		goto error;

	qp_attr->qp_state = IB_QPS_RTR;
	ret = ib_cm_init_qp_attr(cm_id, qp_attr, &attr_mask);
	if (ret)
		goto error_free;

	ret = ib_modify_qp(ch->qp, qp_attr, attr_mask);
	if (ret)
		goto error_free;

	for (i = 0; i < target->queue_size; i++) {
		struct srp_iu *iu = ch->rx_ring[i];

		ret = srp_post_recv(ch, iu);
		if (ret)
			goto error_free;
	}

	qp_attr->qp_state = IB_QPS_RTS;
	ret = ib_cm_init_qp_attr(cm_id, qp_attr, &attr_mask);
	if (ret)
		goto error_free;

	target->rq_tmo_jiffies = srp_compute_rq_tmo(qp_attr, attr_mask);

	ret = ib_modify_qp(ch->qp, qp_attr, attr_mask);
	if (ret)
		goto error_free;

	ret = ib_send_cm_rtu(cm_id, NULL, 0);

error_free:
	kfree(qp_attr);

error:
	ch->status = ret;
}

static void srp_cm_rej_handler(struct ib_cm_id *cm_id,
			       struct ib_cm_event *event,
			       struct srp_rdma_ch *ch)
{
	struct srp_target_port *target = ch->target;
	struct Scsi_Host *shost = target->scsi_host;
	struct ib_class_port_info *cpi;
	int opcode;

	switch (event->param.rej_rcvd.reason) {
	case IB_CM_REJ_PORT_CM_REDIRECT:
		cpi = event->param.rej_rcvd.ari;
		ch->path.dlid = cpi->redirect_lid;
		ch->path.pkey = cpi->redirect_pkey;
		cm_id->remote_cm_qpn = be32_to_cpu(cpi->redirect_qp) & 0x00ffffff;
		memcpy(ch->path.dgid.raw, cpi->redirect_gid, 16);

		ch->status = ch->path.dlid ?
			SRP_DLID_REDIRECT : SRP_PORT_REDIRECT;
		break;

	case IB_CM_REJ_PORT_REDIRECT:
		if (srp_target_is_topspin(target)) {
			/*
			 * Topspin/Cisco SRP gateways incorrectly send
			 * reject reason code 25 when they mean 24
			 * (port redirect).
			 */
			memcpy(ch->path.dgid.raw,
			       event->param.rej_rcvd.ari, 16);

			shost_printk(KERN_DEBUG, shost,
				     PFX "Topspin/Cisco redirect to target port GID %016llx%016llx\n",
				     be64_to_cpu(ch->path.dgid.global.subnet_prefix),
				     be64_to_cpu(ch->path.dgid.global.interface_id));

			ch->status = SRP_PORT_REDIRECT;
		} else {
			shost_printk(KERN_WARNING, shost,
				     "  REJ reason: IB_CM_REJ_PORT_REDIRECT\n");
			ch->status = -ECONNRESET;
		}
		break;

	case IB_CM_REJ_DUPLICATE_LOCAL_COMM_ID:
		shost_printk(KERN_WARNING, shost,
			    "  REJ reason: IB_CM_REJ_DUPLICATE_LOCAL_COMM_ID\n");
		ch->status = -ECONNRESET;
		break;

	case IB_CM_REJ_CONSUMER_DEFINED:
		opcode = *(u8 *) event->private_data;
		if (opcode == SRP_LOGIN_REJ) {
			struct srp_login_rej *rej = event->private_data;
			u32 reason = be32_to_cpu(rej->reason);

			if (reason == SRP_LOGIN_REJ_REQ_IT_IU_LENGTH_TOO_LARGE)
				shost_printk(KERN_WARNING, shost,
					     PFX "SRP_LOGIN_REJ: requested max_it_iu_len too large\n");
			else
				shost_printk(KERN_WARNING, shost, PFX
					     "SRP LOGIN from %pI6 to %pI6 REJECTED, reason 0x%08x\n",
					     target->sgid.raw,
					     target->orig_dgid.raw, reason);
		} else
			shost_printk(KERN_WARNING, shost,
				     "  REJ reason: IB_CM_REJ_CONSUMER_DEFINED,"
				     " opcode 0x%02x\n", opcode);
		ch->status = -ECONNRESET;
		break;

	case IB_CM_REJ_STALE_CONN:
		shost_printk(KERN_WARNING, shost, "  REJ reason: stale connection\n");
		ch->status = SRP_STALE_CONN;
		break;

	default:
		shost_printk(KERN_WARNING, shost, "  REJ reason 0x%x\n",
			     event->param.rej_rcvd.reason);
		ch->status = -ECONNRESET;
	}
}

static int srp_cm_handler(struct ib_cm_id *cm_id, struct ib_cm_event *event)
{
	struct srp_rdma_ch *ch = cm_id->context;
	struct srp_target_port *target = ch->target;
	int comp = 0;

	switch (event->event) {
	case IB_CM_REQ_ERROR:
		shost_printk(KERN_DEBUG, target->scsi_host,
			     PFX "Sending CM REQ failed\n");
		comp = 1;
		ch->status = -ECONNRESET;
		break;

	case IB_CM_REP_RECEIVED:
		comp = 1;
		srp_cm_rep_handler(cm_id, event->private_data, ch);
		break;

	case IB_CM_REJ_RECEIVED:
		shost_printk(KERN_DEBUG, target->scsi_host, PFX "REJ received\n");
		comp = 1;

		srp_cm_rej_handler(cm_id, event, ch);
		break;

	case IB_CM_DREQ_RECEIVED:
		shost_printk(KERN_WARNING, target->scsi_host,
			     PFX "DREQ received - connection closed\n");
		ch->connected = false;
		if (ib_send_cm_drep(cm_id, NULL, 0))
			shost_printk(KERN_ERR, target->scsi_host,
				     PFX "Sending CM DREP failed\n");
		queue_work(system_long_wq, &target->tl_err_work);
		break;

	case IB_CM_TIMEWAIT_EXIT:
		shost_printk(KERN_ERR, target->scsi_host,
			     PFX "connection closed\n");
		comp = 1;

		ch->status = 0;
		break;

	case IB_CM_MRA_RECEIVED:
	case IB_CM_DREQ_ERROR:
	case IB_CM_DREP_RECEIVED:
		break;

	default:
		shost_printk(KERN_WARNING, target->scsi_host,
			     PFX "Unhandled CM event %d\n", event->event);
		break;
	}

	if (comp)
		complete(&ch->done);

	return 0;
}

/**
 * srp_change_queue_depth - setting device queue depth
 * @sdev: scsi device struct
 * @qdepth: requested queue depth
 *
 * Returns queue depth.
 */
static int
srp_change_queue_depth(struct scsi_device *sdev, int qdepth)
{
	if (!sdev->tagged_supported)
		qdepth = 1;
	return scsi_change_queue_depth(sdev, qdepth);
}

static int srp_send_tsk_mgmt(struct srp_rdma_ch *ch, u64 req_tag, u64 lun,
			     u8 func)
{
	struct srp_target_port *target = ch->target;
	struct srp_rport *rport = target->rport;
	struct ib_device *dev = target->srp_host->srp_dev->dev;
	struct srp_iu *iu;
	struct srp_tsk_mgmt *tsk_mgmt;

	if (!ch->connected || target->qp_in_error)
		return -1;

	init_completion(&ch->tsk_mgmt_done);

	/*
	 * Lock the rport mutex to avoid that srp_create_ch_ib() is
	 * invoked while a task management function is being sent.
	 */
	mutex_lock(&rport->mutex);
	spin_lock_irq(&ch->lock);
	iu = __srp_get_tx_iu(ch, SRP_IU_TSK_MGMT);
	spin_unlock_irq(&ch->lock);

	if (!iu) {
		mutex_unlock(&rport->mutex);

		return -1;
	}

	ib_dma_sync_single_for_cpu(dev, iu->dma, sizeof *tsk_mgmt,
				   DMA_TO_DEVICE);
	tsk_mgmt = iu->buf;
	memset(tsk_mgmt, 0, sizeof *tsk_mgmt);

	tsk_mgmt->opcode 	= SRP_TSK_MGMT;
	int_to_scsilun(lun, &tsk_mgmt->lun);
	tsk_mgmt->tag		= req_tag | SRP_TAG_TSK_MGMT;
	tsk_mgmt->tsk_mgmt_func = func;
	tsk_mgmt->task_tag	= req_tag;

	ib_dma_sync_single_for_device(dev, iu->dma, sizeof *tsk_mgmt,
				      DMA_TO_DEVICE);
	if (srp_post_send(ch, iu, sizeof(*tsk_mgmt))) {
		srp_put_tx_iu(ch, iu, SRP_IU_TSK_MGMT);
		mutex_unlock(&rport->mutex);

		return -1;
	}
	mutex_unlock(&rport->mutex);

	if (!wait_for_completion_timeout(&ch->tsk_mgmt_done,
					 msecs_to_jiffies(SRP_ABORT_TIMEOUT_MS)))
		return -1;

	return 0;
}

static int srp_abort(struct scsi_cmnd *scmnd)
{
	struct srp_target_port *target = host_to_target(scmnd->device->host);
	struct srp_request *req = (struct srp_request *) scmnd->host_scribble;
	u32 tag;
	u16 ch_idx;
	struct srp_rdma_ch *ch;
	int ret;

	shost_printk(KERN_ERR, target->scsi_host, "SRP abort called\n");

	if (!req)
		return SUCCESS;
	tag = blk_mq_unique_tag(scmnd->request);
	ch_idx = blk_mq_unique_tag_to_hwq(tag);
	if (WARN_ON_ONCE(ch_idx >= target->ch_count))
		return SUCCESS;
	ch = &target->ch[ch_idx];
	if (!srp_claim_req(ch, req, NULL, scmnd))
		return SUCCESS;
	shost_printk(KERN_ERR, target->scsi_host,
		     "Sending SRP abort for tag %#x\n", tag);
	if (srp_send_tsk_mgmt(ch, tag, scmnd->device->lun,
			      SRP_TSK_ABORT_TASK) == 0)
		ret = SUCCESS;
	else if (target->rport->state == SRP_RPORT_LOST)
		ret = FAST_IO_FAIL;
	else
		ret = FAILED;
	srp_free_req(ch, req, scmnd, 0);
	scmnd->result = DID_ABORT << 16;
	scmnd->scsi_done(scmnd);

	return ret;
}

static int srp_reset_device(struct scsi_cmnd *scmnd)
{
	struct srp_target_port *target = host_to_target(scmnd->device->host);
	struct srp_rdma_ch *ch;
	int i;

	shost_printk(KERN_ERR, target->scsi_host, "SRP reset_device called\n");

	ch = &target->ch[0];
	if (srp_send_tsk_mgmt(ch, SRP_TAG_NO_REQ, scmnd->device->lun,
			      SRP_TSK_LUN_RESET))
		return FAILED;
	if (ch->tsk_mgmt_status)
		return FAILED;

	for (i = 0; i < target->ch_count; i++) {
		ch = &target->ch[i];
		for (i = 0; i < target->req_ring_size; ++i) {
			struct srp_request *req = &ch->req_ring[i];

			srp_finish_req(ch, req, scmnd->device, DID_RESET << 16);
		}
	}

	return SUCCESS;
}

static int srp_reset_host(struct scsi_cmnd *scmnd)
{
	struct srp_target_port *target = host_to_target(scmnd->device->host);

	shost_printk(KERN_ERR, target->scsi_host, PFX "SRP reset_host called\n");

	return srp_reconnect_rport(target->rport) == 0 ? SUCCESS : FAILED;
}

static int srp_slave_configure(struct scsi_device *sdev)
{
	struct Scsi_Host *shost = sdev->host;
	struct srp_target_port *target = host_to_target(shost);
	struct request_queue *q = sdev->request_queue;
	unsigned long timeout;

	if (sdev->type == TYPE_DISK) {
		timeout = max_t(unsigned, 30 * HZ, target->rq_tmo_jiffies);
		blk_queue_rq_timeout(q, timeout);
	}

	return 0;
}

static ssize_t show_id_ext(struct device *dev, struct device_attribute *attr,
			   char *buf)
{
	struct srp_target_port *target = host_to_target(class_to_shost(dev));

	return sprintf(buf, "0x%016llx\n", be64_to_cpu(target->id_ext));
}

static ssize_t show_ioc_guid(struct device *dev, struct device_attribute *attr,
			     char *buf)
{
	struct srp_target_port *target = host_to_target(class_to_shost(dev));

	return sprintf(buf, "0x%016llx\n", be64_to_cpu(target->ioc_guid));
}

static ssize_t show_service_id(struct device *dev,
			       struct device_attribute *attr, char *buf)
{
	struct srp_target_port *target = host_to_target(class_to_shost(dev));

	return sprintf(buf, "0x%016llx\n", be64_to_cpu(target->service_id));
}

static ssize_t show_pkey(struct device *dev, struct device_attribute *attr,
			 char *buf)
{
	struct srp_target_port *target = host_to_target(class_to_shost(dev));

	return sprintf(buf, "0x%04x\n", be16_to_cpu(target->pkey));
}

static ssize_t show_sgid(struct device *dev, struct device_attribute *attr,
			 char *buf)
{
	struct srp_target_port *target = host_to_target(class_to_shost(dev));

	return sprintf(buf, "%pI6\n", target->sgid.raw);
}

static ssize_t show_dgid(struct device *dev, struct device_attribute *attr,
			 char *buf)
{
	struct srp_target_port *target = host_to_target(class_to_shost(dev));
	struct srp_rdma_ch *ch = &target->ch[0];

	return sprintf(buf, "%pI6\n", ch->path.dgid.raw);
}

static ssize_t show_orig_dgid(struct device *dev,
			      struct device_attribute *attr, char *buf)
{
	struct srp_target_port *target = host_to_target(class_to_shost(dev));

	return sprintf(buf, "%pI6\n", target->orig_dgid.raw);
}

static ssize_t show_req_lim(struct device *dev,
			    struct device_attribute *attr, char *buf)
{
	struct srp_target_port *target = host_to_target(class_to_shost(dev));
	struct srp_rdma_ch *ch;
	int i, req_lim = INT_MAX;

	for (i = 0; i < target->ch_count; i++) {
		ch = &target->ch[i];
		req_lim = min(req_lim, ch->req_lim);
	}
	return sprintf(buf, "%d\n", req_lim);
}

static ssize_t show_zero_req_lim(struct device *dev,
				 struct device_attribute *attr, char *buf)
{
	struct srp_target_port *target = host_to_target(class_to_shost(dev));

	return sprintf(buf, "%d\n", target->zero_req_lim);
}

static ssize_t show_local_ib_port(struct device *dev,
				  struct device_attribute *attr, char *buf)
{
	struct srp_target_port *target = host_to_target(class_to_shost(dev));

	return sprintf(buf, "%d\n", target->srp_host->port);
}

static ssize_t show_local_ib_device(struct device *dev,
				    struct device_attribute *attr, char *buf)
{
	struct srp_target_port *target = host_to_target(class_to_shost(dev));

	return sprintf(buf, "%s\n", target->srp_host->srp_dev->dev->name);
}

static ssize_t show_ch_count(struct device *dev, struct device_attribute *attr,
			     char *buf)
{
	struct srp_target_port *target = host_to_target(class_to_shost(dev));

	return sprintf(buf, "%d\n", target->ch_count);
}

static ssize_t show_comp_vector(struct device *dev,
				struct device_attribute *attr, char *buf)
{
	struct srp_target_port *target = host_to_target(class_to_shost(dev));

	return sprintf(buf, "%d\n", target->comp_vector);
}

static ssize_t show_tl_retry_count(struct device *dev,
				   struct device_attribute *attr, char *buf)
{
	struct srp_target_port *target = host_to_target(class_to_shost(dev));

	return sprintf(buf, "%d\n", target->tl_retry_count);
}

static ssize_t show_cmd_sg_entries(struct device *dev,
				   struct device_attribute *attr, char *buf)
{
	struct srp_target_port *target = host_to_target(class_to_shost(dev));

	return sprintf(buf, "%u\n", target->cmd_sg_cnt);
}

static ssize_t show_allow_ext_sg(struct device *dev,
				 struct device_attribute *attr, char *buf)
{
	struct srp_target_port *target = host_to_target(class_to_shost(dev));

	return sprintf(buf, "%s\n", target->allow_ext_sg ? "true" : "false");
}

static DEVICE_ATTR(id_ext,	    S_IRUGO, show_id_ext,	   NULL);
static DEVICE_ATTR(ioc_guid,	    S_IRUGO, show_ioc_guid,	   NULL);
static DEVICE_ATTR(service_id,	    S_IRUGO, show_service_id,	   NULL);
static DEVICE_ATTR(pkey,	    S_IRUGO, show_pkey,		   NULL);
static DEVICE_ATTR(sgid,	    S_IRUGO, show_sgid,		   NULL);
static DEVICE_ATTR(dgid,	    S_IRUGO, show_dgid,		   NULL);
static DEVICE_ATTR(orig_dgid,	    S_IRUGO, show_orig_dgid,	   NULL);
static DEVICE_ATTR(req_lim,         S_IRUGO, show_req_lim,         NULL);
static DEVICE_ATTR(zero_req_lim,    S_IRUGO, show_zero_req_lim,	   NULL);
static DEVICE_ATTR(local_ib_port,   S_IRUGO, show_local_ib_port,   NULL);
static DEVICE_ATTR(local_ib_device, S_IRUGO, show_local_ib_device, NULL);
static DEVICE_ATTR(ch_count,        S_IRUGO, show_ch_count,        NULL);
static DEVICE_ATTR(comp_vector,     S_IRUGO, show_comp_vector,     NULL);
static DEVICE_ATTR(tl_retry_count,  S_IRUGO, show_tl_retry_count,  NULL);
static DEVICE_ATTR(cmd_sg_entries,  S_IRUGO, show_cmd_sg_entries,  NULL);
static DEVICE_ATTR(allow_ext_sg,    S_IRUGO, show_allow_ext_sg,    NULL);

static struct device_attribute *srp_host_attrs[] = {
	&dev_attr_id_ext,
	&dev_attr_ioc_guid,
	&dev_attr_service_id,
	&dev_attr_pkey,
	&dev_attr_sgid,
	&dev_attr_dgid,
	&dev_attr_orig_dgid,
	&dev_attr_req_lim,
	&dev_attr_zero_req_lim,
	&dev_attr_local_ib_port,
	&dev_attr_local_ib_device,
	&dev_attr_ch_count,
	&dev_attr_comp_vector,
	&dev_attr_tl_retry_count,
	&dev_attr_cmd_sg_entries,
	&dev_attr_allow_ext_sg,
	NULL
};

static struct scsi_host_template srp_template = {
	.module				= THIS_MODULE,
	.name				= "InfiniBand SRP initiator",
	.proc_name			= DRV_NAME,
	.slave_configure		= srp_slave_configure,
	.info				= srp_target_info,
	.queuecommand			= srp_queuecommand,
	.change_queue_depth             = srp_change_queue_depth,
	.eh_abort_handler		= srp_abort,
	.eh_device_reset_handler	= srp_reset_device,
	.eh_host_reset_handler		= srp_reset_host,
	.skip_settle_delay		= true,
	.sg_tablesize			= SRP_DEF_SG_TABLESIZE,
	.can_queue			= SRP_DEFAULT_CMD_SQ_SIZE,
	.this_id			= -1,
	.cmd_per_lun			= SRP_DEFAULT_CMD_SQ_SIZE,
	.use_clustering			= ENABLE_CLUSTERING,
	.shost_attrs			= srp_host_attrs,
	.track_queue_depth		= 1,
};

static int srp_sdev_count(struct Scsi_Host *host)
{
	struct scsi_device *sdev;
	int c = 0;

	shost_for_each_device(sdev, host)
		c++;

	return c;
}

/*
 * Return values:
 * < 0 upon failure. Caller is responsible for SRP target port cleanup.
 * 0 and target->state == SRP_TARGET_REMOVED if asynchronous target port
 *    removal has been scheduled.
 * 0 and target->state != SRP_TARGET_REMOVED upon success.
 */
static int srp_add_target(struct srp_host *host, struct srp_target_port *target)
{
	struct srp_rport_identifiers ids;
	struct srp_rport *rport;

	target->state = SRP_TARGET_SCANNING;
	sprintf(target->target_name, "SRP.T10:%016llX",
		be64_to_cpu(target->id_ext));

	if (scsi_add_host(target->scsi_host, host->srp_dev->dev->dma_device))
		return -ENODEV;

	memcpy(ids.port_id, &target->id_ext, 8);
	memcpy(ids.port_id + 8, &target->ioc_guid, 8);
	ids.roles = SRP_RPORT_ROLE_TARGET;
	rport = srp_rport_add(target->scsi_host, &ids);
	if (IS_ERR(rport)) {
		scsi_remove_host(target->scsi_host);
		return PTR_ERR(rport);
	}

	rport->lld_data = target;
	target->rport = rport;

	spin_lock(&host->target_lock);
	list_add_tail(&target->list, &host->target_list);
	spin_unlock(&host->target_lock);

	scsi_scan_target(&target->scsi_host->shost_gendev,
			 0, target->scsi_id, SCAN_WILD_CARD, 0);

	if (srp_connected_ch(target) < target->ch_count ||
	    target->qp_in_error) {
		shost_printk(KERN_INFO, target->scsi_host,
			     PFX "SCSI scan failed - removing SCSI host\n");
		srp_queue_remove_work(target);
		goto out;
	}

	pr_debug(PFX "%s: SCSI scan succeeded - detected %d LUNs\n",
		 dev_name(&target->scsi_host->shost_gendev),
		 srp_sdev_count(target->scsi_host));

	spin_lock_irq(&target->lock);
	if (target->state == SRP_TARGET_SCANNING)
		target->state = SRP_TARGET_LIVE;
	spin_unlock_irq(&target->lock);

out:
	return 0;
}

static void srp_release_dev(struct device *dev)
{
	struct srp_host *host =
		container_of(dev, struct srp_host, dev);

	complete(&host->released);
}

static struct class srp_class = {
	.name    = "infiniband_srp",
	.dev_release = srp_release_dev
};

/**
 * srp_conn_unique() - check whether the connection to a target is unique
 * @host:   SRP host.
 * @target: SRP target port.
 */
static bool srp_conn_unique(struct srp_host *host,
			    struct srp_target_port *target)
{
	struct srp_target_port *t;
	bool ret = false;

	if (target->state == SRP_TARGET_REMOVED)
		goto out;

	ret = true;

	spin_lock(&host->target_lock);
	list_for_each_entry(t, &host->target_list, list) {
		if (t != target &&
		    target->id_ext == t->id_ext &&
		    target->ioc_guid == t->ioc_guid &&
		    target->initiator_ext == t->initiator_ext) {
			ret = false;
			break;
		}
	}
	spin_unlock(&host->target_lock);

out:
	return ret;
}

/*
 * Target ports are added by writing
 *
 *     id_ext=<SRP ID ext>,ioc_guid=<SRP IOC GUID>,dgid=<dest GID>,
 *     pkey=<P_Key>,service_id=<service ID>
 *
 * to the add_target sysfs attribute.
 */
enum {
	SRP_OPT_ERR		= 0,
	SRP_OPT_ID_EXT		= 1 << 0,
	SRP_OPT_IOC_GUID	= 1 << 1,
	SRP_OPT_DGID		= 1 << 2,
	SRP_OPT_PKEY		= 1 << 3,
	SRP_OPT_SERVICE_ID	= 1 << 4,
	SRP_OPT_MAX_SECT	= 1 << 5,
	SRP_OPT_MAX_CMD_PER_LUN	= 1 << 6,
	SRP_OPT_IO_CLASS	= 1 << 7,
	SRP_OPT_INITIATOR_EXT	= 1 << 8,
	SRP_OPT_CMD_SG_ENTRIES	= 1 << 9,
	SRP_OPT_ALLOW_EXT_SG	= 1 << 10,
	SRP_OPT_SG_TABLESIZE	= 1 << 11,
	SRP_OPT_COMP_VECTOR	= 1 << 12,
	SRP_OPT_TL_RETRY_COUNT	= 1 << 13,
	SRP_OPT_QUEUE_SIZE	= 1 << 14,
	SRP_OPT_ALL		= (SRP_OPT_ID_EXT	|
				   SRP_OPT_IOC_GUID	|
				   SRP_OPT_DGID		|
				   SRP_OPT_PKEY		|
				   SRP_OPT_SERVICE_ID),
};

static const match_table_t srp_opt_tokens = {
	{ SRP_OPT_ID_EXT,		"id_ext=%s" 		},
	{ SRP_OPT_IOC_GUID,		"ioc_guid=%s" 		},
	{ SRP_OPT_DGID,			"dgid=%s" 		},
	{ SRP_OPT_PKEY,			"pkey=%x" 		},
	{ SRP_OPT_SERVICE_ID,		"service_id=%s"		},
	{ SRP_OPT_MAX_SECT,		"max_sect=%d" 		},
	{ SRP_OPT_MAX_CMD_PER_LUN,	"max_cmd_per_lun=%d" 	},
	{ SRP_OPT_IO_CLASS,		"io_class=%x"		},
	{ SRP_OPT_INITIATOR_EXT,	"initiator_ext=%s"	},
	{ SRP_OPT_CMD_SG_ENTRIES,	"cmd_sg_entries=%u"	},
	{ SRP_OPT_ALLOW_EXT_SG,		"allow_ext_sg=%u"	},
	{ SRP_OPT_SG_TABLESIZE,		"sg_tablesize=%u"	},
	{ SRP_OPT_COMP_VECTOR,		"comp_vector=%u"	},
	{ SRP_OPT_TL_RETRY_COUNT,	"tl_retry_count=%u"	},
	{ SRP_OPT_QUEUE_SIZE,		"queue_size=%d"		},
	{ SRP_OPT_ERR,			NULL 			}
};

static int srp_parse_options(const char *buf, struct srp_target_port *target)
{
	char *options, *sep_opt;
	char *p;
	char dgid[3];
	substring_t args[MAX_OPT_ARGS];
	int opt_mask = 0;
	int token;
	int ret = -EINVAL;
	int i;

	options = kstrdup(buf, GFP_KERNEL);
	if (!options)
		return -ENOMEM;

	sep_opt = options;
	while ((p = strsep(&sep_opt, ",\n")) != NULL) {
		if (!*p)
			continue;

		token = match_token(p, srp_opt_tokens, args);
		opt_mask |= token;

		switch (token) {
		case SRP_OPT_ID_EXT:
			p = match_strdup(args);
			if (!p) {
				ret = -ENOMEM;
				goto out;
			}
			target->id_ext = cpu_to_be64(simple_strtoull(p, NULL, 16));
			kfree(p);
			break;

		case SRP_OPT_IOC_GUID:
			p = match_strdup(args);
			if (!p) {
				ret = -ENOMEM;
				goto out;
			}
			target->ioc_guid = cpu_to_be64(simple_strtoull(p, NULL, 16));
			kfree(p);
			break;

		case SRP_OPT_DGID:
			p = match_strdup(args);
			if (!p) {
				ret = -ENOMEM;
				goto out;
			}
			if (strlen(p) != 32) {
				pr_warn("bad dest GID parameter '%s'\n", p);
				kfree(p);
				goto out;
			}

			for (i = 0; i < 16; ++i) {
				strlcpy(dgid, p + i * 2, sizeof(dgid));
				if (sscanf(dgid, "%hhx",
					   &target->orig_dgid.raw[i]) < 1) {
					ret = -EINVAL;
					kfree(p);
					goto out;
				}
			}
			kfree(p);
			break;

		case SRP_OPT_PKEY:
			if (match_hex(args, &token)) {
				pr_warn("bad P_Key parameter '%s'\n", p);
				goto out;
			}
			target->pkey = cpu_to_be16(token);
			break;

		case SRP_OPT_SERVICE_ID:
			p = match_strdup(args);
			if (!p) {
				ret = -ENOMEM;
				goto out;
			}
			target->service_id = cpu_to_be64(simple_strtoull(p, NULL, 16));
			kfree(p);
			break;

		case SRP_OPT_MAX_SECT:
			if (match_int(args, &token)) {
				pr_warn("bad max sect parameter '%s'\n", p);
				goto out;
			}
			target->scsi_host->max_sectors = token;
			break;

		case SRP_OPT_QUEUE_SIZE:
			if (match_int(args, &token) || token < 1) {
				pr_warn("bad queue_size parameter '%s'\n", p);
				goto out;
			}
			target->scsi_host->can_queue = token;
			target->queue_size = token + SRP_RSP_SQ_SIZE +
					     SRP_TSK_MGMT_SQ_SIZE;
			if (!(opt_mask & SRP_OPT_MAX_CMD_PER_LUN))
				target->scsi_host->cmd_per_lun = token;
			break;

		case SRP_OPT_MAX_CMD_PER_LUN:
			if (match_int(args, &token) || token < 1) {
				pr_warn("bad max cmd_per_lun parameter '%s'\n",
					p);
				goto out;
			}
			target->scsi_host->cmd_per_lun = token;
			break;

		case SRP_OPT_IO_CLASS:
			if (match_hex(args, &token)) {
				pr_warn("bad IO class parameter '%s'\n", p);
				goto out;
			}
			if (token != SRP_REV10_IB_IO_CLASS &&
			    token != SRP_REV16A_IB_IO_CLASS) {
				pr_warn("unknown IO class parameter value %x specified (use %x or %x).\n",
					token, SRP_REV10_IB_IO_CLASS,
					SRP_REV16A_IB_IO_CLASS);
				goto out;
			}
			target->io_class = token;
			break;

		case SRP_OPT_INITIATOR_EXT:
			p = match_strdup(args);
			if (!p) {
				ret = -ENOMEM;
				goto out;
			}
			target->initiator_ext = cpu_to_be64(simple_strtoull(p, NULL, 16));
			kfree(p);
			break;

		case SRP_OPT_CMD_SG_ENTRIES:
			if (match_int(args, &token) || token < 1 || token > 255) {
				pr_warn("bad max cmd_sg_entries parameter '%s'\n",
					p);
				goto out;
			}
			target->cmd_sg_cnt = token;
			break;

		case SRP_OPT_ALLOW_EXT_SG:
			if (match_int(args, &token)) {
				pr_warn("bad allow_ext_sg parameter '%s'\n", p);
				goto out;
			}
			target->allow_ext_sg = !!token;
			break;

		case SRP_OPT_SG_TABLESIZE:
			if (match_int(args, &token) || token < 1 ||
					token > SCSI_MAX_SG_CHAIN_SEGMENTS) {
				pr_warn("bad max sg_tablesize parameter '%s'\n",
					p);
				goto out;
			}
			target->sg_tablesize = token;
			break;

		case SRP_OPT_COMP_VECTOR:
			if (match_int(args, &token) || token < 0) {
				pr_warn("bad comp_vector parameter '%s'\n", p);
				goto out;
			}
			target->comp_vector = token;
			break;

		case SRP_OPT_TL_RETRY_COUNT:
			if (match_int(args, &token) || token < 2 || token > 7) {
				pr_warn("bad tl_retry_count parameter '%s' (must be a number between 2 and 7)\n",
					p);
				goto out;
			}
			target->tl_retry_count = token;
			break;

		default:
			pr_warn("unknown parameter or missing value '%s' in target creation request\n",
				p);
			goto out;
		}
	}

	if ((opt_mask & SRP_OPT_ALL) == SRP_OPT_ALL)
		ret = 0;
	else
		for (i = 0; i < ARRAY_SIZE(srp_opt_tokens); ++i)
			if ((srp_opt_tokens[i].token & SRP_OPT_ALL) &&
			    !(srp_opt_tokens[i].token & opt_mask))
				pr_warn("target creation request is missing parameter '%s'\n",
					srp_opt_tokens[i].pattern);

	if (target->scsi_host->cmd_per_lun > target->scsi_host->can_queue
	    && (opt_mask & SRP_OPT_MAX_CMD_PER_LUN))
		pr_warn("cmd_per_lun = %d > queue_size = %d\n",
			target->scsi_host->cmd_per_lun,
			target->scsi_host->can_queue);

out:
	kfree(options);
	return ret;
}

static ssize_t srp_create_target(struct device *dev,
				 struct device_attribute *attr,
				 const char *buf, size_t count)
{
	struct srp_host *host =
		container_of(dev, struct srp_host, dev);
	struct Scsi_Host *target_host;
	struct srp_target_port *target;
	struct srp_rdma_ch *ch;
	struct srp_device *srp_dev = host->srp_dev;
	struct ib_device *ibdev = srp_dev->dev;
	int ret, node_idx, node, cpu, i;
	bool multich = false;

	target_host = scsi_host_alloc(&srp_template,
				      sizeof (struct srp_target_port));
	if (!target_host)
		return -ENOMEM;

	target_host->transportt  = ib_srp_transport_template;
	target_host->max_channel = 0;
	target_host->max_id      = 1;
	target_host->max_lun     = -1LL;
	target_host->max_cmd_len = sizeof ((struct srp_cmd *) (void *) 0L)->cdb;

	target = host_to_target(target_host);

	target->io_class	= SRP_REV16A_IB_IO_CLASS;
	target->scsi_host	= target_host;
	target->srp_host	= host;
	target->lkey		= host->srp_dev->pd->local_dma_lkey;
	target->global_mr	= host->srp_dev->global_mr;
	target->cmd_sg_cnt	= cmd_sg_entries;
	target->sg_tablesize	= indirect_sg_entries ? : cmd_sg_entries;
	target->allow_ext_sg	= allow_ext_sg;
	target->tl_retry_count	= 7;
	target->queue_size	= SRP_DEFAULT_QUEUE_SIZE;

	/*
	 * Avoid that the SCSI host can be removed by srp_remove_target()
	 * before this function returns.
	 */
	scsi_host_get(target->scsi_host);

	mutex_lock(&host->add_target_mutex);

	ret = srp_parse_options(buf, target);
	if (ret)
		goto out;
<<<<<<< HEAD

	ret = scsi_init_shared_tag_map(target_host, target_host->can_queue);
	if (ret)
		goto out;
=======
>>>>>>> db0b54cd

	target->req_ring_size = target->queue_size - SRP_TSK_MGMT_SQ_SIZE;

	if (!srp_conn_unique(target->srp_host, target)) {
		shost_printk(KERN_INFO, target->scsi_host,
			     PFX "Already connected to target port with id_ext=%016llx;ioc_guid=%016llx;initiator_ext=%016llx\n",
			     be64_to_cpu(target->id_ext),
			     be64_to_cpu(target->ioc_guid),
			     be64_to_cpu(target->initiator_ext));
		ret = -EEXIST;
		goto out;
	}

	if (!srp_dev->has_fmr && !srp_dev->has_fr && !target->allow_ext_sg &&
	    target->cmd_sg_cnt < target->sg_tablesize) {
		pr_warn("No MR pool and no external indirect descriptors, limiting sg_tablesize to cmd_sg_cnt\n");
		target->sg_tablesize = target->cmd_sg_cnt;
	}

	target_host->sg_tablesize = target->sg_tablesize;
	target->indirect_size = target->sg_tablesize *
				sizeof (struct srp_direct_buf);
	target->max_iu_len = sizeof (struct srp_cmd) +
			     sizeof (struct srp_indirect_buf) +
			     target->cmd_sg_cnt * sizeof (struct srp_direct_buf);

	INIT_WORK(&target->tl_err_work, srp_tl_err_work);
	INIT_WORK(&target->remove_work, srp_remove_work);
	spin_lock_init(&target->lock);
	ret = ib_query_gid(ibdev, host->port, 0, &target->sgid, NULL);
	if (ret)
		goto out;

	ret = -ENOMEM;
	target->ch_count = max_t(unsigned, num_online_nodes(),
				 min(ch_count ? :
				     min(4 * num_online_nodes(),
					 ibdev->num_comp_vectors),
				     num_online_cpus()));
	target->ch = kcalloc(target->ch_count, sizeof(*target->ch),
			     GFP_KERNEL);
	if (!target->ch)
		goto out;

	node_idx = 0;
	for_each_online_node(node) {
		const int ch_start = (node_idx * target->ch_count /
				      num_online_nodes());
		const int ch_end = ((node_idx + 1) * target->ch_count /
				    num_online_nodes());
		const int cv_start = (node_idx * ibdev->num_comp_vectors /
				      num_online_nodes() + target->comp_vector)
				     % ibdev->num_comp_vectors;
		const int cv_end = ((node_idx + 1) * ibdev->num_comp_vectors /
				    num_online_nodes() + target->comp_vector)
				   % ibdev->num_comp_vectors;
		int cpu_idx = 0;

		for_each_online_cpu(cpu) {
			if (cpu_to_node(cpu) != node)
				continue;
			if (ch_start + cpu_idx >= ch_end)
				continue;
			ch = &target->ch[ch_start + cpu_idx];
			ch->target = target;
			ch->comp_vector = cv_start == cv_end ? cv_start :
				cv_start + cpu_idx % (cv_end - cv_start);
			spin_lock_init(&ch->lock);
			INIT_LIST_HEAD(&ch->free_tx);
			ret = srp_new_cm_id(ch);
			if (ret)
				goto err_disconnect;

			ret = srp_create_ch_ib(ch);
			if (ret)
				goto err_disconnect;

			ret = srp_alloc_req_data(ch);
			if (ret)
				goto err_disconnect;

			ret = srp_connect_ch(ch, multich);
			if (ret) {
				shost_printk(KERN_ERR, target->scsi_host,
					     PFX "Connection %d/%d failed\n",
					     ch_start + cpu_idx,
					     target->ch_count);
				if (node_idx == 0 && cpu_idx == 0) {
					goto err_disconnect;
				} else {
					srp_free_ch_ib(target, ch);
					srp_free_req_data(target, ch);
					target->ch_count = ch - target->ch;
					goto connected;
				}
			}

			multich = true;
			cpu_idx++;
		}
		node_idx++;
	}

connected:
	target->scsi_host->nr_hw_queues = target->ch_count;

	ret = srp_add_target(host, target);
	if (ret)
		goto err_disconnect;

	if (target->state != SRP_TARGET_REMOVED) {
		shost_printk(KERN_DEBUG, target->scsi_host, PFX
			     "new target: id_ext %016llx ioc_guid %016llx pkey %04x service_id %016llx sgid %pI6 dgid %pI6\n",
			     be64_to_cpu(target->id_ext),
			     be64_to_cpu(target->ioc_guid),
			     be16_to_cpu(target->pkey),
			     be64_to_cpu(target->service_id),
			     target->sgid.raw, target->orig_dgid.raw);
	}

	ret = count;

out:
	mutex_unlock(&host->add_target_mutex);

	scsi_host_put(target->scsi_host);
	if (ret < 0)
		scsi_host_put(target->scsi_host);

	return ret;

err_disconnect:
	srp_disconnect_target(target);

	for (i = 0; i < target->ch_count; i++) {
		ch = &target->ch[i];
		srp_free_ch_ib(target, ch);
		srp_free_req_data(target, ch);
	}

	kfree(target->ch);
	goto out;
}

static DEVICE_ATTR(add_target, S_IWUSR, NULL, srp_create_target);

static ssize_t show_ibdev(struct device *dev, struct device_attribute *attr,
			  char *buf)
{
	struct srp_host *host = container_of(dev, struct srp_host, dev);

	return sprintf(buf, "%s\n", host->srp_dev->dev->name);
}

static DEVICE_ATTR(ibdev, S_IRUGO, show_ibdev, NULL);

static ssize_t show_port(struct device *dev, struct device_attribute *attr,
			 char *buf)
{
	struct srp_host *host = container_of(dev, struct srp_host, dev);

	return sprintf(buf, "%d\n", host->port);
}

static DEVICE_ATTR(port, S_IRUGO, show_port, NULL);

static struct srp_host *srp_add_port(struct srp_device *device, u8 port)
{
	struct srp_host *host;

	host = kzalloc(sizeof *host, GFP_KERNEL);
	if (!host)
		return NULL;

	INIT_LIST_HEAD(&host->target_list);
	spin_lock_init(&host->target_lock);
	init_completion(&host->released);
	mutex_init(&host->add_target_mutex);
	host->srp_dev = device;
	host->port = port;

	host->dev.class = &srp_class;
	host->dev.parent = device->dev->dma_device;
	dev_set_name(&host->dev, "srp-%s-%d", device->dev->name, port);

	if (device_register(&host->dev))
		goto free_host;
	if (device_create_file(&host->dev, &dev_attr_add_target))
		goto err_class;
	if (device_create_file(&host->dev, &dev_attr_ibdev))
		goto err_class;
	if (device_create_file(&host->dev, &dev_attr_port))
		goto err_class;

	return host;

err_class:
	device_unregister(&host->dev);

free_host:
	kfree(host);

	return NULL;
}

static void srp_add_one(struct ib_device *device)
{
	struct srp_device *srp_dev;
	struct ib_device_attr *dev_attr;
	struct srp_host *host;
	int mr_page_shift, p;
	u64 max_pages_per_mr;

	dev_attr = kmalloc(sizeof *dev_attr, GFP_KERNEL);
	if (!dev_attr)
		return;

	if (ib_query_device(device, dev_attr)) {
		pr_warn("Query device failed for %s\n", device->name);
		goto free_attr;
	}

	srp_dev = kmalloc(sizeof *srp_dev, GFP_KERNEL);
	if (!srp_dev)
		goto free_attr;

	srp_dev->has_fmr = (device->alloc_fmr && device->dealloc_fmr &&
			    device->map_phys_fmr && device->unmap_fmr);
	srp_dev->has_fr = (dev_attr->device_cap_flags &
			   IB_DEVICE_MEM_MGT_EXTENSIONS);
	if (!srp_dev->has_fmr && !srp_dev->has_fr)
		dev_warn(&device->dev, "neither FMR nor FR is supported\n");

	srp_dev->use_fast_reg = (srp_dev->has_fr &&
				 (!srp_dev->has_fmr || prefer_fr));
	srp_dev->use_fmr = !srp_dev->use_fast_reg && srp_dev->has_fmr;

	/*
	 * Use the smallest page size supported by the HCA, down to a
	 * minimum of 4096 bytes. We're unlikely to build large sglists
	 * out of smaller entries.
	 */
	mr_page_shift		= max(12, ffs(dev_attr->page_size_cap) - 1);
	srp_dev->mr_page_size	= 1 << mr_page_shift;
	srp_dev->mr_page_mask	= ~((u64) srp_dev->mr_page_size - 1);
	max_pages_per_mr	= dev_attr->max_mr_size;
	do_div(max_pages_per_mr, srp_dev->mr_page_size);
	srp_dev->max_pages_per_mr = min_t(u64, SRP_MAX_PAGES_PER_MR,
					  max_pages_per_mr);
	if (srp_dev->use_fast_reg) {
		srp_dev->max_pages_per_mr =
			min_t(u32, srp_dev->max_pages_per_mr,
			      dev_attr->max_fast_reg_page_list_len);
	}
	srp_dev->mr_max_size	= srp_dev->mr_page_size *
				   srp_dev->max_pages_per_mr;
	pr_debug("%s: mr_page_shift = %d, dev_attr->max_mr_size = %#llx, dev_attr->max_fast_reg_page_list_len = %u, max_pages_per_mr = %d, mr_max_size = %#x\n",
		 device->name, mr_page_shift, dev_attr->max_mr_size,
		 dev_attr->max_fast_reg_page_list_len,
		 srp_dev->max_pages_per_mr, srp_dev->mr_max_size);

	INIT_LIST_HEAD(&srp_dev->dev_list);

	srp_dev->dev = device;
	srp_dev->pd  = ib_alloc_pd(device);
	if (IS_ERR(srp_dev->pd))
		goto free_dev;

	if (!register_always || (!srp_dev->has_fmr && !srp_dev->has_fr)) {
		srp_dev->global_mr = ib_get_dma_mr(srp_dev->pd,
						   IB_ACCESS_LOCAL_WRITE |
						   IB_ACCESS_REMOTE_READ |
						   IB_ACCESS_REMOTE_WRITE);
		if (IS_ERR(srp_dev->global_mr))
			goto err_pd;
	} else {
		srp_dev->global_mr = NULL;
	}

	for (p = rdma_start_port(device); p <= rdma_end_port(device); ++p) {
		host = srp_add_port(srp_dev, p);
		if (host)
			list_add_tail(&host->list, &srp_dev->dev_list);
	}

	ib_set_client_data(device, &srp_client, srp_dev);

	goto free_attr;

err_pd:
	ib_dealloc_pd(srp_dev->pd);

free_dev:
	kfree(srp_dev);

free_attr:
	kfree(dev_attr);
}

static void srp_remove_one(struct ib_device *device, void *client_data)
{
	struct srp_device *srp_dev;
	struct srp_host *host, *tmp_host;
	struct srp_target_port *target;

	srp_dev = client_data;
	if (!srp_dev)
		return;

	list_for_each_entry_safe(host, tmp_host, &srp_dev->dev_list, list) {
		device_unregister(&host->dev);
		/*
		 * Wait for the sysfs entry to go away, so that no new
		 * target ports can be created.
		 */
		wait_for_completion(&host->released);

		/*
		 * Remove all target ports.
		 */
		spin_lock(&host->target_lock);
		list_for_each_entry(target, &host->target_list, list)
			srp_queue_remove_work(target);
		spin_unlock(&host->target_lock);

		/*
		 * Wait for tl_err and target port removal tasks.
		 */
		flush_workqueue(system_long_wq);
		flush_workqueue(srp_remove_wq);

		kfree(host);
	}

	if (srp_dev->global_mr)
		ib_dereg_mr(srp_dev->global_mr);
	ib_dealloc_pd(srp_dev->pd);

	kfree(srp_dev);
}

static struct srp_function_template ib_srp_transport_functions = {
	.has_rport_state	 = true,
	.reset_timer_if_blocked	 = true,
	.reconnect_delay	 = &srp_reconnect_delay,
	.fast_io_fail_tmo	 = &srp_fast_io_fail_tmo,
	.dev_loss_tmo		 = &srp_dev_loss_tmo,
	.reconnect		 = srp_rport_reconnect,
	.rport_delete		 = srp_rport_delete,
	.terminate_rport_io	 = srp_terminate_io,
};

static int __init srp_init_module(void)
{
	int ret;

	BUILD_BUG_ON(FIELD_SIZEOF(struct ib_wc, wr_id) < sizeof(void *));

	if (srp_sg_tablesize) {
		pr_warn("srp_sg_tablesize is deprecated, please use cmd_sg_entries\n");
		if (!cmd_sg_entries)
			cmd_sg_entries = srp_sg_tablesize;
	}

	if (!cmd_sg_entries)
		cmd_sg_entries = SRP_DEF_SG_TABLESIZE;

	if (cmd_sg_entries > 255) {
		pr_warn("Clamping cmd_sg_entries to 255\n");
		cmd_sg_entries = 255;
	}

	if (!indirect_sg_entries)
		indirect_sg_entries = cmd_sg_entries;
	else if (indirect_sg_entries < cmd_sg_entries) {
		pr_warn("Bumping up indirect_sg_entries to match cmd_sg_entries (%u)\n",
			cmd_sg_entries);
		indirect_sg_entries = cmd_sg_entries;
	}

	srp_remove_wq = create_workqueue("srp_remove");
	if (!srp_remove_wq) {
		ret = -ENOMEM;
		goto out;
	}

	ret = -ENOMEM;
	ib_srp_transport_template =
		srp_attach_transport(&ib_srp_transport_functions);
	if (!ib_srp_transport_template)
		goto destroy_wq;

	ret = class_register(&srp_class);
	if (ret) {
		pr_err("couldn't register class infiniband_srp\n");
		goto release_tr;
	}

	ib_sa_register_client(&srp_sa_client);

	ret = ib_register_client(&srp_client);
	if (ret) {
		pr_err("couldn't register IB client\n");
		goto unreg_sa;
	}

out:
	return ret;

unreg_sa:
	ib_sa_unregister_client(&srp_sa_client);
	class_unregister(&srp_class);

release_tr:
	srp_release_transport(ib_srp_transport_template);

destroy_wq:
	destroy_workqueue(srp_remove_wq);
	goto out;
}

static void __exit srp_cleanup_module(void)
{
	ib_unregister_client(&srp_client);
	ib_sa_unregister_client(&srp_sa_client);
	class_unregister(&srp_class);
	srp_release_transport(ib_srp_transport_template);
	destroy_workqueue(srp_remove_wq);
}

module_init(srp_init_module);
module_exit(srp_cleanup_module);<|MERGE_RESOLUTION|>--- conflicted
+++ resolved
@@ -1015,11 +1015,7 @@
 		switch (ret) {
 		case 0:
 			ch->connected = true;
-<<<<<<< HEAD
-			return 0;
-=======
 			goto out;
->>>>>>> db0b54cd
 
 		case SRP_PORT_REDIRECT:
 			ret = srp_lookup_path(ch);
@@ -1247,11 +1243,7 @@
 
 	for (i = 0; i < target->ch_count; i++) {
 		ch = &target->ch[i];
-<<<<<<< HEAD
-		if (ret || !ch->target)
-=======
 		if (ret)
->>>>>>> db0b54cd
 			break;
 		ret = srp_connect_ch(ch, multich);
 		multich = true;
@@ -3239,13 +3231,6 @@
 	ret = srp_parse_options(buf, target);
 	if (ret)
 		goto out;
-<<<<<<< HEAD
-
-	ret = scsi_init_shared_tag_map(target_host, target_host->can_queue);
-	if (ret)
-		goto out;
-=======
->>>>>>> db0b54cd
 
 	target->req_ring_size = target->queue_size - SRP_TSK_MGMT_SQ_SIZE;
 
