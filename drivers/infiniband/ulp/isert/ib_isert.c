/*******************************************************************************
 * This file contains iSCSI extentions for RDMA (iSER) Verbs
 *
 * (c) Copyright 2013 Datera, Inc.
 *
 * Nicholas A. Bellinger <nab@linux-iscsi.org>
 *
 * This program is free software; you can redistribute it and/or modify
 * it under the terms of the GNU General Public License as published by
 * the Free Software Foundation; either version 2 of the License, or
 * (at your option) any later version.
 *
 * This program is distributed in the hope that it will be useful,
 * but WITHOUT ANY WARRANTY; without even the implied warranty of
 * MERCHANTABILITY or FITNESS FOR A PARTICULAR PURPOSE.  See the
 * GNU General Public License for more details.
 ****************************************************************************/

#include <linux/string.h>
#include <linux/module.h>
#include <linux/scatterlist.h>
#include <linux/socket.h>
#include <linux/in.h>
#include <linux/in6.h>
#include <rdma/ib_verbs.h>
#include <rdma/rdma_cm.h>
#include <target/target_core_base.h>
#include <target/target_core_fabric.h>
#include <target/iscsi/iscsi_transport.h>
#include <linux/semaphore.h>

#include "isert_proto.h"
#include "ib_isert.h"

#define	ISERT_MAX_CONN		8
#define ISER_MAX_RX_CQ_LEN	(ISERT_QP_MAX_RECV_DTOS * ISERT_MAX_CONN)
#define ISER_MAX_TX_CQ_LEN	(ISERT_QP_MAX_REQ_DTOS  * ISERT_MAX_CONN)
#define ISER_MAX_CQ_LEN		(ISER_MAX_RX_CQ_LEN + ISER_MAX_TX_CQ_LEN + \
				 ISERT_MAX_CONN)

static int isert_debug_level;
module_param_named(debug_level, isert_debug_level, int, 0644);
MODULE_PARM_DESC(debug_level, "Enable debug tracing if > 0 (default:0)");

static DEFINE_MUTEX(device_list_mutex);
static LIST_HEAD(device_list);
static struct workqueue_struct *isert_comp_wq;
static struct workqueue_struct *isert_release_wq;

static void
isert_unmap_cmd(struct isert_cmd *isert_cmd, struct isert_conn *isert_conn);
static int
isert_map_rdma(struct iscsi_conn *conn, struct iscsi_cmd *cmd,
	       struct isert_rdma_wr *wr);
static void
isert_unreg_rdma(struct isert_cmd *isert_cmd, struct isert_conn *isert_conn);
static int
isert_reg_rdma(struct iscsi_conn *conn, struct iscsi_cmd *cmd,
	       struct isert_rdma_wr *wr);
static int
isert_put_response(struct iscsi_conn *conn, struct iscsi_cmd *cmd);
static int
isert_rdma_post_recvl(struct isert_conn *isert_conn);
static int
isert_rdma_accept(struct isert_conn *isert_conn);
struct rdma_cm_id *isert_setup_id(struct isert_np *isert_np);

static void isert_release_work(struct work_struct *work);
<<<<<<< HEAD
=======
static void isert_wait4flush(struct isert_conn *isert_conn);
>>>>>>> db0b54cd

static inline bool
isert_prot_cmd(struct isert_conn *conn, struct se_cmd *cmd)
{
	return (conn->pi_support &&
		cmd->prot_op != TARGET_PROT_NORMAL);
}


static void
isert_qp_event_callback(struct ib_event *e, void *context)
{
	struct isert_conn *isert_conn = context;

	isert_err("%s (%d): conn %p\n",
		  ib_event_msg(e->event), e->event, isert_conn);

	switch (e->event) {
	case IB_EVENT_COMM_EST:
		rdma_notify(isert_conn->cm_id, IB_EVENT_COMM_EST);
		break;
	case IB_EVENT_QP_LAST_WQE_REACHED:
		isert_warn("Reached TX IB_EVENT_QP_LAST_WQE_REACHED\n");
		break;
	default:
		break;
	}
}

static int
isert_query_device(struct ib_device *ib_dev, struct ib_device_attr *devattr)
{
	int ret;

	ret = ib_query_device(ib_dev, devattr);
	if (ret) {
		isert_err("ib_query_device() failed: %d\n", ret);
		return ret;
	}
	isert_dbg("devattr->max_sge: %d\n", devattr->max_sge);
	isert_dbg("devattr->max_sge_rd: %d\n", devattr->max_sge_rd);

	return 0;
}

static struct isert_comp *
isert_comp_get(struct isert_conn *isert_conn)
{
	struct isert_device *device = isert_conn->device;
	struct isert_comp *comp;
	int i, min = 0;

	mutex_lock(&device_list_mutex);
	for (i = 0; i < device->comps_used; i++)
		if (device->comps[i].active_qps <
		    device->comps[min].active_qps)
			min = i;
	comp = &device->comps[min];
	comp->active_qps++;
	mutex_unlock(&device_list_mutex);

	isert_info("conn %p, using comp %p min_index: %d\n",
		   isert_conn, comp, min);

	return comp;
}

static void
isert_comp_put(struct isert_comp *comp)
{
	mutex_lock(&device_list_mutex);
	comp->active_qps--;
	mutex_unlock(&device_list_mutex);
}

static struct ib_qp *
isert_create_qp(struct isert_conn *isert_conn,
		struct isert_comp *comp,
		struct rdma_cm_id *cma_id)
{
	struct isert_device *device = isert_conn->device;
	struct ib_qp_init_attr attr;
	int ret;

	memset(&attr, 0, sizeof(struct ib_qp_init_attr));
	attr.event_handler = isert_qp_event_callback;
	attr.qp_context = isert_conn;
	attr.send_cq = comp->cq;
	attr.recv_cq = comp->cq;
	attr.cap.max_send_wr = ISERT_QP_MAX_REQ_DTOS;
	attr.cap.max_recv_wr = ISERT_QP_MAX_RECV_DTOS + 1;
	attr.cap.max_send_sge = device->dev_attr.max_sge;
	isert_conn->max_sge = min(device->dev_attr.max_sge,
				  device->dev_attr.max_sge_rd);
	attr.cap.max_recv_sge = 1;
	attr.sq_sig_type = IB_SIGNAL_REQ_WR;
	attr.qp_type = IB_QPT_RC;
	if (device->pi_capable)
		attr.create_flags |= IB_QP_CREATE_SIGNATURE_EN;

	ret = rdma_create_qp(cma_id, device->pd, &attr);
	if (ret) {
		isert_err("rdma_create_qp failed for cma_id %d\n", ret);
		return ERR_PTR(ret);
	}

	return cma_id->qp;
}

static int
isert_conn_setup_qp(struct isert_conn *isert_conn, struct rdma_cm_id *cma_id)
{
	struct isert_comp *comp;
	int ret;

	comp = isert_comp_get(isert_conn);
	isert_conn->qp = isert_create_qp(isert_conn, comp, cma_id);
	if (IS_ERR(isert_conn->qp)) {
		ret = PTR_ERR(isert_conn->qp);
		goto err;
	}

	return 0;
err:
	isert_comp_put(comp);
	return ret;
}

static void
isert_cq_event_callback(struct ib_event *e, void *context)
{
	isert_dbg("event: %d\n", e->event);
}

static int
isert_alloc_rx_descriptors(struct isert_conn *isert_conn)
{
	struct isert_device *device = isert_conn->device;
	struct ib_device *ib_dev = device->ib_device;
	struct iser_rx_desc *rx_desc;
	struct ib_sge *rx_sg;
	u64 dma_addr;
	int i, j;

	isert_conn->rx_descs = kzalloc(ISERT_QP_MAX_RECV_DTOS *
				sizeof(struct iser_rx_desc), GFP_KERNEL);
	if (!isert_conn->rx_descs)
		goto fail;

	rx_desc = isert_conn->rx_descs;

	for (i = 0; i < ISERT_QP_MAX_RECV_DTOS; i++, rx_desc++)  {
		dma_addr = ib_dma_map_single(ib_dev, (void *)rx_desc,
					ISER_RX_PAYLOAD_SIZE, DMA_FROM_DEVICE);
		if (ib_dma_mapping_error(ib_dev, dma_addr))
			goto dma_map_fail;

		rx_desc->dma_addr = dma_addr;

		rx_sg = &rx_desc->rx_sg;
		rx_sg->addr = rx_desc->dma_addr;
		rx_sg->length = ISER_RX_PAYLOAD_SIZE;
		rx_sg->lkey = device->pd->local_dma_lkey;
	}

	return 0;

dma_map_fail:
	rx_desc = isert_conn->rx_descs;
	for (j = 0; j < i; j++, rx_desc++) {
		ib_dma_unmap_single(ib_dev, rx_desc->dma_addr,
				    ISER_RX_PAYLOAD_SIZE, DMA_FROM_DEVICE);
	}
	kfree(isert_conn->rx_descs);
	isert_conn->rx_descs = NULL;
fail:
	isert_err("conn %p failed to allocate rx descriptors\n", isert_conn);

	return -ENOMEM;
}

static void
isert_free_rx_descriptors(struct isert_conn *isert_conn)
{
	struct ib_device *ib_dev = isert_conn->device->ib_device;
	struct iser_rx_desc *rx_desc;
	int i;

	if (!isert_conn->rx_descs)
		return;

	rx_desc = isert_conn->rx_descs;
	for (i = 0; i < ISERT_QP_MAX_RECV_DTOS; i++, rx_desc++)  {
		ib_dma_unmap_single(ib_dev, rx_desc->dma_addr,
				    ISER_RX_PAYLOAD_SIZE, DMA_FROM_DEVICE);
	}

	kfree(isert_conn->rx_descs);
	isert_conn->rx_descs = NULL;
}

static void isert_cq_work(struct work_struct *);
static void isert_cq_callback(struct ib_cq *, void *);

static void
isert_free_comps(struct isert_device *device)
{
	int i;

	for (i = 0; i < device->comps_used; i++) {
		struct isert_comp *comp = &device->comps[i];

		if (comp->cq) {
			cancel_work_sync(&comp->work);
			ib_destroy_cq(comp->cq);
		}
	}
	kfree(device->comps);
}

static int
isert_alloc_comps(struct isert_device *device,
		  struct ib_device_attr *attr)
{
	int i, max_cqe, ret = 0;

	device->comps_used = min(ISERT_MAX_CQ, min_t(int, num_online_cpus(),
				 device->ib_device->num_comp_vectors));

	isert_info("Using %d CQs, %s supports %d vectors support "
		   "Fast registration %d pi_capable %d\n",
		   device->comps_used, device->ib_device->name,
		   device->ib_device->num_comp_vectors, device->use_fastreg,
		   device->pi_capable);

	device->comps = kcalloc(device->comps_used, sizeof(struct isert_comp),
				GFP_KERNEL);
	if (!device->comps) {
		isert_err("Unable to allocate completion contexts\n");
		return -ENOMEM;
	}

	max_cqe = min(ISER_MAX_CQ_LEN, attr->max_cqe);

	for (i = 0; i < device->comps_used; i++) {
		struct ib_cq_init_attr cq_attr = {};
		struct isert_comp *comp = &device->comps[i];

		comp->device = device;
		INIT_WORK(&comp->work, isert_cq_work);
		cq_attr.cqe = max_cqe;
		cq_attr.comp_vector = i;
		comp->cq = ib_create_cq(device->ib_device,
					isert_cq_callback,
					isert_cq_event_callback,
					(void *)comp,
					&cq_attr);
		if (IS_ERR(comp->cq)) {
			isert_err("Unable to allocate cq\n");
			ret = PTR_ERR(comp->cq);
			comp->cq = NULL;
			goto out_cq;
		}

		ret = ib_req_notify_cq(comp->cq, IB_CQ_NEXT_COMP);
		if (ret)
			goto out_cq;
	}

	return 0;
out_cq:
	isert_free_comps(device);
	return ret;
}

static int
isert_create_device_ib_res(struct isert_device *device)
{
	struct ib_device_attr *dev_attr;
	int ret;

	dev_attr = &device->dev_attr;
	ret = isert_query_device(device->ib_device, dev_attr);
	if (ret)
		return ret;

	/* asign function handlers */
	if (dev_attr->device_cap_flags & IB_DEVICE_MEM_MGT_EXTENSIONS &&
	    dev_attr->device_cap_flags & IB_DEVICE_SIGNATURE_HANDOVER) {
		device->use_fastreg = 1;
		device->reg_rdma_mem = isert_reg_rdma;
		device->unreg_rdma_mem = isert_unreg_rdma;
	} else {
		device->use_fastreg = 0;
		device->reg_rdma_mem = isert_map_rdma;
		device->unreg_rdma_mem = isert_unmap_cmd;
	}

	ret = isert_alloc_comps(device, dev_attr);
	if (ret)
		return ret;

	device->pd = ib_alloc_pd(device->ib_device);
	if (IS_ERR(device->pd)) {
		ret = PTR_ERR(device->pd);
		isert_err("failed to allocate pd, device %p, ret=%d\n",
			  device, ret);
		goto out_cq;
	}

	/* Check signature cap */
	device->pi_capable = dev_attr->device_cap_flags &
			     IB_DEVICE_SIGNATURE_HANDOVER ? true : false;

	return 0;

out_cq:
	isert_free_comps(device);
	return ret;
}

static void
isert_free_device_ib_res(struct isert_device *device)
{
	isert_info("device %p\n", device);

	ib_dealloc_pd(device->pd);
	isert_free_comps(device);
}

static void
isert_device_put(struct isert_device *device)
{
	mutex_lock(&device_list_mutex);
	device->refcount--;
	isert_info("device %p refcount %d\n", device, device->refcount);
	if (!device->refcount) {
		isert_free_device_ib_res(device);
		list_del(&device->dev_node);
		kfree(device);
	}
	mutex_unlock(&device_list_mutex);
}

static struct isert_device *
isert_device_get(struct rdma_cm_id *cma_id)
{
	struct isert_device *device;
	int ret;

	mutex_lock(&device_list_mutex);
	list_for_each_entry(device, &device_list, dev_node) {
		if (device->ib_device->node_guid == cma_id->device->node_guid) {
			device->refcount++;
			isert_info("Found iser device %p refcount %d\n",
				   device, device->refcount);
			mutex_unlock(&device_list_mutex);
			return device;
		}
	}

	device = kzalloc(sizeof(struct isert_device), GFP_KERNEL);
	if (!device) {
		mutex_unlock(&device_list_mutex);
		return ERR_PTR(-ENOMEM);
	}

	INIT_LIST_HEAD(&device->dev_node);

	device->ib_device = cma_id->device;
	ret = isert_create_device_ib_res(device);
	if (ret) {
		kfree(device);
		mutex_unlock(&device_list_mutex);
		return ERR_PTR(ret);
	}

	device->refcount++;
	list_add_tail(&device->dev_node, &device_list);
	isert_info("Created a new iser device %p refcount %d\n",
		   device, device->refcount);
	mutex_unlock(&device_list_mutex);

	return device;
}

static void
isert_conn_free_fastreg_pool(struct isert_conn *isert_conn)
{
	struct fast_reg_descriptor *fr_desc, *tmp;
	int i = 0;

	if (list_empty(&isert_conn->fr_pool))
		return;

	isert_info("Freeing conn %p fastreg pool", isert_conn);

	list_for_each_entry_safe(fr_desc, tmp,
				 &isert_conn->fr_pool, list) {
		list_del(&fr_desc->list);
		ib_dereg_mr(fr_desc->data_mr);
		if (fr_desc->pi_ctx) {
			ib_dereg_mr(fr_desc->pi_ctx->prot_mr);
			ib_dereg_mr(fr_desc->pi_ctx->sig_mr);
			kfree(fr_desc->pi_ctx);
		}
		kfree(fr_desc);
		++i;
	}

	if (i < isert_conn->fr_pool_size)
		isert_warn("Pool still has %d regions registered\n",
			isert_conn->fr_pool_size - i);
}

static int
isert_create_pi_ctx(struct fast_reg_descriptor *desc,
		    struct ib_device *device,
		    struct ib_pd *pd)
{
	struct pi_context *pi_ctx;
	int ret;

	pi_ctx = kzalloc(sizeof(*desc->pi_ctx), GFP_KERNEL);
	if (!pi_ctx) {
		isert_err("Failed to allocate pi context\n");
		return -ENOMEM;
	}

	pi_ctx->prot_mr = ib_alloc_mr(pd, IB_MR_TYPE_MEM_REG,
				      ISCSI_ISER_SG_TABLESIZE);
	if (IS_ERR(pi_ctx->prot_mr)) {
		isert_err("Failed to allocate prot frmr err=%ld\n",
			  PTR_ERR(pi_ctx->prot_mr));
		ret = PTR_ERR(pi_ctx->prot_mr);
		goto err_pi_ctx;
	}
	desc->ind |= ISERT_PROT_KEY_VALID;

	pi_ctx->sig_mr = ib_alloc_mr(pd, IB_MR_TYPE_SIGNATURE, 2);
	if (IS_ERR(pi_ctx->sig_mr)) {
		isert_err("Failed to allocate signature enabled mr err=%ld\n",
			  PTR_ERR(pi_ctx->sig_mr));
		ret = PTR_ERR(pi_ctx->sig_mr);
		goto err_prot_mr;
	}

	desc->pi_ctx = pi_ctx;
	desc->ind |= ISERT_SIG_KEY_VALID;
	desc->ind &= ~ISERT_PROTECTED;

	return 0;

err_prot_mr:
	ib_dereg_mr(pi_ctx->prot_mr);
<<<<<<< HEAD
err_prot_frpl:
	ib_free_fast_reg_page_list(pi_ctx->prot_frpl);
=======
>>>>>>> db0b54cd
err_pi_ctx:
	kfree(pi_ctx);

	return ret;
}

static int
isert_create_fr_desc(struct ib_device *ib_device, struct ib_pd *pd,
		     struct fast_reg_descriptor *fr_desc)
{
	fr_desc->data_mr = ib_alloc_mr(pd, IB_MR_TYPE_MEM_REG,
				       ISCSI_ISER_SG_TABLESIZE);
	if (IS_ERR(fr_desc->data_mr)) {
		isert_err("Failed to allocate data frmr err=%ld\n",
			  PTR_ERR(fr_desc->data_mr));
		return PTR_ERR(fr_desc->data_mr);
	}
	fr_desc->ind |= ISERT_DATA_KEY_VALID;

	isert_dbg("Created fr_desc %p\n", fr_desc);

	return 0;
}

static int
isert_conn_create_fastreg_pool(struct isert_conn *isert_conn)
{
	struct fast_reg_descriptor *fr_desc;
	struct isert_device *device = isert_conn->device;
	struct se_session *se_sess = isert_conn->conn->sess->se_sess;
	struct se_node_acl *se_nacl = se_sess->se_node_acl;
	int i, ret, tag_num;
	/*
	 * Setup the number of FRMRs based upon the number of tags
	 * available to session in iscsi_target_locate_portal().
	 */
	tag_num = max_t(u32, ISCSIT_MIN_TAGS, se_nacl->queue_depth);
	tag_num = (tag_num * 2) + ISCSIT_EXTRA_TAGS;

	isert_conn->fr_pool_size = 0;
	for (i = 0; i < tag_num; i++) {
		fr_desc = kzalloc(sizeof(*fr_desc), GFP_KERNEL);
		if (!fr_desc) {
			isert_err("Failed to allocate fast_reg descriptor\n");
			ret = -ENOMEM;
			goto err;
		}

		ret = isert_create_fr_desc(device->ib_device,
					   device->pd, fr_desc);
		if (ret) {
			isert_err("Failed to create fastreg descriptor err=%d\n",
			       ret);
			kfree(fr_desc);
			goto err;
		}

		list_add_tail(&fr_desc->list, &isert_conn->fr_pool);
		isert_conn->fr_pool_size++;
	}

	isert_dbg("Creating conn %p fastreg pool size=%d",
		 isert_conn, isert_conn->fr_pool_size);

	return 0;

err:
	isert_conn_free_fastreg_pool(isert_conn);
	return ret;
}

static void
isert_init_conn(struct isert_conn *isert_conn)
{
	isert_conn->state = ISER_CONN_INIT;
	INIT_LIST_HEAD(&isert_conn->node);
	init_completion(&isert_conn->login_comp);
	init_completion(&isert_conn->login_req_comp);
	init_completion(&isert_conn->wait);
	kref_init(&isert_conn->kref);
	mutex_init(&isert_conn->mutex);
	spin_lock_init(&isert_conn->pool_lock);
	INIT_LIST_HEAD(&isert_conn->fr_pool);
	INIT_WORK(&isert_conn->release_work, isert_release_work);
}

static void
isert_free_login_buf(struct isert_conn *isert_conn)
{
	struct ib_device *ib_dev = isert_conn->device->ib_device;

	ib_dma_unmap_single(ib_dev, isert_conn->login_rsp_dma,
			    ISER_RX_LOGIN_SIZE, DMA_TO_DEVICE);
	ib_dma_unmap_single(ib_dev, isert_conn->login_req_dma,
			    ISCSI_DEF_MAX_RECV_SEG_LEN,
			    DMA_FROM_DEVICE);
	kfree(isert_conn->login_buf);
}

static int
isert_alloc_login_buf(struct isert_conn *isert_conn,
		      struct ib_device *ib_dev)
{
	int ret;

	isert_conn->login_buf = kzalloc(ISCSI_DEF_MAX_RECV_SEG_LEN +
					ISER_RX_LOGIN_SIZE, GFP_KERNEL);
	if (!isert_conn->login_buf) {
		isert_err("Unable to allocate isert_conn->login_buf\n");
		return -ENOMEM;
	}

	isert_conn->login_req_buf = isert_conn->login_buf;
	isert_conn->login_rsp_buf = isert_conn->login_buf +
				    ISCSI_DEF_MAX_RECV_SEG_LEN;

	isert_dbg("Set login_buf: %p login_req_buf: %p login_rsp_buf: %p\n",
		 isert_conn->login_buf, isert_conn->login_req_buf,
		 isert_conn->login_rsp_buf);

	isert_conn->login_req_dma = ib_dma_map_single(ib_dev,
				(void *)isert_conn->login_req_buf,
				ISCSI_DEF_MAX_RECV_SEG_LEN, DMA_FROM_DEVICE);

	ret = ib_dma_mapping_error(ib_dev, isert_conn->login_req_dma);
	if (ret) {
		isert_err("login_req_dma mapping error: %d\n", ret);
		isert_conn->login_req_dma = 0;
		goto out_login_buf;
	}

	isert_conn->login_rsp_dma = ib_dma_map_single(ib_dev,
					(void *)isert_conn->login_rsp_buf,
					ISER_RX_LOGIN_SIZE, DMA_TO_DEVICE);

	ret = ib_dma_mapping_error(ib_dev, isert_conn->login_rsp_dma);
	if (ret) {
		isert_err("login_rsp_dma mapping error: %d\n", ret);
		isert_conn->login_rsp_dma = 0;
		goto out_req_dma_map;
	}

	return 0;

out_req_dma_map:
	ib_dma_unmap_single(ib_dev, isert_conn->login_req_dma,
			    ISCSI_DEF_MAX_RECV_SEG_LEN, DMA_FROM_DEVICE);
out_login_buf:
	kfree(isert_conn->login_buf);
	return ret;
}

static int
isert_connect_request(struct rdma_cm_id *cma_id, struct rdma_cm_event *event)
{
	struct isert_np *isert_np = cma_id->context;
	struct iscsi_np *np = isert_np->np;
	struct isert_conn *isert_conn;
	struct isert_device *device;
	int ret = 0;

	spin_lock_bh(&np->np_thread_lock);
	if (!np->enabled) {
		spin_unlock_bh(&np->np_thread_lock);
		isert_dbg("iscsi_np is not enabled, reject connect request\n");
		return rdma_reject(cma_id, NULL, 0);
	}
	spin_unlock_bh(&np->np_thread_lock);

	isert_dbg("cma_id: %p, portal: %p\n",
		 cma_id, cma_id->context);

	isert_conn = kzalloc(sizeof(struct isert_conn), GFP_KERNEL);
	if (!isert_conn)
		return -ENOMEM;

	isert_init_conn(isert_conn);
	isert_conn->cm_id = cma_id;

	ret = isert_alloc_login_buf(isert_conn, cma_id->device);
	if (ret)
		goto out;

	device = isert_device_get(cma_id);
	if (IS_ERR(device)) {
		ret = PTR_ERR(device);
		goto out_rsp_dma_map;
	}
	isert_conn->device = device;

	/* Set max inflight RDMA READ requests */
	isert_conn->initiator_depth = min_t(u8,
				event->param.conn.initiator_depth,
				device->dev_attr.max_qp_init_rd_atom);
	isert_dbg("Using initiator_depth: %u\n", isert_conn->initiator_depth);

	ret = isert_conn_setup_qp(isert_conn, cma_id);
	if (ret)
		goto out_conn_dev;

	ret = isert_rdma_post_recvl(isert_conn);
	if (ret)
		goto out_conn_dev;

	ret = isert_rdma_accept(isert_conn);
	if (ret)
		goto out_conn_dev;

	mutex_lock(&isert_np->mutex);
	list_add_tail(&isert_conn->node, &isert_np->accepted);
	mutex_unlock(&isert_np->mutex);

	return 0;

out_conn_dev:
	isert_device_put(device);
out_rsp_dma_map:
	isert_free_login_buf(isert_conn);
out:
	kfree(isert_conn);
	rdma_reject(cma_id, NULL, 0);
	return ret;
}

static void
isert_connect_release(struct isert_conn *isert_conn)
{
	struct isert_device *device = isert_conn->device;

	isert_dbg("conn %p\n", isert_conn);

	BUG_ON(!device);

	if (device->use_fastreg)
		isert_conn_free_fastreg_pool(isert_conn);

	isert_free_rx_descriptors(isert_conn);
	if (isert_conn->cm_id)
		rdma_destroy_id(isert_conn->cm_id);

	if (isert_conn->qp) {
		struct isert_comp *comp = isert_conn->qp->recv_cq->cq_context;

		isert_comp_put(comp);
		ib_destroy_qp(isert_conn->qp);
	}

	if (isert_conn->login_buf)
		isert_free_login_buf(isert_conn);

	isert_device_put(device);

	kfree(isert_conn);
}

static void
isert_connected_handler(struct rdma_cm_id *cma_id)
{
	struct isert_conn *isert_conn = cma_id->qp->qp_context;
	struct isert_np *isert_np = cma_id->context;

	isert_info("conn %p\n", isert_conn);

	mutex_lock(&isert_conn->mutex);
	isert_conn->state = ISER_CONN_UP;
	kref_get(&isert_conn->kref);
	mutex_unlock(&isert_conn->mutex);

	mutex_lock(&isert_np->mutex);
	list_move_tail(&isert_conn->node, &isert_np->pending);
	mutex_unlock(&isert_np->mutex);

	isert_info("np %p: Allow accept_np to continue\n", isert_np);
	up(&isert_np->sem);
}

static void
isert_release_kref(struct kref *kref)
{
	struct isert_conn *isert_conn = container_of(kref,
				struct isert_conn, kref);

	isert_info("conn %p final kref %s/%d\n", isert_conn, current->comm,
		   current->pid);

	isert_connect_release(isert_conn);
}

static void
isert_put_conn(struct isert_conn *isert_conn)
{
	kref_put(&isert_conn->kref, isert_release_kref);
}

static void
isert_handle_unbound_conn(struct isert_conn *isert_conn)
{
	struct isert_np *isert_np = isert_conn->cm_id->context;

	mutex_lock(&isert_np->mutex);
	if (!list_empty(&isert_conn->node)) {
		/*
		 * This means iscsi doesn't know this connection
		 * so schedule a cleanup ourselves
		 */
		list_del_init(&isert_conn->node);
		isert_put_conn(isert_conn);
		complete(&isert_conn->wait);
		queue_work(isert_release_wq, &isert_conn->release_work);
	}
	mutex_unlock(&isert_np->mutex);
}

/**
 * isert_conn_terminate() - Initiate connection termination
 * @isert_conn: isert connection struct
 *
 * Notes:
 * In case the connection state is BOUND, move state
 * to TEMINATING and start teardown sequence (rdma_disconnect).
 * In case the connection state is UP, complete flush as well.
 *
 * This routine must be called with mutex held. Thus it is
 * safe to call multiple times.
 */
static void
isert_conn_terminate(struct isert_conn *isert_conn)
{
	int err;

	if (isert_conn->state >= ISER_CONN_TERMINATING)
		return;

	isert_info("Terminating conn %p state %d\n",
		   isert_conn, isert_conn->state);
	isert_conn->state = ISER_CONN_TERMINATING;
	err = rdma_disconnect(isert_conn->cm_id);
	if (err)
		isert_warn("Failed rdma_disconnect isert_conn %p\n",
			   isert_conn);

	isert_info("conn %p completing wait\n", isert_conn);
	complete(&isert_conn->wait);
}

static int
isert_np_cma_handler(struct isert_np *isert_np,
		     enum rdma_cm_event_type event)
{
	isert_dbg("%s (%d): isert np %p\n",
		  rdma_event_msg(event), event, isert_np);

	switch (event) {
	case RDMA_CM_EVENT_DEVICE_REMOVAL:
		isert_np->cm_id = NULL;
		break;
	case RDMA_CM_EVENT_ADDR_CHANGE:
		isert_np->cm_id = isert_setup_id(isert_np);
		if (IS_ERR(isert_np->cm_id)) {
			isert_err("isert np %p setup id failed: %ld\n",
				  isert_np, PTR_ERR(isert_np->cm_id));
			isert_np->cm_id = NULL;
		}
		break;
	default:
		isert_err("isert np %p Unexpected event %d\n",
			  isert_np, event);
	}

	return -1;
}

static int
isert_disconnected_handler(struct rdma_cm_id *cma_id,
			   enum rdma_cm_event_type event)
{
<<<<<<< HEAD
	struct isert_np *isert_np = cma_id->context;
	struct isert_conn *isert_conn;
	bool terminating = false;

	if (isert_np->np_cm_id == cma_id)
		return isert_np_cma_handler(cma_id->context, event);

	isert_conn = cma_id->qp->qp_context;

	mutex_lock(&isert_conn->mutex);
	terminating = (isert_conn->state == ISER_CONN_TERMINATING);
	isert_conn_terminate(isert_conn);
	mutex_unlock(&isert_conn->mutex);

	isert_info("conn %p completing wait\n", isert_conn);
	complete(&isert_conn->wait);

	if (terminating)
		goto out;

	mutex_lock(&isert_np->np_accept_mutex);
	if (!list_empty(&isert_conn->accept_node)) {
		list_del_init(&isert_conn->accept_node);
		isert_put_conn(isert_conn);
		queue_work(isert_release_wq, &isert_conn->release_work);
	}
	mutex_unlock(&isert_np->np_accept_mutex);

out:
=======
	struct isert_conn *isert_conn = cma_id->qp->qp_context;

	mutex_lock(&isert_conn->mutex);
	switch (isert_conn->state) {
	case ISER_CONN_TERMINATING:
		break;
	case ISER_CONN_UP:
		isert_conn_terminate(isert_conn);
		isert_wait4flush(isert_conn);
		isert_handle_unbound_conn(isert_conn);
		break;
	case ISER_CONN_BOUND:
	case ISER_CONN_FULL_FEATURE: /* FALLTHRU */
		iscsit_cause_connection_reinstatement(isert_conn->conn, 0);
		break;
	default:
		isert_warn("conn %p teminating in state %d\n",
			   isert_conn, isert_conn->state);
	}
	mutex_unlock(&isert_conn->mutex);

>>>>>>> db0b54cd
	return 0;
}

static int
isert_connect_error(struct rdma_cm_id *cma_id)
{
	struct isert_conn *isert_conn = cma_id->qp->qp_context;

	list_del_init(&isert_conn->node);
	isert_conn->cm_id = NULL;
	isert_put_conn(isert_conn);

	return -1;
}

static int
isert_cma_handler(struct rdma_cm_id *cma_id, struct rdma_cm_event *event)
{
	struct isert_np *isert_np = cma_id->context;
	int ret = 0;

	isert_info("%s (%d): status %d id %p np %p\n",
		   rdma_event_msg(event->event), event->event,
		   event->status, cma_id, cma_id->context);

	if (isert_np->cm_id == cma_id)
		return isert_np_cma_handler(cma_id->context, event->event);

	switch (event->event) {
	case RDMA_CM_EVENT_CONNECT_REQUEST:
		ret = isert_connect_request(cma_id, event);
		if (ret)
			isert_err("failed handle connect request %d\n", ret);
		break;
	case RDMA_CM_EVENT_ESTABLISHED:
		isert_connected_handler(cma_id);
		break;
	case RDMA_CM_EVENT_ADDR_CHANGE:    /* FALLTHRU */
	case RDMA_CM_EVENT_DISCONNECTED:   /* FALLTHRU */
	case RDMA_CM_EVENT_DEVICE_REMOVAL: /* FALLTHRU */
	case RDMA_CM_EVENT_TIMEWAIT_EXIT:  /* FALLTHRU */
		ret = isert_disconnected_handler(cma_id, event->event);
		break;
	case RDMA_CM_EVENT_REJECTED:       /* FALLTHRU */
	case RDMA_CM_EVENT_UNREACHABLE:    /* FALLTHRU */
	case RDMA_CM_EVENT_CONNECT_ERROR:
		ret = isert_connect_error(cma_id);
		break;
	default:
		isert_err("Unhandled RDMA CMA event: %d\n", event->event);
		break;
	}

	return ret;
}

static int
isert_post_recvm(struct isert_conn *isert_conn, u32 count)
{
	struct ib_recv_wr *rx_wr, *rx_wr_failed;
	int i, ret;
	struct iser_rx_desc *rx_desc;

	for (rx_wr = isert_conn->rx_wr, i = 0; i < count; i++, rx_wr++) {
		rx_desc = &isert_conn->rx_descs[i];
		rx_wr->wr_id = (uintptr_t)rx_desc;
		rx_wr->sg_list = &rx_desc->rx_sg;
		rx_wr->num_sge = 1;
		rx_wr->next = rx_wr + 1;
	}
	rx_wr--;
	rx_wr->next = NULL; /* mark end of work requests list */

	ret = ib_post_recv(isert_conn->qp, isert_conn->rx_wr,
			   &rx_wr_failed);
	if (ret)
		isert_err("ib_post_recv() failed with ret: %d\n", ret);

	return ret;
}

static int
isert_post_recv(struct isert_conn *isert_conn, struct iser_rx_desc *rx_desc)
{
	struct ib_recv_wr *rx_wr_failed, rx_wr;
	int ret;

	rx_wr.wr_id = (uintptr_t)rx_desc;
	rx_wr.sg_list = &rx_desc->rx_sg;
	rx_wr.num_sge = 1;
	rx_wr.next = NULL;

	ret = ib_post_recv(isert_conn->qp, &rx_wr, &rx_wr_failed);
	if (ret)
		isert_err("ib_post_recv() failed with ret: %d\n", ret);

	return ret;
}

static int
isert_post_send(struct isert_conn *isert_conn, struct iser_tx_desc *tx_desc)
{
	struct ib_device *ib_dev = isert_conn->cm_id->device;
	struct ib_send_wr send_wr, *send_wr_failed;
	int ret;

	ib_dma_sync_single_for_device(ib_dev, tx_desc->dma_addr,
				      ISER_HEADERS_LEN, DMA_TO_DEVICE);

	send_wr.next	= NULL;
	send_wr.wr_id	= (uintptr_t)tx_desc;
	send_wr.sg_list	= tx_desc->tx_sg;
	send_wr.num_sge	= tx_desc->num_sge;
	send_wr.opcode	= IB_WR_SEND;
	send_wr.send_flags = IB_SEND_SIGNALED;

	ret = ib_post_send(isert_conn->qp, &send_wr, &send_wr_failed);
	if (ret)
		isert_err("ib_post_send() failed, ret: %d\n", ret);

	return ret;
}

static void
isert_create_send_desc(struct isert_conn *isert_conn,
		       struct isert_cmd *isert_cmd,
		       struct iser_tx_desc *tx_desc)
{
	struct isert_device *device = isert_conn->device;
	struct ib_device *ib_dev = device->ib_device;

	ib_dma_sync_single_for_cpu(ib_dev, tx_desc->dma_addr,
				   ISER_HEADERS_LEN, DMA_TO_DEVICE);

	memset(&tx_desc->iser_header, 0, sizeof(struct iser_hdr));
	tx_desc->iser_header.flags = ISER_VER;

	tx_desc->num_sge = 1;
	tx_desc->isert_cmd = isert_cmd;

	if (tx_desc->tx_sg[0].lkey != device->pd->local_dma_lkey) {
		tx_desc->tx_sg[0].lkey = device->pd->local_dma_lkey;
		isert_dbg("tx_desc %p lkey mismatch, fixing\n", tx_desc);
	}
}

static int
isert_init_tx_hdrs(struct isert_conn *isert_conn,
		   struct iser_tx_desc *tx_desc)
{
	struct isert_device *device = isert_conn->device;
	struct ib_device *ib_dev = device->ib_device;
	u64 dma_addr;

	dma_addr = ib_dma_map_single(ib_dev, (void *)tx_desc,
			ISER_HEADERS_LEN, DMA_TO_DEVICE);
	if (ib_dma_mapping_error(ib_dev, dma_addr)) {
		isert_err("ib_dma_mapping_error() failed\n");
		return -ENOMEM;
	}

	tx_desc->dma_addr = dma_addr;
	tx_desc->tx_sg[0].addr	= tx_desc->dma_addr;
	tx_desc->tx_sg[0].length = ISER_HEADERS_LEN;
	tx_desc->tx_sg[0].lkey = device->pd->local_dma_lkey;

	isert_dbg("Setup tx_sg[0].addr: 0x%llx length: %u lkey: 0x%x\n",
		  tx_desc->tx_sg[0].addr, tx_desc->tx_sg[0].length,
		  tx_desc->tx_sg[0].lkey);

	return 0;
}

static void
isert_init_send_wr(struct isert_conn *isert_conn, struct isert_cmd *isert_cmd,
		   struct ib_send_wr *send_wr)
{
	struct iser_tx_desc *tx_desc = &isert_cmd->tx_desc;

	isert_cmd->rdma_wr.iser_ib_op = ISER_IB_SEND;
	send_wr->wr_id = (uintptr_t)&isert_cmd->tx_desc;
	send_wr->opcode = IB_WR_SEND;
	send_wr->sg_list = &tx_desc->tx_sg[0];
	send_wr->num_sge = isert_cmd->tx_desc.num_sge;
	send_wr->send_flags = IB_SEND_SIGNALED;
}

static int
isert_rdma_post_recvl(struct isert_conn *isert_conn)
{
	struct ib_recv_wr rx_wr, *rx_wr_fail;
	struct ib_sge sge;
	int ret;

	memset(&sge, 0, sizeof(struct ib_sge));
	sge.addr = isert_conn->login_req_dma;
	sge.length = ISER_RX_LOGIN_SIZE;
	sge.lkey = isert_conn->device->pd->local_dma_lkey;

	isert_dbg("Setup sge: addr: %llx length: %d 0x%08x\n",
		sge.addr, sge.length, sge.lkey);

	memset(&rx_wr, 0, sizeof(struct ib_recv_wr));
	rx_wr.wr_id = (uintptr_t)isert_conn->login_req_buf;
	rx_wr.sg_list = &sge;
	rx_wr.num_sge = 1;

	ret = ib_post_recv(isert_conn->qp, &rx_wr, &rx_wr_fail);
	if (ret)
		isert_err("ib_post_recv() failed: %d\n", ret);

	return ret;
}

static int
isert_put_login_tx(struct iscsi_conn *conn, struct iscsi_login *login,
		   u32 length)
{
	struct isert_conn *isert_conn = conn->context;
	struct isert_device *device = isert_conn->device;
	struct ib_device *ib_dev = device->ib_device;
	struct iser_tx_desc *tx_desc = &isert_conn->login_tx_desc;
	int ret;

	isert_create_send_desc(isert_conn, NULL, tx_desc);

	memcpy(&tx_desc->iscsi_header, &login->rsp[0],
	       sizeof(struct iscsi_hdr));

	isert_init_tx_hdrs(isert_conn, tx_desc);

	if (length > 0) {
		struct ib_sge *tx_dsg = &tx_desc->tx_sg[1];

		ib_dma_sync_single_for_cpu(ib_dev, isert_conn->login_rsp_dma,
					   length, DMA_TO_DEVICE);

		memcpy(isert_conn->login_rsp_buf, login->rsp_buf, length);

		ib_dma_sync_single_for_device(ib_dev, isert_conn->login_rsp_dma,
					      length, DMA_TO_DEVICE);

		tx_dsg->addr	= isert_conn->login_rsp_dma;
		tx_dsg->length	= length;
		tx_dsg->lkey	= isert_conn->device->pd->local_dma_lkey;
		tx_desc->num_sge = 2;
	}
	if (!login->login_failed) {
		if (login->login_complete) {
			if (!conn->sess->sess_ops->SessionType &&
			    isert_conn->device->use_fastreg) {
				ret = isert_conn_create_fastreg_pool(isert_conn);
				if (ret) {
					isert_err("Conn: %p failed to create"
					       " fastreg pool\n", isert_conn);
					return ret;
				}
			}

			ret = isert_alloc_rx_descriptors(isert_conn);
			if (ret)
				return ret;

			ret = isert_post_recvm(isert_conn,
					       ISERT_QP_MAX_RECV_DTOS);
			if (ret)
				return ret;

			/* Now we are in FULL_FEATURE phase */
			mutex_lock(&isert_conn->mutex);
			isert_conn->state = ISER_CONN_FULL_FEATURE;
			mutex_unlock(&isert_conn->mutex);
			goto post_send;
		}

		ret = isert_rdma_post_recvl(isert_conn);
		if (ret)
			return ret;
	}
post_send:
	ret = isert_post_send(isert_conn, tx_desc);
	if (ret)
		return ret;

	return 0;
}

static void
isert_rx_login_req(struct isert_conn *isert_conn)
{
	struct iser_rx_desc *rx_desc = (void *)isert_conn->login_req_buf;
	int rx_buflen = isert_conn->login_req_len;
	struct iscsi_conn *conn = isert_conn->conn;
	struct iscsi_login *login = conn->conn_login;
	int size;

	isert_info("conn %p\n", isert_conn);

	WARN_ON_ONCE(!login);

	if (login->first_request) {
		struct iscsi_login_req *login_req =
			(struct iscsi_login_req *)&rx_desc->iscsi_header;
		/*
		 * Setup the initial iscsi_login values from the leading
		 * login request PDU.
		 */
		login->leading_connection = (!login_req->tsih) ? 1 : 0;
		login->current_stage =
			(login_req->flags & ISCSI_FLAG_LOGIN_CURRENT_STAGE_MASK)
			 >> 2;
		login->version_min	= login_req->min_version;
		login->version_max	= login_req->max_version;
		memcpy(login->isid, login_req->isid, 6);
		login->cmd_sn		= be32_to_cpu(login_req->cmdsn);
		login->init_task_tag	= login_req->itt;
		login->initial_exp_statsn = be32_to_cpu(login_req->exp_statsn);
		login->cid		= be16_to_cpu(login_req->cid);
		login->tsih		= be16_to_cpu(login_req->tsih);
	}

	memcpy(&login->req[0], (void *)&rx_desc->iscsi_header, ISCSI_HDR_LEN);

	size = min(rx_buflen, MAX_KEY_VALUE_PAIRS);
	isert_dbg("Using login payload size: %d, rx_buflen: %d "
		  "MAX_KEY_VALUE_PAIRS: %d\n", size, rx_buflen,
		  MAX_KEY_VALUE_PAIRS);
	memcpy(login->req_buf, &rx_desc->data[0], size);

	if (login->first_request) {
		complete(&isert_conn->login_comp);
		return;
	}
	schedule_delayed_work(&conn->login_work, 0);
}

static struct iscsi_cmd
*isert_allocate_cmd(struct iscsi_conn *conn, struct iser_rx_desc *rx_desc)
{
	struct isert_conn *isert_conn = conn->context;
	struct isert_cmd *isert_cmd;
	struct iscsi_cmd *cmd;

	cmd = iscsit_allocate_cmd(conn, TASK_INTERRUPTIBLE);
	if (!cmd) {
		isert_err("Unable to allocate iscsi_cmd + isert_cmd\n");
		return NULL;
	}
	isert_cmd = iscsit_priv_cmd(cmd);
	isert_cmd->conn = isert_conn;
	isert_cmd->iscsi_cmd = cmd;
	isert_cmd->rx_desc = rx_desc;

	return cmd;
}

static int
isert_handle_scsi_cmd(struct isert_conn *isert_conn,
		      struct isert_cmd *isert_cmd, struct iscsi_cmd *cmd,
		      struct iser_rx_desc *rx_desc, unsigned char *buf)
{
	struct iscsi_conn *conn = isert_conn->conn;
	struct iscsi_scsi_req *hdr = (struct iscsi_scsi_req *)buf;
	int imm_data, imm_data_len, unsol_data, sg_nents, rc;
	bool dump_payload = false;
	unsigned int data_len;

	rc = iscsit_setup_scsi_cmd(conn, cmd, buf);
	if (rc < 0)
		return rc;

	imm_data = cmd->immediate_data;
	imm_data_len = cmd->first_burst_len;
	unsol_data = cmd->unsolicited_data;
	data_len = cmd->se_cmd.data_length;

	if (imm_data && imm_data_len == data_len)
		cmd->se_cmd.se_cmd_flags |= SCF_PASSTHROUGH_SG_TO_MEM_NOALLOC;
	rc = iscsit_process_scsi_cmd(conn, cmd, hdr);
	if (rc < 0) {
		return 0;
	} else if (rc > 0) {
		dump_payload = true;
		goto sequence_cmd;
	}

	if (!imm_data)
		return 0;

	if (imm_data_len != data_len) {
		sg_nents = max(1UL, DIV_ROUND_UP(imm_data_len, PAGE_SIZE));
		sg_copy_from_buffer(cmd->se_cmd.t_data_sg, sg_nents,
				    &rx_desc->data[0], imm_data_len);
		isert_dbg("Copy Immediate sg_nents: %u imm_data_len: %d\n",
			  sg_nents, imm_data_len);
	} else {
		sg_init_table(&isert_cmd->sg, 1);
		cmd->se_cmd.t_data_sg = &isert_cmd->sg;
		cmd->se_cmd.t_data_nents = 1;
		sg_set_buf(&isert_cmd->sg, &rx_desc->data[0], imm_data_len);
		isert_dbg("Transfer Immediate imm_data_len: %d\n",
			  imm_data_len);
	}

	cmd->write_data_done += imm_data_len;

	if (cmd->write_data_done == cmd->se_cmd.data_length) {
		spin_lock_bh(&cmd->istate_lock);
		cmd->cmd_flags |= ICF_GOT_LAST_DATAOUT;
		cmd->i_state = ISTATE_RECEIVED_LAST_DATAOUT;
		spin_unlock_bh(&cmd->istate_lock);
	}

sequence_cmd:
	rc = iscsit_sequence_cmd(conn, cmd, buf, hdr->cmdsn);

	if (!rc && dump_payload == false && unsol_data)
		iscsit_set_unsoliticed_dataout(cmd);
	else if (dump_payload && imm_data)
		target_put_sess_cmd(&cmd->se_cmd);

	return 0;
}

static int
isert_handle_iscsi_dataout(struct isert_conn *isert_conn,
			   struct iser_rx_desc *rx_desc, unsigned char *buf)
{
	struct scatterlist *sg_start;
	struct iscsi_conn *conn = isert_conn->conn;
	struct iscsi_cmd *cmd = NULL;
	struct iscsi_data *hdr = (struct iscsi_data *)buf;
	u32 unsol_data_len = ntoh24(hdr->dlength);
	int rc, sg_nents, sg_off, page_off;

	rc = iscsit_check_dataout_hdr(conn, buf, &cmd);
	if (rc < 0)
		return rc;
	else if (!cmd)
		return 0;
	/*
	 * FIXME: Unexpected unsolicited_data out
	 */
	if (!cmd->unsolicited_data) {
		isert_err("Received unexpected solicited data payload\n");
		dump_stack();
		return -1;
	}

	isert_dbg("Unsolicited DataOut unsol_data_len: %u, "
		  "write_data_done: %u, data_length: %u\n",
		  unsol_data_len,  cmd->write_data_done,
		  cmd->se_cmd.data_length);

	sg_off = cmd->write_data_done / PAGE_SIZE;
	sg_start = &cmd->se_cmd.t_data_sg[sg_off];
	sg_nents = max(1UL, DIV_ROUND_UP(unsol_data_len, PAGE_SIZE));
	page_off = cmd->write_data_done % PAGE_SIZE;
	/*
	 * FIXME: Non page-aligned unsolicited_data out
	 */
	if (page_off) {
		isert_err("unexpected non-page aligned data payload\n");
		dump_stack();
		return -1;
	}
	isert_dbg("Copying DataOut: sg_start: %p, sg_off: %u "
		  "sg_nents: %u from %p %u\n", sg_start, sg_off,
		  sg_nents, &rx_desc->data[0], unsol_data_len);

	sg_copy_from_buffer(sg_start, sg_nents, &rx_desc->data[0],
			    unsol_data_len);

	rc = iscsit_check_dataout_payload(cmd, hdr, false);
	if (rc < 0)
		return rc;

	/*
	 * multiple data-outs on the same command can arrive -
	 * so post the buffer before hand
	 */
	rc = isert_post_recv(isert_conn, rx_desc);
	if (rc) {
		isert_err("ib_post_recv failed with %d\n", rc);
		return rc;
	}
	return 0;
}

static int
isert_handle_nop_out(struct isert_conn *isert_conn, struct isert_cmd *isert_cmd,
		     struct iscsi_cmd *cmd, struct iser_rx_desc *rx_desc,
		     unsigned char *buf)
{
	struct iscsi_conn *conn = isert_conn->conn;
	struct iscsi_nopout *hdr = (struct iscsi_nopout *)buf;
	int rc;

	rc = iscsit_setup_nop_out(conn, cmd, hdr);
	if (rc < 0)
		return rc;
	/*
	 * FIXME: Add support for NOPOUT payload using unsolicited RDMA payload
	 */

	return iscsit_process_nop_out(conn, cmd, hdr);
}

static int
isert_handle_text_cmd(struct isert_conn *isert_conn, struct isert_cmd *isert_cmd,
		      struct iscsi_cmd *cmd, struct iser_rx_desc *rx_desc,
		      struct iscsi_text *hdr)
{
	struct iscsi_conn *conn = isert_conn->conn;
	u32 payload_length = ntoh24(hdr->dlength);
	int rc;
	unsigned char *text_in = NULL;

	rc = iscsit_setup_text_cmd(conn, cmd, hdr);
	if (rc < 0)
		return rc;

	if (payload_length) {
		text_in = kzalloc(payload_length, GFP_KERNEL);
		if (!text_in) {
			isert_err("Unable to allocate text_in of payload_length: %u\n",
				  payload_length);
			return -ENOMEM;
		}
	}
	cmd->text_in_ptr = text_in;

	memcpy(cmd->text_in_ptr, &rx_desc->data[0], payload_length);

	return iscsit_process_text_cmd(conn, cmd, hdr);
}

static int
isert_rx_opcode(struct isert_conn *isert_conn, struct iser_rx_desc *rx_desc,
		uint32_t read_stag, uint64_t read_va,
		uint32_t write_stag, uint64_t write_va)
{
	struct iscsi_hdr *hdr = &rx_desc->iscsi_header;
	struct iscsi_conn *conn = isert_conn->conn;
	struct iscsi_cmd *cmd;
	struct isert_cmd *isert_cmd;
	int ret = -EINVAL;
	u8 opcode = (hdr->opcode & ISCSI_OPCODE_MASK);

	if (conn->sess->sess_ops->SessionType &&
	   (!(opcode & ISCSI_OP_TEXT) || !(opcode & ISCSI_OP_LOGOUT))) {
		isert_err("Got illegal opcode: 0x%02x in SessionType=Discovery,"
			  " ignoring\n", opcode);
		return 0;
	}

	switch (opcode) {
	case ISCSI_OP_SCSI_CMD:
		cmd = isert_allocate_cmd(conn, rx_desc);
		if (!cmd)
			break;

		isert_cmd = iscsit_priv_cmd(cmd);
		isert_cmd->read_stag = read_stag;
		isert_cmd->read_va = read_va;
		isert_cmd->write_stag = write_stag;
		isert_cmd->write_va = write_va;

		ret = isert_handle_scsi_cmd(isert_conn, isert_cmd, cmd,
					rx_desc, (unsigned char *)hdr);
		break;
	case ISCSI_OP_NOOP_OUT:
		cmd = isert_allocate_cmd(conn, rx_desc);
		if (!cmd)
			break;

		isert_cmd = iscsit_priv_cmd(cmd);
		ret = isert_handle_nop_out(isert_conn, isert_cmd, cmd,
					   rx_desc, (unsigned char *)hdr);
		break;
	case ISCSI_OP_SCSI_DATA_OUT:
		ret = isert_handle_iscsi_dataout(isert_conn, rx_desc,
						(unsigned char *)hdr);
		break;
	case ISCSI_OP_SCSI_TMFUNC:
		cmd = isert_allocate_cmd(conn, rx_desc);
		if (!cmd)
			break;

		ret = iscsit_handle_task_mgt_cmd(conn, cmd,
						(unsigned char *)hdr);
		break;
	case ISCSI_OP_LOGOUT:
		cmd = isert_allocate_cmd(conn, rx_desc);
		if (!cmd)
			break;

		ret = iscsit_handle_logout_cmd(conn, cmd, (unsigned char *)hdr);
		break;
	case ISCSI_OP_TEXT:
		if (be32_to_cpu(hdr->ttt) != 0xFFFFFFFF)
			cmd = iscsit_find_cmd_from_itt(conn, hdr->itt);
		else
			cmd = isert_allocate_cmd(conn, rx_desc);

		if (!cmd)
			break;

		isert_cmd = iscsit_priv_cmd(cmd);
		ret = isert_handle_text_cmd(isert_conn, isert_cmd, cmd,
					    rx_desc, (struct iscsi_text *)hdr);
		break;
	default:
		isert_err("Got unknown iSCSI OpCode: 0x%02x\n", opcode);
		dump_stack();
		break;
	}

	return ret;
}

static void
isert_rx_do_work(struct iser_rx_desc *rx_desc, struct isert_conn *isert_conn)
{
	struct iser_hdr *iser_hdr = &rx_desc->iser_header;
	uint64_t read_va = 0, write_va = 0;
	uint32_t read_stag = 0, write_stag = 0;

	switch (iser_hdr->flags & 0xF0) {
	case ISCSI_CTRL:
		if (iser_hdr->flags & ISER_RSV) {
			read_stag = be32_to_cpu(iser_hdr->read_stag);
			read_va = be64_to_cpu(iser_hdr->read_va);
			isert_dbg("ISER_RSV: read_stag: 0x%x read_va: 0x%llx\n",
				  read_stag, (unsigned long long)read_va);
		}
		if (iser_hdr->flags & ISER_WSV) {
			write_stag = be32_to_cpu(iser_hdr->write_stag);
			write_va = be64_to_cpu(iser_hdr->write_va);
			isert_dbg("ISER_WSV: write_stag: 0x%x write_va: 0x%llx\n",
				  write_stag, (unsigned long long)write_va);
		}

		isert_dbg("ISER ISCSI_CTRL PDU\n");
		break;
	case ISER_HELLO:
		isert_err("iSER Hello message\n");
		break;
	default:
		isert_warn("Unknown iSER hdr flags: 0x%02x\n", iser_hdr->flags);
		break;
	}

	isert_rx_opcode(isert_conn, rx_desc,
			read_stag, read_va, write_stag, write_va);
}

static void
isert_rcv_completion(struct iser_rx_desc *desc,
		     struct isert_conn *isert_conn,
		     u32 xfer_len)
{
	struct ib_device *ib_dev = isert_conn->cm_id->device;
	struct iscsi_hdr *hdr;
	u64 rx_dma;
	int rx_buflen;

	if ((char *)desc == isert_conn->login_req_buf) {
		rx_dma = isert_conn->login_req_dma;
		rx_buflen = ISER_RX_LOGIN_SIZE;
		isert_dbg("login_buf: Using rx_dma: 0x%llx, rx_buflen: %d\n",
			 rx_dma, rx_buflen);
	} else {
		rx_dma = desc->dma_addr;
		rx_buflen = ISER_RX_PAYLOAD_SIZE;
		isert_dbg("req_buf: Using rx_dma: 0x%llx, rx_buflen: %d\n",
			 rx_dma, rx_buflen);
	}

	ib_dma_sync_single_for_cpu(ib_dev, rx_dma, rx_buflen, DMA_FROM_DEVICE);

	hdr = &desc->iscsi_header;
	isert_dbg("iSCSI opcode: 0x%02x, ITT: 0x%08x, flags: 0x%02x dlen: %d\n",
		 hdr->opcode, hdr->itt, hdr->flags,
		 (int)(xfer_len - ISER_HEADERS_LEN));

	if ((char *)desc == isert_conn->login_req_buf) {
		isert_conn->login_req_len = xfer_len - ISER_HEADERS_LEN;
		if (isert_conn->conn) {
			struct iscsi_login *login = isert_conn->conn->conn_login;

			if (login && !login->first_request)
				isert_rx_login_req(isert_conn);
		}
		mutex_lock(&isert_conn->mutex);
		complete(&isert_conn->login_req_comp);
		mutex_unlock(&isert_conn->mutex);
	} else {
		isert_rx_do_work(desc, isert_conn);
	}

	ib_dma_sync_single_for_device(ib_dev, rx_dma, rx_buflen,
				      DMA_FROM_DEVICE);

}

static int
isert_map_data_buf(struct isert_conn *isert_conn, struct isert_cmd *isert_cmd,
		   struct scatterlist *sg, u32 nents, u32 length, u32 offset,
		   enum iser_ib_op_code op, struct isert_data_buf *data)
{
	struct ib_device *ib_dev = isert_conn->cm_id->device;

	data->dma_dir = op == ISER_IB_RDMA_WRITE ?
			      DMA_TO_DEVICE : DMA_FROM_DEVICE;

	data->len = length - offset;
	data->offset = offset;
	data->sg_off = data->offset / PAGE_SIZE;

	data->sg = &sg[data->sg_off];
	data->nents = min_t(unsigned int, nents - data->sg_off,
					  ISCSI_ISER_SG_TABLESIZE);
	data->len = min_t(unsigned int, data->len, ISCSI_ISER_SG_TABLESIZE *
					PAGE_SIZE);

	data->dma_nents = ib_dma_map_sg(ib_dev, data->sg, data->nents,
					data->dma_dir);
	if (unlikely(!data->dma_nents)) {
		isert_err("Cmd: unable to dma map SGs %p\n", sg);
		return -EINVAL;
	}

	isert_dbg("Mapped cmd: %p count: %u sg: %p sg_nents: %u rdma_len %d\n",
		  isert_cmd, data->dma_nents, data->sg, data->nents, data->len);

	return 0;
}

static void
isert_unmap_data_buf(struct isert_conn *isert_conn, struct isert_data_buf *data)
{
	struct ib_device *ib_dev = isert_conn->cm_id->device;

	ib_dma_unmap_sg(ib_dev, data->sg, data->nents, data->dma_dir);
	memset(data, 0, sizeof(*data));
}



static void
isert_unmap_cmd(struct isert_cmd *isert_cmd, struct isert_conn *isert_conn)
{
	struct isert_rdma_wr *wr = &isert_cmd->rdma_wr;

	isert_dbg("Cmd %p\n", isert_cmd);

	if (wr->data.sg) {
		isert_dbg("Cmd %p unmap_sg op\n", isert_cmd);
		isert_unmap_data_buf(isert_conn, &wr->data);
	}

	if (wr->rdma_wr) {
		isert_dbg("Cmd %p free send_wr\n", isert_cmd);
		kfree(wr->rdma_wr);
		wr->rdma_wr = NULL;
	}

	if (wr->ib_sge) {
		isert_dbg("Cmd %p free ib_sge\n", isert_cmd);
		kfree(wr->ib_sge);
		wr->ib_sge = NULL;
	}
}

static void
isert_unreg_rdma(struct isert_cmd *isert_cmd, struct isert_conn *isert_conn)
{
	struct isert_rdma_wr *wr = &isert_cmd->rdma_wr;

	isert_dbg("Cmd %p\n", isert_cmd);

	if (wr->fr_desc) {
		isert_dbg("Cmd %p free fr_desc %p\n", isert_cmd, wr->fr_desc);
		if (wr->fr_desc->ind & ISERT_PROTECTED) {
			isert_unmap_data_buf(isert_conn, &wr->prot);
			wr->fr_desc->ind &= ~ISERT_PROTECTED;
		}
		spin_lock_bh(&isert_conn->pool_lock);
		list_add_tail(&wr->fr_desc->list, &isert_conn->fr_pool);
		spin_unlock_bh(&isert_conn->pool_lock);
		wr->fr_desc = NULL;
	}

	if (wr->data.sg) {
		isert_dbg("Cmd %p unmap_sg op\n", isert_cmd);
		isert_unmap_data_buf(isert_conn, &wr->data);
	}

	wr->ib_sge = NULL;
	wr->rdma_wr = NULL;
}

static void
isert_put_cmd(struct isert_cmd *isert_cmd, bool comp_err)
{
	struct iscsi_cmd *cmd = isert_cmd->iscsi_cmd;
	struct isert_conn *isert_conn = isert_cmd->conn;
	struct iscsi_conn *conn = isert_conn->conn;
	struct isert_device *device = isert_conn->device;
	struct iscsi_text_rsp *hdr;

	isert_dbg("Cmd %p\n", isert_cmd);

	switch (cmd->iscsi_opcode) {
	case ISCSI_OP_SCSI_CMD:
		spin_lock_bh(&conn->cmd_lock);
		if (!list_empty(&cmd->i_conn_node))
			list_del_init(&cmd->i_conn_node);
		spin_unlock_bh(&conn->cmd_lock);

		if (cmd->data_direction == DMA_TO_DEVICE) {
			iscsit_stop_dataout_timer(cmd);
			/*
			 * Check for special case during comp_err where
			 * WRITE_PENDING has been handed off from core,
			 * but requires an extra target_put_sess_cmd()
			 * before transport_generic_free_cmd() below.
			 */
			if (comp_err &&
			    cmd->se_cmd.t_state == TRANSPORT_WRITE_PENDING) {
				struct se_cmd *se_cmd = &cmd->se_cmd;

				target_put_sess_cmd(se_cmd);
			}
		}

		device->unreg_rdma_mem(isert_cmd, isert_conn);
		transport_generic_free_cmd(&cmd->se_cmd, 0);
		break;
	case ISCSI_OP_SCSI_TMFUNC:
		spin_lock_bh(&conn->cmd_lock);
		if (!list_empty(&cmd->i_conn_node))
			list_del_init(&cmd->i_conn_node);
		spin_unlock_bh(&conn->cmd_lock);

		transport_generic_free_cmd(&cmd->se_cmd, 0);
		break;
	case ISCSI_OP_REJECT:
	case ISCSI_OP_NOOP_OUT:
	case ISCSI_OP_TEXT:
		hdr = (struct iscsi_text_rsp *)&isert_cmd->tx_desc.iscsi_header;
		/* If the continue bit is on, keep the command alive */
		if (hdr->flags & ISCSI_FLAG_TEXT_CONTINUE)
			break;

		spin_lock_bh(&conn->cmd_lock);
		if (!list_empty(&cmd->i_conn_node))
			list_del_init(&cmd->i_conn_node);
		spin_unlock_bh(&conn->cmd_lock);

		/*
		 * Handle special case for REJECT when iscsi_add_reject*() has
		 * overwritten the original iscsi_opcode assignment, and the
		 * associated cmd->se_cmd needs to be released.
		 */
		if (cmd->se_cmd.se_tfo != NULL) {
			isert_dbg("Calling transport_generic_free_cmd for 0x%02x\n",
				 cmd->iscsi_opcode);
			transport_generic_free_cmd(&cmd->se_cmd, 0);
			break;
		}
		/*
		 * Fall-through
		 */
	default:
		iscsit_release_cmd(cmd);
		break;
	}
}

static void
isert_unmap_tx_desc(struct iser_tx_desc *tx_desc, struct ib_device *ib_dev)
{
	if (tx_desc->dma_addr != 0) {
		isert_dbg("unmap single for tx_desc->dma_addr\n");
		ib_dma_unmap_single(ib_dev, tx_desc->dma_addr,
				    ISER_HEADERS_LEN, DMA_TO_DEVICE);
		tx_desc->dma_addr = 0;
	}
}

static void
isert_completion_put(struct iser_tx_desc *tx_desc, struct isert_cmd *isert_cmd,
		     struct ib_device *ib_dev, bool comp_err)
{
	if (isert_cmd->pdu_buf_dma != 0) {
		isert_dbg("unmap single for isert_cmd->pdu_buf_dma\n");
		ib_dma_unmap_single(ib_dev, isert_cmd->pdu_buf_dma,
				    isert_cmd->pdu_buf_len, DMA_TO_DEVICE);
		isert_cmd->pdu_buf_dma = 0;
	}

	isert_unmap_tx_desc(tx_desc, ib_dev);
	isert_put_cmd(isert_cmd, comp_err);
}

static int
isert_check_pi_status(struct se_cmd *se_cmd, struct ib_mr *sig_mr)
{
	struct ib_mr_status mr_status;
	int ret;

	ret = ib_check_mr_status(sig_mr, IB_MR_CHECK_SIG_STATUS, &mr_status);
	if (ret) {
		isert_err("ib_check_mr_status failed, ret %d\n", ret);
		goto fail_mr_status;
	}

	if (mr_status.fail_status & IB_MR_CHECK_SIG_STATUS) {
		u64 sec_offset_err;
		u32 block_size = se_cmd->se_dev->dev_attrib.block_size + 8;

		switch (mr_status.sig_err.err_type) {
		case IB_SIG_BAD_GUARD:
			se_cmd->pi_err = TCM_LOGICAL_BLOCK_GUARD_CHECK_FAILED;
			break;
		case IB_SIG_BAD_REFTAG:
			se_cmd->pi_err = TCM_LOGICAL_BLOCK_REF_TAG_CHECK_FAILED;
			break;
		case IB_SIG_BAD_APPTAG:
			se_cmd->pi_err = TCM_LOGICAL_BLOCK_APP_TAG_CHECK_FAILED;
			break;
		}
		sec_offset_err = mr_status.sig_err.sig_err_offset;
		do_div(sec_offset_err, block_size);
		se_cmd->bad_sector = sec_offset_err + se_cmd->t_task_lba;

		isert_err("PI error found type %d at sector 0x%llx "
			  "expected 0x%x vs actual 0x%x\n",
			  mr_status.sig_err.err_type,
			  (unsigned long long)se_cmd->bad_sector,
			  mr_status.sig_err.expected,
			  mr_status.sig_err.actual);
		ret = 1;
	}

fail_mr_status:
	return ret;
}

static void
isert_completion_rdma_write(struct iser_tx_desc *tx_desc,
			    struct isert_cmd *isert_cmd)
{
	struct isert_rdma_wr *wr = &isert_cmd->rdma_wr;
	struct iscsi_cmd *cmd = isert_cmd->iscsi_cmd;
	struct se_cmd *se_cmd = &cmd->se_cmd;
	struct isert_conn *isert_conn = isert_cmd->conn;
	struct isert_device *device = isert_conn->device;
	int ret = 0;

	if (wr->fr_desc && wr->fr_desc->ind & ISERT_PROTECTED) {
		ret = isert_check_pi_status(se_cmd,
					    wr->fr_desc->pi_ctx->sig_mr);
		wr->fr_desc->ind &= ~ISERT_PROTECTED;
	}

	device->unreg_rdma_mem(isert_cmd, isert_conn);
	wr->rdma_wr_num = 0;
	if (ret)
		transport_send_check_condition_and_sense(se_cmd,
							 se_cmd->pi_err, 0);
	else
		isert_put_response(isert_conn->conn, cmd);
}

static void
isert_completion_rdma_read(struct iser_tx_desc *tx_desc,
			   struct isert_cmd *isert_cmd)
{
	struct isert_rdma_wr *wr = &isert_cmd->rdma_wr;
	struct iscsi_cmd *cmd = isert_cmd->iscsi_cmd;
	struct se_cmd *se_cmd = &cmd->se_cmd;
	struct isert_conn *isert_conn = isert_cmd->conn;
	struct isert_device *device = isert_conn->device;
	int ret = 0;

	if (wr->fr_desc && wr->fr_desc->ind & ISERT_PROTECTED) {
		ret = isert_check_pi_status(se_cmd,
					    wr->fr_desc->pi_ctx->sig_mr);
		wr->fr_desc->ind &= ~ISERT_PROTECTED;
	}

	iscsit_stop_dataout_timer(cmd);
	device->unreg_rdma_mem(isert_cmd, isert_conn);
	cmd->write_data_done = wr->data.len;
	wr->rdma_wr_num = 0;

	isert_dbg("Cmd: %p RDMA_READ comp calling execute_cmd\n", isert_cmd);
	spin_lock_bh(&cmd->istate_lock);
	cmd->cmd_flags |= ICF_GOT_LAST_DATAOUT;
	cmd->i_state = ISTATE_RECEIVED_LAST_DATAOUT;
	spin_unlock_bh(&cmd->istate_lock);

	if (ret) {
		target_put_sess_cmd(se_cmd);
		transport_send_check_condition_and_sense(se_cmd,
							 se_cmd->pi_err, 0);
	} else {
		target_execute_cmd(se_cmd);
	}
}

static void
isert_do_control_comp(struct work_struct *work)
{
	struct isert_cmd *isert_cmd = container_of(work,
			struct isert_cmd, comp_work);
	struct isert_conn *isert_conn = isert_cmd->conn;
	struct ib_device *ib_dev = isert_conn->cm_id->device;
	struct iscsi_cmd *cmd = isert_cmd->iscsi_cmd;

	isert_dbg("Cmd %p i_state %d\n", isert_cmd, cmd->i_state);

	switch (cmd->i_state) {
	case ISTATE_SEND_TASKMGTRSP:
		iscsit_tmr_post_handler(cmd, cmd->conn);
	case ISTATE_SEND_REJECT:   /* FALLTHRU */
	case ISTATE_SEND_TEXTRSP:  /* FALLTHRU */
		cmd->i_state = ISTATE_SENT_STATUS;
		isert_completion_put(&isert_cmd->tx_desc, isert_cmd,
				     ib_dev, false);
		break;
	case ISTATE_SEND_LOGOUTRSP:
		iscsit_logout_post_handler(cmd, cmd->conn);
		break;
	default:
		isert_err("Unknown i_state %d\n", cmd->i_state);
		dump_stack();
		break;
	}
}

static void
isert_response_completion(struct iser_tx_desc *tx_desc,
			  struct isert_cmd *isert_cmd,
			  struct isert_conn *isert_conn,
			  struct ib_device *ib_dev)
{
	struct iscsi_cmd *cmd = isert_cmd->iscsi_cmd;

	if (cmd->i_state == ISTATE_SEND_TASKMGTRSP ||
	    cmd->i_state == ISTATE_SEND_LOGOUTRSP ||
	    cmd->i_state == ISTATE_SEND_REJECT ||
	    cmd->i_state == ISTATE_SEND_TEXTRSP) {
		isert_unmap_tx_desc(tx_desc, ib_dev);

		INIT_WORK(&isert_cmd->comp_work, isert_do_control_comp);
		queue_work(isert_comp_wq, &isert_cmd->comp_work);
		return;
	}

	cmd->i_state = ISTATE_SENT_STATUS;
	isert_completion_put(tx_desc, isert_cmd, ib_dev, false);
}

static void
isert_snd_completion(struct iser_tx_desc *tx_desc,
		      struct isert_conn *isert_conn)
{
	struct ib_device *ib_dev = isert_conn->cm_id->device;
	struct isert_cmd *isert_cmd = tx_desc->isert_cmd;
	struct isert_rdma_wr *wr;

	if (!isert_cmd) {
		isert_unmap_tx_desc(tx_desc, ib_dev);
		return;
	}
	wr = &isert_cmd->rdma_wr;

	isert_dbg("Cmd %p iser_ib_op %d\n", isert_cmd, wr->iser_ib_op);

	switch (wr->iser_ib_op) {
	case ISER_IB_SEND:
		isert_response_completion(tx_desc, isert_cmd,
					  isert_conn, ib_dev);
		break;
	case ISER_IB_RDMA_WRITE:
		isert_completion_rdma_write(tx_desc, isert_cmd);
		break;
	case ISER_IB_RDMA_READ:
		isert_completion_rdma_read(tx_desc, isert_cmd);
		break;
	default:
		isert_err("Unknown wr->iser_ib_op: 0x%x\n", wr->iser_ib_op);
		dump_stack();
		break;
	}
}

/**
 * is_isert_tx_desc() - Indicate if the completion wr_id
 *     is a TX descriptor or not.
 * @isert_conn: iser connection
 * @wr_id: completion WR identifier
 *
 * Since we cannot rely on wc opcode in FLUSH errors
 * we must work around it by checking if the wr_id address
 * falls in the iser connection rx_descs buffer. If so
 * it is an RX descriptor, otherwize it is a TX.
 */
static inline bool
is_isert_tx_desc(struct isert_conn *isert_conn, void *wr_id)
{
	void *start = isert_conn->rx_descs;
	int len = ISERT_QP_MAX_RECV_DTOS * sizeof(*isert_conn->rx_descs);

	if ((wr_id >= start && wr_id < start + len) ||
	    (wr_id == isert_conn->login_req_buf))
		return false;

	return true;
}

static void
isert_cq_comp_err(struct isert_conn *isert_conn, struct ib_wc *wc)
{
	if (wc->wr_id == ISER_BEACON_WRID) {
		isert_info("conn %p completing wait_comp_err\n",
			   isert_conn);
		complete(&isert_conn->wait_comp_err);
	} else if (is_isert_tx_desc(isert_conn, (void *)(uintptr_t)wc->wr_id)) {
		struct ib_device *ib_dev = isert_conn->cm_id->device;
		struct isert_cmd *isert_cmd;
		struct iser_tx_desc *desc;

		desc = (struct iser_tx_desc *)(uintptr_t)wc->wr_id;
		isert_cmd = desc->isert_cmd;
		if (!isert_cmd)
			isert_unmap_tx_desc(desc, ib_dev);
		else
			isert_completion_put(desc, isert_cmd, ib_dev, true);
	}
}

static void
isert_handle_wc(struct ib_wc *wc)
{
	struct isert_conn *isert_conn;
	struct iser_tx_desc *tx_desc;
	struct iser_rx_desc *rx_desc;

	isert_conn = wc->qp->qp_context;
	if (likely(wc->status == IB_WC_SUCCESS)) {
		if (wc->opcode == IB_WC_RECV) {
			rx_desc = (struct iser_rx_desc *)(uintptr_t)wc->wr_id;
			isert_rcv_completion(rx_desc, isert_conn, wc->byte_len);
		} else {
			tx_desc = (struct iser_tx_desc *)(uintptr_t)wc->wr_id;
			isert_snd_completion(tx_desc, isert_conn);
		}
	} else {
		if (wc->status != IB_WC_WR_FLUSH_ERR)
			isert_err("%s (%d): wr id %llx vend_err %x\n",
				  ib_wc_status_msg(wc->status), wc->status,
				  wc->wr_id, wc->vendor_err);
		else
			isert_dbg("%s (%d): wr id %llx\n",
				  ib_wc_status_msg(wc->status), wc->status,
				  wc->wr_id);

		if (wc->wr_id != ISER_FASTREG_LI_WRID)
			isert_cq_comp_err(isert_conn, wc);
	}
}

static void
isert_cq_work(struct work_struct *work)
{
	enum { isert_poll_budget = 65536 };
	struct isert_comp *comp = container_of(work, struct isert_comp,
					       work);
	struct ib_wc *const wcs = comp->wcs;
	int i, n, completed = 0;

	while ((n = ib_poll_cq(comp->cq, ARRAY_SIZE(comp->wcs), wcs)) > 0) {
		for (i = 0; i < n; i++)
			isert_handle_wc(&wcs[i]);

		completed += n;
		if (completed >= isert_poll_budget)
			break;
	}

	ib_req_notify_cq(comp->cq, IB_CQ_NEXT_COMP);
}

static void
isert_cq_callback(struct ib_cq *cq, void *context)
{
	struct isert_comp *comp = context;

	queue_work(isert_comp_wq, &comp->work);
}

static int
isert_post_response(struct isert_conn *isert_conn, struct isert_cmd *isert_cmd)
{
	struct ib_send_wr *wr_failed;
	int ret;

	ret = isert_post_recv(isert_conn, isert_cmd->rx_desc);
	if (ret) {
		isert_err("ib_post_recv failed with %d\n", ret);
		return ret;
	}

	ret = ib_post_send(isert_conn->qp, &isert_cmd->tx_desc.send_wr,
			   &wr_failed);
	if (ret) {
		isert_err("ib_post_send failed with %d\n", ret);
		return ret;
	}
	return ret;
}

static int
isert_put_response(struct iscsi_conn *conn, struct iscsi_cmd *cmd)
{
	struct isert_cmd *isert_cmd = iscsit_priv_cmd(cmd);
	struct isert_conn *isert_conn = conn->context;
	struct ib_send_wr *send_wr = &isert_cmd->tx_desc.send_wr;
	struct iscsi_scsi_rsp *hdr = (struct iscsi_scsi_rsp *)
				&isert_cmd->tx_desc.iscsi_header;

	isert_create_send_desc(isert_conn, isert_cmd, &isert_cmd->tx_desc);
	iscsit_build_rsp_pdu(cmd, conn, true, hdr);
	isert_init_tx_hdrs(isert_conn, &isert_cmd->tx_desc);
	/*
	 * Attach SENSE DATA payload to iSCSI Response PDU
	 */
	if (cmd->se_cmd.sense_buffer &&
	    ((cmd->se_cmd.se_cmd_flags & SCF_TRANSPORT_TASK_SENSE) ||
	    (cmd->se_cmd.se_cmd_flags & SCF_EMULATED_TASK_SENSE))) {
		struct isert_device *device = isert_conn->device;
		struct ib_device *ib_dev = device->ib_device;
		struct ib_sge *tx_dsg = &isert_cmd->tx_desc.tx_sg[1];
		u32 padding, pdu_len;

		put_unaligned_be16(cmd->se_cmd.scsi_sense_length,
				   cmd->sense_buffer);
		cmd->se_cmd.scsi_sense_length += sizeof(__be16);

		padding = -(cmd->se_cmd.scsi_sense_length) & 3;
		hton24(hdr->dlength, (u32)cmd->se_cmd.scsi_sense_length);
		pdu_len = cmd->se_cmd.scsi_sense_length + padding;

		isert_cmd->pdu_buf_dma = ib_dma_map_single(ib_dev,
				(void *)cmd->sense_buffer, pdu_len,
				DMA_TO_DEVICE);

		isert_cmd->pdu_buf_len = pdu_len;
		tx_dsg->addr	= isert_cmd->pdu_buf_dma;
		tx_dsg->length	= pdu_len;
		tx_dsg->lkey	= device->pd->local_dma_lkey;
		isert_cmd->tx_desc.num_sge = 2;
	}

	isert_init_send_wr(isert_conn, isert_cmd, send_wr);

	isert_dbg("Posting SCSI Response\n");

	return isert_post_response(isert_conn, isert_cmd);
}

static void
isert_aborted_task(struct iscsi_conn *conn, struct iscsi_cmd *cmd)
{
	struct isert_cmd *isert_cmd = iscsit_priv_cmd(cmd);
	struct isert_conn *isert_conn = conn->context;
	struct isert_device *device = isert_conn->device;

	spin_lock_bh(&conn->cmd_lock);
	if (!list_empty(&cmd->i_conn_node))
		list_del_init(&cmd->i_conn_node);
	spin_unlock_bh(&conn->cmd_lock);

	if (cmd->data_direction == DMA_TO_DEVICE)
		iscsit_stop_dataout_timer(cmd);

	device->unreg_rdma_mem(isert_cmd, isert_conn);
}

static enum target_prot_op
isert_get_sup_prot_ops(struct iscsi_conn *conn)
{
	struct isert_conn *isert_conn = conn->context;
	struct isert_device *device = isert_conn->device;

	if (conn->tpg->tpg_attrib.t10_pi) {
		if (device->pi_capable) {
			isert_info("conn %p PI offload enabled\n", isert_conn);
			isert_conn->pi_support = true;
			return TARGET_PROT_ALL;
		}
	}

	isert_info("conn %p PI offload disabled\n", isert_conn);
	isert_conn->pi_support = false;

	return TARGET_PROT_NORMAL;
}

static int
isert_put_nopin(struct iscsi_cmd *cmd, struct iscsi_conn *conn,
		bool nopout_response)
{
	struct isert_cmd *isert_cmd = iscsit_priv_cmd(cmd);
	struct isert_conn *isert_conn = conn->context;
	struct ib_send_wr *send_wr = &isert_cmd->tx_desc.send_wr;

	isert_create_send_desc(isert_conn, isert_cmd, &isert_cmd->tx_desc);
	iscsit_build_nopin_rsp(cmd, conn, (struct iscsi_nopin *)
			       &isert_cmd->tx_desc.iscsi_header,
			       nopout_response);
	isert_init_tx_hdrs(isert_conn, &isert_cmd->tx_desc);
	isert_init_send_wr(isert_conn, isert_cmd, send_wr);

	isert_dbg("conn %p Posting NOPIN Response\n", isert_conn);

	return isert_post_response(isert_conn, isert_cmd);
}

static int
isert_put_logout_rsp(struct iscsi_cmd *cmd, struct iscsi_conn *conn)
{
	struct isert_cmd *isert_cmd = iscsit_priv_cmd(cmd);
	struct isert_conn *isert_conn = conn->context;
	struct ib_send_wr *send_wr = &isert_cmd->tx_desc.send_wr;

	isert_create_send_desc(isert_conn, isert_cmd, &isert_cmd->tx_desc);
	iscsit_build_logout_rsp(cmd, conn, (struct iscsi_logout_rsp *)
				&isert_cmd->tx_desc.iscsi_header);
	isert_init_tx_hdrs(isert_conn, &isert_cmd->tx_desc);
	isert_init_send_wr(isert_conn, isert_cmd, send_wr);

	isert_dbg("conn %p Posting Logout Response\n", isert_conn);

	return isert_post_response(isert_conn, isert_cmd);
}

static int
isert_put_tm_rsp(struct iscsi_cmd *cmd, struct iscsi_conn *conn)
{
	struct isert_cmd *isert_cmd = iscsit_priv_cmd(cmd);
	struct isert_conn *isert_conn = conn->context;
	struct ib_send_wr *send_wr = &isert_cmd->tx_desc.send_wr;

	isert_create_send_desc(isert_conn, isert_cmd, &isert_cmd->tx_desc);
	iscsit_build_task_mgt_rsp(cmd, conn, (struct iscsi_tm_rsp *)
				  &isert_cmd->tx_desc.iscsi_header);
	isert_init_tx_hdrs(isert_conn, &isert_cmd->tx_desc);
	isert_init_send_wr(isert_conn, isert_cmd, send_wr);

	isert_dbg("conn %p Posting Task Management Response\n", isert_conn);

	return isert_post_response(isert_conn, isert_cmd);
}

static int
isert_put_reject(struct iscsi_cmd *cmd, struct iscsi_conn *conn)
{
	struct isert_cmd *isert_cmd = iscsit_priv_cmd(cmd);
	struct isert_conn *isert_conn = conn->context;
	struct ib_send_wr *send_wr = &isert_cmd->tx_desc.send_wr;
	struct isert_device *device = isert_conn->device;
	struct ib_device *ib_dev = device->ib_device;
	struct ib_sge *tx_dsg = &isert_cmd->tx_desc.tx_sg[1];
	struct iscsi_reject *hdr =
		(struct iscsi_reject *)&isert_cmd->tx_desc.iscsi_header;

	isert_create_send_desc(isert_conn, isert_cmd, &isert_cmd->tx_desc);
	iscsit_build_reject(cmd, conn, hdr);
	isert_init_tx_hdrs(isert_conn, &isert_cmd->tx_desc);

	hton24(hdr->dlength, ISCSI_HDR_LEN);
	isert_cmd->pdu_buf_dma = ib_dma_map_single(ib_dev,
			(void *)cmd->buf_ptr, ISCSI_HDR_LEN,
			DMA_TO_DEVICE);
	isert_cmd->pdu_buf_len = ISCSI_HDR_LEN;
	tx_dsg->addr	= isert_cmd->pdu_buf_dma;
	tx_dsg->length	= ISCSI_HDR_LEN;
	tx_dsg->lkey	= device->pd->local_dma_lkey;
	isert_cmd->tx_desc.num_sge = 2;

	isert_init_send_wr(isert_conn, isert_cmd, send_wr);

	isert_dbg("conn %p Posting Reject\n", isert_conn);

	return isert_post_response(isert_conn, isert_cmd);
}

static int
isert_put_text_rsp(struct iscsi_cmd *cmd, struct iscsi_conn *conn)
{
	struct isert_cmd *isert_cmd = iscsit_priv_cmd(cmd);
	struct isert_conn *isert_conn = conn->context;
	struct ib_send_wr *send_wr = &isert_cmd->tx_desc.send_wr;
	struct iscsi_text_rsp *hdr =
		(struct iscsi_text_rsp *)&isert_cmd->tx_desc.iscsi_header;
	u32 txt_rsp_len;
	int rc;

	isert_create_send_desc(isert_conn, isert_cmd, &isert_cmd->tx_desc);
	rc = iscsit_build_text_rsp(cmd, conn, hdr, ISCSI_INFINIBAND);
	if (rc < 0)
		return rc;

	txt_rsp_len = rc;
	isert_init_tx_hdrs(isert_conn, &isert_cmd->tx_desc);

	if (txt_rsp_len) {
		struct isert_device *device = isert_conn->device;
		struct ib_device *ib_dev = device->ib_device;
		struct ib_sge *tx_dsg = &isert_cmd->tx_desc.tx_sg[1];
		void *txt_rsp_buf = cmd->buf_ptr;

		isert_cmd->pdu_buf_dma = ib_dma_map_single(ib_dev,
				txt_rsp_buf, txt_rsp_len, DMA_TO_DEVICE);

		isert_cmd->pdu_buf_len = txt_rsp_len;
		tx_dsg->addr	= isert_cmd->pdu_buf_dma;
		tx_dsg->length	= txt_rsp_len;
		tx_dsg->lkey	= device->pd->local_dma_lkey;
		isert_cmd->tx_desc.num_sge = 2;
	}
	isert_init_send_wr(isert_conn, isert_cmd, send_wr);

	isert_dbg("conn %p Text Response\n", isert_conn);

	return isert_post_response(isert_conn, isert_cmd);
}

static int
isert_build_rdma_wr(struct isert_conn *isert_conn, struct isert_cmd *isert_cmd,
		    struct ib_sge *ib_sge, struct ib_rdma_wr *rdma_wr,
		    u32 data_left, u32 offset)
{
	struct iscsi_cmd *cmd = isert_cmd->iscsi_cmd;
	struct scatterlist *sg_start, *tmp_sg;
	struct isert_device *device = isert_conn->device;
	struct ib_device *ib_dev = device->ib_device;
	u32 sg_off, page_off;
	int i = 0, sg_nents;

	sg_off = offset / PAGE_SIZE;
	sg_start = &cmd->se_cmd.t_data_sg[sg_off];
	sg_nents = min(cmd->se_cmd.t_data_nents - sg_off, isert_conn->max_sge);
	page_off = offset % PAGE_SIZE;

<<<<<<< HEAD
	send_wr->sg_list = ib_sge;
	send_wr->wr_id = (uintptr_t)&isert_cmd->tx_desc;
=======
	rdma_wr->wr.sg_list = ib_sge;
	rdma_wr->wr.wr_id = (uintptr_t)&isert_cmd->tx_desc;
>>>>>>> db0b54cd
	/*
	 * Perform mapping of TCM scatterlist memory ib_sge dma_addr.
	 */
	for_each_sg(sg_start, tmp_sg, sg_nents, i) {
		isert_dbg("RDMA from SGL dma_addr: 0x%llx dma_len: %u, "
			  "page_off: %u\n",
			  (unsigned long long)tmp_sg->dma_address,
			  tmp_sg->length, page_off);

		ib_sge->addr = ib_sg_dma_address(ib_dev, tmp_sg) + page_off;
		ib_sge->length = min_t(u32, data_left,
				ib_sg_dma_len(ib_dev, tmp_sg) - page_off);
		ib_sge->lkey = device->pd->local_dma_lkey;

		isert_dbg("RDMA ib_sge: addr: 0x%llx  length: %u lkey: %x\n",
			  ib_sge->addr, ib_sge->length, ib_sge->lkey);
		page_off = 0;
		data_left -= ib_sge->length;
		if (!data_left)
			break;
		ib_sge++;
		isert_dbg("Incrementing ib_sge pointer to %p\n", ib_sge);
	}

<<<<<<< HEAD
	send_wr->num_sge = ++i;
=======
	rdma_wr->wr.num_sge = ++i;
>>>>>>> db0b54cd
	isert_dbg("Set outgoing sg_list: %p num_sg: %u from TCM SGLs\n",
		  rdma_wr->wr.sg_list, rdma_wr->wr.num_sge);

<<<<<<< HEAD
	return send_wr->num_sge;
=======
	return rdma_wr->wr.num_sge;
>>>>>>> db0b54cd
}

static int
isert_map_rdma(struct iscsi_conn *conn, struct iscsi_cmd *cmd,
	       struct isert_rdma_wr *wr)
{
	struct se_cmd *se_cmd = &cmd->se_cmd;
	struct isert_cmd *isert_cmd = iscsit_priv_cmd(cmd);
	struct isert_conn *isert_conn = conn->context;
	struct isert_data_buf *data = &wr->data;
	struct ib_rdma_wr *rdma_wr;
	struct ib_sge *ib_sge;
	u32 offset, data_len, data_left, rdma_write_max, va_offset = 0;
	int ret = 0, i, ib_sge_cnt;

	isert_cmd->tx_desc.isert_cmd = isert_cmd;

	offset = wr->iser_ib_op == ISER_IB_RDMA_READ ? cmd->write_data_done : 0;
	ret = isert_map_data_buf(isert_conn, isert_cmd, se_cmd->t_data_sg,
				 se_cmd->t_data_nents, se_cmd->data_length,
				 offset, wr->iser_ib_op, &wr->data);
	if (ret)
		return ret;

	data_left = data->len;
	offset = data->offset;

	ib_sge = kzalloc(sizeof(struct ib_sge) * data->nents, GFP_KERNEL);
	if (!ib_sge) {
		isert_warn("Unable to allocate ib_sge\n");
		ret = -ENOMEM;
		goto unmap_cmd;
	}
	wr->ib_sge = ib_sge;

	wr->rdma_wr_num = DIV_ROUND_UP(data->nents, isert_conn->max_sge);
	wr->rdma_wr = kzalloc(sizeof(struct ib_rdma_wr) * wr->rdma_wr_num,
				GFP_KERNEL);
	if (!wr->rdma_wr) {
		isert_dbg("Unable to allocate wr->rdma_wr\n");
		ret = -ENOMEM;
		goto unmap_cmd;
	}

	wr->isert_cmd = isert_cmd;
	rdma_write_max = isert_conn->max_sge * PAGE_SIZE;

	for (i = 0; i < wr->rdma_wr_num; i++) {
		rdma_wr = &isert_cmd->rdma_wr.rdma_wr[i];
		data_len = min(data_left, rdma_write_max);

		rdma_wr->wr.send_flags = 0;
		if (wr->iser_ib_op == ISER_IB_RDMA_WRITE) {
			rdma_wr->wr.opcode = IB_WR_RDMA_WRITE;
			rdma_wr->remote_addr = isert_cmd->read_va + offset;
			rdma_wr->rkey = isert_cmd->read_stag;
			if (i + 1 == wr->rdma_wr_num)
				rdma_wr->wr.next = &isert_cmd->tx_desc.send_wr;
			else
				rdma_wr->wr.next = &wr->rdma_wr[i + 1].wr;
		} else {
			rdma_wr->wr.opcode = IB_WR_RDMA_READ;
			rdma_wr->remote_addr = isert_cmd->write_va + va_offset;
			rdma_wr->rkey = isert_cmd->write_stag;
			if (i + 1 == wr->rdma_wr_num)
				rdma_wr->wr.send_flags = IB_SEND_SIGNALED;
			else
				rdma_wr->wr.next = &wr->rdma_wr[i + 1].wr;
		}

		ib_sge_cnt = isert_build_rdma_wr(isert_conn, isert_cmd, ib_sge,
					rdma_wr, data_len, offset);
		ib_sge += ib_sge_cnt;

		offset += data_len;
		va_offset += data_len;
		data_left -= data_len;
	}

	return 0;
unmap_cmd:
	isert_unmap_data_buf(isert_conn, data);

	return ret;
}

static inline void
isert_inv_rkey(struct ib_send_wr *inv_wr, struct ib_mr *mr)
{
	u32 rkey;

	memset(inv_wr, 0, sizeof(*inv_wr));
	inv_wr->wr_id = ISER_FASTREG_LI_WRID;
	inv_wr->opcode = IB_WR_LOCAL_INV;
	inv_wr->ex.invalidate_rkey = mr->rkey;

	/* Bump the key */
	rkey = ib_inc_rkey(mr->rkey);
	ib_update_fast_reg_key(mr, rkey);
}

static int
isert_fast_reg_mr(struct isert_conn *isert_conn,
		  struct fast_reg_descriptor *fr_desc,
		  struct isert_data_buf *mem,
		  enum isert_indicator ind,
		  struct ib_sge *sge)
{
	struct isert_device *device = isert_conn->device;
	struct ib_device *ib_dev = device->ib_device;
	struct ib_mr *mr;
	struct ib_reg_wr reg_wr;
	struct ib_send_wr inv_wr, *bad_wr, *wr = NULL;
	int ret, n;

	if (mem->dma_nents == 1) {
		sge->lkey = device->pd->local_dma_lkey;
		sge->addr = ib_sg_dma_address(ib_dev, &mem->sg[0]);
		sge->length = ib_sg_dma_len(ib_dev, &mem->sg[0]);
		isert_dbg("sge: addr: 0x%llx  length: %u lkey: %x\n",
			 sge->addr, sge->length, sge->lkey);
		return 0;
	}

	if (ind == ISERT_DATA_KEY_VALID)
		/* Registering data buffer */
		mr = fr_desc->data_mr;
	else
		/* Registering protection buffer */
		mr = fr_desc->pi_ctx->prot_mr;

	if (!(fr_desc->ind & ind)) {
		isert_inv_rkey(&inv_wr, mr);
		wr = &inv_wr;
	}

	n = ib_map_mr_sg(mr, mem->sg, mem->nents, PAGE_SIZE);
	if (unlikely(n != mem->nents)) {
		isert_err("failed to map mr sg (%d/%d)\n",
			 n, mem->nents);
		return n < 0 ? n : -EINVAL;
	}

	isert_dbg("Use fr_desc %p sg_nents %d offset %u\n",
		  fr_desc, mem->nents, mem->offset);

	reg_wr.wr.next = NULL;
	reg_wr.wr.opcode = IB_WR_REG_MR;
	reg_wr.wr.wr_id = ISER_FASTREG_LI_WRID;
	reg_wr.wr.send_flags = 0;
	reg_wr.wr.num_sge = 0;
	reg_wr.mr = mr;
	reg_wr.key = mr->lkey;
	reg_wr.access = IB_ACCESS_LOCAL_WRITE;

	if (!wr)
		wr = &reg_wr.wr;
	else
		wr->next = &reg_wr.wr;

	ret = ib_post_send(isert_conn->qp, wr, &bad_wr);
	if (ret) {
		isert_err("fast registration failed, ret:%d\n", ret);
		return ret;
	}
	fr_desc->ind &= ~ind;

	sge->lkey = mr->lkey;
	sge->addr = mr->iova;
	sge->length = mr->length;

	isert_dbg("sge: addr: 0x%llx  length: %u lkey: %x\n",
		  sge->addr, sge->length, sge->lkey);

	return ret;
}

static inline void
isert_set_dif_domain(struct se_cmd *se_cmd, struct ib_sig_attrs *sig_attrs,
		     struct ib_sig_domain *domain)
{
	domain->sig_type = IB_SIG_TYPE_T10_DIF;
	domain->sig.dif.bg_type = IB_T10DIF_CRC;
	domain->sig.dif.pi_interval = se_cmd->se_dev->dev_attrib.block_size;
	domain->sig.dif.ref_tag = se_cmd->reftag_seed;
	/*
	 * At the moment we hard code those, but if in the future
	 * the target core would like to use it, we will take it
	 * from se_cmd.
	 */
	domain->sig.dif.apptag_check_mask = 0xffff;
	domain->sig.dif.app_escape = true;
	domain->sig.dif.ref_escape = true;
	if (se_cmd->prot_type == TARGET_DIF_TYPE1_PROT ||
	    se_cmd->prot_type == TARGET_DIF_TYPE2_PROT)
		domain->sig.dif.ref_remap = true;
};

static int
isert_set_sig_attrs(struct se_cmd *se_cmd, struct ib_sig_attrs *sig_attrs)
{
	switch (se_cmd->prot_op) {
	case TARGET_PROT_DIN_INSERT:
	case TARGET_PROT_DOUT_STRIP:
		sig_attrs->mem.sig_type = IB_SIG_TYPE_NONE;
		isert_set_dif_domain(se_cmd, sig_attrs, &sig_attrs->wire);
		break;
	case TARGET_PROT_DOUT_INSERT:
	case TARGET_PROT_DIN_STRIP:
		sig_attrs->wire.sig_type = IB_SIG_TYPE_NONE;
		isert_set_dif_domain(se_cmd, sig_attrs, &sig_attrs->mem);
		break;
	case TARGET_PROT_DIN_PASS:
	case TARGET_PROT_DOUT_PASS:
		isert_set_dif_domain(se_cmd, sig_attrs, &sig_attrs->wire);
		isert_set_dif_domain(se_cmd, sig_attrs, &sig_attrs->mem);
		break;
	default:
		isert_err("Unsupported PI operation %d\n", se_cmd->prot_op);
		return -EINVAL;
	}

	return 0;
}

static inline u8
isert_set_prot_checks(u8 prot_checks)
{
	return (prot_checks & TARGET_DIF_CHECK_GUARD  ? 0xc0 : 0) |
	       (prot_checks & TARGET_DIF_CHECK_REFTAG ? 0x30 : 0) |
	       (prot_checks & TARGET_DIF_CHECK_REFTAG ? 0x0f : 0);
}

static int
isert_reg_sig_mr(struct isert_conn *isert_conn,
		 struct se_cmd *se_cmd,
		 struct isert_rdma_wr *rdma_wr,
		 struct fast_reg_descriptor *fr_desc)
{
	struct ib_sig_handover_wr sig_wr;
	struct ib_send_wr inv_wr, *bad_wr, *wr = NULL;
	struct pi_context *pi_ctx = fr_desc->pi_ctx;
	struct ib_sig_attrs sig_attrs;
	int ret;

	memset(&sig_attrs, 0, sizeof(sig_attrs));
	ret = isert_set_sig_attrs(se_cmd, &sig_attrs);
	if (ret)
		goto err;

	sig_attrs.check_mask = isert_set_prot_checks(se_cmd->prot_checks);

	if (!(fr_desc->ind & ISERT_SIG_KEY_VALID)) {
		isert_inv_rkey(&inv_wr, pi_ctx->sig_mr);
		wr = &inv_wr;
	}

	memset(&sig_wr, 0, sizeof(sig_wr));
	sig_wr.wr.opcode = IB_WR_REG_SIG_MR;
	sig_wr.wr.wr_id = ISER_FASTREG_LI_WRID;
	sig_wr.wr.sg_list = &rdma_wr->ib_sg[DATA];
	sig_wr.wr.num_sge = 1;
	sig_wr.access_flags = IB_ACCESS_LOCAL_WRITE;
	sig_wr.sig_attrs = &sig_attrs;
	sig_wr.sig_mr = pi_ctx->sig_mr;
	if (se_cmd->t_prot_sg)
		sig_wr.prot = &rdma_wr->ib_sg[PROT];

	if (!wr)
		wr = &sig_wr.wr;
	else
		wr->next = &sig_wr.wr;

	ret = ib_post_send(isert_conn->qp, wr, &bad_wr);
	if (ret) {
		isert_err("fast registration failed, ret:%d\n", ret);
		goto err;
	}
	fr_desc->ind &= ~ISERT_SIG_KEY_VALID;

	rdma_wr->ib_sg[SIG].lkey = pi_ctx->sig_mr->lkey;
	rdma_wr->ib_sg[SIG].addr = 0;
	rdma_wr->ib_sg[SIG].length = se_cmd->data_length;
	if (se_cmd->prot_op != TARGET_PROT_DIN_STRIP &&
	    se_cmd->prot_op != TARGET_PROT_DOUT_INSERT)
		/*
		 * We have protection guards on the wire
		 * so we need to set a larget transfer
		 */
		rdma_wr->ib_sg[SIG].length += se_cmd->prot_length;

	isert_dbg("sig_sge: addr: 0x%llx  length: %u lkey: %x\n",
		  rdma_wr->ib_sg[SIG].addr, rdma_wr->ib_sg[SIG].length,
		  rdma_wr->ib_sg[SIG].lkey);
err:
	return ret;
}

static int
isert_handle_prot_cmd(struct isert_conn *isert_conn,
		      struct isert_cmd *isert_cmd,
		      struct isert_rdma_wr *wr)
{
	struct isert_device *device = isert_conn->device;
	struct se_cmd *se_cmd = &isert_cmd->iscsi_cmd->se_cmd;
	int ret;

	if (!wr->fr_desc->pi_ctx) {
		ret = isert_create_pi_ctx(wr->fr_desc,
					  device->ib_device,
					  device->pd);
		if (ret) {
			isert_err("conn %p failed to allocate pi_ctx\n",
				  isert_conn);
			return ret;
		}
	}

	if (se_cmd->t_prot_sg) {
		ret = isert_map_data_buf(isert_conn, isert_cmd,
					 se_cmd->t_prot_sg,
					 se_cmd->t_prot_nents,
					 se_cmd->prot_length,
					 0, wr->iser_ib_op, &wr->prot);
		if (ret) {
			isert_err("conn %p failed to map protection buffer\n",
				  isert_conn);
			return ret;
		}

		memset(&wr->ib_sg[PROT], 0, sizeof(wr->ib_sg[PROT]));
		ret = isert_fast_reg_mr(isert_conn, wr->fr_desc, &wr->prot,
					ISERT_PROT_KEY_VALID, &wr->ib_sg[PROT]);
		if (ret) {
			isert_err("conn %p failed to fast reg mr\n",
				  isert_conn);
			goto unmap_prot_cmd;
		}
	}

	ret = isert_reg_sig_mr(isert_conn, se_cmd, wr, wr->fr_desc);
	if (ret) {
		isert_err("conn %p failed to fast reg mr\n",
			  isert_conn);
		goto unmap_prot_cmd;
	}
	wr->fr_desc->ind |= ISERT_PROTECTED;

	return 0;

unmap_prot_cmd:
	if (se_cmd->t_prot_sg)
		isert_unmap_data_buf(isert_conn, &wr->prot);

	return ret;
}

static int
isert_reg_rdma(struct iscsi_conn *conn, struct iscsi_cmd *cmd,
	       struct isert_rdma_wr *wr)
{
	struct se_cmd *se_cmd = &cmd->se_cmd;
	struct isert_cmd *isert_cmd = iscsit_priv_cmd(cmd);
	struct isert_conn *isert_conn = conn->context;
	struct fast_reg_descriptor *fr_desc = NULL;
	struct ib_rdma_wr *rdma_wr;
	struct ib_sge *ib_sg;
	u32 offset;
	int ret = 0;
	unsigned long flags;

	isert_cmd->tx_desc.isert_cmd = isert_cmd;

	offset = wr->iser_ib_op == ISER_IB_RDMA_READ ? cmd->write_data_done : 0;
	ret = isert_map_data_buf(isert_conn, isert_cmd, se_cmd->t_data_sg,
				 se_cmd->t_data_nents, se_cmd->data_length,
				 offset, wr->iser_ib_op, &wr->data);
	if (ret)
		return ret;

	if (wr->data.dma_nents != 1 || isert_prot_cmd(isert_conn, se_cmd)) {
		spin_lock_irqsave(&isert_conn->pool_lock, flags);
		fr_desc = list_first_entry(&isert_conn->fr_pool,
					   struct fast_reg_descriptor, list);
		list_del(&fr_desc->list);
		spin_unlock_irqrestore(&isert_conn->pool_lock, flags);
		wr->fr_desc = fr_desc;
	}

	ret = isert_fast_reg_mr(isert_conn, fr_desc, &wr->data,
				ISERT_DATA_KEY_VALID, &wr->ib_sg[DATA]);
	if (ret)
		goto unmap_cmd;

	if (isert_prot_cmd(isert_conn, se_cmd)) {
		ret = isert_handle_prot_cmd(isert_conn, isert_cmd, wr);
		if (ret)
			goto unmap_cmd;

		ib_sg = &wr->ib_sg[SIG];
	} else {
		ib_sg = &wr->ib_sg[DATA];
	}

	memcpy(&wr->s_ib_sge, ib_sg, sizeof(*ib_sg));
	wr->ib_sge = &wr->s_ib_sge;
	wr->rdma_wr_num = 1;
	memset(&wr->s_rdma_wr, 0, sizeof(wr->s_rdma_wr));
	wr->rdma_wr = &wr->s_rdma_wr;
	wr->isert_cmd = isert_cmd;

	rdma_wr = &isert_cmd->rdma_wr.s_rdma_wr;
	rdma_wr->wr.sg_list = &wr->s_ib_sge;
	rdma_wr->wr.num_sge = 1;
	rdma_wr->wr.wr_id = (uintptr_t)&isert_cmd->tx_desc;
	if (wr->iser_ib_op == ISER_IB_RDMA_WRITE) {
		rdma_wr->wr.opcode = IB_WR_RDMA_WRITE;
		rdma_wr->remote_addr = isert_cmd->read_va;
		rdma_wr->rkey = isert_cmd->read_stag;
		rdma_wr->wr.send_flags = !isert_prot_cmd(isert_conn, se_cmd) ?
				      0 : IB_SEND_SIGNALED;
	} else {
		rdma_wr->wr.opcode = IB_WR_RDMA_READ;
		rdma_wr->remote_addr = isert_cmd->write_va;
		rdma_wr->rkey = isert_cmd->write_stag;
		rdma_wr->wr.send_flags = IB_SEND_SIGNALED;
	}

	return 0;

unmap_cmd:
	if (fr_desc) {
		spin_lock_irqsave(&isert_conn->pool_lock, flags);
		list_add_tail(&fr_desc->list, &isert_conn->fr_pool);
		spin_unlock_irqrestore(&isert_conn->pool_lock, flags);
	}
	isert_unmap_data_buf(isert_conn, &wr->data);

	return ret;
}

static int
isert_put_datain(struct iscsi_conn *conn, struct iscsi_cmd *cmd)
{
	struct se_cmd *se_cmd = &cmd->se_cmd;
	struct isert_cmd *isert_cmd = iscsit_priv_cmd(cmd);
	struct isert_rdma_wr *wr = &isert_cmd->rdma_wr;
	struct isert_conn *isert_conn = conn->context;
	struct isert_device *device = isert_conn->device;
	struct ib_send_wr *wr_failed;
	int rc;

	isert_dbg("Cmd: %p RDMA_WRITE data_length: %u\n",
		 isert_cmd, se_cmd->data_length);

	wr->iser_ib_op = ISER_IB_RDMA_WRITE;
	rc = device->reg_rdma_mem(conn, cmd, wr);
	if (rc) {
		isert_err("Cmd: %p failed to prepare RDMA res\n", isert_cmd);
		return rc;
	}

	if (!isert_prot_cmd(isert_conn, se_cmd)) {
		/*
		 * Build isert_conn->tx_desc for iSCSI response PDU and attach
		 */
		isert_create_send_desc(isert_conn, isert_cmd,
				       &isert_cmd->tx_desc);
		iscsit_build_rsp_pdu(cmd, conn, true, (struct iscsi_scsi_rsp *)
				     &isert_cmd->tx_desc.iscsi_header);
		isert_init_tx_hdrs(isert_conn, &isert_cmd->tx_desc);
		isert_init_send_wr(isert_conn, isert_cmd,
				   &isert_cmd->tx_desc.send_wr);
		isert_cmd->rdma_wr.s_rdma_wr.wr.next = &isert_cmd->tx_desc.send_wr;
		wr->rdma_wr_num += 1;

		rc = isert_post_recv(isert_conn, isert_cmd->rx_desc);
		if (rc) {
			isert_err("ib_post_recv failed with %d\n", rc);
			return rc;
		}
	}

	rc = ib_post_send(isert_conn->qp, &wr->rdma_wr->wr, &wr_failed);
	if (rc)
		isert_warn("ib_post_send() failed for IB_WR_RDMA_WRITE\n");

	if (!isert_prot_cmd(isert_conn, se_cmd))
		isert_dbg("Cmd: %p posted RDMA_WRITE + Response for iSER Data "
			 "READ\n", isert_cmd);
	else
		isert_dbg("Cmd: %p posted RDMA_WRITE for iSER Data READ\n",
			 isert_cmd);

	return 1;
}

static int
isert_get_dataout(struct iscsi_conn *conn, struct iscsi_cmd *cmd, bool recovery)
{
	struct se_cmd *se_cmd = &cmd->se_cmd;
	struct isert_cmd *isert_cmd = iscsit_priv_cmd(cmd);
	struct isert_rdma_wr *wr = &isert_cmd->rdma_wr;
	struct isert_conn *isert_conn = conn->context;
	struct isert_device *device = isert_conn->device;
	struct ib_send_wr *wr_failed;
	int rc;

	isert_dbg("Cmd: %p RDMA_READ data_length: %u write_data_done: %u\n",
		 isert_cmd, se_cmd->data_length, cmd->write_data_done);
	wr->iser_ib_op = ISER_IB_RDMA_READ;
	rc = device->reg_rdma_mem(conn, cmd, wr);
	if (rc) {
		isert_err("Cmd: %p failed to prepare RDMA res\n", isert_cmd);
		return rc;
	}

	rc = ib_post_send(isert_conn->qp, &wr->rdma_wr->wr, &wr_failed);
	if (rc)
		isert_warn("ib_post_send() failed for IB_WR_RDMA_READ\n");

	isert_dbg("Cmd: %p posted RDMA_READ memory for ISER Data WRITE\n",
		 isert_cmd);

	return 0;
}

static int
isert_immediate_queue(struct iscsi_conn *conn, struct iscsi_cmd *cmd, int state)
{
	struct isert_cmd *isert_cmd = iscsit_priv_cmd(cmd);
	int ret = 0;

	switch (state) {
	case ISTATE_REMOVE:
		spin_lock_bh(&conn->cmd_lock);
		list_del_init(&cmd->i_conn_node);
		spin_unlock_bh(&conn->cmd_lock);
		isert_put_cmd(isert_cmd, true);
		break;
	case ISTATE_SEND_NOPIN_WANT_RESPONSE:
		ret = isert_put_nopin(cmd, conn, false);
		break;
	default:
		isert_err("Unknown immediate state: 0x%02x\n", state);
		ret = -EINVAL;
		break;
	}

	return ret;
}

static int
isert_response_queue(struct iscsi_conn *conn, struct iscsi_cmd *cmd, int state)
{
	struct isert_conn *isert_conn = conn->context;
	int ret;

	switch (state) {
	case ISTATE_SEND_LOGOUTRSP:
		ret = isert_put_logout_rsp(cmd, conn);
		if (!ret)
			isert_conn->logout_posted = true;
		break;
	case ISTATE_SEND_NOPIN:
		ret = isert_put_nopin(cmd, conn, true);
		break;
	case ISTATE_SEND_TASKMGTRSP:
		ret = isert_put_tm_rsp(cmd, conn);
		break;
	case ISTATE_SEND_REJECT:
		ret = isert_put_reject(cmd, conn);
		break;
	case ISTATE_SEND_TEXTRSP:
		ret = isert_put_text_rsp(cmd, conn);
		break;
	case ISTATE_SEND_STATUS:
		/*
		 * Special case for sending non GOOD SCSI status from TX thread
		 * context during pre se_cmd excecution failure.
		 */
		ret = isert_put_response(conn, cmd);
		break;
	default:
		isert_err("Unknown response state: 0x%02x\n", state);
		ret = -EINVAL;
		break;
	}

	return ret;
}

struct rdma_cm_id *
isert_setup_id(struct isert_np *isert_np)
{
	struct iscsi_np *np = isert_np->np;
	struct rdma_cm_id *id;
	struct sockaddr *sa;
	int ret;

	sa = (struct sockaddr *)&np->np_sockaddr;
	isert_dbg("ksockaddr: %p, sa: %p\n", &np->np_sockaddr, sa);

	id = rdma_create_id(&init_net, isert_cma_handler, isert_np,
			    RDMA_PS_TCP, IB_QPT_RC);
	if (IS_ERR(id)) {
		isert_err("rdma_create_id() failed: %ld\n", PTR_ERR(id));
		ret = PTR_ERR(id);
		goto out;
	}
	isert_dbg("id %p context %p\n", id, id->context);

	ret = rdma_bind_addr(id, sa);
	if (ret) {
		isert_err("rdma_bind_addr() failed: %d\n", ret);
		goto out_id;
	}

	ret = rdma_listen(id, 0);
	if (ret) {
		isert_err("rdma_listen() failed: %d\n", ret);
		goto out_id;
	}

	return id;
out_id:
	rdma_destroy_id(id);
out:
	return ERR_PTR(ret);
}

static int
isert_setup_np(struct iscsi_np *np,
	       struct sockaddr_storage *ksockaddr)
{
	struct isert_np *isert_np;
	struct rdma_cm_id *isert_lid;
	int ret;

	isert_np = kzalloc(sizeof(struct isert_np), GFP_KERNEL);
	if (!isert_np) {
		isert_err("Unable to allocate struct isert_np\n");
		return -ENOMEM;
	}
	sema_init(&isert_np->sem, 0);
	mutex_init(&isert_np->mutex);
	INIT_LIST_HEAD(&isert_np->accepted);
	INIT_LIST_HEAD(&isert_np->pending);
	isert_np->np = np;

	/*
	 * Setup the np->np_sockaddr from the passed sockaddr setup
	 * in iscsi_target_configfs.c code..
	 */
	memcpy(&np->np_sockaddr, ksockaddr,
	       sizeof(struct sockaddr_storage));

	isert_lid = isert_setup_id(isert_np);
	if (IS_ERR(isert_lid)) {
		ret = PTR_ERR(isert_lid);
		goto out;
	}

	isert_np->cm_id = isert_lid;
	np->np_context = isert_np;

	return 0;

out:
	kfree(isert_np);

	return ret;
}

static int
isert_rdma_accept(struct isert_conn *isert_conn)
{
	struct rdma_cm_id *cm_id = isert_conn->cm_id;
	struct rdma_conn_param cp;
	int ret;

	memset(&cp, 0, sizeof(struct rdma_conn_param));
	cp.initiator_depth = isert_conn->initiator_depth;
	cp.retry_count = 7;
	cp.rnr_retry_count = 7;

	ret = rdma_accept(cm_id, &cp);
	if (ret) {
		isert_err("rdma_accept() failed with: %d\n", ret);
		return ret;
	}

	return 0;
}

static int
isert_get_login_rx(struct iscsi_conn *conn, struct iscsi_login *login)
{
	struct isert_conn *isert_conn = conn->context;
	int ret;

	isert_info("before login_req comp conn: %p\n", isert_conn);
	ret = wait_for_completion_interruptible(&isert_conn->login_req_comp);
	if (ret) {
		isert_err("isert_conn %p interrupted before got login req\n",
			  isert_conn);
		return ret;
	}
	reinit_completion(&isert_conn->login_req_comp);

	/*
	 * For login requests after the first PDU, isert_rx_login_req() will
	 * kick schedule_delayed_work(&conn->login_work) as the packet is
	 * received, which turns this callback from iscsi_target_do_login_rx()
	 * into a NOP.
	 */
	if (!login->first_request)
		return 0;

	isert_rx_login_req(isert_conn);

	isert_info("before login_comp conn: %p\n", conn);
	ret = wait_for_completion_interruptible(&isert_conn->login_comp);
	if (ret)
		return ret;

	isert_info("processing login->req: %p\n", login->req);

	return 0;
}

static void
isert_set_conn_info(struct iscsi_np *np, struct iscsi_conn *conn,
		    struct isert_conn *isert_conn)
{
	struct rdma_cm_id *cm_id = isert_conn->cm_id;
	struct rdma_route *cm_route = &cm_id->route;

	conn->login_family = np->np_sockaddr.ss_family;

	conn->login_sockaddr = cm_route->addr.dst_addr;
	conn->local_sockaddr = cm_route->addr.src_addr;
}

static int
isert_accept_np(struct iscsi_np *np, struct iscsi_conn *conn)
{
	struct isert_np *isert_np = np->np_context;
	struct isert_conn *isert_conn;
	int ret;

accept_wait:
	ret = down_interruptible(&isert_np->sem);
	if (ret)
		return -ENODEV;

	spin_lock_bh(&np->np_thread_lock);
	if (np->np_thread_state >= ISCSI_NP_THREAD_RESET) {
		spin_unlock_bh(&np->np_thread_lock);
		isert_dbg("np_thread_state %d\n",
			 np->np_thread_state);
		/**
		 * No point in stalling here when np_thread
		 * is in state RESET/SHUTDOWN/EXIT - bail
		 **/
		return -ENODEV;
	}
	spin_unlock_bh(&np->np_thread_lock);

	mutex_lock(&isert_np->mutex);
	if (list_empty(&isert_np->pending)) {
		mutex_unlock(&isert_np->mutex);
		goto accept_wait;
	}
	isert_conn = list_first_entry(&isert_np->pending,
			struct isert_conn, node);
	list_del_init(&isert_conn->node);
	mutex_unlock(&isert_np->mutex);

	conn->context = isert_conn;
	isert_conn->conn = conn;
	isert_conn->state = ISER_CONN_BOUND;

	isert_set_conn_info(np, conn, isert_conn);

	isert_dbg("Processing isert_conn: %p\n", isert_conn);

	return 0;
}

static void
isert_free_np(struct iscsi_np *np)
{
	struct isert_np *isert_np = np->np_context;
	struct isert_conn *isert_conn, *n;

	if (isert_np->cm_id)
		rdma_destroy_id(isert_np->cm_id);

	/*
	 * FIXME: At this point we don't have a good way to insure
	 * that at this point we don't have hanging connections that
	 * completed RDMA establishment but didn't start iscsi login
	 * process. So work-around this by cleaning up what ever piled
	 * up in accepted and pending lists.
	 */
	mutex_lock(&isert_np->mutex);
	if (!list_empty(&isert_np->pending)) {
		isert_info("Still have isert pending connections\n");
		list_for_each_entry_safe(isert_conn, n,
					 &isert_np->pending,
					 node) {
			isert_info("cleaning isert_conn %p state (%d)\n",
				   isert_conn, isert_conn->state);
			isert_connect_release(isert_conn);
		}
	}

	if (!list_empty(&isert_np->accepted)) {
		isert_info("Still have isert accepted connections\n");
		list_for_each_entry_safe(isert_conn, n,
					 &isert_np->accepted,
					 node) {
			isert_info("cleaning isert_conn %p state (%d)\n",
				   isert_conn, isert_conn->state);
			isert_connect_release(isert_conn);
		}
	}
	mutex_unlock(&isert_np->mutex);

	np->np_context = NULL;
	kfree(isert_np);
}

static void isert_release_work(struct work_struct *work)
{
	struct isert_conn *isert_conn = container_of(work,
						     struct isert_conn,
						     release_work);

	isert_info("Starting release conn %p\n", isert_conn);

	wait_for_completion(&isert_conn->wait);

	mutex_lock(&isert_conn->mutex);
	isert_conn->state = ISER_CONN_DOWN;
	mutex_unlock(&isert_conn->mutex);

	isert_info("Destroying conn %p\n", isert_conn);
	isert_put_conn(isert_conn);
}

static void
isert_wait4logout(struct isert_conn *isert_conn)
{
	struct iscsi_conn *conn = isert_conn->conn;

	isert_info("conn %p\n", isert_conn);

	if (isert_conn->logout_posted) {
		isert_info("conn %p wait for conn_logout_comp\n", isert_conn);
		wait_for_completion_timeout(&conn->conn_logout_comp,
					    SECONDS_FOR_LOGOUT_COMP * HZ);
	}
}

static void
isert_wait4cmds(struct iscsi_conn *conn)
{
	isert_info("iscsi_conn %p\n", conn);

	if (conn->sess) {
		target_sess_cmd_list_set_waiting(conn->sess->se_sess);
		target_wait_for_sess_cmds(conn->sess->se_sess);
	}
}

static void
isert_wait4flush(struct isert_conn *isert_conn)
{
	struct ib_recv_wr *bad_wr;

	isert_info("conn %p\n", isert_conn);

	init_completion(&isert_conn->wait_comp_err);
	isert_conn->beacon.wr_id = ISER_BEACON_WRID;
	/* post an indication that all flush errors were consumed */
	if (ib_post_recv(isert_conn->qp, &isert_conn->beacon, &bad_wr)) {
		isert_err("conn %p failed to post beacon", isert_conn);
		return;
	}

	wait_for_completion(&isert_conn->wait_comp_err);
}

/**
 * isert_put_unsol_pending_cmds() - Drop commands waiting for
 *     unsolicitate dataout
 * @conn:    iscsi connection
 *
 * We might still have commands that are waiting for unsolicited
 * dataouts messages. We must put the extra reference on those
 * before blocking on the target_wait_for_session_cmds
 */
static void
isert_put_unsol_pending_cmds(struct iscsi_conn *conn)
{
	struct iscsi_cmd *cmd, *tmp;
	static LIST_HEAD(drop_cmd_list);

	spin_lock_bh(&conn->cmd_lock);
	list_for_each_entry_safe(cmd, tmp, &conn->conn_cmd_list, i_conn_node) {
		if ((cmd->cmd_flags & ICF_NON_IMMEDIATE_UNSOLICITED_DATA) &&
		    (cmd->write_data_done < conn->sess->sess_ops->FirstBurstLength) &&
		    (cmd->write_data_done < cmd->se_cmd.data_length))
			list_move_tail(&cmd->i_conn_node, &drop_cmd_list);
	}
	spin_unlock_bh(&conn->cmd_lock);

	list_for_each_entry_safe(cmd, tmp, &drop_cmd_list, i_conn_node) {
		list_del_init(&cmd->i_conn_node);
		if (cmd->i_state != ISTATE_REMOVE) {
			struct isert_cmd *isert_cmd = iscsit_priv_cmd(cmd);

			isert_info("conn %p dropping cmd %p\n", conn, cmd);
			isert_put_cmd(isert_cmd, true);
		}
	}
}

static void isert_wait_conn(struct iscsi_conn *conn)
{
	struct isert_conn *isert_conn = conn->context;

	isert_info("Starting conn %p\n", isert_conn);

	mutex_lock(&isert_conn->mutex);
	/*
	 * Only wait for wait_comp_err if the isert_conn made it
	 * into full feature phase..
	 */
	if (isert_conn->state == ISER_CONN_INIT) {
		mutex_unlock(&isert_conn->mutex);
		return;
	}
	isert_conn_terminate(isert_conn);
	mutex_unlock(&isert_conn->mutex);

	isert_wait4flush(isert_conn);
	isert_put_unsol_pending_cmds(conn);
	isert_wait4cmds(conn);
	isert_wait4logout(isert_conn);

	queue_work(isert_release_wq, &isert_conn->release_work);
}

static void isert_free_conn(struct iscsi_conn *conn)
{
	struct isert_conn *isert_conn = conn->context;

	isert_wait4flush(isert_conn);
	isert_put_conn(isert_conn);
}

static struct iscsit_transport iser_target_transport = {
	.name			= "IB/iSER",
	.transport_type		= ISCSI_INFINIBAND,
	.priv_size		= sizeof(struct isert_cmd),
	.owner			= THIS_MODULE,
	.iscsit_setup_np	= isert_setup_np,
	.iscsit_accept_np	= isert_accept_np,
	.iscsit_free_np		= isert_free_np,
	.iscsit_wait_conn	= isert_wait_conn,
	.iscsit_free_conn	= isert_free_conn,
	.iscsit_get_login_rx	= isert_get_login_rx,
	.iscsit_put_login_tx	= isert_put_login_tx,
	.iscsit_immediate_queue	= isert_immediate_queue,
	.iscsit_response_queue	= isert_response_queue,
	.iscsit_get_dataout	= isert_get_dataout,
	.iscsit_queue_data_in	= isert_put_datain,
	.iscsit_queue_status	= isert_put_response,
	.iscsit_aborted_task	= isert_aborted_task,
	.iscsit_get_sup_prot_ops = isert_get_sup_prot_ops,
};

static int __init isert_init(void)
{
	int ret;

	isert_comp_wq = alloc_workqueue("isert_comp_wq",
					WQ_UNBOUND | WQ_HIGHPRI, 0);
	if (!isert_comp_wq) {
		isert_err("Unable to allocate isert_comp_wq\n");
		ret = -ENOMEM;
		return -ENOMEM;
	}

	isert_release_wq = alloc_workqueue("isert_release_wq", WQ_UNBOUND,
					WQ_UNBOUND_MAX_ACTIVE);
	if (!isert_release_wq) {
		isert_err("Unable to allocate isert_release_wq\n");
		ret = -ENOMEM;
		goto destroy_comp_wq;
	}

	iscsit_register_transport(&iser_target_transport);
	isert_info("iSER_TARGET[0] - Loaded iser_target_transport\n");

	return 0;

destroy_comp_wq:
	destroy_workqueue(isert_comp_wq);

	return ret;
}

static void __exit isert_exit(void)
{
	flush_scheduled_work();
	destroy_workqueue(isert_release_wq);
	destroy_workqueue(isert_comp_wq);
	iscsit_unregister_transport(&iser_target_transport);
	isert_info("iSER_TARGET[0] - Released iser_target_transport\n");
}

MODULE_DESCRIPTION("iSER-Target for mainline target infrastructure");
MODULE_VERSION("1.0");
MODULE_AUTHOR("nab@Linux-iSCSI.org");
MODULE_LICENSE("GPL");

module_init(isert_init);
module_exit(isert_exit);<|MERGE_RESOLUTION|>--- conflicted
+++ resolved
@@ -66,10 +66,7 @@
 struct rdma_cm_id *isert_setup_id(struct isert_np *isert_np);
 
 static void isert_release_work(struct work_struct *work);
-<<<<<<< HEAD
-=======
 static void isert_wait4flush(struct isert_conn *isert_conn);
->>>>>>> db0b54cd
 
 static inline bool
 isert_prot_cmd(struct isert_conn *conn, struct se_cmd *cmd)
@@ -525,11 +522,6 @@
 
 err_prot_mr:
 	ib_dereg_mr(pi_ctx->prot_mr);
-<<<<<<< HEAD
-err_prot_frpl:
-	ib_free_fast_reg_page_list(pi_ctx->prot_frpl);
-=======
->>>>>>> db0b54cd
 err_pi_ctx:
 	kfree(pi_ctx);
 
@@ -906,37 +898,6 @@
 isert_disconnected_handler(struct rdma_cm_id *cma_id,
 			   enum rdma_cm_event_type event)
 {
-<<<<<<< HEAD
-	struct isert_np *isert_np = cma_id->context;
-	struct isert_conn *isert_conn;
-	bool terminating = false;
-
-	if (isert_np->np_cm_id == cma_id)
-		return isert_np_cma_handler(cma_id->context, event);
-
-	isert_conn = cma_id->qp->qp_context;
-
-	mutex_lock(&isert_conn->mutex);
-	terminating = (isert_conn->state == ISER_CONN_TERMINATING);
-	isert_conn_terminate(isert_conn);
-	mutex_unlock(&isert_conn->mutex);
-
-	isert_info("conn %p completing wait\n", isert_conn);
-	complete(&isert_conn->wait);
-
-	if (terminating)
-		goto out;
-
-	mutex_lock(&isert_np->np_accept_mutex);
-	if (!list_empty(&isert_conn->accept_node)) {
-		list_del_init(&isert_conn->accept_node);
-		isert_put_conn(isert_conn);
-		queue_work(isert_release_wq, &isert_conn->release_work);
-	}
-	mutex_unlock(&isert_np->np_accept_mutex);
-
-out:
-=======
 	struct isert_conn *isert_conn = cma_id->qp->qp_context;
 
 	mutex_lock(&isert_conn->mutex);
@@ -958,7 +919,6 @@
 	}
 	mutex_unlock(&isert_conn->mutex);
 
->>>>>>> db0b54cd
 	return 0;
 }
 
@@ -2420,13 +2380,8 @@
 	sg_nents = min(cmd->se_cmd.t_data_nents - sg_off, isert_conn->max_sge);
 	page_off = offset % PAGE_SIZE;
 
-<<<<<<< HEAD
-	send_wr->sg_list = ib_sge;
-	send_wr->wr_id = (uintptr_t)&isert_cmd->tx_desc;
-=======
 	rdma_wr->wr.sg_list = ib_sge;
 	rdma_wr->wr.wr_id = (uintptr_t)&isert_cmd->tx_desc;
->>>>>>> db0b54cd
 	/*
 	 * Perform mapping of TCM scatterlist memory ib_sge dma_addr.
 	 */
@@ -2451,19 +2406,11 @@
 		isert_dbg("Incrementing ib_sge pointer to %p\n", ib_sge);
 	}
 
-<<<<<<< HEAD
-	send_wr->num_sge = ++i;
-=======
 	rdma_wr->wr.num_sge = ++i;
->>>>>>> db0b54cd
 	isert_dbg("Set outgoing sg_list: %p num_sg: %u from TCM SGLs\n",
 		  rdma_wr->wr.sg_list, rdma_wr->wr.num_sge);
 
-<<<<<<< HEAD
-	return send_wr->num_sge;
-=======
 	return rdma_wr->wr.num_sge;
->>>>>>> db0b54cd
 }
 
 static int
