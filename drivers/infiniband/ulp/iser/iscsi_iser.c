/*
 * iSCSI Initiator over iSER Data-Path
 *
 * Copyright (C) 2004 Dmitry Yusupov
 * Copyright (C) 2004 Alex Aizman
 * Copyright (C) 2005 Mike Christie
 * Copyright (c) 2005, 2006 Voltaire, Inc. All rights reserved.
 * Copyright (c) 2013-2014 Mellanox Technologies. All rights reserved.
 * maintained by openib-general@openib.org
 *
 * This software is available to you under a choice of one of two
 * licenses.  You may choose to be licensed under the terms of the GNU
 * General Public License (GPL) Version 2, available from the file
 * COPYING in the main directory of this source tree, or the
 * OpenIB.org BSD license below:
 *
 *     Redistribution and use in source and binary forms, with or
 *     without modification, are permitted provided that the following
 *     conditions are met:
 *
 *	- Redistributions of source code must retain the above
 *	  copyright notice, this list of conditions and the following
 *	  disclaimer.
 *
 *	- Redistributions in binary form must reproduce the above
 *	  copyright notice, this list of conditions and the following
 *	  disclaimer in the documentation and/or other materials
 *	  provided with the distribution.
 *
 * THE SOFTWARE IS PROVIDED "AS IS", WITHOUT WARRANTY OF ANY KIND,
 * EXPRESS OR IMPLIED, INCLUDING BUT NOT LIMITED TO THE WARRANTIES OF
 * MERCHANTABILITY, FITNESS FOR A PARTICULAR PURPOSE AND
 * NONINFRINGEMENT. IN NO EVENT SHALL THE AUTHORS OR COPYRIGHT HOLDERS
 * BE LIABLE FOR ANY CLAIM, DAMAGES OR OTHER LIABILITY, WHETHER IN AN
 * ACTION OF CONTRACT, TORT OR OTHERWISE, ARISING FROM, OUT OF OR IN
 * CONNECTION WITH THE SOFTWARE OR THE USE OR OTHER DEALINGS IN THE
 * SOFTWARE.
 *
 * Credits:
 *	Christoph Hellwig
 *	FUJITA Tomonori
 *	Arne Redlich
 *	Zhenyu Wang
 * Modified by:
 *      Erez Zilber
 */

#include <linux/types.h>
#include <linux/list.h>
#include <linux/hardirq.h>
#include <linux/kfifo.h>
#include <linux/blkdev.h>
#include <linux/init.h>
#include <linux/ioctl.h>
#include <linux/cdev.h>
#include <linux/in.h>
#include <linux/net.h>
#include <linux/scatterlist.h>
#include <linux/delay.h>
#include <linux/slab.h>
#include <linux/module.h>

#include <net/sock.h>

#include <asm/uaccess.h>

#include <scsi/scsi_cmnd.h>
#include <scsi/scsi_device.h>
#include <scsi/scsi_eh.h>
#include <scsi/scsi_tcq.h>
#include <scsi/scsi_host.h>
#include <scsi/scsi.h>
#include <scsi/scsi_transport_iscsi.h>

#include "iscsi_iser.h"

MODULE_DESCRIPTION("iSER (iSCSI Extensions for RDMA) Datamover");
MODULE_LICENSE("Dual BSD/GPL");
MODULE_AUTHOR("Alex Nezhinsky, Dan Bar Dov, Or Gerlitz");
MODULE_VERSION(DRV_VER);

static struct scsi_host_template iscsi_iser_sht;
static struct iscsi_transport iscsi_iser_transport;
static struct scsi_transport_template *iscsi_iser_scsi_transport;
static struct workqueue_struct *release_wq;
struct iser_global ig;

int iser_debug_level = 0;
module_param_named(debug_level, iser_debug_level, int, S_IRUGO | S_IWUSR);
MODULE_PARM_DESC(debug_level, "Enable debug tracing if > 0 (default:disabled)");

static unsigned int iscsi_max_lun = 512;
module_param_named(max_lun, iscsi_max_lun, uint, S_IRUGO);
MODULE_PARM_DESC(max_lun, "Max LUNs to allow per session (default:512");

unsigned int iser_max_sectors = ISER_DEF_MAX_SECTORS;
module_param_named(max_sectors, iser_max_sectors, uint, S_IRUGO | S_IWUSR);
MODULE_PARM_DESC(max_sectors, "Max number of sectors in a single scsi command (default:1024");

bool iser_always_reg = true;
module_param_named(always_register, iser_always_reg, bool, S_IRUGO);
MODULE_PARM_DESC(always_register,
		 "Always register memory, even for continuous memory regions (default:true)");

bool iser_pi_enable = false;
module_param_named(pi_enable, iser_pi_enable, bool, S_IRUGO);
MODULE_PARM_DESC(pi_enable, "Enable T10-PI offload support (default:disabled)");

int iser_pi_guard;
module_param_named(pi_guard, iser_pi_guard, int, S_IRUGO);
MODULE_PARM_DESC(pi_guard, "T10-PI guard_type [deprecated]");

/*
 * iscsi_iser_recv() - Process a successful recv completion
 * @conn:         iscsi connection
 * @hdr:          iscsi header
 * @rx_data:      buffer containing receive data payload
 * @rx_data_len:  length of rx_data
 *
 * Notes: In case of data length errors or iscsi PDU completion failures
 *        this routine will signal iscsi layer of connection failure.
 */
void
iscsi_iser_recv(struct iscsi_conn *conn, struct iscsi_hdr *hdr,
		char *rx_data, int rx_data_len)
{
	int rc = 0;
	int datalen;

	/* verify PDU length */
	datalen = ntoh24(hdr->dlength);
	if (datalen > rx_data_len || (datalen + 4) < rx_data_len) {
		iser_err("wrong datalen %d (hdr), %d (IB)\n",
			datalen, rx_data_len);
		rc = ISCSI_ERR_DATALEN;
		goto error;
	}

	if (datalen != rx_data_len)
		iser_dbg("aligned datalen (%d) hdr, %d (IB)\n",
			datalen, rx_data_len);

	rc = iscsi_complete_pdu(conn, hdr, rx_data, rx_data_len);
	if (rc && rc != ISCSI_ERR_NO_SCSI_CMD)
		goto error;

	return;
error:
	iscsi_conn_failure(conn, rc);
}

/**
 * iscsi_iser_pdu_alloc() - allocate an iscsi-iser PDU
 * @task:     iscsi task
 * @opcode:   iscsi command opcode
 *
 * Netes: This routine can't fail, just assign iscsi task
 *        hdr and max hdr size.
 */
static int
iscsi_iser_pdu_alloc(struct iscsi_task *task, uint8_t opcode)
{
	struct iscsi_iser_task *iser_task = task->dd_data;

	task->hdr = (struct iscsi_hdr *)&iser_task->desc.iscsi_header;
	task->hdr_max = sizeof(iser_task->desc.iscsi_header);

	return 0;
}

/**
 * iser_initialize_task_headers() - Initialize task headers
 * @task:       iscsi task
 * @tx_desc:    iser tx descriptor
 *
 * Notes:
 * This routine may race with iser teardown flow for scsi
 * error handling TMFs. So for TMF we should acquire the
 * state mutex to avoid dereferencing the IB device which
 * may have already been terminated.
 */
int
iser_initialize_task_headers(struct iscsi_task *task,
			     struct iser_tx_desc *tx_desc)
{
	struct iser_conn *iser_conn = task->conn->dd_data;
	struct iser_device *device = iser_conn->ib_conn.device;
	struct iscsi_iser_task *iser_task = task->dd_data;
	u64 dma_addr;
	const bool mgmt_task = !task->sc && !in_interrupt();
	int ret = 0;

	if (unlikely(mgmt_task))
		mutex_lock(&iser_conn->state_mutex);

	if (unlikely(iser_conn->state != ISER_CONN_UP)) {
		ret = -ENODEV;
		goto out;
	}

	dma_addr = ib_dma_map_single(device->ib_device, (void *)tx_desc,
				ISER_HEADERS_LEN, DMA_TO_DEVICE);
	if (ib_dma_mapping_error(device->ib_device, dma_addr)) {
		ret = -ENOMEM;
		goto out;
	}

<<<<<<< HEAD
=======
	tx_desc->wr_idx = 0;
>>>>>>> db0b54cd
	tx_desc->mapped = true;
	tx_desc->dma_addr = dma_addr;
	tx_desc->tx_sg[0].addr   = tx_desc->dma_addr;
	tx_desc->tx_sg[0].length = ISER_HEADERS_LEN;
	tx_desc->tx_sg[0].lkey   = device->pd->local_dma_lkey;

	iser_task->iser_conn = iser_conn;
out:
	if (unlikely(mgmt_task))
		mutex_unlock(&iser_conn->state_mutex);

	return ret;
}

/**
 * iscsi_iser_task_init() - Initialize iscsi-iser task
 * @task: iscsi task
 *
 * Initialize the task for the scsi command or mgmt command.
 *
 * Return: Returns zero on success or -ENOMEM when failing
 *         to init task headers (dma mapping error).
 */
static int
iscsi_iser_task_init(struct iscsi_task *task)
{
	struct iscsi_iser_task *iser_task = task->dd_data;
	int ret;

	ret = iser_initialize_task_headers(task, &iser_task->desc);
	if (ret) {
		iser_err("Failed to init task %p, err = %d\n",
			 iser_task, ret);
		return ret;
	}

	/* mgmt task */
	if (!task->sc)
		return 0;

	iser_task->command_sent = 0;
	iser_task_rdma_init(iser_task);
	iser_task->sc = task->sc;

	return 0;
}

/**
 * iscsi_iser_mtask_xmit() - xmit management (immediate) task
 * @conn: iscsi connection
 * @task: task management task
 *
 * Notes:
 *	The function can return -EAGAIN in which case caller must
 *	call it again later, or recover. '0' return code means successful
 *	xmit.
 *
 **/
static int
iscsi_iser_mtask_xmit(struct iscsi_conn *conn, struct iscsi_task *task)
{
	int error = 0;

	iser_dbg("mtask xmit [cid %d itt 0x%x]\n", conn->id, task->itt);

	error = iser_send_control(conn, task);

	/* since iser xmits control with zero copy, tasks can not be recycled
	 * right after sending them.
	 * The recycling scheme is based on whether a response is expected
	 * - if yes, the task is recycled at iscsi_complete_pdu
	 * - if no,  the task is recycled at iser_snd_completion
	 */
	return error;
}

static int
iscsi_iser_task_xmit_unsol_data(struct iscsi_conn *conn,
				 struct iscsi_task *task)
{
	struct iscsi_r2t_info *r2t = &task->unsol_r2t;
	struct iscsi_data hdr;
	int error = 0;

	/* Send data-out PDUs while there's still unsolicited data to send */
	while (iscsi_task_has_unsol_data(task)) {
		iscsi_prep_data_out_pdu(task, r2t, &hdr);
		iser_dbg("Sending data-out: itt 0x%x, data count %d\n",
			   hdr.itt, r2t->data_count);

		/* the buffer description has been passed with the command */
		/* Send the command */
		error = iser_send_data_out(conn, task, &hdr);
		if (error) {
			r2t->datasn--;
			goto iscsi_iser_task_xmit_unsol_data_exit;
		}
		r2t->sent += r2t->data_count;
		iser_dbg("Need to send %d more as data-out PDUs\n",
			   r2t->data_length - r2t->sent);
	}

iscsi_iser_task_xmit_unsol_data_exit:
	return error;
}

/**
 * iscsi_iser_task_xmit() - xmit iscsi-iser task
 * @task: iscsi task
 *
 * Return: zero on success or escalates $error on failure.
 */
static int
iscsi_iser_task_xmit(struct iscsi_task *task)
{
	struct iscsi_conn *conn = task->conn;
	struct iscsi_iser_task *iser_task = task->dd_data;
	int error = 0;

	if (!task->sc)
		return iscsi_iser_mtask_xmit(conn, task);

	if (task->sc->sc_data_direction == DMA_TO_DEVICE) {
		BUG_ON(scsi_bufflen(task->sc) == 0);

		iser_dbg("cmd [itt %x total %d imm %d unsol_data %d\n",
			   task->itt, scsi_bufflen(task->sc),
			   task->imm_count, task->unsol_r2t.data_length);
	}

	iser_dbg("ctask xmit [cid %d itt 0x%x]\n",
		   conn->id, task->itt);

	/* Send the cmd PDU */
	if (!iser_task->command_sent) {
		error = iser_send_command(conn, task);
		if (error)
			goto iscsi_iser_task_xmit_exit;
		iser_task->command_sent = 1;
	}

	/* Send unsolicited data-out PDU(s) if necessary */
	if (iscsi_task_has_unsol_data(task))
		error = iscsi_iser_task_xmit_unsol_data(conn, task);

 iscsi_iser_task_xmit_exit:
	return error;
}

/**
 * iscsi_iser_cleanup_task() - cleanup an iscsi-iser task
 * @task: iscsi task
 *
 * Notes: In case the RDMA device is already NULL (might have
 *        been removed in DEVICE_REMOVAL CM event it will bail-out
 *        without doing dma unmapping.
 */
static void iscsi_iser_cleanup_task(struct iscsi_task *task)
{
	struct iscsi_iser_task *iser_task = task->dd_data;
	struct iser_tx_desc *tx_desc = &iser_task->desc;
	struct iser_conn *iser_conn = task->conn->dd_data;
	struct iser_device *device = iser_conn->ib_conn.device;

	/* DEVICE_REMOVAL event might have already released the device */
	if (!device)
		return;

	if (likely(tx_desc->mapped)) {
		ib_dma_unmap_single(device->ib_device, tx_desc->dma_addr,
				    ISER_HEADERS_LEN, DMA_TO_DEVICE);
		tx_desc->mapped = false;
	}

	/* mgmt tasks do not need special cleanup */
	if (!task->sc)
		return;

	if (iser_task->status == ISER_TASK_STATUS_STARTED) {
		iser_task->status = ISER_TASK_STATUS_COMPLETED;
		iser_task_rdma_finalize(iser_task);
	}
}

/**
 * iscsi_iser_check_protection() - check protection information status of task.
 * @task:     iscsi task
 * @sector:   error sector if exsists (output)
 *
 * Return: zero if no data-integrity errors have occured
 *         0x1: data-integrity error occured in the guard-block
 *         0x2: data-integrity error occured in the reference tag
 *         0x3: data-integrity error occured in the application tag
 *
 *         In addition the error sector is marked.
 */
static u8
iscsi_iser_check_protection(struct iscsi_task *task, sector_t *sector)
{
	struct iscsi_iser_task *iser_task = task->dd_data;

	if (iser_task->dir[ISER_DIR_IN])
		return iser_check_task_pi_status(iser_task, ISER_DIR_IN,
						 sector);
	else
		return iser_check_task_pi_status(iser_task, ISER_DIR_OUT,
						 sector);
}

/**
 * iscsi_iser_conn_create() - create a new iscsi-iser connection
 * @cls_session: iscsi class connection
 * @conn_idx:    connection index within the session (for MCS)
 *
 * Return: iscsi_cls_conn when iscsi_conn_setup succeeds or NULL
 *         otherwise.
 */
static struct iscsi_cls_conn *
iscsi_iser_conn_create(struct iscsi_cls_session *cls_session,
		       uint32_t conn_idx)
{
	struct iscsi_conn *conn;
	struct iscsi_cls_conn *cls_conn;

	cls_conn = iscsi_conn_setup(cls_session, 0, conn_idx);
	if (!cls_conn)
		return NULL;
	conn = cls_conn->dd_data;

	/*
	 * due to issues with the login code re iser sematics
	 * this not set in iscsi_conn_setup - FIXME
	 */
	conn->max_recv_dlength = ISER_RECV_DATA_SEG_LEN;

	return cls_conn;
}

/**
 * iscsi_iser_conn_bind() - bind iscsi and iser connection structures
 * @cls_session:     iscsi class session
 * @cls_conn:        iscsi class connection
 * @transport_eph:   transport end-point handle
 * @is_leading:      indicate if this is the session leading connection (MCS)
 *
 * Return: zero on success, $error if iscsi_conn_bind fails and
 *         -EINVAL in case end-point doesn't exsits anymore or iser connection
 *         state is not UP (teardown already started).
 */
static int
iscsi_iser_conn_bind(struct iscsi_cls_session *cls_session,
		     struct iscsi_cls_conn *cls_conn,
		     uint64_t transport_eph,
		     int is_leading)
{
	struct iscsi_conn *conn = cls_conn->dd_data;
	struct iser_conn *iser_conn;
	struct iscsi_endpoint *ep;
	int error;

	error = iscsi_conn_bind(cls_session, cls_conn, is_leading);
	if (error)
		return error;

	/* the transport ep handle comes from user space so it must be
	 * verified against the global ib connections list */
	ep = iscsi_lookup_endpoint(transport_eph);
	if (!ep) {
		iser_err("can't bind eph %llx\n",
			 (unsigned long long)transport_eph);
		return -EINVAL;
	}
	iser_conn = ep->dd_data;

	mutex_lock(&iser_conn->state_mutex);
	if (iser_conn->state != ISER_CONN_UP) {
		error = -EINVAL;
		iser_err("iser_conn %p state is %d, teardown started\n",
			 iser_conn, iser_conn->state);
		goto out;
	}

	error = iser_alloc_rx_descriptors(iser_conn, conn->session);
	if (error)
		goto out;

	/* binds the iSER connection retrieved from the previously
	 * connected ep_handle to the iSCSI layer connection. exchanges
	 * connection pointers */
	iser_info("binding iscsi conn %p to iser_conn %p\n", conn, iser_conn);

	conn->dd_data = iser_conn;
	iser_conn->iscsi_conn = conn;

out:
	mutex_unlock(&iser_conn->state_mutex);
	return error;
}

/**
 * iscsi_iser_conn_start() - start iscsi-iser connection
 * @cls_conn: iscsi class connection
 *
 * Notes: Here iser intialize (or re-initialize) stop_completion as
 *        from this point iscsi must call conn_stop in session/connection
 *        teardown so iser transport must wait for it.
 */
static int
iscsi_iser_conn_start(struct iscsi_cls_conn *cls_conn)
{
	struct iscsi_conn *iscsi_conn;
	struct iser_conn *iser_conn;

	iscsi_conn = cls_conn->dd_data;
	iser_conn = iscsi_conn->dd_data;
	reinit_completion(&iser_conn->stop_completion);

	return iscsi_conn_start(cls_conn);
}

/**
 * iscsi_iser_conn_stop() - stop iscsi-iser connection
 * @cls_conn:  iscsi class connection
 * @flag:      indicate if recover or terminate (passed as is)
 *
 * Notes: Calling iscsi_conn_stop might theoretically race with
 *        DEVICE_REMOVAL event and dereference a previously freed RDMA device
 *        handle, so we call it under iser the state lock to protect against
 *        this kind of race.
 */
static void
iscsi_iser_conn_stop(struct iscsi_cls_conn *cls_conn, int flag)
{
	struct iscsi_conn *conn = cls_conn->dd_data;
	struct iser_conn *iser_conn = conn->dd_data;

	iser_info("stopping iscsi_conn: %p, iser_conn: %p\n", conn, iser_conn);

	/*
	 * Userspace may have goofed up and not bound the connection or
	 * might have only partially setup the connection.
	 */
	if (iser_conn) {
		mutex_lock(&iser_conn->state_mutex);
		iser_conn_terminate(iser_conn);
		iscsi_conn_stop(cls_conn, flag);

		/* unbind */
		iser_conn->iscsi_conn = NULL;
		conn->dd_data = NULL;

		complete(&iser_conn->stop_completion);
		mutex_unlock(&iser_conn->state_mutex);
	} else {
		iscsi_conn_stop(cls_conn, flag);
	}
}

/**
 * iscsi_iser_session_destroy() - destroy iscsi-iser session
 * @cls_session: iscsi class session
 *
 * Removes and free iscsi host.
 */
static void
iscsi_iser_session_destroy(struct iscsi_cls_session *cls_session)
{
	struct Scsi_Host *shost = iscsi_session_to_shost(cls_session);

	iscsi_session_teardown(cls_session);
	iscsi_host_remove(shost);
	iscsi_host_free(shost);
}

static inline unsigned int
iser_dif_prot_caps(int prot_caps)
{
	return ((prot_caps & IB_PROT_T10DIF_TYPE_1) ?
		SHOST_DIF_TYPE1_PROTECTION | SHOST_DIX_TYPE0_PROTECTION |
		SHOST_DIX_TYPE1_PROTECTION : 0) |
	       ((prot_caps & IB_PROT_T10DIF_TYPE_2) ?
		SHOST_DIF_TYPE2_PROTECTION | SHOST_DIX_TYPE2_PROTECTION : 0) |
	       ((prot_caps & IB_PROT_T10DIF_TYPE_3) ?
		SHOST_DIF_TYPE3_PROTECTION | SHOST_DIX_TYPE3_PROTECTION : 0);
}

/**
 * iscsi_iser_session_create() - create an iscsi-iser session
 * @ep:             iscsi end-point handle
 * @cmds_max:       maximum commands in this session
 * @qdepth:         session command queue depth
 * @initial_cmdsn:  initiator command sequnce number
 *
 * Allocates and adds a scsi host, expose DIF supprot if
 * exists, and sets up an iscsi session.
 */
static struct iscsi_cls_session *
iscsi_iser_session_create(struct iscsi_endpoint *ep,
			  uint16_t cmds_max, uint16_t qdepth,
			  uint32_t initial_cmdsn)
{
	struct iscsi_cls_session *cls_session;
	struct iscsi_session *session;
	struct Scsi_Host *shost;
	struct iser_conn *iser_conn = NULL;
	struct ib_conn *ib_conn;
	u16 max_cmds;

	shost = iscsi_host_alloc(&iscsi_iser_sht, 0, 0);
	if (!shost)
		return NULL;
	shost->transportt = iscsi_iser_scsi_transport;
	shost->cmd_per_lun = qdepth;
	shost->max_lun = iscsi_max_lun;
	shost->max_id = 0;
	shost->max_channel = 0;
	shost->max_cmd_len = 16;

	/*
	 * older userspace tools (before 2.0-870) did not pass us
	 * the leading conn's ep so this will be NULL;
	 */
	if (ep) {
		iser_conn = ep->dd_data;
		max_cmds = iser_conn->max_cmds;
		shost->sg_tablesize = iser_conn->scsi_sg_tablesize;
		shost->max_sectors = iser_conn->scsi_max_sectors;

		mutex_lock(&iser_conn->state_mutex);
		if (iser_conn->state != ISER_CONN_UP) {
			iser_err("iser conn %p already started teardown\n",
				 iser_conn);
			mutex_unlock(&iser_conn->state_mutex);
			goto free_host;
		}

		ib_conn = &iser_conn->ib_conn;
		if (ib_conn->pi_support) {
			u32 sig_caps = ib_conn->device->dev_attr.sig_prot_cap;

			scsi_host_set_prot(shost, iser_dif_prot_caps(sig_caps));
			scsi_host_set_guard(shost, SHOST_DIX_GUARD_IP |
						   SHOST_DIX_GUARD_CRC);
		}

		/*
		 * Limit the sg_tablesize and max_sectors based on the device
		 * max fastreg page list length.
		 */
		shost->sg_tablesize = min_t(unsigned short, shost->sg_tablesize,
			ib_conn->device->dev_attr.max_fast_reg_page_list_len);
		shost->max_sectors = min_t(unsigned int,
			1024, (shost->sg_tablesize * PAGE_SIZE) >> 9);

		if (iscsi_host_add(shost,
				   ib_conn->device->ib_device->dma_device)) {
			mutex_unlock(&iser_conn->state_mutex);
			goto free_host;
		}
		mutex_unlock(&iser_conn->state_mutex);
	} else {
		max_cmds = ISER_DEF_XMIT_CMDS_MAX;
		if (iscsi_host_add(shost, NULL))
			goto free_host;
	}

	if (cmds_max > max_cmds) {
		iser_info("cmds_max changed from %u to %u\n",
			  cmds_max, max_cmds);
		cmds_max = max_cmds;
	}

	cls_session = iscsi_session_setup(&iscsi_iser_transport, shost,
					  cmds_max, 0,
					  sizeof(struct iscsi_iser_task),
					  initial_cmdsn, 0);
	if (!cls_session)
		goto remove_host;
	session = cls_session->dd_data;

	shost->can_queue = session->scsi_cmds_max;
	return cls_session;

remove_host:
	iscsi_host_remove(shost);
free_host:
	iscsi_host_free(shost);
	return NULL;
}

static int
iscsi_iser_set_param(struct iscsi_cls_conn *cls_conn,
		     enum iscsi_param param, char *buf, int buflen)
{
	int value;

	switch (param) {
	case ISCSI_PARAM_MAX_RECV_DLENGTH:
		/* TBD */
		break;
	case ISCSI_PARAM_HDRDGST_EN:
		sscanf(buf, "%d", &value);
		if (value) {
			iser_err("DataDigest wasn't negotiated to None\n");
			return -EPROTO;
		}
		break;
	case ISCSI_PARAM_DATADGST_EN:
		sscanf(buf, "%d", &value);
		if (value) {
			iser_err("DataDigest wasn't negotiated to None\n");
			return -EPROTO;
		}
		break;
	case ISCSI_PARAM_IFMARKER_EN:
		sscanf(buf, "%d", &value);
		if (value) {
			iser_err("IFMarker wasn't negotiated to No\n");
			return -EPROTO;
		}
		break;
	case ISCSI_PARAM_OFMARKER_EN:
		sscanf(buf, "%d", &value);
		if (value) {
			iser_err("OFMarker wasn't negotiated to No\n");
			return -EPROTO;
		}
		break;
	default:
		return iscsi_set_param(cls_conn, param, buf, buflen);
	}

	return 0;
}

/**
 * iscsi_iser_set_param() - set class connection parameter
 * @cls_conn:    iscsi class connection
 * @stats:       iscsi stats to output
 *
 * Output connection statistics.
 */
static void
iscsi_iser_conn_get_stats(struct iscsi_cls_conn *cls_conn, struct iscsi_stats *stats)
{
	struct iscsi_conn *conn = cls_conn->dd_data;

	stats->txdata_octets = conn->txdata_octets;
	stats->rxdata_octets = conn->rxdata_octets;
	stats->scsicmd_pdus = conn->scsicmd_pdus_cnt;
	stats->dataout_pdus = conn->dataout_pdus_cnt;
	stats->scsirsp_pdus = conn->scsirsp_pdus_cnt;
	stats->datain_pdus = conn->datain_pdus_cnt; /* always 0 */
	stats->r2t_pdus = conn->r2t_pdus_cnt; /* always 0 */
	stats->tmfcmd_pdus = conn->tmfcmd_pdus_cnt;
	stats->tmfrsp_pdus = conn->tmfrsp_pdus_cnt;
	stats->custom_length = 0;
}

static int iscsi_iser_get_ep_param(struct iscsi_endpoint *ep,
				   enum iscsi_param param, char *buf)
{
	struct iser_conn *iser_conn = ep->dd_data;
	int len;

	switch (param) {
	case ISCSI_PARAM_CONN_PORT:
	case ISCSI_PARAM_CONN_ADDRESS:
		if (!iser_conn || !iser_conn->ib_conn.cma_id)
			return -ENOTCONN;

		return iscsi_conn_get_addr_param((struct sockaddr_storage *)
				&iser_conn->ib_conn.cma_id->route.addr.dst_addr,
				param, buf);
		break;
	default:
		return -ENOSYS;
	}

	return len;
}

/**
 * iscsi_iser_ep_connect() - Initiate iSER connection establishment
 * @shost:          scsi_host
 * @dst_addr:       destination address
 * @non-blocking:   indicate if routine can block
 *
 * Allocate an iscsi endpoint, an iser_conn structure and bind them.
 * After that start RDMA connection establishment via rdma_cm. We
 * don't allocate iser_conn embedded in iscsi_endpoint since in teardown
 * the endpoint will be destroyed at ep_disconnect while iser_conn will
 * cleanup its resources asynchronuously.
 *
 * Return: iscsi_endpoint created by iscsi layer or ERR_PTR(error)
 *         if fails.
 */
static struct iscsi_endpoint *
iscsi_iser_ep_connect(struct Scsi_Host *shost, struct sockaddr *dst_addr,
		      int non_blocking)
{
	int err;
	struct iser_conn *iser_conn;
	struct iscsi_endpoint *ep;

	ep = iscsi_create_endpoint(0);
	if (!ep)
		return ERR_PTR(-ENOMEM);

	iser_conn = kzalloc(sizeof(*iser_conn), GFP_KERNEL);
	if (!iser_conn) {
		err = -ENOMEM;
		goto failure;
	}

	ep->dd_data = iser_conn;
	iser_conn->ep = ep;
	iser_conn_init(iser_conn);

	err = iser_connect(iser_conn, NULL, dst_addr, non_blocking);
	if (err)
		goto failure;

	return ep;
failure:
	iscsi_destroy_endpoint(ep);
	return ERR_PTR(err);
}

/**
 * iscsi_iser_ep_poll() - poll for iser connection establishment to complete
 * @ep:            iscsi endpoint (created at ep_connect)
 * @timeout_ms:    polling timeout allowed in ms.
 *
 * This routine boils down to waiting for up_completion signaling
 * that cma_id got CONNECTED event.
 *
 * Return: 1 if succeeded in connection establishment, 0 if timeout expired
 *         (libiscsi will retry will kick in) or -1 if interrupted by signal
 *         or more likely iser connection state transitioned to TEMINATING or
 *         DOWN during the wait period.
 */
static int
iscsi_iser_ep_poll(struct iscsi_endpoint *ep, int timeout_ms)
{
	struct iser_conn *iser_conn = ep->dd_data;
	int rc;

	rc = wait_for_completion_interruptible_timeout(&iser_conn->up_completion,
						       msecs_to_jiffies(timeout_ms));
	/* if conn establishment failed, return error code to iscsi */
	if (rc == 0) {
		mutex_lock(&iser_conn->state_mutex);
		if (iser_conn->state == ISER_CONN_TERMINATING ||
		    iser_conn->state == ISER_CONN_DOWN)
			rc = -1;
		mutex_unlock(&iser_conn->state_mutex);
	}

	iser_info("iser conn %p rc = %d\n", iser_conn, rc);

	if (rc > 0)
		return 1; /* success, this is the equivalent of POLLOUT */
	else if (!rc)
		return 0; /* timeout */
	else
		return rc; /* signal */
}

/**
 * iscsi_iser_ep_disconnect() - Initiate connection teardown process
 * @ep:    iscsi endpoint handle
 *
 * This routine is not blocked by iser and RDMA termination process
 * completion as we queue a deffered work for iser/RDMA destruction
 * and cleanup or actually call it immediately in case we didn't pass
 * iscsi conn bind/start stage, thus it is safe.
 */
static void
iscsi_iser_ep_disconnect(struct iscsi_endpoint *ep)
{
	struct iser_conn *iser_conn = ep->dd_data;

	iser_info("ep %p iser conn %p\n", ep, iser_conn);

	mutex_lock(&iser_conn->state_mutex);
	iser_conn_terminate(iser_conn);

	/*
	 * if iser_conn and iscsi_conn are bound, we must wait for
	 * iscsi_conn_stop and flush errors completion before freeing
	 * the iser resources. Otherwise we are safe to free resources
	 * immediately.
	 */
	if (iser_conn->iscsi_conn) {
		INIT_WORK(&iser_conn->release_work, iser_release_work);
		queue_work(release_wq, &iser_conn->release_work);
		mutex_unlock(&iser_conn->state_mutex);
	} else {
		iser_conn->state = ISER_CONN_DOWN;
		mutex_unlock(&iser_conn->state_mutex);
		iser_conn_release(iser_conn);
	}

	iscsi_destroy_endpoint(ep);
}

static umode_t iser_attr_is_visible(int param_type, int param)
{
	switch (param_type) {
	case ISCSI_HOST_PARAM:
		switch (param) {
		case ISCSI_HOST_PARAM_NETDEV_NAME:
		case ISCSI_HOST_PARAM_HWADDRESS:
		case ISCSI_HOST_PARAM_INITIATOR_NAME:
			return S_IRUGO;
		default:
			return 0;
		}
	case ISCSI_PARAM:
		switch (param) {
		case ISCSI_PARAM_MAX_RECV_DLENGTH:
		case ISCSI_PARAM_MAX_XMIT_DLENGTH:
		case ISCSI_PARAM_HDRDGST_EN:
		case ISCSI_PARAM_DATADGST_EN:
		case ISCSI_PARAM_CONN_ADDRESS:
		case ISCSI_PARAM_CONN_PORT:
		case ISCSI_PARAM_EXP_STATSN:
		case ISCSI_PARAM_PERSISTENT_ADDRESS:
		case ISCSI_PARAM_PERSISTENT_PORT:
		case ISCSI_PARAM_PING_TMO:
		case ISCSI_PARAM_RECV_TMO:
		case ISCSI_PARAM_INITIAL_R2T_EN:
		case ISCSI_PARAM_MAX_R2T:
		case ISCSI_PARAM_IMM_DATA_EN:
		case ISCSI_PARAM_FIRST_BURST:
		case ISCSI_PARAM_MAX_BURST:
		case ISCSI_PARAM_PDU_INORDER_EN:
		case ISCSI_PARAM_DATASEQ_INORDER_EN:
		case ISCSI_PARAM_TARGET_NAME:
		case ISCSI_PARAM_TPGT:
		case ISCSI_PARAM_USERNAME:
		case ISCSI_PARAM_PASSWORD:
		case ISCSI_PARAM_USERNAME_IN:
		case ISCSI_PARAM_PASSWORD_IN:
		case ISCSI_PARAM_FAST_ABORT:
		case ISCSI_PARAM_ABORT_TMO:
		case ISCSI_PARAM_LU_RESET_TMO:
		case ISCSI_PARAM_TGT_RESET_TMO:
		case ISCSI_PARAM_IFACE_NAME:
		case ISCSI_PARAM_INITIATOR_NAME:
		case ISCSI_PARAM_DISCOVERY_SESS:
			return S_IRUGO;
		default:
			return 0;
		}
	}

	return 0;
}

static int iscsi_iser_slave_alloc(struct scsi_device *sdev)
{
	blk_queue_virt_boundary(sdev->request_queue, ~MASK_4K);

	return 0;
}

static struct scsi_host_template iscsi_iser_sht = {
	.module                 = THIS_MODULE,
	.name                   = "iSCSI Initiator over iSER",
	.queuecommand           = iscsi_queuecommand,
	.change_queue_depth	= scsi_change_queue_depth,
	.sg_tablesize           = ISCSI_ISER_DEF_SG_TABLESIZE,
	.max_sectors            = ISER_DEF_MAX_SECTORS,
	.cmd_per_lun            = ISER_DEF_CMD_PER_LUN,
	.eh_abort_handler       = iscsi_eh_abort,
	.eh_device_reset_handler= iscsi_eh_device_reset,
	.eh_target_reset_handler = iscsi_eh_recover_target,
	.target_alloc		= iscsi_target_alloc,
	.use_clustering         = ENABLE_CLUSTERING,
	.slave_alloc            = iscsi_iser_slave_alloc,
	.proc_name              = "iscsi_iser",
	.this_id                = -1,
	.track_queue_depth	= 1,
};

static struct iscsi_transport iscsi_iser_transport = {
	.owner                  = THIS_MODULE,
	.name                   = "iser",
	.caps                   = CAP_RECOVERY_L0 | CAP_MULTI_R2T | CAP_TEXT_NEGO,
	/* session management */
	.create_session         = iscsi_iser_session_create,
	.destroy_session        = iscsi_iser_session_destroy,
	/* connection management */
	.create_conn            = iscsi_iser_conn_create,
	.bind_conn              = iscsi_iser_conn_bind,
	.destroy_conn           = iscsi_conn_teardown,
	.attr_is_visible	= iser_attr_is_visible,
	.set_param              = iscsi_iser_set_param,
	.get_conn_param		= iscsi_conn_get_param,
	.get_ep_param		= iscsi_iser_get_ep_param,
	.get_session_param	= iscsi_session_get_param,
	.start_conn             = iscsi_iser_conn_start,
	.stop_conn              = iscsi_iser_conn_stop,
	/* iscsi host params */
	.get_host_param		= iscsi_host_get_param,
	.set_host_param		= iscsi_host_set_param,
	/* IO */
	.send_pdu		= iscsi_conn_send_pdu,
	.get_stats		= iscsi_iser_conn_get_stats,
	.init_task		= iscsi_iser_task_init,
	.xmit_task		= iscsi_iser_task_xmit,
	.cleanup_task		= iscsi_iser_cleanup_task,
	.alloc_pdu		= iscsi_iser_pdu_alloc,
	.check_protection	= iscsi_iser_check_protection,
	/* recovery */
	.session_recovery_timedout = iscsi_session_recovery_timedout,

	.ep_connect             = iscsi_iser_ep_connect,
	.ep_poll                = iscsi_iser_ep_poll,
	.ep_disconnect          = iscsi_iser_ep_disconnect
};

static int __init iser_init(void)
{
	int err;

	iser_dbg("Starting iSER datamover...\n");

	if (iscsi_max_lun < 1) {
		iser_err("Invalid max_lun value of %u\n", iscsi_max_lun);
		return -EINVAL;
	}

	memset(&ig, 0, sizeof(struct iser_global));

	ig.desc_cache = kmem_cache_create("iser_descriptors",
					  sizeof(struct iser_tx_desc),
					  0, SLAB_HWCACHE_ALIGN,
					  NULL);
	if (ig.desc_cache == NULL)
		return -ENOMEM;

	/* device init is called only after the first addr resolution */
	mutex_init(&ig.device_list_mutex);
	INIT_LIST_HEAD(&ig.device_list);
	mutex_init(&ig.connlist_mutex);
	INIT_LIST_HEAD(&ig.connlist);

	release_wq = alloc_workqueue("release workqueue", 0, 0);
	if (!release_wq) {
		iser_err("failed to allocate release workqueue\n");
		return -ENOMEM;
	}

	iscsi_iser_scsi_transport = iscsi_register_transport(
							&iscsi_iser_transport);
	if (!iscsi_iser_scsi_transport) {
		iser_err("iscsi_register_transport failed\n");
		err = -EINVAL;
		goto register_transport_failure;
	}

	return 0;

register_transport_failure:
	kmem_cache_destroy(ig.desc_cache);

	return err;
}

static void __exit iser_exit(void)
{
	struct iser_conn *iser_conn, *n;
	int connlist_empty;

	iser_dbg("Removing iSER datamover...\n");
	destroy_workqueue(release_wq);

	mutex_lock(&ig.connlist_mutex);
	connlist_empty = list_empty(&ig.connlist);
	mutex_unlock(&ig.connlist_mutex);

	if (!connlist_empty) {
		iser_err("Error cleanup stage completed but we still have iser "
			 "connections, destroying them anyway\n");
		list_for_each_entry_safe(iser_conn, n, &ig.connlist,
					 conn_list) {
			iser_conn_release(iser_conn);
		}
	}

	iscsi_unregister_transport(&iscsi_iser_transport);
	kmem_cache_destroy(ig.desc_cache);
}

module_init(iser_init);
module_exit(iser_exit);<|MERGE_RESOLUTION|>--- conflicted
+++ resolved
@@ -205,10 +205,7 @@
 		goto out;
 	}
 
-<<<<<<< HEAD
-=======
 	tx_desc->wr_idx = 0;
->>>>>>> db0b54cd
 	tx_desc->mapped = true;
 	tx_desc->dma_addr = dma_addr;
 	tx_desc->tx_sg[0].addr   = tx_desc->dma_addr;
