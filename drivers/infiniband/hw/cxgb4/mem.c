--- conflicted
+++ resolved
@@ -144,11 +144,7 @@
 		if (i == (num_wqe-1)) {
 			req->wr.wr_hi = cpu_to_be32(FW_WR_OP_V(FW_ULPTX_WR) |
 						    FW_WR_COMPL_F);
-<<<<<<< HEAD
-			req->wr.wr_lo = (__force __be64)&wr_wait;
-=======
 			req->wr.wr_lo = (__force __be64)(unsigned long)&wr_wait;
->>>>>>> db0b54cd
 		} else
 			req->wr.wr_hi = cpu_to_be32(FW_WR_OP_V(FW_ULPTX_WR));
 		req->wr.wr_mid = cpu_to_be32(
