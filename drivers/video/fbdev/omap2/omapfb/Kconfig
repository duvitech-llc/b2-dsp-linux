config OMAP2_VRFB
	bool

menuconfig FB_OMAP2
        tristate "OMAP2+ frame buffer support"
<<<<<<< HEAD
        depends on FB && OMAP2_DSS && !DRM_OMAP
        select OMAP2_DSS_COMPAT_SUPPORT
=======
        depends on FB
        depends on DRM_OMAP = n
>>>>>>> db0b54cd

        select FB_OMAP2_DSS
	select OMAP2_VRFB if ARCH_OMAP2 || ARCH_OMAP3
        select FB_CFB_FILLRECT
        select FB_CFB_COPYAREA
        select FB_CFB_IMAGEBLIT
        help
	  Frame buffer driver for OMAP2+ based boards.

if FB_OMAP2

config FB_OMAP2_DEBUG_SUPPORT
        bool "Debug support for OMAP2+ FB"
	default y
	depends on FB_OMAP2
	help
	  Support for debug output. You have to enable the actual printing
	  with 'debug' module parameter.

config FB_OMAP2_NUM_FBS
	int "Number of framebuffers"
	range 1 10
	default 3
	depends on FB_OMAP2
	help
	  Select the number of framebuffers created. OMAP2/3 has 3 overlays
	  so normally this would be 3.

source "drivers/video/fbdev/omap2/omapfb/dss/Kconfig"
source "drivers/video/fbdev/omap2/omapfb/displays/Kconfig"

endif<|MERGE_RESOLUTION|>--- conflicted
+++ resolved
@@ -3,13 +3,8 @@
 
 menuconfig FB_OMAP2
         tristate "OMAP2+ frame buffer support"
-<<<<<<< HEAD
-        depends on FB && OMAP2_DSS && !DRM_OMAP
-        select OMAP2_DSS_COMPAT_SUPPORT
-=======
         depends on FB
         depends on DRM_OMAP = n
->>>>>>> db0b54cd
 
         select FB_OMAP2_DSS
 	select OMAP2_VRFB if ARCH_OMAP2 || ARCH_OMAP3
