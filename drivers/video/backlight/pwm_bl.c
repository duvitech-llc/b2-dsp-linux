--- conflicted
+++ resolved
@@ -271,16 +271,8 @@
 	}
 
 	pb->pwm = devm_pwm_get(&pdev->dev, NULL);
-<<<<<<< HEAD
-	if (IS_ERR(pb->pwm)) {
-		ret = PTR_ERR(pb->pwm);
-		if (ret == -EPROBE_DEFER)
-			goto err_alloc;
-
-=======
 	if (IS_ERR(pb->pwm) && PTR_ERR(pb->pwm) != -EPROBE_DEFER
 	    && !pdev->dev.of_node) {
->>>>>>> db0b54cd
 		dev_err(&pdev->dev, "unable to request PWM, trying legacy API\n");
 		pb->legacy = true;
 		pb->pwm = pwm_request(data->pwm_id, "pwm-backlight");
