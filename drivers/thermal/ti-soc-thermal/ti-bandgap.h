--- conflicted
+++ resolved
@@ -322,11 +322,8 @@
  *	has Errata 814
  * TI_BANDGAP_FEATURE_ERRATA_813 - used to workaorund when the bandgap device
  *	has Errata 813
-<<<<<<< HEAD
-=======
  * TI_BANDGAP_FEATURE_UNRELIABLE - used when the sensor readings are too
  *	inaccurate.
->>>>>>> db0b54cd
  * TI_BANDGAP_HAS(b, f) - macro to check if a bandgap device is capable of a
  *      specific feature (above) or not. Return non-zero, if yes.
  */
@@ -342,10 +339,7 @@
 #define TI_BANDGAP_FEATURE_HISTORY_BUFFER	BIT(9)
 #define TI_BANDGAP_FEATURE_ERRATA_814		BIT(10)
 #define TI_BANDGAP_FEATURE_ERRATA_813		BIT(11)
-<<<<<<< HEAD
-=======
 #define TI_BANDGAP_FEATURE_UNRELIABLE		BIT(12)
->>>>>>> db0b54cd
 #define TI_BANDGAP_HAS(b, f)			\
 			((b)->conf->features & TI_BANDGAP_FEATURE_ ## f)
 
