--- conflicted
+++ resolved
@@ -224,15 +224,9 @@
 	.is_valid_shift = 10,
 	.temp_shift = 0,
 	.temp_mask = 0x3ff,
-<<<<<<< HEAD
-	.coef_b = 2931108200UL,
-	.coef_m = 5000000UL,
-	.coef_div = 10502,
-=======
 	.coef_b = 1172499100UL,
 	.coef_m = 2000096UL,
 	.coef_div = 4201,
->>>>>>> db0b54cd
 	.inverted = true,
 };
 
