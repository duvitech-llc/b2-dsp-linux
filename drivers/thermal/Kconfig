--- conflicted
+++ resolved
@@ -120,10 +120,6 @@
 
 config THERMAL_GOV_POWER_ALLOCATOR
 	bool "Power allocator thermal governor"
-<<<<<<< HEAD
-	select THERMAL_POWER_ACTOR
-=======
->>>>>>> db0b54cd
 	help
 	  Enable this to manage platform thermals by dynamically
 	  allocating and limiting power to devices.
