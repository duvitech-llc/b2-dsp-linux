/*
 * intel_powerclamp.c - package c-state idle injection
 *
 * Copyright (c) 2012, Intel Corporation.
 *
 * Authors:
 *     Arjan van de Ven <arjan@linux.intel.com>
 *     Jacob Pan <jacob.jun.pan@linux.intel.com>
 *
 * This program is free software; you can redistribute it and/or modify it
 * under the terms and conditions of the GNU General Public License,
 * version 2, as published by the Free Software Foundation.
 *
 * This program is distributed in the hope it will be useful, but WITHOUT
 * ANY WARRANTY; without even the implied warranty of MERCHANTABILITY or
 * FITNESS FOR A PARTICULAR PURPOSE.  See the GNU General Public License for
 * more details.
 *
 * You should have received a copy of the GNU General Public License along with
 * this program; if not, write to the Free Software Foundation, Inc.,
 * 51 Franklin St - Fifth Floor, Boston, MA 02110-1301 USA.
 *
 *
 *	TODO:
 *           1. better handle wakeup from external interrupts, currently a fixed
 *              compensation is added to clamping duration when excessive amount
 *              of wakeups are observed during idle time. the reason is that in
 *              case of external interrupts without need for ack, clamping down
 *              cpu in non-irq context does not reduce irq. for majority of the
 *              cases, clamping down cpu does help reduce irq as well, we should
 *              be able to differenciate the two cases and give a quantitative
 *              solution for the irqs that we can control. perhaps based on
 *              get_cpu_iowait_time_us()
 *
 *	     2. synchronization with other hw blocks
 *
 *
 */

#define pr_fmt(fmt)	KBUILD_MODNAME ": " fmt

#include <linux/module.h>
#include <linux/kernel.h>
#include <linux/delay.h>
#include <linux/kthread.h>
#include <linux/freezer.h>
#include <linux/cpu.h>
#include <linux/thermal.h>
#include <linux/slab.h>
#include <linux/tick.h>
#include <linux/debugfs.h>
#include <linux/seq_file.h>
#include <linux/sched/rt.h>

#include <asm/nmi.h>
#include <asm/msr.h>
#include <asm/mwait.h>
#include <asm/cpu_device_id.h>
#include <asm/idle.h>
#include <asm/hardirq.h>

#define MAX_TARGET_RATIO (50U)
/* For each undisturbed clamping period (no extra wake ups during idle time),
 * we increment the confidence counter for the given target ratio.
 * CONFIDENCE_OK defines the level where runtime calibration results are
 * valid.
 */
#define CONFIDENCE_OK (3)
/* Default idle injection duration, driver adjust sleep time to meet target
 * idle ratio. Similar to frequency modulation.
 */
#define DEFAULT_DURATION_JIFFIES (6)

static unsigned int target_mwait;
static struct dentry *debug_dir;

/* user selected target */
static unsigned int set_target_ratio;
static unsigned int current_ratio;
static bool should_skip;
static bool reduce_irq;
static atomic_t idle_wakeup_counter;
static unsigned int control_cpu; /* The cpu assigned to collect stat and update
				  * control parameters. default to BSP but BSP
				  * can be offlined.
				  */
static bool clamping;


static struct task_struct * __percpu *powerclamp_thread;
static struct thermal_cooling_device *cooling_dev;
static unsigned long *cpu_clamping_mask;  /* bit map for tracking per cpu
					   * clamping thread
					   */

static unsigned int duration;
static unsigned int pkg_cstate_ratio_cur;
static unsigned int window_size;

static int duration_set(const char *arg, const struct kernel_param *kp)
{
	int ret = 0;
	unsigned long new_duration;

	ret = kstrtoul(arg, 10, &new_duration);
	if (ret)
		goto exit;
	if (new_duration > 25 || new_duration < 6) {
		pr_err("Out of recommended range %lu, between 6-25ms\n",
			new_duration);
		ret = -EINVAL;
	}

	duration = clamp(new_duration, 6ul, 25ul);
	smp_mb();

exit:

	return ret;
}

static const struct kernel_param_ops duration_ops = {
	.set = duration_set,
	.get = param_get_int,
};


module_param_cb(duration, &duration_ops, &duration, 0644);
MODULE_PARM_DESC(duration, "forced idle time for each attempt in msec.");

struct powerclamp_calibration_data {
	unsigned long confidence;  /* used for calibration, basically a counter
				    * gets incremented each time a clamping
				    * period is completed without extra wakeups
				    * once that counter is reached given level,
				    * compensation is deemed usable.
				    */
	unsigned long steady_comp; /* steady state compensation used when
				    * no extra wakeups occurred.
				    */
	unsigned long dynamic_comp; /* compensate excessive wakeup from idle
				     * mostly from external interrupts.
				     */
};

static struct powerclamp_calibration_data cal_data[MAX_TARGET_RATIO];

static int window_size_set(const char *arg, const struct kernel_param *kp)
{
	int ret = 0;
	unsigned long new_window_size;

	ret = kstrtoul(arg, 10, &new_window_size);
	if (ret)
		goto exit_win;
	if (new_window_size > 10 || new_window_size < 2) {
		pr_err("Out of recommended window size %lu, between 2-10\n",
			new_window_size);
		ret = -EINVAL;
	}

	window_size = clamp(new_window_size, 2ul, 10ul);
	smp_mb();

exit_win:

	return ret;
}

static const struct kernel_param_ops window_size_ops = {
	.set = window_size_set,
	.get = param_get_int,
};

module_param_cb(window_size, &window_size_ops, &window_size, 0644);
MODULE_PARM_DESC(window_size, "sliding window in number of clamping cycles\n"
	"\tpowerclamp controls idle ratio within this window. larger\n"
	"\twindow size results in slower response time but more smooth\n"
	"\tclamping results. default to 2.");

static void find_target_mwait(void)
{
	unsigned int eax, ebx, ecx, edx;
	unsigned int highest_cstate = 0;
	unsigned int highest_subcstate = 0;
	int i;

	if (boot_cpu_data.cpuid_level < CPUID_MWAIT_LEAF)
		return;

	cpuid(CPUID_MWAIT_LEAF, &eax, &ebx, &ecx, &edx);

	if (!(ecx & CPUID5_ECX_EXTENSIONS_SUPPORTED) ||
	    !(ecx & CPUID5_ECX_INTERRUPT_BREAK))
		return;

	edx >>= MWAIT_SUBSTATE_SIZE;
	for (i = 0; i < 7 && edx; i++, edx >>= MWAIT_SUBSTATE_SIZE) {
		if (edx & MWAIT_SUBSTATE_MASK) {
			highest_cstate = i;
			highest_subcstate = edx & MWAIT_SUBSTATE_MASK;
		}
	}
	target_mwait = (highest_cstate << MWAIT_SUBSTATE_SIZE) |
		(highest_subcstate - 1);

}

struct pkg_cstate_info {
	bool skip;
	int msr_index;
	int cstate_id;
};

#define PKG_CSTATE_INIT(id) {				\
		.msr_index = MSR_PKG_C##id##_RESIDENCY, \
		.cstate_id = id				\
			}

static struct pkg_cstate_info pkg_cstates[] = {
	PKG_CSTATE_INIT(2),
	PKG_CSTATE_INIT(3),
	PKG_CSTATE_INIT(6),
	PKG_CSTATE_INIT(7),
	PKG_CSTATE_INIT(8),
	PKG_CSTATE_INIT(9),
	PKG_CSTATE_INIT(10),
	{NULL},
};

static bool has_pkg_state_counter(void)
{
	u64 val;
	struct pkg_cstate_info *info = pkg_cstates;

	/* check if any one of the counter msrs exists */
	while (info->msr_index) {
		if (!rdmsrl_safe(info->msr_index, &val))
			return true;
		info++;
	}

	return false;
}

static u64 pkg_state_counter(void)
{
	u64 val;
	u64 count = 0;
	struct pkg_cstate_info *info = pkg_cstates;

	while (info->msr_index) {
		if (!info->skip) {
			if (!rdmsrl_safe(info->msr_index, &val))
				count += val;
			else
				info->skip = true;
		}
		info++;
	}

	return count;
}

static void noop_timer(unsigned long foo)
{
	/* empty... just the fact that we get the interrupt wakes us up */
}

static unsigned int get_compensation(int ratio)
{
	unsigned int comp = 0;

	/* we only use compensation if all adjacent ones are good */
	if (ratio == 1 &&
		cal_data[ratio].confidence >= CONFIDENCE_OK &&
		cal_data[ratio + 1].confidence >= CONFIDENCE_OK &&
		cal_data[ratio + 2].confidence >= CONFIDENCE_OK) {
		comp = (cal_data[ratio].steady_comp +
			cal_data[ratio + 1].steady_comp +
			cal_data[ratio + 2].steady_comp) / 3;
	} else if (ratio == MAX_TARGET_RATIO - 1 &&
		cal_data[ratio].confidence >= CONFIDENCE_OK &&
		cal_data[ratio - 1].confidence >= CONFIDENCE_OK &&
		cal_data[ratio - 2].confidence >= CONFIDENCE_OK) {
		comp = (cal_data[ratio].steady_comp +
			cal_data[ratio - 1].steady_comp +
			cal_data[ratio - 2].steady_comp) / 3;
	} else if (cal_data[ratio].confidence >= CONFIDENCE_OK &&
		cal_data[ratio - 1].confidence >= CONFIDENCE_OK &&
		cal_data[ratio + 1].confidence >= CONFIDENCE_OK) {
		comp = (cal_data[ratio].steady_comp +
			cal_data[ratio - 1].steady_comp +
			cal_data[ratio + 1].steady_comp) / 3;
	}

	/* REVISIT: simple penalty of double idle injection */
	if (reduce_irq)
		comp = ratio;
	/* do not exceed limit */
	if (comp + ratio >= MAX_TARGET_RATIO)
		comp = MAX_TARGET_RATIO - ratio - 1;

	return comp;
}

static void adjust_compensation(int target_ratio, unsigned int win)
{
	int delta;
	struct powerclamp_calibration_data *d = &cal_data[target_ratio];

	/*
	 * adjust compensations if confidence level has not been reached or
	 * there are too many wakeups during the last idle injection period, we
	 * cannot trust the data for compensation.
	 */
	if (d->confidence >= CONFIDENCE_OK ||
		atomic_read(&idle_wakeup_counter) >
		win * num_online_cpus())
		return;

	delta = set_target_ratio - current_ratio;
	/* filter out bad data */
	if (delta >= 0 && delta <= (1+target_ratio/10)) {
		if (d->steady_comp)
			d->steady_comp =
				roundup(delta+d->steady_comp, 2)/2;
		else
			d->steady_comp = delta;
		d->confidence++;
	}
}

static bool powerclamp_adjust_controls(unsigned int target_ratio,
				unsigned int guard, unsigned int win)
{
	static u64 msr_last, tsc_last;
	u64 msr_now, tsc_now;
	u64 val64;

	/* check result for the last window */
	msr_now = pkg_state_counter();
	tsc_now = rdtsc();

	/* calculate pkg cstate vs tsc ratio */
	if (!msr_last || !tsc_last)
		current_ratio = 1;
	else if (tsc_now-tsc_last) {
		val64 = 100*(msr_now-msr_last);
		do_div(val64, (tsc_now-tsc_last));
		current_ratio = val64;
	}

	/* update record */
	msr_last = msr_now;
	tsc_last = tsc_now;

	adjust_compensation(target_ratio, win);
	/*
	 * too many external interrupts, set flag such
	 * that we can take measure later.
	 */
	reduce_irq = atomic_read(&idle_wakeup_counter) >=
		2 * win * num_online_cpus();

	atomic_set(&idle_wakeup_counter, 0);
	/* if we are above target+guard, skip */
	return set_target_ratio + guard <= current_ratio;
}

static int clamp_thread(void *arg)
{
	int cpunr = (unsigned long)arg;
	DEFINE_TIMER(wakeup_timer, noop_timer, 0, 0);
	static const struct sched_param param = {
		.sched_priority = MAX_USER_RT_PRIO/2,
	};
	unsigned int count = 0;
	unsigned int target_ratio;

	set_bit(cpunr, cpu_clamping_mask);
	set_freezable();
	init_timer_on_stack(&wakeup_timer);
	sched_setscheduler(current, SCHED_FIFO, &param);

	while (true == clamping && !kthread_should_stop() &&
		cpu_online(cpunr)) {
		int sleeptime;
		unsigned long target_jiffies;
		unsigned int guard;
		unsigned int compensation = 0;
		int interval; /* jiffies to sleep for each attempt */
		unsigned int duration_jiffies = msecs_to_jiffies(duration);
		unsigned int window_size_now;

		try_to_freeze();
		/*
		 * make sure user selected ratio does not take effect until
		 * the next round. adjust target_ratio if user has changed
		 * target such that we can converge quickly.
		 */
		target_ratio = set_target_ratio;
		guard = 1 + target_ratio/20;
		window_size_now = window_size;
		count++;

		/*
		 * systems may have different ability to enter package level
		 * c-states, thus we need to compensate the injected idle ratio
		 * to achieve the actual target reported by the HW.
		 */
		compensation = get_compensation(target_ratio);
		interval = duration_jiffies*100/(target_ratio+compensation);

		/* align idle time */
		target_jiffies = roundup(jiffies, interval);
		sleeptime = target_jiffies - jiffies;
		if (sleeptime <= 0)
			sleeptime = 1;
		schedule_timeout_interruptible(sleeptime);
		/*
		 * only elected controlling cpu can collect stats and update
		 * control parameters.
		 */
		if (cpunr == control_cpu && !(count%window_size_now)) {
			should_skip =
				powerclamp_adjust_controls(target_ratio,
							guard, window_size_now);
			smp_mb();
		}

		if (should_skip)
			continue;

		target_jiffies = jiffies + duration_jiffies;
		mod_timer(&wakeup_timer, target_jiffies);
		if (unlikely(local_softirq_pending()))
			continue;
		/*
		 * stop tick sched during idle time, interrupts are still
		 * allowed. thus jiffies are updated properly.
		 */
		preempt_disable();
		/* mwait until target jiffies is reached */
		while (time_before(jiffies, target_jiffies)) {
			unsigned long ecx = 1;
			unsigned long eax = target_mwait;

			/*
			 * REVISIT: may call enter_idle() to notify drivers who
			 * can save power during cpu idle. same for exit_idle()
			 */
			local_touch_nmi();
			stop_critical_timings();
			mwait_idle_with_hints(eax, ecx);
			start_critical_timings();
			atomic_inc(&idle_wakeup_counter);
		}
		preempt_enable();
	}
	del_timer_sync(&wakeup_timer);
	clear_bit(cpunr, cpu_clamping_mask);

	return 0;
}

/*
 * 1 HZ polling while clamping is active, useful for userspace
 * to monitor actual idle ratio.
 */
static void poll_pkg_cstate(struct work_struct *dummy);
static DECLARE_DELAYED_WORK(poll_pkg_cstate_work, poll_pkg_cstate);
static void poll_pkg_cstate(struct work_struct *dummy)
{
	static u64 msr_last;
	static u64 tsc_last;
	static unsigned long jiffies_last;

	u64 msr_now;
	unsigned long jiffies_now;
	u64 tsc_now;
	u64 val64;

	msr_now = pkg_state_counter();
	tsc_now = rdtsc();
	jiffies_now = jiffies;

	/* calculate pkg cstate vs tsc ratio */
	if (!msr_last || !tsc_last)
		pkg_cstate_ratio_cur = 1;
	else {
		if (tsc_now - tsc_last) {
			val64 = 100 * (msr_now - msr_last);
			do_div(val64, (tsc_now - tsc_last));
			pkg_cstate_ratio_cur = val64;
		}
	}

	/* update record */
	msr_last = msr_now;
	jiffies_last = jiffies_now;
	tsc_last = tsc_now;

	if (true == clamping)
		schedule_delayed_work(&poll_pkg_cstate_work, HZ);
}

static int start_power_clamp(void)
{
	unsigned long cpu;
	struct task_struct *thread;

	/* check if pkg cstate counter is completely 0, abort in this case */
	if (!has_pkg_state_counter()) {
		pr_err("pkg cstate counter not functional, abort\n");
		return -EINVAL;
	}

	set_target_ratio = clamp(set_target_ratio, 0U, MAX_TARGET_RATIO - 1);
	/* prevent cpu hotplug */
	get_online_cpus();

	/* prefer BSP */
	control_cpu = 0;
	if (!cpu_online(control_cpu))
		control_cpu = smp_processor_id();

	clamping = true;
	schedule_delayed_work(&poll_pkg_cstate_work, 0);

	/* start one thread per online cpu */
	for_each_online_cpu(cpu) {
		struct task_struct **p =
			per_cpu_ptr(powerclamp_thread, cpu);

		thread = kthread_create_on_node(clamp_thread,
						(void *) cpu,
						cpu_to_node(cpu),
						"kidle_inject/%ld", cpu);
		/* bind to cpu here */
		if (likely(!IS_ERR(thread))) {
			kthread_bind(thread, cpu);
			wake_up_process(thread);
			*p = thread;
		}

	}
	put_online_cpus();

	return 0;
}

static void end_power_clamp(void)
{
	int i;
	struct task_struct *thread;

	clamping = false;
	/*
	 * make clamping visible to other cpus and give per cpu clamping threads
	 * sometime to exit, or gets killed later.
	 */
	smp_mb();
	msleep(20);
	if (bitmap_weight(cpu_clamping_mask, num_possible_cpus())) {
		for_each_set_bit(i, cpu_clamping_mask, num_possible_cpus()) {
			pr_debug("clamping thread for cpu %d alive, kill\n", i);
			thread = *per_cpu_ptr(powerclamp_thread, i);
			kthread_stop(thread);
		}
	}
}

static int powerclamp_cpu_callback(struct notifier_block *nfb,
				unsigned long action, void *hcpu)
{
	unsigned long cpu = (unsigned long)hcpu;
	struct task_struct *thread;
	struct task_struct **percpu_thread =
		per_cpu_ptr(powerclamp_thread, cpu);

	if (false == clamping)
		goto exit_ok;

	switch (action) {
	case CPU_ONLINE:
		thread = kthread_create_on_node(clamp_thread,
						(void *) cpu,
						cpu_to_node(cpu),
						"kidle_inject/%lu", cpu);
		if (likely(!IS_ERR(thread))) {
			kthread_bind(thread, cpu);
			wake_up_process(thread);
			*percpu_thread = thread;
		}
		/* prefer BSP as controlling CPU */
		if (cpu == 0) {
			control_cpu = 0;
			smp_mb();
		}
		break;
	case CPU_DEAD:
		if (test_bit(cpu, cpu_clamping_mask)) {
			pr_err("cpu %lu dead but powerclamping thread is not\n",
				cpu);
			kthread_stop(*percpu_thread);
		}
		if (cpu == control_cpu) {
			control_cpu = smp_processor_id();
			smp_mb();
		}
	}

exit_ok:
	return NOTIFY_OK;
}

static struct notifier_block powerclamp_cpu_notifier = {
	.notifier_call = powerclamp_cpu_callback,
};

static int powerclamp_get_max_state(struct thermal_cooling_device *cdev,
				 unsigned long *state)
{
	*state = MAX_TARGET_RATIO;

	return 0;
}

static int powerclamp_get_cur_state(struct thermal_cooling_device *cdev,
				 unsigned long *state)
{
	if (true == clamping)
		*state = pkg_cstate_ratio_cur;
	else
		/* to save power, do not poll idle ratio while not clamping */
		*state = -1; /* indicates invalid state */

	return 0;
}

static int powerclamp_set_cur_state(struct thermal_cooling_device *cdev,
				 unsigned long new_target_ratio)
{
	int ret = 0;

	new_target_ratio = clamp(new_target_ratio, 0UL,
				(unsigned long) (MAX_TARGET_RATIO-1));
	if (set_target_ratio == 0 && new_target_ratio > 0) {
		pr_info("Start idle injection to reduce power\n");
		set_target_ratio = new_target_ratio;
		ret = start_power_clamp();
		goto exit_set;
	} else	if (set_target_ratio > 0 && new_target_ratio == 0) {
		pr_info("Stop forced idle injection\n");
		set_target_ratio = 0;
		end_power_clamp();
	} else	/* adjust currently running */ {
		set_target_ratio = new_target_ratio;
		/* make new set_target_ratio visible to other cpus */
		smp_mb();
	}

exit_set:
	return ret;
}

/* bind to generic thermal layer as cooling device*/
static struct thermal_cooling_device_ops powerclamp_cooling_ops = {
	.get_max_state = powerclamp_get_max_state,
	.get_cur_state = powerclamp_get_cur_state,
	.set_cur_state = powerclamp_set_cur_state,
};

/* runs on Nehalem and later */
static const struct x86_cpu_id intel_powerclamp_ids[] __initconst = {
	{ X86_VENDOR_INTEL, 6, 0x1a},
	{ X86_VENDOR_INTEL, 6, 0x1c},
	{ X86_VENDOR_INTEL, 6, 0x1e},
	{ X86_VENDOR_INTEL, 6, 0x1f},
	{ X86_VENDOR_INTEL, 6, 0x25},
	{ X86_VENDOR_INTEL, 6, 0x26},
	{ X86_VENDOR_INTEL, 6, 0x2a},
	{ X86_VENDOR_INTEL, 6, 0x2c},
	{ X86_VENDOR_INTEL, 6, 0x2d},
	{ X86_VENDOR_INTEL, 6, 0x2e},
	{ X86_VENDOR_INTEL, 6, 0x2f},
	{ X86_VENDOR_INTEL, 6, 0x37},
	{ X86_VENDOR_INTEL, 6, 0x3a},
	{ X86_VENDOR_INTEL, 6, 0x3c},
	{ X86_VENDOR_INTEL, 6, 0x3d},
	{ X86_VENDOR_INTEL, 6, 0x3e},
	{ X86_VENDOR_INTEL, 6, 0x3f},
	{ X86_VENDOR_INTEL, 6, 0x45},
	{ X86_VENDOR_INTEL, 6, 0x46},
	{ X86_VENDOR_INTEL, 6, 0x47},
	{ X86_VENDOR_INTEL, 6, 0x4c},
	{ X86_VENDOR_INTEL, 6, 0x4d},
<<<<<<< HEAD
=======
	{ X86_VENDOR_INTEL, 6, 0x4e},
>>>>>>> db0b54cd
	{ X86_VENDOR_INTEL, 6, 0x4f},
	{ X86_VENDOR_INTEL, 6, 0x56},
	{ X86_VENDOR_INTEL, 6, 0x57},
	{ X86_VENDOR_INTEL, 6, 0x5e},
	{}
};
MODULE_DEVICE_TABLE(x86cpu, intel_powerclamp_ids);

static int __init powerclamp_probe(void)
{
	if (!x86_match_cpu(intel_powerclamp_ids)) {
		pr_err("Intel powerclamp does not run on family %d model %d\n",
				boot_cpu_data.x86, boot_cpu_data.x86_model);
		return -ENODEV;
	}
	if (!boot_cpu_has(X86_FEATURE_NONSTOP_TSC) ||
		!boot_cpu_has(X86_FEATURE_CONSTANT_TSC) ||
		!boot_cpu_has(X86_FEATURE_MWAIT) ||
		!boot_cpu_has(X86_FEATURE_ARAT))
		return -ENODEV;

	/* find the deepest mwait value */
	find_target_mwait();

	return 0;
}

static int powerclamp_debug_show(struct seq_file *m, void *unused)
{
	int i = 0;

	seq_printf(m, "controlling cpu: %d\n", control_cpu);
	seq_printf(m, "pct confidence steady dynamic (compensation)\n");
	for (i = 0; i < MAX_TARGET_RATIO; i++) {
		seq_printf(m, "%d\t%lu\t%lu\t%lu\n",
			i,
			cal_data[i].confidence,
			cal_data[i].steady_comp,
			cal_data[i].dynamic_comp);
	}

	return 0;
}

static int powerclamp_debug_open(struct inode *inode,
			struct file *file)
{
	return single_open(file, powerclamp_debug_show, inode->i_private);
}

static const struct file_operations powerclamp_debug_fops = {
	.open		= powerclamp_debug_open,
	.read		= seq_read,
	.llseek		= seq_lseek,
	.release	= single_release,
	.owner		= THIS_MODULE,
};

static inline void powerclamp_create_debug_files(void)
{
	debug_dir = debugfs_create_dir("intel_powerclamp", NULL);
	if (!debug_dir)
		return;

	if (!debugfs_create_file("powerclamp_calib", S_IRUGO, debug_dir,
					cal_data, &powerclamp_debug_fops))
		goto file_error;

	return;

file_error:
	debugfs_remove_recursive(debug_dir);
}

static int __init powerclamp_init(void)
{
	int retval;
	int bitmap_size;

	bitmap_size = BITS_TO_LONGS(num_possible_cpus()) * sizeof(long);
	cpu_clamping_mask = kzalloc(bitmap_size, GFP_KERNEL);
	if (!cpu_clamping_mask)
		return -ENOMEM;

	/* probe cpu features and ids here */
	retval = powerclamp_probe();
	if (retval)
		goto exit_free;

	/* set default limit, maybe adjusted during runtime based on feedback */
	window_size = 2;
	register_hotcpu_notifier(&powerclamp_cpu_notifier);

	powerclamp_thread = alloc_percpu(struct task_struct *);
	if (!powerclamp_thread) {
		retval = -ENOMEM;
		goto exit_unregister;
	}

	cooling_dev = thermal_cooling_device_register("intel_powerclamp", NULL,
						&powerclamp_cooling_ops);
	if (IS_ERR(cooling_dev)) {
		retval = -ENODEV;
		goto exit_free_thread;
	}

	if (!duration)
		duration = jiffies_to_msecs(DEFAULT_DURATION_JIFFIES);

	powerclamp_create_debug_files();

	return 0;

exit_free_thread:
	free_percpu(powerclamp_thread);
exit_unregister:
	unregister_hotcpu_notifier(&powerclamp_cpu_notifier);
exit_free:
	kfree(cpu_clamping_mask);
	return retval;
}
module_init(powerclamp_init);

static void __exit powerclamp_exit(void)
{
	unregister_hotcpu_notifier(&powerclamp_cpu_notifier);
	end_power_clamp();
	free_percpu(powerclamp_thread);
	thermal_cooling_device_unregister(cooling_dev);
	kfree(cpu_clamping_mask);

	cancel_delayed_work_sync(&poll_pkg_cstate_work);
	debugfs_remove_recursive(debug_dir);
}
module_exit(powerclamp_exit);

MODULE_LICENSE("GPL");
MODULE_AUTHOR("Arjan van de Ven <arjan@linux.intel.com>");
MODULE_AUTHOR("Jacob Pan <jacob.jun.pan@linux.intel.com>");
MODULE_DESCRIPTION("Package Level C-state Idle Injection for Intel CPUs");<|MERGE_RESOLUTION|>--- conflicted
+++ resolved
@@ -696,10 +696,7 @@
 	{ X86_VENDOR_INTEL, 6, 0x47},
 	{ X86_VENDOR_INTEL, 6, 0x4c},
 	{ X86_VENDOR_INTEL, 6, 0x4d},
-<<<<<<< HEAD
-=======
 	{ X86_VENDOR_INTEL, 6, 0x4e},
->>>>>>> db0b54cd
 	{ X86_VENDOR_INTEL, 6, 0x4f},
 	{ X86_VENDOR_INTEL, 6, 0x56},
 	{ X86_VENDOR_INTEL, 6, 0x57},
