--- conflicted
+++ resolved
@@ -1489,649 +1489,10 @@
 	if (flag) {
 		rc = ap_poll_thread_start();
 		if (rc)
-<<<<<<< HEAD
-			return rc;
-	}
-	else
-		ap_poll_thread_stop();
-	return count;
-}
-
-static BUS_ATTR(poll_thread, 0644, ap_poll_thread_show, ap_poll_thread_store);
-
-static ssize_t poll_timeout_show(struct bus_type *bus, char *buf)
-{
-	return snprintf(buf, PAGE_SIZE, "%llu\n", poll_timeout);
-}
-
-static ssize_t poll_timeout_store(struct bus_type *bus, const char *buf,
-				  size_t count)
-{
-	unsigned long long time;
-	ktime_t hr_time;
-
-	/* 120 seconds = maximum poll interval */
-	if (sscanf(buf, "%llu\n", &time) != 1 || time < 1 ||
-	    time > 120000000000ULL)
-		return -EINVAL;
-	poll_timeout = time;
-	hr_time = ktime_set(0, poll_timeout);
-
-	spin_lock_bh(&ap_poll_timer_lock);
-	hrtimer_cancel(&ap_poll_timer);
-	hrtimer_set_expires(&ap_poll_timer, hr_time);
-	hrtimer_start_expires(&ap_poll_timer, HRTIMER_MODE_ABS);
-	spin_unlock_bh(&ap_poll_timer_lock);
-
-	return count;
-}
-
-static BUS_ATTR(poll_timeout, 0644, poll_timeout_show, poll_timeout_store);
-
-static ssize_t ap_max_domain_id_show(struct bus_type *bus, char *buf)
-{
-	ap_qid_t qid;
-	int i, nd, max_domain_id = -1;
-	unsigned long fbits;
-
-	if (ap_configuration) {
-		if (ap_domain_index >= 0 && ap_domain_index < AP_DOMAINS) {
-			for (i = 0; i < AP_DEVICES; i++) {
-				if (!ap_test_config_card_id(i))
-					continue;
-				qid = AP_MKQID(i, ap_domain_index);
-				fbits = ap_query_facilities(qid);
-				if (fbits & (1UL << 57)) {
-					/* the N bit is 0, Nd field is filled */
-					nd = (int)((fbits & 0x00FF0000UL)>>16);
-					if (nd > 0)
-						max_domain_id = nd;
-					else
-						max_domain_id = 15;
-				} else {
-					/* N bit is 1, max 16 domains */
-					max_domain_id = 15;
-				}
-				break;
-			}
-		}
-	} else {
-		/* no APXA support, older machines with max 16 domains */
-		max_domain_id = 15;
-	}
-	return snprintf(buf, PAGE_SIZE, "%d\n", max_domain_id);
-}
-
-static BUS_ATTR(ap_max_domain_id, 0444, ap_max_domain_id_show, NULL);
-
-static struct bus_attribute *const ap_bus_attrs[] = {
-	&bus_attr_ap_domain,
-	&bus_attr_ap_control_domain_mask,
-	&bus_attr_config_time,
-	&bus_attr_poll_thread,
-	&bus_attr_ap_interrupts,
-	&bus_attr_poll_timeout,
-	&bus_attr_ap_max_domain_id,
-	NULL,
-};
-
-/**
- * ap_query_configuration(): Query AP configuration information.
- *
- * Query information of installed cards and configured domains from AP.
- */
-static void ap_query_configuration(void)
-{
-	if (ap_configuration_available()) {
-		if (!ap_configuration)
-			ap_configuration =
-				kzalloc(sizeof(struct ap_config_info),
-					GFP_KERNEL);
-		if (ap_configuration)
-			__ap_query_configuration(ap_configuration);
-	} else
-		ap_configuration = NULL;
-}
-
-/**
- * ap_select_domain(): Select an AP domain.
- *
- * Pick one of the 16 AP domains.
- */
-static int ap_select_domain(void)
-{
-	int queue_depth, device_type, count, max_count, best_domain;
-	ap_qid_t qid;
-	int rc, i, j;
-
-	/* IF APXA isn't installed, only 16 domains could be defined */
-	if (!ap_configuration->ap_extended && (ap_domain_index > 15))
-		return -EINVAL;
-
-	/*
-	 * We want to use a single domain. Either the one specified with
-	 * the "domain=" parameter or the domain with the maximum number
-	 * of devices.
-	 */
-	if (ap_domain_index >= 0 && ap_domain_index < AP_DOMAINS)
-		/* Domain has already been selected. */
-		return 0;
-	best_domain = -1;
-	max_count = 0;
-	for (i = 0; i < AP_DOMAINS; i++) {
-		if (!ap_test_config_domain(i))
-			continue;
-		count = 0;
-		for (j = 0; j < AP_DEVICES; j++) {
-			if (!ap_test_config_card_id(j))
-				continue;
-			qid = AP_MKQID(j, i);
-			rc = ap_query_queue(qid, &queue_depth, &device_type);
-			if (rc)
-				continue;
-			count++;
-		}
-		if (count > max_count) {
-			max_count = count;
-			best_domain = i;
-		}
-	}
-	if (best_domain >= 0){
-		ap_domain_index = best_domain;
-		return 0;
-	}
-	return -ENODEV;
-}
-
-/**
- * ap_probe_device_type(): Find the device type of an AP.
- * @ap_dev: pointer to the AP device.
- *
- * Find the device type if query queue returned a device type of 0.
- */
-static int ap_probe_device_type(struct ap_device *ap_dev)
-{
-	static unsigned char msg[] = {
-		0x00,0x06,0x00,0x00,0x00,0x00,0x00,0x00,
-		0x00,0x00,0x00,0x00,0x00,0x00,0x00,0x00,
-		0x00,0x00,0x00,0x58,0x00,0x00,0x00,0x00,
-		0x00,0x00,0x00,0x00,0x00,0x00,0x00,0x00,
-		0x01,0x00,0x43,0x43,0x41,0x2d,0x41,0x50,
-		0x50,0x4c,0x20,0x20,0x20,0x01,0x01,0x01,
-		0x00,0x00,0x00,0x00,0x50,0x4b,0x00,0x00,
-		0x00,0x00,0x01,0x1c,0x00,0x00,0x00,0x00,
-		0x00,0x00,0x00,0x00,0x00,0x00,0x00,0x00,
-		0x00,0x00,0x05,0xb8,0x00,0x00,0x00,0x00,
-		0x00,0x00,0x00,0x00,0x00,0x00,0x00,0x00,
-		0x70,0x00,0x41,0x00,0x00,0x00,0x00,0x00,
-		0x00,0x00,0x54,0x32,0x01,0x00,0xa0,0x00,
-		0x00,0x00,0x00,0x00,0x00,0x00,0x00,0x00,
-		0x00,0x00,0x00,0x00,0xb8,0x05,0x00,0x00,
-		0x00,0x00,0x00,0x00,0x00,0x00,0x00,0x00,
-		0x00,0x00,0x00,0x00,0x00,0x00,0x00,0x00,
-		0x00,0x00,0x00,0x00,0x00,0x00,0x00,0x00,
-		0x00,0x00,0x00,0x00,0x00,0x00,0x00,0x00,
-		0x00,0x00,0x00,0x00,0x00,0x00,0x00,0x00,
-		0x00,0x00,0x00,0x00,0x00,0x00,0x00,0x00,
-		0x00,0x00,0x0a,0x00,0x00,0x00,0x00,0x00,
-		0x00,0x00,0x00,0x00,0x00,0x00,0x00,0x00,
-		0x00,0x00,0x00,0x00,0x00,0x00,0x08,0x00,
-		0x49,0x43,0x53,0x46,0x20,0x20,0x20,0x20,
-		0x50,0x4b,0x0a,0x00,0x50,0x4b,0x43,0x53,
-		0x2d,0x31,0x2e,0x32,0x37,0x00,0x11,0x22,
-		0x33,0x44,0x55,0x66,0x77,0x88,0x99,0x00,
-		0x11,0x22,0x33,0x44,0x55,0x66,0x77,0x88,
-		0x99,0x00,0x11,0x22,0x33,0x44,0x55,0x66,
-		0x77,0x88,0x99,0x00,0x11,0x22,0x33,0x44,
-		0x55,0x66,0x77,0x88,0x99,0x00,0x11,0x22,
-		0x33,0x44,0x55,0x66,0x77,0x88,0x99,0x00,
-		0x11,0x22,0x33,0x5d,0x00,0x5b,0x00,0x77,
-		0x88,0x1e,0x00,0x00,0x57,0x00,0x00,0x00,
-		0x00,0x04,0x00,0x00,0x4f,0x00,0x00,0x00,
-		0x03,0x02,0x00,0x00,0x40,0x01,0x00,0x01,
-		0xce,0x02,0x68,0x2d,0x5f,0xa9,0xde,0x0c,
-		0xf6,0xd2,0x7b,0x58,0x4b,0xf9,0x28,0x68,
-		0x3d,0xb4,0xf4,0xef,0x78,0xd5,0xbe,0x66,
-		0x63,0x42,0xef,0xf8,0xfd,0xa4,0xf8,0xb0,
-		0x8e,0x29,0xc2,0xc9,0x2e,0xd8,0x45,0xb8,
-		0x53,0x8c,0x6f,0x4e,0x72,0x8f,0x6c,0x04,
-		0x9c,0x88,0xfc,0x1e,0xc5,0x83,0x55,0x57,
-		0xf7,0xdd,0xfd,0x4f,0x11,0x36,0x95,0x5d,
-	};
-	struct ap_queue_status status;
-	unsigned long long psmid;
-	char *reply;
-	int rc, i;
-
-	reply = (void *) get_zeroed_page(GFP_KERNEL);
-	if (!reply) {
-		rc = -ENOMEM;
-		goto out;
-	}
-
-	status = __ap_send(ap_dev->qid, 0x0102030405060708ULL,
-			   msg, sizeof(msg), 0);
-	if (status.response_code != AP_RESPONSE_NORMAL) {
-		rc = -ENODEV;
-		goto out_free;
-	}
-
-	/* Wait for the test message to complete. */
-	for (i = 0; i < 6; i++) {
-		mdelay(300);
-		status = __ap_recv(ap_dev->qid, &psmid, reply, 4096);
-		if (status.response_code == AP_RESPONSE_NORMAL &&
-		    psmid == 0x0102030405060708ULL)
-			break;
-	}
-	if (i < 6) {
-		/* Got an answer. */
-		if (reply[0] == 0x00 && reply[1] == 0x86)
-			ap_dev->device_type = AP_DEVICE_TYPE_PCICC;
-		else
-			ap_dev->device_type = AP_DEVICE_TYPE_PCICA;
-		rc = 0;
-	} else
-		rc = -ENODEV;
-
-out_free:
-	free_page((unsigned long) reply);
-out:
-	return rc;
-}
-
-static void ap_interrupt_handler(struct airq_struct *airq)
-{
-	inc_irq_stat(IRQIO_APB);
-	tasklet_schedule(&ap_tasklet);
-}
-
-/**
- * __ap_scan_bus(): Scan the AP bus.
- * @dev: Pointer to device
- * @data: Pointer to data
- *
- * Scan the AP bus for new devices.
- */
-static int __ap_scan_bus(struct device *dev, void *data)
-{
-	return to_ap_dev(dev)->qid == (ap_qid_t)(unsigned long) data;
-}
-
-static void ap_device_release(struct device *dev)
-{
-	struct ap_device *ap_dev = to_ap_dev(dev);
-
-	kfree(ap_dev);
-}
-
-static void ap_scan_bus(struct work_struct *unused)
-{
-	struct ap_device *ap_dev;
-	struct device *dev;
-	ap_qid_t qid;
-	int queue_depth, device_type;
-	unsigned int device_functions;
-	int rc, i;
-
-	ap_query_configuration();
-	if (ap_select_domain() != 0) {
-		return;
-	}
-	for (i = 0; i < AP_DEVICES; i++) {
-		qid = AP_MKQID(i, ap_domain_index);
-		dev = bus_find_device(&ap_bus_type, NULL,
-				      (void *)(unsigned long)qid,
-				      __ap_scan_bus);
-		if (ap_test_config_card_id(i))
-			rc = ap_query_queue(qid, &queue_depth, &device_type);
-		else
-			rc = -ENODEV;
-		if (dev) {
-			if (rc == -EBUSY) {
-				set_current_state(TASK_UNINTERRUPTIBLE);
-				schedule_timeout(AP_RESET_TIMEOUT);
-				rc = ap_query_queue(qid, &queue_depth,
-						    &device_type);
-			}
-			ap_dev = to_ap_dev(dev);
-			spin_lock_bh(&ap_dev->lock);
-			if (rc || ap_dev->unregistered) {
-				spin_unlock_bh(&ap_dev->lock);
-				if (ap_dev->unregistered)
-					i--;
-				device_unregister(dev);
-				put_device(dev);
-				continue;
-			}
-			spin_unlock_bh(&ap_dev->lock);
-			put_device(dev);
-			continue;
-		}
-		if (rc)
-			continue;
-		rc = ap_init_queue(qid);
-		if (rc)
-			continue;
-		ap_dev = kzalloc(sizeof(*ap_dev), GFP_KERNEL);
-		if (!ap_dev)
-			break;
-		ap_dev->qid = qid;
-		ap_dev->queue_depth = queue_depth;
-		ap_dev->unregistered = 1;
-		spin_lock_init(&ap_dev->lock);
-		INIT_LIST_HEAD(&ap_dev->pendingq);
-		INIT_LIST_HEAD(&ap_dev->requestq);
-		INIT_LIST_HEAD(&ap_dev->list);
-		setup_timer(&ap_dev->timeout, ap_request_timeout,
-			    (unsigned long) ap_dev);
-		switch (device_type) {
-		case 0:
-			/* device type probing for old cards */
-			if (ap_probe_device_type(ap_dev)) {
-				kfree(ap_dev);
-				continue;
-			}
-			break;
-		default:
-			ap_dev->device_type = device_type;
-		}
-		ap_dev->raw_hwtype = device_type;
-
-		rc = ap_query_functions(qid, &device_functions);
-		if (!rc)
-			ap_dev->functions = device_functions;
-		else
-			ap_dev->functions = 0u;
-
-		ap_dev->device.bus = &ap_bus_type;
-		ap_dev->device.parent = ap_root_device;
-		if (dev_set_name(&ap_dev->device, "card%02x",
-				 AP_QID_DEVICE(ap_dev->qid))) {
-			kfree(ap_dev);
-			continue;
-		}
-		ap_dev->device.release = ap_device_release;
-		rc = device_register(&ap_dev->device);
-		if (rc) {
-			put_device(&ap_dev->device);
-			continue;
-		}
-		/* Add device attributes. */
-		rc = sysfs_create_group(&ap_dev->device.kobj,
-					&ap_dev_attr_group);
-		if (!rc) {
-			spin_lock_bh(&ap_dev->lock);
-			ap_dev->unregistered = 0;
-			spin_unlock_bh(&ap_dev->lock);
-		}
-		else
-			device_unregister(&ap_dev->device);
-	}
-}
-
-static void
-ap_config_timeout(unsigned long ptr)
-{
-	queue_work(ap_work_queue, &ap_config_work);
-	ap_config_timer.expires = jiffies + ap_config_time * HZ;
-	add_timer(&ap_config_timer);
-}
-
-/**
- * __ap_schedule_poll_timer(): Schedule poll timer.
- *
- * Set up the timer to run the poll tasklet
- */
-static inline void __ap_schedule_poll_timer(void)
-{
-	ktime_t hr_time;
-
-	spin_lock_bh(&ap_poll_timer_lock);
-	if (!hrtimer_is_queued(&ap_poll_timer) && !ap_suspend_flag) {
-		hr_time = ktime_set(0, poll_timeout);
-		hrtimer_forward_now(&ap_poll_timer, hr_time);
-		hrtimer_restart(&ap_poll_timer);
-	}
-	spin_unlock_bh(&ap_poll_timer_lock);
-}
-
-/**
- * ap_schedule_poll_timer(): Schedule poll timer.
- *
- * Set up the timer to run the poll tasklet
- */
-static inline void ap_schedule_poll_timer(void)
-{
-	if (ap_using_interrupts())
-		return;
-	__ap_schedule_poll_timer();
-}
-
-/**
- * ap_poll_read(): Receive pending reply messages from an AP device.
- * @ap_dev: pointer to the AP device
- * @flags: pointer to control flags, bit 2^0 is set if another poll is
- *	   required, bit 2^1 is set if the poll timer needs to get armed
- *
- * Returns 0 if the device is still present, -ENODEV if not.
- */
-static int ap_poll_read(struct ap_device *ap_dev, unsigned long *flags)
-{
-	struct ap_queue_status status;
-	struct ap_message *ap_msg;
-
-	if (ap_dev->queue_count <= 0)
-		return 0;
-	status = __ap_recv(ap_dev->qid, &ap_dev->reply->psmid,
-			   ap_dev->reply->message, ap_dev->reply->length);
-	switch (status.response_code) {
-	case AP_RESPONSE_NORMAL:
-		atomic_dec(&ap_poll_requests);
-		ap_decrease_queue_count(ap_dev);
-		list_for_each_entry(ap_msg, &ap_dev->pendingq, list) {
-			if (ap_msg->psmid != ap_dev->reply->psmid)
-				continue;
-			list_del_init(&ap_msg->list);
-			ap_dev->pendingq_count--;
-			ap_msg->receive(ap_dev, ap_msg, ap_dev->reply);
-			break;
-		}
-		if (ap_dev->queue_count > 0)
-			*flags |= 1;
-		break;
-	case AP_RESPONSE_NO_PENDING_REPLY:
-		if (status.queue_empty) {
-			/* The card shouldn't forget requests but who knows. */
-			atomic_sub(ap_dev->queue_count, &ap_poll_requests);
-			ap_dev->queue_count = 0;
-			list_splice_init(&ap_dev->pendingq, &ap_dev->requestq);
-			ap_dev->requestq_count += ap_dev->pendingq_count;
-			ap_dev->pendingq_count = 0;
-		} else
-			*flags |= 2;
-		break;
-	default:
-		return -ENODEV;
-	}
-	return 0;
-}
-
-/**
- * ap_poll_write(): Send messages from the request queue to an AP device.
- * @ap_dev: pointer to the AP device
- * @flags: pointer to control flags, bit 2^0 is set if another poll is
- *	   required, bit 2^1 is set if the poll timer needs to get armed
- *
- * Returns 0 if the device is still present, -ENODEV if not.
- */
-static int ap_poll_write(struct ap_device *ap_dev, unsigned long *flags)
-{
-	struct ap_queue_status status;
-	struct ap_message *ap_msg;
-
-	if (ap_dev->requestq_count <= 0 ||
-	    ap_dev->queue_count >= ap_dev->queue_depth)
-		return 0;
-	/* Start the next request on the queue. */
-	ap_msg = list_entry(ap_dev->requestq.next, struct ap_message, list);
-	status = __ap_send(ap_dev->qid, ap_msg->psmid,
-			   ap_msg->message, ap_msg->length, ap_msg->special);
-	switch (status.response_code) {
-	case AP_RESPONSE_NORMAL:
-		atomic_inc(&ap_poll_requests);
-		ap_increase_queue_count(ap_dev);
-		list_move_tail(&ap_msg->list, &ap_dev->pendingq);
-		ap_dev->requestq_count--;
-		ap_dev->pendingq_count++;
-		if (ap_dev->queue_count < ap_dev->queue_depth &&
-		    ap_dev->requestq_count > 0)
-			*flags |= 1;
-		*flags |= 2;
-		break;
-	case AP_RESPONSE_RESET_IN_PROGRESS:
-		__ap_schedule_poll_timer();
-	case AP_RESPONSE_Q_FULL:
-		*flags |= 2;
-		break;
-	case AP_RESPONSE_MESSAGE_TOO_BIG:
-	case AP_RESPONSE_REQ_FAC_NOT_INST:
-		return -EINVAL;
-	default:
-		return -ENODEV;
-	}
-	return 0;
-}
-
-/**
- * ap_poll_queue(): Poll AP device for pending replies and send new messages.
- * @ap_dev: pointer to the bus device
- * @flags: pointer to control flags, bit 2^0 is set if another poll is
- *	   required, bit 2^1 is set if the poll timer needs to get armed
- *
- * Poll AP device for pending replies and send new messages. If either
- * ap_poll_read or ap_poll_write returns -ENODEV unregister the device.
- * Returns 0.
- */
-static inline int ap_poll_queue(struct ap_device *ap_dev, unsigned long *flags)
-{
-	int rc;
-
-	rc = ap_poll_read(ap_dev, flags);
-	if (rc)
-		return rc;
-	return ap_poll_write(ap_dev, flags);
-}
-
-/**
- * __ap_queue_message(): Queue a message to a device.
- * @ap_dev: pointer to the AP device
- * @ap_msg: the message to be queued
- *
- * Queue a message to a device. Returns 0 if successful.
- */
-static int __ap_queue_message(struct ap_device *ap_dev, struct ap_message *ap_msg)
-{
-	struct ap_queue_status status;
-
-	if (list_empty(&ap_dev->requestq) &&
-	    ap_dev->queue_count < ap_dev->queue_depth) {
-		status = __ap_send(ap_dev->qid, ap_msg->psmid,
-				   ap_msg->message, ap_msg->length,
-				   ap_msg->special);
-		switch (status.response_code) {
-		case AP_RESPONSE_NORMAL:
-			list_add_tail(&ap_msg->list, &ap_dev->pendingq);
-			atomic_inc(&ap_poll_requests);
-			ap_dev->pendingq_count++;
-			ap_increase_queue_count(ap_dev);
-			ap_dev->total_request_count++;
-			break;
-		case AP_RESPONSE_Q_FULL:
-		case AP_RESPONSE_RESET_IN_PROGRESS:
-			list_add_tail(&ap_msg->list, &ap_dev->requestq);
-			ap_dev->requestq_count++;
-			ap_dev->total_request_count++;
-			return -EBUSY;
-		case AP_RESPONSE_REQ_FAC_NOT_INST:
-		case AP_RESPONSE_MESSAGE_TOO_BIG:
-			ap_msg->receive(ap_dev, ap_msg, ERR_PTR(-EINVAL));
-			return -EINVAL;
-		default:	/* Device is gone. */
-			ap_msg->receive(ap_dev, ap_msg, ERR_PTR(-ENODEV));
-			return -ENODEV;
-		}
-	} else {
-		list_add_tail(&ap_msg->list, &ap_dev->requestq);
-		ap_dev->requestq_count++;
-		ap_dev->total_request_count++;
-		return -EBUSY;
-	}
-	ap_schedule_poll_timer();
-	return 0;
-}
-
-void ap_queue_message(struct ap_device *ap_dev, struct ap_message *ap_msg)
-{
-	unsigned long flags;
-	int rc;
-
-	/* For asynchronous message handling a valid receive-callback
-	 * is required. */
-	BUG_ON(!ap_msg->receive);
-
-	spin_lock_bh(&ap_dev->lock);
-	if (!ap_dev->unregistered) {
-		/* Make room on the queue by polling for finished requests. */
-		rc = ap_poll_queue(ap_dev, &flags);
-		if (!rc)
-			rc = __ap_queue_message(ap_dev, ap_msg);
-		if (!rc)
-			wake_up(&ap_poll_wait);
-		if (rc == -ENODEV)
-			ap_dev->unregistered = 1;
-	} else {
-		ap_msg->receive(ap_dev, ap_msg, ERR_PTR(-ENODEV));
-		rc = -ENODEV;
-	}
-	spin_unlock_bh(&ap_dev->lock);
-	if (rc == -ENODEV)
-		device_unregister(&ap_dev->device);
-}
-EXPORT_SYMBOL(ap_queue_message);
-
-/**
- * ap_cancel_message(): Cancel a crypto request.
- * @ap_dev: The AP device that has the message queued
- * @ap_msg: The message that is to be removed
- *
- * Cancel a crypto request. This is done by removing the request
- * from the device pending or request queue. Note that the
- * request stays on the AP queue. When it finishes the message
- * reply will be discarded because the psmid can't be found.
- */
-void ap_cancel_message(struct ap_device *ap_dev, struct ap_message *ap_msg)
-{
-	struct ap_message *tmp;
-
-	spin_lock_bh(&ap_dev->lock);
-	if (!list_empty(&ap_msg->list)) {
-		list_for_each_entry(tmp, &ap_dev->pendingq, list)
-			if (tmp->psmid == ap_msg->psmid) {
-				ap_dev->pendingq_count--;
-				goto found;
-			}
-		ap_dev->requestq_count--;
-	found:
-		list_del_init(&ap_msg->list);
-	}
-	spin_unlock_bh(&ap_dev->lock);
-=======
 			count = rc;
 	} else
 		ap_poll_thread_stop();
 	return count;
->>>>>>> db0b54cd
 }
 
 static BUS_ATTR(poll_thread, 0644, ap_poll_thread_show, ap_poll_thread_store);
@@ -2347,16 +1708,10 @@
 {
 	int i;
 
-<<<<<<< HEAD
-	if ((ap_domain_index != -1) && (ap_test_config_domain(ap_domain_index)))
-		for (i = 0; i < AP_DEVICES; i++)
-			ap_reset_queue(AP_MKQID(i, ap_domain_index));
-=======
 	if (ap_domain_index == -1 || !ap_test_config_domain(ap_domain_index))
 		return;
 	for (i = 0; i < AP_DEVICES; i++)
 		ap_reset_queue(AP_MKQID(i, ap_domain_index));
->>>>>>> db0b54cd
 }
 
 static void ap_reset_all(void)
@@ -2495,21 +1850,10 @@
 	del_timer_sync(&ap_config_timer);
 	hrtimer_cancel(&ap_poll_timer);
 	tasklet_kill(&ap_tasklet);
-<<<<<<< HEAD
-	while ((dev = bus_find_device(&ap_bus_type, NULL, NULL,
-		    __ap_match_all)))
-	{
-		device_unregister(dev);
-		put_device(dev);
-	}
-	for (i = 0; ap_bus_attrs[i]; i++)
-		bus_remove_file(&ap_bus_type, ap_bus_attrs[i]);
-=======
 	bus_for_each_dev(&ap_bus_type, NULL, NULL, __ap_devices_unregister);
 	for (i = 0; ap_bus_attrs[i]; i++)
 		bus_remove_file(&ap_bus_type, ap_bus_attrs[i]);
 	unregister_pm_notifier(&ap_power_notifier);
->>>>>>> db0b54cd
 	root_device_unregister(ap_root_device);
 	bus_unregister(&ap_bus_type);
 	kfree(ap_configuration);
