/*
 * omap iommu: tlb and pagetable primitives
 *
 * Copyright (C) 2008-2010 Nokia Corporation
<<<<<<< HEAD
 * Copyright (C) 2013-2015 Texas Instruments Inc
=======
 * Copyright (C) 2013-2016 Texas Instruments Incorporated - http://www.ti.com/
>>>>>>> db0b54cd
 *
 * Written by Hiroshi DOYU <Hiroshi.DOYU@nokia.com>,
 *		Paul Mundt and Toshihiro Kobayashi
 *
 * This program is free software; you can redistribute it and/or modify
 * it under the terms of the GNU General Public License version 2 as
 * published by the Free Software Foundation.
 */

#include <linux/err.h>
#include <linux/slab.h>
#include <linux/interrupt.h>
#include <linux/ioport.h>
#include <linux/platform_device.h>
#include <linux/iommu.h>
#include <linux/omap-iommu.h>
#include <linux/mutex.h>
#include <linux/spinlock.h>
#include <linux/io.h>
#include <linux/pm_runtime.h>
#include <linux/of.h>
#include <linux/of_iommu.h>
#include <linux/of_irq.h>
#include <linux/of_platform.h>
#include <linux/regmap.h>
#include <linux/mfd/syscon.h>

#include <asm/cacheflush.h>

#include <linux/platform_data/iommu-omap.h>

#include "omap-iopgtable.h"
#include "omap-iommu.h"

#define to_iommu(dev)							\
	((struct omap_iommu *)platform_get_drvdata(to_platform_device(dev)))

/* bitmap of the page sizes currently supported */
#define OMAP_IOMMU_PGSIZES	(SZ_4K | SZ_64K | SZ_1M | SZ_16M)

/**
 * struct omap_iommu_device - omap iommu device data
 * @pgtable:	the page table
 * @iommu_dev:	an omap iommu instance attached to this domain.
 */
struct omap_iommu_device {
	u32 *pgtable;
	struct omap_iommu *iommu_dev;
};

/**
 * struct omap_iommu_domain - omap iommu domain
 * @attached:	flag to indicate if domain is already attached to
 * @num_iommus: number of iommus in this domain
 * @iommus:	omap iommu device data for all iommus in this domain
 * @dev:	Device using this domain.
 * @lock:	domain lock, should be taken when attaching/detaching
 */
struct omap_iommu_domain {
	u32 attached;
	u32 num_iommus;
	struct omap_iommu_device *iommus;
	struct device *dev;
	spinlock_t lock;
	struct iommu_domain domain;
};

#define MMU_LOCK_BASE_SHIFT	10
#define MMU_LOCK_BASE_MASK	(0x1f << MMU_LOCK_BASE_SHIFT)
#define MMU_LOCK_BASE(x)	\
	((x & MMU_LOCK_BASE_MASK) >> MMU_LOCK_BASE_SHIFT)

#define MMU_LOCK_VICT_SHIFT	4
#define MMU_LOCK_VICT_MASK	(0x1f << MMU_LOCK_VICT_SHIFT)
#define MMU_LOCK_VICT(x)	\
	((x & MMU_LOCK_VICT_MASK) >> MMU_LOCK_VICT_SHIFT)

static struct platform_driver omap_iommu_driver;
static struct kmem_cache *iopte_cachep;

/**
 * to_omap_domain - Get struct omap_iommu_domain from generic iommu_domain
 * @dom:	generic iommu domain handle
 **/
static struct omap_iommu_domain *to_omap_domain(struct iommu_domain *dom)
{
	return container_of(dom, struct omap_iommu_domain, domain);
}

/**
 * omap_iommu_save_ctx - Save registers for pm off-mode support
 * @dev:	client device
 *
 * This should be treated as an deprecated API. It is preserved only
 * to maintain existing functionality for OMAP3 ISP driver.
 **/
void omap_iommu_save_ctx(struct device *dev)
{
	struct omap_iommu *obj;
	struct omap_iommu_arch_data *arch_data = dev->archdata.iommu;
	u32 *p;
	int i;

	while (arch_data->name) {
		obj = arch_data->iommu_dev;
		p = obj->ctx;
		for (i = 0; i < (MMU_REG_SIZE / sizeof(u32)); i++) {
			p[i] = iommu_read_reg(obj, i * sizeof(u32));
			dev_dbg(obj->dev, "%s\t[%02d] %08x\n", __func__, i,
				p[i]);
		}
		arch_data++;
	}
}
EXPORT_SYMBOL_GPL(omap_iommu_save_ctx);

/**
 * omap_iommu_restore_ctx - Restore registers for pm off-mode support
 * @dev:	client device
 *
 * This should be treated as an deprecated API. It is preserved only
 * to maintain existing functionality for OMAP3 ISP driver.
 **/
void omap_iommu_restore_ctx(struct device *dev)
{
	struct omap_iommu *obj;
	struct omap_iommu_arch_data *arch_data = dev->archdata.iommu;
	u32 *p;
	int i;

	while (arch_data->name) {
		obj = arch_data->iommu_dev;
		p = obj->ctx;
		for (i = 0; i < (MMU_REG_SIZE / sizeof(u32)); i++) {
			iommu_write_reg(obj, p[i], i * sizeof(u32));
			dev_dbg(obj->dev, "%s\t[%02d] %08x\n", __func__, i,
				p[i]);
		}
		arch_data++;
	}
}
EXPORT_SYMBOL_GPL(omap_iommu_restore_ctx);

static void dra7_cfg_dspsys_mmu(struct omap_iommu *obj, bool enable)
{
	u32 val, mask;

	if (!obj->syscfg)
		return;

	mask = (1 << (obj->id * DSP_SYS_MMU_CONFIG_EN_SHIFT));
	val = enable ? mask : 0;
	regmap_update_bits(obj->syscfg, DSP_SYS_MMU_CONFIG, mask, val);
}

static void __iommu_set_twl(struct omap_iommu *obj, bool on)
{
	u32 l = iommu_read_reg(obj, MMU_CNTL);

	if (on)
		iommu_write_reg(obj, MMU_IRQ_TWL_MASK, MMU_IRQENABLE);
	else
		iommu_write_reg(obj, MMU_IRQ_TLB_MISS_MASK, MMU_IRQENABLE);

	l &= ~MMU_CNTL_MASK;
	if (on)
		l |= (MMU_CNTL_MMU_EN | MMU_CNTL_TWL_EN);
	else
		l |= (MMU_CNTL_MMU_EN);

	iommu_write_reg(obj, l, MMU_CNTL);
}

static int omap2_iommu_enable(struct omap_iommu *obj)
{
	u32 l, pa;

	if (!obj->iopgd || !IS_ALIGNED((u32)obj->iopgd,  SZ_16K))
		return -EINVAL;

	pa = virt_to_phys(obj->iopgd);
	if (!IS_ALIGNED(pa, SZ_16K))
		return -EINVAL;

	l = iommu_read_reg(obj, MMU_REVISION);
	dev_info(obj->dev, "%s: version %d.%d\n", obj->name,
		 (l >> 4) & 0xf, l & 0xf);

	iommu_write_reg(obj, pa, MMU_TTB);

	dra7_cfg_dspsys_mmu(obj, true);

	if (obj->has_bus_err_back)
		iommu_write_reg(obj, MMU_GP_REG_BUS_ERR_BACK_EN, MMU_GP_REG);

	__iommu_set_twl(obj, true);

	return 0;
}

static void omap2_iommu_disable(struct omap_iommu *obj)
{
	u32 l = iommu_read_reg(obj, MMU_CNTL);

	l &= ~MMU_CNTL_MASK;
	iommu_write_reg(obj, l, MMU_CNTL);
	dra7_cfg_dspsys_mmu(obj, false);

	dev_dbg(obj->dev, "%s is shutting down\n", obj->name);
}

static int iommu_enable(struct omap_iommu *obj)
{
	int ret;

<<<<<<< HEAD
	if (pdata && pdata->set_pwrdm_constraint) {
		err = pdata->set_pwrdm_constraint(pdev, true, &obj->pwrst);
		if (err) {
			dev_warn(obj->dev, "pwrdm_constraint failed to be set, status = %d\n",
				 err);
		}
	}

	if (pdata && pdata->deassert_reset) {
		err = pdata->deassert_reset(pdev, pdata->reset_name);
		if (err) {
			dev_err(obj->dev, "deassert_reset failed: %d\n", err);
			return err;
		}
	}

	pm_runtime_get_sync(obj->dev);

	err = omap2_iommu_enable(obj);
=======
	ret = pm_runtime_get_sync(obj->dev);
	if (ret < 0)
		pm_runtime_put_noidle(obj->dev);
>>>>>>> db0b54cd

	return ret < 0 ? ret : 0;
}

static void iommu_disable(struct omap_iommu *obj)
{
<<<<<<< HEAD
	struct platform_device *pdev = to_platform_device(obj->dev);
	struct iommu_platform_data *pdata = dev_get_platdata(&pdev->dev);
	int ret;

	omap2_iommu_disable(obj);

	pm_runtime_put_sync(obj->dev);

	if (pdata && pdata->assert_reset)
		pdata->assert_reset(pdev, pdata->reset_name);

	if (pdata && pdata->set_pwrdm_constraint) {
		ret = pdata->set_pwrdm_constraint(pdev, false, &obj->pwrst);
		if (ret) {
			dev_warn(obj->dev, "pwrdm_constraint failed to be reset, status = %d\n",
				 ret);
		}
	}
=======
	pm_runtime_put_sync(obj->dev);
>>>>>>> db0b54cd
}

/*
 *	TLB operations
 */
static u32 iotlb_cr_to_virt(struct cr_regs *cr)
{
	u32 page_size = cr->cam & MMU_CAM_PGSZ_MASK;
	u32 mask = get_cam_va_mask(cr->cam & page_size);

	return cr->cam & mask;
}

static u32 get_iopte_attr(struct iotlb_entry *e)
{
	u32 attr;

	attr = e->mixed << 5;
	attr |= e->endian;
	attr |= e->elsz >> 3;
	attr <<= (((e->pgsz == MMU_CAM_PGSZ_4K) ||
			(e->pgsz == MMU_CAM_PGSZ_64K)) ? 0 : 6);
	return attr;
}

static u32 iommu_report_fault(struct omap_iommu *obj, u32 *da)
{
	u32 status, fault_addr;

	status = iommu_read_reg(obj, MMU_IRQSTATUS);
	status &= MMU_IRQ_MASK;
	if (!status) {
		*da = 0;
		return 0;
	}

	fault_addr = iommu_read_reg(obj, MMU_FAULT_AD);
	*da = fault_addr;

	iommu_write_reg(obj, status, MMU_IRQSTATUS);

	return status;
}

void iotlb_lock_get(struct omap_iommu *obj, struct iotlb_lock *l)
{
	u32 val;

	val = iommu_read_reg(obj, MMU_LOCK);

	l->base = MMU_LOCK_BASE(val);
	l->vict = MMU_LOCK_VICT(val);
}

void iotlb_lock_set(struct omap_iommu *obj, struct iotlb_lock *l)
{
	u32 val;

	val = (l->base << MMU_LOCK_BASE_SHIFT);
	val |= (l->vict << MMU_LOCK_VICT_SHIFT);

	iommu_write_reg(obj, val, MMU_LOCK);
}

static void iotlb_read_cr(struct omap_iommu *obj, struct cr_regs *cr)
{
	cr->cam = iommu_read_reg(obj, MMU_READ_CAM);
	cr->ram = iommu_read_reg(obj, MMU_READ_RAM);
}

static void iotlb_load_cr(struct omap_iommu *obj, struct cr_regs *cr)
{
	iommu_write_reg(obj, cr->cam | MMU_CAM_V, MMU_CAM);
	iommu_write_reg(obj, cr->ram, MMU_RAM);

	iommu_write_reg(obj, 1, MMU_FLUSH_ENTRY);
	iommu_write_reg(obj, 1, MMU_LD_TLB);
}

/* only used in iotlb iteration for-loop */
struct cr_regs __iotlb_read_cr(struct omap_iommu *obj, int n)
{
	struct cr_regs cr;
	struct iotlb_lock l;

	iotlb_lock_get(obj, &l);
	l.vict = n;
	iotlb_lock_set(obj, &l);
	iotlb_read_cr(obj, &cr);

	return cr;
}

#ifdef PREFETCH_IOTLB
static struct cr_regs *iotlb_alloc_cr(struct omap_iommu *obj,
				      struct iotlb_entry *e)
{
	struct cr_regs *cr;

	if (!e)
		return NULL;

	if (e->da & ~(get_cam_va_mask(e->pgsz))) {
		dev_err(obj->dev, "%s:\twrong alignment: %08x\n", __func__,
			e->da);
		return ERR_PTR(-EINVAL);
	}

	cr = kmalloc(sizeof(*cr), GFP_KERNEL);
	if (!cr)
		return ERR_PTR(-ENOMEM);

	cr->cam = (e->da & MMU_CAM_VATAG_MASK) | e->prsvd | e->pgsz | e->valid;
	cr->ram = e->pa | e->endian | e->elsz | e->mixed;

	return cr;
}

/**
 * load_iotlb_entry - Set an iommu tlb entry
 * @obj:	target iommu
 * @e:		an iommu tlb entry info
 **/
static int load_iotlb_entry(struct omap_iommu *obj, struct iotlb_entry *e)
{
	int err = 0;
	struct iotlb_lock l;
	struct cr_regs *cr;

	if (!obj || !obj->nr_tlb_entries || !e)
		return -EINVAL;

	pm_runtime_get_sync(obj->dev);

	iotlb_lock_get(obj, &l);
	if (l.base == obj->nr_tlb_entries) {
		dev_warn(obj->dev, "%s: preserve entries full\n", __func__);
		err = -EBUSY;
		goto out;
	}
	if (!e->prsvd) {
		int i;
		struct cr_regs tmp;

		for_each_iotlb_cr(obj, obj->nr_tlb_entries, i, tmp)
			if (!iotlb_cr_valid(&tmp))
				break;

		if (i == obj->nr_tlb_entries) {
			dev_dbg(obj->dev, "%s: full: no entry\n", __func__);
			err = -EBUSY;
			goto out;
		}

		iotlb_lock_get(obj, &l);
	} else {
		l.vict = l.base;
		iotlb_lock_set(obj, &l);
	}

	cr = iotlb_alloc_cr(obj, e);
	if (IS_ERR(cr)) {
		pm_runtime_put_sync(obj->dev);
		return PTR_ERR(cr);
	}

	iotlb_load_cr(obj, cr);
	kfree(cr);

	if (e->prsvd)
		l.base++;
	/* increment victim for next tlb load */
	if (++l.vict == obj->nr_tlb_entries)
		l.vict = l.base;
	iotlb_lock_set(obj, &l);
out:
	pm_runtime_put_sync(obj->dev);
	return err;
}

#else /* !PREFETCH_IOTLB */

static int load_iotlb_entry(struct omap_iommu *obj, struct iotlb_entry *e)
{
	return 0;
}

#endif /* !PREFETCH_IOTLB */

static int prefetch_iotlb_entry(struct omap_iommu *obj, struct iotlb_entry *e)
{
	return load_iotlb_entry(obj, e);
}

/**
 * flush_iotlb_page - Clear an iommu tlb entry
 * @obj:	target iommu
 * @da:		iommu device virtual address
 *
 * Clear an iommu tlb entry which includes 'da' address.
 **/
static void flush_iotlb_page(struct omap_iommu *obj, u32 da)
{
	int i;
	struct cr_regs cr;

	pm_runtime_get_sync(obj->dev);

	for_each_iotlb_cr(obj, obj->nr_tlb_entries, i, cr) {
		u32 start;
		size_t bytes;

		if (!iotlb_cr_valid(&cr))
			continue;

		start = iotlb_cr_to_virt(&cr);
		bytes = iopgsz_to_bytes(cr.cam & 3);

		if ((start <= da) && (da < start + bytes)) {
			dev_dbg(obj->dev, "%s: %08x<=%08x(%x)\n",
				__func__, start, da, bytes);
			iotlb_load_cr(obj, &cr);
			iommu_write_reg(obj, 1, MMU_FLUSH_ENTRY);
			break;
		}
	}
	pm_runtime_put_sync(obj->dev);

	if (i == obj->nr_tlb_entries)
		dev_dbg(obj->dev, "%s: no page for %08x\n", __func__, da);
}

/**
 * flush_iotlb_all - Clear all iommu tlb entries
 * @obj:	target iommu
 **/
static void flush_iotlb_all(struct omap_iommu *obj)
{
	struct iotlb_lock l;

	pm_runtime_get_sync(obj->dev);

	l.base = 0;
	l.vict = 0;
	iotlb_lock_set(obj, &l);

	iommu_write_reg(obj, 1, MMU_GFLUSH);

	pm_runtime_put_sync(obj->dev);
}

/*
 *	H/W pagetable operations
 */
static void flush_iopgd_range(u32 *first, u32 *last)
{
	dmac_flush_range(first, last);
	outer_flush_range(virt_to_phys(first), virt_to_phys(last));
}

static void flush_iopte_range(u32 *first, u32 *last)
{
	dmac_flush_range(first, last);
	outer_flush_range(virt_to_phys(first), virt_to_phys(last));
}

static void iopte_free(u32 *iopte)
{
	/* Note: freed iopte's must be clean ready for re-use */
	if (iopte)
		kmem_cache_free(iopte_cachep, iopte);
}

static u32 *iopte_alloc(struct omap_iommu *obj, u32 *iopgd, u32 da)
{
	u32 *iopte;

	/* a table has already existed */
	if (*iopgd)
		goto pte_ready;

	/*
	 * do the allocation outside the page table lock
	 */
	spin_unlock(&obj->page_table_lock);
	iopte = kmem_cache_zalloc(iopte_cachep, GFP_KERNEL);
	spin_lock(&obj->page_table_lock);

	if (!*iopgd) {
		if (!iopte)
			return ERR_PTR(-ENOMEM);

		*iopgd = virt_to_phys(iopte) | IOPGD_TABLE;
		flush_iopgd_range(iopgd, iopgd + 1);

		dev_vdbg(obj->dev, "%s: a new pte:%p\n", __func__, iopte);
	} else {
		/* We raced, free the reduniovant table */
		iopte_free(iopte);
	}

pte_ready:
	iopte = iopte_offset(iopgd, da);

	dev_vdbg(obj->dev,
		 "%s: da:%08x pgd:%p *pgd:%08x pte:%p *pte:%08x\n",
		 __func__, da, iopgd, *iopgd, iopte, *iopte);

	return iopte;
}

static int iopgd_alloc_section(struct omap_iommu *obj, u32 da, u32 pa, u32 prot)
{
	u32 *iopgd = iopgd_offset(obj, da);

	if ((da | pa) & ~IOSECTION_MASK) {
		dev_err(obj->dev, "%s: %08x:%08x should aligned on %08lx\n",
			__func__, da, pa, IOSECTION_SIZE);
		return -EINVAL;
	}

	*iopgd = (pa & IOSECTION_MASK) | prot | IOPGD_SECTION;
	flush_iopgd_range(iopgd, iopgd + 1);
	return 0;
}

static int iopgd_alloc_super(struct omap_iommu *obj, u32 da, u32 pa, u32 prot)
{
	u32 *iopgd = iopgd_offset(obj, da);
	int i;

	if ((da | pa) & ~IOSUPER_MASK) {
		dev_err(obj->dev, "%s: %08x:%08x should aligned on %08lx\n",
			__func__, da, pa, IOSUPER_SIZE);
		return -EINVAL;
	}

	for (i = 0; i < 16; i++)
		*(iopgd + i) = (pa & IOSUPER_MASK) | prot | IOPGD_SUPER;
	flush_iopgd_range(iopgd, iopgd + 16);
	return 0;
}

static int iopte_alloc_page(struct omap_iommu *obj, u32 da, u32 pa, u32 prot)
{
	u32 *iopgd = iopgd_offset(obj, da);
	u32 *iopte = iopte_alloc(obj, iopgd, da);

	if (IS_ERR(iopte))
		return PTR_ERR(iopte);

	*iopte = (pa & IOPAGE_MASK) | prot | IOPTE_SMALL;
	flush_iopte_range(iopte, iopte + 1);

	dev_vdbg(obj->dev, "%s: da:%08x pa:%08x pte:%p *pte:%08x\n",
		 __func__, da, pa, iopte, *iopte);

	return 0;
}

static int iopte_alloc_large(struct omap_iommu *obj, u32 da, u32 pa, u32 prot)
{
	u32 *iopgd = iopgd_offset(obj, da);
	u32 *iopte = iopte_alloc(obj, iopgd, da);
	int i;

	if ((da | pa) & ~IOLARGE_MASK) {
		dev_err(obj->dev, "%s: %08x:%08x should aligned on %08lx\n",
			__func__, da, pa, IOLARGE_SIZE);
		return -EINVAL;
	}

	if (IS_ERR(iopte))
		return PTR_ERR(iopte);

	for (i = 0; i < 16; i++)
		*(iopte + i) = (pa & IOLARGE_MASK) | prot | IOPTE_LARGE;
	flush_iopte_range(iopte, iopte + 16);
	return 0;
}

static int
iopgtable_store_entry_core(struct omap_iommu *obj, struct iotlb_entry *e)
{
	int (*fn)(struct omap_iommu *, u32, u32, u32);
	u32 prot;
	int err;

	if (!obj || !e)
		return -EINVAL;

	switch (e->pgsz) {
	case MMU_CAM_PGSZ_16M:
		fn = iopgd_alloc_super;
		break;
	case MMU_CAM_PGSZ_1M:
		fn = iopgd_alloc_section;
		break;
	case MMU_CAM_PGSZ_64K:
		fn = iopte_alloc_large;
		break;
	case MMU_CAM_PGSZ_4K:
		fn = iopte_alloc_page;
		break;
	default:
		fn = NULL;
		break;
	}

	if (WARN_ON(!fn))
		return -EINVAL;

	prot = get_iopte_attr(e);

	spin_lock(&obj->page_table_lock);
	err = fn(obj, e->da, e->pa, prot);
	spin_unlock(&obj->page_table_lock);

	return err;
}

/**
 * omap_iopgtable_store_entry - Make an iommu pte entry
 * @obj:	target iommu
 * @e:		an iommu tlb entry info
 **/
static int
omap_iopgtable_store_entry(struct omap_iommu *obj, struct iotlb_entry *e)
{
	int err;

	flush_iotlb_page(obj, e->da);
	err = iopgtable_store_entry_core(obj, e);
	if (!err)
		prefetch_iotlb_entry(obj, e);
	return err;
}

/**
 * iopgtable_lookup_entry - Lookup an iommu pte entry
 * @obj:	target iommu
 * @da:		iommu device virtual address
 * @ppgd:	iommu pgd entry pointer to be returned
 * @ppte:	iommu pte entry pointer to be returned
 **/
static void
iopgtable_lookup_entry(struct omap_iommu *obj, u32 da, u32 **ppgd, u32 **ppte)
{
	u32 *iopgd, *iopte = NULL;

	iopgd = iopgd_offset(obj, da);
	if (!*iopgd)
		goto out;

	if (iopgd_is_table(*iopgd))
		iopte = iopte_offset(iopgd, da);
out:
	*ppgd = iopgd;
	*ppte = iopte;
}

static size_t iopgtable_clear_entry_core(struct omap_iommu *obj, u32 da)
{
	size_t bytes;
	u32 *iopgd = iopgd_offset(obj, da);
	int nent = 1;

	if (!*iopgd)
		return 0;

	if (iopgd_is_table(*iopgd)) {
		int i;
		u32 *iopte = iopte_offset(iopgd, da);

		bytes = IOPTE_SIZE;
		if (*iopte & IOPTE_LARGE) {
			nent *= 16;
			/* rewind to the 1st entry */
			iopte = iopte_offset(iopgd, (da & IOLARGE_MASK));
		}
		bytes *= nent;
		memset(iopte, 0, nent * sizeof(*iopte));
		flush_iopte_range(iopte, iopte + (nent - 1) * sizeof(*iopte));

		/*
		 * do table walk to check if this table is necessary or not
		 */
		iopte = iopte_offset(iopgd, 0);
		for (i = 0; i < PTRS_PER_IOPTE; i++)
			if (iopte[i])
				goto out;

		iopte_free(iopte);
		nent = 1; /* for the next L1 entry */
	} else {
		bytes = IOPGD_SIZE;
		if ((*iopgd & IOPGD_SUPER) == IOPGD_SUPER) {
			nent *= 16;
			/* rewind to the 1st entry */
			iopgd = iopgd_offset(obj, (da & IOSUPER_MASK));
		}
		bytes *= nent;
	}
	memset(iopgd, 0, nent * sizeof(*iopgd));
	flush_iopgd_range(iopgd, iopgd + (nent - 1) * sizeof(*iopgd));
out:
	return bytes;
}

/**
 * iopgtable_clear_entry - Remove an iommu pte entry
 * @obj:	target iommu
 * @da:		iommu device virtual address
 **/
static size_t iopgtable_clear_entry(struct omap_iommu *obj, u32 da)
{
	size_t bytes;

	spin_lock(&obj->page_table_lock);

	bytes = iopgtable_clear_entry_core(obj, da);
	flush_iotlb_page(obj, da);

	spin_unlock(&obj->page_table_lock);

	return bytes;
}

static void iopgtable_clear_entry_all(struct omap_iommu *obj)
{
	int i;

	spin_lock(&obj->page_table_lock);

	for (i = 0; i < PTRS_PER_IOPGD; i++) {
		u32 da;
		u32 *iopgd;

		da = i << IOPGD_SHIFT;
		iopgd = iopgd_offset(obj, da);

		if (!*iopgd)
			continue;

		if (iopgd_is_table(*iopgd))
			iopte_free(iopte_offset(iopgd, 0));

		*iopgd = 0;
		flush_iopgd_range(iopgd, iopgd + 1);
	}

	flush_iotlb_all(obj);

	spin_unlock(&obj->page_table_lock);
}

/*
 *	Device IOMMU generic operations
 */
static irqreturn_t iommu_fault_handler(int irq, void *data)
{
	u32 da, errs;
	u32 *iopgd, *iopte;
	struct omap_iommu *obj = data;
	struct iommu_domain *domain = obj->domain;
	struct omap_iommu_domain *omap_domain = to_omap_domain(domain);

	if (!omap_domain->attached)
		return IRQ_NONE;

	errs = iommu_report_fault(obj, &da);
	if (errs == 0)
		return IRQ_HANDLED;

	/* Fault callback or TLB/PTE Dynamic loading */
	if (!report_iommu_fault(domain, obj->dev, da, 0))
		return IRQ_HANDLED;

	iommu_write_reg(obj, 0, MMU_IRQENABLE);

	iopgd = iopgd_offset(obj, da);

	if (!iopgd_is_table(*iopgd)) {
		dev_err(obj->dev, "%s: errs:0x%08x da:0x%08x pgd:0x%p *pgd:px%08x\n",
			obj->name, errs, da, iopgd, *iopgd);
		return IRQ_NONE;
	}

	iopte = iopte_offset(iopgd, da);

	dev_err(obj->dev, "%s: errs:0x%08x da:0x%08x pgd:0x%p *pgd:0x%08x pte:0x%p *pte:0x%08x\n",
		obj->name, errs, da, iopgd, *iopgd, iopte, *iopte);

	return IRQ_NONE;
}

static int device_match_by_alias(struct device *dev, void *data)
{
	struct omap_iommu *obj = to_iommu(dev);
	const char *name = data;

	pr_debug("%s: %s %s\n", __func__, obj->name, name);

	return strcmp(obj->name, name) == 0;
}

/**
 * omap_iommu_attach() - attach iommu device to an iommu domain
 * @name:	name of target omap iommu device
 * @iopgd:	page table
 **/
static struct omap_iommu *omap_iommu_attach(const char *name, u32 *iopgd)
{
	int err;
	struct device *dev;
	struct omap_iommu *obj;

	dev = driver_find_device(&omap_iommu_driver.driver, NULL, (void *)name,
				 device_match_by_alias);
	if (!dev)
		return ERR_PTR(-ENODEV);

	obj = to_iommu(dev);

	spin_lock(&obj->iommu_lock);

	obj->iopgd = iopgd;
	err = iommu_enable(obj);
	if (err)
		goto err_enable;
	flush_iotlb_all(obj);

	spin_unlock(&obj->iommu_lock);

	dev_dbg(obj->dev, "%s: %s\n", __func__, obj->name);
	return obj;

err_enable:
	spin_unlock(&obj->iommu_lock);
	return ERR_PTR(err);
}

/**
 * omap_iommu_detach - release iommu device
 * @obj:	target iommu
 **/
static void omap_iommu_detach(struct omap_iommu *obj)
{
	if (!obj || IS_ERR(obj))
		return;

	spin_lock(&obj->iommu_lock);

	obj->iopgd = NULL;
	iommu_disable(obj);

	spin_unlock(&obj->iommu_lock);

	dev_dbg(obj->dev, "%s: %s\n", __func__, obj->name);
}

<<<<<<< HEAD
=======
static void omap_iommu_save_tlb_entries(struct omap_iommu *obj)
{
	struct iotlb_lock lock;
	struct cr_regs cr;
	struct cr_regs *tmp;
	int i;

	/* check if there are any locked tlbs to save */
	iotlb_lock_get(obj, &lock);
	obj->num_cr_ctx = lock.base;
	if (!obj->num_cr_ctx)
		return;

	tmp = obj->cr_ctx;
	for_each_iotlb_cr(obj, obj->num_cr_ctx, i, cr)
		*tmp++ = cr;
}

static void omap_iommu_restore_tlb_entries(struct omap_iommu *obj)
{
	struct iotlb_lock l;
	struct cr_regs *tmp;
	int i;

	/* no locked tlbs to restore */
	if (!obj->num_cr_ctx)
		return;

	l.base = 0;
	tmp = obj->cr_ctx;
	for (i = 0; i < obj->num_cr_ctx; i++, tmp++) {
		l.vict = i;
		iotlb_lock_set(obj, &l);
		iotlb_load_cr(obj, tmp);
	}
	l.base = obj->num_cr_ctx;
	l.vict = i;
	iotlb_lock_set(obj, &l);
}

/**
 * omap_iommu_domain_deactivate - deactivate attached iommu devices
 * @domain: iommu domain attached to the target iommu device
 *
 * This API allows the client devices of IOMMU devices to suspend
 * the IOMMUs they control at runtime, after they are idled and
 * suspended all activity. System Suspend will leverage the PM
 * driver late callbacks.
 **/
int omap_iommu_domain_deactivate(struct iommu_domain *domain)
{
	struct omap_iommu_domain *omap_domain = to_omap_domain(domain);
	struct omap_iommu_device *iommu;
	struct omap_iommu *oiommu;
	int i;

	if (!omap_domain->attached)
		return 0;

	iommu = omap_domain->iommus;
	iommu += (omap_domain->num_iommus - 1);
	for (i = 0; i < omap_domain->num_iommus; i++, iommu--) {
		oiommu = iommu->iommu_dev;
		pm_runtime_put_sync(oiommu->dev);
	}

	return 0;
}
EXPORT_SYMBOL_GPL(omap_iommu_domain_deactivate);

/**
 * omap_iommu_domain_activate - activate attached iommu devices
 * @domain: iommu domain attached to the target iommu device
 *
 * This API allows the client devices of IOMMU devices to resume the
 * IOMMUs they control at runtime, before they can resume operations.
 * System Resume will leverage the PM driver late callbacks.
 **/
int omap_iommu_domain_activate(struct iommu_domain *domain)
{
	struct omap_iommu_domain *omap_domain = to_omap_domain(domain);
	struct omap_iommu_device *iommu;
	struct omap_iommu *oiommu;
	int i;

	if (!omap_domain->attached)
		return 0;

	iommu = omap_domain->iommus;
	for (i = 0; i < omap_domain->num_iommus; i++, iommu++) {
		oiommu = iommu->iommu_dev;
		pm_runtime_get_sync(oiommu->dev);
	}

	return 0;
}
EXPORT_SYMBOL_GPL(omap_iommu_domain_activate);

/**
 * omap_iommu_runtime_suspend - disable an iommu device
 * @dev:	iommu device
 *
 * This function performs all that is necessary to disable an
 * IOMMU device, either during final detachment from a client
 * device, or during system/runtime suspend of the device. This
 * includes programming all the appropriate IOMMU registers, and
 * managing the associated omap_hwmod's state and the device's
 * reset line. This function also saves the context of any
 * locked TLBs if suspending.
 **/
static int omap_iommu_runtime_suspend(struct device *dev)
{
	struct platform_device *pdev = to_platform_device(dev);
	struct iommu_platform_data *pdata = dev_get_platdata(dev);
	struct omap_iommu *obj = to_iommu(dev);
	int ret;

	/* save the TLBs only during suspend, and not for power down */
	if (obj->domain && obj->iopgd)
		omap_iommu_save_tlb_entries(obj);

	omap2_iommu_disable(obj);

	if (pdata && pdata->device_idle)
		pdata->device_idle(pdev);

	if (pdata && pdata->assert_reset)
		pdata->assert_reset(pdev, pdata->reset_name);

	if (pdata && pdata->set_pwrdm_constraint) {
		ret = pdata->set_pwrdm_constraint(pdev, false, &obj->pwrst);
		if (ret) {
			dev_warn(obj->dev, "pwrdm_constraint failed to be reset, status = %d\n",
				 ret);
		}
	}

	return 0;
}

/**
 * omap_iommu_runtime_resume - enable an iommu device
 * @dev:	iommu device
 *
 * This function performs all that is necessary to enable an
 * IOMMU device, either during initial attachment to a client
 * device, or during system/runtime resume of the device. This
 * includes programming all the appropriate IOMMU registers, and
 * managing the associated omap_hwmod's state and the device's
 * reset line. The function also restores any locked TLBs if
 * resuming after a suspend.
 **/
static int omap_iommu_runtime_resume(struct device *dev)
{
	struct platform_device *pdev = to_platform_device(dev);
	struct iommu_platform_data *pdata = dev_get_platdata(dev);
	struct omap_iommu *obj = to_iommu(dev);
	int ret = 0;

	if (pdata && pdata->set_pwrdm_constraint) {
		ret = pdata->set_pwrdm_constraint(pdev, true, &obj->pwrst);
		if (ret) {
			dev_warn(obj->dev, "pwrdm_constraint failed to be set, status = %d\n",
				 ret);
		}
	}

	if (pdata && pdata->deassert_reset) {
		ret = pdata->deassert_reset(pdev, pdata->reset_name);
		if (ret) {
			dev_err(dev, "deassert_reset failed: %d\n", ret);
			return ret;
		}
	}

	if (pdata && pdata->device_enable)
		pdata->device_enable(pdev);

	/* restore the TLBs only during resume, and not for power up */
	if (obj->domain)
		omap_iommu_restore_tlb_entries(obj);

	ret = omap2_iommu_enable(obj);

	return ret;
}

/**
 * omap_iommu_suspend_prepare - prepare() dev_pm_ops implementation
 * @dev:	iommu device
 *
 * This function performs the necessary checks to determine if the IOMMU
 * device needs suspending or not. The function checks if the runtime_pm
 * status of the device is suspended, and returns 1 in that case. This
 * results in the PM core to skip invoking any of the Sleep PM callbacks
 * (suspend, suspend_late, resume, resume_early etc).
 */
static int omap_iommu_prepare(struct device *dev)
{
	if (pm_runtime_status_suspended(dev))
		return 1;
	return 0;
}

>>>>>>> db0b54cd
static int omap_iommu_dra7_get_dsp_system_cfg(struct platform_device *pdev,
					      struct omap_iommu *obj)
{
	struct device_node *np = pdev->dev.of_node;
	int ret;

	if (!of_device_is_compatible(np, "ti,dra7-dsp-iommu"))
		return 0;

	if (!of_property_read_bool(np, "ti,syscon-mmuconfig")) {
		dev_err(&pdev->dev, "ti,syscon-mmuconfig property is missing\n");
		return -EINVAL;
	}

	obj->syscfg =
		syscon_regmap_lookup_by_phandle(np, "ti,syscon-mmuconfig");
	if (IS_ERR(obj->syscfg)) {
		/* can fail with -EPROBE_DEFER */
		ret = PTR_ERR(obj->syscfg);
		return ret;
	}

	if (of_property_read_u32_index(np, "ti,syscon-mmuconfig", 1,
				       &obj->id)) {
		dev_err(&pdev->dev, "couldn't get the IOMMU instance id within subsystem\n");
		return -EINVAL;
	}

	if (obj->id != 0 && obj->id != 1) {
		dev_err(&pdev->dev, "invalid IOMMU instance id\n");
		return -EINVAL;
	}

	return 0;
}

/*
 *	OMAP Device MMU(IOMMU) detection
 */
static int omap_iommu_probe(struct platform_device *pdev)
{
	int err = -ENODEV;
	int irq;
	struct omap_iommu *obj;
	struct resource *res;
	struct iommu_platform_data *pdata = dev_get_platdata(&pdev->dev);
	struct device_node *of = pdev->dev.of_node;

	obj = devm_kzalloc(&pdev->dev, sizeof(*obj) + MMU_REG_SIZE, GFP_KERNEL);
	if (!obj)
		return -ENOMEM;

	/*
	 * self-manage the ordering dependencies between omap_device_enable/idle
	 * and omap_device_assert/deassert_hardreset API
	 */
	if (pdev->dev.pm_domain) {
		dev_dbg(&pdev->dev, "device pm_domain is being reset\n");
		pdev->dev.pm_domain = NULL;
	}

	if (of) {
		obj->name = dev_name(&pdev->dev);
		obj->nr_tlb_entries = 32;
		err = of_property_read_u32(of, "ti,#tlb-entries",
					   &obj->nr_tlb_entries);
		if (err && err != -EINVAL)
			return err;
		if (obj->nr_tlb_entries != 32 && obj->nr_tlb_entries != 8)
			return -EINVAL;
		if (of_find_property(of, "ti,iommu-bus-err-back", NULL))
			obj->has_bus_err_back = MMU_GP_REG_BUS_ERR_BACK_EN;
	} else {
		obj->nr_tlb_entries = pdata->nr_tlb_entries;
		obj->name = pdata->name;
	}

	obj->dev = &pdev->dev;
	obj->ctx = (void *)obj + sizeof(*obj);
	obj->cr_ctx = devm_kzalloc(&pdev->dev,
				   sizeof(*obj->cr_ctx) * obj->nr_tlb_entries,
				   GFP_KERNEL);
	if (!obj->cr_ctx)
		return -ENOMEM;

	spin_lock_init(&obj->iommu_lock);
	spin_lock_init(&obj->page_table_lock);

	res = platform_get_resource(pdev, IORESOURCE_MEM, 0);
	obj->regbase = devm_ioremap_resource(obj->dev, res);
	if (IS_ERR(obj->regbase))
		return PTR_ERR(obj->regbase);

	err = omap_iommu_dra7_get_dsp_system_cfg(pdev, obj);
	if (err)
		return err;

	irq = platform_get_irq(pdev, 0);
	if (irq < 0)
		return -ENODEV;

	err = devm_request_irq(obj->dev, irq, iommu_fault_handler, IRQF_SHARED,
			       dev_name(obj->dev), obj);
	if (err < 0)
		return err;
	platform_set_drvdata(pdev, obj);

	pm_runtime_irq_safe(obj->dev);
	pm_runtime_enable(obj->dev);

	omap_iommu_debugfs_add(obj);

	dev_info(&pdev->dev, "%s registered\n", obj->name);
	return 0;
}

static int omap_iommu_remove(struct platform_device *pdev)
{
	struct omap_iommu *obj = platform_get_drvdata(pdev);

	omap_iommu_debugfs_remove(obj);

	pm_runtime_disable(obj->dev);

	dev_info(&pdev->dev, "%s removed\n", obj->name);
	return 0;
}

static const struct dev_pm_ops omap_iommu_pm_ops = {
	.prepare = omap_iommu_prepare,
	SET_LATE_SYSTEM_SLEEP_PM_OPS(pm_runtime_force_suspend,
				     pm_runtime_force_resume)
	SET_RUNTIME_PM_OPS(omap_iommu_runtime_suspend,
			   omap_iommu_runtime_resume, NULL)
};

static const struct of_device_id omap_iommu_of_match[] = {
	{ .compatible = "ti,omap2-iommu" },
	{ .compatible = "ti,omap4-iommu" },
	{ .compatible = "ti,dra7-iommu"	},
	{ .compatible = "ti,dra7-dsp-iommu" },
	{},
};

static struct platform_driver omap_iommu_driver = {
	.probe	= omap_iommu_probe,
	.remove	= omap_iommu_remove,
	.driver	= {
		.name	= "omap-iommu",
		.pm	= &omap_iommu_pm_ops,
		.of_match_table = of_match_ptr(omap_iommu_of_match),
	},
};

static void iopte_cachep_ctor(void *iopte)
{
	clean_dcache_area(iopte, IOPTE_TABLE_SIZE);
}

static u32 iotlb_init_entry(struct iotlb_entry *e, u32 da, u32 pa, int pgsz)
{
	memset(e, 0, sizeof(*e));

	e->da		= da;
	e->pa		= pa;
	e->valid	= MMU_CAM_V;
	e->pgsz		= pgsz;
	e->endian	= MMU_RAM_ENDIAN_LITTLE;
	e->elsz		= MMU_RAM_ELSZ_8;
	e->mixed	= 0;

	return iopgsz_to_bytes(e->pgsz);
}

static int omap_iommu_map(struct iommu_domain *domain, unsigned long da,
			  phys_addr_t pa, size_t bytes, int prot)
{
	struct omap_iommu_domain *omap_domain = to_omap_domain(domain);
	struct omap_iommu_device *iommu;
	struct omap_iommu *oiommu;
	struct device *dev = omap_domain->dev;
	struct iotlb_entry e;
	int omap_pgsz;
	u32 ret = -EINVAL;
	int i;

	omap_pgsz = bytes_to_iopgsz(bytes);
	if (omap_pgsz < 0) {
		dev_err(dev, "invalid size to map: %d\n", bytes);
		return -EINVAL;
	}

	dev_dbg(dev, "mapping da 0x%lx to pa %pa size 0x%x\n", da, &pa, bytes);

	iotlb_init_entry(&e, da, pa, omap_pgsz);

	iommu = omap_domain->iommus;
	for (i = 0; i < omap_domain->num_iommus; i++, iommu++) {
		oiommu = iommu->iommu_dev;
		ret = omap_iopgtable_store_entry(oiommu, &e);
		if (ret) {
			dev_err(dev, "omap_iopgtable_store_entry failed: %d\n",
				ret);
			break;
		}
	}

	if (ret) {
		while (i--) {
			iommu--;
			oiommu = iommu->iommu_dev;
			iopgtable_clear_entry(oiommu, da);
		};
	}

	return ret;
}

static size_t omap_iommu_unmap(struct iommu_domain *domain, unsigned long da,
			       size_t size)
{
	struct omap_iommu_domain *omap_domain = to_omap_domain(domain);
	struct omap_iommu_device *iommu;
	struct omap_iommu *oiommu;
	struct device *dev = omap_domain->dev;
	bool error = false;
	size_t bytes = 0;
	int i;

	dev_dbg(dev, "unmapping da 0x%lx size %u\n", da, size);

	iommu = omap_domain->iommus;
	for (i = 0; i < omap_domain->num_iommus; i++, iommu++) {
		oiommu = iommu->iommu_dev;
		bytes = iopgtable_clear_entry(oiommu, da);
		if (!bytes)
			error = true;
	}

	/*
	 * simplify return - we are only checking if any of the iommus
	 * reported an error, but not if all of them are unmapping the
	 * same number of entries. This should not occur due to the
	 * mirror programming.
	 */
	return error ? 0 : bytes;
}

static int omap_iommu_count(struct device *dev)
{
	int count = 0;
	struct omap_iommu_arch_data *arch_data = dev->archdata.iommu;

	while (arch_data->name) {
		count++;
		arch_data++;
	}

	return count;
}

/* caller should call cleanup if this function fails */
static int omap_iommu_attach_init(struct device *dev,
				  struct omap_iommu_domain *odomain)
{
	struct omap_iommu_device *iommu;
	int i;

	odomain->num_iommus = omap_iommu_count(dev);
	if (!odomain->num_iommus)
		return -EINVAL;

	odomain->iommus = kcalloc(odomain->num_iommus, sizeof(*iommu),
				  GFP_ATOMIC);
	if (!odomain->iommus)
		return -ENOMEM;

	iommu = odomain->iommus;
	for (i = 0; i < odomain->num_iommus; i++, iommu++) {
		iommu->pgtable = kzalloc(IOPGD_TABLE_SIZE, GFP_ATOMIC);
		if (!iommu->pgtable)
			return -ENOMEM;

		/*
		 * should never fail, but please keep this around to ensure
		 * we keep the hardware happy
		 */
<<<<<<< HEAD
		BUG_ON(!IS_ALIGNED((long)iommu->pgtable, IOPGD_TABLE_SIZE));
=======
		if (WARN_ON(!IS_ALIGNED((long)iommu->pgtable,
					IOPGD_TABLE_SIZE)))
			return -EINVAL;
>>>>>>> db0b54cd

		clean_dcache_area(iommu->pgtable, IOPGD_TABLE_SIZE);
	}

	return 0;
}

static void omap_iommu_detach_fini(struct omap_iommu_domain *odomain)
{
	int i;
	struct omap_iommu_device *iommu = odomain->iommus;

	for (i = 0; iommu && i < odomain->num_iommus; i++, iommu++)
		kfree(iommu->pgtable);

	kfree(odomain->iommus);
	odomain->num_iommus = 0;
	odomain->iommus = NULL;
}

static int
omap_iommu_attach_dev(struct iommu_domain *domain, struct device *dev)
{
	struct omap_iommu_domain *omap_domain = to_omap_domain(domain);
	struct omap_iommu_device *iommu;
	struct omap_iommu *oiommu;
	struct omap_iommu_arch_data *arch_data = dev->archdata.iommu;
	int ret = 0;
	int i;

	if (!arch_data || !arch_data->name) {
		dev_err(dev, "device doesn't have an associated iommu\n");
		return -EINVAL;
	}

	spin_lock(&omap_domain->lock);

	/* only a single client device can be attached to a domain */
	if (omap_domain->attached) {
		dev_err(dev, "iommu domain is already attached\n");
		ret = -EBUSY;
		goto out;
	}

	ret = omap_iommu_attach_init(dev, omap_domain);
	if (ret) {
		dev_err(dev, "failed to allocate required iommu data %d\n",
			ret);
		goto init_fail;
	}

	iommu = omap_domain->iommus;
	for (i = 0; i < omap_domain->num_iommus; i++, iommu++, arch_data++) {
		/* get a handle to and enable the omap iommu */
		oiommu = omap_iommu_attach(arch_data->name, iommu->pgtable);
		if (IS_ERR(oiommu)) {
			ret = PTR_ERR(oiommu);
			dev_err(dev, "can't get omap iommu: %d\n", ret);
			goto attach_fail;
		}
		oiommu->domain = domain;
		iommu->iommu_dev = oiommu;
		arch_data->iommu_dev = oiommu;
	}

	omap_domain->dev = dev;
	omap_domain->attached = 1;
	goto out;

attach_fail:
	while (i--) {
		iommu--;
		arch_data--;
		oiommu = iommu->iommu_dev;
		omap_iommu_detach(oiommu);
		iommu->iommu_dev = NULL;
		arch_data->iommu_dev = NULL;
		oiommu->domain = NULL;
	};
init_fail:
	omap_iommu_detach_fini(omap_domain);
out:
	spin_unlock(&omap_domain->lock);
	return ret;
}

static void _omap_iommu_detach_dev(struct omap_iommu_domain *omap_domain,
				   struct device *dev)
{
	struct omap_iommu *oiommu;
	struct omap_iommu_arch_data *arch_data = dev->archdata.iommu;
	struct omap_iommu_device *iommu = omap_domain->iommus;
	int i;

	if (!omap_domain->attached) {
		dev_err(dev, "domain has no attached devices.\n");
		return;
	}

	/* only a single device is supported per domain for now */
	if (omap_domain->dev != dev) {
		dev_err(dev, "invalid attached device\n");
		return;
	}

	/*
	 * cleanup in the reverse order of attachment - this addresses
	 * any h/w dependencies between multiple instances, if any
	 */
	iommu += (omap_domain->num_iommus - 1);
	arch_data += (omap_domain->num_iommus - 1);
	for (i = 0; i < omap_domain->num_iommus; i++, iommu--, arch_data--) {
		oiommu = iommu->iommu_dev;
		iopgtable_clear_entry_all(oiommu);

		omap_iommu_detach(oiommu);
		iommu->iommu_dev = NULL;
		arch_data->iommu_dev = NULL;
		oiommu->domain = NULL;
	}

	omap_iommu_detach_fini(omap_domain);

	omap_domain->dev = NULL;
	omap_domain->attached = 0;
}

static void omap_iommu_detach_dev(struct iommu_domain *domain,
				  struct device *dev)
{
	struct omap_iommu_domain *omap_domain = to_omap_domain(domain);

	spin_lock(&omap_domain->lock);
	_omap_iommu_detach_dev(omap_domain, dev);
	spin_unlock(&omap_domain->lock);
}

static struct iommu_domain *omap_iommu_domain_alloc(unsigned type)
{
	struct omap_iommu_domain *omap_domain;

	if (type != IOMMU_DOMAIN_UNMANAGED)
		return NULL;

	omap_domain = kzalloc(sizeof(*omap_domain), GFP_KERNEL);
	if (!omap_domain)
		return NULL;

	spin_lock_init(&omap_domain->lock);

	omap_domain->domain.geometry.aperture_start = 0;
	omap_domain->domain.geometry.aperture_end   = (1ULL << 32) - 1;
	omap_domain->domain.geometry.force_aperture = true;

	return &omap_domain->domain;
}

static void omap_iommu_domain_free(struct iommu_domain *domain)
{
	struct omap_iommu_domain *omap_domain = to_omap_domain(domain);

	/*
	 * An iommu device is still attached
	 * (currently, only one device can be attached) ?
	 */
	if (omap_domain->attached)
		_omap_iommu_detach_dev(omap_domain, omap_domain->dev);

	kfree(omap_domain);
}

static phys_addr_t omap_iommu_iova_to_phys(struct iommu_domain *domain,
					   dma_addr_t da)
{
	struct omap_iommu_domain *omap_domain = to_omap_domain(domain);
	struct omap_iommu_device *iommu = omap_domain->iommus;
	struct omap_iommu *oiommu = iommu->iommu_dev;
	struct device *dev = oiommu->dev;
	u32 *pgd, *pte;
	phys_addr_t ret = 0;

	/*
	 * all the iommus within the domain will have identical programming,
	 * so perform the lookup using just the first iommu
	 */
	iopgtable_lookup_entry(oiommu, da, &pgd, &pte);

	if (pte) {
		if (iopte_is_small(*pte))
			ret = omap_iommu_translate(*pte, da, IOPTE_MASK);
		else if (iopte_is_large(*pte))
			ret = omap_iommu_translate(*pte, da, IOLARGE_MASK);
		else
			dev_err(dev, "bogus pte 0x%x, da 0x%llx", *pte,
				(unsigned long long)da);
	} else {
		if (iopgd_is_section(*pgd))
			ret = omap_iommu_translate(*pgd, da, IOSECTION_MASK);
		else if (iopgd_is_super(*pgd))
			ret = omap_iommu_translate(*pgd, da, IOSUPER_MASK);
		else
			dev_err(dev, "bogus pgd 0x%x, da 0x%llx", *pgd,
				(unsigned long long)da);
	}

	return ret;
}

static int omap_iommu_add_device(struct device *dev)
{
	struct omap_iommu_arch_data *arch_data, *tmp;
	struct device_node *np;
	struct platform_device *pdev;
	int num_iommus, i;
	int ret;

	/*
	 * Allocate the archdata iommu structure for DT-based devices.
	 *
	 * TODO: Simplify this when removing non-DT support completely from the
	 * IOMMU users.
	 */
	if (!dev->of_node)
		return 0;

	/*
	 * the cell-size for IOMMU nodes is 0, so retrieve the count
	 * using NULL as cells-name.
	 *
	 * XXX: Use the much simpler of_property_count_elems_of_size,
	 * if available
	 */
	num_iommus = of_count_phandle_with_args(dev->of_node, "iommus", NULL);
	if (num_iommus < 0)
		return 0;

	arch_data = kzalloc((num_iommus + 1) * sizeof(*arch_data), GFP_KERNEL);
	if (!arch_data)
		return -ENOMEM;
<<<<<<< HEAD

	for (i = 0, tmp = arch_data; i < num_iommus; i++, tmp++) {
		np = of_parse_phandle(dev->of_node, "iommus", i);
		if (!np) {
			ret = 0;
			goto err;
		}

		pdev = of_find_device_by_node(np);
		if (WARN_ON(!pdev)) {
			of_node_put(np);
			ret = -EINVAL;
			goto err;
		}

=======

	for (i = 0, tmp = arch_data; i < num_iommus; i++, tmp++) {
		np = of_parse_phandle(dev->of_node, "iommus", i);
		if (!np) {
			ret = 0;
			goto err;
		}

		pdev = of_find_device_by_node(np);
		if (WARN_ON(!pdev)) {
			of_node_put(np);
			ret = -EINVAL;
			goto err;
		}

>>>>>>> db0b54cd
		tmp->name = kstrdup(dev_name(&pdev->dev), GFP_KERNEL);
		of_node_put(np);
	}

	dev->archdata.iommu = arch_data;
	return 0;

err:
	while (i--) {
		tmp--;
		kfree(tmp->name);
	}
	kfree(arch_data);
	return ret;
}

static void omap_iommu_remove_device(struct device *dev)
{
	struct omap_iommu_arch_data *arch_data = dev->archdata.iommu;
	struct omap_iommu_arch_data *tmp;

	if (!dev->of_node || !arch_data)
		return;

	tmp = arch_data;
	while (tmp->name) {
		kfree(tmp->name);
		tmp++;
	}
	kfree(arch_data);
}

static const struct iommu_ops omap_iommu_ops = {
	.domain_alloc	= omap_iommu_domain_alloc,
	.domain_free	= omap_iommu_domain_free,
	.attach_dev	= omap_iommu_attach_dev,
	.detach_dev	= omap_iommu_detach_dev,
	.map		= omap_iommu_map,
	.unmap		= omap_iommu_unmap,
	.map_sg		= default_iommu_map_sg,
	.iova_to_phys	= omap_iommu_iova_to_phys,
	.add_device	= omap_iommu_add_device,
	.remove_device	= omap_iommu_remove_device,
	.pgsize_bitmap	= OMAP_IOMMU_PGSIZES,
};

static int __init omap_iommu_init(void)
{
	struct kmem_cache *p;
	const unsigned long flags = SLAB_HWCACHE_ALIGN;
	size_t align = 1 << 10; /* L2 pagetable alignement */
	struct device_node *np;

	np = of_find_matching_node(NULL, omap_iommu_of_match);
	if (!np)
		return 0;

	of_node_put(np);

	p = kmem_cache_create("iopte_cache", IOPTE_TABLE_SIZE, align, flags,
			      iopte_cachep_ctor);
	if (!p)
		return -ENOMEM;
	iopte_cachep = p;

	bus_set_iommu(&platform_bus_type, &omap_iommu_ops);

	omap_iommu_debugfs_init();

	return platform_driver_register(&omap_iommu_driver);
}
subsys_initcall(omap_iommu_init);
/* must be ready before omap3isp is probed */<|MERGE_RESOLUTION|>--- conflicted
+++ resolved
@@ -2,11 +2,7 @@
  * omap iommu: tlb and pagetable primitives
  *
  * Copyright (C) 2008-2010 Nokia Corporation
-<<<<<<< HEAD
- * Copyright (C) 2013-2015 Texas Instruments Inc
-=======
  * Copyright (C) 2013-2016 Texas Instruments Incorporated - http://www.ti.com/
->>>>>>> db0b54cd
  *
  * Written by Hiroshi DOYU <Hiroshi.DOYU@nokia.com>,
  *		Paul Mundt and Toshihiro Kobayashi
@@ -222,59 +218,16 @@
 {
 	int ret;
 
-<<<<<<< HEAD
-	if (pdata && pdata->set_pwrdm_constraint) {
-		err = pdata->set_pwrdm_constraint(pdev, true, &obj->pwrst);
-		if (err) {
-			dev_warn(obj->dev, "pwrdm_constraint failed to be set, status = %d\n",
-				 err);
-		}
-	}
-
-	if (pdata && pdata->deassert_reset) {
-		err = pdata->deassert_reset(pdev, pdata->reset_name);
-		if (err) {
-			dev_err(obj->dev, "deassert_reset failed: %d\n", err);
-			return err;
-		}
-	}
-
-	pm_runtime_get_sync(obj->dev);
-
-	err = omap2_iommu_enable(obj);
-=======
 	ret = pm_runtime_get_sync(obj->dev);
 	if (ret < 0)
 		pm_runtime_put_noidle(obj->dev);
->>>>>>> db0b54cd
 
 	return ret < 0 ? ret : 0;
 }
 
 static void iommu_disable(struct omap_iommu *obj)
 {
-<<<<<<< HEAD
-	struct platform_device *pdev = to_platform_device(obj->dev);
-	struct iommu_platform_data *pdata = dev_get_platdata(&pdev->dev);
-	int ret;
-
-	omap2_iommu_disable(obj);
-
 	pm_runtime_put_sync(obj->dev);
-
-	if (pdata && pdata->assert_reset)
-		pdata->assert_reset(pdev, pdata->reset_name);
-
-	if (pdata && pdata->set_pwrdm_constraint) {
-		ret = pdata->set_pwrdm_constraint(pdev, false, &obj->pwrst);
-		if (ret) {
-			dev_warn(obj->dev, "pwrdm_constraint failed to be reset, status = %d\n",
-				 ret);
-		}
-	}
-=======
-	pm_runtime_put_sync(obj->dev);
->>>>>>> db0b54cd
 }
 
 /*
@@ -936,8 +889,6 @@
 	dev_dbg(obj->dev, "%s: %s\n", __func__, obj->name);
 }
 
-<<<<<<< HEAD
-=======
 static void omap_iommu_save_tlb_entries(struct omap_iommu *obj)
 {
 	struct iotlb_lock lock;
@@ -1142,7 +1093,6 @@
 	return 0;
 }
 
->>>>>>> db0b54cd
 static int omap_iommu_dra7_get_dsp_system_cfg(struct platform_device *pdev,
 					      struct omap_iommu *obj)
 {
@@ -1430,13 +1380,9 @@
 		 * should never fail, but please keep this around to ensure
 		 * we keep the hardware happy
 		 */
-<<<<<<< HEAD
-		BUG_ON(!IS_ALIGNED((long)iommu->pgtable, IOPGD_TABLE_SIZE));
-=======
 		if (WARN_ON(!IS_ALIGNED((long)iommu->pgtable,
 					IOPGD_TABLE_SIZE)))
 			return -EINVAL;
->>>>>>> db0b54cd
 
 		clean_dcache_area(iommu->pgtable, IOPGD_TABLE_SIZE);
 	}
@@ -1676,7 +1622,6 @@
 	arch_data = kzalloc((num_iommus + 1) * sizeof(*arch_data), GFP_KERNEL);
 	if (!arch_data)
 		return -ENOMEM;
-<<<<<<< HEAD
 
 	for (i = 0, tmp = arch_data; i < num_iommus; i++, tmp++) {
 		np = of_parse_phandle(dev->of_node, "iommus", i);
@@ -1692,23 +1637,6 @@
 			goto err;
 		}
 
-=======
-
-	for (i = 0, tmp = arch_data; i < num_iommus; i++, tmp++) {
-		np = of_parse_phandle(dev->of_node, "iommus", i);
-		if (!np) {
-			ret = 0;
-			goto err;
-		}
-
-		pdev = of_find_device_by_node(np);
-		if (WARN_ON(!pdev)) {
-			of_node_put(np);
-			ret = -EINVAL;
-			goto err;
-		}
-
->>>>>>> db0b54cd
 		tmp->name = kstrdup(dev_name(&pdev->dev), GFP_KERNEL);
 		of_node_put(np);
 	}
