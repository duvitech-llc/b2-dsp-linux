/*
 * Copyright © 2006-2014 Intel Corporation.
 *
 * This program is free software; you can redistribute it and/or modify it
 * under the terms and conditions of the GNU General Public License,
 * version 2, as published by the Free Software Foundation.
 *
 * This program is distributed in the hope it will be useful, but WITHOUT
 * ANY WARRANTY; without even the implied warranty of MERCHANTABILITY or
 * FITNESS FOR A PARTICULAR PURPOSE.  See the GNU General Public License for
 * more details.
 *
 * Authors: David Woodhouse <dwmw2@infradead.org>,
 *          Ashok Raj <ashok.raj@intel.com>,
 *          Shaohua Li <shaohua.li@intel.com>,
 *          Anil S Keshavamurthy <anil.s.keshavamurthy@intel.com>,
 *          Fenghua Yu <fenghua.yu@intel.com>
 *          Joerg Roedel <jroedel@suse.de>
 */

#define pr_fmt(fmt)     "DMAR: " fmt

#include <linux/init.h>
#include <linux/bitmap.h>
#include <linux/debugfs.h>
#include <linux/export.h>
#include <linux/slab.h>
#include <linux/irq.h>
#include <linux/interrupt.h>
#include <linux/spinlock.h>
#include <linux/pci.h>
#include <linux/dmar.h>
#include <linux/dma-mapping.h>
#include <linux/mempool.h>
#include <linux/memory.h>
#include <linux/timer.h>
#include <linux/io.h>
#include <linux/iova.h>
#include <linux/iommu.h>
#include <linux/intel-iommu.h>
#include <linux/syscore_ops.h>
#include <linux/tboot.h>
#include <linux/dmi.h>
#include <linux/pci-ats.h>
#include <linux/memblock.h>
#include <linux/dma-contiguous.h>
#include <linux/crash_dump.h>
#include <asm/irq_remapping.h>
#include <asm/cacheflush.h>
#include <asm/iommu.h>

#include "irq_remapping.h"

#define ROOT_SIZE		VTD_PAGE_SIZE
#define CONTEXT_SIZE		VTD_PAGE_SIZE

#define IS_GFX_DEVICE(pdev) ((pdev->class >> 16) == PCI_BASE_CLASS_DISPLAY)
#define IS_USB_DEVICE(pdev) ((pdev->class >> 8) == PCI_CLASS_SERIAL_USB)
#define IS_ISA_DEVICE(pdev) ((pdev->class >> 8) == PCI_CLASS_BRIDGE_ISA)
#define IS_AZALIA(pdev) ((pdev)->vendor == 0x8086 && (pdev)->device == 0x3a3e)

#define IOAPIC_RANGE_START	(0xfee00000)
#define IOAPIC_RANGE_END	(0xfeefffff)
#define IOVA_START_ADDR		(0x1000)

#define DEFAULT_DOMAIN_ADDRESS_WIDTH 48

#define MAX_AGAW_WIDTH 64
#define MAX_AGAW_PFN_WIDTH	(MAX_AGAW_WIDTH - VTD_PAGE_SHIFT)

#define __DOMAIN_MAX_PFN(gaw)  ((((uint64_t)1) << (gaw-VTD_PAGE_SHIFT)) - 1)
#define __DOMAIN_MAX_ADDR(gaw) ((((uint64_t)1) << gaw) - 1)

/* We limit DOMAIN_MAX_PFN to fit in an unsigned long, and DOMAIN_MAX_ADDR
   to match. That way, we can use 'unsigned long' for PFNs with impunity. */
#define DOMAIN_MAX_PFN(gaw)	((unsigned long) min_t(uint64_t, \
				__DOMAIN_MAX_PFN(gaw), (unsigned long)-1))
#define DOMAIN_MAX_ADDR(gaw)	(((uint64_t)__DOMAIN_MAX_PFN(gaw)) << VTD_PAGE_SHIFT)

/* IO virtual address start page frame number */
#define IOVA_START_PFN		(1)

#define IOVA_PFN(addr)		((addr) >> PAGE_SHIFT)
#define DMA_32BIT_PFN		IOVA_PFN(DMA_BIT_MASK(32))
#define DMA_64BIT_PFN		IOVA_PFN(DMA_BIT_MASK(64))

/* page table handling */
#define LEVEL_STRIDE		(9)
#define LEVEL_MASK		(((u64)1 << LEVEL_STRIDE) - 1)

/*
 * This bitmap is used to advertise the page sizes our hardware support
 * to the IOMMU core, which will then use this information to split
 * physically contiguous memory regions it is mapping into page sizes
 * that we support.
 *
 * Traditionally the IOMMU core just handed us the mappings directly,
 * after making sure the size is an order of a 4KiB page and that the
 * mapping has natural alignment.
 *
 * To retain this behavior, we currently advertise that we support
 * all page sizes that are an order of 4KiB.
 *
 * If at some point we'd like to utilize the IOMMU core's new behavior,
 * we could change this to advertise the real page sizes we support.
 */
#define INTEL_IOMMU_PGSIZES	(~0xFFFUL)

static inline int agaw_to_level(int agaw)
{
	return agaw + 2;
}

static inline int agaw_to_width(int agaw)
{
	return min_t(int, 30 + agaw * LEVEL_STRIDE, MAX_AGAW_WIDTH);
}

static inline int width_to_agaw(int width)
{
	return DIV_ROUND_UP(width - 30, LEVEL_STRIDE);
}

static inline unsigned int level_to_offset_bits(int level)
{
	return (level - 1) * LEVEL_STRIDE;
}

static inline int pfn_level_offset(unsigned long pfn, int level)
{
	return (pfn >> level_to_offset_bits(level)) & LEVEL_MASK;
}

static inline unsigned long level_mask(int level)
{
	return -1UL << level_to_offset_bits(level);
}

static inline unsigned long level_size(int level)
{
	return 1UL << level_to_offset_bits(level);
}

static inline unsigned long align_to_level(unsigned long pfn, int level)
{
	return (pfn + level_size(level) - 1) & level_mask(level);
}

static inline unsigned long lvl_to_nr_pages(unsigned int lvl)
{
	return  1 << min_t(int, (lvl - 1) * LEVEL_STRIDE, MAX_AGAW_PFN_WIDTH);
}

/* VT-d pages must always be _smaller_ than MM pages. Otherwise things
   are never going to work. */
static inline unsigned long dma_to_mm_pfn(unsigned long dma_pfn)
{
	return dma_pfn >> (PAGE_SHIFT - VTD_PAGE_SHIFT);
}

static inline unsigned long mm_to_dma_pfn(unsigned long mm_pfn)
{
	return mm_pfn << (PAGE_SHIFT - VTD_PAGE_SHIFT);
}
static inline unsigned long page_to_dma_pfn(struct page *pg)
{
	return mm_to_dma_pfn(page_to_pfn(pg));
}
static inline unsigned long virt_to_dma_pfn(void *p)
{
	return page_to_dma_pfn(virt_to_page(p));
}

/* global iommu list, set NULL for ignored DMAR units */
static struct intel_iommu **g_iommus;

static void __init check_tylersburg_isoch(void);
static int rwbf_quirk;

/*
 * set to 1 to panic kernel if can't successfully enable VT-d
 * (used when kernel is launched w/ TXT)
 */
static int force_on = 0;

/*
 * 0: Present
 * 1-11: Reserved
 * 12-63: Context Ptr (12 - (haw-1))
 * 64-127: Reserved
 */
struct root_entry {
	u64	lo;
	u64	hi;
};
#define ROOT_ENTRY_NR (VTD_PAGE_SIZE/sizeof(struct root_entry))

/*
 * Take a root_entry and return the Lower Context Table Pointer (LCTP)
 * if marked present.
 */
static phys_addr_t root_entry_lctp(struct root_entry *re)
{
	if (!(re->lo & 1))
		return 0;

	return re->lo & VTD_PAGE_MASK;
}

/*
 * Take a root_entry and return the Upper Context Table Pointer (UCTP)
 * if marked present.
 */
static phys_addr_t root_entry_uctp(struct root_entry *re)
{
	if (!(re->hi & 1))
		return 0;

	return re->hi & VTD_PAGE_MASK;
}
/*
 * low 64 bits:
 * 0: present
 * 1: fault processing disable
 * 2-3: translation type
 * 12-63: address space root
 * high 64 bits:
 * 0-2: address width
 * 3-6: aval
 * 8-23: domain id
 */
struct context_entry {
	u64 lo;
	u64 hi;
};

static inline void context_clear_pasid_enable(struct context_entry *context)
{
	context->lo &= ~(1ULL << 11);
}

static inline bool context_pasid_enabled(struct context_entry *context)
{
	return !!(context->lo & (1ULL << 11));
}

static inline void context_set_copied(struct context_entry *context)
{
	context->hi |= (1ull << 3);
}

static inline bool context_copied(struct context_entry *context)
{
	return !!(context->hi & (1ULL << 3));
}

static inline bool __context_present(struct context_entry *context)
{
	return (context->lo & 1);
}

static inline bool context_present(struct context_entry *context)
{
	return context_pasid_enabled(context) ?
	     __context_present(context) :
	     __context_present(context) && !context_copied(context);
}

static inline void context_set_present(struct context_entry *context)
{
	context->lo |= 1;
}

static inline void context_set_fault_enable(struct context_entry *context)
{
	context->lo &= (((u64)-1) << 2) | 1;
}

static inline void context_set_translation_type(struct context_entry *context,
						unsigned long value)
{
	context->lo &= (((u64)-1) << 4) | 3;
	context->lo |= (value & 3) << 2;
}

static inline void context_set_address_root(struct context_entry *context,
					    unsigned long value)
{
	context->lo &= ~VTD_PAGE_MASK;
	context->lo |= value & VTD_PAGE_MASK;
}

static inline void context_set_address_width(struct context_entry *context,
					     unsigned long value)
{
	context->hi |= value & 7;
}

static inline void context_set_domain_id(struct context_entry *context,
					 unsigned long value)
{
	context->hi |= (value & ((1 << 16) - 1)) << 8;
}

static inline int context_domain_id(struct context_entry *c)
{
	return((c->hi >> 8) & 0xffff);
}

static inline void context_clear_entry(struct context_entry *context)
{
	context->lo = 0;
	context->hi = 0;
}

/*
 * 0: readable
 * 1: writable
 * 2-6: reserved
 * 7: super page
 * 8-10: available
 * 11: snoop behavior
 * 12-63: Host physcial address
 */
struct dma_pte {
	u64 val;
};

static inline void dma_clear_pte(struct dma_pte *pte)
{
	pte->val = 0;
}

static inline u64 dma_pte_addr(struct dma_pte *pte)
{
#ifdef CONFIG_64BIT
	return pte->val & VTD_PAGE_MASK;
#else
	/* Must have a full atomic 64-bit read */
	return  __cmpxchg64(&pte->val, 0ULL, 0ULL) & VTD_PAGE_MASK;
#endif
}

static inline bool dma_pte_present(struct dma_pte *pte)
{
	return (pte->val & 3) != 0;
}

static inline bool dma_pte_superpage(struct dma_pte *pte)
{
	return (pte->val & DMA_PTE_LARGE_PAGE);
}

static inline int first_pte_in_page(struct dma_pte *pte)
{
	return !((unsigned long)pte & ~VTD_PAGE_MASK);
}

/*
 * This domain is a statically identity mapping domain.
 *	1. This domain creats a static 1:1 mapping to all usable memory.
 * 	2. It maps to each iommu if successful.
 *	3. Each iommu mapps to this domain if successful.
 */
static struct dmar_domain *si_domain;
static int hw_pass_through = 1;

/*
 * Domain represents a virtual machine, more than one devices
 * across iommus may be owned in one domain, e.g. kvm guest.
 */
#define DOMAIN_FLAG_VIRTUAL_MACHINE	(1 << 0)

/* si_domain contains mulitple devices */
#define DOMAIN_FLAG_STATIC_IDENTITY	(1 << 1)

#define for_each_domain_iommu(idx, domain)			\
	for (idx = 0; idx < g_num_of_iommus; idx++)		\
		if (domain->iommu_refcnt[idx])

struct dmar_domain {
	int	nid;			/* node id */

	unsigned	iommu_refcnt[DMAR_UNITS_SUPPORTED];
					/* Refcount of devices per iommu */


	u16		iommu_did[DMAR_UNITS_SUPPORTED];
					/* Domain ids per IOMMU. Use u16 since
					 * domain ids are 16 bit wide according
					 * to VT-d spec, section 9.3 */

	struct list_head devices;	/* all devices' list */
	struct iova_domain iovad;	/* iova's that belong to this domain */

	struct dma_pte	*pgd;		/* virtual address */
	int		gaw;		/* max guest address width */

	/* adjusted guest address width, 0 is level 2 30-bit */
	int		agaw;

	int		flags;		/* flags to find out type of domain */

	int		iommu_coherency;/* indicate coherency of iommu access */
	int		iommu_snooping; /* indicate snooping control feature*/
	int		iommu_count;	/* reference count of iommu */
	int		iommu_superpage;/* Level of superpages supported:
					   0 == 4KiB (no superpages), 1 == 2MiB,
					   2 == 1GiB, 3 == 512GiB, 4 == 1TiB */
	u64		max_addr;	/* maximum mapped address */

	struct iommu_domain domain;	/* generic domain data structure for
					   iommu core */
};

/* PCI domain-device relationship */
struct device_domain_info {
	struct list_head link;	/* link to domain siblings */
	struct list_head global; /* link to global list */
	u8 bus;			/* PCI bus number */
	u8 devfn;		/* PCI devfn number */
	u8 pasid_supported:3;
	u8 pasid_enabled:1;
	u8 pri_supported:1;
	u8 pri_enabled:1;
	u8 ats_supported:1;
	u8 ats_enabled:1;
	u8 ats_qdep;
	struct device *dev; /* it's NULL for PCIe-to-PCI bridge */
	struct intel_iommu *iommu; /* IOMMU used by this device */
	struct dmar_domain *domain; /* pointer to domain */
};

struct dmar_rmrr_unit {
	struct list_head list;		/* list of rmrr units	*/
	struct acpi_dmar_header *hdr;	/* ACPI header		*/
	u64	base_address;		/* reserved base address*/
	u64	end_address;		/* reserved end address */
	struct dmar_dev_scope *devices;	/* target devices */
	int	devices_cnt;		/* target device count */
};

struct dmar_atsr_unit {
	struct list_head list;		/* list of ATSR units */
	struct acpi_dmar_header *hdr;	/* ACPI header */
	struct dmar_dev_scope *devices;	/* target devices */
	int devices_cnt;		/* target device count */
	u8 include_all:1;		/* include all ports */
};

static LIST_HEAD(dmar_atsr_units);
static LIST_HEAD(dmar_rmrr_units);

#define for_each_rmrr_units(rmrr) \
	list_for_each_entry(rmrr, &dmar_rmrr_units, list)

static void flush_unmaps_timeout(unsigned long data);

static DEFINE_TIMER(unmap_timer,  flush_unmaps_timeout, 0, 0);

#define HIGH_WATER_MARK 250
struct deferred_flush_tables {
	int next;
	struct iova *iova[HIGH_WATER_MARK];
	struct dmar_domain *domain[HIGH_WATER_MARK];
	struct page *freelist[HIGH_WATER_MARK];
};

static struct deferred_flush_tables *deferred_flush;

/* bitmap for indexing intel_iommus */
static int g_num_of_iommus;

static DEFINE_SPINLOCK(async_umap_flush_lock);
static LIST_HEAD(unmaps_to_do);

static int timer_on;
static long list_size;

static void domain_exit(struct dmar_domain *domain);
static void domain_remove_dev_info(struct dmar_domain *domain);
static void dmar_remove_one_dev_info(struct dmar_domain *domain,
				     struct device *dev);
static void __dmar_remove_one_dev_info(struct device_domain_info *info);
static void domain_context_clear(struct intel_iommu *iommu,
				 struct device *dev);
static int domain_detach_iommu(struct dmar_domain *domain,
			       struct intel_iommu *iommu);

#ifdef CONFIG_INTEL_IOMMU_DEFAULT_ON
int dmar_disabled = 0;
#else
int dmar_disabled = 1;
#endif /*CONFIG_INTEL_IOMMU_DEFAULT_ON*/

int intel_iommu_enabled = 0;
EXPORT_SYMBOL_GPL(intel_iommu_enabled);

static int dmar_map_gfx = 1;
static int dmar_forcedac;
static int intel_iommu_strict;
static int intel_iommu_superpage = 1;
static int intel_iommu_ecs = 1;
<<<<<<< HEAD

/* We only actually use ECS when PASID support (on the new bit 40)
 * is also advertised. Some early implementations — the ones with
 * PASID support on bit 28 — have issues even when we *only* use
 * extended root/context tables. */
#define ecs_enabled(iommu) (intel_iommu_ecs && ecap_ecs(iommu->ecap) && \
			    ecap_pasid(iommu->ecap))
=======
static int intel_iommu_pasid28;
static int iommu_identity_mapping;

#define IDENTMAP_ALL		1
#define IDENTMAP_GFX		2
#define IDENTMAP_AZALIA		4

/* Broadwell and Skylake have broken ECS support — normal so-called "second
 * level" translation of DMA requests-without-PASID doesn't actually happen
 * unless you also set the NESTE bit in an extended context-entry. Which of
 * course means that SVM doesn't work because it's trying to do nested
 * translation of the physical addresses it finds in the process page tables,
 * through the IOVA->phys mapping found in the "second level" page tables.
 *
 * The VT-d specification was retroactively changed to change the definition
 * of the capability bits and pretend that Broadwell/Skylake never happened...
 * but unfortunately the wrong bit was changed. It's ECS which is broken, but
 * for some reason it was the PASID capability bit which was redefined (from
 * bit 28 on BDW/SKL to bit 40 in future).
 *
 * So our test for ECS needs to eschew those implementations which set the old
 * PASID capabiity bit 28, since those are the ones on which ECS is broken.
 * Unless we are working around the 'pasid28' limitations, that is, by putting
 * the device into passthrough mode for normal DMA and thus masking the bug.
 */
#define ecs_enabled(iommu) (intel_iommu_ecs && ecap_ecs(iommu->ecap) && \
			    (intel_iommu_pasid28 || !ecap_broken_pasid(iommu->ecap)))
/* PASID support is thus enabled if ECS is enabled and *either* of the old
 * or new capability bits are set. */
#define pasid_enabled(iommu) (ecs_enabled(iommu) &&			\
			      (ecap_pasid(iommu->ecap) || ecap_broken_pasid(iommu->ecap)))
>>>>>>> db0b54cd

int intel_iommu_gfx_mapped;
EXPORT_SYMBOL_GPL(intel_iommu_gfx_mapped);

#define DUMMY_DEVICE_DOMAIN_INFO ((struct device_domain_info *)(-1))
static DEFINE_SPINLOCK(device_domain_lock);
static LIST_HEAD(device_domain_list);

static const struct iommu_ops intel_iommu_ops;

static bool translation_pre_enabled(struct intel_iommu *iommu)
{
	return (iommu->flags & VTD_FLAG_TRANS_PRE_ENABLED);
}

static void clear_translation_pre_enabled(struct intel_iommu *iommu)
{
	iommu->flags &= ~VTD_FLAG_TRANS_PRE_ENABLED;
}

static void init_translation_status(struct intel_iommu *iommu)
{
	u32 gsts;

	gsts = readl(iommu->reg + DMAR_GSTS_REG);
	if (gsts & DMA_GSTS_TES)
		iommu->flags |= VTD_FLAG_TRANS_PRE_ENABLED;
}

/* Convert generic 'struct iommu_domain to private struct dmar_domain */
static struct dmar_domain *to_dmar_domain(struct iommu_domain *dom)
{
	return container_of(dom, struct dmar_domain, domain);
}

static int __init intel_iommu_setup(char *str)
{
	if (!str)
		return -EINVAL;
	while (*str) {
		if (!strncmp(str, "on", 2)) {
			dmar_disabled = 0;
			pr_info("IOMMU enabled\n");
		} else if (!strncmp(str, "off", 3)) {
			dmar_disabled = 1;
			pr_info("IOMMU disabled\n");
		} else if (!strncmp(str, "igfx_off", 8)) {
			dmar_map_gfx = 0;
			pr_info("Disable GFX device mapping\n");
		} else if (!strncmp(str, "forcedac", 8)) {
			pr_info("Forcing DAC for PCI devices\n");
			dmar_forcedac = 1;
		} else if (!strncmp(str, "strict", 6)) {
			pr_info("Disable batched IOTLB flush\n");
			intel_iommu_strict = 1;
		} else if (!strncmp(str, "sp_off", 6)) {
			pr_info("Disable supported super page\n");
			intel_iommu_superpage = 0;
		} else if (!strncmp(str, "ecs_off", 7)) {
			printk(KERN_INFO
				"Intel-IOMMU: disable extended context table support\n");
			intel_iommu_ecs = 0;
<<<<<<< HEAD
=======
		} else if (!strncmp(str, "pasid28", 7)) {
			printk(KERN_INFO
				"Intel-IOMMU: enable pre-production PASID support\n");
			intel_iommu_pasid28 = 1;
			iommu_identity_mapping |= IDENTMAP_GFX;
>>>>>>> db0b54cd
		}

		str += strcspn(str, ",");
		while (*str == ',')
			str++;
	}
	return 0;
}
__setup("intel_iommu=", intel_iommu_setup);

static struct kmem_cache *iommu_domain_cache;
static struct kmem_cache *iommu_devinfo_cache;

static struct dmar_domain* get_iommu_domain(struct intel_iommu *iommu, u16 did)
{
	struct dmar_domain **domains;
	int idx = did >> 8;

	domains = iommu->domains[idx];
	if (!domains)
		return NULL;

	return domains[did & 0xff];
}

static void set_iommu_domain(struct intel_iommu *iommu, u16 did,
			     struct dmar_domain *domain)
{
	struct dmar_domain **domains;
	int idx = did >> 8;

	if (!iommu->domains[idx]) {
		size_t size = 256 * sizeof(struct dmar_domain *);
		iommu->domains[idx] = kzalloc(size, GFP_ATOMIC);
	}

	domains = iommu->domains[idx];
	if (WARN_ON(!domains))
		return;
	else
		domains[did & 0xff] = domain;
}

static inline void *alloc_pgtable_page(int node)
{
	struct page *page;
	void *vaddr = NULL;

	page = alloc_pages_node(node, GFP_ATOMIC | __GFP_ZERO, 0);
	if (page)
		vaddr = page_address(page);
	return vaddr;
}

static inline void free_pgtable_page(void *vaddr)
{
	free_page((unsigned long)vaddr);
}

static inline void *alloc_domain_mem(void)
{
	return kmem_cache_alloc(iommu_domain_cache, GFP_ATOMIC);
}

static void free_domain_mem(void *vaddr)
{
	kmem_cache_free(iommu_domain_cache, vaddr);
}

static inline void * alloc_devinfo_mem(void)
{
	return kmem_cache_alloc(iommu_devinfo_cache, GFP_ATOMIC);
}

static inline void free_devinfo_mem(void *vaddr)
{
	kmem_cache_free(iommu_devinfo_cache, vaddr);
}

static inline int domain_type_is_vm(struct dmar_domain *domain)
{
	return domain->flags & DOMAIN_FLAG_VIRTUAL_MACHINE;
}

static inline int domain_type_is_si(struct dmar_domain *domain)
{
	return domain->flags & DOMAIN_FLAG_STATIC_IDENTITY;
}

static inline int domain_type_is_vm_or_si(struct dmar_domain *domain)
{
	return domain->flags & (DOMAIN_FLAG_VIRTUAL_MACHINE |
				DOMAIN_FLAG_STATIC_IDENTITY);
}

static inline int domain_pfn_supported(struct dmar_domain *domain,
				       unsigned long pfn)
{
	int addr_width = agaw_to_width(domain->agaw) - VTD_PAGE_SHIFT;

	return !(addr_width < BITS_PER_LONG && pfn >> addr_width);
}

static int __iommu_calculate_agaw(struct intel_iommu *iommu, int max_gaw)
{
	unsigned long sagaw;
	int agaw = -1;

	sagaw = cap_sagaw(iommu->cap);
	for (agaw = width_to_agaw(max_gaw);
	     agaw >= 0; agaw--) {
		if (test_bit(agaw, &sagaw))
			break;
	}

	return agaw;
}

/*
 * Calculate max SAGAW for each iommu.
 */
int iommu_calculate_max_sagaw(struct intel_iommu *iommu)
{
	return __iommu_calculate_agaw(iommu, MAX_AGAW_WIDTH);
}

/*
 * calculate agaw for each iommu.
 * "SAGAW" may be different across iommus, use a default agaw, and
 * get a supported less agaw for iommus that don't support the default agaw.
 */
int iommu_calculate_agaw(struct intel_iommu *iommu)
{
	return __iommu_calculate_agaw(iommu, DEFAULT_DOMAIN_ADDRESS_WIDTH);
}

/* This functionin only returns single iommu in a domain */
static struct intel_iommu *domain_get_iommu(struct dmar_domain *domain)
{
	int iommu_id;

	/* si_domain and vm domain should not get here. */
	BUG_ON(domain_type_is_vm_or_si(domain));
	for_each_domain_iommu(iommu_id, domain)
		break;

	if (iommu_id < 0 || iommu_id >= g_num_of_iommus)
		return NULL;

	return g_iommus[iommu_id];
}

static void domain_update_iommu_coherency(struct dmar_domain *domain)
{
	struct dmar_drhd_unit *drhd;
	struct intel_iommu *iommu;
	bool found = false;
	int i;

	domain->iommu_coherency = 1;

	for_each_domain_iommu(i, domain) {
		found = true;
		if (!ecap_coherent(g_iommus[i]->ecap)) {
			domain->iommu_coherency = 0;
			break;
		}
	}
	if (found)
		return;

	/* No hardware attached; use lowest common denominator */
	rcu_read_lock();
	for_each_active_iommu(iommu, drhd) {
		if (!ecap_coherent(iommu->ecap)) {
			domain->iommu_coherency = 0;
			break;
		}
	}
	rcu_read_unlock();
}

static int domain_update_iommu_snooping(struct intel_iommu *skip)
{
	struct dmar_drhd_unit *drhd;
	struct intel_iommu *iommu;
	int ret = 1;

	rcu_read_lock();
	for_each_active_iommu(iommu, drhd) {
		if (iommu != skip) {
			if (!ecap_sc_support(iommu->ecap)) {
				ret = 0;
				break;
			}
		}
	}
	rcu_read_unlock();

	return ret;
}

static int domain_update_iommu_superpage(struct intel_iommu *skip)
{
	struct dmar_drhd_unit *drhd;
	struct intel_iommu *iommu;
	int mask = 0xf;

	if (!intel_iommu_superpage) {
		return 0;
	}

	/* set iommu_superpage to the smallest common denominator */
	rcu_read_lock();
	for_each_active_iommu(iommu, drhd) {
		if (iommu != skip) {
			mask &= cap_super_page_val(iommu->cap);
			if (!mask)
				break;
		}
	}
	rcu_read_unlock();

	return fls(mask);
}

/* Some capabilities may be different across iommus */
static void domain_update_iommu_cap(struct dmar_domain *domain)
{
	domain_update_iommu_coherency(domain);
	domain->iommu_snooping = domain_update_iommu_snooping(NULL);
	domain->iommu_superpage = domain_update_iommu_superpage(NULL);
}

static inline struct context_entry *iommu_context_addr(struct intel_iommu *iommu,
						       u8 bus, u8 devfn, int alloc)
{
	struct root_entry *root = &iommu->root_entry[bus];
	struct context_entry *context;
	u64 *entry;

	entry = &root->lo;
	if (ecs_enabled(iommu)) {
		if (devfn >= 0x80) {
			devfn -= 0x80;
			entry = &root->hi;
		}
		devfn *= 2;
	}
	if (*entry & 1)
		context = phys_to_virt(*entry & VTD_PAGE_MASK);
	else {
		unsigned long phy_addr;
		if (!alloc)
			return NULL;

		context = alloc_pgtable_page(iommu->node);
		if (!context)
			return NULL;

		__iommu_flush_cache(iommu, (void *)context, CONTEXT_SIZE);
		phy_addr = virt_to_phys((void *)context);
		*entry = phy_addr | 1;
		__iommu_flush_cache(iommu, entry, sizeof(*entry));
	}
	return &context[devfn];
}

static int iommu_dummy(struct device *dev)
{
	return dev->archdata.iommu == DUMMY_DEVICE_DOMAIN_INFO;
}

static struct intel_iommu *device_to_iommu(struct device *dev, u8 *bus, u8 *devfn)
{
	struct dmar_drhd_unit *drhd = NULL;
	struct intel_iommu *iommu;
	struct device *tmp;
	struct pci_dev *ptmp, *pdev = NULL;
	u16 segment = 0;
	int i;

	if (iommu_dummy(dev))
		return NULL;

	if (dev_is_pci(dev)) {
		pdev = to_pci_dev(dev);
		segment = pci_domain_nr(pdev->bus);
	} else if (has_acpi_companion(dev))
		dev = &ACPI_COMPANION(dev)->dev;

	rcu_read_lock();
	for_each_active_iommu(iommu, drhd) {
		if (pdev && segment != drhd->segment)
			continue;

		for_each_active_dev_scope(drhd->devices,
					  drhd->devices_cnt, i, tmp) {
			if (tmp == dev) {
				*bus = drhd->devices[i].bus;
				*devfn = drhd->devices[i].devfn;
				goto out;
			}

			if (!pdev || !dev_is_pci(tmp))
				continue;

			ptmp = to_pci_dev(tmp);
			if (ptmp->subordinate &&
			    ptmp->subordinate->number <= pdev->bus->number &&
			    ptmp->subordinate->busn_res.end >= pdev->bus->number)
				goto got_pdev;
		}

		if (pdev && drhd->include_all) {
		got_pdev:
			*bus = pdev->bus->number;
			*devfn = pdev->devfn;
			goto out;
		}
	}
	iommu = NULL;
 out:
	rcu_read_unlock();

	return iommu;
}

static void domain_flush_cache(struct dmar_domain *domain,
			       void *addr, int size)
{
	if (!domain->iommu_coherency)
		clflush_cache_range(addr, size);
}

static int device_context_mapped(struct intel_iommu *iommu, u8 bus, u8 devfn)
{
	struct context_entry *context;
	int ret = 0;
	unsigned long flags;

	spin_lock_irqsave(&iommu->lock, flags);
	context = iommu_context_addr(iommu, bus, devfn, 0);
	if (context)
		ret = context_present(context);
	spin_unlock_irqrestore(&iommu->lock, flags);
	return ret;
}

static void clear_context_table(struct intel_iommu *iommu, u8 bus, u8 devfn)
{
	struct context_entry *context;
	unsigned long flags;

	spin_lock_irqsave(&iommu->lock, flags);
	context = iommu_context_addr(iommu, bus, devfn, 0);
	if (context) {
		context_clear_entry(context);
		__iommu_flush_cache(iommu, context, sizeof(*context));
	}
	spin_unlock_irqrestore(&iommu->lock, flags);
}

static void free_context_table(struct intel_iommu *iommu)
{
	int i;
	unsigned long flags;
	struct context_entry *context;

	spin_lock_irqsave(&iommu->lock, flags);
	if (!iommu->root_entry) {
		goto out;
	}
	for (i = 0; i < ROOT_ENTRY_NR; i++) {
		context = iommu_context_addr(iommu, i, 0, 0);
		if (context)
			free_pgtable_page(context);

		if (!ecs_enabled(iommu))
			continue;

		context = iommu_context_addr(iommu, i, 0x80, 0);
		if (context)
			free_pgtable_page(context);

	}
	free_pgtable_page(iommu->root_entry);
	iommu->root_entry = NULL;
out:
	spin_unlock_irqrestore(&iommu->lock, flags);
}

static struct dma_pte *pfn_to_dma_pte(struct dmar_domain *domain,
				      unsigned long pfn, int *target_level)
{
	struct dma_pte *parent, *pte = NULL;
	int level = agaw_to_level(domain->agaw);
	int offset;

	BUG_ON(!domain->pgd);

	if (!domain_pfn_supported(domain, pfn))
		/* Address beyond IOMMU's addressing capabilities. */
		return NULL;

	parent = domain->pgd;

	while (1) {
		void *tmp_page;

		offset = pfn_level_offset(pfn, level);
		pte = &parent[offset];
		if (!*target_level && (dma_pte_superpage(pte) || !dma_pte_present(pte)))
			break;
		if (level == *target_level)
			break;

		if (!dma_pte_present(pte)) {
			uint64_t pteval;

			tmp_page = alloc_pgtable_page(domain->nid);

			if (!tmp_page)
				return NULL;

			domain_flush_cache(domain, tmp_page, VTD_PAGE_SIZE);
			pteval = ((uint64_t)virt_to_dma_pfn(tmp_page) << VTD_PAGE_SHIFT) | DMA_PTE_READ | DMA_PTE_WRITE;
			if (cmpxchg64(&pte->val, 0ULL, pteval))
				/* Someone else set it while we were thinking; use theirs. */
				free_pgtable_page(tmp_page);
			else
				domain_flush_cache(domain, pte, sizeof(*pte));
		}
		if (level == 1)
			break;

		parent = phys_to_virt(dma_pte_addr(pte));
		level--;
	}

	if (!*target_level)
		*target_level = level;

	return pte;
}


/* return address's pte at specific level */
static struct dma_pte *dma_pfn_level_pte(struct dmar_domain *domain,
					 unsigned long pfn,
					 int level, int *large_page)
{
	struct dma_pte *parent, *pte = NULL;
	int total = agaw_to_level(domain->agaw);
	int offset;

	parent = domain->pgd;
	while (level <= total) {
		offset = pfn_level_offset(pfn, total);
		pte = &parent[offset];
		if (level == total)
			return pte;

		if (!dma_pte_present(pte)) {
			*large_page = total;
			break;
		}

		if (dma_pte_superpage(pte)) {
			*large_page = total;
			return pte;
		}

		parent = phys_to_virt(dma_pte_addr(pte));
		total--;
	}
	return NULL;
}

/* clear last level pte, a tlb flush should be followed */
static void dma_pte_clear_range(struct dmar_domain *domain,
				unsigned long start_pfn,
				unsigned long last_pfn)
{
	unsigned int large_page = 1;
	struct dma_pte *first_pte, *pte;

	BUG_ON(!domain_pfn_supported(domain, start_pfn));
	BUG_ON(!domain_pfn_supported(domain, last_pfn));
	BUG_ON(start_pfn > last_pfn);

	/* we don't need lock here; nobody else touches the iova range */
	do {
		large_page = 1;
		first_pte = pte = dma_pfn_level_pte(domain, start_pfn, 1, &large_page);
		if (!pte) {
			start_pfn = align_to_level(start_pfn + 1, large_page + 1);
			continue;
		}
		do {
			dma_clear_pte(pte);
			start_pfn += lvl_to_nr_pages(large_page);
			pte++;
		} while (start_pfn <= last_pfn && !first_pte_in_page(pte));

		domain_flush_cache(domain, first_pte,
				   (void *)pte - (void *)first_pte);

	} while (start_pfn && start_pfn <= last_pfn);
}

static void dma_pte_free_level(struct dmar_domain *domain, int level,
			       struct dma_pte *pte, unsigned long pfn,
			       unsigned long start_pfn, unsigned long last_pfn)
{
	pfn = max(start_pfn, pfn);
	pte = &pte[pfn_level_offset(pfn, level)];

	do {
		unsigned long level_pfn;
		struct dma_pte *level_pte;

		if (!dma_pte_present(pte) || dma_pte_superpage(pte))
			goto next;

		level_pfn = pfn & level_mask(level - 1);
		level_pte = phys_to_virt(dma_pte_addr(pte));

		if (level > 2)
			dma_pte_free_level(domain, level - 1, level_pte,
					   level_pfn, start_pfn, last_pfn);

		/* If range covers entire pagetable, free it */
		if (!(start_pfn > level_pfn ||
		      last_pfn < level_pfn + level_size(level) - 1)) {
			dma_clear_pte(pte);
			domain_flush_cache(domain, pte, sizeof(*pte));
			free_pgtable_page(level_pte);
		}
next:
		pfn += level_size(level);
	} while (!first_pte_in_page(++pte) && pfn <= last_pfn);
}

/* free page table pages. last level pte should already be cleared */
static void dma_pte_free_pagetable(struct dmar_domain *domain,
				   unsigned long start_pfn,
				   unsigned long last_pfn)
{
	BUG_ON(!domain_pfn_supported(domain, start_pfn));
	BUG_ON(!domain_pfn_supported(domain, last_pfn));
	BUG_ON(start_pfn > last_pfn);

	dma_pte_clear_range(domain, start_pfn, last_pfn);

	/* We don't need lock here; nobody else touches the iova range */
	dma_pte_free_level(domain, agaw_to_level(domain->agaw),
			   domain->pgd, 0, start_pfn, last_pfn);

	/* free pgd */
	if (start_pfn == 0 && last_pfn == DOMAIN_MAX_PFN(domain->gaw)) {
		free_pgtable_page(domain->pgd);
		domain->pgd = NULL;
	}
}

/* When a page at a given level is being unlinked from its parent, we don't
   need to *modify* it at all. All we need to do is make a list of all the
   pages which can be freed just as soon as we've flushed the IOTLB and we
   know the hardware page-walk will no longer touch them.
   The 'pte' argument is the *parent* PTE, pointing to the page that is to
   be freed. */
static struct page *dma_pte_list_pagetables(struct dmar_domain *domain,
					    int level, struct dma_pte *pte,
					    struct page *freelist)
{
	struct page *pg;

	pg = pfn_to_page(dma_pte_addr(pte) >> PAGE_SHIFT);
	pg->freelist = freelist;
	freelist = pg;

	if (level == 1)
		return freelist;

	pte = page_address(pg);
	do {
		if (dma_pte_present(pte) && !dma_pte_superpage(pte))
			freelist = dma_pte_list_pagetables(domain, level - 1,
							   pte, freelist);
		pte++;
	} while (!first_pte_in_page(pte));

	return freelist;
}

static struct page *dma_pte_clear_level(struct dmar_domain *domain, int level,
					struct dma_pte *pte, unsigned long pfn,
					unsigned long start_pfn,
					unsigned long last_pfn,
					struct page *freelist)
{
	struct dma_pte *first_pte = NULL, *last_pte = NULL;

	pfn = max(start_pfn, pfn);
	pte = &pte[pfn_level_offset(pfn, level)];

	do {
		unsigned long level_pfn;

		if (!dma_pte_present(pte))
			goto next;

		level_pfn = pfn & level_mask(level);

		/* If range covers entire pagetable, free it */
		if (start_pfn <= level_pfn &&
		    last_pfn >= level_pfn + level_size(level) - 1) {
			/* These suborbinate page tables are going away entirely. Don't
			   bother to clear them; we're just going to *free* them. */
			if (level > 1 && !dma_pte_superpage(pte))
				freelist = dma_pte_list_pagetables(domain, level - 1, pte, freelist);

			dma_clear_pte(pte);
			if (!first_pte)
				first_pte = pte;
			last_pte = pte;
		} else if (level > 1) {
			/* Recurse down into a level that isn't *entirely* obsolete */
			freelist = dma_pte_clear_level(domain, level - 1,
						       phys_to_virt(dma_pte_addr(pte)),
						       level_pfn, start_pfn, last_pfn,
						       freelist);
		}
next:
		pfn += level_size(level);
	} while (!first_pte_in_page(++pte) && pfn <= last_pfn);

	if (first_pte)
		domain_flush_cache(domain, first_pte,
				   (void *)++last_pte - (void *)first_pte);

	return freelist;
}

/* We can't just free the pages because the IOMMU may still be walking
   the page tables, and may have cached the intermediate levels. The
   pages can only be freed after the IOTLB flush has been done. */
static struct page *domain_unmap(struct dmar_domain *domain,
				 unsigned long start_pfn,
				 unsigned long last_pfn)
{
	struct page *freelist = NULL;

	BUG_ON(!domain_pfn_supported(domain, start_pfn));
	BUG_ON(!domain_pfn_supported(domain, last_pfn));
	BUG_ON(start_pfn > last_pfn);

	/* we don't need lock here; nobody else touches the iova range */
	freelist = dma_pte_clear_level(domain, agaw_to_level(domain->agaw),
				       domain->pgd, 0, start_pfn, last_pfn, NULL);

	/* free pgd */
	if (start_pfn == 0 && last_pfn == DOMAIN_MAX_PFN(domain->gaw)) {
		struct page *pgd_page = virt_to_page(domain->pgd);
		pgd_page->freelist = freelist;
		freelist = pgd_page;

		domain->pgd = NULL;
	}

	return freelist;
}

static void dma_free_pagelist(struct page *freelist)
{
	struct page *pg;

	while ((pg = freelist)) {
		freelist = pg->freelist;
		free_pgtable_page(page_address(pg));
	}
}

/* iommu handling */
static int iommu_alloc_root_entry(struct intel_iommu *iommu)
{
	struct root_entry *root;
	unsigned long flags;

	root = (struct root_entry *)alloc_pgtable_page(iommu->node);
	if (!root) {
		pr_err("Allocating root entry for %s failed\n",
			iommu->name);
		return -ENOMEM;
	}

	__iommu_flush_cache(iommu, root, ROOT_SIZE);

	spin_lock_irqsave(&iommu->lock, flags);
	iommu->root_entry = root;
	spin_unlock_irqrestore(&iommu->lock, flags);

	return 0;
}

static void iommu_set_root_entry(struct intel_iommu *iommu)
{
	u64 addr;
	u32 sts;
	unsigned long flag;

	addr = virt_to_phys(iommu->root_entry);
	if (ecs_enabled(iommu))
		addr |= DMA_RTADDR_RTT;

	raw_spin_lock_irqsave(&iommu->register_lock, flag);
	dmar_writeq(iommu->reg + DMAR_RTADDR_REG, addr);

	writel(iommu->gcmd | DMA_GCMD_SRTP, iommu->reg + DMAR_GCMD_REG);

	/* Make sure hardware complete it */
	IOMMU_WAIT_OP(iommu, DMAR_GSTS_REG,
		      readl, (sts & DMA_GSTS_RTPS), sts);

	raw_spin_unlock_irqrestore(&iommu->register_lock, flag);
}

static void iommu_flush_write_buffer(struct intel_iommu *iommu)
{
	u32 val;
	unsigned long flag;

	if (!rwbf_quirk && !cap_rwbf(iommu->cap))
		return;

	raw_spin_lock_irqsave(&iommu->register_lock, flag);
	writel(iommu->gcmd | DMA_GCMD_WBF, iommu->reg + DMAR_GCMD_REG);

	/* Make sure hardware complete it */
	IOMMU_WAIT_OP(iommu, DMAR_GSTS_REG,
		      readl, (!(val & DMA_GSTS_WBFS)), val);

	raw_spin_unlock_irqrestore(&iommu->register_lock, flag);
}

/* return value determine if we need a write buffer flush */
static void __iommu_flush_context(struct intel_iommu *iommu,
				  u16 did, u16 source_id, u8 function_mask,
				  u64 type)
{
	u64 val = 0;
	unsigned long flag;

	switch (type) {
	case DMA_CCMD_GLOBAL_INVL:
		val = DMA_CCMD_GLOBAL_INVL;
		break;
	case DMA_CCMD_DOMAIN_INVL:
		val = DMA_CCMD_DOMAIN_INVL|DMA_CCMD_DID(did);
		break;
	case DMA_CCMD_DEVICE_INVL:
		val = DMA_CCMD_DEVICE_INVL|DMA_CCMD_DID(did)
			| DMA_CCMD_SID(source_id) | DMA_CCMD_FM(function_mask);
		break;
	default:
		BUG();
	}
	val |= DMA_CCMD_ICC;

	raw_spin_lock_irqsave(&iommu->register_lock, flag);
	dmar_writeq(iommu->reg + DMAR_CCMD_REG, val);

	/* Make sure hardware complete it */
	IOMMU_WAIT_OP(iommu, DMAR_CCMD_REG,
		dmar_readq, (!(val & DMA_CCMD_ICC)), val);

	raw_spin_unlock_irqrestore(&iommu->register_lock, flag);
}

/* return value determine if we need a write buffer flush */
static void __iommu_flush_iotlb(struct intel_iommu *iommu, u16 did,
				u64 addr, unsigned int size_order, u64 type)
{
	int tlb_offset = ecap_iotlb_offset(iommu->ecap);
	u64 val = 0, val_iva = 0;
	unsigned long flag;

	switch (type) {
	case DMA_TLB_GLOBAL_FLUSH:
		/* global flush doesn't need set IVA_REG */
		val = DMA_TLB_GLOBAL_FLUSH|DMA_TLB_IVT;
		break;
	case DMA_TLB_DSI_FLUSH:
		val = DMA_TLB_DSI_FLUSH|DMA_TLB_IVT|DMA_TLB_DID(did);
		break;
	case DMA_TLB_PSI_FLUSH:
		val = DMA_TLB_PSI_FLUSH|DMA_TLB_IVT|DMA_TLB_DID(did);
		/* IH bit is passed in as part of address */
		val_iva = size_order | addr;
		break;
	default:
		BUG();
	}
	/* Note: set drain read/write */
#if 0
	/*
	 * This is probably to be super secure.. Looks like we can
	 * ignore it without any impact.
	 */
	if (cap_read_drain(iommu->cap))
		val |= DMA_TLB_READ_DRAIN;
#endif
	if (cap_write_drain(iommu->cap))
		val |= DMA_TLB_WRITE_DRAIN;

	raw_spin_lock_irqsave(&iommu->register_lock, flag);
	/* Note: Only uses first TLB reg currently */
	if (val_iva)
		dmar_writeq(iommu->reg + tlb_offset, val_iva);
	dmar_writeq(iommu->reg + tlb_offset + 8, val);

	/* Make sure hardware complete it */
	IOMMU_WAIT_OP(iommu, tlb_offset + 8,
		dmar_readq, (!(val & DMA_TLB_IVT)), val);

	raw_spin_unlock_irqrestore(&iommu->register_lock, flag);

	/* check IOTLB invalidation granularity */
	if (DMA_TLB_IAIG(val) == 0)
		pr_err("Flush IOTLB failed\n");
	if (DMA_TLB_IAIG(val) != DMA_TLB_IIRG(type))
		pr_debug("TLB flush request %Lx, actual %Lx\n",
			(unsigned long long)DMA_TLB_IIRG(type),
			(unsigned long long)DMA_TLB_IAIG(val));
}

static struct device_domain_info *
iommu_support_dev_iotlb (struct dmar_domain *domain, struct intel_iommu *iommu,
			 u8 bus, u8 devfn)
{
	struct device_domain_info *info;

	assert_spin_locked(&device_domain_lock);

	if (!iommu->qi)
		return NULL;

	list_for_each_entry(info, &domain->devices, link)
		if (info->iommu == iommu && info->bus == bus &&
		    info->devfn == devfn) {
			if (info->ats_supported && info->dev)
				return info;
			break;
		}

	return NULL;
}

static void iommu_enable_dev_iotlb(struct device_domain_info *info)
{
	struct pci_dev *pdev;

	if (!info || !dev_is_pci(info->dev))
		return;

	pdev = to_pci_dev(info->dev);

#ifdef CONFIG_INTEL_IOMMU_SVM
	/* The PCIe spec, in its wisdom, declares that the behaviour of
	   the device if you enable PASID support after ATS support is
	   undefined. So always enable PASID support on devices which
	   have it, even if we can't yet know if we're ever going to
	   use it. */
	if (info->pasid_supported && !pci_enable_pasid(pdev, info->pasid_supported & ~1))
		info->pasid_enabled = 1;

	if (info->pri_supported && !pci_reset_pri(pdev) && !pci_enable_pri(pdev, 32))
		info->pri_enabled = 1;
#endif
	if (info->ats_supported && !pci_enable_ats(pdev, VTD_PAGE_SHIFT)) {
		info->ats_enabled = 1;
		info->ats_qdep = pci_ats_queue_depth(pdev);
	}
}

static void iommu_disable_dev_iotlb(struct device_domain_info *info)
{
	struct pci_dev *pdev;

	if (!dev_is_pci(info->dev))
		return;

	pdev = to_pci_dev(info->dev);

	if (info->ats_enabled) {
		pci_disable_ats(pdev);
		info->ats_enabled = 0;
	}
#ifdef CONFIG_INTEL_IOMMU_SVM
	if (info->pri_enabled) {
		pci_disable_pri(pdev);
		info->pri_enabled = 0;
	}
	if (info->pasid_enabled) {
		pci_disable_pasid(pdev);
		info->pasid_enabled = 0;
	}
#endif
}

static void iommu_flush_dev_iotlb(struct dmar_domain *domain,
				  u64 addr, unsigned mask)
{
	u16 sid, qdep;
	unsigned long flags;
	struct device_domain_info *info;

	spin_lock_irqsave(&device_domain_lock, flags);
	list_for_each_entry(info, &domain->devices, link) {
		if (!info->ats_enabled)
			continue;

		sid = info->bus << 8 | info->devfn;
		qdep = info->ats_qdep;
		qi_flush_dev_iotlb(info->iommu, sid, qdep, addr, mask);
	}
	spin_unlock_irqrestore(&device_domain_lock, flags);
}

static void iommu_flush_iotlb_psi(struct intel_iommu *iommu,
				  struct dmar_domain *domain,
				  unsigned long pfn, unsigned int pages,
				  int ih, int map)
{
	unsigned int mask = ilog2(__roundup_pow_of_two(pages));
	uint64_t addr = (uint64_t)pfn << VTD_PAGE_SHIFT;
	u16 did = domain->iommu_did[iommu->seq_id];

	BUG_ON(pages == 0);

	if (ih)
		ih = 1 << 6;
	/*
	 * Fallback to domain selective flush if no PSI support or the size is
	 * too big.
	 * PSI requires page size to be 2 ^ x, and the base address is naturally
	 * aligned to the size
	 */
	if (!cap_pgsel_inv(iommu->cap) || mask > cap_max_amask_val(iommu->cap))
		iommu->flush.flush_iotlb(iommu, did, 0, 0,
						DMA_TLB_DSI_FLUSH);
	else
		iommu->flush.flush_iotlb(iommu, did, addr | ih, mask,
						DMA_TLB_PSI_FLUSH);

	/*
	 * In caching mode, changes of pages from non-present to present require
	 * flush. However, device IOTLB doesn't need to be flushed in this case.
	 */
	if (!cap_caching_mode(iommu->cap) || !map)
		iommu_flush_dev_iotlb(get_iommu_domain(iommu, did),
				      addr, mask);
}

static void iommu_disable_protect_mem_regions(struct intel_iommu *iommu)
{
	u32 pmen;
	unsigned long flags;

	raw_spin_lock_irqsave(&iommu->register_lock, flags);
	pmen = readl(iommu->reg + DMAR_PMEN_REG);
	pmen &= ~DMA_PMEN_EPM;
	writel(pmen, iommu->reg + DMAR_PMEN_REG);

	/* wait for the protected region status bit to clear */
	IOMMU_WAIT_OP(iommu, DMAR_PMEN_REG,
		readl, !(pmen & DMA_PMEN_PRS), pmen);

	raw_spin_unlock_irqrestore(&iommu->register_lock, flags);
}

static void iommu_enable_translation(struct intel_iommu *iommu)
{
	u32 sts;
	unsigned long flags;

	raw_spin_lock_irqsave(&iommu->register_lock, flags);
	iommu->gcmd |= DMA_GCMD_TE;
	writel(iommu->gcmd, iommu->reg + DMAR_GCMD_REG);

	/* Make sure hardware complete it */
	IOMMU_WAIT_OP(iommu, DMAR_GSTS_REG,
		      readl, (sts & DMA_GSTS_TES), sts);

	raw_spin_unlock_irqrestore(&iommu->register_lock, flags);
}

static void iommu_disable_translation(struct intel_iommu *iommu)
{
	u32 sts;
	unsigned long flag;

	raw_spin_lock_irqsave(&iommu->register_lock, flag);
	iommu->gcmd &= ~DMA_GCMD_TE;
	writel(iommu->gcmd, iommu->reg + DMAR_GCMD_REG);

	/* Make sure hardware complete it */
	IOMMU_WAIT_OP(iommu, DMAR_GSTS_REG,
		      readl, (!(sts & DMA_GSTS_TES)), sts);

	raw_spin_unlock_irqrestore(&iommu->register_lock, flag);
}


static int iommu_init_domains(struct intel_iommu *iommu)
{
	u32 ndomains, nlongs;
	size_t size;

	ndomains = cap_ndoms(iommu->cap);
	pr_debug("%s: Number of Domains supported <%d>\n",
		 iommu->name, ndomains);
	nlongs = BITS_TO_LONGS(ndomains);

	spin_lock_init(&iommu->lock);

	iommu->domain_ids = kcalloc(nlongs, sizeof(unsigned long), GFP_KERNEL);
	if (!iommu->domain_ids) {
		pr_err("%s: Allocating domain id array failed\n",
		       iommu->name);
		return -ENOMEM;
	}

	size = ((ndomains >> 8) + 1) * sizeof(struct dmar_domain **);
	iommu->domains = kzalloc(size, GFP_KERNEL);

	if (iommu->domains) {
		size = 256 * sizeof(struct dmar_domain *);
		iommu->domains[0] = kzalloc(size, GFP_KERNEL);
	}

	if (!iommu->domains || !iommu->domains[0]) {
		pr_err("%s: Allocating domain array failed\n",
		       iommu->name);
		kfree(iommu->domain_ids);
		kfree(iommu->domains);
		iommu->domain_ids = NULL;
		iommu->domains    = NULL;
		return -ENOMEM;
	}



	/*
	 * If Caching mode is set, then invalid translations are tagged
	 * with domain-id 0, hence we need to pre-allocate it. We also
	 * use domain-id 0 as a marker for non-allocated domain-id, so
	 * make sure it is not used for a real domain.
	 */
	set_bit(0, iommu->domain_ids);

	return 0;
}

static void disable_dmar_iommu(struct intel_iommu *iommu)
{
	struct device_domain_info *info, *tmp;
	unsigned long flags;

	if (!iommu->domains || !iommu->domain_ids)
		return;

	spin_lock_irqsave(&device_domain_lock, flags);
	list_for_each_entry_safe(info, tmp, &device_domain_list, global) {
		struct dmar_domain *domain;

		if (info->iommu != iommu)
			continue;

		if (!info->dev || !info->domain)
			continue;

		domain = info->domain;

		dmar_remove_one_dev_info(domain, info->dev);

		if (!domain_type_is_vm_or_si(domain))
			domain_exit(domain);
	}
	spin_unlock_irqrestore(&device_domain_lock, flags);

	if (iommu->gcmd & DMA_GCMD_TE)
		iommu_disable_translation(iommu);
}

static void free_dmar_iommu(struct intel_iommu *iommu)
{
	if ((iommu->domains) && (iommu->domain_ids)) {
		int elems = (cap_ndoms(iommu->cap) >> 8) + 1;
		int i;

		for (i = 0; i < elems; i++)
			kfree(iommu->domains[i]);
		kfree(iommu->domains);
		kfree(iommu->domain_ids);
		iommu->domains = NULL;
		iommu->domain_ids = NULL;
	}

	g_iommus[iommu->seq_id] = NULL;

	/* free context mapping */
	free_context_table(iommu);

#ifdef CONFIG_INTEL_IOMMU_SVM
	if (pasid_enabled(iommu)) {
		if (ecap_prs(iommu->ecap))
			intel_svm_finish_prq(iommu);
		intel_svm_free_pasid_tables(iommu);
	}
#endif
}

static struct dmar_domain *alloc_domain(int flags)
{
	struct dmar_domain *domain;

	domain = alloc_domain_mem();
	if (!domain)
		return NULL;

	memset(domain, 0, sizeof(*domain));
	domain->nid = -1;
	domain->flags = flags;
	INIT_LIST_HEAD(&domain->devices);

	return domain;
}

/* Must be called with iommu->lock */
static int domain_attach_iommu(struct dmar_domain *domain,
			       struct intel_iommu *iommu)
{
	unsigned long ndomains;
	int num;

	assert_spin_locked(&device_domain_lock);
	assert_spin_locked(&iommu->lock);

	domain->iommu_refcnt[iommu->seq_id] += 1;
	domain->iommu_count += 1;
	if (domain->iommu_refcnt[iommu->seq_id] == 1) {
		ndomains = cap_ndoms(iommu->cap);
		num      = find_first_zero_bit(iommu->domain_ids, ndomains);

		if (num >= ndomains) {
			pr_err("%s: No free domain ids\n", iommu->name);
			domain->iommu_refcnt[iommu->seq_id] -= 1;
			domain->iommu_count -= 1;
			return -ENOSPC;
		}

		set_bit(num, iommu->domain_ids);
		set_iommu_domain(iommu, num, domain);

		domain->iommu_did[iommu->seq_id] = num;
		domain->nid			 = iommu->node;

		domain_update_iommu_cap(domain);
	}

	return 0;
}

static int domain_detach_iommu(struct dmar_domain *domain,
			       struct intel_iommu *iommu)
{
	int num, count = INT_MAX;

	assert_spin_locked(&device_domain_lock);
	assert_spin_locked(&iommu->lock);

	domain->iommu_refcnt[iommu->seq_id] -= 1;
	count = --domain->iommu_count;
	if (domain->iommu_refcnt[iommu->seq_id] == 0) {
		num = domain->iommu_did[iommu->seq_id];
		clear_bit(num, iommu->domain_ids);
		set_iommu_domain(iommu, num, NULL);

		domain_update_iommu_cap(domain);
		domain->iommu_did[iommu->seq_id] = 0;
	}

	return count;
}

static struct iova_domain reserved_iova_list;
static struct lock_class_key reserved_rbtree_key;

static int dmar_init_reserved_ranges(void)
{
	struct pci_dev *pdev = NULL;
	struct iova *iova;
	int i;

	init_iova_domain(&reserved_iova_list, VTD_PAGE_SIZE, IOVA_START_PFN,
			DMA_32BIT_PFN);

	lockdep_set_class(&reserved_iova_list.iova_rbtree_lock,
		&reserved_rbtree_key);

	/* IOAPIC ranges shouldn't be accessed by DMA */
	iova = reserve_iova(&reserved_iova_list, IOVA_PFN(IOAPIC_RANGE_START),
		IOVA_PFN(IOAPIC_RANGE_END));
	if (!iova) {
		pr_err("Reserve IOAPIC range failed\n");
		return -ENODEV;
	}

	/* Reserve all PCI MMIO to avoid peer-to-peer access */
	for_each_pci_dev(pdev) {
		struct resource *r;

		for (i = 0; i < PCI_NUM_RESOURCES; i++) {
			r = &pdev->resource[i];
			if (!r->flags || !(r->flags & IORESOURCE_MEM))
				continue;
			iova = reserve_iova(&reserved_iova_list,
					    IOVA_PFN(r->start),
					    IOVA_PFN(r->end));
			if (!iova) {
				pr_err("Reserve iova failed\n");
				return -ENODEV;
			}
		}
	}
	return 0;
}

static void domain_reserve_special_ranges(struct dmar_domain *domain)
{
	copy_reserved_iova(&reserved_iova_list, &domain->iovad);
}

static inline int guestwidth_to_adjustwidth(int gaw)
{
	int agaw;
	int r = (gaw - 12) % 9;

	if (r == 0)
		agaw = gaw;
	else
		agaw = gaw + 9 - r;
	if (agaw > 64)
		agaw = 64;
	return agaw;
}

static int domain_init(struct dmar_domain *domain, struct intel_iommu *iommu,
		       int guest_width)
{
	int adjust_width, agaw;
	unsigned long sagaw;

	init_iova_domain(&domain->iovad, VTD_PAGE_SIZE, IOVA_START_PFN,
			DMA_32BIT_PFN);
	domain_reserve_special_ranges(domain);

	/* calculate AGAW */
	if (guest_width > cap_mgaw(iommu->cap))
		guest_width = cap_mgaw(iommu->cap);
	domain->gaw = guest_width;
	adjust_width = guestwidth_to_adjustwidth(guest_width);
	agaw = width_to_agaw(adjust_width);
	sagaw = cap_sagaw(iommu->cap);
	if (!test_bit(agaw, &sagaw)) {
		/* hardware doesn't support it, choose a bigger one */
		pr_debug("Hardware doesn't support agaw %d\n", agaw);
		agaw = find_next_bit(&sagaw, 5, agaw);
		if (agaw >= 5)
			return -ENODEV;
	}
	domain->agaw = agaw;

	if (ecap_coherent(iommu->ecap))
		domain->iommu_coherency = 1;
	else
		domain->iommu_coherency = 0;

	if (ecap_sc_support(iommu->ecap))
		domain->iommu_snooping = 1;
	else
		domain->iommu_snooping = 0;

	if (intel_iommu_superpage)
		domain->iommu_superpage = fls(cap_super_page_val(iommu->cap));
	else
		domain->iommu_superpage = 0;

	domain->nid = iommu->node;

	/* always allocate the top pgd */
	domain->pgd = (struct dma_pte *)alloc_pgtable_page(domain->nid);
	if (!domain->pgd)
		return -ENOMEM;
	__iommu_flush_cache(iommu, domain->pgd, PAGE_SIZE);
	return 0;
}

static void domain_exit(struct dmar_domain *domain)
{
	struct dmar_drhd_unit *drhd;
	struct intel_iommu *iommu;
	struct page *freelist = NULL;

	/* Domain 0 is reserved, so dont process it */
	if (!domain)
		return;

	/* Flush any lazy unmaps that may reference this domain */
	if (!intel_iommu_strict)
		flush_unmaps_timeout(0);

	/* Remove associated devices and clear attached or cached domains */
	rcu_read_lock();
	domain_remove_dev_info(domain);
	rcu_read_unlock();

	/* destroy iovas */
	put_iova_domain(&domain->iovad);

	freelist = domain_unmap(domain, 0, DOMAIN_MAX_PFN(domain->gaw));

<<<<<<< HEAD
	/* clear attached or cached domains */
	rcu_read_lock();
	for_each_active_iommu(iommu, drhd)
		if (domain_type_is_vm(domain) ||
		    test_bit(iommu->seq_id, domain->iommu_bmp))
			iommu_detach_domain(domain, iommu);
	rcu_read_unlock();

=======
>>>>>>> db0b54cd
	dma_free_pagelist(freelist);

	free_domain_mem(domain);
}

static int domain_context_mapping_one(struct dmar_domain *domain,
				      struct intel_iommu *iommu,
				      u8 bus, u8 devfn)
{
	u16 did = domain->iommu_did[iommu->seq_id];
	int translation = CONTEXT_TT_MULTI_LEVEL;
	struct device_domain_info *info = NULL;
	struct context_entry *context;
	unsigned long flags;
	struct dma_pte *pgd;
	int ret, agaw;

	WARN_ON(did == 0);

	if (hw_pass_through && domain_type_is_si(domain))
		translation = CONTEXT_TT_PASS_THROUGH;

	pr_debug("Set context mapping for %02x:%02x.%d\n",
		bus, PCI_SLOT(devfn), PCI_FUNC(devfn));

	BUG_ON(!domain->pgd);

	spin_lock_irqsave(&device_domain_lock, flags);
	spin_lock(&iommu->lock);

	ret = -ENOMEM;
	context = iommu_context_addr(iommu, bus, devfn, 1);
	if (!context)
		goto out_unlock;

	ret = 0;
	if (context_present(context))
		goto out_unlock;

	pgd = domain->pgd;

	context_clear_entry(context);
	context_set_domain_id(context, did);

	/*
	 * Skip top levels of page tables for iommu which has less agaw
	 * than default.  Unnecessary for PT mode.
	 */
	if (translation != CONTEXT_TT_PASS_THROUGH) {
		for (agaw = domain->agaw; agaw != iommu->agaw; agaw--) {
			ret = -ENOMEM;
			pgd = phys_to_virt(dma_pte_addr(pgd));
			if (!dma_pte_present(pgd))
				goto out_unlock;
		}

		info = iommu_support_dev_iotlb(domain, iommu, bus, devfn);
		if (info && info->ats_supported)
			translation = CONTEXT_TT_DEV_IOTLB;
		else
			translation = CONTEXT_TT_MULTI_LEVEL;

		context_set_address_root(context, virt_to_phys(pgd));
		context_set_address_width(context, iommu->agaw);
	} else {
		/*
		 * In pass through mode, AW must be programmed to
		 * indicate the largest AGAW value supported by
		 * hardware. And ASR is ignored by hardware.
		 */
		context_set_address_width(context, iommu->msagaw);
	}

	context_set_translation_type(context, translation);
	context_set_fault_enable(context);
	context_set_present(context);
	domain_flush_cache(domain, context, sizeof(*context));

	/*
	 * It's a non-present to present mapping. If hardware doesn't cache
	 * non-present entry we only need to flush the write-buffer. If the
	 * _does_ cache non-present entries, then it does so in the special
	 * domain #0, which we have to flush:
	 */
	if (cap_caching_mode(iommu->cap)) {
		iommu->flush.flush_context(iommu, 0,
					   (((u16)bus) << 8) | devfn,
					   DMA_CCMD_MASK_NOBIT,
					   DMA_CCMD_DEVICE_INVL);
		iommu->flush.flush_iotlb(iommu, did, 0, 0, DMA_TLB_DSI_FLUSH);
	} else {
		iommu_flush_write_buffer(iommu);
	}
	iommu_enable_dev_iotlb(info);

	ret = 0;

out_unlock:
	spin_unlock(&iommu->lock);
	spin_unlock_irqrestore(&device_domain_lock, flags);

	return ret;
}

struct domain_context_mapping_data {
	struct dmar_domain *domain;
	struct intel_iommu *iommu;
};

static int domain_context_mapping_cb(struct pci_dev *pdev,
				     u16 alias, void *opaque)
{
	struct domain_context_mapping_data *data = opaque;

	return domain_context_mapping_one(data->domain, data->iommu,
					  PCI_BUS_NUM(alias), alias & 0xff);
}

static int
domain_context_mapping(struct dmar_domain *domain, struct device *dev)
{
	struct intel_iommu *iommu;
	u8 bus, devfn;
	struct domain_context_mapping_data data;

	iommu = device_to_iommu(dev, &bus, &devfn);
	if (!iommu)
		return -ENODEV;

	if (!dev_is_pci(dev))
		return domain_context_mapping_one(domain, iommu, bus, devfn);

	data.domain = domain;
	data.iommu = iommu;

	return pci_for_each_dma_alias(to_pci_dev(dev),
				      &domain_context_mapping_cb, &data);
}

static int domain_context_mapped_cb(struct pci_dev *pdev,
				    u16 alias, void *opaque)
{
	struct intel_iommu *iommu = opaque;

	return !device_context_mapped(iommu, PCI_BUS_NUM(alias), alias & 0xff);
}

static int domain_context_mapped(struct device *dev)
{
	struct intel_iommu *iommu;
	u8 bus, devfn;

	iommu = device_to_iommu(dev, &bus, &devfn);
	if (!iommu)
		return -ENODEV;

	if (!dev_is_pci(dev))
		return device_context_mapped(iommu, bus, devfn);

	return !pci_for_each_dma_alias(to_pci_dev(dev),
				       domain_context_mapped_cb, iommu);
}

/* Returns a number of VTD pages, but aligned to MM page size */
static inline unsigned long aligned_nrpages(unsigned long host_addr,
					    size_t size)
{
	host_addr &= ~PAGE_MASK;
	return PAGE_ALIGN(host_addr + size) >> VTD_PAGE_SHIFT;
}

/* Return largest possible superpage level for a given mapping */
static inline int hardware_largepage_caps(struct dmar_domain *domain,
					  unsigned long iov_pfn,
					  unsigned long phy_pfn,
					  unsigned long pages)
{
	int support, level = 1;
	unsigned long pfnmerge;

	support = domain->iommu_superpage;

	/* To use a large page, the virtual *and* physical addresses
	   must be aligned to 2MiB/1GiB/etc. Lower bits set in either
	   of them will mean we have to use smaller pages. So just
	   merge them and check both at once. */
	pfnmerge = iov_pfn | phy_pfn;

	while (support && !(pfnmerge & ~VTD_STRIDE_MASK)) {
		pages >>= VTD_STRIDE_SHIFT;
		if (!pages)
			break;
		pfnmerge >>= VTD_STRIDE_SHIFT;
		level++;
		support--;
	}
	return level;
}

static int __domain_mapping(struct dmar_domain *domain, unsigned long iov_pfn,
			    struct scatterlist *sg, unsigned long phys_pfn,
			    unsigned long nr_pages, int prot)
{
	struct dma_pte *first_pte = NULL, *pte = NULL;
	phys_addr_t uninitialized_var(pteval);
	unsigned long sg_res = 0;
	unsigned int largepage_lvl = 0;
	unsigned long lvl_pages = 0;

	BUG_ON(!domain_pfn_supported(domain, iov_pfn + nr_pages - 1));

	if ((prot & (DMA_PTE_READ|DMA_PTE_WRITE)) == 0)
		return -EINVAL;

	prot &= DMA_PTE_READ | DMA_PTE_WRITE | DMA_PTE_SNP;

	if (!sg) {
		sg_res = nr_pages;
		pteval = ((phys_addr_t)phys_pfn << VTD_PAGE_SHIFT) | prot;
	}

	while (nr_pages > 0) {
		uint64_t tmp;

		if (!sg_res) {
			sg_res = aligned_nrpages(sg->offset, sg->length);
			sg->dma_address = ((dma_addr_t)iov_pfn << VTD_PAGE_SHIFT) + sg->offset;
			sg->dma_length = sg->length;
			pteval = page_to_phys(sg_page(sg)) | prot;
			phys_pfn = pteval >> VTD_PAGE_SHIFT;
		}

		if (!pte) {
			largepage_lvl = hardware_largepage_caps(domain, iov_pfn, phys_pfn, sg_res);

			first_pte = pte = pfn_to_dma_pte(domain, iov_pfn, &largepage_lvl);
			if (!pte)
				return -ENOMEM;
			/* It is large page*/
			if (largepage_lvl > 1) {
				unsigned long nr_superpages, end_pfn;

				pteval |= DMA_PTE_LARGE_PAGE;
				lvl_pages = lvl_to_nr_pages(largepage_lvl);

				nr_superpages = sg_res / lvl_pages;
				end_pfn = iov_pfn + nr_superpages * lvl_pages - 1;

				/*
				 * Ensure that old small page tables are
				 * removed to make room for superpage(s).
				 */
				dma_pte_free_pagetable(domain, iov_pfn, end_pfn);
			} else {
				pteval &= ~(uint64_t)DMA_PTE_LARGE_PAGE;
			}

		}
		/* We don't need lock here, nobody else
		 * touches the iova range
		 */
		tmp = cmpxchg64_local(&pte->val, 0ULL, pteval);
		if (tmp) {
			static int dumps = 5;
			pr_crit("ERROR: DMA PTE for vPFN 0x%lx already set (to %llx not %llx)\n",
				iov_pfn, tmp, (unsigned long long)pteval);
			if (dumps) {
				dumps--;
				debug_dma_dump_mappings(NULL);
			}
			WARN_ON(1);
		}

		lvl_pages = lvl_to_nr_pages(largepage_lvl);

		BUG_ON(nr_pages < lvl_pages);
		BUG_ON(sg_res < lvl_pages);

		nr_pages -= lvl_pages;
		iov_pfn += lvl_pages;
		phys_pfn += lvl_pages;
		pteval += lvl_pages * VTD_PAGE_SIZE;
		sg_res -= lvl_pages;

		/* If the next PTE would be the first in a new page, then we
		   need to flush the cache on the entries we've just written.
		   And then we'll need to recalculate 'pte', so clear it and
		   let it get set again in the if (!pte) block above.

		   If we're done (!nr_pages) we need to flush the cache too.

		   Also if we've been setting superpages, we may need to
		   recalculate 'pte' and switch back to smaller pages for the
		   end of the mapping, if the trailing size is not enough to
		   use another superpage (i.e. sg_res < lvl_pages). */
		pte++;
		if (!nr_pages || first_pte_in_page(pte) ||
		    (largepage_lvl > 1 && sg_res < lvl_pages)) {
			domain_flush_cache(domain, first_pte,
					   (void *)pte - (void *)first_pte);
			pte = NULL;
		}

		if (!sg_res && nr_pages)
			sg = sg_next(sg);
	}
	return 0;
}

static inline int domain_sg_mapping(struct dmar_domain *domain, unsigned long iov_pfn,
				    struct scatterlist *sg, unsigned long nr_pages,
				    int prot)
{
	return __domain_mapping(domain, iov_pfn, sg, 0, nr_pages, prot);
}

static inline int domain_pfn_mapping(struct dmar_domain *domain, unsigned long iov_pfn,
				     unsigned long phys_pfn, unsigned long nr_pages,
				     int prot)
{
	return __domain_mapping(domain, iov_pfn, NULL, phys_pfn, nr_pages, prot);
}

static void domain_context_clear_one(struct intel_iommu *iommu, u8 bus, u8 devfn)
{
	if (!iommu)
		return;

	clear_context_table(iommu, bus, devfn);
	iommu->flush.flush_context(iommu, 0, 0, 0,
					   DMA_CCMD_GLOBAL_INVL);
	iommu->flush.flush_iotlb(iommu, 0, 0, 0, DMA_TLB_GLOBAL_FLUSH);
}

static inline void unlink_domain_info(struct device_domain_info *info)
{
	assert_spin_locked(&device_domain_lock);
	list_del(&info->link);
	list_del(&info->global);
	if (info->dev)
		info->dev->archdata.iommu = NULL;
}

static void domain_remove_dev_info(struct dmar_domain *domain)
{
	struct device_domain_info *info, *tmp;
	unsigned long flags;

	spin_lock_irqsave(&device_domain_lock, flags);
	list_for_each_entry_safe(info, tmp, &domain->devices, link)
		__dmar_remove_one_dev_info(info);
	spin_unlock_irqrestore(&device_domain_lock, flags);
}

/*
 * find_domain
 * Note: we use struct device->archdata.iommu stores the info
 */
static struct dmar_domain *find_domain(struct device *dev)
{
	struct device_domain_info *info;

	/* No lock here, assumes no domain exit in normal case */
	info = dev->archdata.iommu;
	if (info)
		return info->domain;
	return NULL;
}

static inline struct device_domain_info *
dmar_search_domain_by_dev_info(int segment, int bus, int devfn)
{
	struct device_domain_info *info;

	list_for_each_entry(info, &device_domain_list, global)
		if (info->iommu->segment == segment && info->bus == bus &&
		    info->devfn == devfn)
			return info;

	return NULL;
}

static struct dmar_domain *dmar_insert_one_dev_info(struct intel_iommu *iommu,
						    int bus, int devfn,
						    struct device *dev,
						    struct dmar_domain *domain)
{
	struct dmar_domain *found = NULL;
	struct device_domain_info *info;
	unsigned long flags;
	int ret;

	info = alloc_devinfo_mem();
	if (!info)
		return NULL;

	info->bus = bus;
	info->devfn = devfn;
	info->ats_supported = info->pasid_supported = info->pri_supported = 0;
	info->ats_enabled = info->pasid_enabled = info->pri_enabled = 0;
	info->ats_qdep = 0;
	info->dev = dev;
	info->domain = domain;
	info->iommu = iommu;

	if (dev && dev_is_pci(dev)) {
		struct pci_dev *pdev = to_pci_dev(info->dev);

		if (ecap_dev_iotlb_support(iommu->ecap) &&
		    pci_find_ext_capability(pdev, PCI_EXT_CAP_ID_ATS) &&
		    dmar_find_matched_atsr_unit(pdev))
			info->ats_supported = 1;

		if (ecs_enabled(iommu)) {
			if (pasid_enabled(iommu)) {
				int features = pci_pasid_features(pdev);
				if (features >= 0)
					info->pasid_supported = features | 1;
			}

			if (info->ats_supported && ecap_prs(iommu->ecap) &&
			    pci_find_ext_capability(pdev, PCI_EXT_CAP_ID_PRI))
				info->pri_supported = 1;
		}
	}

	spin_lock_irqsave(&device_domain_lock, flags);
	if (dev)
		found = find_domain(dev);

	if (!found) {
		struct device_domain_info *info2;
		info2 = dmar_search_domain_by_dev_info(iommu->segment, bus, devfn);
		if (info2) {
			found      = info2->domain;
			info2->dev = dev;
		}
	}

	if (found) {
		spin_unlock_irqrestore(&device_domain_lock, flags);
		free_devinfo_mem(info);
		/* Caller must free the original domain */
		return found;
	}

	spin_lock(&iommu->lock);
	ret = domain_attach_iommu(domain, iommu);
	spin_unlock(&iommu->lock);

	if (ret) {
		spin_unlock_irqrestore(&device_domain_lock, flags);
		free_devinfo_mem(info);
		return NULL;
	}

	list_add(&info->link, &domain->devices);
	list_add(&info->global, &device_domain_list);
	if (dev)
		dev->archdata.iommu = info;
	spin_unlock_irqrestore(&device_domain_lock, flags);

	if (dev && domain_context_mapping(domain, dev)) {
		pr_err("Domain context map for %s failed\n", dev_name(dev));
		dmar_remove_one_dev_info(domain, dev);
		return NULL;
	}

	return domain;
}

static int get_last_alias(struct pci_dev *pdev, u16 alias, void *opaque)
{
	*(u16 *)opaque = alias;
	return 0;
}

/* domain is initialized */
static struct dmar_domain *get_domain_for_dev(struct device *dev, int gaw)
{
	struct device_domain_info *info = NULL;
	struct dmar_domain *domain, *tmp;
	struct intel_iommu *iommu;
	u16 req_id, dma_alias;
	unsigned long flags;
	u8 bus, devfn;

	domain = find_domain(dev);
	if (domain)
		return domain;

	iommu = device_to_iommu(dev, &bus, &devfn);
	if (!iommu)
		return NULL;

	req_id = ((u16)bus << 8) | devfn;

	if (dev_is_pci(dev)) {
		struct pci_dev *pdev = to_pci_dev(dev);

		pci_for_each_dma_alias(pdev, get_last_alias, &dma_alias);

		spin_lock_irqsave(&device_domain_lock, flags);
		info = dmar_search_domain_by_dev_info(pci_domain_nr(pdev->bus),
						      PCI_BUS_NUM(dma_alias),
						      dma_alias & 0xff);
		if (info) {
			iommu = info->iommu;
			domain = info->domain;
		}
		spin_unlock_irqrestore(&device_domain_lock, flags);

		/* DMA alias already has a domain, uses it */
		if (info)
			goto found_domain;
	}

	/* Allocate and initialize new domain for the device */
	domain = alloc_domain(0);
	if (!domain)
		return NULL;
	if (domain_init(domain, iommu, gaw)) {
		domain_exit(domain);
		return NULL;
	}

	/* register PCI DMA alias device */
	if (req_id != dma_alias && dev_is_pci(dev)) {
		tmp = dmar_insert_one_dev_info(iommu, PCI_BUS_NUM(dma_alias),
					       dma_alias & 0xff, NULL, domain);

		if (!tmp || tmp != domain) {
			domain_exit(domain);
			domain = tmp;
		}

		if (!domain)
			return NULL;
	}

found_domain:
	tmp = dmar_insert_one_dev_info(iommu, bus, devfn, dev, domain);

	if (!tmp || tmp != domain) {
		domain_exit(domain);
		domain = tmp;
	}

	return domain;
}

static int iommu_domain_identity_map(struct dmar_domain *domain,
				     unsigned long long start,
				     unsigned long long end)
{
	unsigned long first_vpfn = start >> VTD_PAGE_SHIFT;
	unsigned long last_vpfn = end >> VTD_PAGE_SHIFT;

	if (!reserve_iova(&domain->iovad, dma_to_mm_pfn(first_vpfn),
			  dma_to_mm_pfn(last_vpfn))) {
		pr_err("Reserving iova failed\n");
		return -ENOMEM;
	}

	pr_debug("Mapping reserved region %llx-%llx\n", start, end);
	/*
	 * RMRR range might have overlap with physical memory range,
	 * clear it first
	 */
	dma_pte_clear_range(domain, first_vpfn, last_vpfn);

	return domain_pfn_mapping(domain, first_vpfn, first_vpfn,
				  last_vpfn - first_vpfn + 1,
				  DMA_PTE_READ|DMA_PTE_WRITE);
}

static int domain_prepare_identity_map(struct device *dev,
				       struct dmar_domain *domain,
				       unsigned long long start,
				       unsigned long long end)
{
	/* For _hardware_ passthrough, don't bother. But for software
	   passthrough, we do it anyway -- it may indicate a memory
	   range which is reserved in E820, so which didn't get set
	   up to start with in si_domain */
	if (domain == si_domain && hw_pass_through) {
		pr_warn("Ignoring identity map for HW passthrough device %s [0x%Lx - 0x%Lx]\n",
			dev_name(dev), start, end);
		return 0;
	}

	pr_info("Setting identity map for device %s [0x%Lx - 0x%Lx]\n",
		dev_name(dev), start, end);

	if (end < start) {
		WARN(1, "Your BIOS is broken; RMRR ends before it starts!\n"
			"BIOS vendor: %s; Ver: %s; Product Version: %s\n",
			dmi_get_system_info(DMI_BIOS_VENDOR),
			dmi_get_system_info(DMI_BIOS_VERSION),
		     dmi_get_system_info(DMI_PRODUCT_VERSION));
		return -EIO;
	}

	if (end >> agaw_to_width(domain->agaw)) {
		WARN(1, "Your BIOS is broken; RMRR exceeds permitted address width (%d bits)\n"
		     "BIOS vendor: %s; Ver: %s; Product Version: %s\n",
		     agaw_to_width(domain->agaw),
		     dmi_get_system_info(DMI_BIOS_VENDOR),
		     dmi_get_system_info(DMI_BIOS_VERSION),
		     dmi_get_system_info(DMI_PRODUCT_VERSION));
		return -EIO;
	}

	return iommu_domain_identity_map(domain, start, end);
}

static int iommu_prepare_identity_map(struct device *dev,
				      unsigned long long start,
				      unsigned long long end)
{
	struct dmar_domain *domain;
	int ret;

	domain = get_domain_for_dev(dev, DEFAULT_DOMAIN_ADDRESS_WIDTH);
	if (!domain)
		return -ENOMEM;

	ret = domain_prepare_identity_map(dev, domain, start, end);
	if (ret)
		domain_exit(domain);

	return ret;
}

static inline int iommu_prepare_rmrr_dev(struct dmar_rmrr_unit *rmrr,
					 struct device *dev)
{
	if (dev->archdata.iommu == DUMMY_DEVICE_DOMAIN_INFO)
		return 0;
	return iommu_prepare_identity_map(dev, rmrr->base_address,
					  rmrr->end_address);
}

#ifdef CONFIG_INTEL_IOMMU_FLOPPY_WA
static inline void iommu_prepare_isa(void)
{
	struct pci_dev *pdev;
	int ret;

	pdev = pci_get_class(PCI_CLASS_BRIDGE_ISA << 8, NULL);
	if (!pdev)
		return;

	pr_info("Prepare 0-16MiB unity mapping for LPC\n");
	ret = iommu_prepare_identity_map(&pdev->dev, 0, 16*1024*1024 - 1);

	if (ret)
		pr_err("Failed to create 0-16MiB identity map - floppy might not work\n");

	pci_dev_put(pdev);
}
#else
static inline void iommu_prepare_isa(void)
{
	return;
}
#endif /* !CONFIG_INTEL_IOMMU_FLPY_WA */

static int md_domain_init(struct dmar_domain *domain, int guest_width);

static int __init si_domain_init(int hw)
{
	int nid, ret = 0;

	si_domain = alloc_domain(DOMAIN_FLAG_STATIC_IDENTITY);
	if (!si_domain)
		return -EFAULT;

	if (md_domain_init(si_domain, DEFAULT_DOMAIN_ADDRESS_WIDTH)) {
		domain_exit(si_domain);
		return -EFAULT;
	}

	pr_debug("Identity mapping domain allocated\n");

	if (hw)
		return 0;

	for_each_online_node(nid) {
		unsigned long start_pfn, end_pfn;
		int i;

		for_each_mem_pfn_range(i, nid, &start_pfn, &end_pfn, NULL) {
			ret = iommu_domain_identity_map(si_domain,
					PFN_PHYS(start_pfn), PFN_PHYS(end_pfn));
			if (ret)
				return ret;
		}
	}

	return 0;
}

static int identity_mapping(struct device *dev)
{
	struct device_domain_info *info;

	if (likely(!iommu_identity_mapping))
		return 0;

	info = dev->archdata.iommu;
	if (info && info != DUMMY_DEVICE_DOMAIN_INFO)
		return (info->domain == si_domain);

	return 0;
}

static int domain_add_dev_info(struct dmar_domain *domain, struct device *dev)
{
	struct dmar_domain *ndomain;
	struct intel_iommu *iommu;
	u8 bus, devfn;

	iommu = device_to_iommu(dev, &bus, &devfn);
	if (!iommu)
		return -ENODEV;

	ndomain = dmar_insert_one_dev_info(iommu, bus, devfn, dev, domain);
	if (ndomain != domain)
		return -EBUSY;

	return 0;
}

static bool device_has_rmrr(struct device *dev)
{
	struct dmar_rmrr_unit *rmrr;
	struct device *tmp;
	int i;

	rcu_read_lock();
	for_each_rmrr_units(rmrr) {
		/*
		 * Return TRUE if this RMRR contains the device that
		 * is passed in.
		 */
		for_each_active_dev_scope(rmrr->devices,
					  rmrr->devices_cnt, i, tmp)
			if (tmp == dev) {
				rcu_read_unlock();
				return true;
			}
	}
	rcu_read_unlock();
	return false;
}

/*
 * There are a couple cases where we need to restrict the functionality of
 * devices associated with RMRRs.  The first is when evaluating a device for
 * identity mapping because problems exist when devices are moved in and out
 * of domains and their respective RMRR information is lost.  This means that
 * a device with associated RMRRs will never be in a "passthrough" domain.
 * The second is use of the device through the IOMMU API.  This interface
 * expects to have full control of the IOVA space for the device.  We cannot
 * satisfy both the requirement that RMRR access is maintained and have an
 * unencumbered IOVA space.  We also have no ability to quiesce the device's
 * use of the RMRR space or even inform the IOMMU API user of the restriction.
 * We therefore prevent devices associated with an RMRR from participating in
 * the IOMMU API, which eliminates them from device assignment.
 *
 * In both cases we assume that PCI USB devices with RMRRs have them largely
 * for historical reasons and that the RMRR space is not actively used post
 * boot.  This exclusion may change if vendors begin to abuse it.
 *
 * The same exception is made for graphics devices, with the requirement that
 * any use of the RMRR regions will be torn down before assigning the device
 * to a guest.
 */
static bool device_is_rmrr_locked(struct device *dev)
{
	if (!device_has_rmrr(dev))
		return false;

	if (dev_is_pci(dev)) {
		struct pci_dev *pdev = to_pci_dev(dev);

		if (IS_USB_DEVICE(pdev) || IS_GFX_DEVICE(pdev))
			return false;
	}

	return true;
}

static int iommu_should_identity_map(struct device *dev, int startup)
{

	if (dev_is_pci(dev)) {
		struct pci_dev *pdev = to_pci_dev(dev);

		if (device_is_rmrr_locked(dev))
			return 0;

		if ((iommu_identity_mapping & IDENTMAP_AZALIA) && IS_AZALIA(pdev))
			return 1;

		if ((iommu_identity_mapping & IDENTMAP_GFX) && IS_GFX_DEVICE(pdev))
			return 1;

		if (!(iommu_identity_mapping & IDENTMAP_ALL))
			return 0;

		/*
		 * We want to start off with all devices in the 1:1 domain, and
		 * take them out later if we find they can't access all of memory.
		 *
		 * However, we can't do this for PCI devices behind bridges,
		 * because all PCI devices behind the same bridge will end up
		 * with the same source-id on their transactions.
		 *
		 * Practically speaking, we can't change things around for these
		 * devices at run-time, because we can't be sure there'll be no
		 * DMA transactions in flight for any of their siblings.
		 *
		 * So PCI devices (unless they're on the root bus) as well as
		 * their parent PCI-PCI or PCIe-PCI bridges must be left _out_ of
		 * the 1:1 domain, just in _case_ one of their siblings turns out
		 * not to be able to map all of memory.
		 */
		if (!pci_is_pcie(pdev)) {
			if (!pci_is_root_bus(pdev->bus))
				return 0;
			if (pdev->class >> 8 == PCI_CLASS_BRIDGE_PCI)
				return 0;
		} else if (pci_pcie_type(pdev) == PCI_EXP_TYPE_PCI_BRIDGE)
			return 0;
	} else {
		if (device_has_rmrr(dev))
			return 0;
	}

	/*
	 * At boot time, we don't yet know if devices will be 64-bit capable.
	 * Assume that they will — if they turn out not to be, then we can
	 * take them out of the 1:1 domain later.
	 */
	if (!startup) {
		/*
		 * If the device's dma_mask is less than the system's memory
		 * size then this is not a candidate for identity mapping.
		 */
		u64 dma_mask = *dev->dma_mask;

		if (dev->coherent_dma_mask &&
		    dev->coherent_dma_mask < dma_mask)
			dma_mask = dev->coherent_dma_mask;

		return dma_mask >= dma_get_required_mask(dev);
	}

	return 1;
}

static int __init dev_prepare_static_identity_mapping(struct device *dev, int hw)
{
	int ret;

	if (!iommu_should_identity_map(dev, 1))
		return 0;

	ret = domain_add_dev_info(si_domain, dev);
	if (!ret)
		pr_info("%s identity mapping for device %s\n",
			hw ? "Hardware" : "Software", dev_name(dev));
	else if (ret == -ENODEV)
		/* device not associated with an iommu */
		ret = 0;

	return ret;
}


static int __init iommu_prepare_static_identity_mapping(int hw)
{
	struct pci_dev *pdev = NULL;
	struct dmar_drhd_unit *drhd;
	struct intel_iommu *iommu;
	struct device *dev;
	int i;
	int ret = 0;

	for_each_pci_dev(pdev) {
		ret = dev_prepare_static_identity_mapping(&pdev->dev, hw);
		if (ret)
			return ret;
	}

	for_each_active_iommu(iommu, drhd)
		for_each_active_dev_scope(drhd->devices, drhd->devices_cnt, i, dev) {
			struct acpi_device_physical_node *pn;
			struct acpi_device *adev;

			if (dev->bus != &acpi_bus_type)
				continue;

			adev= to_acpi_device(dev);
			mutex_lock(&adev->physical_node_lock);
			list_for_each_entry(pn, &adev->physical_node_list, node) {
				ret = dev_prepare_static_identity_mapping(pn->dev, hw);
				if (ret)
					break;
			}
			mutex_unlock(&adev->physical_node_lock);
			if (ret)
				return ret;
		}

	return 0;
}

static void intel_iommu_init_qi(struct intel_iommu *iommu)
{
	/*
	 * Start from the sane iommu hardware state.
	 * If the queued invalidation is already initialized by us
	 * (for example, while enabling interrupt-remapping) then
	 * we got the things already rolling from a sane state.
	 */
	if (!iommu->qi) {
		/*
		 * Clear any previous faults.
		 */
		dmar_fault(-1, iommu);
		/*
		 * Disable queued invalidation if supported and already enabled
		 * before OS handover.
		 */
		dmar_disable_qi(iommu);
	}

	if (dmar_enable_qi(iommu)) {
		/*
		 * Queued Invalidate not enabled, use Register Based Invalidate
		 */
		iommu->flush.flush_context = __iommu_flush_context;
		iommu->flush.flush_iotlb = __iommu_flush_iotlb;
		pr_info("%s: Using Register based invalidation\n",
			iommu->name);
	} else {
		iommu->flush.flush_context = qi_flush_context;
		iommu->flush.flush_iotlb = qi_flush_iotlb;
		pr_info("%s: Using Queued invalidation\n", iommu->name);
	}
}

static int copy_context_table(struct intel_iommu *iommu,
			      struct root_entry *old_re,
			      struct context_entry **tbl,
			      int bus, bool ext)
{
	int tbl_idx, pos = 0, idx, devfn, ret = 0, did;
	struct context_entry *new_ce = NULL, ce;
	struct context_entry *old_ce = NULL;
	struct root_entry re;
	phys_addr_t old_ce_phys;

	tbl_idx = ext ? bus * 2 : bus;
	memcpy(&re, old_re, sizeof(re));

	for (devfn = 0; devfn < 256; devfn++) {
		/* First calculate the correct index */
		idx = (ext ? devfn * 2 : devfn) % 256;

		if (idx == 0) {
			/* First save what we may have and clean up */
			if (new_ce) {
				tbl[tbl_idx] = new_ce;
				__iommu_flush_cache(iommu, new_ce,
						    VTD_PAGE_SIZE);
				pos = 1;
			}

			if (old_ce)
				iounmap(old_ce);

			ret = 0;
			if (devfn < 0x80)
				old_ce_phys = root_entry_lctp(&re);
			else
				old_ce_phys = root_entry_uctp(&re);

			if (!old_ce_phys) {
				if (ext && devfn == 0) {
					/* No LCTP, try UCTP */
					devfn = 0x7f;
					continue;
				} else {
					goto out;
				}
			}

			ret = -ENOMEM;
			old_ce = memremap(old_ce_phys, PAGE_SIZE,
					MEMREMAP_WB);
			if (!old_ce)
				goto out;

			new_ce = alloc_pgtable_page(iommu->node);
			if (!new_ce)
				goto out_unmap;

			ret = 0;
		}

		/* Now copy the context entry */
		memcpy(&ce, old_ce + idx, sizeof(ce));

		if (!__context_present(&ce))
			continue;

		did = context_domain_id(&ce);
		if (did >= 0 && did < cap_ndoms(iommu->cap))
			set_bit(did, iommu->domain_ids);

		/*
		 * We need a marker for copied context entries. This
		 * marker needs to work for the old format as well as
		 * for extended context entries.
		 *
		 * Bit 67 of the context entry is used. In the old
		 * format this bit is available to software, in the
		 * extended format it is the PGE bit, but PGE is ignored
		 * by HW if PASIDs are disabled (and thus still
		 * available).
		 *
		 * So disable PASIDs first and then mark the entry
		 * copied. This means that we don't copy PASID
		 * translations from the old kernel, but this is fine as
		 * faults there are not fatal.
		 */
		context_clear_pasid_enable(&ce);
		context_set_copied(&ce);

		new_ce[idx] = ce;
	}

	tbl[tbl_idx + pos] = new_ce;

	__iommu_flush_cache(iommu, new_ce, VTD_PAGE_SIZE);

out_unmap:
	memunmap(old_ce);

out:
	return ret;
}

static int copy_translation_tables(struct intel_iommu *iommu)
{
	struct context_entry **ctxt_tbls;
	struct root_entry *old_rt;
	phys_addr_t old_rt_phys;
	int ctxt_table_entries;
	unsigned long flags;
	u64 rtaddr_reg;
	int bus, ret;
	bool new_ext, ext;

	rtaddr_reg = dmar_readq(iommu->reg + DMAR_RTADDR_REG);
	ext        = !!(rtaddr_reg & DMA_RTADDR_RTT);
	new_ext    = !!ecap_ecs(iommu->ecap);

	/*
	 * The RTT bit can only be changed when translation is disabled,
	 * but disabling translation means to open a window for data
	 * corruption. So bail out and don't copy anything if we would
	 * have to change the bit.
	 */
	if (new_ext != ext)
		return -EINVAL;

	old_rt_phys = rtaddr_reg & VTD_PAGE_MASK;
	if (!old_rt_phys)
		return -EINVAL;

	old_rt = memremap(old_rt_phys, PAGE_SIZE, MEMREMAP_WB);
	if (!old_rt)
		return -ENOMEM;

	/* This is too big for the stack - allocate it from slab */
	ctxt_table_entries = ext ? 512 : 256;
	ret = -ENOMEM;
	ctxt_tbls = kzalloc(ctxt_table_entries * sizeof(void *), GFP_KERNEL);
	if (!ctxt_tbls)
		goto out_unmap;

	for (bus = 0; bus < 256; bus++) {
		ret = copy_context_table(iommu, &old_rt[bus],
					 ctxt_tbls, bus, ext);
		if (ret) {
			pr_err("%s: Failed to copy context table for bus %d\n",
				iommu->name, bus);
			continue;
		}
	}

	spin_lock_irqsave(&iommu->lock, flags);

	/* Context tables are copied, now write them to the root_entry table */
	for (bus = 0; bus < 256; bus++) {
		int idx = ext ? bus * 2 : bus;
		u64 val;

		if (ctxt_tbls[idx]) {
			val = virt_to_phys(ctxt_tbls[idx]) | 1;
			iommu->root_entry[bus].lo = val;
		}

		if (!ext || !ctxt_tbls[idx + 1])
			continue;

		val = virt_to_phys(ctxt_tbls[idx + 1]) | 1;
		iommu->root_entry[bus].hi = val;
	}

	spin_unlock_irqrestore(&iommu->lock, flags);

	kfree(ctxt_tbls);

	__iommu_flush_cache(iommu, iommu->root_entry, PAGE_SIZE);

	ret = 0;

out_unmap:
	memunmap(old_rt);

	return ret;
}

static int __init init_dmars(void)
{
	struct dmar_drhd_unit *drhd;
	struct dmar_rmrr_unit *rmrr;
	bool copied_tables = false;
	struct device *dev;
	struct intel_iommu *iommu;
	int i, ret;

	/*
	 * for each drhd
	 *    allocate root
	 *    initialize and program root entry to not present
	 * endfor
	 */
	for_each_drhd_unit(drhd) {
		/*
		 * lock not needed as this is only incremented in the single
		 * threaded kernel __init code path all other access are read
		 * only
		 */
		if (g_num_of_iommus < DMAR_UNITS_SUPPORTED) {
			g_num_of_iommus++;
			continue;
		}
		pr_err_once("Exceeded %d IOMMUs\n", DMAR_UNITS_SUPPORTED);
	}

	/* Preallocate enough resources for IOMMU hot-addition */
	if (g_num_of_iommus < DMAR_UNITS_SUPPORTED)
		g_num_of_iommus = DMAR_UNITS_SUPPORTED;

	g_iommus = kcalloc(g_num_of_iommus, sizeof(struct intel_iommu *),
			GFP_KERNEL);
	if (!g_iommus) {
		pr_err("Allocating global iommu array failed\n");
		ret = -ENOMEM;
		goto error;
	}

	deferred_flush = kzalloc(g_num_of_iommus *
		sizeof(struct deferred_flush_tables), GFP_KERNEL);
	if (!deferred_flush) {
		ret = -ENOMEM;
		goto free_g_iommus;
	}

	for_each_active_iommu(iommu, drhd) {
		g_iommus[iommu->seq_id] = iommu;

		intel_iommu_init_qi(iommu);

		ret = iommu_init_domains(iommu);
		if (ret)
			goto free_iommu;

		init_translation_status(iommu);

		if (translation_pre_enabled(iommu) && !is_kdump_kernel()) {
			iommu_disable_translation(iommu);
			clear_translation_pre_enabled(iommu);
			pr_warn("Translation was enabled for %s but we are not in kdump mode\n",
				iommu->name);
		}

		/*
		 * TBD:
		 * we could share the same root & context tables
		 * among all IOMMU's. Need to Split it later.
		 */
		ret = iommu_alloc_root_entry(iommu);
		if (ret)
			goto free_iommu;

		if (translation_pre_enabled(iommu)) {
			pr_info("Translation already enabled - trying to copy translation structures\n");

			ret = copy_translation_tables(iommu);
			if (ret) {
				/*
				 * We found the IOMMU with translation
				 * enabled - but failed to copy over the
				 * old root-entry table. Try to proceed
				 * by disabling translation now and
				 * allocating a clean root-entry table.
				 * This might cause DMAR faults, but
				 * probably the dump will still succeed.
				 */
				pr_err("Failed to copy translation tables from previous kernel for %s\n",
				       iommu->name);
				iommu_disable_translation(iommu);
				clear_translation_pre_enabled(iommu);
			} else {
				pr_info("Copied translation tables from previous kernel for %s\n",
					iommu->name);
				copied_tables = true;
			}
		}

		if (!ecap_pass_through(iommu->ecap))
			hw_pass_through = 0;
#ifdef CONFIG_INTEL_IOMMU_SVM
		if (pasid_enabled(iommu))
			intel_svm_alloc_pasid_tables(iommu);
#endif
	}

	/*
	 * Now that qi is enabled on all iommus, set the root entry and flush
	 * caches. This is required on some Intel X58 chipsets, otherwise the
	 * flush_context function will loop forever and the boot hangs.
	 */
	for_each_active_iommu(iommu, drhd) {
		iommu_flush_write_buffer(iommu);
		iommu_set_root_entry(iommu);
		iommu->flush.flush_context(iommu, 0, 0, 0, DMA_CCMD_GLOBAL_INVL);
		iommu->flush.flush_iotlb(iommu, 0, 0, 0, DMA_TLB_GLOBAL_FLUSH);
	}

	if (iommu_pass_through)
		iommu_identity_mapping |= IDENTMAP_ALL;

#ifdef CONFIG_INTEL_IOMMU_BROKEN_GFX_WA
	iommu_identity_mapping |= IDENTMAP_GFX;
#endif

	if (iommu_identity_mapping) {
		ret = si_domain_init(hw_pass_through);
		if (ret)
			goto free_iommu;
	}

	check_tylersburg_isoch();

	/*
	 * If we copied translations from a previous kernel in the kdump
	 * case, we can not assign the devices to domains now, as that
	 * would eliminate the old mappings. So skip this part and defer
	 * the assignment to device driver initialization time.
	 */
	if (copied_tables)
		goto domains_done;

	/*
	 * If pass through is not set or not enabled, setup context entries for
	 * identity mappings for rmrr, gfx, and isa and may fall back to static
	 * identity mapping if iommu_identity_mapping is set.
	 */
	if (iommu_identity_mapping) {
		ret = iommu_prepare_static_identity_mapping(hw_pass_through);
		if (ret) {
			pr_crit("Failed to setup IOMMU pass-through\n");
			goto free_iommu;
		}
	}
	/*
	 * For each rmrr
	 *   for each dev attached to rmrr
	 *   do
	 *     locate drhd for dev, alloc domain for dev
	 *     allocate free domain
	 *     allocate page table entries for rmrr
	 *     if context not allocated for bus
	 *           allocate and init context
	 *           set present in root table for this bus
	 *     init context with domain, translation etc
	 *    endfor
	 * endfor
	 */
	pr_info("Setting RMRR:\n");
	for_each_rmrr_units(rmrr) {
		/* some BIOS lists non-exist devices in DMAR table. */
		for_each_active_dev_scope(rmrr->devices, rmrr->devices_cnt,
					  i, dev) {
			ret = iommu_prepare_rmrr_dev(rmrr, dev);
			if (ret)
				pr_err("Mapping reserved region failed\n");
		}
	}

	iommu_prepare_isa();

domains_done:

	/*
	 * for each drhd
	 *   enable fault log
	 *   global invalidate context cache
	 *   global invalidate iotlb
	 *   enable translation
	 */
	for_each_iommu(iommu, drhd) {
		if (drhd->ignored) {
			/*
			 * we always have to disable PMRs or DMA may fail on
			 * this device
			 */
			if (force_on)
				iommu_disable_protect_mem_regions(iommu);
			continue;
		}

		iommu_flush_write_buffer(iommu);

#ifdef CONFIG_INTEL_IOMMU_SVM
		if (pasid_enabled(iommu) && ecap_prs(iommu->ecap)) {
			ret = intel_svm_enable_prq(iommu);
			if (ret)
				goto free_iommu;
		}
#endif
		ret = dmar_set_interrupt(iommu);
		if (ret)
			goto free_iommu;

		if (!translation_pre_enabled(iommu))
			iommu_enable_translation(iommu);

		iommu_disable_protect_mem_regions(iommu);
	}

	return 0;

free_iommu:
	for_each_active_iommu(iommu, drhd) {
		disable_dmar_iommu(iommu);
		free_dmar_iommu(iommu);
	}
	kfree(deferred_flush);
free_g_iommus:
	kfree(g_iommus);
error:
	return ret;
}

/* This takes a number of _MM_ pages, not VTD pages */
static struct iova *intel_alloc_iova(struct device *dev,
				     struct dmar_domain *domain,
				     unsigned long nrpages, uint64_t dma_mask)
{
	struct iova *iova = NULL;

	/* Restrict dma_mask to the width that the iommu can handle */
	dma_mask = min_t(uint64_t, DOMAIN_MAX_ADDR(domain->gaw), dma_mask);
	/* Ensure we reserve the whole size-aligned region */
	nrpages = __roundup_pow_of_two(nrpages);

	if (!dmar_forcedac && dma_mask > DMA_BIT_MASK(32)) {
		/*
		 * First try to allocate an io virtual address in
		 * DMA_BIT_MASK(32) and if that fails then try allocating
		 * from higher range
		 */
		iova = alloc_iova(&domain->iovad, nrpages,
				  IOVA_PFN(DMA_BIT_MASK(32)), 1);
		if (iova)
			return iova;
	}
	iova = alloc_iova(&domain->iovad, nrpages, IOVA_PFN(dma_mask), 1);
	if (unlikely(!iova)) {
		pr_err("Allocating %ld-page iova for %s failed",
		       nrpages, dev_name(dev));
		return NULL;
	}

	return iova;
}

static struct dmar_domain *__get_valid_domain_for_dev(struct device *dev)
{
	struct dmar_rmrr_unit *rmrr;
	struct dmar_domain *domain;
	struct device *i_dev;
	int i, ret;

	domain = get_domain_for_dev(dev, DEFAULT_DOMAIN_ADDRESS_WIDTH);
	if (!domain) {
		pr_err("Allocating domain for %s failed\n",
		       dev_name(dev));
		return NULL;
	}

	/* We have a new domain - setup possible RMRRs for the device */
	rcu_read_lock();
	for_each_rmrr_units(rmrr) {
		for_each_active_dev_scope(rmrr->devices, rmrr->devices_cnt,
					  i, i_dev) {
			if (i_dev != dev)
				continue;

			ret = domain_prepare_identity_map(dev, domain,
							  rmrr->base_address,
							  rmrr->end_address);
			if (ret)
				dev_err(dev, "Mapping reserved region failed\n");
		}
	}
	rcu_read_unlock();

	return domain;
}

static inline struct dmar_domain *get_valid_domain_for_dev(struct device *dev)
{
	struct device_domain_info *info;

	/* No lock here, assumes no domain exit in normal case */
	info = dev->archdata.iommu;
	if (likely(info))
		return info->domain;

	return __get_valid_domain_for_dev(dev);
}

/* Check if the dev needs to go through non-identity map and unmap process.*/
static int iommu_no_mapping(struct device *dev)
{
	int found;

	if (iommu_dummy(dev))
		return 1;

	if (!iommu_identity_mapping)
		return 0;

	found = identity_mapping(dev);
	if (found) {
		if (iommu_should_identity_map(dev, 0))
			return 1;
		else {
			/*
			 * 32 bit DMA is removed from si_domain and fall back
			 * to non-identity mapping.
			 */
			dmar_remove_one_dev_info(si_domain, dev);
			pr_info("32bit %s uses non-identity mapping\n",
				dev_name(dev));
			return 0;
		}
	} else {
		/*
		 * In case of a detached 64 bit DMA device from vm, the device
		 * is put into si_domain for identity mapping.
		 */
		if (iommu_should_identity_map(dev, 0)) {
			int ret;
			ret = domain_add_dev_info(si_domain, dev);
			if (!ret) {
				pr_info("64bit %s uses identity mapping\n",
					dev_name(dev));
				return 1;
			}
		}
	}

	return 0;
}

static dma_addr_t __intel_map_single(struct device *dev, phys_addr_t paddr,
				     size_t size, int dir, u64 dma_mask)
{
	struct dmar_domain *domain;
	phys_addr_t start_paddr;
	struct iova *iova;
	int prot = 0;
	int ret;
	struct intel_iommu *iommu;
	unsigned long paddr_pfn = paddr >> PAGE_SHIFT;

	BUG_ON(dir == DMA_NONE);

	if (iommu_no_mapping(dev))
		return paddr;

	domain = get_valid_domain_for_dev(dev);
	if (!domain)
		return 0;

	iommu = domain_get_iommu(domain);
	size = aligned_nrpages(paddr, size);

	iova = intel_alloc_iova(dev, domain, dma_to_mm_pfn(size), dma_mask);
	if (!iova)
		goto error;

	/*
	 * Check if DMAR supports zero-length reads on write only
	 * mappings..
	 */
	if (dir == DMA_TO_DEVICE || dir == DMA_BIDIRECTIONAL || \
			!cap_zlr(iommu->cap))
		prot |= DMA_PTE_READ;
	if (dir == DMA_FROM_DEVICE || dir == DMA_BIDIRECTIONAL)
		prot |= DMA_PTE_WRITE;
	/*
	 * paddr - (paddr + size) might be partial page, we should map the whole
	 * page.  Note: if two part of one page are separately mapped, we
	 * might have two guest_addr mapping to the same host paddr, but this
	 * is not a big problem
	 */
	ret = domain_pfn_mapping(domain, mm_to_dma_pfn(iova->pfn_lo),
				 mm_to_dma_pfn(paddr_pfn), size, prot);
	if (ret)
		goto error;

	/* it's a non-present to present mapping. Only flush if caching mode */
	if (cap_caching_mode(iommu->cap))
		iommu_flush_iotlb_psi(iommu, domain,
				      mm_to_dma_pfn(iova->pfn_lo),
				      size, 0, 1);
	else
		iommu_flush_write_buffer(iommu);

	start_paddr = (phys_addr_t)iova->pfn_lo << PAGE_SHIFT;
	start_paddr += paddr & ~PAGE_MASK;
	return start_paddr;

error:
	if (iova)
		__free_iova(&domain->iovad, iova);
	pr_err("Device %s request: %zx@%llx dir %d --- failed\n",
		dev_name(dev), size, (unsigned long long)paddr, dir);
	return 0;
}

static dma_addr_t intel_map_page(struct device *dev, struct page *page,
				 unsigned long offset, size_t size,
				 enum dma_data_direction dir,
				 struct dma_attrs *attrs)
{
	return __intel_map_single(dev, page_to_phys(page) + offset, size,
				  dir, *dev->dma_mask);
}

static void flush_unmaps(void)
{
	int i, j;

	timer_on = 0;

	/* just flush them all */
	for (i = 0; i < g_num_of_iommus; i++) {
		struct intel_iommu *iommu = g_iommus[i];
		if (!iommu)
			continue;

		if (!deferred_flush[i].next)
			continue;

		/* In caching mode, global flushes turn emulation expensive */
		if (!cap_caching_mode(iommu->cap))
			iommu->flush.flush_iotlb(iommu, 0, 0, 0,
					 DMA_TLB_GLOBAL_FLUSH);
		for (j = 0; j < deferred_flush[i].next; j++) {
			unsigned long mask;
			struct iova *iova = deferred_flush[i].iova[j];
			struct dmar_domain *domain = deferred_flush[i].domain[j];

			/* On real hardware multiple invalidations are expensive */
			if (cap_caching_mode(iommu->cap))
				iommu_flush_iotlb_psi(iommu, domain,
					iova->pfn_lo, iova_size(iova),
					!deferred_flush[i].freelist[j], 0);
			else {
				mask = ilog2(mm_to_dma_pfn(iova_size(iova)));
				iommu_flush_dev_iotlb(deferred_flush[i].domain[j],
						(uint64_t)iova->pfn_lo << PAGE_SHIFT, mask);
			}
			__free_iova(&deferred_flush[i].domain[j]->iovad, iova);
			if (deferred_flush[i].freelist[j])
				dma_free_pagelist(deferred_flush[i].freelist[j]);
		}
		deferred_flush[i].next = 0;
	}

	list_size = 0;
}

static void flush_unmaps_timeout(unsigned long data)
{
	unsigned long flags;

	spin_lock_irqsave(&async_umap_flush_lock, flags);
	flush_unmaps();
	spin_unlock_irqrestore(&async_umap_flush_lock, flags);
}

static void add_unmap(struct dmar_domain *dom, struct iova *iova, struct page *freelist)
{
	unsigned long flags;
	int next, iommu_id;
	struct intel_iommu *iommu;

	spin_lock_irqsave(&async_umap_flush_lock, flags);
	if (list_size == HIGH_WATER_MARK)
		flush_unmaps();

	iommu = domain_get_iommu(dom);
	iommu_id = iommu->seq_id;

	next = deferred_flush[iommu_id].next;
	deferred_flush[iommu_id].domain[next] = dom;
	deferred_flush[iommu_id].iova[next] = iova;
	deferred_flush[iommu_id].freelist[next] = freelist;
	deferred_flush[iommu_id].next++;

	if (!timer_on) {
		mod_timer(&unmap_timer, jiffies + msecs_to_jiffies(10));
		timer_on = 1;
	}
	list_size++;
	spin_unlock_irqrestore(&async_umap_flush_lock, flags);
}

static void intel_unmap(struct device *dev, dma_addr_t dev_addr)
{
	struct dmar_domain *domain;
	unsigned long start_pfn, last_pfn;
	struct iova *iova;
	struct intel_iommu *iommu;
	struct page *freelist;

	if (iommu_no_mapping(dev))
		return;

	domain = find_domain(dev);
	BUG_ON(!domain);

	iommu = domain_get_iommu(domain);

	iova = find_iova(&domain->iovad, IOVA_PFN(dev_addr));
	if (WARN_ONCE(!iova, "Driver unmaps unmatched page at PFN %llx\n",
		      (unsigned long long)dev_addr))
		return;

	start_pfn = mm_to_dma_pfn(iova->pfn_lo);
	last_pfn = mm_to_dma_pfn(iova->pfn_hi + 1) - 1;

	pr_debug("Device %s unmapping: pfn %lx-%lx\n",
		 dev_name(dev), start_pfn, last_pfn);

	freelist = domain_unmap(domain, start_pfn, last_pfn);

	if (intel_iommu_strict) {
		iommu_flush_iotlb_psi(iommu, domain, start_pfn,
				      last_pfn - start_pfn + 1, !freelist, 0);
		/* free iova */
		__free_iova(&domain->iovad, iova);
		dma_free_pagelist(freelist);
	} else {
		add_unmap(domain, iova, freelist);
		/*
		 * queue up the release of the unmap to save the 1/6th of the
		 * cpu used up by the iotlb flush operation...
		 */
	}
}

static void intel_unmap_page(struct device *dev, dma_addr_t dev_addr,
			     size_t size, enum dma_data_direction dir,
			     struct dma_attrs *attrs)
{
	intel_unmap(dev, dev_addr);
}

static void *intel_alloc_coherent(struct device *dev, size_t size,
				  dma_addr_t *dma_handle, gfp_t flags,
				  struct dma_attrs *attrs)
{
	struct page *page = NULL;
	int order;

	size = PAGE_ALIGN(size);
	order = get_order(size);

	if (!iommu_no_mapping(dev))
		flags &= ~(GFP_DMA | GFP_DMA32);
	else if (dev->coherent_dma_mask < dma_get_required_mask(dev)) {
		if (dev->coherent_dma_mask < DMA_BIT_MASK(32))
			flags |= GFP_DMA;
		else
			flags |= GFP_DMA32;
	}

	if (gfpflags_allow_blocking(flags)) {
		unsigned int count = size >> PAGE_SHIFT;

		page = dma_alloc_from_contiguous(dev, count, order);
		if (page && iommu_no_mapping(dev) &&
		    page_to_phys(page) + size > dev->coherent_dma_mask) {
			dma_release_from_contiguous(dev, page, count);
			page = NULL;
		}
	}

	if (!page)
		page = alloc_pages(flags, order);
	if (!page)
		return NULL;
	memset(page_address(page), 0, size);

	*dma_handle = __intel_map_single(dev, page_to_phys(page), size,
					 DMA_BIDIRECTIONAL,
					 dev->coherent_dma_mask);
	if (*dma_handle)
		return page_address(page);
	if (!dma_release_from_contiguous(dev, page, size >> PAGE_SHIFT))
		__free_pages(page, order);

	return NULL;
}

static void intel_free_coherent(struct device *dev, size_t size, void *vaddr,
				dma_addr_t dma_handle, struct dma_attrs *attrs)
{
	int order;
	struct page *page = virt_to_page(vaddr);

	size = PAGE_ALIGN(size);
	order = get_order(size);

	intel_unmap(dev, dma_handle);
	if (!dma_release_from_contiguous(dev, page, size >> PAGE_SHIFT))
		__free_pages(page, order);
}

static void intel_unmap_sg(struct device *dev, struct scatterlist *sglist,
			   int nelems, enum dma_data_direction dir,
			   struct dma_attrs *attrs)
{
	intel_unmap(dev, sglist[0].dma_address);
}

static int intel_nontranslate_map_sg(struct device *hddev,
	struct scatterlist *sglist, int nelems, int dir)
{
	int i;
	struct scatterlist *sg;

	for_each_sg(sglist, sg, nelems, i) {
		BUG_ON(!sg_page(sg));
		sg->dma_address = page_to_phys(sg_page(sg)) + sg->offset;
		sg->dma_length = sg->length;
	}
	return nelems;
}

static int intel_map_sg(struct device *dev, struct scatterlist *sglist, int nelems,
			enum dma_data_direction dir, struct dma_attrs *attrs)
{
	int i;
	struct dmar_domain *domain;
	size_t size = 0;
	int prot = 0;
	struct iova *iova = NULL;
	int ret;
	struct scatterlist *sg;
	unsigned long start_vpfn;
	struct intel_iommu *iommu;

	BUG_ON(dir == DMA_NONE);
	if (iommu_no_mapping(dev))
		return intel_nontranslate_map_sg(dev, sglist, nelems, dir);

	domain = get_valid_domain_for_dev(dev);
	if (!domain)
		return 0;

	iommu = domain_get_iommu(domain);

	for_each_sg(sglist, sg, nelems, i)
		size += aligned_nrpages(sg->offset, sg->length);

	iova = intel_alloc_iova(dev, domain, dma_to_mm_pfn(size),
				*dev->dma_mask);
	if (!iova) {
		sglist->dma_length = 0;
		return 0;
	}

	/*
	 * Check if DMAR supports zero-length reads on write only
	 * mappings..
	 */
	if (dir == DMA_TO_DEVICE || dir == DMA_BIDIRECTIONAL || \
			!cap_zlr(iommu->cap))
		prot |= DMA_PTE_READ;
	if (dir == DMA_FROM_DEVICE || dir == DMA_BIDIRECTIONAL)
		prot |= DMA_PTE_WRITE;

	start_vpfn = mm_to_dma_pfn(iova->pfn_lo);

	ret = domain_sg_mapping(domain, start_vpfn, sglist, size, prot);
	if (unlikely(ret)) {
		dma_pte_free_pagetable(domain, start_vpfn,
				       start_vpfn + size - 1);
		__free_iova(&domain->iovad, iova);
		return 0;
	}

	/* it's a non-present to present mapping. Only flush if caching mode */
	if (cap_caching_mode(iommu->cap))
		iommu_flush_iotlb_psi(iommu, domain, start_vpfn, size, 0, 1);
	else
		iommu_flush_write_buffer(iommu);

	return nelems;
}

static int intel_mapping_error(struct device *dev, dma_addr_t dma_addr)
{
	return !dma_addr;
}

struct dma_map_ops intel_dma_ops = {
	.alloc = intel_alloc_coherent,
	.free = intel_free_coherent,
	.map_sg = intel_map_sg,
	.unmap_sg = intel_unmap_sg,
	.map_page = intel_map_page,
	.unmap_page = intel_unmap_page,
	.mapping_error = intel_mapping_error,
};

static inline int iommu_domain_cache_init(void)
{
	int ret = 0;

	iommu_domain_cache = kmem_cache_create("iommu_domain",
					 sizeof(struct dmar_domain),
					 0,
					 SLAB_HWCACHE_ALIGN,

					 NULL);
	if (!iommu_domain_cache) {
		pr_err("Couldn't create iommu_domain cache\n");
		ret = -ENOMEM;
	}

	return ret;
}

static inline int iommu_devinfo_cache_init(void)
{
	int ret = 0;

	iommu_devinfo_cache = kmem_cache_create("iommu_devinfo",
					 sizeof(struct device_domain_info),
					 0,
					 SLAB_HWCACHE_ALIGN,
					 NULL);
	if (!iommu_devinfo_cache) {
		pr_err("Couldn't create devinfo cache\n");
		ret = -ENOMEM;
	}

	return ret;
}

static int __init iommu_init_mempool(void)
{
	int ret;
	ret = iova_cache_get();
	if (ret)
		return ret;

	ret = iommu_domain_cache_init();
	if (ret)
		goto domain_error;

	ret = iommu_devinfo_cache_init();
	if (!ret)
		return ret;

	kmem_cache_destroy(iommu_domain_cache);
domain_error:
	iova_cache_put();

	return -ENOMEM;
}

static void __init iommu_exit_mempool(void)
{
	kmem_cache_destroy(iommu_devinfo_cache);
	kmem_cache_destroy(iommu_domain_cache);
	iova_cache_put();
}

static void quirk_ioat_snb_local_iommu(struct pci_dev *pdev)
{
	struct dmar_drhd_unit *drhd;
	u32 vtbar;
	int rc;

	/* We know that this device on this chipset has its own IOMMU.
	 * If we find it under a different IOMMU, then the BIOS is lying
	 * to us. Hope that the IOMMU for this device is actually
	 * disabled, and it needs no translation...
	 */
	rc = pci_bus_read_config_dword(pdev->bus, PCI_DEVFN(0, 0), 0xb0, &vtbar);
	if (rc) {
		/* "can't" happen */
		dev_info(&pdev->dev, "failed to run vt-d quirk\n");
		return;
	}
	vtbar &= 0xffff0000;

	/* we know that the this iommu should be at offset 0xa000 from vtbar */
	drhd = dmar_find_matched_drhd_unit(pdev);
	if (WARN_TAINT_ONCE(!drhd || drhd->reg_base_addr - vtbar != 0xa000,
			    TAINT_FIRMWARE_WORKAROUND,
			    "BIOS assigned incorrect VT-d unit for Intel(R) QuickData Technology device\n"))
		pdev->dev.archdata.iommu = DUMMY_DEVICE_DOMAIN_INFO;
}
DECLARE_PCI_FIXUP_ENABLE(PCI_VENDOR_ID_INTEL, PCI_DEVICE_ID_INTEL_IOAT_SNB, quirk_ioat_snb_local_iommu);

static void __init init_no_remapping_devices(void)
{
	struct dmar_drhd_unit *drhd;
	struct device *dev;
	int i;

	for_each_drhd_unit(drhd) {
		if (!drhd->include_all) {
			for_each_active_dev_scope(drhd->devices,
						  drhd->devices_cnt, i, dev)
				break;
			/* ignore DMAR unit if no devices exist */
			if (i == drhd->devices_cnt)
				drhd->ignored = 1;
		}
	}

	for_each_active_drhd_unit(drhd) {
		if (drhd->include_all)
			continue;

		for_each_active_dev_scope(drhd->devices,
					  drhd->devices_cnt, i, dev)
			if (!dev_is_pci(dev) || !IS_GFX_DEVICE(to_pci_dev(dev)))
				break;
		if (i < drhd->devices_cnt)
			continue;

		/* This IOMMU has *only* gfx devices. Either bypass it or
		   set the gfx_mapped flag, as appropriate */
		if (dmar_map_gfx) {
			intel_iommu_gfx_mapped = 1;
		} else {
			drhd->ignored = 1;
			for_each_active_dev_scope(drhd->devices,
						  drhd->devices_cnt, i, dev)
				dev->archdata.iommu = DUMMY_DEVICE_DOMAIN_INFO;
		}
	}
}

#ifdef CONFIG_SUSPEND
static int init_iommu_hw(void)
{
	struct dmar_drhd_unit *drhd;
	struct intel_iommu *iommu = NULL;

	for_each_active_iommu(iommu, drhd)
		if (iommu->qi)
			dmar_reenable_qi(iommu);

	for_each_iommu(iommu, drhd) {
		if (drhd->ignored) {
			/*
			 * we always have to disable PMRs or DMA may fail on
			 * this device
			 */
			if (force_on)
				iommu_disable_protect_mem_regions(iommu);
			continue;
		}
	
		iommu_flush_write_buffer(iommu);

		iommu_set_root_entry(iommu);

		iommu->flush.flush_context(iommu, 0, 0, 0,
					   DMA_CCMD_GLOBAL_INVL);
		iommu->flush.flush_iotlb(iommu, 0, 0, 0, DMA_TLB_GLOBAL_FLUSH);
		iommu_enable_translation(iommu);
		iommu_disable_protect_mem_regions(iommu);
	}

	return 0;
}

static void iommu_flush_all(void)
{
	struct dmar_drhd_unit *drhd;
	struct intel_iommu *iommu;

	for_each_active_iommu(iommu, drhd) {
		iommu->flush.flush_context(iommu, 0, 0, 0,
					   DMA_CCMD_GLOBAL_INVL);
		iommu->flush.flush_iotlb(iommu, 0, 0, 0,
					 DMA_TLB_GLOBAL_FLUSH);
	}
}

static int iommu_suspend(void)
{
	struct dmar_drhd_unit *drhd;
	struct intel_iommu *iommu = NULL;
	unsigned long flag;

	for_each_active_iommu(iommu, drhd) {
		iommu->iommu_state = kzalloc(sizeof(u32) * MAX_SR_DMAR_REGS,
						 GFP_ATOMIC);
		if (!iommu->iommu_state)
			goto nomem;
	}

	iommu_flush_all();

	for_each_active_iommu(iommu, drhd) {
		iommu_disable_translation(iommu);

		raw_spin_lock_irqsave(&iommu->register_lock, flag);

		iommu->iommu_state[SR_DMAR_FECTL_REG] =
			readl(iommu->reg + DMAR_FECTL_REG);
		iommu->iommu_state[SR_DMAR_FEDATA_REG] =
			readl(iommu->reg + DMAR_FEDATA_REG);
		iommu->iommu_state[SR_DMAR_FEADDR_REG] =
			readl(iommu->reg + DMAR_FEADDR_REG);
		iommu->iommu_state[SR_DMAR_FEUADDR_REG] =
			readl(iommu->reg + DMAR_FEUADDR_REG);

		raw_spin_unlock_irqrestore(&iommu->register_lock, flag);
	}
	return 0;

nomem:
	for_each_active_iommu(iommu, drhd)
		kfree(iommu->iommu_state);

	return -ENOMEM;
}

static void iommu_resume(void)
{
	struct dmar_drhd_unit *drhd;
	struct intel_iommu *iommu = NULL;
	unsigned long flag;

	if (init_iommu_hw()) {
		if (force_on)
			panic("tboot: IOMMU setup failed, DMAR can not resume!\n");
		else
			WARN(1, "IOMMU setup failed, DMAR can not resume!\n");
		return;
	}

	for_each_active_iommu(iommu, drhd) {

		raw_spin_lock_irqsave(&iommu->register_lock, flag);

		writel(iommu->iommu_state[SR_DMAR_FECTL_REG],
			iommu->reg + DMAR_FECTL_REG);
		writel(iommu->iommu_state[SR_DMAR_FEDATA_REG],
			iommu->reg + DMAR_FEDATA_REG);
		writel(iommu->iommu_state[SR_DMAR_FEADDR_REG],
			iommu->reg + DMAR_FEADDR_REG);
		writel(iommu->iommu_state[SR_DMAR_FEUADDR_REG],
			iommu->reg + DMAR_FEUADDR_REG);

		raw_spin_unlock_irqrestore(&iommu->register_lock, flag);
	}

	for_each_active_iommu(iommu, drhd)
		kfree(iommu->iommu_state);
}

static struct syscore_ops iommu_syscore_ops = {
	.resume		= iommu_resume,
	.suspend	= iommu_suspend,
};

static void __init init_iommu_pm_ops(void)
{
	register_syscore_ops(&iommu_syscore_ops);
}

#else
static inline void init_iommu_pm_ops(void) {}
#endif	/* CONFIG_PM */


int __init dmar_parse_one_rmrr(struct acpi_dmar_header *header, void *arg)
{
	struct acpi_dmar_reserved_memory *rmrr;
	struct dmar_rmrr_unit *rmrru;

	rmrru = kzalloc(sizeof(*rmrru), GFP_KERNEL);
	if (!rmrru)
		return -ENOMEM;

	rmrru->hdr = header;
	rmrr = (struct acpi_dmar_reserved_memory *)header;
	rmrru->base_address = rmrr->base_address;
	rmrru->end_address = rmrr->end_address;
	rmrru->devices = dmar_alloc_dev_scope((void *)(rmrr + 1),
				((void *)rmrr) + rmrr->header.length,
				&rmrru->devices_cnt);
	if (rmrru->devices_cnt && rmrru->devices == NULL) {
		kfree(rmrru);
		return -ENOMEM;
	}

	list_add(&rmrru->list, &dmar_rmrr_units);

	return 0;
}

static struct dmar_atsr_unit *dmar_find_atsr(struct acpi_dmar_atsr *atsr)
{
	struct dmar_atsr_unit *atsru;
	struct acpi_dmar_atsr *tmp;

	list_for_each_entry_rcu(atsru, &dmar_atsr_units, list) {
		tmp = (struct acpi_dmar_atsr *)atsru->hdr;
		if (atsr->segment != tmp->segment)
			continue;
		if (atsr->header.length != tmp->header.length)
			continue;
		if (memcmp(atsr, tmp, atsr->header.length) == 0)
			return atsru;
	}

	return NULL;
}

int dmar_parse_one_atsr(struct acpi_dmar_header *hdr, void *arg)
{
	struct acpi_dmar_atsr *atsr;
	struct dmar_atsr_unit *atsru;

	if (system_state != SYSTEM_BOOTING && !intel_iommu_enabled)
		return 0;

	atsr = container_of(hdr, struct acpi_dmar_atsr, header);
	atsru = dmar_find_atsr(atsr);
	if (atsru)
		return 0;

	atsru = kzalloc(sizeof(*atsru) + hdr->length, GFP_KERNEL);
	if (!atsru)
		return -ENOMEM;

	/*
	 * If memory is allocated from slab by ACPI _DSM method, we need to
	 * copy the memory content because the memory buffer will be freed
	 * on return.
	 */
	atsru->hdr = (void *)(atsru + 1);
	memcpy(atsru->hdr, hdr, hdr->length);
	atsru->include_all = atsr->flags & 0x1;
	if (!atsru->include_all) {
		atsru->devices = dmar_alloc_dev_scope((void *)(atsr + 1),
				(void *)atsr + atsr->header.length,
				&atsru->devices_cnt);
		if (atsru->devices_cnt && atsru->devices == NULL) {
			kfree(atsru);
			return -ENOMEM;
		}
	}

	list_add_rcu(&atsru->list, &dmar_atsr_units);

	return 0;
}

static void intel_iommu_free_atsr(struct dmar_atsr_unit *atsru)
{
	dmar_free_dev_scope(&atsru->devices, &atsru->devices_cnt);
	kfree(atsru);
}

int dmar_release_one_atsr(struct acpi_dmar_header *hdr, void *arg)
{
	struct acpi_dmar_atsr *atsr;
	struct dmar_atsr_unit *atsru;

	atsr = container_of(hdr, struct acpi_dmar_atsr, header);
	atsru = dmar_find_atsr(atsr);
	if (atsru) {
		list_del_rcu(&atsru->list);
		synchronize_rcu();
		intel_iommu_free_atsr(atsru);
	}

	return 0;
}

int dmar_check_one_atsr(struct acpi_dmar_header *hdr, void *arg)
{
	int i;
	struct device *dev;
	struct acpi_dmar_atsr *atsr;
	struct dmar_atsr_unit *atsru;

	atsr = container_of(hdr, struct acpi_dmar_atsr, header);
	atsru = dmar_find_atsr(atsr);
	if (!atsru)
		return 0;

	if (!atsru->include_all && atsru->devices && atsru->devices_cnt)
		for_each_active_dev_scope(atsru->devices, atsru->devices_cnt,
					  i, dev)
			return -EBUSY;

	return 0;
}

static int intel_iommu_add(struct dmar_drhd_unit *dmaru)
{
	int sp, ret = 0;
	struct intel_iommu *iommu = dmaru->iommu;

	if (g_iommus[iommu->seq_id])
		return 0;

	if (hw_pass_through && !ecap_pass_through(iommu->ecap)) {
		pr_warn("%s: Doesn't support hardware pass through.\n",
			iommu->name);
		return -ENXIO;
	}
	if (!ecap_sc_support(iommu->ecap) &&
	    domain_update_iommu_snooping(iommu)) {
		pr_warn("%s: Doesn't support snooping.\n",
			iommu->name);
		return -ENXIO;
	}
	sp = domain_update_iommu_superpage(iommu) - 1;
	if (sp >= 0 && !(cap_super_page_val(iommu->cap) & (1 << sp))) {
		pr_warn("%s: Doesn't support large page.\n",
			iommu->name);
		return -ENXIO;
	}

	/*
	 * Disable translation if already enabled prior to OS handover.
	 */
	if (iommu->gcmd & DMA_GCMD_TE)
		iommu_disable_translation(iommu);

	g_iommus[iommu->seq_id] = iommu;
	ret = iommu_init_domains(iommu);
	if (ret == 0)
		ret = iommu_alloc_root_entry(iommu);
	if (ret)
		goto out;

#ifdef CONFIG_INTEL_IOMMU_SVM
	if (pasid_enabled(iommu))
		intel_svm_alloc_pasid_tables(iommu);
#endif

	if (dmaru->ignored) {
		/*
		 * we always have to disable PMRs or DMA may fail on this device
		 */
		if (force_on)
			iommu_disable_protect_mem_regions(iommu);
		return 0;
	}

	intel_iommu_init_qi(iommu);
	iommu_flush_write_buffer(iommu);

#ifdef CONFIG_INTEL_IOMMU_SVM
	if (pasid_enabled(iommu) && ecap_prs(iommu->ecap)) {
		ret = intel_svm_enable_prq(iommu);
		if (ret)
			goto disable_iommu;
	}
#endif
	ret = dmar_set_interrupt(iommu);
	if (ret)
		goto disable_iommu;

	iommu_set_root_entry(iommu);
	iommu->flush.flush_context(iommu, 0, 0, 0, DMA_CCMD_GLOBAL_INVL);
	iommu->flush.flush_iotlb(iommu, 0, 0, 0, DMA_TLB_GLOBAL_FLUSH);
	iommu_enable_translation(iommu);

	iommu_disable_protect_mem_regions(iommu);
	return 0;

disable_iommu:
	disable_dmar_iommu(iommu);
out:
	free_dmar_iommu(iommu);
	return ret;
}

int dmar_iommu_hotplug(struct dmar_drhd_unit *dmaru, bool insert)
{
	int ret = 0;
	struct intel_iommu *iommu = dmaru->iommu;

	if (!intel_iommu_enabled)
		return 0;
	if (iommu == NULL)
		return -EINVAL;

	if (insert) {
		ret = intel_iommu_add(dmaru);
	} else {
		disable_dmar_iommu(iommu);
		free_dmar_iommu(iommu);
	}

	return ret;
}

static void intel_iommu_free_dmars(void)
{
	struct dmar_rmrr_unit *rmrru, *rmrr_n;
	struct dmar_atsr_unit *atsru, *atsr_n;

	list_for_each_entry_safe(rmrru, rmrr_n, &dmar_rmrr_units, list) {
		list_del(&rmrru->list);
		dmar_free_dev_scope(&rmrru->devices, &rmrru->devices_cnt);
		kfree(rmrru);
	}

	list_for_each_entry_safe(atsru, atsr_n, &dmar_atsr_units, list) {
		list_del(&atsru->list);
		intel_iommu_free_atsr(atsru);
	}
}

int dmar_find_matched_atsr_unit(struct pci_dev *dev)
{
	int i, ret = 1;
	struct pci_bus *bus;
	struct pci_dev *bridge = NULL;
	struct device *tmp;
	struct acpi_dmar_atsr *atsr;
	struct dmar_atsr_unit *atsru;

	dev = pci_physfn(dev);
	for (bus = dev->bus; bus; bus = bus->parent) {
		bridge = bus->self;
		/* If it's an integrated device, allow ATS */
		if (!bridge)
			return 1;
		/* Connected via non-PCIe: no ATS */
		if (!pci_is_pcie(bridge) ||
		    pci_pcie_type(bridge) == PCI_EXP_TYPE_PCI_BRIDGE)
			return 0;
		/* If we found the root port, look it up in the ATSR */
		if (pci_pcie_type(bridge) == PCI_EXP_TYPE_ROOT_PORT)
			break;
	}

	rcu_read_lock();
	list_for_each_entry_rcu(atsru, &dmar_atsr_units, list) {
		atsr = container_of(atsru->hdr, struct acpi_dmar_atsr, header);
		if (atsr->segment != pci_domain_nr(dev->bus))
			continue;

		for_each_dev_scope(atsru->devices, atsru->devices_cnt, i, tmp)
			if (tmp == &bridge->dev)
				goto out;

		if (atsru->include_all)
			goto out;
	}
	ret = 0;
out:
	rcu_read_unlock();

	return ret;
}

int dmar_iommu_notify_scope_dev(struct dmar_pci_notify_info *info)
{
	int ret = 0;
	struct dmar_rmrr_unit *rmrru;
	struct dmar_atsr_unit *atsru;
	struct acpi_dmar_atsr *atsr;
	struct acpi_dmar_reserved_memory *rmrr;

	if (!intel_iommu_enabled && system_state != SYSTEM_BOOTING)
		return 0;

	list_for_each_entry(rmrru, &dmar_rmrr_units, list) {
		rmrr = container_of(rmrru->hdr,
				    struct acpi_dmar_reserved_memory, header);
		if (info->event == BUS_NOTIFY_ADD_DEVICE) {
			ret = dmar_insert_dev_scope(info, (void *)(rmrr + 1),
				((void *)rmrr) + rmrr->header.length,
				rmrr->segment, rmrru->devices,
				rmrru->devices_cnt);
			if(ret < 0)
				return ret;
		} else if (info->event == BUS_NOTIFY_REMOVED_DEVICE) {
			dmar_remove_dev_scope(info, rmrr->segment,
				rmrru->devices, rmrru->devices_cnt);
		}
	}

	list_for_each_entry(atsru, &dmar_atsr_units, list) {
		if (atsru->include_all)
			continue;

		atsr = container_of(atsru->hdr, struct acpi_dmar_atsr, header);
		if (info->event == BUS_NOTIFY_ADD_DEVICE) {
			ret = dmar_insert_dev_scope(info, (void *)(atsr + 1),
					(void *)atsr + atsr->header.length,
					atsr->segment, atsru->devices,
					atsru->devices_cnt);
			if (ret > 0)
				break;
			else if(ret < 0)
				return ret;
		} else if (info->event == BUS_NOTIFY_REMOVED_DEVICE) {
			if (dmar_remove_dev_scope(info, atsr->segment,
					atsru->devices, atsru->devices_cnt))
				break;
		}
	}

	return 0;
}

/*
 * Here we only respond to action of unbound device from driver.
 *
 * Added device is not attached to its DMAR domain here yet. That will happen
 * when mapping the device to iova.
 */
static int device_notifier(struct notifier_block *nb,
				  unsigned long action, void *data)
{
	struct device *dev = data;
	struct dmar_domain *domain;

	if (iommu_dummy(dev))
		return 0;

	if (action != BUS_NOTIFY_REMOVED_DEVICE)
		return 0;

	domain = find_domain(dev);
	if (!domain)
		return 0;

	dmar_remove_one_dev_info(domain, dev);
	if (!domain_type_is_vm_or_si(domain) && list_empty(&domain->devices))
		domain_exit(domain);

	return 0;
}

static struct notifier_block device_nb = {
	.notifier_call = device_notifier,
};

static int intel_iommu_memory_notifier(struct notifier_block *nb,
				       unsigned long val, void *v)
{
	struct memory_notify *mhp = v;
	unsigned long long start, end;
	unsigned long start_vpfn, last_vpfn;

	switch (val) {
	case MEM_GOING_ONLINE:
		start = mhp->start_pfn << PAGE_SHIFT;
		end = ((mhp->start_pfn + mhp->nr_pages) << PAGE_SHIFT) - 1;
		if (iommu_domain_identity_map(si_domain, start, end)) {
			pr_warn("Failed to build identity map for [%llx-%llx]\n",
				start, end);
			return NOTIFY_BAD;
		}
		break;

	case MEM_OFFLINE:
	case MEM_CANCEL_ONLINE:
		start_vpfn = mm_to_dma_pfn(mhp->start_pfn);
		last_vpfn = mm_to_dma_pfn(mhp->start_pfn + mhp->nr_pages - 1);
		while (start_vpfn <= last_vpfn) {
			struct iova *iova;
			struct dmar_drhd_unit *drhd;
			struct intel_iommu *iommu;
			struct page *freelist;

			iova = find_iova(&si_domain->iovad, start_vpfn);
			if (iova == NULL) {
				pr_debug("Failed get IOVA for PFN %lx\n",
					 start_vpfn);
				break;
			}

			iova = split_and_remove_iova(&si_domain->iovad, iova,
						     start_vpfn, last_vpfn);
			if (iova == NULL) {
				pr_warn("Failed to split IOVA PFN [%lx-%lx]\n",
					start_vpfn, last_vpfn);
				return NOTIFY_BAD;
			}

			freelist = domain_unmap(si_domain, iova->pfn_lo,
					       iova->pfn_hi);

			rcu_read_lock();
			for_each_active_iommu(iommu, drhd)
				iommu_flush_iotlb_psi(iommu, si_domain,
					iova->pfn_lo, iova_size(iova),
					!freelist, 0);
			rcu_read_unlock();
			dma_free_pagelist(freelist);

			start_vpfn = iova->pfn_hi + 1;
			free_iova_mem(iova);
		}
		break;
	}

	return NOTIFY_OK;
}

static struct notifier_block intel_iommu_memory_nb = {
	.notifier_call = intel_iommu_memory_notifier,
	.priority = 0
};


static ssize_t intel_iommu_show_version(struct device *dev,
					struct device_attribute *attr,
					char *buf)
{
	struct intel_iommu *iommu = dev_get_drvdata(dev);
	u32 ver = readl(iommu->reg + DMAR_VER_REG);
	return sprintf(buf, "%d:%d\n",
		       DMAR_VER_MAJOR(ver), DMAR_VER_MINOR(ver));
}
static DEVICE_ATTR(version, S_IRUGO, intel_iommu_show_version, NULL);

static ssize_t intel_iommu_show_address(struct device *dev,
					struct device_attribute *attr,
					char *buf)
{
	struct intel_iommu *iommu = dev_get_drvdata(dev);
	return sprintf(buf, "%llx\n", iommu->reg_phys);
}
static DEVICE_ATTR(address, S_IRUGO, intel_iommu_show_address, NULL);

static ssize_t intel_iommu_show_cap(struct device *dev,
				    struct device_attribute *attr,
				    char *buf)
{
	struct intel_iommu *iommu = dev_get_drvdata(dev);
	return sprintf(buf, "%llx\n", iommu->cap);
}
static DEVICE_ATTR(cap, S_IRUGO, intel_iommu_show_cap, NULL);

static ssize_t intel_iommu_show_ecap(struct device *dev,
				    struct device_attribute *attr,
				    char *buf)
{
	struct intel_iommu *iommu = dev_get_drvdata(dev);
	return sprintf(buf, "%llx\n", iommu->ecap);
}
static DEVICE_ATTR(ecap, S_IRUGO, intel_iommu_show_ecap, NULL);

static ssize_t intel_iommu_show_ndoms(struct device *dev,
				      struct device_attribute *attr,
				      char *buf)
{
	struct intel_iommu *iommu = dev_get_drvdata(dev);
	return sprintf(buf, "%ld\n", cap_ndoms(iommu->cap));
}
static DEVICE_ATTR(domains_supported, S_IRUGO, intel_iommu_show_ndoms, NULL);

static ssize_t intel_iommu_show_ndoms_used(struct device *dev,
					   struct device_attribute *attr,
					   char *buf)
{
	struct intel_iommu *iommu = dev_get_drvdata(dev);
	return sprintf(buf, "%d\n", bitmap_weight(iommu->domain_ids,
						  cap_ndoms(iommu->cap)));
}
static DEVICE_ATTR(domains_used, S_IRUGO, intel_iommu_show_ndoms_used, NULL);

static struct attribute *intel_iommu_attrs[] = {
	&dev_attr_version.attr,
	&dev_attr_address.attr,
	&dev_attr_cap.attr,
	&dev_attr_ecap.attr,
	&dev_attr_domains_supported.attr,
	&dev_attr_domains_used.attr,
	NULL,
};

static struct attribute_group intel_iommu_group = {
	.name = "intel-iommu",
	.attrs = intel_iommu_attrs,
};

const struct attribute_group *intel_iommu_groups[] = {
	&intel_iommu_group,
	NULL,
};

int __init intel_iommu_init(void)
{
	int ret = -ENODEV;
	struct dmar_drhd_unit *drhd;
	struct intel_iommu *iommu;

	/* VT-d is required for a TXT/tboot launch, so enforce that */
	force_on = tboot_force_iommu();

	if (iommu_init_mempool()) {
		if (force_on)
			panic("tboot: Failed to initialize iommu memory\n");
		return -ENOMEM;
	}

	down_write(&dmar_global_lock);
	if (dmar_table_init()) {
		if (force_on)
			panic("tboot: Failed to initialize DMAR table\n");
		goto out_free_dmar;
	}

	if (dmar_dev_scope_init() < 0) {
		if (force_on)
			panic("tboot: Failed to initialize DMAR device scope\n");
		goto out_free_dmar;
	}

	if (no_iommu || dmar_disabled)
		goto out_free_dmar;

	if (list_empty(&dmar_rmrr_units))
		pr_info("No RMRR found\n");

	if (list_empty(&dmar_atsr_units))
		pr_info("No ATSR found\n");

	if (dmar_init_reserved_ranges()) {
		if (force_on)
			panic("tboot: Failed to reserve iommu ranges\n");
		goto out_free_reserved_range;
	}

	init_no_remapping_devices();

	ret = init_dmars();
	if (ret) {
		if (force_on)
			panic("tboot: Failed to initialize DMARs\n");
		pr_err("Initialization failed\n");
		goto out_free_reserved_range;
	}
	up_write(&dmar_global_lock);
	pr_info("Intel(R) Virtualization Technology for Directed I/O\n");

	init_timer(&unmap_timer);
#ifdef CONFIG_SWIOTLB
	swiotlb = 0;
#endif
	dma_ops = &intel_dma_ops;

	init_iommu_pm_ops();

	for_each_active_iommu(iommu, drhd)
		iommu->iommu_dev = iommu_device_create(NULL, iommu,
						       intel_iommu_groups,
						       "%s", iommu->name);

	bus_set_iommu(&pci_bus_type, &intel_iommu_ops);
	bus_register_notifier(&pci_bus_type, &device_nb);
	if (si_domain && !hw_pass_through)
		register_memory_notifier(&intel_iommu_memory_nb);

	intel_iommu_enabled = 1;

	return 0;

out_free_reserved_range:
	put_iova_domain(&reserved_iova_list);
out_free_dmar:
	intel_iommu_free_dmars();
	up_write(&dmar_global_lock);
	iommu_exit_mempool();
	return ret;
}

static int domain_context_clear_one_cb(struct pci_dev *pdev, u16 alias, void *opaque)
{
	struct intel_iommu *iommu = opaque;

	domain_context_clear_one(iommu, PCI_BUS_NUM(alias), alias & 0xff);
	return 0;
}

/*
 * NB - intel-iommu lacks any sort of reference counting for the users of
 * dependent devices.  If multiple endpoints have intersecting dependent
 * devices, unbinding the driver from any one of them will possibly leave
 * the others unable to operate.
 */
static void domain_context_clear(struct intel_iommu *iommu, struct device *dev)
{
	if (!iommu || !dev || !dev_is_pci(dev))
		return;

	pci_for_each_dma_alias(to_pci_dev(dev), &domain_context_clear_one_cb, iommu);
}

static void __dmar_remove_one_dev_info(struct device_domain_info *info)
{
	struct intel_iommu *iommu;
	unsigned long flags;

	assert_spin_locked(&device_domain_lock);

	if (WARN_ON(!info))
		return;

	iommu = info->iommu;

	if (info->dev) {
		iommu_disable_dev_iotlb(info);
		domain_context_clear(iommu, info->dev);
	}

	unlink_domain_info(info);

	spin_lock_irqsave(&iommu->lock, flags);
	domain_detach_iommu(info->domain, iommu);
	spin_unlock_irqrestore(&iommu->lock, flags);

	free_devinfo_mem(info);
}

static void dmar_remove_one_dev_info(struct dmar_domain *domain,
				     struct device *dev)
{
	struct device_domain_info *info;
	unsigned long flags;

	spin_lock_irqsave(&device_domain_lock, flags);
	info = dev->archdata.iommu;
	__dmar_remove_one_dev_info(info);
	spin_unlock_irqrestore(&device_domain_lock, flags);
}

static int md_domain_init(struct dmar_domain *domain, int guest_width)
{
	int adjust_width;

	init_iova_domain(&domain->iovad, VTD_PAGE_SIZE, IOVA_START_PFN,
			DMA_32BIT_PFN);
	domain_reserve_special_ranges(domain);

	/* calculate AGAW */
	domain->gaw = guest_width;
	adjust_width = guestwidth_to_adjustwidth(guest_width);
	domain->agaw = width_to_agaw(adjust_width);

	domain->iommu_coherency = 0;
	domain->iommu_snooping = 0;
	domain->iommu_superpage = 0;
	domain->max_addr = 0;

	/* always allocate the top pgd */
	domain->pgd = (struct dma_pte *)alloc_pgtable_page(domain->nid);
	if (!domain->pgd)
		return -ENOMEM;
	domain_flush_cache(domain, domain->pgd, PAGE_SIZE);
	return 0;
}

static struct iommu_domain *intel_iommu_domain_alloc(unsigned type)
{
	struct dmar_domain *dmar_domain;
	struct iommu_domain *domain;

	if (type != IOMMU_DOMAIN_UNMANAGED)
		return NULL;

	dmar_domain = alloc_domain(DOMAIN_FLAG_VIRTUAL_MACHINE);
	if (!dmar_domain) {
		pr_err("Can't allocate dmar_domain\n");
		return NULL;
	}
	if (md_domain_init(dmar_domain, DEFAULT_DOMAIN_ADDRESS_WIDTH)) {
		pr_err("Domain initialization failed\n");
		domain_exit(dmar_domain);
		return NULL;
	}
	domain_update_iommu_cap(dmar_domain);

	domain = &dmar_domain->domain;
	domain->geometry.aperture_start = 0;
	domain->geometry.aperture_end   = __DOMAIN_MAX_ADDR(dmar_domain->gaw);
	domain->geometry.force_aperture = true;

	return domain;
}

static void intel_iommu_domain_free(struct iommu_domain *domain)
{
	domain_exit(to_dmar_domain(domain));
}

static int intel_iommu_attach_device(struct iommu_domain *domain,
				     struct device *dev)
{
	struct dmar_domain *dmar_domain = to_dmar_domain(domain);
	struct intel_iommu *iommu;
	int addr_width;
	u8 bus, devfn;

	if (device_is_rmrr_locked(dev)) {
		dev_warn(dev, "Device is ineligible for IOMMU domain attach due to platform RMRR requirement.  Contact your platform vendor.\n");
		return -EPERM;
	}

	/* normally dev is not mapped */
	if (unlikely(domain_context_mapped(dev))) {
		struct dmar_domain *old_domain;

		old_domain = find_domain(dev);
		if (old_domain) {
			rcu_read_lock();
			dmar_remove_one_dev_info(old_domain, dev);
			rcu_read_unlock();

			if (!domain_type_is_vm_or_si(old_domain) &&
			     list_empty(&old_domain->devices))
				domain_exit(old_domain);
		}
	}

	iommu = device_to_iommu(dev, &bus, &devfn);
	if (!iommu)
		return -ENODEV;

	/* check if this iommu agaw is sufficient for max mapped address */
	addr_width = agaw_to_width(iommu->agaw);
	if (addr_width > cap_mgaw(iommu->cap))
		addr_width = cap_mgaw(iommu->cap);

	if (dmar_domain->max_addr > (1LL << addr_width)) {
		pr_err("%s: iommu width (%d) is not "
		       "sufficient for the mapped address (%llx)\n",
		       __func__, addr_width, dmar_domain->max_addr);
		return -EFAULT;
	}
	dmar_domain->gaw = addr_width;

	/*
	 * Knock out extra levels of page tables if necessary
	 */
	while (iommu->agaw < dmar_domain->agaw) {
		struct dma_pte *pte;

		pte = dmar_domain->pgd;
		if (dma_pte_present(pte)) {
			dmar_domain->pgd = (struct dma_pte *)
				phys_to_virt(dma_pte_addr(pte));
			free_pgtable_page(pte);
		}
		dmar_domain->agaw--;
	}

	return domain_add_dev_info(dmar_domain, dev);
}

static void intel_iommu_detach_device(struct iommu_domain *domain,
				      struct device *dev)
{
	dmar_remove_one_dev_info(to_dmar_domain(domain), dev);
}

static int intel_iommu_map(struct iommu_domain *domain,
			   unsigned long iova, phys_addr_t hpa,
			   size_t size, int iommu_prot)
{
	struct dmar_domain *dmar_domain = to_dmar_domain(domain);
	u64 max_addr;
	int prot = 0;
	int ret;

	if (iommu_prot & IOMMU_READ)
		prot |= DMA_PTE_READ;
	if (iommu_prot & IOMMU_WRITE)
		prot |= DMA_PTE_WRITE;
	if ((iommu_prot & IOMMU_CACHE) && dmar_domain->iommu_snooping)
		prot |= DMA_PTE_SNP;

	max_addr = iova + size;
	if (dmar_domain->max_addr < max_addr) {
		u64 end;

		/* check if minimum agaw is sufficient for mapped address */
		end = __DOMAIN_MAX_ADDR(dmar_domain->gaw) + 1;
		if (end < max_addr) {
			pr_err("%s: iommu width (%d) is not "
			       "sufficient for the mapped address (%llx)\n",
			       __func__, dmar_domain->gaw, max_addr);
			return -EFAULT;
		}
		dmar_domain->max_addr = max_addr;
	}
	/* Round up size to next multiple of PAGE_SIZE, if it and
	   the low bits of hpa would take us onto the next page */
	size = aligned_nrpages(hpa, size);
	ret = domain_pfn_mapping(dmar_domain, iova >> VTD_PAGE_SHIFT,
				 hpa >> VTD_PAGE_SHIFT, size, prot);
	return ret;
}

static size_t intel_iommu_unmap(struct iommu_domain *domain,
				unsigned long iova, size_t size)
{
	struct dmar_domain *dmar_domain = to_dmar_domain(domain);
	struct page *freelist = NULL;
	struct intel_iommu *iommu;
	unsigned long start_pfn, last_pfn;
	unsigned int npages;
	int iommu_id, level = 0;

	/* Cope with horrid API which requires us to unmap more than the
	   size argument if it happens to be a large-page mapping. */
	BUG_ON(!pfn_to_dma_pte(dmar_domain, iova >> VTD_PAGE_SHIFT, &level));

	if (size < VTD_PAGE_SIZE << level_to_offset_bits(level))
		size = VTD_PAGE_SIZE << level_to_offset_bits(level);

	start_pfn = iova >> VTD_PAGE_SHIFT;
	last_pfn = (iova + size - 1) >> VTD_PAGE_SHIFT;

	freelist = domain_unmap(dmar_domain, start_pfn, last_pfn);

	npages = last_pfn - start_pfn + 1;

	for_each_domain_iommu(iommu_id, dmar_domain) {
		iommu = g_iommus[iommu_id];

		iommu_flush_iotlb_psi(g_iommus[iommu_id], dmar_domain,
				      start_pfn, npages, !freelist, 0);
	}

	dma_free_pagelist(freelist);

	if (dmar_domain->max_addr == iova + size)
		dmar_domain->max_addr = iova;

	return size;
}

static phys_addr_t intel_iommu_iova_to_phys(struct iommu_domain *domain,
					    dma_addr_t iova)
{
	struct dmar_domain *dmar_domain = to_dmar_domain(domain);
	struct dma_pte *pte;
	int level = 0;
	u64 phys = 0;

	pte = pfn_to_dma_pte(dmar_domain, iova >> VTD_PAGE_SHIFT, &level);
	if (pte)
		phys = dma_pte_addr(pte);

	return phys;
}

static bool intel_iommu_capable(enum iommu_cap cap)
{
	if (cap == IOMMU_CAP_CACHE_COHERENCY)
		return domain_update_iommu_snooping(NULL) == 1;
	if (cap == IOMMU_CAP_INTR_REMAP)
		return irq_remapping_enabled == 1;

	return false;
}

static int intel_iommu_add_device(struct device *dev)
{
	struct intel_iommu *iommu;
	struct iommu_group *group;
	u8 bus, devfn;

	iommu = device_to_iommu(dev, &bus, &devfn);
	if (!iommu)
		return -ENODEV;

	iommu_device_link(iommu->iommu_dev, dev);

	group = iommu_group_get_for_dev(dev);

	if (IS_ERR(group))
		return PTR_ERR(group);

	iommu_group_put(group);
	return 0;
}

static void intel_iommu_remove_device(struct device *dev)
{
	struct intel_iommu *iommu;
	u8 bus, devfn;

	iommu = device_to_iommu(dev, &bus, &devfn);
	if (!iommu)
		return;

	iommu_group_remove_device(dev);

	iommu_device_unlink(iommu->iommu_dev, dev);
}

#ifdef CONFIG_INTEL_IOMMU_SVM
int intel_iommu_enable_pasid(struct intel_iommu *iommu, struct intel_svm_dev *sdev)
{
	struct device_domain_info *info;
	struct context_entry *context;
	struct dmar_domain *domain;
	unsigned long flags;
	u64 ctx_lo;
	int ret;

	domain = get_valid_domain_for_dev(sdev->dev);
	if (!domain)
		return -EINVAL;

	spin_lock_irqsave(&device_domain_lock, flags);
	spin_lock(&iommu->lock);

	ret = -EINVAL;
	info = sdev->dev->archdata.iommu;
	if (!info || !info->pasid_supported)
		goto out;

	context = iommu_context_addr(iommu, info->bus, info->devfn, 0);
	if (WARN_ON(!context))
		goto out;

	ctx_lo = context[0].lo;

	sdev->did = domain->iommu_did[iommu->seq_id];
	sdev->sid = PCI_DEVID(info->bus, info->devfn);

	if (!(ctx_lo & CONTEXT_PASIDE)) {
		context[1].hi = (u64)virt_to_phys(iommu->pasid_state_table);
		context[1].lo = (u64)virt_to_phys(iommu->pasid_table) | ecap_pss(iommu->ecap);
		wmb();
		/* CONTEXT_TT_MULTI_LEVEL and CONTEXT_TT_DEV_IOTLB are both
		 * extended to permit requests-with-PASID if the PASIDE bit
		 * is set. which makes sense. For CONTEXT_TT_PASS_THROUGH,
		 * however, the PASIDE bit is ignored and requests-with-PASID
		 * are unconditionally blocked. Which makes less sense.
		 * So convert from CONTEXT_TT_PASS_THROUGH to one of the new
		 * "guest mode" translation types depending on whether ATS
		 * is available or not. Annoyingly, we can't use the new
		 * modes *unless* PASIDE is set. */
		if ((ctx_lo & CONTEXT_TT_MASK) == (CONTEXT_TT_PASS_THROUGH << 2)) {
			ctx_lo &= ~CONTEXT_TT_MASK;
			if (info->ats_supported)
				ctx_lo |= CONTEXT_TT_PT_PASID_DEV_IOTLB << 2;
			else
				ctx_lo |= CONTEXT_TT_PT_PASID << 2;
		}
		ctx_lo |= CONTEXT_PASIDE;
		if (iommu->pasid_state_table)
			ctx_lo |= CONTEXT_DINVE;
		if (info->pri_supported)
			ctx_lo |= CONTEXT_PRS;
		context[0].lo = ctx_lo;
		wmb();
		iommu->flush.flush_context(iommu, sdev->did, sdev->sid,
					   DMA_CCMD_MASK_NOBIT,
					   DMA_CCMD_DEVICE_INVL);
	}

	/* Enable PASID support in the device, if it wasn't already */
	if (!info->pasid_enabled)
		iommu_enable_dev_iotlb(info);

	if (info->ats_enabled) {
		sdev->dev_iotlb = 1;
		sdev->qdep = info->ats_qdep;
		if (sdev->qdep >= QI_DEV_EIOTLB_MAX_INVS)
			sdev->qdep = 0;
	}
	ret = 0;

 out:
	spin_unlock(&iommu->lock);
	spin_unlock_irqrestore(&device_domain_lock, flags);

	return ret;
}

struct intel_iommu *intel_svm_device_to_iommu(struct device *dev)
{
	struct intel_iommu *iommu;
	u8 bus, devfn;

	if (iommu_dummy(dev)) {
		dev_warn(dev,
			 "No IOMMU translation for device; cannot enable SVM\n");
		return NULL;
	}

	iommu = device_to_iommu(dev, &bus, &devfn);
	if ((!iommu)) {
		dev_err(dev, "No IOMMU for device; cannot enable SVM\n");
		return NULL;
	}

	if (!iommu->pasid_table) {
		dev_err(dev, "PASID not enabled on IOMMU; cannot enable SVM\n");
		return NULL;
	}

	return iommu;
}
#endif /* CONFIG_INTEL_IOMMU_SVM */

static const struct iommu_ops intel_iommu_ops = {
	.capable	= intel_iommu_capable,
	.domain_alloc	= intel_iommu_domain_alloc,
	.domain_free	= intel_iommu_domain_free,
	.attach_dev	= intel_iommu_attach_device,
	.detach_dev	= intel_iommu_detach_device,
	.map		= intel_iommu_map,
	.unmap		= intel_iommu_unmap,
	.map_sg		= default_iommu_map_sg,
	.iova_to_phys	= intel_iommu_iova_to_phys,
	.add_device	= intel_iommu_add_device,
	.remove_device	= intel_iommu_remove_device,
	.device_group   = pci_device_group,
	.pgsize_bitmap	= INTEL_IOMMU_PGSIZES,
};

static void quirk_iommu_g4x_gfx(struct pci_dev *dev)
{
	/* G4x/GM45 integrated gfx dmar support is totally busted. */
	pr_info("Disabling IOMMU for graphics on this chipset\n");
	dmar_map_gfx = 0;
}

DECLARE_PCI_FIXUP_HEADER(PCI_VENDOR_ID_INTEL, 0x2a40, quirk_iommu_g4x_gfx);
DECLARE_PCI_FIXUP_HEADER(PCI_VENDOR_ID_INTEL, 0x2e00, quirk_iommu_g4x_gfx);
DECLARE_PCI_FIXUP_HEADER(PCI_VENDOR_ID_INTEL, 0x2e10, quirk_iommu_g4x_gfx);
DECLARE_PCI_FIXUP_HEADER(PCI_VENDOR_ID_INTEL, 0x2e20, quirk_iommu_g4x_gfx);
DECLARE_PCI_FIXUP_HEADER(PCI_VENDOR_ID_INTEL, 0x2e30, quirk_iommu_g4x_gfx);
DECLARE_PCI_FIXUP_HEADER(PCI_VENDOR_ID_INTEL, 0x2e40, quirk_iommu_g4x_gfx);
DECLARE_PCI_FIXUP_HEADER(PCI_VENDOR_ID_INTEL, 0x2e90, quirk_iommu_g4x_gfx);

static void quirk_iommu_rwbf(struct pci_dev *dev)
{
	/*
	 * Mobile 4 Series Chipset neglects to set RWBF capability,
	 * but needs it. Same seems to hold for the desktop versions.
	 */
	pr_info("Forcing write-buffer flush capability\n");
	rwbf_quirk = 1;
}

DECLARE_PCI_FIXUP_HEADER(PCI_VENDOR_ID_INTEL, 0x2a40, quirk_iommu_rwbf);
DECLARE_PCI_FIXUP_HEADER(PCI_VENDOR_ID_INTEL, 0x2e00, quirk_iommu_rwbf);
DECLARE_PCI_FIXUP_HEADER(PCI_VENDOR_ID_INTEL, 0x2e10, quirk_iommu_rwbf);
DECLARE_PCI_FIXUP_HEADER(PCI_VENDOR_ID_INTEL, 0x2e20, quirk_iommu_rwbf);
DECLARE_PCI_FIXUP_HEADER(PCI_VENDOR_ID_INTEL, 0x2e30, quirk_iommu_rwbf);
DECLARE_PCI_FIXUP_HEADER(PCI_VENDOR_ID_INTEL, 0x2e40, quirk_iommu_rwbf);
DECLARE_PCI_FIXUP_HEADER(PCI_VENDOR_ID_INTEL, 0x2e90, quirk_iommu_rwbf);

#define GGC 0x52
#define GGC_MEMORY_SIZE_MASK	(0xf << 8)
#define GGC_MEMORY_SIZE_NONE	(0x0 << 8)
#define GGC_MEMORY_SIZE_1M	(0x1 << 8)
#define GGC_MEMORY_SIZE_2M	(0x3 << 8)
#define GGC_MEMORY_VT_ENABLED	(0x8 << 8)
#define GGC_MEMORY_SIZE_2M_VT	(0x9 << 8)
#define GGC_MEMORY_SIZE_3M_VT	(0xa << 8)
#define GGC_MEMORY_SIZE_4M_VT	(0xb << 8)

static void quirk_calpella_no_shadow_gtt(struct pci_dev *dev)
{
	unsigned short ggc;

	if (pci_read_config_word(dev, GGC, &ggc))
		return;

	if (!(ggc & GGC_MEMORY_VT_ENABLED)) {
		pr_info("BIOS has allocated no shadow GTT; disabling IOMMU for graphics\n");
		dmar_map_gfx = 0;
	} else if (dmar_map_gfx) {
		/* we have to ensure the gfx device is idle before we flush */
		pr_info("Disabling batched IOTLB flush on Ironlake\n");
		intel_iommu_strict = 1;
       }
}
DECLARE_PCI_FIXUP_HEADER(PCI_VENDOR_ID_INTEL, 0x0040, quirk_calpella_no_shadow_gtt);
DECLARE_PCI_FIXUP_HEADER(PCI_VENDOR_ID_INTEL, 0x0044, quirk_calpella_no_shadow_gtt);
DECLARE_PCI_FIXUP_HEADER(PCI_VENDOR_ID_INTEL, 0x0062, quirk_calpella_no_shadow_gtt);
DECLARE_PCI_FIXUP_HEADER(PCI_VENDOR_ID_INTEL, 0x006a, quirk_calpella_no_shadow_gtt);

/* On Tylersburg chipsets, some BIOSes have been known to enable the
   ISOCH DMAR unit for the Azalia sound device, but not give it any
   TLB entries, which causes it to deadlock. Check for that.  We do
   this in a function called from init_dmars(), instead of in a PCI
   quirk, because we don't want to print the obnoxious "BIOS broken"
   message if VT-d is actually disabled.
*/
static void __init check_tylersburg_isoch(void)
{
	struct pci_dev *pdev;
	uint32_t vtisochctrl;

	/* If there's no Azalia in the system anyway, forget it. */
	pdev = pci_get_device(PCI_VENDOR_ID_INTEL, 0x3a3e, NULL);
	if (!pdev)
		return;
	pci_dev_put(pdev);

	/* System Management Registers. Might be hidden, in which case
	   we can't do the sanity check. But that's OK, because the
	   known-broken BIOSes _don't_ actually hide it, so far. */
	pdev = pci_get_device(PCI_VENDOR_ID_INTEL, 0x342e, NULL);
	if (!pdev)
		return;

	if (pci_read_config_dword(pdev, 0x188, &vtisochctrl)) {
		pci_dev_put(pdev);
		return;
	}

	pci_dev_put(pdev);

	/* If Azalia DMA is routed to the non-isoch DMAR unit, fine. */
	if (vtisochctrl & 1)
		return;

	/* Drop all bits other than the number of TLB entries */
	vtisochctrl &= 0x1c;

	/* If we have the recommended number of TLB entries (16), fine. */
	if (vtisochctrl == 0x10)
		return;

	/* Zero TLB entries? You get to ride the short bus to school. */
	if (!vtisochctrl) {
		WARN(1, "Your BIOS is broken; DMA routed to ISOCH DMAR unit but no TLB space.\n"
		     "BIOS vendor: %s; Ver: %s; Product Version: %s\n",
		     dmi_get_system_info(DMI_BIOS_VENDOR),
		     dmi_get_system_info(DMI_BIOS_VERSION),
		     dmi_get_system_info(DMI_PRODUCT_VERSION));
		iommu_identity_mapping |= IDENTMAP_AZALIA;
		return;
	}

	pr_warn("Recommended TLB entries for ISOCH unit is 16; your BIOS set %d\n",
	       vtisochctrl);
}<|MERGE_RESOLUTION|>--- conflicted
+++ resolved
@@ -501,15 +501,6 @@
 static int intel_iommu_strict;
 static int intel_iommu_superpage = 1;
 static int intel_iommu_ecs = 1;
-<<<<<<< HEAD
-
-/* We only actually use ECS when PASID support (on the new bit 40)
- * is also advertised. Some early implementations — the ones with
- * PASID support on bit 28 — have issues even when we *only* use
- * extended root/context tables. */
-#define ecs_enabled(iommu) (intel_iommu_ecs && ecap_ecs(iommu->ecap) && \
-			    ecap_pasid(iommu->ecap))
-=======
 static int intel_iommu_pasid28;
 static int iommu_identity_mapping;
 
@@ -541,7 +532,6 @@
  * or new capability bits are set. */
 #define pasid_enabled(iommu) (ecs_enabled(iommu) &&			\
 			      (ecap_pasid(iommu->ecap) || ecap_broken_pasid(iommu->ecap)))
->>>>>>> db0b54cd
 
 int intel_iommu_gfx_mapped;
 EXPORT_SYMBOL_GPL(intel_iommu_gfx_mapped);
@@ -604,14 +594,11 @@
 			printk(KERN_INFO
 				"Intel-IOMMU: disable extended context table support\n");
 			intel_iommu_ecs = 0;
-<<<<<<< HEAD
-=======
 		} else if (!strncmp(str, "pasid28", 7)) {
 			printk(KERN_INFO
 				"Intel-IOMMU: enable pre-production PASID support\n");
 			intel_iommu_pasid28 = 1;
 			iommu_identity_mapping |= IDENTMAP_GFX;
->>>>>>> db0b54cd
 		}
 
 		str += strcspn(str, ",");
@@ -1924,8 +1911,6 @@
 
 static void domain_exit(struct dmar_domain *domain)
 {
-	struct dmar_drhd_unit *drhd;
-	struct intel_iommu *iommu;
 	struct page *freelist = NULL;
 
 	/* Domain 0 is reserved, so dont process it */
@@ -1946,17 +1931,6 @@
 
 	freelist = domain_unmap(domain, 0, DOMAIN_MAX_PFN(domain->gaw));
 
-<<<<<<< HEAD
-	/* clear attached or cached domains */
-	rcu_read_lock();
-	for_each_active_iommu(iommu, drhd)
-		if (domain_type_is_vm(domain) ||
-		    test_bit(iommu->seq_id, domain->iommu_bmp))
-			iommu_detach_domain(domain, iommu);
-	rcu_read_unlock();
-
-=======
->>>>>>> db0b54cd
 	dma_free_pagelist(freelist);
 
 	free_domain_mem(domain);
