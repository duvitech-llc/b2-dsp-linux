--- conflicted
+++ resolved
@@ -536,8 +536,6 @@
 	if (err)
 		return 3;
 
-<<<<<<< HEAD
-=======
 	/* Step 4: fix up any arguments */
 
 	tmp = rounddown(cmd->scan_begin_arg, high_speed ? 125000 : 1000000);
@@ -546,7 +544,6 @@
 	if (err)
 		return 4;
 
->>>>>>> db0b54cd
 	return 0;
 }
 
@@ -642,22 +639,6 @@
 	int i;
 
 	mutex_lock(&devpriv->mut);
-
-	if (devpriv->high_speed) {
-		/*
-		 * every 2 channels get a time window of 125us. Thus, if we
-		 * sample all 16 channels we need 1ms. If we sample only one
-		 * channel we need only 125us
-		 */
-		unsigned int interval = usbduxsigma_chans_to_interval(len);
-
-		devpriv->ai_interval = interval;
-		devpriv->ai_timer = cmd->scan_begin_arg / (125000 * interval);
-	} else {
-		/* interval always 1ms */
-		devpriv->ai_interval = 1;
-		devpriv->ai_timer = cmd->scan_begin_arg / 1000000;
-	}
 
 	if (devpriv->high_speed) {
 		/*
@@ -906,8 +887,6 @@
 	if (err)
 		return 3;
 
-<<<<<<< HEAD
-=======
 	/* Step 4: fix up any arguments */
 
 	tmp = rounddown(cmd->scan_begin_arg, 1000000);
@@ -916,7 +895,6 @@
 	if (err)
 		return 4;
 
->>>>>>> db0b54cd
 	return 0;
 }
 
@@ -936,20 +914,6 @@
 	 * Timing of the scan: every 1ms all channels updated at once.
 	 */
 	devpriv->ao_timer = cmd->scan_begin_arg / 1000000;
-
-	if (cmd->convert_src == TRIG_TIMER) {
-		/*
-		 * timing of the conversion itself: every 125 us
-		 * at high speed (not used yet)
-		 */
-		devpriv->ao_timer = cmd->convert_arg / 125000;
-	} else {
-		/*
-		 * timing of the scan: every 1ms
-		 * we get all channels at once
-		 */
-		devpriv->ao_timer = cmd->scan_begin_arg / 1000000;
-	}
 
 	devpriv->ao_counter = devpriv->ao_timer;
 
