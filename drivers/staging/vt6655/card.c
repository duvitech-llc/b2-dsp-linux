--- conflicted
+++ resolved
@@ -361,21 +361,13 @@
  *
  * Return Value: none
  */
-<<<<<<< HEAD
-bool CARDbUpdateTSF(struct vnt_private *pDevice, unsigned char byRxRate,
-=======
 bool CARDbUpdateTSF(struct vnt_private *priv, unsigned char byRxRate,
->>>>>>> db0b54cd
 		    u64 qwBSSTimestamp)
 {
 	u64 local_tsf;
 	u64 qwTSFOffset = 0;
 
-<<<<<<< HEAD
-	CARDbGetCurrentTSF(pDevice, &local_tsf);
-=======
 	CARDbGetCurrentTSF(priv, &local_tsf);
->>>>>>> db0b54cd
 
 	if (qwBSSTimestamp != local_tsf) {
 		qwTSFOffset = CARDqGetTSFOffset(byRxRate, qwBSSTimestamp,
