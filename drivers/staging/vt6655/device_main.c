/*
 * Copyright (c) 1996, 2003 VIA Networking Technologies, Inc.
 * All rights reserved.
 *
 * This program is free software; you can redistribute it and/or modify
 * it under the terms of the GNU General Public License as published by
 * the Free Software Foundation; either version 2 of the License, or
 * (at your option) any later version.
 *
 * This program is distributed in the hope that it will be useful,
 * but WITHOUT ANY WARRANTY; without even the implied warranty of
 * MERCHANTABILITY or FITNESS FOR A PARTICULAR PURPOSE.  See the
 * GNU General Public License for more details.
 *
 * You should have received a copy of the GNU General Public License along
 * with this program; if not, write to the Free Software Foundation, Inc.,
 * 51 Franklin Street, Fifth Floor, Boston, MA 02110-1301 USA.
 *
 * File: device_main.c
 *
 * Purpose: driver entry for initial, open, close, tx and rx.
 *
 * Author: Lyndon Chen
 *
 * Date: Jan 8, 2003
 *
 * Functions:
 *
 *   vt6655_probe - module initial (insmod) driver entry
 *   vt6655_remove - module remove entry
 *   device_free_info - device structure resource free function
 *   device_print_info - print out resource
 *   device_rx_srv - rx service function
 *   device_alloc_rx_buf - rx buffer pre-allocated function
 *   device_free_tx_buf - free tx buffer function
 *   device_init_rd0_ring- initial rd dma0 ring
 *   device_init_rd1_ring- initial rd dma1 ring
 *   device_init_td0_ring- initial tx dma0 ring buffer
 *   device_init_td1_ring- initial tx dma1 ring buffer
 *   device_init_registers- initial MAC & BBP & RF internal registers.
 *   device_init_rings- initial tx/rx ring buffer
 *   device_free_rings- free all allocated ring buffer
 *   device_tx_srv- tx interrupt service function
 *
 * Revision History:
 */
#undef __NO_VERSION__

#include <linux/file.h>
#include "device.h"
#include "card.h"
#include "channel.h"
#include "baseband.h"
#include "mac.h"
#include "power.h"
#include "rxtx.h"
#include "dpc.h"
#include "rf.h"
#include <linux/delay.h>
#include <linux/kthread.h>
#include <linux/slab.h>

/*---------------------  Static Definitions -------------------------*/
/*
 * Define module options
 */
MODULE_AUTHOR("VIA Networking Technologies, Inc., <lyndonchen@vntek.com.tw>");
MODULE_LICENSE("GPL");
MODULE_DESCRIPTION("VIA Networking Solomon-A/B/G Wireless LAN Adapter Driver");

#define DEVICE_PARAM(N, D)

#define RX_DESC_MIN0     16
#define RX_DESC_MAX0     128
#define RX_DESC_DEF0     32
DEVICE_PARAM(RxDescriptors0, "Number of receive descriptors0");

#define RX_DESC_MIN1     16
#define RX_DESC_MAX1     128
#define RX_DESC_DEF1     32
DEVICE_PARAM(RxDescriptors1, "Number of receive descriptors1");

#define TX_DESC_MIN0     16
#define TX_DESC_MAX0     128
#define TX_DESC_DEF0     32
DEVICE_PARAM(TxDescriptors0, "Number of transmit descriptors0");

#define TX_DESC_MIN1     16
#define TX_DESC_MAX1     128
#define TX_DESC_DEF1     64
DEVICE_PARAM(TxDescriptors1, "Number of transmit descriptors1");

#define INT_WORKS_DEF   20
#define INT_WORKS_MIN   10
#define INT_WORKS_MAX   64

DEVICE_PARAM(int_works, "Number of packets per interrupt services");

#define RTS_THRESH_DEF     2347

#define FRAG_THRESH_DEF     2346

#define SHORT_RETRY_MIN     0
#define SHORT_RETRY_MAX     31
#define SHORT_RETRY_DEF     8

DEVICE_PARAM(ShortRetryLimit, "Short frame retry limits");

#define LONG_RETRY_MIN     0
#define LONG_RETRY_MAX     15
#define LONG_RETRY_DEF     4

DEVICE_PARAM(LongRetryLimit, "long frame retry limits");

/* BasebandType[] baseband type selected
   0: indicate 802.11a type
   1: indicate 802.11b type
   2: indicate 802.11g type
*/
#define BBP_TYPE_MIN     0
#define BBP_TYPE_MAX     2
#define BBP_TYPE_DEF     2

DEVICE_PARAM(BasebandType, "baseband type");

/*
 * Static vars definitions
 */
static const struct pci_device_id vt6655_pci_id_table[] = {
	{ PCI_VDEVICE(VIA, 0x3253) },
	{ 0, }
};

/*---------------------  Static Functions  --------------------------*/

static int  vt6655_probe(struct pci_dev *pcid, const struct pci_device_id *ent);
static void device_free_info(struct vnt_private *priv);
static void device_print_info(struct vnt_private *priv);

static void device_init_rd0_ring(struct vnt_private *priv);
static void device_init_rd1_ring(struct vnt_private *priv);
static void device_init_td0_ring(struct vnt_private *priv);
static void device_init_td1_ring(struct vnt_private *priv);

static int  device_rx_srv(struct vnt_private *priv, unsigned int idx);
static int  device_tx_srv(struct vnt_private *priv, unsigned int idx);
static bool device_alloc_rx_buf(struct vnt_private *, struct vnt_rx_desc *);
static void device_init_registers(struct vnt_private *priv);
static void device_free_tx_buf(struct vnt_private *, struct vnt_tx_desc *);
static void device_free_td0_ring(struct vnt_private *priv);
static void device_free_td1_ring(struct vnt_private *priv);
static void device_free_rd0_ring(struct vnt_private *priv);
static void device_free_rd1_ring(struct vnt_private *priv);
static void device_free_rings(struct vnt_private *priv);

/*---------------------  Export Variables  --------------------------*/

/*---------------------  Export Functions  --------------------------*/

static void vt6655_remove(struct pci_dev *pcid)
{
	struct vnt_private *priv = pci_get_drvdata(pcid);

	if (priv == NULL)
		return;
	device_free_info(priv);
}

static void device_get_options(struct vnt_private *priv)
{
	struct vnt_options *opts = &priv->opts;

	opts->rx_descs0 = RX_DESC_DEF0;
	opts->rx_descs1 = RX_DESC_DEF1;
	opts->tx_descs[0] = TX_DESC_DEF0;
	opts->tx_descs[1] = TX_DESC_DEF1;
	opts->int_works = INT_WORKS_DEF;

	opts->short_retry = SHORT_RETRY_DEF;
	opts->long_retry = LONG_RETRY_DEF;
	opts->bbp_type = BBP_TYPE_DEF;
}

static void
device_set_options(struct vnt_private *priv)
{
	priv->byShortRetryLimit = priv->opts.short_retry;
	priv->byLongRetryLimit = priv->opts.long_retry;
	priv->byBBType = priv->opts.bbp_type;
	priv->byPacketType = priv->byBBType;
	priv->byAutoFBCtrl = AUTO_FB_0;
	priv->bUpdateBBVGA = true;
	priv->byPreambleType = 0;

	pr_debug(" byShortRetryLimit= %d\n", (int)priv->byShortRetryLimit);
	pr_debug(" byLongRetryLimit= %d\n", (int)priv->byLongRetryLimit);
	pr_debug(" byPreambleType= %d\n", (int)priv->byPreambleType);
	pr_debug(" byShortPreamble= %d\n", (int)priv->byShortPreamble);
	pr_debug(" byBBType= %d\n", (int)priv->byBBType);
}

/*
 * Initialisation of MAC & BBP registers
 */

static void device_init_registers(struct vnt_private *priv)
{
	unsigned long flags;
	unsigned int ii;
	unsigned char byValue;
	unsigned char byCCKPwrdBm = 0;
	unsigned char byOFDMPwrdBm = 0;

	MACbShutdown(priv->PortOffset);
	BBvSoftwareReset(priv);

	/* Do MACbSoftwareReset in MACvInitialize */
	MACbSoftwareReset(priv->PortOffset);

	priv->bAES = false;

	/* Only used in 11g type, sync with ERP IE */
	priv->bProtectMode = false;

	priv->bNonERPPresent = false;
	priv->bBarkerPreambleMd = false;
	priv->wCurrentRate = RATE_1M;
	priv->byTopOFDMBasicRate = RATE_24M;
	priv->byTopCCKBasicRate = RATE_1M;

	/* init MAC */
	MACvInitialize(priv->PortOffset);

	/* Get Local ID */
	VNSvInPortB(priv->PortOffset + MAC_REG_LOCALID, &priv->byLocalID);

	spin_lock_irqsave(&priv->lock, flags);

	SROMvReadAllContents(priv->PortOffset, priv->abyEEPROM);

	spin_unlock_irqrestore(&priv->lock, flags);

	/* Get Channel range */
	priv->byMinChannel = 1;
	priv->byMaxChannel = CB_MAX_CHANNEL;

	/* Get Antena */
	byValue = SROMbyReadEmbedded(priv->PortOffset, EEP_OFS_ANTENNA);
	if (byValue & EEP_ANTINV)
		priv->bTxRxAntInv = true;
	else
		priv->bTxRxAntInv = false;

	byValue &= (EEP_ANTENNA_AUX | EEP_ANTENNA_MAIN);
	/* if not set default is All */
	if (byValue == 0)
		byValue = (EEP_ANTENNA_AUX | EEP_ANTENNA_MAIN);

	if (byValue == (EEP_ANTENNA_AUX | EEP_ANTENNA_MAIN)) {
		priv->byAntennaCount = 2;
		priv->byTxAntennaMode = ANT_B;
		priv->dwTxAntennaSel = 1;
		priv->dwRxAntennaSel = 1;

		if (priv->bTxRxAntInv)
			priv->byRxAntennaMode = ANT_A;
		else
			priv->byRxAntennaMode = ANT_B;
	} else  {
		priv->byAntennaCount = 1;
		priv->dwTxAntennaSel = 0;
		priv->dwRxAntennaSel = 0;

		if (byValue & EEP_ANTENNA_AUX) {
			priv->byTxAntennaMode = ANT_A;

			if (priv->bTxRxAntInv)
				priv->byRxAntennaMode = ANT_B;
			else
				priv->byRxAntennaMode = ANT_A;
		} else {
			priv->byTxAntennaMode = ANT_B;

			if (priv->bTxRxAntInv)
				priv->byRxAntennaMode = ANT_A;
			else
				priv->byRxAntennaMode = ANT_B;
		}
	}

	/* Set initial antenna mode */
	BBvSetTxAntennaMode(priv, priv->byTxAntennaMode);
	BBvSetRxAntennaMode(priv, priv->byRxAntennaMode);

	/* zonetype initial */
	priv->byOriginalZonetype = priv->abyEEPROM[EEP_OFS_ZONETYPE];

	if (!priv->bZoneRegExist)
		priv->byZoneType = priv->abyEEPROM[EEP_OFS_ZONETYPE];

	pr_debug("priv->byZoneType = %x\n", priv->byZoneType);

	/* Init RF module */
	RFbInit(priv);

	/* Get Desire Power Value */
	priv->byCurPwr = 0xFF;
	priv->byCCKPwr = SROMbyReadEmbedded(priv->PortOffset, EEP_OFS_PWR_CCK);
	priv->byOFDMPwrG = SROMbyReadEmbedded(priv->PortOffset, EEP_OFS_PWR_OFDMG);

	/* Load power Table */
	for (ii = 0; ii < CB_MAX_CHANNEL_24G; ii++) {
		priv->abyCCKPwrTbl[ii + 1] =
			SROMbyReadEmbedded(priv->PortOffset,
					   (unsigned char)(ii + EEP_OFS_CCK_PWR_TBL));
		if (priv->abyCCKPwrTbl[ii + 1] == 0)
			priv->abyCCKPwrTbl[ii+1] = priv->byCCKPwr;

		priv->abyOFDMPwrTbl[ii + 1] =
			SROMbyReadEmbedded(priv->PortOffset,
					   (unsigned char)(ii + EEP_OFS_OFDM_PWR_TBL));
		if (priv->abyOFDMPwrTbl[ii + 1] == 0)
			priv->abyOFDMPwrTbl[ii + 1] = priv->byOFDMPwrG;

		priv->abyCCKDefaultPwr[ii + 1] = byCCKPwrdBm;
		priv->abyOFDMDefaultPwr[ii + 1] = byOFDMPwrdBm;
	}

	/* recover 12,13 ,14channel for EUROPE by 11 channel */
	for (ii = 11; ii < 14; ii++) {
		priv->abyCCKPwrTbl[ii] = priv->abyCCKPwrTbl[10];
		priv->abyOFDMPwrTbl[ii] = priv->abyOFDMPwrTbl[10];
	}

	/* Load OFDM A Power Table */
	for (ii = 0; ii < CB_MAX_CHANNEL_5G; ii++) {
		priv->abyOFDMPwrTbl[ii + CB_MAX_CHANNEL_24G + 1] =
			SROMbyReadEmbedded(priv->PortOffset,
					   (unsigned char)(ii + EEP_OFS_OFDMA_PWR_TBL));

		priv->abyOFDMDefaultPwr[ii + CB_MAX_CHANNEL_24G + 1] =
			SROMbyReadEmbedded(priv->PortOffset,
					   (unsigned char)(ii + EEP_OFS_OFDMA_PWR_dBm));
	}

	if (priv->byLocalID > REV_ID_VT3253_B1) {
		MACvSelectPage1(priv->PortOffset);

		VNSvOutPortB(priv->PortOffset + MAC_REG_MSRCTL + 1,
			     (MSRCTL1_TXPWR | MSRCTL1_CSAPAREN));

		MACvSelectPage0(priv->PortOffset);
	}

	/* use relative tx timeout and 802.11i D4 */
	MACvWordRegBitsOn(priv->PortOffset,
			  MAC_REG_CFG, (CFG_TKIPOPT | CFG_NOTXTIMEOUT));

	/* set performance parameter by registry */
	MACvSetShortRetryLimit(priv->PortOffset, priv->byShortRetryLimit);
	MACvSetLongRetryLimit(priv->PortOffset, priv->byLongRetryLimit);

	/* reset TSF counter */
	VNSvOutPortB(priv->PortOffset + MAC_REG_TFTCTL, TFTCTL_TSFCNTRST);
	/* enable TSF counter */
	VNSvOutPortB(priv->PortOffset + MAC_REG_TFTCTL, TFTCTL_TSFCNTREN);

	/* initialize BBP registers */
	BBbVT3253Init(priv);

	if (priv->bUpdateBBVGA) {
		priv->byBBVGACurrent = priv->abyBBVGA[0];
		priv->byBBVGANew = priv->byBBVGACurrent;
		BBvSetVGAGainOffset(priv, priv->abyBBVGA[0]);
	}

	BBvSetRxAntennaMode(priv, priv->byRxAntennaMode);
	BBvSetTxAntennaMode(priv, priv->byTxAntennaMode);

	/* Set BB and packet type at the same time. */
	/* Set Short Slot Time, xIFS, and RSPINF. */
	priv->wCurrentRate = RATE_54M;

	priv->bRadioOff = false;

	priv->byRadioCtl = SROMbyReadEmbedded(priv->PortOffset,
						 EEP_OFS_RADIOCTL);
	priv->bHWRadioOff = false;

	if (priv->byRadioCtl & EEP_RADIOCTL_ENABLE) {
		/* Get GPIO */
		MACvGPIOIn(priv->PortOffset, &priv->byGPIO);

		if (((priv->byGPIO & GPIO0_DATA) &&
		     !(priv->byRadioCtl & EEP_RADIOCTL_INV)) ||
		     (!(priv->byGPIO & GPIO0_DATA) &&
		     (priv->byRadioCtl & EEP_RADIOCTL_INV)))
			priv->bHWRadioOff = true;
	}

	if (priv->bHWRadioOff || priv->bRadioControlOff)
		CARDbRadioPowerOff(priv);

	/* get Permanent network address */
	SROMvReadEtherAddress(priv->PortOffset, priv->abyCurrentNetAddr);
	pr_debug("Network address = %pM\n", priv->abyCurrentNetAddr);

	/* reset Tx pointer */
	CARDvSafeResetRx(priv);
	/* reset Rx pointer */
	CARDvSafeResetTx(priv);

	if (priv->byLocalID <= REV_ID_VT3253_A1)
		MACvRegBitsOn(priv->PortOffset, MAC_REG_RCR, RCR_WPAERR);

	/* Turn On Rx DMA */
	MACvReceive0(priv->PortOffset);
	MACvReceive1(priv->PortOffset);

	/* start the adapter */
	MACvStart(priv->PortOffset);
}

static void device_print_info(struct vnt_private *priv)
{
	dev_info(&priv->pcid->dev, "MAC=%pM IO=0x%lx Mem=0x%lx IRQ=%d\n",
		 priv->abyCurrentNetAddr, (unsigned long)priv->ioaddr,
		 (unsigned long)priv->PortOffset, priv->pcid->irq);
}

static void device_free_info(struct vnt_private *priv)
{
	if (!priv)
		return;

	if (priv->mac_hw)
		ieee80211_unregister_hw(priv->hw);

	if (priv->PortOffset)
		iounmap(priv->PortOffset);

	if (priv->pcid)
		pci_release_regions(priv->pcid);

	if (priv->hw)
		ieee80211_free_hw(priv->hw);
}

static bool device_init_rings(struct vnt_private *priv)
{
	void *vir_pool;

	/*allocate all RD/TD rings a single pool*/
	vir_pool = dma_zalloc_coherent(&priv->pcid->dev,
				       priv->opts.rx_descs0 * sizeof(struct vnt_rx_desc) +
				       priv->opts.rx_descs1 * sizeof(struct vnt_rx_desc) +
				       priv->opts.tx_descs[0] * sizeof(struct vnt_tx_desc) +
				       priv->opts.tx_descs[1] * sizeof(struct vnt_tx_desc),
				       &priv->pool_dma, GFP_ATOMIC);
	if (vir_pool == NULL) {
		dev_err(&priv->pcid->dev, "allocate desc dma memory failed\n");
		return false;
	}

	priv->aRD0Ring = vir_pool;
	priv->aRD1Ring = vir_pool +
		priv->opts.rx_descs0 * sizeof(struct vnt_rx_desc);

	priv->rd0_pool_dma = priv->pool_dma;
	priv->rd1_pool_dma = priv->rd0_pool_dma +
		priv->opts.rx_descs0 * sizeof(struct vnt_rx_desc);

	priv->tx0_bufs = dma_zalloc_coherent(&priv->pcid->dev,
					     priv->opts.tx_descs[0] * PKT_BUF_SZ +
					     priv->opts.tx_descs[1] * PKT_BUF_SZ +
					     CB_BEACON_BUF_SIZE +
					     CB_MAX_BUF_SIZE,
					     &priv->tx_bufs_dma0,
					     GFP_ATOMIC);
	if (priv->tx0_bufs == NULL) {
		dev_err(&priv->pcid->dev, "allocate buf dma memory failed\n");

		dma_free_coherent(&priv->pcid->dev,
				  priv->opts.rx_descs0 * sizeof(struct vnt_rx_desc) +
				  priv->opts.rx_descs1 * sizeof(struct vnt_rx_desc) +
				  priv->opts.tx_descs[0] * sizeof(struct vnt_tx_desc) +
				  priv->opts.tx_descs[1] * sizeof(struct vnt_tx_desc),
				  vir_pool, priv->pool_dma);
		return false;
	}

	priv->td0_pool_dma = priv->rd1_pool_dma +
		priv->opts.rx_descs1 * sizeof(struct vnt_rx_desc);

	priv->td1_pool_dma = priv->td0_pool_dma +
		priv->opts.tx_descs[0] * sizeof(struct vnt_tx_desc);

	/* vir_pool: pvoid type */
	priv->apTD0Rings = vir_pool
		+ priv->opts.rx_descs0 * sizeof(struct vnt_rx_desc)
		+ priv->opts.rx_descs1 * sizeof(struct vnt_rx_desc);

	priv->apTD1Rings = vir_pool
		+ priv->opts.rx_descs0 * sizeof(struct vnt_rx_desc)
		+ priv->opts.rx_descs1 * sizeof(struct vnt_rx_desc)
		+ priv->opts.tx_descs[0] * sizeof(struct vnt_tx_desc);

	priv->tx1_bufs = priv->tx0_bufs +
		priv->opts.tx_descs[0] * PKT_BUF_SZ;

	priv->tx_beacon_bufs = priv->tx1_bufs +
		priv->opts.tx_descs[1] * PKT_BUF_SZ;

	priv->pbyTmpBuff = priv->tx_beacon_bufs +
		CB_BEACON_BUF_SIZE;

	priv->tx_bufs_dma1 = priv->tx_bufs_dma0 +
		priv->opts.tx_descs[0] * PKT_BUF_SZ;

	priv->tx_beacon_dma = priv->tx_bufs_dma1 +
		priv->opts.tx_descs[1] * PKT_BUF_SZ;

	return true;
}

static void device_free_rings(struct vnt_private *priv)
{
	dma_free_coherent(&priv->pcid->dev,
			  priv->opts.rx_descs0 * sizeof(struct vnt_rx_desc) +
			  priv->opts.rx_descs1 * sizeof(struct vnt_rx_desc) +
			  priv->opts.tx_descs[0] * sizeof(struct vnt_tx_desc) +
			  priv->opts.tx_descs[1] * sizeof(struct vnt_tx_desc),
			  priv->aRD0Ring, priv->pool_dma);

	if (priv->tx0_bufs)
		dma_free_coherent(&priv->pcid->dev,
				  priv->opts.tx_descs[0] * PKT_BUF_SZ +
				  priv->opts.tx_descs[1] * PKT_BUF_SZ +
				  CB_BEACON_BUF_SIZE +
				  CB_MAX_BUF_SIZE,
				  priv->tx0_bufs, priv->tx_bufs_dma0);
}

static void device_init_rd0_ring(struct vnt_private *priv)
{
	int i;
	dma_addr_t      curr = priv->rd0_pool_dma;
	struct vnt_rx_desc *desc;

	/* Init the RD0 ring entries */
	for (i = 0; i < priv->opts.rx_descs0;
	     i ++, curr += sizeof(struct vnt_rx_desc)) {
		desc = &priv->aRD0Ring[i];
		desc->rd_info = kzalloc(sizeof(*desc->rd_info), GFP_ATOMIC);

		if (!device_alloc_rx_buf(priv, desc))
			dev_err(&priv->pcid->dev, "can not alloc rx bufs\n");

		desc->next = &(priv->aRD0Ring[(i+1) % priv->opts.rx_descs0]);
		desc->next_desc = cpu_to_le32(curr + sizeof(struct vnt_rx_desc));
	}

	if (i > 0)
		priv->aRD0Ring[i-1].next_desc = cpu_to_le32(priv->rd0_pool_dma);
	priv->pCurrRD[0] = &priv->aRD0Ring[0];
}

static void device_init_rd1_ring(struct vnt_private *priv)
{
	int i;
	dma_addr_t      curr = priv->rd1_pool_dma;
	struct vnt_rx_desc *desc;

	/* Init the RD1 ring entries */
	for (i = 0; i < priv->opts.rx_descs1;
	     i ++, curr += sizeof(struct vnt_rx_desc)) {
		desc = &priv->aRD1Ring[i];
		desc->rd_info = kzalloc(sizeof(*desc->rd_info), GFP_ATOMIC);

		if (!device_alloc_rx_buf(priv, desc))
			dev_err(&priv->pcid->dev, "can not alloc rx bufs\n");

		desc->next = &(priv->aRD1Ring[(i+1) % priv->opts.rx_descs1]);
		desc->next_desc = cpu_to_le32(curr + sizeof(struct vnt_rx_desc));
	}

	if (i > 0)
		priv->aRD1Ring[i-1].next_desc = cpu_to_le32(priv->rd1_pool_dma);
	priv->pCurrRD[1] = &priv->aRD1Ring[0];
}

static void device_free_rd0_ring(struct vnt_private *priv)
{
	int i;

	for (i = 0; i < priv->opts.rx_descs0; i++) {
		struct vnt_rx_desc *desc = &(priv->aRD0Ring[i]);
		struct vnt_rd_info *rd_info = desc->rd_info;

		dma_unmap_single(&priv->pcid->dev, rd_info->skb_dma,
				 priv->rx_buf_sz, DMA_FROM_DEVICE);

		dev_kfree_skb(rd_info->skb);

		kfree(desc->rd_info);
	}
}

static void device_free_rd1_ring(struct vnt_private *priv)
{
	int i;

	for (i = 0; i < priv->opts.rx_descs1; i++) {
		struct vnt_rx_desc *desc = &priv->aRD1Ring[i];
		struct vnt_rd_info *rd_info = desc->rd_info;

		dma_unmap_single(&priv->pcid->dev, rd_info->skb_dma,
				 priv->rx_buf_sz, DMA_FROM_DEVICE);

		dev_kfree_skb(rd_info->skb);

		kfree(desc->rd_info);
	}
}

static void device_init_td0_ring(struct vnt_private *priv)
{
	int i;
	dma_addr_t  curr;
	struct vnt_tx_desc *desc;

	curr = priv->td0_pool_dma;
	for (i = 0; i < priv->opts.tx_descs[0];
	     i++, curr += sizeof(struct vnt_tx_desc)) {
		desc = &priv->apTD0Rings[i];
		desc->td_info = kzalloc(sizeof(*desc->td_info), GFP_ATOMIC);

		desc->td_info->buf = priv->tx0_bufs + i * PKT_BUF_SZ;
		desc->td_info->buf_dma = priv->tx_bufs_dma0 + i * PKT_BUF_SZ;

		desc->next = &(priv->apTD0Rings[(i+1) % priv->opts.tx_descs[0]]);
		desc->next_desc = cpu_to_le32(curr + sizeof(struct vnt_tx_desc));
	}

	if (i > 0)
		priv->apTD0Rings[i-1].next_desc = cpu_to_le32(priv->td0_pool_dma);
	priv->apTailTD[0] = priv->apCurrTD[0] = &priv->apTD0Rings[0];
}

static void device_init_td1_ring(struct vnt_private *priv)
{
	int i;
	dma_addr_t  curr;
	struct vnt_tx_desc *desc;

	/* Init the TD ring entries */
	curr = priv->td1_pool_dma;
	for (i = 0; i < priv->opts.tx_descs[1];
	     i++, curr += sizeof(struct vnt_tx_desc)) {
		desc = &priv->apTD1Rings[i];
		desc->td_info = kzalloc(sizeof(*desc->td_info), GFP_ATOMIC);

		desc->td_info->buf = priv->tx1_bufs + i * PKT_BUF_SZ;
		desc->td_info->buf_dma = priv->tx_bufs_dma1 + i * PKT_BUF_SZ;

		desc->next = &(priv->apTD1Rings[(i + 1) % priv->opts.tx_descs[1]]);
		desc->next_desc = cpu_to_le32(curr + sizeof(struct vnt_tx_desc));
	}

	if (i > 0)
		priv->apTD1Rings[i-1].next_desc = cpu_to_le32(priv->td1_pool_dma);
	priv->apTailTD[1] = priv->apCurrTD[1] = &priv->apTD1Rings[0];
}

static void device_free_td0_ring(struct vnt_private *priv)
{
	int i;

	for (i = 0; i < priv->opts.tx_descs[0]; i++) {
		struct vnt_tx_desc *desc = &priv->apTD0Rings[i];
		struct vnt_td_info *td_info = desc->td_info;

		dev_kfree_skb(td_info->skb);
		kfree(desc->td_info);
	}
}

static void device_free_td1_ring(struct vnt_private *priv)
{
	int i;

	for (i = 0; i < priv->opts.tx_descs[1]; i++) {
		struct vnt_tx_desc *desc = &priv->apTD1Rings[i];
		struct vnt_td_info *td_info = desc->td_info;

		dev_kfree_skb(td_info->skb);
		kfree(desc->td_info);
	}
}

/*-----------------------------------------------------------------*/

static int device_rx_srv(struct vnt_private *priv, unsigned int idx)
{
	struct vnt_rx_desc *rd;
	int works = 0;

	for (rd = priv->pCurrRD[idx];
	     rd->rd0.owner == OWNED_BY_HOST;
	     rd = rd->next) {
		if (works++ > 15)
			break;

<<<<<<< HEAD
		if (!pRD->pRDInfo->skb)
			break;

		if (vnt_receive_frame(pDevice, pRD)) {
			if (!device_alloc_rx_buf(pDevice, pRD)) {
				dev_err(&pDevice->pcid->dev,
=======
		if (!rd->rd_info->skb)
			break;

		if (vnt_receive_frame(priv, rd)) {
			if (!device_alloc_rx_buf(priv, rd)) {
				dev_err(&priv->pcid->dev,
>>>>>>> db0b54cd
					"can not allocate rx buf\n");
				break;
			}
		}
		rd->rd0.owner = OWNED_BY_NIC;
	}

	priv->pCurrRD[idx] = rd;

	return works;
}

static bool device_alloc_rx_buf(struct vnt_private *priv,
				struct vnt_rx_desc *rd)
{
	struct vnt_rd_info *rd_info = rd->rd_info;

	rd_info->skb = dev_alloc_skb((int)priv->rx_buf_sz);
	if (rd_info->skb == NULL)
		return false;

	rd_info->skb_dma =
		dma_map_single(&priv->pcid->dev,
			       skb_put(rd_info->skb, skb_tailroom(rd_info->skb)),
			       priv->rx_buf_sz, DMA_FROM_DEVICE);

	*((unsigned int *)&rd->rd0) = 0; /* FIX cast */

	rd->rd0.res_count = cpu_to_le16(priv->rx_buf_sz);
	rd->rd0.owner = OWNED_BY_NIC;
	rd->rd1.req_count = cpu_to_le16(priv->rx_buf_sz);
	rd->buff_addr = cpu_to_le32(rd_info->skb_dma);

	return true;
}

static const u8 fallback_rate0[5][5] = {
	{RATE_18M, RATE_18M, RATE_12M, RATE_12M, RATE_12M},
	{RATE_24M, RATE_24M, RATE_18M, RATE_12M, RATE_12M},
	{RATE_36M, RATE_36M, RATE_24M, RATE_18M, RATE_18M},
	{RATE_48M, RATE_48M, RATE_36M, RATE_24M, RATE_24M},
	{RATE_54M, RATE_54M, RATE_48M, RATE_36M, RATE_36M}
};

static const u8 fallback_rate1[5][5] = {
	{RATE_18M, RATE_18M, RATE_12M, RATE_6M, RATE_6M},
	{RATE_24M, RATE_24M, RATE_18M, RATE_6M, RATE_6M},
	{RATE_36M, RATE_36M, RATE_24M, RATE_12M, RATE_12M},
	{RATE_48M, RATE_48M, RATE_24M, RATE_12M, RATE_12M},
	{RATE_54M, RATE_54M, RATE_36M, RATE_18M, RATE_18M}
};

static int vnt_int_report_rate(struct vnt_private *priv,
			       struct vnt_td_info *context, u8 tsr0, u8 tsr1)
{
	struct vnt_tx_fifo_head *fifo_head;
	struct ieee80211_tx_info *info;
	struct ieee80211_rate *rate;
	u16 fb_option;
	u8 tx_retry = (tsr0 & TSR0_NCR);
	s8 idx;

	if (!context)
		return -ENOMEM;

	if (!context->skb)
		return -EINVAL;

	fifo_head = (struct vnt_tx_fifo_head *)context->buf;
	fb_option = (le16_to_cpu(fifo_head->fifo_ctl) &
			(FIFOCTL_AUTO_FB_0 | FIFOCTL_AUTO_FB_1));

	info = IEEE80211_SKB_CB(context->skb);
	idx = info->control.rates[0].idx;

	if (fb_option && !(tsr1 & TSR1_TERR)) {
		u8 tx_rate;
		u8 retry = tx_retry;

		rate = ieee80211_get_tx_rate(priv->hw, info);
		tx_rate = rate->hw_value - RATE_18M;

		if (retry > 4)
			retry = 4;

		if (fb_option & FIFOCTL_AUTO_FB_0)
			tx_rate = fallback_rate0[tx_rate][retry];
		else if (fb_option & FIFOCTL_AUTO_FB_1)
			tx_rate = fallback_rate1[tx_rate][retry];

		if (info->band == IEEE80211_BAND_5GHZ)
			idx = tx_rate - RATE_6M;
		else
			idx = tx_rate;
	}

	ieee80211_tx_info_clear_status(info);

	info->status.rates[0].count = tx_retry;

	if (!(tsr1 & TSR1_TERR)) {
		info->status.rates[0].idx = idx;

		if (info->flags & IEEE80211_TX_CTL_NO_ACK)
			info->flags |= IEEE80211_TX_STAT_NOACK_TRANSMITTED;
		else
			info->flags |= IEEE80211_TX_STAT_ACK;
	}

	return 0;
}

static int device_tx_srv(struct vnt_private *priv, unsigned int idx)
{
	struct vnt_tx_desc *desc;
	int                      works = 0;
	unsigned char byTsr0;
	unsigned char byTsr1;

	for (desc = priv->apTailTD[idx]; priv->iTDUsed[idx] > 0; desc = desc->next) {
		if (desc->td0.owner == OWNED_BY_NIC)
			break;
		if (works++ > 15)
			break;

		byTsr0 = desc->td0.tsr0;
		byTsr1 = desc->td0.tsr1;

		/* Only the status of first TD in the chain is correct */
<<<<<<< HEAD
		if (pTD->m_td1TD1.byTCR & TCR_STP) {
			if ((pTD->pTDInfo->byFlags & TD_FLAGS_NETIF_SKB) != 0) {
=======
		if (desc->td1.tcr & TCR_STP) {
			if ((desc->td_info->flags & TD_FLAGS_NETIF_SKB) != 0) {
>>>>>>> db0b54cd
				if (!(byTsr1 & TSR1_TERR)) {
					if (byTsr0 != 0) {
						pr_debug(" Tx[%d] OK but has error. tsr1[%02X] tsr0[%02X]\n",
							 (int)idx, byTsr1,
							 byTsr0);
					}
				} else {
					pr_debug(" Tx[%d] dropped & tsr1[%02X] tsr0[%02X]\n",
						 (int)idx, byTsr1, byTsr0);
				}
			}

			if (byTsr1 & TSR1_TERR) {
				if ((desc->td_info->flags & TD_FLAGS_PRIV_SKB) != 0) {
					pr_debug(" Tx[%d] fail has error. tsr1[%02X] tsr0[%02X]\n",
						 (int)idx, byTsr1, byTsr0);
				}
			}

<<<<<<< HEAD
			vnt_int_report_rate(pDevice, pTD->pTDInfo, byTsr0, byTsr1);

			device_free_tx_buf(pDevice, pTD);
			pDevice->iTDUsed[uIdx]--;
=======
			vnt_int_report_rate(priv, desc->td_info, byTsr0, byTsr1);

			device_free_tx_buf(priv, desc);
			priv->iTDUsed[idx]--;
>>>>>>> db0b54cd
		}
	}

	priv->apTailTD[idx] = desc;

	return works;
}

static void device_error(struct vnt_private *priv, unsigned short status)
{
	if (status & ISR_FETALERR) {
		dev_err(&priv->pcid->dev, "Hardware fatal error\n");

		MACbShutdown(priv->PortOffset);
		return;
	}
}

static void device_free_tx_buf(struct vnt_private *priv,
			       struct vnt_tx_desc *desc)
{
	struct vnt_td_info *td_info = desc->td_info;
	struct sk_buff *skb = td_info->skb;

<<<<<<< HEAD
	/* pre-allocated buf_dma can't be unmapped. */
	if (pTDInfo->skb_dma && (pTDInfo->skb_dma != pTDInfo->buf_dma)) {
		dma_unmap_single(&pDevice->pcid->dev, pTDInfo->skb_dma,
				 skb->len, DMA_TO_DEVICE);
	}

	if (skb)
		ieee80211_tx_status_irqsafe(pDevice->hw, skb);
=======
	if (skb)
		ieee80211_tx_status_irqsafe(priv->hw, skb);
>>>>>>> db0b54cd

	td_info->skb = NULL;
	td_info->flags = 0;
}

static void vnt_check_bb_vga(struct vnt_private *priv)
{
	long dbm;
	int i;

	if (!priv->bUpdateBBVGA)
		return;

	if (priv->hw->conf.flags & IEEE80211_CONF_OFFCHANNEL)
		return;

	if (!(priv->vif->bss_conf.assoc && priv->uCurrRSSI))
		return;

	RFvRSSITodBm(priv, (u8)priv->uCurrRSSI, &dbm);

	for (i = 0; i < BB_VGA_LEVEL; i++) {
		if (dbm < priv->ldBmThreshold[i]) {
			priv->byBBVGANew = priv->abyBBVGA[i];
			break;
		}
	}

	if (priv->byBBVGANew == priv->byBBVGACurrent) {
		priv->uBBVGADiffCount = 1;
		return;
	}

	priv->uBBVGADiffCount++;

	if (priv->uBBVGADiffCount == 1) {
		/* first VGA diff gain */
		BBvSetVGAGainOffset(priv, priv->byBBVGANew);

		dev_dbg(&priv->pcid->dev,
			"First RSSI[%d] NewGain[%d] OldGain[%d] Count[%d]\n",
			(int)dbm, priv->byBBVGANew,
			priv->byBBVGACurrent,
			(int)priv->uBBVGADiffCount);
	}

	if (priv->uBBVGADiffCount >= BB_VGA_CHANGE_THRESHOLD) {
		dev_dbg(&priv->pcid->dev,
			"RSSI[%d] NewGain[%d] OldGain[%d] Count[%d]\n",
			(int)dbm, priv->byBBVGANew,
			priv->byBBVGACurrent,
			(int)priv->uBBVGADiffCount);

		BBvSetVGAGainOffset(priv, priv->byBBVGANew);
	}
}

static void vnt_interrupt_process(struct vnt_private *priv)
{
	struct ieee80211_low_level_stats *low_stats = &priv->low_stats;
	int             max_count = 0;
	u32 mib_counter;
	u32 isr;
	unsigned long flags;

	MACvReadISR(priv->PortOffset, &isr);

	if (isr == 0)
		return;

	if (isr == 0xffffffff) {
		pr_debug("isr = 0xffff\n");
		return;
	}

	MACvIntDisable(priv->PortOffset);

	spin_lock_irqsave(&priv->lock, flags);

	/* Read low level stats */
	MACvReadMIBCounter(priv->PortOffset, &mib_counter);

	low_stats->dot11RTSSuccessCount += mib_counter & 0xff;
	low_stats->dot11RTSFailureCount += (mib_counter >> 8) & 0xff;
	low_stats->dot11ACKFailureCount += (mib_counter >> 16) & 0xff;
	low_stats->dot11FCSErrorCount += (mib_counter >> 24) & 0xff;

	/*
	 * TBD....
	 * Must do this after doing rx/tx, cause ISR bit is slow
	 * than RD/TD write back
	 * update ISR counter
	 */
	while (isr && priv->vif) {
		MACvWriteISR(priv->PortOffset, isr);

		if (isr & ISR_FETALERR) {
			pr_debug(" ISR_FETALERR\n");
			VNSvOutPortB(priv->PortOffset + MAC_REG_SOFTPWRCTL, 0);
			VNSvOutPortW(priv->PortOffset +
				     MAC_REG_SOFTPWRCTL, SOFTPWRCTL_SWPECTI);
			device_error(priv, isr);
		}

		if (isr & ISR_TBTT) {
			if (priv->op_mode != NL80211_IFTYPE_ADHOC)
				vnt_check_bb_vga(priv);

			priv->bBeaconSent = false;
			if (priv->bEnablePSMode)
				PSbIsNextTBTTWakeUp((void *)priv);

			if ((priv->op_mode == NL80211_IFTYPE_AP ||
			    priv->op_mode == NL80211_IFTYPE_ADHOC) &&
			    priv->vif->bss_conf.enable_beacon) {
				MACvOneShotTimer1MicroSec(priv->PortOffset,
							  (priv->vif->bss_conf.beacon_int - MAKE_BEACON_RESERVED) << 10);
			}

			/* TODO: adhoc PS mode */

		}

		if (isr & ISR_BNTX) {
			if (priv->op_mode == NL80211_IFTYPE_ADHOC) {
				priv->bIsBeaconBufReadySet = false;
				priv->cbBeaconBufReadySetCnt = 0;
			}

			priv->bBeaconSent = true;
		}

		if (isr & ISR_RXDMA0)
			max_count += device_rx_srv(priv, TYPE_RXDMA0);

		if (isr & ISR_RXDMA1)
			max_count += device_rx_srv(priv, TYPE_RXDMA1);

		if (isr & ISR_TXDMA0)
			max_count += device_tx_srv(priv, TYPE_TXDMA0);

		if (isr & ISR_AC0DMA)
			max_count += device_tx_srv(priv, TYPE_AC0DMA);

		if (isr & ISR_SOFTTIMER1) {
			if (priv->vif->bss_conf.enable_beacon)
				vnt_beacon_make(priv, priv->vif);
		}

		/* If both buffers available wake the queue */
		if (AVAIL_TD(priv, TYPE_TXDMA0) &&
		    AVAIL_TD(priv, TYPE_AC0DMA) &&
		    ieee80211_queue_stopped(priv->hw, 0))
			ieee80211_wake_queues(priv->hw);

		MACvReadISR(priv->PortOffset, &isr);

		MACvReceive0(priv->PortOffset);
		MACvReceive1(priv->PortOffset);

		if (max_count > priv->opts.int_works)
			break;
	}

	spin_unlock_irqrestore(&priv->lock, flags);

	MACvIntEnable(priv->PortOffset, IMR_MASK_VALUE);
}

static void vnt_interrupt_work(struct work_struct *work)
{
	struct vnt_private *priv =
		container_of(work, struct vnt_private, interrupt_work);

	if (priv->vif)
		vnt_interrupt_process(priv);
}

static irqreturn_t vnt_interrupt(int irq,  void *arg)
{
	struct vnt_private *priv = arg;

	if (priv->vif)
		schedule_work(&priv->interrupt_work);

	return IRQ_HANDLED;
}

static int vnt_tx_packet(struct vnt_private *priv, struct sk_buff *skb)
{
	struct ieee80211_hdr *hdr = (struct ieee80211_hdr *)skb->data;
	struct vnt_tx_desc *head_td;
	u32 dma_idx;
	unsigned long flags;

	spin_lock_irqsave(&priv->lock, flags);

	if (ieee80211_is_data(hdr->frame_control))
		dma_idx = TYPE_AC0DMA;
	else
		dma_idx = TYPE_TXDMA0;

	if (AVAIL_TD(priv, dma_idx) < 1) {
		spin_unlock_irqrestore(&priv->lock, flags);
		ieee80211_stop_queues(priv->hw);
		return -ENOMEM;
	}

	head_td = priv->apCurrTD[dma_idx];

	head_td->td1.tcr = 0;

	head_td->td_info->skb = skb;

	if (dma_idx == TYPE_AC0DMA)
		head_td->td_info->flags = TD_FLAGS_NETIF_SKB;

	priv->apCurrTD[dma_idx] = head_td->next;

	spin_unlock_irqrestore(&priv->lock, flags);

	vnt_generate_fifo_header(priv, dma_idx, head_td, skb);

	spin_lock_irqsave(&priv->lock, flags);

	priv->bPWBitOn = false;

	/* Set TSR1 & ReqCount in TxDescHead */
	head_td->td1.tcr |= (TCR_STP | TCR_EDP | EDMSDU);
	head_td->td1.req_count = cpu_to_le16(head_td->td_info->req_count);

	head_td->buff_addr = cpu_to_le32(head_td->td_info->buf_dma);

	/* Poll Transmit the adapter */
	wmb();
	head_td->td0.owner = OWNED_BY_NIC;
	wmb(); /* second memory barrier */

<<<<<<< HEAD
	/* Poll Transmit the adapter */
	wmb();
	head_td->m_td0TD0.f1Owner = OWNED_BY_NIC;
	wmb(); /* second memory barrier */

	if (head_td->pTDInfo->byFlags & TD_FLAGS_NETIF_SKB)
=======
	if (head_td->td_info->flags & TD_FLAGS_NETIF_SKB)
>>>>>>> db0b54cd
		MACvTransmitAC0(priv->PortOffset);
	else
		MACvTransmit0(priv->PortOffset);

	priv->iTDUsed[dma_idx]++;

	spin_unlock_irqrestore(&priv->lock, flags);

	return 0;
}

static void vnt_tx_80211(struct ieee80211_hw *hw,
			 struct ieee80211_tx_control *control,
			 struct sk_buff *skb)
{
	struct vnt_private *priv = hw->priv;

	if (vnt_tx_packet(priv, skb))
		ieee80211_free_txskb(hw, skb);
}

static int vnt_start(struct ieee80211_hw *hw)
{
	struct vnt_private *priv = hw->priv;
	int ret;

	priv->rx_buf_sz = PKT_BUF_SZ;
	if (!device_init_rings(priv))
		return -ENOMEM;

	ret = request_irq(priv->pcid->irq, &vnt_interrupt,
			  IRQF_SHARED, "vt6655", priv);
	if (ret) {
		dev_dbg(&priv->pcid->dev, "failed to start irq\n");
		return ret;
	}

	dev_dbg(&priv->pcid->dev, "call device init rd0 ring\n");
	device_init_rd0_ring(priv);
	device_init_rd1_ring(priv);
	device_init_td0_ring(priv);
	device_init_td1_ring(priv);

	device_init_registers(priv);

	dev_dbg(&priv->pcid->dev, "call MACvIntEnable\n");
	MACvIntEnable(priv->PortOffset, IMR_MASK_VALUE);

	ieee80211_wake_queues(hw);

	return 0;
}

static void vnt_stop(struct ieee80211_hw *hw)
{
	struct vnt_private *priv = hw->priv;

	ieee80211_stop_queues(hw);

	cancel_work_sync(&priv->interrupt_work);

	MACbShutdown(priv->PortOffset);
	MACbSoftwareReset(priv->PortOffset);
	CARDbRadioPowerOff(priv);

	device_free_td0_ring(priv);
	device_free_td1_ring(priv);
	device_free_rd0_ring(priv);
	device_free_rd1_ring(priv);
	device_free_rings(priv);

	free_irq(priv->pcid->irq, priv);
}

static int vnt_add_interface(struct ieee80211_hw *hw, struct ieee80211_vif *vif)
{
	struct vnt_private *priv = hw->priv;

	priv->vif = vif;

	switch (vif->type) {
	case NL80211_IFTYPE_STATION:
		break;
	case NL80211_IFTYPE_ADHOC:
		MACvRegBitsOff(priv->PortOffset, MAC_REG_RCR, RCR_UNICAST);

		MACvRegBitsOn(priv->PortOffset, MAC_REG_HOSTCR, HOSTCR_ADHOC);

		break;
	case NL80211_IFTYPE_AP:
		MACvRegBitsOff(priv->PortOffset, MAC_REG_RCR, RCR_UNICAST);

		MACvRegBitsOn(priv->PortOffset, MAC_REG_HOSTCR, HOSTCR_AP);

		break;
	default:
		return -EOPNOTSUPP;
	}

	priv->op_mode = vif->type;

	return 0;
}

static void vnt_remove_interface(struct ieee80211_hw *hw,
				 struct ieee80211_vif *vif)
{
	struct vnt_private *priv = hw->priv;

	switch (vif->type) {
	case NL80211_IFTYPE_STATION:
		break;
	case NL80211_IFTYPE_ADHOC:
		MACvRegBitsOff(priv->PortOffset, MAC_REG_TCR, TCR_AUTOBCNTX);
		MACvRegBitsOff(priv->PortOffset,
			       MAC_REG_TFTCTL, TFTCTL_TSFCNTREN);
		MACvRegBitsOff(priv->PortOffset, MAC_REG_HOSTCR, HOSTCR_ADHOC);
		break;
	case NL80211_IFTYPE_AP:
		MACvRegBitsOff(priv->PortOffset, MAC_REG_TCR, TCR_AUTOBCNTX);
		MACvRegBitsOff(priv->PortOffset,
			       MAC_REG_TFTCTL, TFTCTL_TSFCNTREN);
		MACvRegBitsOff(priv->PortOffset, MAC_REG_HOSTCR, HOSTCR_AP);
		break;
	default:
		break;
	}

	priv->op_mode = NL80211_IFTYPE_UNSPECIFIED;
}


static int vnt_config(struct ieee80211_hw *hw, u32 changed)
{
	struct vnt_private *priv = hw->priv;
	struct ieee80211_conf *conf = &hw->conf;
	u8 bb_type;

	if (changed & IEEE80211_CONF_CHANGE_PS) {
		if (conf->flags & IEEE80211_CONF_PS)
			PSvEnablePowerSaving(priv, conf->listen_interval);
		else
			PSvDisablePowerSaving(priv);
	}

	if ((changed & IEEE80211_CONF_CHANGE_CHANNEL) ||
	    (conf->flags & IEEE80211_CONF_OFFCHANNEL)) {
		set_channel(priv, conf->chandef.chan);

		if (conf->chandef.chan->band == IEEE80211_BAND_5GHZ)
			bb_type = BB_TYPE_11A;
		else
			bb_type = BB_TYPE_11G;

		if (priv->byBBType != bb_type) {
			priv->byBBType = bb_type;

			CARDbSetPhyParameter(priv, priv->byBBType);
		}
	}

	if (changed & IEEE80211_CONF_CHANGE_POWER) {
		if (priv->byBBType == BB_TYPE_11B)
			priv->wCurrentRate = RATE_1M;
		else
			priv->wCurrentRate = RATE_54M;

		RFbSetPower(priv, priv->wCurrentRate,
			    conf->chandef.chan->hw_value);
	}

	return 0;
}

static void vnt_bss_info_changed(struct ieee80211_hw *hw,
		struct ieee80211_vif *vif, struct ieee80211_bss_conf *conf,
		u32 changed)
{
	struct vnt_private *priv = hw->priv;

	priv->current_aid = conf->aid;

	if (changed & BSS_CHANGED_BSSID && conf->bssid) {
		unsigned long flags;

		spin_lock_irqsave(&priv->lock, flags);

		MACvWriteBSSIDAddress(priv->PortOffset, (u8 *)conf->bssid);

		spin_unlock_irqrestore(&priv->lock, flags);
	}

	if (changed & BSS_CHANGED_BASIC_RATES) {
		priv->basic_rates = conf->basic_rates;

		CARDvUpdateBasicTopRate(priv);

		dev_dbg(&priv->pcid->dev,
			"basic rates %x\n", conf->basic_rates);
	}

	if (changed & BSS_CHANGED_ERP_PREAMBLE) {
		if (conf->use_short_preamble) {
			MACvEnableBarkerPreambleMd(priv->PortOffset);
			priv->byPreambleType = true;
		} else {
			MACvDisableBarkerPreambleMd(priv->PortOffset);
			priv->byPreambleType = false;
		}
	}

	if (changed & BSS_CHANGED_ERP_CTS_PROT) {
		if (conf->use_cts_prot)
			MACvEnableProtectMD(priv->PortOffset);
		else
			MACvDisableProtectMD(priv->PortOffset);
	}

	if (changed & BSS_CHANGED_ERP_SLOT) {
		if (conf->use_short_slot)
			priv->bShortSlotTime = true;
		else
			priv->bShortSlotTime = false;

		CARDbSetPhyParameter(priv, priv->byBBType);
		BBvSetVGAGainOffset(priv, priv->abyBBVGA[0]);
	}

	if (changed & BSS_CHANGED_TXPOWER)
		RFbSetPower(priv, priv->wCurrentRate,
			    conf->chandef.chan->hw_value);

	if (changed & BSS_CHANGED_BEACON_ENABLED) {
		dev_dbg(&priv->pcid->dev,
			"Beacon enable %d\n", conf->enable_beacon);

		if (conf->enable_beacon) {
			vnt_beacon_enable(priv, vif, conf);

			MACvRegBitsOn(priv->PortOffset, MAC_REG_TCR,
				      TCR_AUTOBCNTX);
		} else {
			MACvRegBitsOff(priv->PortOffset, MAC_REG_TCR,
				       TCR_AUTOBCNTX);
		}
	}

	if (changed & (BSS_CHANGED_ASSOC | BSS_CHANGED_BEACON_INFO) &&
	    priv->op_mode != NL80211_IFTYPE_AP) {
		if (conf->assoc && conf->beacon_rate) {
			CARDbUpdateTSF(priv, conf->beacon_rate->hw_value,
				       conf->sync_tsf);

			CARDbSetBeaconPeriod(priv, conf->beacon_int);

			CARDvSetFirstNextTBTT(priv, conf->beacon_int);
		} else {
			VNSvOutPortB(priv->PortOffset + MAC_REG_TFTCTL,
				     TFTCTL_TSFCNTRST);
			VNSvOutPortB(priv->PortOffset + MAC_REG_TFTCTL,
				     TFTCTL_TSFCNTREN);
		}
	}
}

static u64 vnt_prepare_multicast(struct ieee80211_hw *hw,
	struct netdev_hw_addr_list *mc_list)
{
	struct vnt_private *priv = hw->priv;
	struct netdev_hw_addr *ha;
	u64 mc_filter = 0;
	u32 bit_nr = 0;

	netdev_hw_addr_list_for_each(ha, mc_list) {
		bit_nr = ether_crc(ETH_ALEN, ha->addr) >> 26;

		mc_filter |= 1ULL << (bit_nr & 0x3f);
	}

	priv->mc_list_count = mc_list->count;

	return mc_filter;
}

static void vnt_configure(struct ieee80211_hw *hw,
	unsigned int changed_flags, unsigned int *total_flags, u64 multicast)
{
	struct vnt_private *priv = hw->priv;
	u8 rx_mode = 0;

	*total_flags &= FIF_ALLMULTI | FIF_OTHER_BSS | FIF_BCN_PRBRESP_PROMISC;

	VNSvInPortB(priv->PortOffset + MAC_REG_RCR, &rx_mode);

	dev_dbg(&priv->pcid->dev, "rx mode in = %x\n", rx_mode);

	if (changed_flags & FIF_ALLMULTI) {
		if (*total_flags & FIF_ALLMULTI) {
			unsigned long flags;

			spin_lock_irqsave(&priv->lock, flags);

			if (priv->mc_list_count > 2) {
				MACvSelectPage1(priv->PortOffset);

				VNSvOutPortD(priv->PortOffset +
					     MAC_REG_MAR0, 0xffffffff);
				VNSvOutPortD(priv->PortOffset +
					    MAC_REG_MAR0 + 4, 0xffffffff);

				MACvSelectPage0(priv->PortOffset);
			} else {
				MACvSelectPage1(priv->PortOffset);

				VNSvOutPortD(priv->PortOffset +
					     MAC_REG_MAR0, (u32)multicast);
				VNSvOutPortD(priv->PortOffset +
					     MAC_REG_MAR0 + 4,
					     (u32)(multicast >> 32));

				MACvSelectPage0(priv->PortOffset);
			}

			spin_unlock_irqrestore(&priv->lock, flags);

			rx_mode |= RCR_MULTICAST | RCR_BROADCAST;
		} else {
			rx_mode &= ~(RCR_MULTICAST | RCR_BROADCAST);
		}
	}

	if (changed_flags & (FIF_OTHER_BSS | FIF_BCN_PRBRESP_PROMISC)) {
		rx_mode |= RCR_MULTICAST | RCR_BROADCAST;

		if (*total_flags & (FIF_OTHER_BSS | FIF_BCN_PRBRESP_PROMISC))
			rx_mode &= ~RCR_BSSID;
		else
			rx_mode |= RCR_BSSID;
	}

	VNSvOutPortB(priv->PortOffset + MAC_REG_RCR, rx_mode);

	dev_dbg(&priv->pcid->dev, "rx mode out= %x\n", rx_mode);
}

static int vnt_set_key(struct ieee80211_hw *hw, enum set_key_cmd cmd,
	struct ieee80211_vif *vif, struct ieee80211_sta *sta,
		struct ieee80211_key_conf *key)
{
	struct vnt_private *priv = hw->priv;

	switch (cmd) {
	case SET_KEY:
		if (vnt_set_keys(hw, sta, vif, key))
			return -EOPNOTSUPP;
		break;
	case DISABLE_KEY:
		if (test_bit(key->hw_key_idx, &priv->key_entry_inuse))
			clear_bit(key->hw_key_idx, &priv->key_entry_inuse);
	default:
		break;
	}

	return 0;
}

static int vnt_get_stats(struct ieee80211_hw *hw,
			 struct ieee80211_low_level_stats *stats)
{
	struct vnt_private *priv = hw->priv;

	memcpy(stats, &priv->low_stats, sizeof(*stats));

	return 0;
}

static u64 vnt_get_tsf(struct ieee80211_hw *hw, struct ieee80211_vif *vif)
{
	struct vnt_private *priv = hw->priv;
	u64 tsf;

	CARDbGetCurrentTSF(priv, &tsf);

	return tsf;
}

static void vnt_set_tsf(struct ieee80211_hw *hw, struct ieee80211_vif *vif,
			u64 tsf)
{
	struct vnt_private *priv = hw->priv;

	CARDvUpdateNextTBTT(priv, tsf, vif->bss_conf.beacon_int);
}

static void vnt_reset_tsf(struct ieee80211_hw *hw, struct ieee80211_vif *vif)
{
	struct vnt_private *priv = hw->priv;

	/* reset TSF counter */
	VNSvOutPortB(priv->PortOffset + MAC_REG_TFTCTL, TFTCTL_TSFCNTRST);
}

static const struct ieee80211_ops vnt_mac_ops = {
	.tx			= vnt_tx_80211,
	.start			= vnt_start,
	.stop			= vnt_stop,
	.add_interface		= vnt_add_interface,
	.remove_interface	= vnt_remove_interface,
	.config			= vnt_config,
	.bss_info_changed	= vnt_bss_info_changed,
	.prepare_multicast	= vnt_prepare_multicast,
	.configure_filter	= vnt_configure,
	.set_key		= vnt_set_key,
	.get_stats		= vnt_get_stats,
	.get_tsf		= vnt_get_tsf,
	.set_tsf		= vnt_set_tsf,
	.reset_tsf		= vnt_reset_tsf,
};

static int vnt_init(struct vnt_private *priv)
{
	SET_IEEE80211_PERM_ADDR(priv->hw, priv->abyCurrentNetAddr);

	vnt_init_bands(priv);

	if (ieee80211_register_hw(priv->hw))
		return -ENODEV;

	priv->mac_hw = true;

	CARDbRadioPowerOff(priv);

	return 0;
}

static int
vt6655_probe(struct pci_dev *pcid, const struct pci_device_id *ent)
{
	struct vnt_private *priv;
	struct ieee80211_hw *hw;
	struct wiphy *wiphy;
	int         rc;

	dev_notice(&pcid->dev,
		   "%s Ver. %s\n", DEVICE_FULL_DRV_NAM, DEVICE_VERSION);

	dev_notice(&pcid->dev,
		   "Copyright (c) 2003 VIA Networking Technologies, Inc.\n");

	hw = ieee80211_alloc_hw(sizeof(*priv), &vnt_mac_ops);
	if (!hw) {
		dev_err(&pcid->dev, "could not register ieee80211_hw\n");
		return -ENOMEM;
	}

	priv = hw->priv;
	priv->pcid = pcid;

	spin_lock_init(&priv->lock);

	priv->hw = hw;

	SET_IEEE80211_DEV(priv->hw, &pcid->dev);

	if (pci_enable_device(pcid)) {
		device_free_info(priv);
		return -ENODEV;
	}

	dev_dbg(&pcid->dev,
		"Before get pci_info memaddr is %x\n", priv->memaddr);

	pci_set_master(pcid);

	priv->memaddr = pci_resource_start(pcid, 0);
	priv->ioaddr = pci_resource_start(pcid, 1);
	priv->PortOffset = ioremap(priv->memaddr & PCI_BASE_ADDRESS_MEM_MASK,
				   256);
	if (!priv->PortOffset) {
		dev_err(&pcid->dev, ": Failed to IO remapping ..\n");
		device_free_info(priv);
		return -ENODEV;
	}

	rc = pci_request_regions(pcid, DEVICE_NAME);
	if (rc) {
		dev_err(&pcid->dev, ": Failed to find PCI device\n");
		device_free_info(priv);
		return -ENODEV;
	}

	if (dma_set_mask(&pcid->dev, DMA_BIT_MASK(32))) {
		dev_err(&pcid->dev, ": Failed to set dma 32 bit mask\n");
		device_free_info(priv);
		return -ENODEV;
	}

	INIT_WORK(&priv->interrupt_work, vnt_interrupt_work);

	/* do reset */
	if (!MACbSoftwareReset(priv->PortOffset)) {
		dev_err(&pcid->dev, ": Failed to access MAC hardware..\n");
		device_free_info(priv);
		return -ENODEV;
	}
	/* initial to reload eeprom */
	MACvInitialize(priv->PortOffset);
	MACvReadEtherAddress(priv->PortOffset, priv->abyCurrentNetAddr);

	/* Get RFType */
	priv->byRFType = SROMbyReadEmbedded(priv->PortOffset, EEP_OFS_RFTYPE);
	priv->byRFType &= RF_MASK;

	dev_dbg(&pcid->dev, "RF Type = %x\n", priv->byRFType);

	device_get_options(priv);
	device_set_options(priv);

	wiphy = priv->hw->wiphy;

	wiphy->frag_threshold = FRAG_THRESH_DEF;
	wiphy->rts_threshold = RTS_THRESH_DEF;
	wiphy->interface_modes = BIT(NL80211_IFTYPE_STATION) |
		BIT(NL80211_IFTYPE_ADHOC) | BIT(NL80211_IFTYPE_AP);

	ieee80211_hw_set(priv->hw, TIMING_BEACON_ONLY);
	ieee80211_hw_set(priv->hw, SIGNAL_DBM);
	ieee80211_hw_set(priv->hw, RX_INCLUDES_FCS);
	ieee80211_hw_set(priv->hw, REPORTS_TX_ACK_STATUS);
	ieee80211_hw_set(priv->hw, SUPPORTS_PS);

	priv->hw->max_signal = 100;

	if (vnt_init(priv))
		return -ENODEV;

	device_print_info(priv);
	pci_set_drvdata(pcid, priv);

	return 0;
}

/*------------------------------------------------------------------*/

#ifdef CONFIG_PM
static int vt6655_suspend(struct pci_dev *pcid, pm_message_t state)
{
	struct vnt_private *priv = pci_get_drvdata(pcid);
	unsigned long flags;

	spin_lock_irqsave(&priv->lock, flags);

	pci_save_state(pcid);

	MACbShutdown(priv->PortOffset);

	pci_disable_device(pcid);
	pci_set_power_state(pcid, pci_choose_state(pcid, state));

	spin_unlock_irqrestore(&priv->lock, flags);

	return 0;
}

static int vt6655_resume(struct pci_dev *pcid)
{

	pci_set_power_state(pcid, PCI_D0);
	pci_enable_wake(pcid, PCI_D0, 0);
	pci_restore_state(pcid);

	return 0;
}
#endif

MODULE_DEVICE_TABLE(pci, vt6655_pci_id_table);

static struct pci_driver device_driver = {
	.name = DEVICE_NAME,
	.id_table = vt6655_pci_id_table,
	.probe = vt6655_probe,
	.remove = vt6655_remove,
#ifdef CONFIG_PM
	.suspend = vt6655_suspend,
	.resume = vt6655_resume,
#endif
};

module_pci_driver(device_driver);<|MERGE_RESOLUTION|>--- conflicted
+++ resolved
@@ -711,21 +711,12 @@
 		if (works++ > 15)
 			break;
 
-<<<<<<< HEAD
-		if (!pRD->pRDInfo->skb)
-			break;
-
-		if (vnt_receive_frame(pDevice, pRD)) {
-			if (!device_alloc_rx_buf(pDevice, pRD)) {
-				dev_err(&pDevice->pcid->dev,
-=======
 		if (!rd->rd_info->skb)
 			break;
 
 		if (vnt_receive_frame(priv, rd)) {
 			if (!device_alloc_rx_buf(priv, rd)) {
 				dev_err(&priv->pcid->dev,
->>>>>>> db0b54cd
 					"can not allocate rx buf\n");
 				break;
 			}
@@ -855,13 +846,8 @@
 		byTsr1 = desc->td0.tsr1;
 
 		/* Only the status of first TD in the chain is correct */
-<<<<<<< HEAD
-		if (pTD->m_td1TD1.byTCR & TCR_STP) {
-			if ((pTD->pTDInfo->byFlags & TD_FLAGS_NETIF_SKB) != 0) {
-=======
 		if (desc->td1.tcr & TCR_STP) {
 			if ((desc->td_info->flags & TD_FLAGS_NETIF_SKB) != 0) {
->>>>>>> db0b54cd
 				if (!(byTsr1 & TSR1_TERR)) {
 					if (byTsr0 != 0) {
 						pr_debug(" Tx[%d] OK but has error. tsr1[%02X] tsr0[%02X]\n",
@@ -881,17 +867,10 @@
 				}
 			}
 
-<<<<<<< HEAD
-			vnt_int_report_rate(pDevice, pTD->pTDInfo, byTsr0, byTsr1);
-
-			device_free_tx_buf(pDevice, pTD);
-			pDevice->iTDUsed[uIdx]--;
-=======
 			vnt_int_report_rate(priv, desc->td_info, byTsr0, byTsr1);
 
 			device_free_tx_buf(priv, desc);
 			priv->iTDUsed[idx]--;
->>>>>>> db0b54cd
 		}
 	}
 
@@ -916,19 +895,8 @@
 	struct vnt_td_info *td_info = desc->td_info;
 	struct sk_buff *skb = td_info->skb;
 
-<<<<<<< HEAD
-	/* pre-allocated buf_dma can't be unmapped. */
-	if (pTDInfo->skb_dma && (pTDInfo->skb_dma != pTDInfo->buf_dma)) {
-		dma_unmap_single(&pDevice->pcid->dev, pTDInfo->skb_dma,
-				 skb->len, DMA_TO_DEVICE);
-	}
-
-	if (skb)
-		ieee80211_tx_status_irqsafe(pDevice->hw, skb);
-=======
 	if (skb)
 		ieee80211_tx_status_irqsafe(priv->hw, skb);
->>>>>>> db0b54cd
 
 	td_info->skb = NULL;
 	td_info->flags = 0;
@@ -1167,16 +1135,7 @@
 	head_td->td0.owner = OWNED_BY_NIC;
 	wmb(); /* second memory barrier */
 
-<<<<<<< HEAD
-	/* Poll Transmit the adapter */
-	wmb();
-	head_td->m_td0TD0.f1Owner = OWNED_BY_NIC;
-	wmb(); /* second memory barrier */
-
-	if (head_td->pTDInfo->byFlags & TD_FLAGS_NETIF_SKB)
-=======
 	if (head_td->td_info->flags & TD_FLAGS_NETIF_SKB)
->>>>>>> db0b54cd
 		MACvTransmitAC0(priv->PortOffset);
 	else
 		MACvTransmit0(priv->PortOffset);
