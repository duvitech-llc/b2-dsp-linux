--- conflicted
+++ resolved
@@ -1784,26 +1784,10 @@
 	if (((cdb[0] == ATA_16) || (cdb[0] == ATA_12)) &&
 	    ((cdb[2] & 0x20) || need_sense))
 		ata_gen_passthru_sense(qc);
-<<<<<<< HEAD
-	} else {
-		if (!need_sense) {
-			cmd->result = SAM_STAT_GOOD;
-		} else {
-			/* TODO: decide which descriptor format to use
-			 * for 48b LBA devices and call that here
-			 * instead of the fixed desc, which is only
-			 * good for smaller LBA (and maybe CHS?)
-			 * devices.
-			 */
-			ata_gen_ata_sense(qc);
-		}
-	}
-=======
 	else if (need_sense)
 		ata_gen_ata_sense(qc);
 	else
 		cmd->result = SAM_STAT_GOOD;
->>>>>>> db0b54cd
 
 	if (need_sense && !ap->ops->error_handler)
 		ata_dump_status(ap->print_id, &qc->result_tf);
