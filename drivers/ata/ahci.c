/*
 *  ahci.c - AHCI SATA support
 *
 *  Maintained by:  Tejun Heo <tj@kernel.org>
 *    		    Please ALWAYS copy linux-ide@vger.kernel.org
 *		    on emails.
 *
 *  Copyright 2004-2005 Red Hat, Inc.
 *
 *
 *  This program is free software; you can redistribute it and/or modify
 *  it under the terms of the GNU General Public License as published by
 *  the Free Software Foundation; either version 2, or (at your option)
 *  any later version.
 *
 *  This program is distributed in the hope that it will be useful,
 *  but WITHOUT ANY WARRANTY; without even the implied warranty of
 *  MERCHANTABILITY or FITNESS FOR A PARTICULAR PURPOSE.  See the
 *  GNU General Public License for more details.
 *
 *  You should have received a copy of the GNU General Public License
 *  along with this program; see the file COPYING.  If not, write to
 *  the Free Software Foundation, 675 Mass Ave, Cambridge, MA 02139, USA.
 *
 *
 * libata documentation is available via 'make {ps|pdf}docs',
 * as Documentation/DocBook/libata.*
 *
 * AHCI hardware documentation:
 * http://www.intel.com/technology/serialata/pdf/rev1_0.pdf
 * http://www.intel.com/technology/serialata/pdf/rev1_1.pdf
 *
 */

#include <linux/kernel.h>
#include <linux/module.h>
#include <linux/pci.h>
#include <linux/blkdev.h>
#include <linux/delay.h>
#include <linux/interrupt.h>
#include <linux/dma-mapping.h>
#include <linux/device.h>
#include <linux/dmi.h>
#include <linux/gfp.h>
#include <linux/msi.h>
#include <scsi/scsi_host.h>
#include <scsi/scsi_cmnd.h>
#include <linux/libata.h>
#include "ahci.h"

#define DRV_NAME	"ahci"
#define DRV_VERSION	"3.0"

enum {
	AHCI_PCI_BAR_STA2X11	= 0,
	AHCI_PCI_BAR_CAVIUM	= 0,
	AHCI_PCI_BAR_ENMOTUS	= 2,
	AHCI_PCI_BAR_STANDARD	= 5,
};

enum board_ids {
	/* board IDs by feature in alphabetical order */
	board_ahci,
	board_ahci_ign_iferr,
	board_ahci_nomsi,
	board_ahci_noncq,
	board_ahci_nosntf,
	board_ahci_yes_fbs,

	/* board IDs for specific chipsets in alphabetical order */
	board_ahci_avn,
	board_ahci_mcp65,
	board_ahci_mcp77,
	board_ahci_mcp89,
	board_ahci_mv,
	board_ahci_sb600,
	board_ahci_sb700,	/* for SB700 and SB800 */
	board_ahci_vt8251,

	/* aliases */
	board_ahci_mcp_linux	= board_ahci_mcp65,
	board_ahci_mcp67	= board_ahci_mcp65,
	board_ahci_mcp73	= board_ahci_mcp65,
	board_ahci_mcp79	= board_ahci_mcp77,
};

static int ahci_init_one(struct pci_dev *pdev, const struct pci_device_id *ent);
static int ahci_vt8251_hardreset(struct ata_link *link, unsigned int *class,
				 unsigned long deadline);
static int ahci_avn_hardreset(struct ata_link *link, unsigned int *class,
			      unsigned long deadline);
static void ahci_mcp89_apple_enable(struct pci_dev *pdev);
static bool is_mcp89_apple(struct pci_dev *pdev);
static int ahci_p5wdh_hardreset(struct ata_link *link, unsigned int *class,
				unsigned long deadline);
#ifdef CONFIG_PM
static int ahci_pci_device_suspend(struct pci_dev *pdev, pm_message_t mesg);
static int ahci_pci_device_resume(struct pci_dev *pdev);
#endif

static struct scsi_host_template ahci_sht = {
	AHCI_SHT("ahci"),
};

static struct ata_port_operations ahci_vt8251_ops = {
	.inherits		= &ahci_ops,
	.hardreset		= ahci_vt8251_hardreset,
};

static struct ata_port_operations ahci_p5wdh_ops = {
	.inherits		= &ahci_ops,
	.hardreset		= ahci_p5wdh_hardreset,
};

static struct ata_port_operations ahci_avn_ops = {
	.inherits		= &ahci_ops,
	.hardreset		= ahci_avn_hardreset,
};

static const struct ata_port_info ahci_port_info[] = {
	/* by features */
	[board_ahci] = {
		.flags		= AHCI_FLAG_COMMON,
		.pio_mask	= ATA_PIO4,
		.udma_mask	= ATA_UDMA6,
		.port_ops	= &ahci_ops,
	},
	[board_ahci_ign_iferr] = {
		AHCI_HFLAGS	(AHCI_HFLAG_IGN_IRQ_IF_ERR),
		.flags		= AHCI_FLAG_COMMON,
		.pio_mask	= ATA_PIO4,
		.udma_mask	= ATA_UDMA6,
		.port_ops	= &ahci_ops,
	},
	[board_ahci_nomsi] = {
		AHCI_HFLAGS	(AHCI_HFLAG_NO_MSI),
		.flags		= AHCI_FLAG_COMMON,
		.pio_mask	= ATA_PIO4,
		.udma_mask	= ATA_UDMA6,
		.port_ops	= &ahci_ops,
	},
	[board_ahci_noncq] = {
		AHCI_HFLAGS	(AHCI_HFLAG_NO_NCQ),
		.flags		= AHCI_FLAG_COMMON,
		.pio_mask	= ATA_PIO4,
		.udma_mask	= ATA_UDMA6,
		.port_ops	= &ahci_ops,
	},
	[board_ahci_nosntf] = {
		AHCI_HFLAGS	(AHCI_HFLAG_NO_SNTF),
		.flags		= AHCI_FLAG_COMMON,
		.pio_mask	= ATA_PIO4,
		.udma_mask	= ATA_UDMA6,
		.port_ops	= &ahci_ops,
	},
	[board_ahci_yes_fbs] = {
		AHCI_HFLAGS	(AHCI_HFLAG_YES_FBS),
		.flags		= AHCI_FLAG_COMMON,
		.pio_mask	= ATA_PIO4,
		.udma_mask	= ATA_UDMA6,
		.port_ops	= &ahci_ops,
	},
	/* by chipsets */
	[board_ahci_avn] = {
		.flags		= AHCI_FLAG_COMMON,
		.pio_mask	= ATA_PIO4,
		.udma_mask	= ATA_UDMA6,
		.port_ops	= &ahci_avn_ops,
	},
	[board_ahci_mcp65] = {
		AHCI_HFLAGS	(AHCI_HFLAG_NO_FPDMA_AA | AHCI_HFLAG_NO_PMP |
				 AHCI_HFLAG_YES_NCQ),
		.flags		= AHCI_FLAG_COMMON | ATA_FLAG_NO_DIPM,
		.pio_mask	= ATA_PIO4,
		.udma_mask	= ATA_UDMA6,
		.port_ops	= &ahci_ops,
	},
	[board_ahci_mcp77] = {
		AHCI_HFLAGS	(AHCI_HFLAG_NO_FPDMA_AA | AHCI_HFLAG_NO_PMP),
		.flags		= AHCI_FLAG_COMMON,
		.pio_mask	= ATA_PIO4,
		.udma_mask	= ATA_UDMA6,
		.port_ops	= &ahci_ops,
	},
	[board_ahci_mcp89] = {
		AHCI_HFLAGS	(AHCI_HFLAG_NO_FPDMA_AA),
		.flags		= AHCI_FLAG_COMMON,
		.pio_mask	= ATA_PIO4,
		.udma_mask	= ATA_UDMA6,
		.port_ops	= &ahci_ops,
	},
	[board_ahci_mv] = {
		AHCI_HFLAGS	(AHCI_HFLAG_NO_NCQ | AHCI_HFLAG_NO_MSI |
				 AHCI_HFLAG_MV_PATA | AHCI_HFLAG_NO_PMP),
		.flags		= ATA_FLAG_SATA | ATA_FLAG_PIO_DMA,
		.pio_mask	= ATA_PIO4,
		.udma_mask	= ATA_UDMA6,
		.port_ops	= &ahci_ops,
	},
	[board_ahci_sb600] = {
		AHCI_HFLAGS	(AHCI_HFLAG_IGN_SERR_INTERNAL |
				 AHCI_HFLAG_NO_MSI | AHCI_HFLAG_SECT255 |
				 AHCI_HFLAG_32BIT_ONLY),
		.flags		= AHCI_FLAG_COMMON,
		.pio_mask	= ATA_PIO4,
		.udma_mask	= ATA_UDMA6,
		.port_ops	= &ahci_pmp_retry_srst_ops,
	},
	[board_ahci_sb700] = {	/* for SB700 and SB800 */
		AHCI_HFLAGS	(AHCI_HFLAG_IGN_SERR_INTERNAL),
		.flags		= AHCI_FLAG_COMMON,
		.pio_mask	= ATA_PIO4,
		.udma_mask	= ATA_UDMA6,
		.port_ops	= &ahci_pmp_retry_srst_ops,
	},
	[board_ahci_vt8251] = {
		AHCI_HFLAGS	(AHCI_HFLAG_NO_NCQ | AHCI_HFLAG_NO_PMP),
		.flags		= AHCI_FLAG_COMMON,
		.pio_mask	= ATA_PIO4,
		.udma_mask	= ATA_UDMA6,
		.port_ops	= &ahci_vt8251_ops,
	},
};

static const struct pci_device_id ahci_pci_tbl[] = {
	/* Intel */
	{ PCI_VDEVICE(INTEL, 0x2652), board_ahci }, /* ICH6 */
	{ PCI_VDEVICE(INTEL, 0x2653), board_ahci }, /* ICH6M */
	{ PCI_VDEVICE(INTEL, 0x27c1), board_ahci }, /* ICH7 */
	{ PCI_VDEVICE(INTEL, 0x27c5), board_ahci }, /* ICH7M */
	{ PCI_VDEVICE(INTEL, 0x27c3), board_ahci }, /* ICH7R */
	{ PCI_VDEVICE(AL, 0x5288), board_ahci_ign_iferr }, /* ULi M5288 */
	{ PCI_VDEVICE(INTEL, 0x2681), board_ahci }, /* ESB2 */
	{ PCI_VDEVICE(INTEL, 0x2682), board_ahci }, /* ESB2 */
	{ PCI_VDEVICE(INTEL, 0x2683), board_ahci }, /* ESB2 */
	{ PCI_VDEVICE(INTEL, 0x27c6), board_ahci }, /* ICH7-M DH */
	{ PCI_VDEVICE(INTEL, 0x2821), board_ahci }, /* ICH8 */
	{ PCI_VDEVICE(INTEL, 0x2822), board_ahci_nosntf }, /* ICH8 */
	{ PCI_VDEVICE(INTEL, 0x2824), board_ahci }, /* ICH8 */
	{ PCI_VDEVICE(INTEL, 0x2829), board_ahci }, /* ICH8M */
	{ PCI_VDEVICE(INTEL, 0x282a), board_ahci }, /* ICH8M */
	{ PCI_VDEVICE(INTEL, 0x2922), board_ahci }, /* ICH9 */
	{ PCI_VDEVICE(INTEL, 0x2923), board_ahci }, /* ICH9 */
	{ PCI_VDEVICE(INTEL, 0x2924), board_ahci }, /* ICH9 */
	{ PCI_VDEVICE(INTEL, 0x2925), board_ahci }, /* ICH9 */
	{ PCI_VDEVICE(INTEL, 0x2927), board_ahci }, /* ICH9 */
	{ PCI_VDEVICE(INTEL, 0x2929), board_ahci }, /* ICH9M */
	{ PCI_VDEVICE(INTEL, 0x292a), board_ahci }, /* ICH9M */
	{ PCI_VDEVICE(INTEL, 0x292b), board_ahci }, /* ICH9M */
	{ PCI_VDEVICE(INTEL, 0x292c), board_ahci }, /* ICH9M */
	{ PCI_VDEVICE(INTEL, 0x292f), board_ahci }, /* ICH9M */
	{ PCI_VDEVICE(INTEL, 0x294d), board_ahci }, /* ICH9 */
	{ PCI_VDEVICE(INTEL, 0x294e), board_ahci }, /* ICH9M */
	{ PCI_VDEVICE(INTEL, 0x502a), board_ahci }, /* Tolapai */
	{ PCI_VDEVICE(INTEL, 0x502b), board_ahci }, /* Tolapai */
	{ PCI_VDEVICE(INTEL, 0x3a05), board_ahci }, /* ICH10 */
	{ PCI_VDEVICE(INTEL, 0x3a22), board_ahci }, /* ICH10 */
	{ PCI_VDEVICE(INTEL, 0x3a25), board_ahci }, /* ICH10 */
	{ PCI_VDEVICE(INTEL, 0x3b22), board_ahci }, /* PCH AHCI */
	{ PCI_VDEVICE(INTEL, 0x3b23), board_ahci }, /* PCH AHCI */
	{ PCI_VDEVICE(INTEL, 0x3b24), board_ahci }, /* PCH RAID */
	{ PCI_VDEVICE(INTEL, 0x3b25), board_ahci }, /* PCH RAID */
	{ PCI_VDEVICE(INTEL, 0x3b29), board_ahci }, /* PCH AHCI */
	{ PCI_VDEVICE(INTEL, 0x3b2b), board_ahci }, /* PCH RAID */
	{ PCI_VDEVICE(INTEL, 0x3b2c), board_ahci }, /* PCH RAID */
	{ PCI_VDEVICE(INTEL, 0x3b2f), board_ahci }, /* PCH AHCI */
	{ PCI_VDEVICE(INTEL, 0x19b0), board_ahci }, /* DNV AHCI */
	{ PCI_VDEVICE(INTEL, 0x19b1), board_ahci }, /* DNV AHCI */
	{ PCI_VDEVICE(INTEL, 0x19b2), board_ahci }, /* DNV AHCI */
	{ PCI_VDEVICE(INTEL, 0x19b3), board_ahci }, /* DNV AHCI */
	{ PCI_VDEVICE(INTEL, 0x19b4), board_ahci }, /* DNV AHCI */
	{ PCI_VDEVICE(INTEL, 0x19b5), board_ahci }, /* DNV AHCI */
	{ PCI_VDEVICE(INTEL, 0x19b6), board_ahci }, /* DNV AHCI */
	{ PCI_VDEVICE(INTEL, 0x19b7), board_ahci }, /* DNV AHCI */
	{ PCI_VDEVICE(INTEL, 0x19bE), board_ahci }, /* DNV AHCI */
	{ PCI_VDEVICE(INTEL, 0x19bF), board_ahci }, /* DNV AHCI */
	{ PCI_VDEVICE(INTEL, 0x19c0), board_ahci }, /* DNV AHCI */
	{ PCI_VDEVICE(INTEL, 0x19c1), board_ahci }, /* DNV AHCI */
	{ PCI_VDEVICE(INTEL, 0x19c2), board_ahci }, /* DNV AHCI */
	{ PCI_VDEVICE(INTEL, 0x19c3), board_ahci }, /* DNV AHCI */
	{ PCI_VDEVICE(INTEL, 0x19c4), board_ahci }, /* DNV AHCI */
	{ PCI_VDEVICE(INTEL, 0x19c5), board_ahci }, /* DNV AHCI */
	{ PCI_VDEVICE(INTEL, 0x19c6), board_ahci }, /* DNV AHCI */
	{ PCI_VDEVICE(INTEL, 0x19c7), board_ahci }, /* DNV AHCI */
	{ PCI_VDEVICE(INTEL, 0x19cE), board_ahci }, /* DNV AHCI */
	{ PCI_VDEVICE(INTEL, 0x19cF), board_ahci }, /* DNV AHCI */
	{ PCI_VDEVICE(INTEL, 0x1c02), board_ahci }, /* CPT AHCI */
	{ PCI_VDEVICE(INTEL, 0x1c03), board_ahci }, /* CPT AHCI */
	{ PCI_VDEVICE(INTEL, 0x1c04), board_ahci }, /* CPT RAID */
	{ PCI_VDEVICE(INTEL, 0x1c05), board_ahci }, /* CPT RAID */
	{ PCI_VDEVICE(INTEL, 0x1c06), board_ahci }, /* CPT RAID */
	{ PCI_VDEVICE(INTEL, 0x1c07), board_ahci }, /* CPT RAID */
	{ PCI_VDEVICE(INTEL, 0x1d02), board_ahci }, /* PBG AHCI */
	{ PCI_VDEVICE(INTEL, 0x1d04), board_ahci }, /* PBG RAID */
	{ PCI_VDEVICE(INTEL, 0x1d06), board_ahci }, /* PBG RAID */
	{ PCI_VDEVICE(INTEL, 0x2826), board_ahci }, /* PBG RAID */
	{ PCI_VDEVICE(INTEL, 0x2323), board_ahci }, /* DH89xxCC AHCI */
	{ PCI_VDEVICE(INTEL, 0x1e02), board_ahci }, /* Panther Point AHCI */
	{ PCI_VDEVICE(INTEL, 0x1e03), board_ahci }, /* Panther Point AHCI */
	{ PCI_VDEVICE(INTEL, 0x1e04), board_ahci }, /* Panther Point RAID */
	{ PCI_VDEVICE(INTEL, 0x1e05), board_ahci }, /* Panther Point RAID */
	{ PCI_VDEVICE(INTEL, 0x1e06), board_ahci }, /* Panther Point RAID */
	{ PCI_VDEVICE(INTEL, 0x1e07), board_ahci }, /* Panther Point RAID */
	{ PCI_VDEVICE(INTEL, 0x1e0e), board_ahci }, /* Panther Point RAID */
	{ PCI_VDEVICE(INTEL, 0x8c02), board_ahci }, /* Lynx Point AHCI */
	{ PCI_VDEVICE(INTEL, 0x8c03), board_ahci }, /* Lynx Point AHCI */
	{ PCI_VDEVICE(INTEL, 0x8c04), board_ahci }, /* Lynx Point RAID */
	{ PCI_VDEVICE(INTEL, 0x8c05), board_ahci }, /* Lynx Point RAID */
	{ PCI_VDEVICE(INTEL, 0x8c06), board_ahci }, /* Lynx Point RAID */
	{ PCI_VDEVICE(INTEL, 0x8c07), board_ahci }, /* Lynx Point RAID */
	{ PCI_VDEVICE(INTEL, 0x8c0e), board_ahci }, /* Lynx Point RAID */
	{ PCI_VDEVICE(INTEL, 0x8c0f), board_ahci }, /* Lynx Point RAID */
	{ PCI_VDEVICE(INTEL, 0x9c02), board_ahci }, /* Lynx Point-LP AHCI */
	{ PCI_VDEVICE(INTEL, 0x9c03), board_ahci }, /* Lynx Point-LP AHCI */
	{ PCI_VDEVICE(INTEL, 0x9c04), board_ahci }, /* Lynx Point-LP RAID */
	{ PCI_VDEVICE(INTEL, 0x9c05), board_ahci }, /* Lynx Point-LP RAID */
	{ PCI_VDEVICE(INTEL, 0x9c06), board_ahci }, /* Lynx Point-LP RAID */
	{ PCI_VDEVICE(INTEL, 0x9c07), board_ahci }, /* Lynx Point-LP RAID */
	{ PCI_VDEVICE(INTEL, 0x9c0e), board_ahci }, /* Lynx Point-LP RAID */
	{ PCI_VDEVICE(INTEL, 0x9c0f), board_ahci }, /* Lynx Point-LP RAID */
	{ PCI_VDEVICE(INTEL, 0x1f22), board_ahci }, /* Avoton AHCI */
	{ PCI_VDEVICE(INTEL, 0x1f23), board_ahci }, /* Avoton AHCI */
	{ PCI_VDEVICE(INTEL, 0x1f24), board_ahci }, /* Avoton RAID */
	{ PCI_VDEVICE(INTEL, 0x1f25), board_ahci }, /* Avoton RAID */
	{ PCI_VDEVICE(INTEL, 0x1f26), board_ahci }, /* Avoton RAID */
	{ PCI_VDEVICE(INTEL, 0x1f27), board_ahci }, /* Avoton RAID */
	{ PCI_VDEVICE(INTEL, 0x1f2e), board_ahci }, /* Avoton RAID */
	{ PCI_VDEVICE(INTEL, 0x1f2f), board_ahci }, /* Avoton RAID */
	{ PCI_VDEVICE(INTEL, 0x1f32), board_ahci_avn }, /* Avoton AHCI */
	{ PCI_VDEVICE(INTEL, 0x1f33), board_ahci_avn }, /* Avoton AHCI */
	{ PCI_VDEVICE(INTEL, 0x1f34), board_ahci_avn }, /* Avoton RAID */
	{ PCI_VDEVICE(INTEL, 0x1f35), board_ahci_avn }, /* Avoton RAID */
	{ PCI_VDEVICE(INTEL, 0x1f36), board_ahci_avn }, /* Avoton RAID */
	{ PCI_VDEVICE(INTEL, 0x1f37), board_ahci_avn }, /* Avoton RAID */
	{ PCI_VDEVICE(INTEL, 0x1f3e), board_ahci_avn }, /* Avoton RAID */
	{ PCI_VDEVICE(INTEL, 0x1f3f), board_ahci_avn }, /* Avoton RAID */
	{ PCI_VDEVICE(INTEL, 0x2823), board_ahci }, /* Wellsburg RAID */
	{ PCI_VDEVICE(INTEL, 0x2827), board_ahci }, /* Wellsburg RAID */
	{ PCI_VDEVICE(INTEL, 0x8d02), board_ahci }, /* Wellsburg AHCI */
	{ PCI_VDEVICE(INTEL, 0x8d04), board_ahci }, /* Wellsburg RAID */
	{ PCI_VDEVICE(INTEL, 0x8d06), board_ahci }, /* Wellsburg RAID */
	{ PCI_VDEVICE(INTEL, 0x8d0e), board_ahci }, /* Wellsburg RAID */
	{ PCI_VDEVICE(INTEL, 0x8d62), board_ahci }, /* Wellsburg AHCI */
	{ PCI_VDEVICE(INTEL, 0x8d64), board_ahci }, /* Wellsburg RAID */
	{ PCI_VDEVICE(INTEL, 0x8d66), board_ahci }, /* Wellsburg RAID */
	{ PCI_VDEVICE(INTEL, 0x8d6e), board_ahci }, /* Wellsburg RAID */
	{ PCI_VDEVICE(INTEL, 0x23a3), board_ahci }, /* Coleto Creek AHCI */
	{ PCI_VDEVICE(INTEL, 0x9c83), board_ahci }, /* Wildcat Point-LP AHCI */
	{ PCI_VDEVICE(INTEL, 0x9c85), board_ahci }, /* Wildcat Point-LP RAID */
	{ PCI_VDEVICE(INTEL, 0x9c87), board_ahci }, /* Wildcat Point-LP RAID */
	{ PCI_VDEVICE(INTEL, 0x9c8f), board_ahci }, /* Wildcat Point-LP RAID */
	{ PCI_VDEVICE(INTEL, 0x8c82), board_ahci }, /* 9 Series AHCI */
	{ PCI_VDEVICE(INTEL, 0x8c83), board_ahci }, /* 9 Series AHCI */
	{ PCI_VDEVICE(INTEL, 0x8c84), board_ahci }, /* 9 Series RAID */
	{ PCI_VDEVICE(INTEL, 0x8c85), board_ahci }, /* 9 Series RAID */
	{ PCI_VDEVICE(INTEL, 0x8c86), board_ahci }, /* 9 Series RAID */
	{ PCI_VDEVICE(INTEL, 0x8c87), board_ahci }, /* 9 Series RAID */
	{ PCI_VDEVICE(INTEL, 0x8c8e), board_ahci }, /* 9 Series RAID */
	{ PCI_VDEVICE(INTEL, 0x8c8f), board_ahci }, /* 9 Series RAID */
	{ PCI_VDEVICE(INTEL, 0x9d03), board_ahci }, /* Sunrise Point-LP AHCI */
	{ PCI_VDEVICE(INTEL, 0x9d05), board_ahci }, /* Sunrise Point-LP RAID */
	{ PCI_VDEVICE(INTEL, 0x9d07), board_ahci }, /* Sunrise Point-LP RAID */
	{ PCI_VDEVICE(INTEL, 0xa102), board_ahci }, /* Sunrise Point-H AHCI */
	{ PCI_VDEVICE(INTEL, 0xa103), board_ahci }, /* Sunrise Point-H AHCI */
	{ PCI_VDEVICE(INTEL, 0xa105), board_ahci }, /* Sunrise Point-H RAID */
	{ PCI_VDEVICE(INTEL, 0xa106), board_ahci }, /* Sunrise Point-H RAID */
	{ PCI_VDEVICE(INTEL, 0xa107), board_ahci }, /* Sunrise Point-H RAID */
	{ PCI_VDEVICE(INTEL, 0xa10f), board_ahci }, /* Sunrise Point-H RAID */
	{ PCI_VDEVICE(INTEL, 0x2822), board_ahci }, /* Lewisburg RAID*/
	{ PCI_VDEVICE(INTEL, 0x2823), board_ahci }, /* Lewisburg AHCI*/
	{ PCI_VDEVICE(INTEL, 0x2826), board_ahci }, /* Lewisburg RAID*/
	{ PCI_VDEVICE(INTEL, 0x2827), board_ahci }, /* Lewisburg RAID*/
	{ PCI_VDEVICE(INTEL, 0xa182), board_ahci }, /* Lewisburg AHCI*/
	{ PCI_VDEVICE(INTEL, 0xa184), board_ahci }, /* Lewisburg RAID*/
	{ PCI_VDEVICE(INTEL, 0xa186), board_ahci }, /* Lewisburg RAID*/
	{ PCI_VDEVICE(INTEL, 0xa18e), board_ahci }, /* Lewisburg RAID*/
	{ PCI_VDEVICE(INTEL, 0xa1d2), board_ahci }, /* Lewisburg RAID*/
	{ PCI_VDEVICE(INTEL, 0xa1d6), board_ahci }, /* Lewisburg RAID*/
	{ PCI_VDEVICE(INTEL, 0xa202), board_ahci }, /* Lewisburg AHCI*/
	{ PCI_VDEVICE(INTEL, 0xa204), board_ahci }, /* Lewisburg RAID*/
	{ PCI_VDEVICE(INTEL, 0xa206), board_ahci }, /* Lewisburg RAID*/
	{ PCI_VDEVICE(INTEL, 0xa20e), board_ahci }, /* Lewisburg RAID*/
	{ PCI_VDEVICE(INTEL, 0xa252), board_ahci }, /* Lewisburg RAID*/
	{ PCI_VDEVICE(INTEL, 0xa256), board_ahci }, /* Lewisburg RAID*/

	/* JMicron 360/1/3/5/6, match class to avoid IDE function */
	{ PCI_VENDOR_ID_JMICRON, PCI_ANY_ID, PCI_ANY_ID, PCI_ANY_ID,
	  PCI_CLASS_STORAGE_SATA_AHCI, 0xffffff, board_ahci_ign_iferr },
	/* JMicron 362B and 362C have an AHCI function with IDE class code */
	{ PCI_VDEVICE(JMICRON, 0x2362), board_ahci_ign_iferr },
	{ PCI_VDEVICE(JMICRON, 0x236f), board_ahci_ign_iferr },
	/* May need to update quirk_jmicron_async_suspend() for additions */

	/* ATI */
	{ PCI_VDEVICE(ATI, 0x4380), board_ahci_sb600 }, /* ATI SB600 */
	{ PCI_VDEVICE(ATI, 0x4390), board_ahci_sb700 }, /* ATI SB700/800 */
	{ PCI_VDEVICE(ATI, 0x4391), board_ahci_sb700 }, /* ATI SB700/800 */
	{ PCI_VDEVICE(ATI, 0x4392), board_ahci_sb700 }, /* ATI SB700/800 */
	{ PCI_VDEVICE(ATI, 0x4393), board_ahci_sb700 }, /* ATI SB700/800 */
	{ PCI_VDEVICE(ATI, 0x4394), board_ahci_sb700 }, /* ATI SB700/800 */
	{ PCI_VDEVICE(ATI, 0x4395), board_ahci_sb700 }, /* ATI SB700/800 */

	/* AMD */
	{ PCI_VDEVICE(AMD, 0x7800), board_ahci }, /* AMD Hudson-2 */
	{ PCI_VDEVICE(AMD, 0x7900), board_ahci }, /* AMD CZ */
	/* AMD is using RAID class only for ahci controllers */
	{ PCI_VENDOR_ID_AMD, PCI_ANY_ID, PCI_ANY_ID, PCI_ANY_ID,
	  PCI_CLASS_STORAGE_RAID << 8, 0xffffff, board_ahci },

	/* VIA */
	{ PCI_VDEVICE(VIA, 0x3349), board_ahci_vt8251 }, /* VIA VT8251 */
	{ PCI_VDEVICE(VIA, 0x6287), board_ahci_vt8251 }, /* VIA VT8251 */

	/* NVIDIA */
	{ PCI_VDEVICE(NVIDIA, 0x044c), board_ahci_mcp65 },	/* MCP65 */
	{ PCI_VDEVICE(NVIDIA, 0x044d), board_ahci_mcp65 },	/* MCP65 */
	{ PCI_VDEVICE(NVIDIA, 0x044e), board_ahci_mcp65 },	/* MCP65 */
	{ PCI_VDEVICE(NVIDIA, 0x044f), board_ahci_mcp65 },	/* MCP65 */
	{ PCI_VDEVICE(NVIDIA, 0x045c), board_ahci_mcp65 },	/* MCP65 */
	{ PCI_VDEVICE(NVIDIA, 0x045d), board_ahci_mcp65 },	/* MCP65 */
	{ PCI_VDEVICE(NVIDIA, 0x045e), board_ahci_mcp65 },	/* MCP65 */
	{ PCI_VDEVICE(NVIDIA, 0x045f), board_ahci_mcp65 },	/* MCP65 */
	{ PCI_VDEVICE(NVIDIA, 0x0550), board_ahci_mcp67 },	/* MCP67 */
	{ PCI_VDEVICE(NVIDIA, 0x0551), board_ahci_mcp67 },	/* MCP67 */
	{ PCI_VDEVICE(NVIDIA, 0x0552), board_ahci_mcp67 },	/* MCP67 */
	{ PCI_VDEVICE(NVIDIA, 0x0553), board_ahci_mcp67 },	/* MCP67 */
	{ PCI_VDEVICE(NVIDIA, 0x0554), board_ahci_mcp67 },	/* MCP67 */
	{ PCI_VDEVICE(NVIDIA, 0x0555), board_ahci_mcp67 },	/* MCP67 */
	{ PCI_VDEVICE(NVIDIA, 0x0556), board_ahci_mcp67 },	/* MCP67 */
	{ PCI_VDEVICE(NVIDIA, 0x0557), board_ahci_mcp67 },	/* MCP67 */
	{ PCI_VDEVICE(NVIDIA, 0x0558), board_ahci_mcp67 },	/* MCP67 */
	{ PCI_VDEVICE(NVIDIA, 0x0559), board_ahci_mcp67 },	/* MCP67 */
	{ PCI_VDEVICE(NVIDIA, 0x055a), board_ahci_mcp67 },	/* MCP67 */
	{ PCI_VDEVICE(NVIDIA, 0x055b), board_ahci_mcp67 },	/* MCP67 */
	{ PCI_VDEVICE(NVIDIA, 0x0580), board_ahci_mcp_linux },	/* Linux ID */
	{ PCI_VDEVICE(NVIDIA, 0x0581), board_ahci_mcp_linux },	/* Linux ID */
	{ PCI_VDEVICE(NVIDIA, 0x0582), board_ahci_mcp_linux },	/* Linux ID */
	{ PCI_VDEVICE(NVIDIA, 0x0583), board_ahci_mcp_linux },	/* Linux ID */
	{ PCI_VDEVICE(NVIDIA, 0x0584), board_ahci_mcp_linux },	/* Linux ID */
	{ PCI_VDEVICE(NVIDIA, 0x0585), board_ahci_mcp_linux },	/* Linux ID */
	{ PCI_VDEVICE(NVIDIA, 0x0586), board_ahci_mcp_linux },	/* Linux ID */
	{ PCI_VDEVICE(NVIDIA, 0x0587), board_ahci_mcp_linux },	/* Linux ID */
	{ PCI_VDEVICE(NVIDIA, 0x0588), board_ahci_mcp_linux },	/* Linux ID */
	{ PCI_VDEVICE(NVIDIA, 0x0589), board_ahci_mcp_linux },	/* Linux ID */
	{ PCI_VDEVICE(NVIDIA, 0x058a), board_ahci_mcp_linux },	/* Linux ID */
	{ PCI_VDEVICE(NVIDIA, 0x058b), board_ahci_mcp_linux },	/* Linux ID */
	{ PCI_VDEVICE(NVIDIA, 0x058c), board_ahci_mcp_linux },	/* Linux ID */
	{ PCI_VDEVICE(NVIDIA, 0x058d), board_ahci_mcp_linux },	/* Linux ID */
	{ PCI_VDEVICE(NVIDIA, 0x058e), board_ahci_mcp_linux },	/* Linux ID */
	{ PCI_VDEVICE(NVIDIA, 0x058f), board_ahci_mcp_linux },	/* Linux ID */
	{ PCI_VDEVICE(NVIDIA, 0x07f0), board_ahci_mcp73 },	/* MCP73 */
	{ PCI_VDEVICE(NVIDIA, 0x07f1), board_ahci_mcp73 },	/* MCP73 */
	{ PCI_VDEVICE(NVIDIA, 0x07f2), board_ahci_mcp73 },	/* MCP73 */
	{ PCI_VDEVICE(NVIDIA, 0x07f3), board_ahci_mcp73 },	/* MCP73 */
	{ PCI_VDEVICE(NVIDIA, 0x07f4), board_ahci_mcp73 },	/* MCP73 */
	{ PCI_VDEVICE(NVIDIA, 0x07f5), board_ahci_mcp73 },	/* MCP73 */
	{ PCI_VDEVICE(NVIDIA, 0x07f6), board_ahci_mcp73 },	/* MCP73 */
	{ PCI_VDEVICE(NVIDIA, 0x07f7), board_ahci_mcp73 },	/* MCP73 */
	{ PCI_VDEVICE(NVIDIA, 0x07f8), board_ahci_mcp73 },	/* MCP73 */
	{ PCI_VDEVICE(NVIDIA, 0x07f9), board_ahci_mcp73 },	/* MCP73 */
	{ PCI_VDEVICE(NVIDIA, 0x07fa), board_ahci_mcp73 },	/* MCP73 */
	{ PCI_VDEVICE(NVIDIA, 0x07fb), board_ahci_mcp73 },	/* MCP73 */
	{ PCI_VDEVICE(NVIDIA, 0x0ad0), board_ahci_mcp77 },	/* MCP77 */
	{ PCI_VDEVICE(NVIDIA, 0x0ad1), board_ahci_mcp77 },	/* MCP77 */
	{ PCI_VDEVICE(NVIDIA, 0x0ad2), board_ahci_mcp77 },	/* MCP77 */
	{ PCI_VDEVICE(NVIDIA, 0x0ad3), board_ahci_mcp77 },	/* MCP77 */
	{ PCI_VDEVICE(NVIDIA, 0x0ad4), board_ahci_mcp77 },	/* MCP77 */
	{ PCI_VDEVICE(NVIDIA, 0x0ad5), board_ahci_mcp77 },	/* MCP77 */
	{ PCI_VDEVICE(NVIDIA, 0x0ad6), board_ahci_mcp77 },	/* MCP77 */
	{ PCI_VDEVICE(NVIDIA, 0x0ad7), board_ahci_mcp77 },	/* MCP77 */
	{ PCI_VDEVICE(NVIDIA, 0x0ad8), board_ahci_mcp77 },	/* MCP77 */
	{ PCI_VDEVICE(NVIDIA, 0x0ad9), board_ahci_mcp77 },	/* MCP77 */
	{ PCI_VDEVICE(NVIDIA, 0x0ada), board_ahci_mcp77 },	/* MCP77 */
	{ PCI_VDEVICE(NVIDIA, 0x0adb), board_ahci_mcp77 },	/* MCP77 */
	{ PCI_VDEVICE(NVIDIA, 0x0ab4), board_ahci_mcp79 },	/* MCP79 */
	{ PCI_VDEVICE(NVIDIA, 0x0ab5), board_ahci_mcp79 },	/* MCP79 */
	{ PCI_VDEVICE(NVIDIA, 0x0ab6), board_ahci_mcp79 },	/* MCP79 */
	{ PCI_VDEVICE(NVIDIA, 0x0ab7), board_ahci_mcp79 },	/* MCP79 */
	{ PCI_VDEVICE(NVIDIA, 0x0ab8), board_ahci_mcp79 },	/* MCP79 */
	{ PCI_VDEVICE(NVIDIA, 0x0ab9), board_ahci_mcp79 },	/* MCP79 */
	{ PCI_VDEVICE(NVIDIA, 0x0aba), board_ahci_mcp79 },	/* MCP79 */
	{ PCI_VDEVICE(NVIDIA, 0x0abb), board_ahci_mcp79 },	/* MCP79 */
	{ PCI_VDEVICE(NVIDIA, 0x0abc), board_ahci_mcp79 },	/* MCP79 */
	{ PCI_VDEVICE(NVIDIA, 0x0abd), board_ahci_mcp79 },	/* MCP79 */
	{ PCI_VDEVICE(NVIDIA, 0x0abe), board_ahci_mcp79 },	/* MCP79 */
	{ PCI_VDEVICE(NVIDIA, 0x0abf), board_ahci_mcp79 },	/* MCP79 */
	{ PCI_VDEVICE(NVIDIA, 0x0d84), board_ahci_mcp89 },	/* MCP89 */
	{ PCI_VDEVICE(NVIDIA, 0x0d85), board_ahci_mcp89 },	/* MCP89 */
	{ PCI_VDEVICE(NVIDIA, 0x0d86), board_ahci_mcp89 },	/* MCP89 */
	{ PCI_VDEVICE(NVIDIA, 0x0d87), board_ahci_mcp89 },	/* MCP89 */
	{ PCI_VDEVICE(NVIDIA, 0x0d88), board_ahci_mcp89 },	/* MCP89 */
	{ PCI_VDEVICE(NVIDIA, 0x0d89), board_ahci_mcp89 },	/* MCP89 */
	{ PCI_VDEVICE(NVIDIA, 0x0d8a), board_ahci_mcp89 },	/* MCP89 */
	{ PCI_VDEVICE(NVIDIA, 0x0d8b), board_ahci_mcp89 },	/* MCP89 */
	{ PCI_VDEVICE(NVIDIA, 0x0d8c), board_ahci_mcp89 },	/* MCP89 */
	{ PCI_VDEVICE(NVIDIA, 0x0d8d), board_ahci_mcp89 },	/* MCP89 */
	{ PCI_VDEVICE(NVIDIA, 0x0d8e), board_ahci_mcp89 },	/* MCP89 */
	{ PCI_VDEVICE(NVIDIA, 0x0d8f), board_ahci_mcp89 },	/* MCP89 */

	/* SiS */
	{ PCI_VDEVICE(SI, 0x1184), board_ahci },		/* SiS 966 */
	{ PCI_VDEVICE(SI, 0x1185), board_ahci },		/* SiS 968 */
	{ PCI_VDEVICE(SI, 0x0186), board_ahci },		/* SiS 968 */

	/* ST Microelectronics */
	{ PCI_VDEVICE(STMICRO, 0xCC06), board_ahci },		/* ST ConneXt */

	/* Marvell */
	{ PCI_VDEVICE(MARVELL, 0x6145), board_ahci_mv },	/* 6145 */
	{ PCI_VDEVICE(MARVELL, 0x6121), board_ahci_mv },	/* 6121 */
	{ PCI_DEVICE(PCI_VENDOR_ID_MARVELL_EXT, 0x9123),
	  .class = PCI_CLASS_STORAGE_SATA_AHCI,
	  .class_mask = 0xffffff,
	  .driver_data = board_ahci_yes_fbs },			/* 88se9128 */
	{ PCI_DEVICE(PCI_VENDOR_ID_MARVELL_EXT, 0x9125),
	  .driver_data = board_ahci_yes_fbs },			/* 88se9125 */
	{ PCI_DEVICE_SUB(PCI_VENDOR_ID_MARVELL_EXT, 0x9178,
			 PCI_VENDOR_ID_MARVELL_EXT, 0x9170),
	  .driver_data = board_ahci_yes_fbs },			/* 88se9170 */
	{ PCI_DEVICE(PCI_VENDOR_ID_MARVELL_EXT, 0x917a),
	  .driver_data = board_ahci_yes_fbs },			/* 88se9172 */
	{ PCI_DEVICE(PCI_VENDOR_ID_MARVELL_EXT, 0x9172),
	  .driver_data = board_ahci_yes_fbs },			/* 88se9182 */
	{ PCI_DEVICE(PCI_VENDOR_ID_MARVELL_EXT, 0x9182),
	  .driver_data = board_ahci_yes_fbs },			/* 88se9172 */
	{ PCI_DEVICE(PCI_VENDOR_ID_MARVELL_EXT, 0x9192),
	  .driver_data = board_ahci_yes_fbs },			/* 88se9172 on some Gigabyte */
	{ PCI_DEVICE(PCI_VENDOR_ID_MARVELL_EXT, 0x91a0),
	  .driver_data = board_ahci_yes_fbs },
	{ PCI_DEVICE(PCI_VENDOR_ID_MARVELL_EXT, 0x91a2), 	/* 88se91a2 */
	  .driver_data = board_ahci_yes_fbs },
	{ PCI_DEVICE(PCI_VENDOR_ID_MARVELL_EXT, 0x91a3),
	  .driver_data = board_ahci_yes_fbs },
	{ PCI_DEVICE(PCI_VENDOR_ID_MARVELL_EXT, 0x9230),
	  .driver_data = board_ahci_yes_fbs },
	{ PCI_DEVICE(PCI_VENDOR_ID_TTI, 0x0642),
	  .driver_data = board_ahci_yes_fbs },

	/* Promise */
	{ PCI_VDEVICE(PROMISE, 0x3f20), board_ahci },	/* PDC42819 */
	{ PCI_VDEVICE(PROMISE, 0x3781), board_ahci },   /* FastTrak TX8660 ahci-mode */

	/* Asmedia */
	{ PCI_VDEVICE(ASMEDIA, 0x0601), board_ahci },	/* ASM1060 */
	{ PCI_VDEVICE(ASMEDIA, 0x0602), board_ahci },	/* ASM1060 */
	{ PCI_VDEVICE(ASMEDIA, 0x0611), board_ahci },	/* ASM1061 */
	{ PCI_VDEVICE(ASMEDIA, 0x0612), board_ahci },	/* ASM1062 */

	/*
	 * Samsung SSDs found on some macbooks.  NCQ times out if MSI is
	 * enabled.  https://bugzilla.kernel.org/show_bug.cgi?id=60731
	 */
	{ PCI_VDEVICE(SAMSUNG, 0x1600), board_ahci_nomsi },
	{ PCI_VDEVICE(SAMSUNG, 0xa800), board_ahci_nomsi },

	/* Enmotus */
	{ PCI_DEVICE(0x1c44, 0x8000), board_ahci },

	/* Generic, PCI class code for AHCI */
	{ PCI_ANY_ID, PCI_ANY_ID, PCI_ANY_ID, PCI_ANY_ID,
	  PCI_CLASS_STORAGE_SATA_AHCI, 0xffffff, board_ahci },

	{ }	/* terminate list */
};


static struct pci_driver ahci_pci_driver = {
	.name			= DRV_NAME,
	.id_table		= ahci_pci_tbl,
	.probe			= ahci_init_one,
	.remove			= ata_pci_remove_one,
#ifdef CONFIG_PM
	.suspend		= ahci_pci_device_suspend,
	.resume			= ahci_pci_device_resume,
#endif
};

#if defined(CONFIG_PATA_MARVELL) || defined(CONFIG_PATA_MARVELL_MODULE)
static int marvell_enable;
#else
static int marvell_enable = 1;
#endif
module_param(marvell_enable, int, 0644);
MODULE_PARM_DESC(marvell_enable, "Marvell SATA via AHCI (1 = enabled)");


static void ahci_pci_save_initial_config(struct pci_dev *pdev,
					 struct ahci_host_priv *hpriv)
{
	if (pdev->vendor == PCI_VENDOR_ID_JMICRON && pdev->device == 0x2361) {
		dev_info(&pdev->dev, "JMB361 has only one port\n");
		hpriv->force_port_map = 1;
	}

	/*
	 * Temporary Marvell 6145 hack: PATA port presence
	 * is asserted through the standard AHCI port
	 * presence register, as bit 4 (counting from 0)
	 */
	if (hpriv->flags & AHCI_HFLAG_MV_PATA) {
		if (pdev->device == 0x6121)
			hpriv->mask_port_map = 0x3;
		else
			hpriv->mask_port_map = 0xf;
		dev_info(&pdev->dev,
			  "Disabling your PATA port. Use the boot option 'ahci.marvell_enable=0' to avoid this.\n");
	}

	ahci_save_initial_config(&pdev->dev, hpriv);
}

static int ahci_pci_reset_controller(struct ata_host *host)
{
	struct pci_dev *pdev = to_pci_dev(host->dev);

	ahci_reset_controller(host);

	if (pdev->vendor == PCI_VENDOR_ID_INTEL) {
		struct ahci_host_priv *hpriv = host->private_data;
		u16 tmp16;

		/* configure PCS */
		pci_read_config_word(pdev, 0x92, &tmp16);
		if ((tmp16 & hpriv->port_map) != hpriv->port_map) {
			tmp16 |= hpriv->port_map;
			pci_write_config_word(pdev, 0x92, tmp16);
		}
	}

	return 0;
}

static void ahci_pci_init_controller(struct ata_host *host)
{
	struct ahci_host_priv *hpriv = host->private_data;
	struct pci_dev *pdev = to_pci_dev(host->dev);
	void __iomem *port_mmio;
	u32 tmp;
	int mv;

	if (hpriv->flags & AHCI_HFLAG_MV_PATA) {
		if (pdev->device == 0x6121)
			mv = 2;
		else
			mv = 4;
		port_mmio = __ahci_port_base(host, mv);

		writel(0, port_mmio + PORT_IRQ_MASK);

		/* clear port IRQ */
		tmp = readl(port_mmio + PORT_IRQ_STAT);
		VPRINTK("PORT_IRQ_STAT 0x%x\n", tmp);
		if (tmp)
			writel(tmp, port_mmio + PORT_IRQ_STAT);
	}

	ahci_init_controller(host);
}

static int ahci_vt8251_hardreset(struct ata_link *link, unsigned int *class,
				 unsigned long deadline)
{
	struct ata_port *ap = link->ap;
	struct ahci_host_priv *hpriv = ap->host->private_data;
	bool online;
	int rc;

	DPRINTK("ENTER\n");

	ahci_stop_engine(ap);

	rc = sata_link_hardreset(link, sata_ehc_deb_timing(&link->eh_context),
				 deadline, &online, NULL);

	hpriv->start_engine(ap);

	DPRINTK("EXIT, rc=%d, class=%u\n", rc, *class);

	/* vt8251 doesn't clear BSY on signature FIS reception,
	 * request follow-up softreset.
	 */
	return online ? -EAGAIN : rc;
}

static int ahci_p5wdh_hardreset(struct ata_link *link, unsigned int *class,
				unsigned long deadline)
{
	struct ata_port *ap = link->ap;
	struct ahci_port_priv *pp = ap->private_data;
	struct ahci_host_priv *hpriv = ap->host->private_data;
	u8 *d2h_fis = pp->rx_fis + RX_FIS_D2H_REG;
	struct ata_taskfile tf;
	bool online;
	int rc;

	ahci_stop_engine(ap);

	/* clear D2H reception area to properly wait for D2H FIS */
	ata_tf_init(link->device, &tf);
	tf.command = ATA_BUSY;
	ata_tf_to_fis(&tf, 0, 0, d2h_fis);

	rc = sata_link_hardreset(link, sata_ehc_deb_timing(&link->eh_context),
				 deadline, &online, NULL);

	hpriv->start_engine(ap);

	/* The pseudo configuration device on SIMG4726 attached to
	 * ASUS P5W-DH Deluxe doesn't send signature FIS after
	 * hardreset if no device is attached to the first downstream
	 * port && the pseudo device locks up on SRST w/ PMP==0.  To
	 * work around this, wait for !BSY only briefly.  If BSY isn't
	 * cleared, perform CLO and proceed to IDENTIFY (achieved by
	 * ATA_LFLAG_NO_SRST and ATA_LFLAG_ASSUME_ATA).
	 *
	 * Wait for two seconds.  Devices attached to downstream port
	 * which can't process the following IDENTIFY after this will
	 * have to be reset again.  For most cases, this should
	 * suffice while making probing snappish enough.
	 */
	if (online) {
		rc = ata_wait_after_reset(link, jiffies + 2 * HZ,
					  ahci_check_ready);
		if (rc)
			ahci_kick_engine(ap);
	}
	return rc;
}

/*
 * ahci_avn_hardreset - attempt more aggressive recovery of Avoton ports.
 *
 * It has been observed with some SSDs that the timing of events in the
 * link synchronization phase can leave the port in a state that can not
 * be recovered by a SATA-hard-reset alone.  The failing signature is
 * SStatus.DET stuck at 1 ("Device presence detected but Phy
 * communication not established").  It was found that unloading and
 * reloading the driver when this problem occurs allows the drive
 * connection to be recovered (DET advanced to 0x3).  The critical
 * component of reloading the driver is that the port state machines are
 * reset by bouncing "port enable" in the AHCI PCS configuration
 * register.  So, reproduce that effect by bouncing a port whenever we
 * see DET==1 after a reset.
 */
static int ahci_avn_hardreset(struct ata_link *link, unsigned int *class,
			      unsigned long deadline)
{
	const unsigned long *timing = sata_ehc_deb_timing(&link->eh_context);
	struct ata_port *ap = link->ap;
	struct ahci_port_priv *pp = ap->private_data;
	struct ahci_host_priv *hpriv = ap->host->private_data;
	u8 *d2h_fis = pp->rx_fis + RX_FIS_D2H_REG;
	unsigned long tmo = deadline - jiffies;
	struct ata_taskfile tf;
	bool online;
	int rc, i;

	DPRINTK("ENTER\n");

	ahci_stop_engine(ap);

	for (i = 0; i < 2; i++) {
		u16 val;
		u32 sstatus;
		int port = ap->port_no;
		struct ata_host *host = ap->host;
		struct pci_dev *pdev = to_pci_dev(host->dev);

		/* clear D2H reception area to properly wait for D2H FIS */
		ata_tf_init(link->device, &tf);
		tf.command = ATA_BUSY;
		ata_tf_to_fis(&tf, 0, 0, d2h_fis);

		rc = sata_link_hardreset(link, timing, deadline, &online,
				ahci_check_ready);

		if (sata_scr_read(link, SCR_STATUS, &sstatus) != 0 ||
				(sstatus & 0xf) != 1)
			break;

		ata_link_printk(link, KERN_INFO, "avn bounce port%d\n",
				port);

		pci_read_config_word(pdev, 0x92, &val);
		val &= ~(1 << port);
		pci_write_config_word(pdev, 0x92, val);
		ata_msleep(ap, 1000);
		val |= 1 << port;
		pci_write_config_word(pdev, 0x92, val);
		deadline += tmo;
	}

	hpriv->start_engine(ap);

	if (online)
		*class = ahci_dev_classify(ap);

	DPRINTK("EXIT, rc=%d, class=%u\n", rc, *class);
	return rc;
}


#ifdef CONFIG_PM
static int ahci_pci_device_suspend(struct pci_dev *pdev, pm_message_t mesg)
{
	struct ata_host *host = pci_get_drvdata(pdev);
	struct ahci_host_priv *hpriv = host->private_data;
	void __iomem *mmio = hpriv->mmio;
	u32 ctl;

	if (mesg.event & PM_EVENT_SUSPEND &&
	    hpriv->flags & AHCI_HFLAG_NO_SUSPEND) {
		dev_err(&pdev->dev,
			"BIOS update required for suspend/resume\n");
		return -EIO;
	}

	if (mesg.event & PM_EVENT_SLEEP) {
		/* AHCI spec rev1.1 section 8.3.3:
		 * Software must disable interrupts prior to requesting a
		 * transition of the HBA to D3 state.
		 */
		ctl = readl(mmio + HOST_CTL);
		ctl &= ~HOST_IRQ_EN;
		writel(ctl, mmio + HOST_CTL);
		readl(mmio + HOST_CTL); /* flush */
	}

	return ata_pci_device_suspend(pdev, mesg);
}

static int ahci_pci_device_resume(struct pci_dev *pdev)
{
	struct ata_host *host = pci_get_drvdata(pdev);
	int rc;

	rc = ata_pci_device_do_resume(pdev);
	if (rc)
		return rc;

	/* Apple BIOS helpfully mangles the registers on resume */
	if (is_mcp89_apple(pdev))
		ahci_mcp89_apple_enable(pdev);

	if (pdev->dev.power.power_state.event == PM_EVENT_SUSPEND) {
		rc = ahci_pci_reset_controller(host);
		if (rc)
			return rc;

		ahci_pci_init_controller(host);
	}

	ata_host_resume(host);

	return 0;
}
#endif

static int ahci_configure_dma_masks(struct pci_dev *pdev, int using_dac)
{
	int rc;

	/*
	 * If the device fixup already set the dma_mask to some non-standard
	 * value, don't extend it here. This happens on STA2X11, for example.
	 */
	if (pdev->dma_mask && pdev->dma_mask < DMA_BIT_MASK(32))
		return 0;

	if (using_dac &&
	    !dma_set_mask(&pdev->dev, DMA_BIT_MASK(64))) {
		rc = dma_set_coherent_mask(&pdev->dev, DMA_BIT_MASK(64));
		if (rc) {
			rc = dma_set_coherent_mask(&pdev->dev, DMA_BIT_MASK(32));
			if (rc) {
				dev_err(&pdev->dev,
					"64-bit DMA enable failed\n");
				return rc;
			}
		}
	} else {
		rc = dma_set_mask(&pdev->dev, DMA_BIT_MASK(32));
		if (rc) {
			dev_err(&pdev->dev, "32-bit DMA enable failed\n");
			return rc;
		}
		rc = dma_set_coherent_mask(&pdev->dev, DMA_BIT_MASK(32));
		if (rc) {
			dev_err(&pdev->dev,
				"32-bit consistent DMA enable failed\n");
			return rc;
		}
	}
	return 0;
}

static void ahci_pci_print_info(struct ata_host *host)
{
	struct pci_dev *pdev = to_pci_dev(host->dev);
	u16 cc;
	const char *scc_s;

	pci_read_config_word(pdev, 0x0a, &cc);
	if (cc == PCI_CLASS_STORAGE_IDE)
		scc_s = "IDE";
	else if (cc == PCI_CLASS_STORAGE_SATA)
		scc_s = "SATA";
	else if (cc == PCI_CLASS_STORAGE_RAID)
		scc_s = "RAID";
	else
		scc_s = "unknown";

	ahci_print_info(host, scc_s);
}

/* On ASUS P5W DH Deluxe, the second port of PCI device 00:1f.2 is
 * hardwired to on-board SIMG 4726.  The chipset is ICH8 and doesn't
 * support PMP and the 4726 either directly exports the device
 * attached to the first downstream port or acts as a hardware storage
 * controller and emulate a single ATA device (can be RAID 0/1 or some
 * other configuration).
 *
 * When there's no device attached to the first downstream port of the
 * 4726, "Config Disk" appears, which is a pseudo ATA device to
 * configure the 4726.  However, ATA emulation of the device is very
 * lame.  It doesn't send signature D2H Reg FIS after the initial
 * hardreset, pukes on SRST w/ PMP==0 and has bunch of other issues.
 *
 * The following function works around the problem by always using
 * hardreset on the port and not depending on receiving signature FIS
 * afterward.  If signature FIS isn't received soon, ATA class is
 * assumed without follow-up softreset.
 */
static void ahci_p5wdh_workaround(struct ata_host *host)
{
	static const struct dmi_system_id sysids[] = {
		{
			.ident = "P5W DH Deluxe",
			.matches = {
				DMI_MATCH(DMI_SYS_VENDOR,
					  "ASUSTEK COMPUTER INC"),
				DMI_MATCH(DMI_PRODUCT_NAME, "P5W DH Deluxe"),
			},
		},
		{ }
	};
	struct pci_dev *pdev = to_pci_dev(host->dev);

	if (pdev->bus->number == 0 && pdev->devfn == PCI_DEVFN(0x1f, 2) &&
	    dmi_check_system(sysids)) {
		struct ata_port *ap = host->ports[1];

		dev_info(&pdev->dev,
			 "enabling ASUS P5W DH Deluxe on-board SIMG4726 workaround\n");

		ap->ops = &ahci_p5wdh_ops;
		ap->link.flags |= ATA_LFLAG_NO_SRST | ATA_LFLAG_ASSUME_ATA;
	}
}

/*
 * Macbook7,1 firmware forcibly disables MCP89 AHCI and changes PCI ID when
 * booting in BIOS compatibility mode.  We restore the registers but not ID.
 */
static void ahci_mcp89_apple_enable(struct pci_dev *pdev)
{
	u32 val;

	printk(KERN_INFO "ahci: enabling MCP89 AHCI mode\n");

	pci_read_config_dword(pdev, 0xf8, &val);
	val |= 1 << 0x1b;
	/* the following changes the device ID, but appears not to affect function */
	/* val = (val & ~0xf0000000) | 0x80000000; */
	pci_write_config_dword(pdev, 0xf8, val);

	pci_read_config_dword(pdev, 0x54c, &val);
	val |= 1 << 0xc;
	pci_write_config_dword(pdev, 0x54c, val);

	pci_read_config_dword(pdev, 0x4a4, &val);
	val &= 0xff;
	val |= 0x01060100;
	pci_write_config_dword(pdev, 0x4a4, val);

	pci_read_config_dword(pdev, 0x54c, &val);
	val &= ~(1 << 0xc);
	pci_write_config_dword(pdev, 0x54c, val);

	pci_read_config_dword(pdev, 0xf8, &val);
	val &= ~(1 << 0x1b);
	pci_write_config_dword(pdev, 0xf8, val);
}

static bool is_mcp89_apple(struct pci_dev *pdev)
{
	return pdev->vendor == PCI_VENDOR_ID_NVIDIA &&
		pdev->device == PCI_DEVICE_ID_NVIDIA_NFORCE_MCP89_SATA &&
		pdev->subsystem_vendor == PCI_VENDOR_ID_APPLE &&
		pdev->subsystem_device == 0xcb89;
}

/* only some SB600 ahci controllers can do 64bit DMA */
static bool ahci_sb600_enable_64bit(struct pci_dev *pdev)
{
	static const struct dmi_system_id sysids[] = {
		/*
		 * The oldest version known to be broken is 0901 and
		 * working is 1501 which was released on 2007-10-26.
		 * Enable 64bit DMA on 1501 and anything newer.
		 *
		 * Please read bko#9412 for more info.
		 */
		{
			.ident = "ASUS M2A-VM",
			.matches = {
				DMI_MATCH(DMI_BOARD_VENDOR,
					  "ASUSTeK Computer INC."),
				DMI_MATCH(DMI_BOARD_NAME, "M2A-VM"),
			},
			.driver_data = "20071026",	/* yyyymmdd */
		},
		/*
		 * All BIOS versions for the MSI K9A2 Platinum (MS-7376)
		 * support 64bit DMA.
		 *
		 * BIOS versions earlier than 1.5 had the Manufacturer DMI
		 * fields as "MICRO-STAR INTERANTIONAL CO.,LTD".
		 * This spelling mistake was fixed in BIOS version 1.5, so
		 * 1.5 and later have the Manufacturer as
		 * "MICRO-STAR INTERNATIONAL CO.,LTD".
		 * So try to match on DMI_BOARD_VENDOR of "MICRO-STAR INTER".
		 *
		 * BIOS versions earlier than 1.9 had a Board Product Name
		 * DMI field of "MS-7376". This was changed to be
		 * "K9A2 Platinum (MS-7376)" in version 1.9, but we can still
		 * match on DMI_BOARD_NAME of "MS-7376".
		 */
		{
			.ident = "MSI K9A2 Platinum",
			.matches = {
				DMI_MATCH(DMI_BOARD_VENDOR,
					  "MICRO-STAR INTER"),
				DMI_MATCH(DMI_BOARD_NAME, "MS-7376"),
			},
		},
		/*
		 * All BIOS versions for the MSI K9AGM2 (MS-7327) support
		 * 64bit DMA.
		 *
		 * This board also had the typo mentioned above in the
		 * Manufacturer DMI field (fixed in BIOS version 1.5), so
		 * match on DMI_BOARD_VENDOR of "MICRO-STAR INTER" again.
		 */
		{
			.ident = "MSI K9AGM2",
			.matches = {
				DMI_MATCH(DMI_BOARD_VENDOR,
					  "MICRO-STAR INTER"),
				DMI_MATCH(DMI_BOARD_NAME, "MS-7327"),
			},
		},
		/*
		 * All BIOS versions for the Asus M3A support 64bit DMA.
		 * (all release versions from 0301 to 1206 were tested)
		 */
		{
			.ident = "ASUS M3A",
			.matches = {
				DMI_MATCH(DMI_BOARD_VENDOR,
					  "ASUSTeK Computer INC."),
				DMI_MATCH(DMI_BOARD_NAME, "M3A"),
			},
		},
		{ }
	};
	const struct dmi_system_id *match;
	int year, month, date;
	char buf[9];

	match = dmi_first_match(sysids);
	if (pdev->bus->number != 0 || pdev->devfn != PCI_DEVFN(0x12, 0) ||
	    !match)
		return false;

	if (!match->driver_data)
		goto enable_64bit;

	dmi_get_date(DMI_BIOS_DATE, &year, &month, &date);
	snprintf(buf, sizeof(buf), "%04d%02d%02d", year, month, date);

	if (strcmp(buf, match->driver_data) >= 0)
		goto enable_64bit;
	else {
		dev_warn(&pdev->dev,
			 "%s: BIOS too old, forcing 32bit DMA, update BIOS\n",
			 match->ident);
		return false;
	}

enable_64bit:
	dev_warn(&pdev->dev, "%s: enabling 64bit DMA\n", match->ident);
	return true;
}

static bool ahci_broken_system_poweroff(struct pci_dev *pdev)
{
	static const struct dmi_system_id broken_systems[] = {
		{
			.ident = "HP Compaq nx6310",
			.matches = {
				DMI_MATCH(DMI_SYS_VENDOR, "Hewlett-Packard"),
				DMI_MATCH(DMI_PRODUCT_NAME, "HP Compaq nx6310"),
			},
			/* PCI slot number of the controller */
			.driver_data = (void *)0x1FUL,
		},
		{
			.ident = "HP Compaq 6720s",
			.matches = {
				DMI_MATCH(DMI_SYS_VENDOR, "Hewlett-Packard"),
				DMI_MATCH(DMI_PRODUCT_NAME, "HP Compaq 6720s"),
			},
			/* PCI slot number of the controller */
			.driver_data = (void *)0x1FUL,
		},

		{ }	/* terminate list */
	};
	const struct dmi_system_id *dmi = dmi_first_match(broken_systems);

	if (dmi) {
		unsigned long slot = (unsigned long)dmi->driver_data;
		/* apply the quirk only to on-board controllers */
		return slot == PCI_SLOT(pdev->devfn);
	}

	return false;
}

static bool ahci_broken_suspend(struct pci_dev *pdev)
{
	static const struct dmi_system_id sysids[] = {
		/*
		 * On HP dv[4-6] and HDX18 with earlier BIOSen, link
		 * to the harddisk doesn't become online after
		 * resuming from STR.  Warn and fail suspend.
		 *
		 * http://bugzilla.kernel.org/show_bug.cgi?id=12276
		 *
		 * Use dates instead of versions to match as HP is
		 * apparently recycling both product and version
		 * strings.
		 *
		 * http://bugzilla.kernel.org/show_bug.cgi?id=15462
		 */
		{
			.ident = "dv4",
			.matches = {
				DMI_MATCH(DMI_SYS_VENDOR, "Hewlett-Packard"),
				DMI_MATCH(DMI_PRODUCT_NAME,
					  "HP Pavilion dv4 Notebook PC"),
			},
			.driver_data = "20090105",	/* F.30 */
		},
		{
			.ident = "dv5",
			.matches = {
				DMI_MATCH(DMI_SYS_VENDOR, "Hewlett-Packard"),
				DMI_MATCH(DMI_PRODUCT_NAME,
					  "HP Pavilion dv5 Notebook PC"),
			},
			.driver_data = "20090506",	/* F.16 */
		},
		{
			.ident = "dv6",
			.matches = {
				DMI_MATCH(DMI_SYS_VENDOR, "Hewlett-Packard"),
				DMI_MATCH(DMI_PRODUCT_NAME,
					  "HP Pavilion dv6 Notebook PC"),
			},
			.driver_data = "20090423",	/* F.21 */
		},
		{
			.ident = "HDX18",
			.matches = {
				DMI_MATCH(DMI_SYS_VENDOR, "Hewlett-Packard"),
				DMI_MATCH(DMI_PRODUCT_NAME,
					  "HP HDX18 Notebook PC"),
			},
			.driver_data = "20090430",	/* F.23 */
		},
		/*
		 * Acer eMachines G725 has the same problem.  BIOS
		 * V1.03 is known to be broken.  V3.04 is known to
		 * work.  Between, there are V1.06, V2.06 and V3.03
		 * that we don't have much idea about.  For now,
		 * blacklist anything older than V3.04.
		 *
		 * http://bugzilla.kernel.org/show_bug.cgi?id=15104
		 */
		{
			.ident = "G725",
			.matches = {
				DMI_MATCH(DMI_SYS_VENDOR, "eMachines"),
				DMI_MATCH(DMI_PRODUCT_NAME, "eMachines G725"),
			},
			.driver_data = "20091216",	/* V3.04 */
		},
		{ }	/* terminate list */
	};
	const struct dmi_system_id *dmi = dmi_first_match(sysids);
	int year, month, date;
	char buf[9];

	if (!dmi || pdev->bus->number || pdev->devfn != PCI_DEVFN(0x1f, 2))
		return false;

	dmi_get_date(DMI_BIOS_DATE, &year, &month, &date);
	snprintf(buf, sizeof(buf), "%04d%02d%02d", year, month, date);

	return strcmp(buf, dmi->driver_data) < 0;
}

static bool ahci_broken_online(struct pci_dev *pdev)
{
#define ENCODE_BUSDEVFN(bus, slot, func)			\
	(void *)(unsigned long)(((bus) << 8) | PCI_DEVFN((slot), (func)))
	static const struct dmi_system_id sysids[] = {
		/*
		 * There are several gigabyte boards which use
		 * SIMG5723s configured as hardware RAID.  Certain
		 * 5723 firmware revisions shipped there keep the link
		 * online but fail to answer properly to SRST or
		 * IDENTIFY when no device is attached downstream
		 * causing libata to retry quite a few times leading
		 * to excessive detection delay.
		 *
		 * As these firmwares respond to the second reset try
		 * with invalid device signature, considering unknown
		 * sig as offline works around the problem acceptably.
		 */
		{
			.ident = "EP45-DQ6",
			.matches = {
				DMI_MATCH(DMI_BOARD_VENDOR,
					  "Gigabyte Technology Co., Ltd."),
				DMI_MATCH(DMI_BOARD_NAME, "EP45-DQ6"),
			},
			.driver_data = ENCODE_BUSDEVFN(0x0a, 0x00, 0),
		},
		{
			.ident = "EP45-DS5",
			.matches = {
				DMI_MATCH(DMI_BOARD_VENDOR,
					  "Gigabyte Technology Co., Ltd."),
				DMI_MATCH(DMI_BOARD_NAME, "EP45-DS5"),
			},
			.driver_data = ENCODE_BUSDEVFN(0x03, 0x00, 0),
		},
		{ }	/* terminate list */
	};
#undef ENCODE_BUSDEVFN
	const struct dmi_system_id *dmi = dmi_first_match(sysids);
	unsigned int val;

	if (!dmi)
		return false;

	val = (unsigned long)dmi->driver_data;

	return pdev->bus->number == (val >> 8) && pdev->devfn == (val & 0xff);
}

static bool ahci_broken_devslp(struct pci_dev *pdev)
{
	/* device with broken DEVSLP but still showing SDS capability */
	static const struct pci_device_id ids[] = {
		{ PCI_VDEVICE(INTEL, 0x0f23)}, /* Valleyview SoC */
		{}
	};

	return pci_match_id(ids, pdev);
}

#ifdef CONFIG_ATA_ACPI
static void ahci_gtf_filter_workaround(struct ata_host *host)
{
	static const struct dmi_system_id sysids[] = {
		/*
		 * Aspire 3810T issues a bunch of SATA enable commands
		 * via _GTF including an invalid one and one which is
		 * rejected by the device.  Among the successful ones
		 * is FPDMA non-zero offset enable which when enabled
		 * only on the drive side leads to NCQ command
		 * failures.  Filter it out.
		 */
		{
			.ident = "Aspire 3810T",
			.matches = {
				DMI_MATCH(DMI_SYS_VENDOR, "Acer"),
				DMI_MATCH(DMI_PRODUCT_NAME, "Aspire 3810T"),
			},
			.driver_data = (void *)ATA_ACPI_FILTER_FPDMA_OFFSET,
		},
		{ }
	};
	const struct dmi_system_id *dmi = dmi_first_match(sysids);
	unsigned int filter;
	int i;

	if (!dmi)
		return;

	filter = (unsigned long)dmi->driver_data;
	dev_info(host->dev, "applying extra ACPI _GTF filter 0x%x for %s\n",
		 filter, dmi->ident);

	for (i = 0; i < host->n_ports; i++) {
		struct ata_port *ap = host->ports[i];
		struct ata_link *link;
		struct ata_device *dev;

		ata_for_each_link(link, ap, EDGE)
			ata_for_each_dev(dev, link, ALL)
				dev->gtf_filter |= filter;
	}
}
#else
static inline void ahci_gtf_filter_workaround(struct ata_host *host)
{}
#endif

/*
 * ahci_init_msix() only implements single MSI-X support, not multiple
 * MSI-X per-port interrupts. This is needed for host controllers that only
 * have MSI-X support implemented, but no MSI or intx.
 */
static int ahci_init_msix(struct pci_dev *pdev, unsigned int n_ports,
			  struct ahci_host_priv *hpriv)
{
	int rc, nvec;
	struct msix_entry entry = {};

	/* Do not init MSI-X if MSI is disabled for the device */
	if (hpriv->flags & AHCI_HFLAG_NO_MSI)
		return -ENODEV;

	nvec = pci_msix_vec_count(pdev);
	if (nvec < 0)
		return nvec;

	if (!nvec) {
		rc = -ENODEV;
		goto fail;
	}

	/*
	 * There can be more than one vector (e.g. for error detection or
	 * hdd hotplug). Only the first vector (entry.entry = 0) is used.
	 */
	rc = pci_enable_msix_exact(pdev, &entry, 1);
	if (rc < 0)
		goto fail;

	hpriv->irq = entry.vector;

	return 1;
fail:
	dev_err(&pdev->dev,
		"failed to enable MSI-X with error %d, # of vectors: %d\n",
		rc, nvec);

	return rc;
}

static int ahci_init_msi(struct pci_dev *pdev, unsigned int n_ports,
			struct ahci_host_priv *hpriv)
{
	int rc, nvec;

	if (hpriv->flags & AHCI_HFLAG_NO_MSI)
		return -ENODEV;

	nvec = pci_msi_vec_count(pdev);
	if (nvec < 0)
		return nvec;

	/*
	 * If number of MSIs is less than number of ports then Sharing Last
	 * Message mode could be enforced. In this case assume that advantage
	 * of multipe MSIs is negated and use single MSI mode instead.
	 */
	if (nvec < n_ports)
		goto single_msi;

	rc = pci_enable_msi_exact(pdev, nvec);
	if (rc == -ENOSPC)
		goto single_msi;
	if (rc < 0)
		return rc;

	/* fallback to single MSI mode if the controller enforced MRSM mode */
	if (readl(hpriv->mmio + HOST_CTL) & HOST_MRSM) {
		pci_disable_msi(pdev);
		printk(KERN_INFO "ahci: MRSM is on, fallback to single MSI\n");
		goto single_msi;
	}

	if (nvec > 1)
		hpriv->flags |= AHCI_HFLAG_MULTI_MSI;

	goto out;

single_msi:
	nvec = 1;

	rc = pci_enable_msi(pdev);
	if (rc < 0)
		return rc;
out:
	hpriv->irq = pdev->irq;

	return nvec;
}

static int ahci_init_interrupts(struct pci_dev *pdev, unsigned int n_ports,
				struct ahci_host_priv *hpriv)
{
	int nvec;

	nvec = ahci_init_msi(pdev, n_ports, hpriv);
	if (nvec >= 0)
		return nvec;

	/*
	 * Currently, MSI-X support only implements single IRQ mode and
	 * exists for controllers which can't do other types of IRQ. Only
	 * set it up if MSI fails.
	 */
	nvec = ahci_init_msix(pdev, n_ports, hpriv);
	if (nvec >= 0)
		return nvec;

	/* lagacy intx interrupts */
	pci_intx(pdev, 1);
	hpriv->irq = pdev->irq;

	return 0;
}

static int ahci_init_one(struct pci_dev *pdev, const struct pci_device_id *ent)
{
	unsigned int board_id = ent->driver_data;
	struct ata_port_info pi = ahci_port_info[board_id];
	const struct ata_port_info *ppi[] = { &pi, NULL };
	struct device *dev = &pdev->dev;
	struct ahci_host_priv *hpriv;
	struct ata_host *host;
	int n_ports, i, rc;
	int ahci_pci_bar = AHCI_PCI_BAR_STANDARD;

	VPRINTK("ENTER\n");

	WARN_ON((int)ATA_MAX_QUEUE > AHCI_MAX_CMDS);

	ata_print_version_once(&pdev->dev, DRV_VERSION);

	/* The AHCI driver can only drive the SATA ports, the PATA driver
	   can drive them all so if both drivers are selected make sure
	   AHCI stays out of the way */
	if (pdev->vendor == PCI_VENDOR_ID_MARVELL && !marvell_enable)
		return -ENODEV;

	/* Apple BIOS on MCP89 prevents us using AHCI */
	if (is_mcp89_apple(pdev))
		ahci_mcp89_apple_enable(pdev);

	/* Promise's PDC42819 is a SAS/SATA controller that has an AHCI mode.
	 * At the moment, we can only use the AHCI mode. Let the users know
	 * that for SAS drives they're out of luck.
	 */
	if (pdev->vendor == PCI_VENDOR_ID_PROMISE)
		dev_info(&pdev->dev,
			 "PDC42819 can only drive SATA devices with this driver\n");

	/* Some devices use non-standard BARs */
	if (pdev->vendor == PCI_VENDOR_ID_STMICRO && pdev->device == 0xCC06)
		ahci_pci_bar = AHCI_PCI_BAR_STA2X11;
	else if (pdev->vendor == 0x1c44 && pdev->device == 0x8000)
		ahci_pci_bar = AHCI_PCI_BAR_ENMOTUS;
<<<<<<< HEAD
=======
	else if (pdev->vendor == 0x177d && pdev->device == 0xa01c)
		ahci_pci_bar = AHCI_PCI_BAR_CAVIUM;
>>>>>>> db0b54cd

	/* acquire resources */
	rc = pcim_enable_device(pdev);
	if (rc)
		return rc;

	if (pdev->vendor == PCI_VENDOR_ID_INTEL &&
	    (pdev->device == 0x2652 || pdev->device == 0x2653)) {
		u8 map;

		/* ICH6s share the same PCI ID for both piix and ahci
		 * modes.  Enabling ahci mode while MAP indicates
		 * combined mode is a bad idea.  Yield to ata_piix.
		 */
		pci_read_config_byte(pdev, ICH_MAP, &map);
		if (map & 0x3) {
			dev_info(&pdev->dev,
				 "controller is in combined mode, can't enable AHCI mode\n");
			return -ENODEV;
		}
	}

	/* AHCI controllers often implement SFF compatible interface.
	 * Grab all PCI BARs just in case.
	 */
	rc = pcim_iomap_regions_request_all(pdev, 1 << ahci_pci_bar, DRV_NAME);
	if (rc == -EBUSY)
		pcim_pin_device(pdev);
	if (rc)
		return rc;

	hpriv = devm_kzalloc(dev, sizeof(*hpriv), GFP_KERNEL);
	if (!hpriv)
		return -ENOMEM;
	hpriv->flags |= (unsigned long)pi.private_data;

	/* MCP65 revision A1 and A2 can't do MSI */
	if (board_id == board_ahci_mcp65 &&
	    (pdev->revision == 0xa1 || pdev->revision == 0xa2))
		hpriv->flags |= AHCI_HFLAG_NO_MSI;

	/* SB800 does NOT need the workaround to ignore SERR_INTERNAL */
	if (board_id == board_ahci_sb700 && pdev->revision >= 0x40)
		hpriv->flags &= ~AHCI_HFLAG_IGN_SERR_INTERNAL;

	/* only some SB600s can do 64bit DMA */
	if (ahci_sb600_enable_64bit(pdev))
		hpriv->flags &= ~AHCI_HFLAG_32BIT_ONLY;

	hpriv->mmio = pcim_iomap_table(pdev)[ahci_pci_bar];

	/* must set flag prior to save config in order to take effect */
	if (ahci_broken_devslp(pdev))
		hpriv->flags |= AHCI_HFLAG_NO_DEVSLP;

	/* save initial config */
	ahci_pci_save_initial_config(pdev, hpriv);

	/* prepare host */
	if (hpriv->cap & HOST_CAP_NCQ) {
		pi.flags |= ATA_FLAG_NCQ;
		/*
		 * Auto-activate optimization is supposed to be
		 * supported on all AHCI controllers indicating NCQ
		 * capability, but it seems to be broken on some
		 * chipsets including NVIDIAs.
		 */
		if (!(hpriv->flags & AHCI_HFLAG_NO_FPDMA_AA))
			pi.flags |= ATA_FLAG_FPDMA_AA;

		/*
		 * All AHCI controllers should be forward-compatible
		 * with the new auxiliary field. This code should be
		 * conditionalized if any buggy AHCI controllers are
		 * encountered.
		 */
		pi.flags |= ATA_FLAG_FPDMA_AUX;
	}

	if (hpriv->cap & HOST_CAP_PMP)
		pi.flags |= ATA_FLAG_PMP;

	ahci_set_em_messages(hpriv, &pi);

	if (ahci_broken_system_poweroff(pdev)) {
		pi.flags |= ATA_FLAG_NO_POWEROFF_SPINDOWN;
		dev_info(&pdev->dev,
			"quirky BIOS, skipping spindown on poweroff\n");
	}

	if (ahci_broken_suspend(pdev)) {
		hpriv->flags |= AHCI_HFLAG_NO_SUSPEND;
		dev_warn(&pdev->dev,
			 "BIOS update required for suspend/resume\n");
	}

	if (ahci_broken_online(pdev)) {
		hpriv->flags |= AHCI_HFLAG_SRST_TOUT_IS_OFFLINE;
		dev_info(&pdev->dev,
			 "online status unreliable, applying workaround\n");
	}

	/* CAP.NP sometimes indicate the index of the last enabled
	 * port, at other times, that of the last possible port, so
	 * determining the maximum port number requires looking at
	 * both CAP.NP and port_map.
	 */
	n_ports = max(ahci_nr_ports(hpriv->cap), fls(hpriv->port_map));

	host = ata_host_alloc_pinfo(&pdev->dev, ppi, n_ports);
	if (!host)
		return -ENOMEM;
	host->private_data = hpriv;

	ahci_init_interrupts(pdev, n_ports, hpriv);

	if (!(hpriv->cap & HOST_CAP_SSS) || ahci_ignore_sss)
		host->flags |= ATA_HOST_PARALLEL_SCAN;
	else
		dev_info(&pdev->dev, "SSS flag set, parallel bus scan disabled\n");

	if (pi.flags & ATA_FLAG_EM)
		ahci_reset_em(host);

	for (i = 0; i < host->n_ports; i++) {
		struct ata_port *ap = host->ports[i];

		ata_port_pbar_desc(ap, ahci_pci_bar, -1, "abar");
		ata_port_pbar_desc(ap, ahci_pci_bar,
				   0x100 + ap->port_no * 0x80, "port");

		/* set enclosure management message type */
		if (ap->flags & ATA_FLAG_EM)
			ap->em_message_type = hpriv->em_msg_type;


		/* disabled/not-implemented port */
		if (!(hpriv->port_map & (1 << i)))
			ap->ops = &ata_dummy_port_ops;
	}

	/* apply workaround for ASUS P5W DH Deluxe mainboard */
	ahci_p5wdh_workaround(host);

	/* apply gtf filter quirk */
	ahci_gtf_filter_workaround(host);

	/* initialize adapter */
	rc = ahci_configure_dma_masks(pdev, hpriv->cap & HOST_CAP_64);
	if (rc)
		return rc;

	rc = ahci_pci_reset_controller(host);
	if (rc)
		return rc;

	ahci_pci_init_controller(host);
	ahci_pci_print_info(host);

	pci_set_master(pdev);

	return ahci_host_activate(host, &ahci_sht);
}

module_pci_driver(ahci_pci_driver);

MODULE_AUTHOR("Jeff Garzik");
MODULE_DESCRIPTION("AHCI SATA low-level driver");
MODULE_LICENSE("GPL");
MODULE_DEVICE_TABLE(pci, ahci_pci_tbl);
MODULE_VERSION(DRV_VERSION);<|MERGE_RESOLUTION|>--- conflicted
+++ resolved
@@ -1489,11 +1489,8 @@
 		ahci_pci_bar = AHCI_PCI_BAR_STA2X11;
 	else if (pdev->vendor == 0x1c44 && pdev->device == 0x8000)
 		ahci_pci_bar = AHCI_PCI_BAR_ENMOTUS;
-<<<<<<< HEAD
-=======
 	else if (pdev->vendor == 0x177d && pdev->device == 0xa01c)
 		ahci_pci_bar = AHCI_PCI_BAR_CAVIUM;
->>>>>>> db0b54cd
 
 	/* acquire resources */
 	rc = pcim_enable_device(pdev);
