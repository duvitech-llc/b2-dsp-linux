/*
 * TI OMAP Real Time Clock interface for Linux
 *
 * Copyright (C) 2003 MontaVista Software, Inc.
 * Author: George G. Davis <gdavis@mvista.com> or <source@mvista.com>
 *
 * Copyright (C) 2006 David Brownell (new RTC framework)
 * Copyright (C) 2014 Johan Hovold <johan@kernel.org>
 *
 * This program is free software; you can redistribute it and/or
 * modify it under the terms of the GNU General Public License
 * as published by the Free Software Foundation; either version
 * 2 of the License, or (at your option) any later version.
 */

#include <linux/kernel.h>
#include <linux/init.h>
#include <linux/module.h>
#include <linux/ioport.h>
#include <linux/delay.h>
#include <linux/rtc.h>
#include <linux/bcd.h>
#include <linux/platform_device.h>
#include <linux/of.h>
#include <linux/of_device.h>
#include <linux/pm_runtime.h>
#include <linux/io.h>
<<<<<<< HEAD
=======
#include <linux/clk.h>
>>>>>>> db0b54cd
#include <linux/regulator/machine.h>

/*
 * The OMAP RTC is a year/month/day/hours/minutes/seconds BCD clock
 * with century-range alarm matching, driven by the 32kHz clock.
 *
 * The main user-visible ways it differs from PC RTCs are by omitting
 * "don't care" alarm fields and sub-second periodic IRQs, and having
 * an autoadjust mechanism to calibrate to the true oscillator rate.
 *
 * Board-specific wiring options include using split power mode with
 * RTC_OFF_NOFF used as the reset signal (so the RTC won't be reset),
 * and wiring RTC_WAKE_INT (so the RTC alarm can wake the system from
 * low power modes) for OMAP1 boards (OMAP-L138 has this built into
 * the SoC). See the BOARD-SPECIFIC CUSTOMIZATION comment.
 */

/* RTC registers */
#define OMAP_RTC_SECONDS_REG		0x00
#define OMAP_RTC_MINUTES_REG		0x04
#define OMAP_RTC_HOURS_REG		0x08
#define OMAP_RTC_DAYS_REG		0x0C
#define OMAP_RTC_MONTHS_REG		0x10
#define OMAP_RTC_YEARS_REG		0x14
#define OMAP_RTC_WEEKS_REG		0x18

#define OMAP_RTC_ALARM_SECONDS_REG	0x20
#define OMAP_RTC_ALARM_MINUTES_REG	0x24
#define OMAP_RTC_ALARM_HOURS_REG	0x28
#define OMAP_RTC_ALARM_DAYS_REG		0x2c
#define OMAP_RTC_ALARM_MONTHS_REG	0x30
#define OMAP_RTC_ALARM_YEARS_REG	0x34

#define OMAP_RTC_CTRL_REG		0x40
#define OMAP_RTC_STATUS_REG		0x44
#define OMAP_RTC_INTERRUPTS_REG		0x48

#define OMAP_RTC_COMP_LSB_REG		0x4c
#define OMAP_RTC_COMP_MSB_REG		0x50
#define OMAP_RTC_OSC_REG		0x54

#define OMAP_RTC_SCRATCH0_REG		0x60
#define OMAP_RTC_SCRATCH1_REG		0x64
#define OMAP_RTC_SCRATCH2_REG		0x68

#define OMAP_RTC_KICK0_REG		0x6c
#define OMAP_RTC_KICK1_REG		0x70

#define OMAP_RTC_IRQWAKEEN		0x7c

#define OMAP_RTC_ALARM2_SECONDS_REG	0x80
#define OMAP_RTC_ALARM2_MINUTES_REG	0x84
#define OMAP_RTC_ALARM2_HOURS_REG	0x88
#define OMAP_RTC_ALARM2_DAYS_REG	0x8c
#define OMAP_RTC_ALARM2_MONTHS_REG	0x90
#define OMAP_RTC_ALARM2_YEARS_REG	0x94

#define OMAP_RTC_PMIC_REG		0x98

/* OMAP_RTC_CTRL_REG bit fields: */
#define OMAP_RTC_CTRL_SPLIT		BIT(7)
#define OMAP_RTC_CTRL_DISABLE		BIT(6)
#define OMAP_RTC_CTRL_SET_32_COUNTER	BIT(5)
#define OMAP_RTC_CTRL_TEST		BIT(4)
#define OMAP_RTC_CTRL_MODE_12_24	BIT(3)
#define OMAP_RTC_CTRL_AUTO_COMP		BIT(2)
#define OMAP_RTC_CTRL_ROUND_30S		BIT(1)
#define OMAP_RTC_CTRL_STOP		BIT(0)

/* OMAP_RTC_STATUS_REG bit fields: */
#define OMAP_RTC_STATUS_POWER_UP	BIT(7)
#define OMAP_RTC_STATUS_ALARM2		BIT(7)
#define OMAP_RTC_STATUS_ALARM		BIT(6)
#define OMAP_RTC_STATUS_1D_EVENT	BIT(5)
#define OMAP_RTC_STATUS_1H_EVENT	BIT(4)
#define OMAP_RTC_STATUS_1M_EVENT	BIT(3)
#define OMAP_RTC_STATUS_1S_EVENT	BIT(2)
#define OMAP_RTC_STATUS_RUN		BIT(1)
#define OMAP_RTC_STATUS_BUSY		BIT(0)

/* OMAP_RTC_INTERRUPTS_REG bit fields: */
#define OMAP_RTC_INTERRUPTS_IT_ALARM2	BIT(4)
#define OMAP_RTC_INTERRUPTS_IT_ALARM	BIT(3)
#define OMAP_RTC_INTERRUPTS_IT_TIMER	BIT(2)

/* OMAP_RTC_OSC_REG bit fields: */
#define OMAP_RTC_OSC_32KCLK_EN		BIT(6)
#define OMAP_RTC_OSC_SEL_32KCLK_SRC	BIT(3)
#define OMAP_RTC_OSC_OSC32K_GZ_DISABLE	BIT(4)

/* OMAP_RTC_IRQWAKEEN bit fields: */
#define OMAP_RTC_IRQWAKEEN_ALARM_WAKEEN	BIT(1)

/* OMAP_RTC_PMIC bit fields: */
#define OMAP_RTC_PMIC_POWER_EN_EN	BIT(16)
#define OMAP_RTC_PMIC_EXT_WAKEUP_EN	BIT(0)
#define OMAP_RTC_PMIC_EXT_WAKEUP_POL	BIT(4)

/* OMAP_RTC_KICKER values */
#define	KICK0_VALUE			0x83e70b13
#define	KICK1_VALUE			0x95a4f1e0

#define SHUTDOWN_TIME_SEC		1

struct omap_rtc;

struct omap_rtc_device_type {
	bool has_irqwakeen;
	bool has_pmic_mode;
	bool has_power_up_reset;
	void (*lock)(struct omap_rtc *rtc);
	void (*unlock)(struct omap_rtc *rtc);
};

struct omap_rtc {
	struct rtc_device *rtc;
	void __iomem *base;
	struct clk *clk;
	int irq_alarm;
	int irq_timer;
	u8 interrupts_reg;
	bool is_pmic_controller;
<<<<<<< HEAD
	bool is_ext_src;
=======
	bool has_ext_clk;
	bool is_suspending;
>>>>>>> db0b54cd
	const struct omap_rtc_device_type *type;
};

static inline u8 rtc_read(struct omap_rtc *rtc, unsigned int reg)
{
	return readb(rtc->base + reg);
}

static inline u32 rtc_readl(struct omap_rtc *rtc, unsigned int reg)
{
	return readl(rtc->base + reg);
}

static inline void rtc_write(struct omap_rtc *rtc, unsigned int reg, u8 val)
{
	writeb(val, rtc->base + reg);
}

static inline void rtc_writel(struct omap_rtc *rtc, unsigned int reg, u32 val)
{
	writel(val, rtc->base + reg);
}

static void am3352_rtc_unlock(struct omap_rtc *rtc)
{
	rtc_writel(rtc, OMAP_RTC_KICK0_REG, KICK0_VALUE);
	rtc_writel(rtc, OMAP_RTC_KICK1_REG, KICK1_VALUE);
}

static void am3352_rtc_lock(struct omap_rtc *rtc)
{
	rtc_writel(rtc, OMAP_RTC_KICK0_REG, 0);
	rtc_writel(rtc, OMAP_RTC_KICK1_REG, 0);
}

static void default_rtc_unlock(struct omap_rtc *rtc)
{
}

static void default_rtc_lock(struct omap_rtc *rtc)
{
}

/*
 * We rely on the rtc framework to handle locking (rtc->ops_lock),
 * so the only other requirement is that register accesses which
 * require BUSY to be clear are made with IRQs locally disabled
 */
static void rtc_wait_not_busy(struct omap_rtc *rtc)
{
	int count;
	u8 status;

	/* BUSY may stay active for 1/32768 second (~30 usec) */
	for (count = 0; count < 50; count++) {
		status = rtc_read(rtc, OMAP_RTC_STATUS_REG);
		if (!(status & OMAP_RTC_STATUS_BUSY))
			break;
		udelay(1);
	}
	/* now we have ~15 usec to read/write various registers */
}

static irqreturn_t rtc_irq(int irq, void *dev_id)
{
	struct omap_rtc	*rtc = dev_id;
	unsigned long events = 0;
	u8 irq_data;

	irq_data = rtc_read(rtc, OMAP_RTC_STATUS_REG);

	/* alarm irq? */
	if (irq_data & OMAP_RTC_STATUS_ALARM) {
		rtc->type->unlock(rtc);
		rtc_write(rtc, OMAP_RTC_STATUS_REG, OMAP_RTC_STATUS_ALARM);
		rtc->type->lock(rtc);
		events |= RTC_IRQF | RTC_AF;
	}

	/* 1/sec periodic/update irq? */
	if (irq_data & OMAP_RTC_STATUS_1S_EVENT)
		events |= RTC_IRQF | RTC_UF;

	rtc_update_irq(rtc->rtc, 1, events);

	return IRQ_HANDLED;
}

static int omap_rtc_alarm_irq_enable(struct device *dev, unsigned int enabled)
{
	struct omap_rtc *rtc = dev_get_drvdata(dev);
	u8 reg, irqwake_reg = 0;

	local_irq_disable();
	rtc_wait_not_busy(rtc);
	reg = rtc_read(rtc, OMAP_RTC_INTERRUPTS_REG);
	if (rtc->type->has_irqwakeen)
		irqwake_reg = rtc_read(rtc, OMAP_RTC_IRQWAKEEN);

	if (enabled) {
		reg |= OMAP_RTC_INTERRUPTS_IT_ALARM;
		irqwake_reg |= OMAP_RTC_IRQWAKEEN_ALARM_WAKEEN;
	} else {
		reg &= ~OMAP_RTC_INTERRUPTS_IT_ALARM;
		irqwake_reg &= ~OMAP_RTC_IRQWAKEEN_ALARM_WAKEEN;
	}
	rtc_wait_not_busy(rtc);
	rtc->type->unlock(rtc);
	rtc_write(rtc, OMAP_RTC_INTERRUPTS_REG, reg);
	if (rtc->type->has_irqwakeen)
		rtc_write(rtc, OMAP_RTC_IRQWAKEEN, irqwake_reg);
	rtc->type->lock(rtc);
	local_irq_enable();

	return 0;
}

/* this hardware doesn't support "don't care" alarm fields */
static int tm2bcd(struct rtc_time *tm)
{
	if (rtc_valid_tm(tm) != 0)
		return -EINVAL;

	tm->tm_sec = bin2bcd(tm->tm_sec);
	tm->tm_min = bin2bcd(tm->tm_min);
	tm->tm_hour = bin2bcd(tm->tm_hour);
	tm->tm_mday = bin2bcd(tm->tm_mday);

	tm->tm_mon = bin2bcd(tm->tm_mon + 1);

	/* epoch == 1900 */
	if (tm->tm_year < 100 || tm->tm_year > 199)
		return -EINVAL;
	tm->tm_year = bin2bcd(tm->tm_year - 100);

	return 0;
}

static void bcd2tm(struct rtc_time *tm)
{
	tm->tm_sec = bcd2bin(tm->tm_sec);
	tm->tm_min = bcd2bin(tm->tm_min);
	tm->tm_hour = bcd2bin(tm->tm_hour);
	tm->tm_mday = bcd2bin(tm->tm_mday);
	tm->tm_mon = bcd2bin(tm->tm_mon) - 1;
	/* epoch == 1900 */
	tm->tm_year = bcd2bin(tm->tm_year) + 100;
}

static void omap_rtc_read_time_raw(struct omap_rtc *rtc, struct rtc_time *tm)
{
	tm->tm_sec = rtc_read(rtc, OMAP_RTC_SECONDS_REG);
	tm->tm_min = rtc_read(rtc, OMAP_RTC_MINUTES_REG);
	tm->tm_hour = rtc_read(rtc, OMAP_RTC_HOURS_REG);
	tm->tm_mday = rtc_read(rtc, OMAP_RTC_DAYS_REG);
	tm->tm_mon = rtc_read(rtc, OMAP_RTC_MONTHS_REG);
	tm->tm_year = rtc_read(rtc, OMAP_RTC_YEARS_REG);
}

static int omap_rtc_read_time(struct device *dev, struct rtc_time *tm)
{
	struct omap_rtc *rtc = dev_get_drvdata(dev);

	/* we don't report wday/yday/isdst ... */
	local_irq_disable();
	rtc_wait_not_busy(rtc);
	omap_rtc_read_time_raw(rtc, tm);
	local_irq_enable();

	bcd2tm(tm);

	return 0;
}

static int omap_rtc_set_time(struct device *dev, struct rtc_time *tm)
{
	struct omap_rtc *rtc = dev_get_drvdata(dev);

	if (tm2bcd(tm) < 0)
		return -EINVAL;

	local_irq_disable();
	rtc_wait_not_busy(rtc);

	rtc->type->unlock(rtc);
	rtc_write(rtc, OMAP_RTC_YEARS_REG, tm->tm_year);
	rtc_write(rtc, OMAP_RTC_MONTHS_REG, tm->tm_mon);
	rtc_write(rtc, OMAP_RTC_DAYS_REG, tm->tm_mday);
	rtc_write(rtc, OMAP_RTC_HOURS_REG, tm->tm_hour);
	rtc_write(rtc, OMAP_RTC_MINUTES_REG, tm->tm_min);
	rtc_write(rtc, OMAP_RTC_SECONDS_REG, tm->tm_sec);
	rtc->type->lock(rtc);

	local_irq_enable();

	return 0;
}

static int omap_rtc_read_alarm(struct device *dev, struct rtc_wkalrm *alm)
{
	struct omap_rtc *rtc = dev_get_drvdata(dev);
	u8 interrupts;

	local_irq_disable();
	rtc_wait_not_busy(rtc);

	alm->time.tm_sec = rtc_read(rtc, OMAP_RTC_ALARM_SECONDS_REG);
	alm->time.tm_min = rtc_read(rtc, OMAP_RTC_ALARM_MINUTES_REG);
	alm->time.tm_hour = rtc_read(rtc, OMAP_RTC_ALARM_HOURS_REG);
	alm->time.tm_mday = rtc_read(rtc, OMAP_RTC_ALARM_DAYS_REG);
	alm->time.tm_mon = rtc_read(rtc, OMAP_RTC_ALARM_MONTHS_REG);
	alm->time.tm_year = rtc_read(rtc, OMAP_RTC_ALARM_YEARS_REG);

	local_irq_enable();

	bcd2tm(&alm->time);

	interrupts = rtc_read(rtc, OMAP_RTC_INTERRUPTS_REG);
	alm->enabled = !!(interrupts & OMAP_RTC_INTERRUPTS_IT_ALARM);

	return 0;
}

static int omap_rtc_set_alarm(struct device *dev, struct rtc_wkalrm *alm)
{
	struct omap_rtc *rtc = dev_get_drvdata(dev);
	u8 reg, irqwake_reg = 0;

	if (tm2bcd(&alm->time) < 0)
		return -EINVAL;

	local_irq_disable();
	rtc_wait_not_busy(rtc);

	rtc->type->unlock(rtc);
	rtc_write(rtc, OMAP_RTC_ALARM_YEARS_REG, alm->time.tm_year);
	rtc_write(rtc, OMAP_RTC_ALARM_MONTHS_REG, alm->time.tm_mon);
	rtc_write(rtc, OMAP_RTC_ALARM_DAYS_REG, alm->time.tm_mday);
	rtc_write(rtc, OMAP_RTC_ALARM_HOURS_REG, alm->time.tm_hour);
	rtc_write(rtc, OMAP_RTC_ALARM_MINUTES_REG, alm->time.tm_min);
	rtc_write(rtc, OMAP_RTC_ALARM_SECONDS_REG, alm->time.tm_sec);

	reg = rtc_read(rtc, OMAP_RTC_INTERRUPTS_REG);
	if (rtc->type->has_irqwakeen)
		irqwake_reg = rtc_read(rtc, OMAP_RTC_IRQWAKEEN);

	if (alm->enabled) {
		reg |= OMAP_RTC_INTERRUPTS_IT_ALARM;
		irqwake_reg |= OMAP_RTC_IRQWAKEEN_ALARM_WAKEEN;
	} else {
		reg &= ~OMAP_RTC_INTERRUPTS_IT_ALARM;
		irqwake_reg &= ~OMAP_RTC_IRQWAKEEN_ALARM_WAKEEN;
	}
	rtc_write(rtc, OMAP_RTC_INTERRUPTS_REG, reg);
	if (rtc->type->has_irqwakeen)
		rtc_write(rtc, OMAP_RTC_IRQWAKEEN, irqwake_reg);
	rtc->type->lock(rtc);

	local_irq_enable();

	return 0;
}

static struct omap_rtc *omap_rtc_power_off_rtc;

static const u32 omap_rtc_scratch_regs[] = {
	OMAP_RTC_SCRATCH0_REG,
	OMAP_RTC_SCRATCH1_REG,
	OMAP_RTC_SCRATCH2_REG,
};

static int omap_rtc_read_scratch(struct device *dev, unsigned index, u32 *value)
{
	*value = readl(omap_rtc_power_off_rtc->base +
		       omap_rtc_scratch_regs[index]);

	return 0;
}

static int omap_rtc_write_scratch(struct device *dev, unsigned index, u32 value)
{
	struct omap_rtc *rtc = dev_get_drvdata(dev);

	rtc->type->unlock(rtc);
	writel(value, omap_rtc_power_off_rtc->base +
	       omap_rtc_scratch_regs[index]);
	rtc->type->lock(rtc);

	return 0;
}

/**
 * omap_rtc_power_off_program: Set the pmic power off sequence. The RTC
 * generates pmic_pwr_enable control, which can be used to control an external
 * PMIC.
 */
void omap_rtc_power_off_program(struct device *dev)
{
	u32 val;
	struct rtc_time tm;
	unsigned long time;
	int seconds;

	omap_rtc_power_off_rtc->type->unlock(omap_rtc_power_off_rtc);

	/* Clear any existing ALARM2 event */
	rtc_writel(omap_rtc_power_off_rtc, OMAP_RTC_STATUS_REG,
		   OMAP_RTC_STATUS_ALARM2);

	pr_info("System will go to power_off state in approx. %d second\n",
		SHUTDOWN_TIME_SEC);

again:
	/* Read rtc time */
	tm.tm_sec = rtc_read(omap_rtc_power_off_rtc, OMAP_RTC_SECONDS_REG);
	seconds = tm.tm_sec;
	tm.tm_min = rtc_read(omap_rtc_power_off_rtc, OMAP_RTC_MINUTES_REG);
	tm.tm_hour = rtc_read(omap_rtc_power_off_rtc, OMAP_RTC_HOURS_REG);
	tm.tm_mday = rtc_read(omap_rtc_power_off_rtc, OMAP_RTC_DAYS_REG);
	tm.tm_mon = rtc_read(omap_rtc_power_off_rtc, OMAP_RTC_MONTHS_REG);
	tm.tm_year = rtc_read(omap_rtc_power_off_rtc, OMAP_RTC_YEARS_REG);
	bcd2tm(&tm);

	/* Convert Gregorian date to seconds since 01-01-1970 00:00:00 */
	rtc_tm_to_time(&tm, &time);

	/* Convert seconds since 01-01-1970 00:00:00 to Gregorian date */
	rtc_time_to_tm(time + SHUTDOWN_TIME_SEC, &tm);

	if (tm2bcd(&tm) < 0)
		return;

	/* After wait_not_busy, we have at least 15us until the next second. */
	rtc_wait_not_busy(omap_rtc_power_off_rtc);

	/* Our calculations started right before the rollover, try again */
	if (seconds != rtc_read(omap_rtc_power_off_rtc, OMAP_RTC_SECONDS_REG))
		goto again;

	/*
	 * pmic_pwr_enable is controlled by means of ALARM2 event. So here
	 * programming alarm2 expiry time and enabling alarm2 interrupt
	 */
	rtc_write(omap_rtc_power_off_rtc, OMAP_RTC_ALARM2_SECONDS_REG,
		  tm.tm_sec);
	rtc_write(omap_rtc_power_off_rtc, OMAP_RTC_ALARM2_MINUTES_REG,
		  tm.tm_min);
	rtc_write(omap_rtc_power_off_rtc, OMAP_RTC_ALARM2_HOURS_REG,
		  tm.tm_hour);
	rtc_write(omap_rtc_power_off_rtc, OMAP_RTC_ALARM2_DAYS_REG,
		  tm.tm_mday);
	rtc_write(omap_rtc_power_off_rtc, OMAP_RTC_ALARM2_MONTHS_REG,
		  tm.tm_mon);
	rtc_write(omap_rtc_power_off_rtc, OMAP_RTC_ALARM2_YEARS_REG,
		  tm.tm_year);

	/* Enable alarm2 interrupt */
	val = rtc_readl(omap_rtc_power_off_rtc, OMAP_RTC_INTERRUPTS_REG);
	rtc_writel(omap_rtc_power_off_rtc, OMAP_RTC_INTERRUPTS_REG, val |
		   OMAP_RTC_INTERRUPTS_IT_ALARM2);
}

/*
 * omap_rtc_poweroff: RTC-controlled power off
 *
 * The RTC can be used to control an external PMIC via the pmic_power_en pin,
 * which can be configured to transition to OFF on ALARM2 events.
 *
 * Notes:
 * The two-second alarm offset is the shortest offset possible as the alarm
 * registers must be set before the next timer update and the offset
 * calculation is too heavy for everything to be done within a single access
 * period (~15 us).
 *
 * Called with local interrupts disabled.
 */
static void omap_rtc_power_off(void)
{
	struct rtc_device *rtc = omap_rtc_power_off_rtc->rtc;
	u32 val;

	regulator_suspend_prepare(PM_SUSPEND_MAX);
<<<<<<< HEAD
=======
	omap_rtc_power_off_rtc->type->unlock(omap_rtc_power_off_rtc);
>>>>>>> db0b54cd
	omap_rtc_power_off_program(rtc->dev.parent);

	/* Set PMIC power enable and EXT_WAKEUP in case PB power on is used */
	val = rtc_readl(omap_rtc_power_off_rtc, OMAP_RTC_PMIC_REG);
	val |= OMAP_RTC_PMIC_POWER_EN_EN | OMAP_RTC_PMIC_EXT_WAKEUP_POL |
	       OMAP_RTC_PMIC_EXT_WAKEUP_EN;
	rtc_writel(omap_rtc_power_off_rtc, OMAP_RTC_PMIC_REG, val);
<<<<<<< HEAD
=======
	omap_rtc_power_off_rtc->type->lock(omap_rtc_power_off_rtc);
>>>>>>> db0b54cd

	/*
	 * Wait for alarm to trigger (within two seconds) and external PMIC to
	 * power off the system. Add a 500 ms margin for external latencies
	 * (e.g. debounce circuits).
	 */
	mdelay(2500);

	pr_err("rtc_power_off failed, bailing out.\n");
}

static void omap_rtc_cleanup_pm_power_off(struct omap_rtc *rtc)
{
	if (pm_power_off == omap_rtc_power_off &&
	    omap_rtc_power_off_rtc == rtc) {
		pm_power_off = NULL;
		omap_rtc_power_off_rtc = NULL;
	}
}

static struct rtc_class_ops omap_rtc_ops = {
	.read_time	= omap_rtc_read_time,
	.set_time	= omap_rtc_set_time,
	.read_alarm	= omap_rtc_read_alarm,
	.set_alarm	= omap_rtc_set_alarm,
	.alarm_irq_enable = omap_rtc_alarm_irq_enable,
	.read_scratch	= omap_rtc_read_scratch,
	.write_scratch	= omap_rtc_write_scratch,
	.power_off_program = omap_rtc_power_off_program,
	.scratch_size	= ARRAY_SIZE(omap_rtc_scratch_regs),
};

static const struct omap_rtc_device_type omap_rtc_default_type = {
	.has_power_up_reset = true,
	.lock		= default_rtc_lock,
	.unlock		= default_rtc_unlock,
};

static const struct omap_rtc_device_type omap_rtc_am3352_type = {
	.has_irqwakeen	= true,
	.has_pmic_mode	= true,
	.lock		= am3352_rtc_lock,
	.unlock		= am3352_rtc_unlock,
};

static const struct omap_rtc_device_type omap_rtc_da830_type = {
	.lock		= am3352_rtc_lock,
	.unlock		= am3352_rtc_unlock,
};

static const struct platform_device_id omap_rtc_id_table[] = {
	{
		.name	= "omap_rtc",
		.driver_data = (kernel_ulong_t)&omap_rtc_default_type,
	}, {
		.name	= "am3352-rtc",
		.driver_data = (kernel_ulong_t)&omap_rtc_am3352_type,
	}, {
		.name	= "da830-rtc",
		.driver_data = (kernel_ulong_t)&omap_rtc_da830_type,
	}, {
		/* sentinel */
	}
};
MODULE_DEVICE_TABLE(platform, omap_rtc_id_table);

static const struct of_device_id omap_rtc_of_match[] = {
	{
		.compatible	= "ti,am3352-rtc",
		.data		= &omap_rtc_am3352_type,
	}, {
		.compatible	= "ti,da830-rtc",
		.data		= &omap_rtc_da830_type,
	}, {
		/* sentinel */
	}
};
MODULE_DEVICE_TABLE(of, omap_rtc_of_match);

static int omap_rtc_probe(struct platform_device *pdev)
{
	struct omap_rtc	*rtc;
	struct resource	*res;
	u8 reg, mask, new_ctrl;
	const struct platform_device_id *id_entry;
	const struct of_device_id *of_id;
	int ret;

	rtc = devm_kzalloc(&pdev->dev, sizeof(*rtc), GFP_KERNEL);
	if (!rtc)
		return -ENOMEM;

	of_id = of_match_device(omap_rtc_of_match, &pdev->dev);
	if (of_id) {
		rtc->type = of_id->data;
		rtc->is_pmic_controller = rtc->type->has_pmic_mode &&
				of_property_read_bool(pdev->dev.of_node,
						"system-power-controller");
		rtc->is_ext_src = of_property_read_bool(pdev->dev.of_node,
						"ext-clk-src");
	} else {
		id_entry = platform_get_device_id(pdev);
		rtc->type = (void *)id_entry->driver_data;
	}

	rtc->irq_timer = platform_get_irq(pdev, 0);
	if (rtc->irq_timer <= 0)
		return -ENOENT;

	rtc->irq_alarm = platform_get_irq(pdev, 1);
	if (rtc->irq_alarm <= 0)
		return -ENOENT;

	rtc->clk = devm_clk_get(&pdev->dev, "ext-clk");
	if (!IS_ERR(rtc->clk))
		rtc->has_ext_clk = true;
	else
		rtc->clk = devm_clk_get(&pdev->dev, "int-clk");

	if (!IS_ERR(rtc->clk))
		clk_prepare_enable(rtc->clk);

	res = platform_get_resource(pdev, IORESOURCE_MEM, 0);
	rtc->base = devm_ioremap_resource(&pdev->dev, res);
	if (IS_ERR(rtc->base))
		return PTR_ERR(rtc->base);

	platform_set_drvdata(pdev, rtc);

	/* Enable the clock/module so that we can access the registers */
	pm_runtime_enable(&pdev->dev);
	pm_runtime_get_sync(&pdev->dev);

	rtc->type->unlock(rtc);

	/*
	 * disable interrupts
	 *
	 * NOTE: ALARM2 is not cleared on AM3352 if rtc_write (writeb) is used
	 */
	rtc_writel(rtc, OMAP_RTC_INTERRUPTS_REG, 0);

	/* clear old status */
	reg = rtc_read(rtc, OMAP_RTC_STATUS_REG);

	mask = OMAP_RTC_STATUS_ALARM;

	if (rtc->type->has_pmic_mode)
		mask |= OMAP_RTC_STATUS_ALARM2;

	if (rtc->type->has_power_up_reset) {
		mask |= OMAP_RTC_STATUS_POWER_UP;
		if (reg & OMAP_RTC_STATUS_POWER_UP)
			dev_info(&pdev->dev, "RTC power up reset detected\n");
	}

	if (reg & mask)
		rtc_write(rtc, OMAP_RTC_STATUS_REG, reg & mask);

	/* On boards with split power, RTC_ON_NOFF won't reset the RTC */
	reg = rtc_read(rtc, OMAP_RTC_CTRL_REG);
	if (reg & OMAP_RTC_CTRL_STOP)
		dev_info(&pdev->dev, "already running\n");

	/* force to 24 hour mode */
	new_ctrl = reg & (OMAP_RTC_CTRL_SPLIT | OMAP_RTC_CTRL_AUTO_COMP);
	new_ctrl |= OMAP_RTC_CTRL_STOP;

	/*
	 * BOARD-SPECIFIC CUSTOMIZATION CAN GO HERE:
	 *
	 *  - Device wake-up capability setting should come through chip
	 *    init logic. OMAP1 boards should initialize the "wakeup capable"
	 *    flag in the platform device if the board is wired right for
	 *    being woken up by RTC alarm. For OMAP-L138, this capability
	 *    is built into the SoC by the "Deep Sleep" capability.
	 *
	 *  - Boards wired so RTC_ON_nOFF is used as the reset signal,
	 *    rather than nPWRON_RESET, should forcibly enable split
	 *    power mode.  (Some chip errata report that RTC_CTRL_SPLIT
	 *    is write-only, and always reads as zero...)
	 */

	if (new_ctrl & OMAP_RTC_CTRL_SPLIT)
		dev_info(&pdev->dev, "split power mode\n");

	if (reg != new_ctrl)
		rtc_write(rtc, OMAP_RTC_CTRL_REG, new_ctrl);

<<<<<<< HEAD
	if (rtc->is_ext_src) {
=======
	/*
	 * If we have the external clock then switch to it so we can keep
	 * ticking across suspend.
	 */
	if (rtc->has_ext_clk) {
>>>>>>> db0b54cd
		reg = rtc_read(rtc, OMAP_RTC_OSC_REG);
		reg &= ~OMAP_RTC_OSC_OSC32K_GZ_DISABLE;
		reg |= OMAP_RTC_OSC_32KCLK_EN | OMAP_RTC_OSC_SEL_32KCLK_SRC;
		rtc_writel(rtc, OMAP_RTC_OSC_REG, reg);
	}

	rtc->type->lock(rtc);

	device_init_wakeup(&pdev->dev, true);

	omap_rtc_power_off_rtc = rtc;

	if (rtc->is_pmic_controller) {
		if (!pm_power_off) {
			pm_power_off = omap_rtc_power_off;
		}
	}

	rtc->rtc = devm_rtc_device_register(&pdev->dev, pdev->name,
			&omap_rtc_ops, THIS_MODULE);
	if (IS_ERR(rtc->rtc)) {
		ret = PTR_ERR(rtc->rtc);
		goto err;
	}

	/* handle periodic and alarm irqs */
	ret = devm_request_irq(&pdev->dev, rtc->irq_timer, rtc_irq, 0,
			dev_name(&rtc->rtc->dev), rtc);
	if (ret)
		goto err;

	if (rtc->irq_timer != rtc->irq_alarm) {
		ret = devm_request_irq(&pdev->dev, rtc->irq_alarm, rtc_irq, 0,
				dev_name(&rtc->rtc->dev), rtc);
		if (ret)
			goto err;
	}

	return 0;

err:
	omap_rtc_cleanup_pm_power_off(rtc);
	device_init_wakeup(&pdev->dev, false);
	rtc->type->lock(rtc);
	pm_runtime_put_sync(&pdev->dev);
	pm_runtime_disable(&pdev->dev);

	return ret;
}

static int __exit omap_rtc_remove(struct platform_device *pdev)
{
	struct omap_rtc *rtc = platform_get_drvdata(pdev);
	u8 reg;

	omap_rtc_cleanup_pm_power_off(rtc);

	device_init_wakeup(&pdev->dev, 0);

	if (!IS_ERR(rtc->clk))
		clk_disable_unprepare(rtc->clk);

	rtc->type->unlock(rtc);
	/* leave rtc running, but disable irqs */
	rtc_write(rtc, OMAP_RTC_INTERRUPTS_REG, 0);

	if (rtc->has_ext_clk) {
		reg = rtc_read(rtc, OMAP_RTC_OSC_REG);
		reg &= ~OMAP_RTC_OSC_SEL_32KCLK_SRC;
		rtc_write(rtc, OMAP_RTC_OSC_REG, reg);
	}

	rtc->type->lock(rtc);

	/* Disable the clock/module */
	pm_runtime_put_sync(&pdev->dev);
	pm_runtime_disable(&pdev->dev);

	return 0;
}

#ifdef CONFIG_PM_SLEEP
static int omap_rtc_suspend(struct device *dev)
{
	struct omap_rtc *rtc = dev_get_drvdata(dev);

	rtc->interrupts_reg = rtc_read(rtc, OMAP_RTC_INTERRUPTS_REG);

	rtc->type->unlock(rtc);
	/*
	 * FIXME: the RTC alarm is not currently acting as a wakeup event
	 * source on some platforms, and in fact this enable() call is just
	 * saving a flag that's never used...
	 */
	if (device_may_wakeup(dev))
		enable_irq_wake(rtc->irq_alarm);
	else
		rtc_write(rtc, OMAP_RTC_INTERRUPTS_REG, 0);
	rtc->type->lock(rtc);

	rtc->is_suspending = true;

	return 0;
}

static int omap_rtc_resume(struct device *dev)
{
	struct omap_rtc *rtc = dev_get_drvdata(dev);

	rtc->type->unlock(rtc);
	if (device_may_wakeup(dev))
		disable_irq_wake(rtc->irq_alarm);
	else
		rtc_write(rtc, OMAP_RTC_INTERRUPTS_REG, rtc->interrupts_reg);
	rtc->type->lock(rtc);

	rtc->is_suspending = false;

	return 0;
}
#endif

#ifdef CONFIG_PM
static int omap_rtc_runtime_suspend(struct device *dev)
{
	struct omap_rtc *rtc = dev_get_drvdata(dev);

	if (rtc->is_suspending && !rtc->has_ext_clk)
		return -EBUSY;

	return 0;
}

static int omap_rtc_runtime_resume(struct device *dev)
{
	return 0;
}
#endif

static const struct dev_pm_ops omap_rtc_pm_ops = {
	SET_SYSTEM_SLEEP_PM_OPS(omap_rtc_suspend, omap_rtc_resume)
	SET_RUNTIME_PM_OPS(omap_rtc_runtime_suspend,
			   omap_rtc_runtime_resume, NULL)
};

static void omap_rtc_shutdown(struct platform_device *pdev)
{
	struct omap_rtc *rtc = platform_get_drvdata(pdev);
	u8 mask;

	rtc->type->unlock(rtc);
	/* If rtc does not control PMIC then no need to enable ALARM */
	if (!rtc->is_pmic_controller) {
		rtc_write(rtc, OMAP_RTC_INTERRUPTS_REG, 0);
	} else {
		/*
		 * Keep the ALARM interrupt enabled to allow the system to
		 * power up on alarm events.
		 */
		mask = rtc_read(rtc, OMAP_RTC_INTERRUPTS_REG);
		mask &= OMAP_RTC_INTERRUPTS_IT_ALARM;
		rtc_write(rtc, OMAP_RTC_INTERRUPTS_REG, mask);
	}

	rtc->type->lock(rtc);
}

static struct platform_driver omap_rtc_driver = {
	.probe		= omap_rtc_probe,
	.remove		= __exit_p(omap_rtc_remove),
	.shutdown	= omap_rtc_shutdown,
	.driver		= {
		.name	= "omap_rtc",
		.pm	= &omap_rtc_pm_ops,
		.of_match_table = omap_rtc_of_match,
	},
	.id_table	= omap_rtc_id_table,
};

module_platform_driver(omap_rtc_driver);

MODULE_ALIAS("platform:omap_rtc");
MODULE_AUTHOR("George G. Davis (and others)");
MODULE_LICENSE("GPL");<|MERGE_RESOLUTION|>--- conflicted
+++ resolved
@@ -25,10 +25,7 @@
 #include <linux/of_device.h>
 #include <linux/pm_runtime.h>
 #include <linux/io.h>
-<<<<<<< HEAD
-=======
 #include <linux/clk.h>
->>>>>>> db0b54cd
 #include <linux/regulator/machine.h>
 
 /*
@@ -136,6 +133,7 @@
 struct omap_rtc;
 
 struct omap_rtc_device_type {
+	bool has_32kclk_en;
 	bool has_irqwakeen;
 	bool has_pmic_mode;
 	bool has_power_up_reset;
@@ -151,12 +149,8 @@
 	int irq_timer;
 	u8 interrupts_reg;
 	bool is_pmic_controller;
-<<<<<<< HEAD
-	bool is_ext_src;
-=======
 	bool has_ext_clk;
 	bool is_suspending;
->>>>>>> db0b54cd
 	const struct omap_rtc_device_type *type;
 };
 
@@ -539,10 +533,7 @@
 	u32 val;
 
 	regulator_suspend_prepare(PM_SUSPEND_MAX);
-<<<<<<< HEAD
-=======
 	omap_rtc_power_off_rtc->type->unlock(omap_rtc_power_off_rtc);
->>>>>>> db0b54cd
 	omap_rtc_power_off_program(rtc->dev.parent);
 
 	/* Set PMIC power enable and EXT_WAKEUP in case PB power on is used */
@@ -550,10 +541,7 @@
 	val |= OMAP_RTC_PMIC_POWER_EN_EN | OMAP_RTC_PMIC_EXT_WAKEUP_POL |
 	       OMAP_RTC_PMIC_EXT_WAKEUP_EN;
 	rtc_writel(omap_rtc_power_off_rtc, OMAP_RTC_PMIC_REG, val);
-<<<<<<< HEAD
-=======
 	omap_rtc_power_off_rtc->type->lock(omap_rtc_power_off_rtc);
->>>>>>> db0b54cd
 
 	/*
 	 * Wait for alarm to trigger (within two seconds) and external PMIC to
@@ -593,6 +581,7 @@
 };
 
 static const struct omap_rtc_device_type omap_rtc_am3352_type = {
+	.has_32kclk_en	= true,
 	.has_irqwakeen	= true,
 	.has_pmic_mode	= true,
 	.lock		= am3352_rtc_lock,
@@ -652,8 +641,6 @@
 		rtc->is_pmic_controller = rtc->type->has_pmic_mode &&
 				of_property_read_bool(pdev->dev.of_node,
 						"system-power-controller");
-		rtc->is_ext_src = of_property_read_bool(pdev->dev.of_node,
-						"ext-clk-src");
 	} else {
 		id_entry = platform_get_device_id(pdev);
 		rtc->type = (void *)id_entry->driver_data;
@@ -695,6 +682,13 @@
 	 * NOTE: ALARM2 is not cleared on AM3352 if rtc_write (writeb) is used
 	 */
 	rtc_writel(rtc, OMAP_RTC_INTERRUPTS_REG, 0);
+
+	/* enable RTC functional clock */
+	if (rtc->type->has_32kclk_en) {
+		reg = rtc_read(rtc, OMAP_RTC_OSC_REG);
+		rtc_writel(rtc, OMAP_RTC_OSC_REG,
+				reg | OMAP_RTC_OSC_32KCLK_EN);
+	}
 
 	/* clear old status */
 	reg = rtc_read(rtc, OMAP_RTC_STATUS_REG);
@@ -743,15 +737,11 @@
 	if (reg != new_ctrl)
 		rtc_write(rtc, OMAP_RTC_CTRL_REG, new_ctrl);
 
-<<<<<<< HEAD
-	if (rtc->is_ext_src) {
-=======
 	/*
 	 * If we have the external clock then switch to it so we can keep
 	 * ticking across suspend.
 	 */
 	if (rtc->has_ext_clk) {
->>>>>>> db0b54cd
 		reg = rtc_read(rtc, OMAP_RTC_OSC_REG);
 		reg &= ~OMAP_RTC_OSC_OSC32K_GZ_DISABLE;
 		reg |= OMAP_RTC_OSC_32KCLK_EN | OMAP_RTC_OSC_SEL_32KCLK_SRC;
