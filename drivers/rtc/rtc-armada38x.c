--- conflicted
+++ resolved
@@ -40,13 +40,6 @@
 	void __iomem	    *regs;
 	void __iomem	    *regs_soc;
 	spinlock_t	    lock;
-	/*
-	 * While setting the time, the RTC TIME register should not be
-	 * accessed. Setting the RTC time involves sleeping during
-	 * 100ms, so a mutex instead of a spinlock is used to protect
-	 * it
-	 */
-	struct mutex	    mutex_time;
 	int		    irq;
 };
 
@@ -64,15 +57,9 @@
 static int armada38x_rtc_read_time(struct device *dev, struct rtc_time *tm)
 {
 	struct armada38x_rtc *rtc = dev_get_drvdata(dev);
-<<<<<<< HEAD
-	unsigned long time, time_check;
-
-	mutex_lock(&rtc->mutex_time);
-=======
 	unsigned long time, time_check, flags;
 
 	spin_lock_irqsave(&rtc->lock, flags);
->>>>>>> db0b54cd
 	time = readl(rtc->regs + RTC_TIME);
 	/*
 	 * WA for failing time set attempts. As stated in HW ERRATA if
@@ -83,7 +70,7 @@
 	if ((time_check - time) > 1)
 		time_check = readl(rtc->regs + RTC_TIME);
 
-	mutex_unlock(&rtc->mutex_time);
+	spin_unlock_irqrestore(&rtc->lock, flags);
 
 	rtc_time_to_tm(time_check, tm);
 
@@ -106,19 +93,11 @@
 	 * register, issue a dummy write of 0x0 twice to RTC Status
 	 * register.
 	 */
-<<<<<<< HEAD
-	mutex_lock(&rtc->mutex_time);
-	rtc_delayed_write(0, rtc, RTC_STATUS);
-	msleep(100);
-	rtc_delayed_write(time, rtc, RTC_TIME);
-	mutex_unlock(&rtc->mutex_time);
-=======
 	spin_lock_irqsave(&rtc->lock, flags);
 	rtc_delayed_write(time, rtc, RTC_TIME);
 	rtc_delayed_write(0, rtc, RTC_STATUS);
 	rtc_delayed_write(0, rtc, RTC_STATUS);
 	spin_unlock_irqrestore(&rtc->lock, flags);
->>>>>>> db0b54cd
 
 out:
 	return ret;
@@ -243,7 +222,6 @@
 		return -ENOMEM;
 
 	spin_lock_init(&rtc->lock);
-	mutex_init(&rtc->mutex_time);
 
 	res = platform_get_resource_byname(pdev, IORESOURCE_MEM, "rtc");
 	rtc->regs = devm_ioremap_resource(&pdev->dev, res);
