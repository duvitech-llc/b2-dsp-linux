--- conflicted
+++ resolved
@@ -222,79 +222,6 @@
 		V4L2_CAP_VBI_CAPTURE |
 		V4L2_CAP_READWRITE |
 		V4L2_CAP_TUNER;
-<<<<<<< HEAD
-
-	cap->capabilities = cap->device_caps |
-		V4L2_CAP_VIDEO_CAPTURE |
-		V4L2_CAP_DEVICE_CAPS;
-
-	return 0;
-}
-
-static int vidioc_enum_fmt_vid_cap(struct file *file, void  *priv,
-	struct v4l2_fmtdesc *f)
-{
-	if (f->index != 0)
-		return -EINVAL;
-
-	strlcpy(f->description, "VBI", sizeof(f->description));
-	f->pixelformat = V4L2_PIX_FMT_MPEG;
-
-	return 0;
-}
-
-static int vidioc_g_fmt_vid_cap(struct file *file, void *priv,
-				struct v4l2_format *f)
-{
-	struct saa7164_vbi_fh *fh = file->private_data;
-	struct saa7164_port *port = fh->port;
-	struct saa7164_dev *dev = port->dev;
-
-	f->fmt.pix.pixelformat  = V4L2_PIX_FMT_MPEG;
-	f->fmt.pix.bytesperline = 0;
-	f->fmt.pix.sizeimage    =
-		port->ts_packet_size * port->ts_packet_count;
-	f->fmt.pix.colorspace   = 0;
-	f->fmt.pix.width        = port->width;
-	f->fmt.pix.height       = port->height;
-
-	dprintk(DBGLVL_VBI, "VIDIOC_G_FMT: w: %d, h: %d\n",
-		port->width, port->height);
-
-	return 0;
-}
-
-static int vidioc_try_fmt_vid_cap(struct file *file, void *priv,
-				struct v4l2_format *f)
-{
-	struct saa7164_vbi_fh *fh = file->private_data;
-	struct saa7164_port *port = fh->port;
-	struct saa7164_dev *dev = port->dev;
-
-	f->fmt.pix.pixelformat  = V4L2_PIX_FMT_MPEG;
-	f->fmt.pix.bytesperline = 0;
-	f->fmt.pix.sizeimage    =
-		port->ts_packet_size * port->ts_packet_count;
-	f->fmt.pix.colorspace   = 0;
-	dprintk(DBGLVL_VBI, "VIDIOC_TRY_FMT: w: %d, h: %d\n",
-		port->width, port->height);
-	return 0;
-}
-
-static int vidioc_s_fmt_vid_cap(struct file *file, void *priv,
-				struct v4l2_format *f)
-{
-	struct saa7164_vbi_fh *fh = file->private_data;
-	struct saa7164_port *port = fh->port;
-	struct saa7164_dev *dev = port->dev;
-
-	f->fmt.pix.pixelformat  = V4L2_PIX_FMT_MPEG;
-	f->fmt.pix.bytesperline = 0;
-	f->fmt.pix.sizeimage    =
-		port->ts_packet_size * port->ts_packet_count;
-	f->fmt.pix.colorspace   = 0;
-=======
->>>>>>> db0b54cd
 
 	cap->capabilities = cap->device_caps |
 		V4L2_CAP_VIDEO_CAPTURE |
