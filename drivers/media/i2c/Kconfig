#
# Multimedia Video device configuration
#

if VIDEO_V4L2

config VIDEO_IR_I2C
	tristate "I2C module for IR" if !MEDIA_SUBDRV_AUTOSELECT
	depends on I2C && RC_CORE
	default y
	---help---
	  Most boards have an IR chip directly connected via GPIO. However,
	  some video boards have the IR connected via I2C bus.

	  If your board doesn't have an I2C IR chip, you may disable this
	  option.

	  In doubt, say Y.

#
# Encoder / Decoder module configuration
#

menu "Encoders, decoders, sensors and other helper chips"
	visible if !MEDIA_SUBDRV_AUTOSELECT || COMPILE_TEST

comment "Audio decoders, processors and mixers"

config VIDEO_TVAUDIO
	tristate "Simple audio decoder chips"
	depends on VIDEO_V4L2 && I2C
	---help---
	  Support for several audio decoder chips found on some bt8xx boards:
	  Philips: tda9840, tda9873h, tda9874h/a, tda9850, tda985x, tea6300,
		   tea6320, tea6420, tda8425, ta8874z.
	  Microchip: pic16c54 based design on ProVideo PV951 board.

	  To compile this driver as a module, choose M here: the
	  module will be called tvaudio.

config VIDEO_TDA7432
	tristate "Philips TDA7432 audio processor"
	depends on VIDEO_V4L2 && I2C
	---help---
	  Support for tda7432 audio decoder chip found on some bt8xx boards.

	  To compile this driver as a module, choose M here: the
	  module will be called tda7432.

config VIDEO_TDA9840
	tristate "Philips TDA9840 audio processor"
	depends on I2C
	---help---
	  Support for tda9840 audio decoder chip found on some Zoran boards.

	  To compile this driver as a module, choose M here: the
	  module will be called tda9840.

config VIDEO_TEA6415C
	tristate "Philips TEA6415C audio processor"
	depends on I2C
	---help---
	  Support for tea6415c audio decoder chip found on some bt8xx boards.

	  To compile this driver as a module, choose M here: the
	  module will be called tea6415c.

config VIDEO_TEA6420
	tristate "Philips TEA6420 audio processor"
	depends on I2C
	---help---
	  Support for tea6420 audio decoder chip found on some bt8xx boards.

	  To compile this driver as a module, choose M here: the
	  module will be called tea6420.

config VIDEO_MSP3400
	tristate "Micronas MSP34xx audio decoders"
	depends on VIDEO_V4L2 && I2C
	---help---
	  Support for the Micronas MSP34xx series of audio decoders.

	  To compile this driver as a module, choose M here: the
	  module will be called msp3400.

config VIDEO_CS5345
	tristate "Cirrus Logic CS5345 audio ADC"
	depends on VIDEO_V4L2 && I2C
	---help---
	  Support for the Cirrus Logic CS5345 24-bit, 192 kHz
	  stereo A/D converter.

	  To compile this driver as a module, choose M here: the
	  module will be called cs5345.

config VIDEO_CS53L32A
	tristate "Cirrus Logic CS53L32A audio ADC"
	depends on VIDEO_V4L2 && I2C
	---help---
	  Support for the Cirrus Logic CS53L32A low voltage
	  stereo A/D converter.

	  To compile this driver as a module, choose M here: the
	  module will be called cs53l32a.

config VIDEO_TLV320AIC23B
	tristate "Texas Instruments TLV320AIC23B audio codec"
	depends on VIDEO_V4L2 && I2C
	---help---
	  Support for the Texas Instruments TLV320AIC23B audio codec.

	  To compile this driver as a module, choose M here: the
	  module will be called tlv320aic23b.

config VIDEO_UDA1342
	tristate "Philips UDA1342 audio codec"
	depends on VIDEO_V4L2 && I2C
	---help---
	  Support for the Philips UDA1342 audio codec.

	  To compile this driver as a module, choose M here: the
	  module will be called uda1342.

config VIDEO_WM8775
	tristate "Wolfson Microelectronics WM8775 audio ADC with input mixer"
	depends on VIDEO_V4L2 && I2C
	---help---
	  Support for the Wolfson Microelectronics WM8775 high
	  performance stereo A/D Converter with a 4 channel input mixer.

	  To compile this driver as a module, choose M here: the
	  module will be called wm8775.

config VIDEO_WM8739
	tristate "Wolfson Microelectronics WM8739 stereo audio ADC"
	depends on VIDEO_V4L2 && I2C
	---help---
	  Support for the Wolfson Microelectronics WM8739
	  stereo A/D Converter.

	  To compile this driver as a module, choose M here: the
	  module will be called wm8739.

config VIDEO_VP27SMPX
	tristate "Panasonic VP27's internal MPX"
	depends on VIDEO_V4L2 && I2C
	---help---
	  Support for the internal MPX of the Panasonic VP27s tuner.

	  To compile this driver as a module, choose M here: the
	  module will be called vp27smpx.

config VIDEO_SONY_BTF_MPX
	tristate "Sony BTF's internal MPX"
	depends on VIDEO_V4L2 && I2C
	help
	  Support for the internal MPX of the Sony BTF-PG472Z tuner.

	  To compile this driver as a module, choose M here: the
	  module will be called sony-btf-mpx.

comment "RDS decoders"

config VIDEO_SAA6588
	tristate "SAA6588 Radio Chip RDS decoder support"
	depends on VIDEO_V4L2 && I2C

	help
	  Support for this Radio Data System (RDS) decoder. This allows
	  seeing radio station identification transmitted using this
	  standard.

	  To compile this driver as a module, choose M here: the
	  module will be called saa6588.

comment "Video decoders"

config VIDEO_ADV7180
	tristate "Analog Devices ADV7180 decoder"
	depends on VIDEO_V4L2 && I2C && VIDEO_V4L2_SUBDEV_API
	---help---
	  Support for the Analog Devices ADV7180 video decoder.

	  To compile this driver as a module, choose M here: the
	  module will be called adv7180.

config VIDEO_ADV7183
	tristate "Analog Devices ADV7183 decoder"
	depends on VIDEO_V4L2 && I2C
	---help---
	  V4l2 subdevice driver for the Analog Devices
	  ADV7183 video decoder.

	  To compile this driver as a module, choose M here: the
	  module will be called adv7183.

config VIDEO_ADV7604
	tristate "Analog Devices ADV7604 decoder"
	depends on VIDEO_V4L2 && I2C && VIDEO_V4L2_SUBDEV_API
	depends on GPIOLIB || COMPILE_TEST
	select HDMI
	---help---
	  Support for the Analog Devices ADV7604 video decoder.

	  This is a Analog Devices Component/Graphics Digitizer
	  with 4:1 Multiplexed HDMI Receiver.

	  To compile this driver as a module, choose M here: the
	  module will be called adv7604.

config VIDEO_ADV7842
	tristate "Analog Devices ADV7842 decoder"
	depends on VIDEO_V4L2 && I2C && VIDEO_V4L2_SUBDEV_API
	select HDMI
	---help---
	  Support for the Analog Devices ADV7842 video decoder.

	  This is a Analog Devices Component/Graphics/SD Digitizer
	  with 2:1 Multiplexed HDMI Receiver.

	  To compile this driver as a module, choose M here: the
	  module will be called adv7842.

config VIDEO_BT819
	tristate "BT819A VideoStream decoder"
	depends on VIDEO_V4L2 && I2C
	---help---
	  Support for BT819A video decoder.

	  To compile this driver as a module, choose M here: the
	  module will be called bt819.

config VIDEO_BT856
	tristate "BT856 VideoStream decoder"
	depends on VIDEO_V4L2 && I2C
	---help---
	  Support for BT856 video decoder.

	  To compile this driver as a module, choose M here: the
	  module will be called bt856.

config VIDEO_BT866
	tristate "BT866 VideoStream decoder"
	depends on VIDEO_V4L2 && I2C
	---help---
	  Support for BT866 video decoder.

	  To compile this driver as a module, choose M here: the
	  module will be called bt866.

config VIDEO_KS0127
	tristate "KS0127 video decoder"
	depends on VIDEO_V4L2 && I2C
	---help---
	  Support for KS0127 video decoder.

	  This chip is used on AverMedia AVS6EYES Zoran-based MJPEG
	  cards.

	  To compile this driver as a module, choose M here: the
	  module will be called ks0127.

config VIDEO_ML86V7667
	tristate "OKI ML86V7667 video decoder"
	depends on VIDEO_V4L2 && I2C
	---help---
	  Support for the OKI Semiconductor ML86V7667 video decoder.

	  To compile this driver as a module, choose M here: the
	  module will be called ml86v7667.

config VIDEO_SAA7110
	tristate "Philips SAA7110 video decoder"
	depends on VIDEO_V4L2 && I2C
	---help---
	  Support for the Philips SAA7110 video decoders.

	  To compile this driver as a module, choose M here: the
	  module will be called saa7110.

config VIDEO_SAA711X
	tristate "Philips SAA7111/3/4/5 video decoders"
	depends on VIDEO_V4L2 && I2C
	---help---
	  Support for the Philips SAA7111/3/4/5 video decoders.

	  To compile this driver as a module, choose M here: the
	  module will be called saa7115.

config VIDEO_TC358743
	tristate "Toshiba TC358743 decoder"
	depends on VIDEO_V4L2 && I2C && VIDEO_V4L2_SUBDEV_API
	select HDMI
	---help---
	  Support for the Toshiba TC358743 HDMI to MIPI CSI-2 bridge.

	  To compile this driver as a module, choose M here: the
	  module will be called tc358743.

config VIDEO_TVP514X
	tristate "Texas Instruments TVP514x video decoder"
	depends on VIDEO_V4L2 && I2C
	---help---
	  This is a Video4Linux2 sensor-level driver for the TI TVP5146/47
	  decoder. It is currently working with the TI OMAP3 camera
	  controller.

	  To compile this driver as a module, choose M here: the
	  module will be called tvp514x.

config VIDEO_TVP5150
	tristate "Texas Instruments TVP5150 video decoder"
	depends on VIDEO_V4L2 && I2C
	---help---
	  Support for the Texas Instruments TVP5150 video decoder.

	  To compile this driver as a module, choose M here: the
	  module will be called tvp5150.

config VIDEO_TVP7002
	tristate "Texas Instruments TVP7002 video decoder"
	depends on VIDEO_V4L2 && I2C
	---help---
	  Support for the Texas Instruments TVP7002 video decoder.

	  To compile this driver as a module, choose M here: the
	  module will be called tvp7002.

config VIDEO_TW2804
	tristate "Techwell TW2804 multiple video decoder"
	depends on VIDEO_V4L2 && I2C
	---help---
	  Support for the Techwell tw2804 multiple video decoder.

	  To compile this driver as a module, choose M here: the
	  module will be called tw2804.

config VIDEO_TW9903
	tristate "Techwell TW9903 video decoder"
	depends on VIDEO_V4L2 && I2C
	---help---
	  Support for the Techwell tw9903 multi-standard video decoder
	  with high quality down scaler.

	  To compile this driver as a module, choose M here: the
	  module will be called tw9903.

config VIDEO_TW9906
	tristate "Techwell TW9906 video decoder"
	depends on VIDEO_V4L2 && I2C
	---help---
	  Support for the Techwell tw9906 enhanced multi-standard comb filter
	  video decoder with YCbCr input support.

	  To compile this driver as a module, choose M here: the
	  module will be called tw9906.

config VIDEO_VPX3220
	tristate "vpx3220a, vpx3216b & vpx3214c video decoders"
	depends on VIDEO_V4L2 && I2C
	---help---
	  Support for VPX322x video decoders.

	  To compile this driver as a module, choose M here: the
	  module will be called vpx3220.

comment "Video and audio decoders"

config VIDEO_SAA717X
	tristate "Philips SAA7171/3/4 audio/video decoders"
	depends on VIDEO_V4L2 && I2C
	---help---
	  Support for the Philips SAA7171/3/4 audio/video decoders.

	  To compile this driver as a module, choose M here: the
	  module will be called saa717x.

source "drivers/media/i2c/cx25840/Kconfig"

comment "Video encoders"

config VIDEO_SAA7127
	tristate "Philips SAA7127/9 digital video encoders"
	depends on VIDEO_V4L2 && I2C
	---help---
	  Support for the Philips SAA7127/9 digital video encoders.

	  To compile this driver as a module, choose M here: the
	  module will be called saa7127.

config VIDEO_SAA7185
	tristate "Philips SAA7185 video encoder"
	depends on VIDEO_V4L2 && I2C
	---help---
	  Support for the Philips SAA7185 video encoder.

	  To compile this driver as a module, choose M here: the
	  module will be called saa7185.

config VIDEO_ADV7170
	tristate "Analog Devices ADV7170 video encoder"
	depends on VIDEO_V4L2 && I2C
	---help---
	  Support for the Analog Devices ADV7170 video encoder driver

	  To compile this driver as a module, choose M here: the
	  module will be called adv7170.

config VIDEO_ADV7175
	tristate "Analog Devices ADV7175 video encoder"
	depends on VIDEO_V4L2 && I2C
	---help---
	  Support for the Analog Devices ADV7175 video encoder driver

	  To compile this driver as a module, choose M here: the
	  module will be called adv7175.

config VIDEO_ADV7343
	tristate "ADV7343 video encoder"
	depends on I2C
	help
	  Support for Analog Devices I2C bus based ADV7343 encoder.

	  To compile this driver as a module, choose M here: the
	  module will be called adv7343.

config VIDEO_ADV7393
	tristate "ADV7393 video encoder"
	depends on I2C
	help
	  Support for Analog Devices I2C bus based ADV7393 encoder.

	  To compile this driver as a module, choose M here: the
	  module will be called adv7393.

config VIDEO_ADV7511
	tristate "Analog Devices ADV7511 encoder"
	depends on VIDEO_V4L2 && I2C && VIDEO_V4L2_SUBDEV_API
	select HDMI
	---help---
	  Support for the Analog Devices ADV7511 video encoder.

	  This is a Analog Devices HDMI transmitter.

	  To compile this driver as a module, choose M here: the
	  module will be called adv7511.

config VIDEO_AD9389B
	tristate "Analog Devices AD9389B encoder"
	depends on VIDEO_V4L2 && I2C && VIDEO_V4L2_SUBDEV_API
	---help---
	  Support for the Analog Devices AD9389B video encoder.

	  This is a Analog Devices HDMI transmitter.

	  To compile this driver as a module, choose M here: the
	  module will be called ad9389b.

config VIDEO_AK881X
	tristate "AK8813/AK8814 video encoders"
	depends on I2C
	help
	  Video output driver for AKM AK8813 and AK8814 TV encoders

config VIDEO_THS8200
	tristate "Texas Instruments THS8200 video encoder"
	depends on VIDEO_V4L2 && I2C
	---help---
	  Support for the Texas Instruments THS8200 video encoder.

	  To compile this driver as a module, choose M here: the
	  module will be called ths8200.

comment "Camera sensor devices"

config VIDEO_APTINA_PLL
	tristate

config VIDEO_SMIAPP_PLL
	tristate

config VIDEO_OV2659
	tristate "OmniVision OV2659 sensor support"
	depends on VIDEO_V4L2 && I2C
	depends on MEDIA_CAMERA_SUPPORT && GPIOLIB
	---help---
	  This is a Video4Linux2 sensor-level driver for the OmniVision
	  OV2659 camera.

	  To compile this driver as a module, choose M here: the
	  module will be called ov2659.

config VIDEO_OV7640
	tristate "OmniVision OV7640 sensor support"
	depends on I2C && VIDEO_V4L2
	depends on MEDIA_CAMERA_SUPPORT
	---help---
	  This is a Video4Linux2 sensor-level driver for the OmniVision
	  OV7640 camera.

	  To compile this driver as a module, choose M here: the
	  module will be called ov7640.

config VIDEO_OV7670
	tristate "OmniVision OV7670 sensor support"
	depends on I2C && VIDEO_V4L2
	depends on MEDIA_CAMERA_SUPPORT
	---help---
	  This is a Video4Linux2 sensor-level driver for the OmniVision
	  OV7670 VGA camera.  It currently only works with the M88ALP01
	  controller.

config VIDEO_OV9650
	tristate "OmniVision OV9650/OV9652 sensor support"
	depends on I2C && VIDEO_V4L2 && VIDEO_V4L2_SUBDEV_API
	---help---
	  This is a V4L2 sensor-level driver for the Omnivision
	  OV9650 and OV9652 camera sensors.

config VIDEO_OV1063X
	tristate "OmniVision OV1063X sensor support"
	depends on I2C && VIDEO_V4L2
	depends on MEDIA_CAMERA_SUPPORT
	---help---
	  This is a Video4Linux2 sensor-level driver for the OmniVision
	  OV1063X Sensor.

	  To compile this driver as a module, choose M here: the
	  module will be called ov1063x.

<<<<<<< HEAD
=======
config VIDEO_OV490
	tristate "OmniVision OV490 sensor support"
	depends on I2C && VIDEO_V4L2 && GPIOLIB
	depends on MEDIA_CAMERA_SUPPORT
	---help---
	  This is a Video4Linux2 sensor-level driver for the OmniVision
	  OV490 Sensor.

	  To compile this driver as a module, choose M here: the
	  module will be called ov10640.

>>>>>>> db0b54cd
config VIDEO_VS6624
	tristate "ST VS6624 sensor support"
	depends on VIDEO_V4L2 && I2C
	depends on MEDIA_CAMERA_SUPPORT
	---help---
	  This is a Video4Linux2 sensor-level driver for the ST VS6624
	  camera.

	  To compile this driver as a module, choose M here: the
	  module will be called vs6624.

config VIDEO_MT9M032
	tristate "MT9M032 camera sensor support"
	depends on I2C && VIDEO_V4L2 && VIDEO_V4L2_SUBDEV_API
	depends on MEDIA_CAMERA_SUPPORT
	select VIDEO_APTINA_PLL
	---help---
	  This driver supports MT9M032 camera sensors from Aptina, monochrome
	  models only.

config VIDEO_MT9P031
	tristate "Aptina MT9P031 support"
	depends on I2C && VIDEO_V4L2 && VIDEO_V4L2_SUBDEV_API
	depends on MEDIA_CAMERA_SUPPORT
	select VIDEO_APTINA_PLL
	---help---
	  This is a Video4Linux2 sensor-level driver for the Aptina
	  (Micron) mt9p031 5 Mpixel camera.

config VIDEO_MT9T001
	tristate "Aptina MT9T001 support"
	depends on I2C && VIDEO_V4L2 && VIDEO_V4L2_SUBDEV_API
	depends on MEDIA_CAMERA_SUPPORT
	---help---
	  This is a Video4Linux2 sensor-level driver for the Aptina
	  (Micron) mt0t001 3 Mpixel camera.

config VIDEO_MT9V011
	tristate "Micron mt9v011 sensor support"
	depends on I2C && VIDEO_V4L2
	depends on MEDIA_CAMERA_SUPPORT
	---help---
	  This is a Video4Linux2 sensor-level driver for the Micron
	  mt0v011 1.3 Mpixel camera.  It currently only works with the
	  em28xx driver.

config VIDEO_MT9V032
	tristate "Micron MT9V032 sensor support"
	depends on I2C && VIDEO_V4L2 && VIDEO_V4L2_SUBDEV_API
	depends on MEDIA_CAMERA_SUPPORT
	select REGMAP_I2C
	---help---
	  This is a Video4Linux2 sensor-level driver for the Micron
	  MT9V032 752x480 CMOS sensor.

config VIDEO_MT9T11X
	tristate "Aptina MT9T11x sensor support"
	depends on I2C && VIDEO_V4L2 && VIDEO_V4L2_SUBDEV_API && GPIOLIB
	---help---
	  This is a V4L2 sensor-level driver for the Aptina
	  MT9T11x camera sensors.

	  To compile this driver as a module, choose M here: the
	  module will be called mt9t11x.

config VIDEO_SR030PC30
	tristate "Siliconfile SR030PC30 sensor support"
	depends on I2C && VIDEO_V4L2
	depends on MEDIA_CAMERA_SUPPORT
	---help---
	  This driver supports SR030PC30 VGA camera from Siliconfile

config VIDEO_NOON010PC30
	tristate "Siliconfile NOON010PC30 sensor support"
	depends on I2C && VIDEO_V4L2 && VIDEO_V4L2_SUBDEV_API
	depends on MEDIA_CAMERA_SUPPORT
	---help---
	  This driver supports NOON010PC30 CIF camera from Siliconfile

source "drivers/media/i2c/m5mols/Kconfig"

config VIDEO_S5K6AA
	tristate "Samsung S5K6AAFX sensor support"
	depends on MEDIA_CAMERA_SUPPORT
	depends on I2C && VIDEO_V4L2 && VIDEO_V4L2_SUBDEV_API
	---help---
	  This is a V4L2 sensor-level driver for Samsung S5K6AA(FX) 1.3M
	  camera sensor with an embedded SoC image signal processor.

config VIDEO_S5K6A3
	tristate "Samsung S5K6A3 sensor support"
	depends on MEDIA_CAMERA_SUPPORT
	depends on I2C && VIDEO_V4L2 && VIDEO_V4L2_SUBDEV_API
	---help---
	  This is a V4L2 sensor-level driver for Samsung S5K6A3 raw
	  camera sensor.

config VIDEO_S5K4ECGX
        tristate "Samsung S5K4ECGX sensor support"
        depends on I2C && VIDEO_V4L2 && VIDEO_V4L2_SUBDEV_API
        ---help---
          This is a V4L2 sensor-level driver for Samsung S5K4ECGX 5M
          camera sensor with an embedded SoC image signal processor.

config VIDEO_S5K5BAF
	tristate "Samsung S5K5BAF sensor support"
	depends on I2C && VIDEO_V4L2 && VIDEO_V4L2_SUBDEV_API
	---help---
	  This is a V4L2 sensor-level driver for Samsung S5K5BAF 2M
	  camera sensor with an embedded SoC image signal processor.

source "drivers/media/i2c/smiapp/Kconfig"

config VIDEO_S5C73M3
	tristate "Samsung S5C73M3 sensor support"
	depends on I2C && SPI && VIDEO_V4L2 && VIDEO_V4L2_SUBDEV_API
	---help---
	  This is a V4L2 sensor-level driver for Samsung S5C73M3
	  8 Mpixel camera.

comment "Flash devices"

config VIDEO_ADP1653
	tristate "ADP1653 flash support"
	depends on I2C && VIDEO_V4L2 && MEDIA_CONTROLLER
	depends on MEDIA_CAMERA_SUPPORT
	---help---
	  This is a driver for the ADP1653 flash controller. It is used for
	  example in Nokia N900.

config VIDEO_AS3645A
	tristate "AS3645A flash driver support"
	depends on I2C && VIDEO_V4L2 && MEDIA_CONTROLLER
	depends on MEDIA_CAMERA_SUPPORT
	---help---
	  This is a driver for the AS3645A and LM3555 flash controllers. It has
	  build in control for flash, torch and indicator LEDs.

config VIDEO_LM3560
	tristate "LM3560 dual flash driver support"
	depends on I2C && VIDEO_V4L2 && MEDIA_CONTROLLER
	depends on MEDIA_CAMERA_SUPPORT
	select REGMAP_I2C
	---help---
	  This is a driver for the lm3560 dual flash controllers. It controls
	  flash, torch LEDs.

config VIDEO_LM3646
	tristate "LM3646 dual flash driver support"
	depends on I2C && VIDEO_V4L2 && MEDIA_CONTROLLER
	depends on MEDIA_CAMERA_SUPPORT
	select REGMAP_I2C
	---help---
	  This is a driver for the lm3646 dual flash controllers. It controls
	  flash, torch LEDs.

comment "Video improvement chips"

config VIDEO_UPD64031A
	tristate "NEC Electronics uPD64031A Ghost Reduction"
	depends on VIDEO_V4L2 && I2C
	---help---
	  Support for the NEC Electronics uPD64031A Ghost Reduction
	  video chip. It is most often found in NTSC TV cards made for
	  Japan and is used to reduce the 'ghosting' effect that can
	  be present in analog TV broadcasts.

	  To compile this driver as a module, choose M here: the
	  module will be called upd64031a.

config VIDEO_UPD64083
	tristate "NEC Electronics uPD64083 3-Dimensional Y/C separation"
	depends on VIDEO_V4L2 && I2C
	---help---
	  Support for the NEC Electronics uPD64083 3-Dimensional Y/C
	  separation video chip. It is used to improve the quality of
	  the colors of a composite signal.

	  To compile this driver as a module, choose M here: the
	  module will be called upd64083.

comment "Audio/Video compression chips"

config VIDEO_SAA6752HS
	tristate "Philips SAA6752HS MPEG-2 Audio/Video Encoder"
	depends on VIDEO_V4L2 && I2C
	select CRC32
	---help---
	  Support for the Philips SAA6752HS MPEG-2 video and MPEG-audio/AC-3
	  audio encoder with multiplexer.

	  To compile this driver as a module, choose M here: the
	  module will be called saa6752hs.

comment "Miscellaneous helper chips"

config VIDEO_THS7303
	tristate "THS7303/53 Video Amplifier"
	depends on VIDEO_V4L2 && I2C
	help
	  Support for TI THS7303/53 video amplifier

	  To compile this driver as a module, choose M here: the
	  module will be called ths7303.

config VIDEO_M52790
	tristate "Mitsubishi M52790 A/V switch"
	depends on VIDEO_V4L2 && I2C
	---help---
	 Support for the Mitsubishi M52790 A/V switch.

	 To compile this driver as a module, choose M here: the
	 module will be called m52790.
endmenu

menu "Sensors used on soc_camera driver"

if SOC_CAMERA
	source "drivers/media/i2c/soc_camera/Kconfig"
endif

endmenu

endif<|MERGE_RESOLUTION|>--- conflicted
+++ resolved
@@ -528,8 +528,6 @@
 	  To compile this driver as a module, choose M here: the
 	  module will be called ov1063x.
 
-<<<<<<< HEAD
-=======
 config VIDEO_OV490
 	tristate "OmniVision OV490 sensor support"
 	depends on I2C && VIDEO_V4L2 && GPIOLIB
@@ -541,7 +539,6 @@
 	  To compile this driver as a module, choose M here: the
 	  module will be called ov10640.
 
->>>>>>> db0b54cd
 config VIDEO_VS6624
 	tristate "ST VS6624 sensor support"
 	depends on VIDEO_V4L2 && I2C
