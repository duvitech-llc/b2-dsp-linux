--- conflicted
+++ resolved
@@ -33,10 +33,7 @@
 #include <linux/of.h>
 #include <linux/of_graph.h>
 #include <linux/of_gpio.h>
-<<<<<<< HEAD
-=======
 #include <linux/gpio/consumer.h>
->>>>>>> db0b54cd
 #include <linux/slab.h>
 #include <linux/uaccess.h>
 #include <linux/videodev2.h>
@@ -1344,10 +1341,7 @@
 			ret = -ENODEV;
 		} else {
 			dev_info(&client->dev, "Found OV%04X sensor\n", id);
-<<<<<<< HEAD
-=======
 			ret = ov2659_init(sd, 0);
->>>>>>> db0b54cd
 		}
 	}
 
