--- conflicted
+++ resolved
@@ -336,17 +336,10 @@
 };
 
 /* vpe_q_data flag bits */
-<<<<<<< HEAD
-#define	Q_DATA_FRAME_1D			(1 << 0)
-#define	Q_DATA_MODE_TILED		(1 << 1)
-#define	Q_DATA_INTERLACED_ALTERNATE	(1 << 2)
-#define	Q_DATA_INTERLACED_SEQ_TB	(1 << 3)
-=======
 #define	Q_DATA_FRAME_1D			BIT(0)
 #define	Q_DATA_MODE_TILED		BIT(1)
 #define	Q_DATA_INTERLACED_ALTERNATE	BIT(2)
 #define	Q_DATA_INTERLACED_SEQ_TB	BIT(3)
->>>>>>> db0b54cd
 
 #define Q_IS_INTERLACED		(Q_DATA_INTERLACED_ALTERNATE | \
 				Q_DATA_INTERLACED_SEQ_TB)
@@ -529,11 +522,7 @@
 	unsigned int plane_no)
 {
 	return vb2_dma_contig_plane_dma_addr(vb, plane_no) +
-<<<<<<< HEAD
-		vb->v4l2_planes[plane_no].data_offset;
-=======
 		vb->planes[plane_no].data_offset;
->>>>>>> db0b54cd
 }
 
 /*
@@ -625,12 +614,8 @@
 	spin_lock_irqsave(&dev->lock, flags);
 	if (ctx->src_vbs[2]) {
 		v4l2_m2m_buf_done(ctx->src_vbs[2], VB2_BUF_STATE_DONE);
-<<<<<<< HEAD
-		v4l2_m2m_buf_done(ctx->src_vbs[1], VB2_BUF_STATE_DONE);
-=======
 		if (ctx->src_vbs[1] && (ctx->src_vbs[1] != ctx->src_vbs[2]))
 			v4l2_m2m_buf_done(ctx->src_vbs[1], VB2_BUF_STATE_DONE);
->>>>>>> db0b54cd
 		ctx->src_vbs[2] = NULL;
 		ctx->src_vbs[1] = NULL;
 	}
@@ -1128,15 +1113,10 @@
 			field = (p_data->vb_index + (ctx->sequence % 2)) % 2;
 
 			if (field) {
-<<<<<<< HEAD
-				/* bottom field of a SEQ_TB buffer
-				 * Skip the top field data by */
-=======
 				/*
 				 * bottom field of a SEQ_TB buffer
 				 * Skip the top field data by
 				 */
->>>>>>> db0b54cd
 				int height = q_data->height / 2;
 				int bpp = fmt->fourcc == V4L2_PIX_FMT_NV12 ?
 						1 : (vpdma_fmt->depth >> 3);
@@ -1350,13 +1330,7 @@
 	struct vpe_dev *dev = (struct vpe_dev *)data;
 	struct vpe_ctx *ctx;
 	struct vpe_q_data *d_q_data;
-<<<<<<< HEAD
-	struct vpe_q_data *s_q_data;
-	struct vb2_buffer *s_vb, *d_vb;
-	struct v4l2_buffer *s_buf, *d_buf;
-=======
 	struct vb2_v4l2_buffer *s_vb, *d_vb;
->>>>>>> db0b54cd
 	unsigned long flags;
 	u32 irqst0, irqst1;
 	bool list_complete = false;
@@ -1404,17 +1378,11 @@
 			irqst0, irqst1);
 	}
 
-<<<<<<< HEAD
-	/* Setup next operation only when list complete IRQ occurs
-	 * otherwise, skip the following code */
-	if (list_complete != true)
-=======
 	/*
 	 * Setup next operation only when list complete IRQ occurs
 	 * otherwise, skip the following code
 	 */
 	if (!list_complete)
->>>>>>> db0b54cd
 		goto handled;
 
 	disable_irqs(ctx);
@@ -1445,11 +1413,7 @@
 
 	d_q_data = &ctx->q_data[Q_DATA_DST];
 	if (d_q_data->flags & Q_IS_INTERLACED) {
-<<<<<<< HEAD
-		d_buf->field = ctx->field;
-=======
 		d_vb->field = ctx->field;
->>>>>>> db0b54cd
 		if (ctx->field == V4L2_FIELD_BOTTOM) {
 			ctx->sequence++;
 			ctx->field = V4L2_FIELD_TOP;
@@ -1462,26 +1426,15 @@
 		ctx->sequence++;
 	}
 
-<<<<<<< HEAD
-	s_q_data = &ctx->q_data[Q_DATA_SRC];
-
-	if (ctx->deinterlacing) {
-		/* Allow source buffer to be dequeued only if it won't be used
-=======
 	if (ctx->deinterlacing) {
 		/*
 		 * Allow source buffer to be dequeued only if it won't be used
->>>>>>> db0b54cd
 		 * in the next iteration. All vbs are initialized to first
 		 * buffer and we are shifting buffers every iteration, for the
 		 * first two iterations, no buffer will be dequeued.
 		 * This ensures that driver will keep (n-2)th (n-1)th and (n)th
-<<<<<<< HEAD
-		 * field when deinterlacing is enabled */
-=======
 		 * field when deinterlacing is enabled
 		 */
->>>>>>> db0b54cd
 		if (ctx->src_vbs[2] != ctx->src_vbs[1])
 			s_vb = ctx->src_vbs[2];
 		else
@@ -1661,14 +1614,9 @@
 	pix->num_planes = fmt->coplanar ? 2 : 1;
 	pix->pixelformat = fmt->fourcc;
 
-<<<<<<< HEAD
-	/* for the actual image parameters, we need to consider the field height
-	 * of the image for SEQ_TB buffers.
-=======
 	/*
 	 * For the actual image parameters, we need to consider the field
 	 * height of the image for SEQ_TB buffers.
->>>>>>> db0b54cd
 	 */
 	if (pix->field == V4L2_FIELD_SEQ_TB)
 		height = pix->height / 2;
@@ -2142,19 +2090,11 @@
 
 	if (vb->vb2_queue->type == V4L2_BUF_TYPE_VIDEO_OUTPUT_MPLANE) {
 		if (!(q_data->flags & Q_IS_INTERLACED)) {
-<<<<<<< HEAD
-			vb->v4l2_buf.field = V4L2_FIELD_NONE;
-		} else {
-			if (vb->v4l2_buf.field != V4L2_FIELD_TOP &&
-			    vb->v4l2_buf.field != V4L2_FIELD_BOTTOM &&
-			    vb->v4l2_buf.field != V4L2_FIELD_SEQ_TB)
-=======
 			vbuf->field = V4L2_FIELD_NONE;
 		} else {
 			if (vbuf->field != V4L2_FIELD_TOP &&
 			    vbuf->field != V4L2_FIELD_BOTTOM &&
 			    vbuf->field != V4L2_FIELD_SEQ_TB)
->>>>>>> db0b54cd
 				return -EINVAL;
 		}
 	}
@@ -2173,23 +2113,14 @@
 		vb2_set_plane_payload(vb, i, q_data->sizeimage[i]);
 
 	if (num_planes) {
-<<<<<<< HEAD
-		if (vb->v4l2_planes[0].m.fd ==
-		    vb->v4l2_planes[1].m.fd) {
-=======
 		if (vb->planes[0].m.fd ==
 		    vb->planes[1].m.fd) {
->>>>>>> db0b54cd
 			/*
 			 * So it appears we are in a single memory buffer
 			 * with 2 plane case. Then we need to also set the
 			 * data_offset properly
 			 */
-<<<<<<< HEAD
-			vb->v4l2_planes[1].data_offset =
-=======
 			vb->planes[1].data_offset =
->>>>>>> db0b54cd
 				vb2_get_plane_payload(vb, 0);
 		}
 	}
@@ -2282,8 +2213,6 @@
 {
 	struct vpe_ctx *ctx = vb2_get_drv_priv(q);
 
-<<<<<<< HEAD
-=======
 	/* Check any of the size exceed maximum scaling sizes */
 	if (check_srcdst_sizes(ctx)) {
 		vpe_err(ctx->dev,
@@ -2293,7 +2222,6 @@
 		return -EINVAL;
 	}
 
->>>>>>> db0b54cd
 	if (ctx->deinterlacing)
 		config_edi_input_mode(ctx, 0x0);
 
@@ -2306,57 +2234,11 @@
 static void vpe_stop_streaming(struct vb2_queue *q)
 {
 	struct vpe_ctx *ctx = vb2_get_drv_priv(q);
-	struct vb2_buffer *vb;
-	unsigned long flags;
 
 	vpe_dump_regs(ctx->dev);
 	vpdma_dump_regs(ctx->dev->vpdma);
 
-<<<<<<< HEAD
-	for (;;) {
-		if (V4L2_TYPE_IS_OUTPUT(q->type))
-			vb = v4l2_m2m_src_buf_remove(ctx->fh.m2m_ctx);
-		else
-			vb = v4l2_m2m_dst_buf_remove(ctx->fh.m2m_ctx);
-		if (vb == NULL)
-			break;
-		spin_lock_irqsave(&ctx->dev->lock, flags);
-		v4l2_m2m_buf_done(vb, VB2_BUF_STATE_ERROR);
-		spin_unlock_irqrestore(&ctx->dev->lock, flags);
-	}
-
-	/*
-	 * Cleanup the in-transit vb2 buffers that have been
-	 * removed from their respective queue already but for
-	 * which procecessing has not been completed yet.
-	 */
-	if (V4L2_TYPE_IS_OUTPUT(q->type)) {
-		spin_lock_irqsave(&ctx->dev->lock, flags);
-		if (ctx->src_vbs[2]) {
-			v4l2_m2m_buf_done(ctx->src_vbs[2], VB2_BUF_STATE_ERROR);
-			ctx->src_vbs[2] = NULL;
-		}
-		if (ctx->src_vbs[1]) {
-			v4l2_m2m_buf_done(ctx->src_vbs[1], VB2_BUF_STATE_ERROR);
-			ctx->src_vbs[1] = NULL;
-		}
-		if (ctx->src_vbs[0]) {
-			v4l2_m2m_buf_done(ctx->src_vbs[0], VB2_BUF_STATE_ERROR);
-			ctx->src_vbs[0] = NULL;
-		}
-		spin_unlock_irqrestore(&ctx->dev->lock, flags);
-	} else {
-		if (ctx->dst_vb) {
-			spin_lock_irqsave(&ctx->dev->lock, flags);
-
-			v4l2_m2m_buf_done(ctx->dst_vb, VB2_BUF_STATE_ERROR);
-			ctx->dst_vb = NULL;
-			spin_unlock_irqrestore(&ctx->dev->lock, flags);
-		}
-	}
-=======
 	vpe_return_all_buffers(ctx, q, VB2_BUF_STATE_ERROR);
->>>>>>> db0b54cd
 }
 
 static struct vb2_ops vpe_qops = {
