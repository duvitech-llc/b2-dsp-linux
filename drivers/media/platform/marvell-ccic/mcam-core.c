--- conflicted
+++ resolved
@@ -773,13 +773,6 @@
 	case V4L2_PIX_FMT_YUYV:
 		mcam_reg_write_mask(cam, REG_CTRL0,
 			C0_DF_YUV | C0_YUV_PACKED | C0_YUVE_NOSWAP, C0_DF_MASK);
-<<<<<<< HEAD
-		break;
-	case V4L2_PIX_FMT_YVYU:
-		mcam_reg_write_mask(cam, REG_CTRL0,
-			C0_DF_YUV | C0_YUV_PACKED | C0_YUVE_SWAP24, C0_DF_MASK);
-=======
->>>>>>> db0b54cd
 		break;
 	case V4L2_PIX_FMT_YVYU:
 		mcam_reg_write_mask(cam, REG_CTRL0,
