--- conflicted
+++ resolved
@@ -122,16 +122,10 @@
 
 config VIDEO_TI_CAL
 	tristate "TI CAL (Camera Adaptation Layer) driver"
-<<<<<<< HEAD
-	depends on VIDEO_DEV && VIDEO_V4L2 && SOC_DRA7XX
-	depends on VIDEO_V4L2_SUBDEV_API
-	depends on VIDEOBUF2_DMA_CONTIG
-=======
 	depends on VIDEO_DEV && VIDEO_V4L2 && VIDEO_V4L2_SUBDEV_API
 	depends on SOC_DRA7XX || COMPILE_TEST
 	depends on HAS_DMA
 	select VIDEOBUF2_DMA_CONTIG
->>>>>>> db0b54cd
 	default n
 	---help---
 	  Support for the TI CAL (Camera Adaptation Layer) block
@@ -143,20 +137,12 @@
 	tristate "TI Video Input Port"
 	default n
 	depends on VIDEO_DEV && VIDEO_V4L2 && SOC_DRA7XX
-<<<<<<< HEAD
-	select VIDEO_TI_VPDMA_HELPER
-=======
-	depends on HAS_DMA
-	select VIDEOBUF2_DMA_CONTIG
->>>>>>> db0b54cd
+	depends on HAS_DMA
+	select VIDEOBUF2_DMA_CONTIG
 	---help---
 	Driver support for VIP module on certain TI SoC's
 	VIP = Video Input Port.
 
-<<<<<<< HEAD
-
-=======
->>>>>>> db0b54cd
 endif # V4L_PLATFORM_DRIVERS
 
 menuconfig V4L_MEM2MEM_DRIVERS
@@ -298,7 +284,6 @@
 	depends on HAS_DMA
 	select VIDEOBUF2_DMA_CONTIG
 	select V4L2_MEM2MEM_DEV
-	select VIDEO_TI_VPDMA_HELPER
 	default n
 	---help---
 	  Support for the TI VPE(Video Processing Engine) block
@@ -312,16 +297,6 @@
 
 endif # V4L_MEM2MEM_DRIVERS
 
-config VIDEO_TI_VPDMA_HELPER
-       tristate "TI VPDMA helper module"
-       depends on VIDEO_TI_VPE || VIDEO_TI_VIP
-       default n
-       ---help---
-       Video Port Direct Memory Access
-       Used with VIP and VPE on some TI SoC's (e.g. DRA7xx)
-       it provides a mem2mem, mem2device, device2mem DMA specifically
-       for transferring and manipulating video data.
-
 menuconfig V4L_TEST_DRIVERS
 	bool "Media test drivers"
 	depends on MEDIA_CAMERA_SUPPORT
