/*
 * Silicon Labs Si2146/2147/2148/2157/2158 silicon tuner driver
 *
 * Copyright (C) 2014 Antti Palosaari <crope@iki.fi>
 *
 *    This program is free software; you can redistribute it and/or modify
 *    it under the terms of the GNU General Public License as published by
 *    the Free Software Foundation; either version 2 of the License, or
 *    (at your option) any later version.
 *
 *    This program is distributed in the hope that it will be useful,
 *    but WITHOUT ANY WARRANTY; without even the implied warranty of
 *    MERCHANTABILITY or FITNESS FOR A PARTICULAR PURPOSE.  See the
 *    GNU General Public License for more details.
 */

#include "si2157_priv.h"

static const struct dvb_tuner_ops si2157_ops;

/* execute firmware command */
static int si2157_cmd_execute(struct i2c_client *client, struct si2157_cmd *cmd)
{
	struct si2157_dev *dev = i2c_get_clientdata(client);
	int ret;
	unsigned long timeout;

	mutex_lock(&dev->i2c_mutex);

	if (cmd->wlen) {
		/* write cmd and args for firmware */
		ret = i2c_master_send(client, cmd->args, cmd->wlen);
		if (ret < 0) {
			goto err_mutex_unlock;
		} else if (ret != cmd->wlen) {
			ret = -EREMOTEIO;
			goto err_mutex_unlock;
		}
	}

	if (cmd->rlen) {
		/* wait cmd execution terminate */
		#define TIMEOUT 80
		timeout = jiffies + msecs_to_jiffies(TIMEOUT);
		while (!time_after(jiffies, timeout)) {
			ret = i2c_master_recv(client, cmd->args, cmd->rlen);
			if (ret < 0) {
				goto err_mutex_unlock;
			} else if (ret != cmd->rlen) {
				ret = -EREMOTEIO;
				goto err_mutex_unlock;
			}

			/* firmware ready? */
			if ((cmd->args[0] >> 7) & 0x01)
				break;
		}

		dev_dbg(&client->dev, "cmd execution took %d ms\n",
				jiffies_to_msecs(jiffies) -
				(jiffies_to_msecs(timeout) - TIMEOUT));

		if (!((cmd->args[0] >> 7) & 0x01)) {
			ret = -ETIMEDOUT;
			goto err_mutex_unlock;
		}
	}

	mutex_unlock(&dev->i2c_mutex);
	return 0;

err_mutex_unlock:
	mutex_unlock(&dev->i2c_mutex);
	dev_dbg(&client->dev, "failed=%d\n", ret);
	return ret;
}

static int si2157_init(struct dvb_frontend *fe)
{
	struct i2c_client *client = fe->tuner_priv;
	struct si2157_dev *dev = i2c_get_clientdata(client);
	struct dtv_frontend_properties *c = &fe->dtv_property_cache;
	int ret, len, remaining;
	struct si2157_cmd cmd;
	const struct firmware *fw;
	const char *fw_name;
	unsigned int chip_id;

	dev_dbg(&client->dev, "\n");

	if (dev->fw_loaded)
		goto warm;

	/* power up */
	if (dev->chiptype == SI2157_CHIPTYPE_SI2146) {
		memcpy(cmd.args, "\xc0\x05\x01\x00\x00\x0b\x00\x00\x01", 9);
		cmd.wlen = 9;
	} else {
		memcpy(cmd.args, "\xc0\x00\x0c\x00\x00\x01\x01\x01\x01\x01\x01\x02\x00\x00\x01", 15);
		cmd.wlen = 15;
	}
	cmd.rlen = 1;
	ret = si2157_cmd_execute(client, &cmd);
	if (ret)
		goto err;

	/* query chip revision */
	memcpy(cmd.args, "\x02", 1);
	cmd.wlen = 1;
	cmd.rlen = 13;
	ret = si2157_cmd_execute(client, &cmd);
	if (ret)
		goto err;

	chip_id = cmd.args[1] << 24 | cmd.args[2] << 16 | cmd.args[3] << 8 |
			cmd.args[4] << 0;

	#define SI2158_A20 ('A' << 24 | 58 << 16 | '2' << 8 | '0' << 0)
	#define SI2148_A20 ('A' << 24 | 48 << 16 | '2' << 8 | '0' << 0)
	#define SI2157_A30 ('A' << 24 | 57 << 16 | '3' << 8 | '0' << 0)
	#define SI2147_A30 ('A' << 24 | 47 << 16 | '3' << 8 | '0' << 0)
	#define SI2146_A10 ('A' << 24 | 46 << 16 | '1' << 8 | '0' << 0)

	switch (chip_id) {
	case SI2158_A20:
	case SI2148_A20:
		fw_name = SI2158_A20_FIRMWARE;
		break;
	case SI2157_A30:
	case SI2147_A30:
	case SI2146_A10:
		fw_name = NULL;
		break;
	default:
		dev_err(&client->dev, "unknown chip version Si21%d-%c%c%c\n",
				cmd.args[2], cmd.args[1],
				cmd.args[3], cmd.args[4]);
		ret = -EINVAL;
		goto err;
	}

	dev_info(&client->dev, "found a 'Silicon Labs Si21%d-%c%c%c'\n",
			cmd.args[2], cmd.args[1], cmd.args[3], cmd.args[4]);

	if (fw_name == NULL)
		goto skip_fw_download;

	/* request the firmware, this will block and timeout */
	ret = request_firmware(&fw, fw_name, &client->dev);
	if (ret) {
		dev_err(&client->dev, "firmware file '%s' not found\n",
				fw_name);
		goto err;
	}

	/* firmware should be n chunks of 17 bytes */
	if (fw->size % 17 != 0) {
		dev_err(&client->dev, "firmware file '%s' is invalid\n",
				fw_name);
		ret = -EINVAL;
		goto err_release_firmware;
	}

	dev_info(&client->dev, "downloading firmware from file '%s'\n",
			fw_name);

	for (remaining = fw->size; remaining > 0; remaining -= 17) {
		len = fw->data[fw->size - remaining];
		if (len > SI2157_ARGLEN) {
			dev_err(&client->dev, "Bad firmware length\n");
<<<<<<< HEAD
=======
			ret = -EINVAL;
>>>>>>> db0b54cd
			goto err_release_firmware;
		}
		memcpy(cmd.args, &fw->data[(fw->size - remaining) + 1], len);
		cmd.wlen = len;
		cmd.rlen = 1;
		ret = si2157_cmd_execute(client, &cmd);
		if (ret) {
			dev_err(&client->dev, "firmware download failed %d\n",
					ret);
			goto err_release_firmware;
		}
	}

	release_firmware(fw);

skip_fw_download:
	/* reboot the tuner with new firmware? */
	memcpy(cmd.args, "\x01\x01", 2);
	cmd.wlen = 2;
	cmd.rlen = 1;
	ret = si2157_cmd_execute(client, &cmd);
	if (ret)
		goto err;

	/* query firmware version */
	memcpy(cmd.args, "\x11", 1);
	cmd.wlen = 1;
	cmd.rlen = 10;
	ret = si2157_cmd_execute(client, &cmd);
	if (ret)
		goto err;

	dev_info(&client->dev, "firmware version: %c.%c.%d\n",
			cmd.args[6], cmd.args[7], cmd.args[8]);

	dev->fw_loaded = true;

warm:
	/* init statistics in order signal app which are supported */
	c->strength.len = 1;
	c->strength.stat[0].scale = FE_SCALE_NOT_AVAILABLE;
	/* start statistics polling */
	schedule_delayed_work(&dev->stat_work, msecs_to_jiffies(1000));

	dev->active = true;
	return 0;
err_release_firmware:
	release_firmware(fw);
err:
	dev_dbg(&client->dev, "failed=%d\n", ret);
	return ret;
}

static int si2157_sleep(struct dvb_frontend *fe)
{
	struct i2c_client *client = fe->tuner_priv;
	struct si2157_dev *dev = i2c_get_clientdata(client);
	int ret;
	struct si2157_cmd cmd;

	dev_dbg(&client->dev, "\n");

	dev->active = false;

	/* stop statistics polling */
	cancel_delayed_work_sync(&dev->stat_work);

	/* standby */
	memcpy(cmd.args, "\x16\x00", 2);
	cmd.wlen = 2;
	cmd.rlen = 1;
	ret = si2157_cmd_execute(client, &cmd);
	if (ret)
		goto err;

	return 0;
err:
	dev_dbg(&client->dev, "failed=%d\n", ret);
	return ret;
}

static int si2157_set_params(struct dvb_frontend *fe)
{
	struct i2c_client *client = fe->tuner_priv;
	struct si2157_dev *dev = i2c_get_clientdata(client);
	struct dtv_frontend_properties *c = &fe->dtv_property_cache;
	int ret;
	struct si2157_cmd cmd;
	u8 bandwidth, delivery_system;
	u32 if_frequency = 5000000;

	dev_dbg(&client->dev,
			"delivery_system=%d frequency=%u bandwidth_hz=%u\n",
			c->delivery_system, c->frequency, c->bandwidth_hz);

	if (!dev->active) {
		ret = -EAGAIN;
		goto err;
	}

	if (c->bandwidth_hz <= 6000000)
		bandwidth = 0x06;
	else if (c->bandwidth_hz <= 7000000)
		bandwidth = 0x07;
	else if (c->bandwidth_hz <= 8000000)
		bandwidth = 0x08;
	else
		bandwidth = 0x0f;

	switch (c->delivery_system) {
	case SYS_ATSC:
			delivery_system = 0x00;
			if_frequency = 3250000;
			break;
	case SYS_DVBC_ANNEX_B:
			delivery_system = 0x10;
			if_frequency = 4000000;
			break;
	case SYS_DVBT:
	case SYS_DVBT2: /* it seems DVB-T and DVB-T2 both are 0x20 here */
			delivery_system = 0x20;
			break;
	case SYS_DVBC_ANNEX_A:
			delivery_system = 0x30;
			break;
	default:
			ret = -EINVAL;
			goto err;
	}

	memcpy(cmd.args, "\x14\x00\x03\x07\x00\x00", 6);
	cmd.args[4] = delivery_system | bandwidth;
	if (dev->inversion)
		cmd.args[5] = 0x01;
	cmd.wlen = 6;
	cmd.rlen = 4;
	ret = si2157_cmd_execute(client, &cmd);
	if (ret)
		goto err;

	if (dev->chiptype == SI2157_CHIPTYPE_SI2146)
		memcpy(cmd.args, "\x14\x00\x02\x07\x00\x01", 6);
	else
		memcpy(cmd.args, "\x14\x00\x02\x07\x00\x00", 6);
	cmd.args[4] = dev->if_port;
	cmd.wlen = 6;
	cmd.rlen = 4;
	ret = si2157_cmd_execute(client, &cmd);
	if (ret)
		goto err;

	/* set if frequency if needed */
	if (if_frequency != dev->if_frequency) {
		memcpy(cmd.args, "\x14\x00\x06\x07", 4);
		cmd.args[4] = (if_frequency / 1000) & 0xff;
		cmd.args[5] = ((if_frequency / 1000) >> 8) & 0xff;
		cmd.wlen = 6;
		cmd.rlen = 4;
		ret = si2157_cmd_execute(client, &cmd);
		if (ret)
			goto err;

		dev->if_frequency = if_frequency;
	}

	/* set frequency */
	memcpy(cmd.args, "\x41\x00\x00\x00\x00\x00\x00\x00", 8);
	cmd.args[4] = (c->frequency >>  0) & 0xff;
	cmd.args[5] = (c->frequency >>  8) & 0xff;
	cmd.args[6] = (c->frequency >> 16) & 0xff;
	cmd.args[7] = (c->frequency >> 24) & 0xff;
	cmd.wlen = 8;
	cmd.rlen = 1;
	ret = si2157_cmd_execute(client, &cmd);
	if (ret)
		goto err;

	return 0;
err:
	dev_dbg(&client->dev, "failed=%d\n", ret);
	return ret;
}

static int si2157_get_if_frequency(struct dvb_frontend *fe, u32 *frequency)
{
	struct i2c_client *client = fe->tuner_priv;
	struct si2157_dev *dev = i2c_get_clientdata(client);

	*frequency = dev->if_frequency;
	return 0;
}

static const struct dvb_tuner_ops si2157_ops = {
	.info = {
		.name           = "Silicon Labs Si2146/2147/2148/2157/2158",
		.frequency_min  = 55000000,
		.frequency_max  = 862000000,
	},

	.init = si2157_init,
	.sleep = si2157_sleep,
	.set_params = si2157_set_params,
	.get_if_frequency = si2157_get_if_frequency,
};

static void si2157_stat_work(struct work_struct *work)
{
	struct si2157_dev *dev = container_of(work, struct si2157_dev, stat_work.work);
	struct dvb_frontend *fe = dev->fe;
	struct i2c_client *client = fe->tuner_priv;
	struct dtv_frontend_properties *c = &fe->dtv_property_cache;
	struct si2157_cmd cmd;
	int ret;

	dev_dbg(&client->dev, "\n");

	memcpy(cmd.args, "\x42\x00", 2);
	cmd.wlen = 2;
	cmd.rlen = 12;
	ret = si2157_cmd_execute(client, &cmd);
	if (ret)
		goto err;

	c->strength.stat[0].scale = FE_SCALE_DECIBEL;
	c->strength.stat[0].svalue = (s8) cmd.args[3] * 1000;

	schedule_delayed_work(&dev->stat_work, msecs_to_jiffies(2000));
	return;
err:
	c->strength.stat[0].scale = FE_SCALE_NOT_AVAILABLE;
	dev_dbg(&client->dev, "failed=%d\n", ret);
}

static int si2157_probe(struct i2c_client *client,
		const struct i2c_device_id *id)
{
	struct si2157_config *cfg = client->dev.platform_data;
	struct dvb_frontend *fe = cfg->fe;
	struct si2157_dev *dev;
	struct si2157_cmd cmd;
	int ret;

	dev = kzalloc(sizeof(*dev), GFP_KERNEL);
	if (!dev) {
		ret = -ENOMEM;
		dev_err(&client->dev, "kzalloc() failed\n");
		goto err;
	}

	i2c_set_clientdata(client, dev);
	dev->fe = cfg->fe;
	dev->inversion = cfg->inversion;
	dev->if_port = cfg->if_port;
	dev->fw_loaded = false;
	dev->chiptype = (u8)id->driver_data;
	dev->if_frequency = 5000000; /* default value of property 0x0706 */
	mutex_init(&dev->i2c_mutex);
	INIT_DELAYED_WORK(&dev->stat_work, si2157_stat_work);

	/* check if the tuner is there */
	cmd.wlen = 0;
	cmd.rlen = 1;
	ret = si2157_cmd_execute(client, &cmd);
	if (ret)
		goto err_kfree;

	memcpy(&fe->ops.tuner_ops, &si2157_ops, sizeof(struct dvb_tuner_ops));
	fe->tuner_priv = client;

	dev_info(&client->dev, "Silicon Labs %s successfully attached\n",
			dev->chiptype == SI2157_CHIPTYPE_SI2146 ?
			"Si2146" : "Si2147/2148/2157/2158");

	return 0;

err_kfree:
	kfree(dev);
err:
	dev_dbg(&client->dev, "failed=%d\n", ret);
	return ret;
}

static int si2157_remove(struct i2c_client *client)
{
	struct si2157_dev *dev = i2c_get_clientdata(client);
	struct dvb_frontend *fe = dev->fe;

	dev_dbg(&client->dev, "\n");

	memset(&fe->ops.tuner_ops, 0, sizeof(struct dvb_tuner_ops));
	fe->tuner_priv = NULL;
	kfree(dev);

	return 0;
}

static const struct i2c_device_id si2157_id_table[] = {
	{"si2157", SI2157_CHIPTYPE_SI2157},
	{"si2146", SI2157_CHIPTYPE_SI2146},
	{}
};
MODULE_DEVICE_TABLE(i2c, si2157_id_table);

static struct i2c_driver si2157_driver = {
	.driver = {
		.name	= "si2157",
	},
	.probe		= si2157_probe,
	.remove		= si2157_remove,
	.id_table	= si2157_id_table,
};

module_i2c_driver(si2157_driver);

MODULE_DESCRIPTION("Silicon Labs Si2146/2147/2148/2157/2158 silicon tuner driver");
MODULE_AUTHOR("Antti Palosaari <crope@iki.fi>");
MODULE_LICENSE("GPL");
MODULE_FIRMWARE(SI2158_A20_FIRMWARE);<|MERGE_RESOLUTION|>--- conflicted
+++ resolved
@@ -168,10 +168,7 @@
 		len = fw->data[fw->size - remaining];
 		if (len > SI2157_ARGLEN) {
 			dev_err(&client->dev, "Bad firmware length\n");
-<<<<<<< HEAD
-=======
 			ret = -EINVAL;
->>>>>>> db0b54cd
 			goto err_release_firmware;
 		}
 		memcpy(cmd.args, &fw->data[(fw->size - remaining) + 1], len);
