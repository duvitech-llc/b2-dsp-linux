/*
 * OMAP mailbox driver
 *
 * Copyright (C) 2006-2009 Nokia Corporation. All rights reserved.
 * Copyright (C) 2013-2016 Texas Instruments Incorporated - http://www.ti.com
 *
 * Contact: Hiroshi DOYU <Hiroshi.DOYU@nokia.com>
 *          Suman Anna <s-anna@ti.com>
 *
 * This program is free software; you can redistribute it and/or
 * modify it under the terms of the GNU General Public License
 * version 2 as published by the Free Software Foundation.
 *
 * This program is distributed in the hope that it will be useful, but
 * WITHOUT ANY WARRANTY; without even the implied warranty of
 * MERCHANTABILITY or FITNESS FOR A PARTICULAR PURPOSE.  See the GNU
 * General Public License for more details.
 */

#include <linux/interrupt.h>
#include <linux/spinlock.h>
#include <linux/mutex.h>
#include <linux/slab.h>
#include <linux/kfifo.h>
#include <linux/err.h>
#include <linux/module.h>
#include <linux/of_device.h>
#include <linux/platform_device.h>
#include <linux/pm_runtime.h>
#include <linux/omap-mailbox.h>
#include <linux/mailbox_controller.h>
#include <linux/mailbox_client.h>

#include "mailbox.h"

#define MAILBOX_REVISION		0x000
#define MAILBOX_MESSAGE(m)		(0x040 + 4 * (m))
#define MAILBOX_FIFOSTATUS(m)		(0x080 + 4 * (m))
#define MAILBOX_MSGSTATUS(m)		(0x0c0 + 4 * (m))

#define OMAP2_MAILBOX_IRQSTATUS(u)	(0x100 + 8 * (u))
#define OMAP2_MAILBOX_IRQENABLE(u)	(0x104 + 8 * (u))

#define OMAP4_MAILBOX_IRQSTATUS(u)	(0x104 + 0x10 * (u))
#define OMAP4_MAILBOX_IRQENABLE(u)	(0x108 + 0x10 * (u))
#define OMAP4_MAILBOX_IRQENABLE_CLR(u)	(0x10c + 0x10 * (u))

#define MAILBOX_IRQSTATUS(type, u)	(type ? OMAP4_MAILBOX_IRQSTATUS(u) : \
						OMAP2_MAILBOX_IRQSTATUS(u))
#define MAILBOX_IRQENABLE(type, u)	(type ? OMAP4_MAILBOX_IRQENABLE(u) : \
						OMAP2_MAILBOX_IRQENABLE(u))
#define MAILBOX_IRQDISABLE(type, u)	(type ? OMAP4_MAILBOX_IRQENABLE_CLR(u) \
						: OMAP2_MAILBOX_IRQENABLE(u))

#define MAILBOX_IRQ_NEWMSG(m)		(1 << (2 * (m)))
#define MAILBOX_IRQ_NOTFULL(m)		(1 << (2 * (m) + 1))

/* Interrupt register configuration types */
#define MBOX_INTR_CFG_TYPE1		0
#define MBOX_INTR_CFG_TYPE2		1

struct omap_mbox_fifo {
	unsigned long msg;
	unsigned long fifo_stat;
	unsigned long msg_stat;
	unsigned long irqenable;
	unsigned long irqstatus;
	unsigned long irqdisable;
	u32 intr_bit;
};

struct omap_mbox_queue {
	spinlock_t		lock;
	struct kfifo		fifo;
	struct work_struct	work;
	struct omap_mbox	*mbox;
	bool full;
};

struct omap_mbox_device {
	struct device *dev;
	struct mutex cfg_lock;
	void __iomem *mbox_base;
	u32 *irq_ctx;
	u32 num_users;
	u32 num_fifos;
	u32 intr_type;
	struct omap_mbox **mboxes;
	struct mbox_controller controller;
	struct list_head elem;
};

struct omap_mbox_fifo_info {
	int tx_id;
	int tx_usr;
	int tx_irq;

	int rx_id;
	int rx_usr;
	int rx_irq;

	const char *name;
	bool send_no_irq;
};

struct omap_mbox {
	const char		*name;
	int			irq;
	struct omap_mbox_queue	*rxq;
	struct device		*dev;
	struct omap_mbox_device *parent;
	struct omap_mbox_fifo	tx_fifo;
	struct omap_mbox_fifo	rx_fifo;
	u32			intr_type;
	struct mbox_chan	*chan;
	bool			send_no_irq;
};

/* global variables for the mailbox devices */
static DEFINE_MUTEX(omap_mbox_devices_lock);
static LIST_HEAD(omap_mbox_devices);

static unsigned int mbox_kfifo_size = CONFIG_OMAP_MBOX_KFIFO_SIZE;
module_param(mbox_kfifo_size, uint, S_IRUGO);
MODULE_PARM_DESC(mbox_kfifo_size, "Size of omap's mailbox kfifo (bytes)");

static struct omap_mbox *mbox_chan_to_omap_mbox(struct mbox_chan *chan)
{
	if (!chan || !chan->con_priv)
		return NULL;

	return (struct omap_mbox *)chan->con_priv;
}

static inline
unsigned int mbox_read_reg(struct omap_mbox_device *mdev, size_t ofs)
{
	return __raw_readl(mdev->mbox_base + ofs);
}

static inline
void mbox_write_reg(struct omap_mbox_device *mdev, u32 val, size_t ofs)
{
	__raw_writel(val, mdev->mbox_base + ofs);
}

/* Mailbox FIFO handle functions */
static mbox_msg_t mbox_fifo_read(struct omap_mbox *mbox)
{
	struct omap_mbox_fifo *fifo = &mbox->rx_fifo;

	return (mbox_msg_t)mbox_read_reg(mbox->parent, fifo->msg);
}

static void mbox_fifo_write(struct omap_mbox *mbox, mbox_msg_t msg)
{
	struct omap_mbox_fifo *fifo = &mbox->tx_fifo;

	mbox_write_reg(mbox->parent, msg, fifo->msg);
}

static int mbox_fifo_empty(struct omap_mbox *mbox)
{
	struct omap_mbox_fifo *fifo = &mbox->rx_fifo;

	return (mbox_read_reg(mbox->parent, fifo->msg_stat) == 0);
}

static int mbox_fifo_full(struct omap_mbox *mbox)
{
	struct omap_mbox_fifo *fifo = &mbox->tx_fifo;

	return mbox_read_reg(mbox->parent, fifo->fifo_stat);
}

/* Mailbox IRQ handle functions */
static void ack_mbox_irq(struct omap_mbox *mbox, omap_mbox_irq_t irq)
{
	struct omap_mbox_fifo *fifo = (irq == IRQ_TX) ?
				&mbox->tx_fifo : &mbox->rx_fifo;
	u32 bit = fifo->intr_bit;
	u32 irqstatus = fifo->irqstatus;

	mbox_write_reg(mbox->parent, bit, irqstatus);

	/* Flush posted write for irq status to avoid spurious interrupts */
	mbox_read_reg(mbox->parent, irqstatus);
}

static int is_mbox_irq(struct omap_mbox *mbox, omap_mbox_irq_t irq)
{
	struct omap_mbox_fifo *fifo = (irq == IRQ_TX) ?
				&mbox->tx_fifo : &mbox->rx_fifo;
	u32 bit = fifo->intr_bit;
	u32 irqenable = fifo->irqenable;
	u32 irqstatus = fifo->irqstatus;

	u32 enable = mbox_read_reg(mbox->parent, irqenable);
	u32 status = mbox_read_reg(mbox->parent, irqstatus);

	return (int)(enable & status & bit);
}

static void _omap_mbox_enable_irq(struct omap_mbox *mbox, omap_mbox_irq_t irq)
{
	u32 l;
	struct omap_mbox_fifo *fifo = (irq == IRQ_TX) ?
				&mbox->tx_fifo : &mbox->rx_fifo;
	u32 bit = fifo->intr_bit;
	u32 irqenable = fifo->irqenable;

	l = mbox_read_reg(mbox->parent, irqenable);
	l |= bit;
	mbox_write_reg(mbox->parent, l, irqenable);
}

static void _omap_mbox_disable_irq(struct omap_mbox *mbox, omap_mbox_irq_t irq)
{
	struct omap_mbox_fifo *fifo = (irq == IRQ_TX) ?
				&mbox->tx_fifo : &mbox->rx_fifo;
	u32 bit = fifo->intr_bit;
	u32 irqdisable = fifo->irqdisable;

	/*
	 * Read and update the interrupt configuration register for pre-OMAP4.
	 * OMAP4 and later SoCs have a dedicated interrupt disabling register.
	 */
	if (!mbox->intr_type)
		bit = mbox_read_reg(mbox->parent, irqdisable) & ~bit;

	mbox_write_reg(mbox->parent, bit, irqdisable);
}

void omap_mbox_enable_irq(struct mbox_chan *chan, omap_mbox_irq_t irq)
{
	struct omap_mbox *mbox = mbox_chan_to_omap_mbox(chan);

	if (WARN_ON(!mbox))
		return;

	_omap_mbox_enable_irq(mbox, irq);
}
EXPORT_SYMBOL(omap_mbox_enable_irq);

void omap_mbox_disable_irq(struct mbox_chan *chan, omap_mbox_irq_t irq)
{
	struct omap_mbox *mbox = mbox_chan_to_omap_mbox(chan);

	if (WARN_ON(!mbox))
		return;

	_omap_mbox_disable_irq(mbox, irq);
}
EXPORT_SYMBOL(omap_mbox_disable_irq);

/*
 * Message receiver(workqueue)
 */
static void mbox_rx_work(struct work_struct *work)
{
	struct omap_mbox_queue *mq =
			container_of(work, struct omap_mbox_queue, work);
	mbox_msg_t msg;
	int len;

	while (kfifo_len(&mq->fifo) >= sizeof(msg)) {
		len = kfifo_out(&mq->fifo, (unsigned char *)&msg, sizeof(msg));
		WARN_ON(len != sizeof(msg));

		mbox_chan_received_data(mq->mbox->chan, (void *)msg);
		spin_lock_irq(&mq->lock);
		if (mq->full) {
			mq->full = false;
			_omap_mbox_enable_irq(mq->mbox, IRQ_RX);
		}
		spin_unlock_irq(&mq->lock);
	}
}

/*
 * Mailbox interrupt handler
 */
static void __mbox_tx_interrupt(struct omap_mbox *mbox)
{
	_omap_mbox_disable_irq(mbox, IRQ_TX);
	ack_mbox_irq(mbox, IRQ_TX);
	mbox_chan_txdone(mbox->chan, 0);
}

static void __mbox_rx_interrupt(struct omap_mbox *mbox)
{
	struct omap_mbox_queue *mq = mbox->rxq;
	mbox_msg_t msg;
	int len;

	while (!mbox_fifo_empty(mbox)) {
		if (unlikely(kfifo_avail(&mq->fifo) < sizeof(msg))) {
			_omap_mbox_disable_irq(mbox, IRQ_RX);
			mq->full = true;
			goto nomem;
		}

		msg = mbox_fifo_read(mbox);

		len = kfifo_in(&mq->fifo, (unsigned char *)&msg, sizeof(msg));
		WARN_ON(len != sizeof(msg));
	}

	/* no more messages in the fifo. clear IRQ source. */
	ack_mbox_irq(mbox, IRQ_RX);
nomem:
	schedule_work(&mbox->rxq->work);
}

static irqreturn_t mbox_interrupt(int irq, void *p)
{
	struct omap_mbox *mbox = p;

	if (is_mbox_irq(mbox, IRQ_TX))
		__mbox_tx_interrupt(mbox);

	if (is_mbox_irq(mbox, IRQ_RX))
		__mbox_rx_interrupt(mbox);

	return IRQ_HANDLED;
}

static struct omap_mbox_queue *mbox_queue_alloc(struct omap_mbox *mbox,
					void (*work)(struct work_struct *))
{
	struct omap_mbox_queue *mq;

	if (!work)
		return NULL;

	mq = kzalloc(sizeof(*mq), GFP_KERNEL);
	if (!mq)
		return NULL;

	spin_lock_init(&mq->lock);

	if (kfifo_alloc(&mq->fifo, mbox_kfifo_size, GFP_KERNEL))
		goto error;

	INIT_WORK(&mq->work, work);
	return mq;

error:
	kfree(mq);
	return NULL;
}

static void mbox_queue_free(struct omap_mbox_queue *q)
{
	kfifo_free(&q->fifo);
	kfree(q);
}

static int omap_mbox_startup(struct omap_mbox *mbox)
{
	int ret = 0;
	struct omap_mbox_queue *mq;

	mq = mbox_queue_alloc(mbox, mbox_rx_work);
	if (!mq)
		return -ENOMEM;
	mbox->rxq = mq;
	mq->mbox = mbox;

	ret = request_irq(mbox->irq, mbox_interrupt, IRQF_SHARED,
			  mbox->name, mbox);
	if (unlikely(ret)) {
		pr_err("failed to register mailbox interrupt:%d\n", ret);
		goto fail_request_irq;
	}

	if (mbox->send_no_irq)
		mbox->chan->txdone_method = TXDONE_BY_ACK;

	_omap_mbox_enable_irq(mbox, IRQ_RX);

	return 0;

fail_request_irq:
	mbox_queue_free(mbox->rxq);
	return ret;
}

static void omap_mbox_fini(struct omap_mbox *mbox)
{
	_omap_mbox_disable_irq(mbox, IRQ_RX);
	free_irq(mbox->irq, mbox);
	flush_work(&mbox->rxq->work);
	mbox_queue_free(mbox->rxq);
}

static struct omap_mbox *omap_mbox_device_find(struct omap_mbox_device *mdev,
					       const char *mbox_name)
{
	struct omap_mbox *_mbox, *mbox = NULL;
	struct omap_mbox **mboxes = mdev->mboxes;
	int i;

	if (!mboxes)
		return NULL;

	for (i = 0; (_mbox = mboxes[i]); i++) {
		if (!strcmp(_mbox->name, mbox_name)) {
			mbox = _mbox;
			break;
		}
	}
	return mbox;
}

struct mbox_chan *omap_mbox_request_channel(struct mbox_client *cl,
					    const char *chan_name)
{
	struct device *dev = cl->dev;
	struct omap_mbox *mbox = NULL;
	struct omap_mbox_device *mdev;
	struct mbox_chan *chan;
	unsigned long flags;
	int ret;

	if (!dev)
		return ERR_PTR(-ENODEV);

	if (dev->of_node) {
		pr_err("%s: please use mbox_request_channel(), this API is supported only for OMAP non-DT usage\n",
		       __func__);
		return ERR_PTR(-ENODEV);
	}

	mutex_lock(&omap_mbox_devices_lock);
	list_for_each_entry(mdev, &omap_mbox_devices, elem) {
		mbox = omap_mbox_device_find(mdev, chan_name);
		if (mbox)
			break;
	}
	mutex_unlock(&omap_mbox_devices_lock);

	if (!mbox || !mbox->chan)
		return ERR_PTR(-ENOENT);

	chan = mbox->chan;
	spin_lock_irqsave(&chan->lock, flags);
	chan->msg_free = 0;
	chan->msg_count = 0;
	chan->active_req = NULL;
	chan->cl = cl;
	init_completion(&chan->tx_complete);
	spin_unlock_irqrestore(&chan->lock, flags);

	ret = chan->mbox->ops->startup(chan);
	if (ret) {
		pr_err("Unable to startup the chan (%d)\n", ret);
		mbox_free_channel(chan);
		chan = ERR_PTR(ret);
	}

	return chan;
}
EXPORT_SYMBOL(omap_mbox_request_channel);

static struct class omap_mbox_class = { .name = "mbox", };

static int omap_mbox_register(struct omap_mbox_device *mdev)
{
	int ret;
	int i;
	struct omap_mbox **mboxes;

	if (!mdev || !mdev->mboxes)
		return -EINVAL;

	mboxes = mdev->mboxes;
	for (i = 0; mboxes[i]; i++) {
		struct omap_mbox *mbox = mboxes[i];

		mbox->dev = device_create(&omap_mbox_class, mdev->dev,
					0, mbox, "%s", mbox->name);
		if (IS_ERR(mbox->dev)) {
			ret = PTR_ERR(mbox->dev);
			goto err_out;
		}
	}

	mutex_lock(&omap_mbox_devices_lock);
	list_add(&mdev->elem, &omap_mbox_devices);
	mutex_unlock(&omap_mbox_devices_lock);

	ret = mbox_controller_register(&mdev->controller);

err_out:
	if (ret) {
		while (i--)
			device_unregister(mboxes[i]->dev);
	}
	return ret;
}

static int omap_mbox_unregister(struct omap_mbox_device *mdev)
{
	int i;
	struct omap_mbox **mboxes;

	if (!mdev || !mdev->mboxes)
		return -EINVAL;

	mutex_lock(&omap_mbox_devices_lock);
	list_del(&mdev->elem);
	mutex_unlock(&omap_mbox_devices_lock);

	mbox_controller_unregister(&mdev->controller);

	mboxes = mdev->mboxes;
	for (i = 0; mboxes[i]; i++)
		device_unregister(mboxes[i]->dev);
	return 0;
}

static int omap_mbox_chan_startup(struct mbox_chan *chan)
{
	struct omap_mbox *mbox = mbox_chan_to_omap_mbox(chan);
	struct omap_mbox_device *mdev = mbox->parent;
	int ret = 0;

	mutex_lock(&mdev->cfg_lock);
	pm_runtime_get_sync(mdev->dev);
	ret = omap_mbox_startup(mbox);
	if (ret)
		pm_runtime_put_sync(mdev->dev);
	mutex_unlock(&mdev->cfg_lock);
	return ret;
}

static void omap_mbox_chan_shutdown(struct mbox_chan *chan)
{
	struct omap_mbox *mbox = mbox_chan_to_omap_mbox(chan);
	struct omap_mbox_device *mdev = mbox->parent;

	mutex_lock(&mdev->cfg_lock);
	omap_mbox_fini(mbox);
	pm_runtime_put_sync(mdev->dev);
	mutex_unlock(&mdev->cfg_lock);
}

static int omap_mbox_chan_send_noirq(struct omap_mbox *mbox, void *data)
{
	int ret = -EBUSY;

	if (!mbox_fifo_full(mbox)) {
		_omap_mbox_enable_irq(mbox, IRQ_RX);
		mbox_fifo_write(mbox, (mbox_msg_t)data);
		ret = 0;
		_omap_mbox_disable_irq(mbox, IRQ_RX);

		/* we must read and ack the interrupt directly from here */
		mbox_fifo_read(mbox);
		ack_mbox_irq(mbox, IRQ_RX);
	}

	return ret;
}

static int omap_mbox_chan_send(struct omap_mbox *mbox, void *data)
{
	int ret = -EBUSY;

	if (!mbox_fifo_full(mbox)) {
		mbox_fifo_write(mbox, (mbox_msg_t)data);
		ret = 0;
	}

	/* always enable the interrupt */
	_omap_mbox_enable_irq(mbox, IRQ_TX);
	return ret;
}

static int omap_mbox_chan_send_data(struct mbox_chan *chan, void *data)
{
	struct omap_mbox *mbox = mbox_chan_to_omap_mbox(chan);
	int ret;

	if (!mbox)
		return -EINVAL;

	if (mbox->send_no_irq)
		ret = omap_mbox_chan_send_noirq(mbox, data);
	else
		ret = omap_mbox_chan_send(mbox, data);

	return ret;
}

static const struct mbox_chan_ops omap_mbox_chan_ops = {
	.startup        = omap_mbox_chan_startup,
	.send_data      = omap_mbox_chan_send_data,
	.shutdown       = omap_mbox_chan_shutdown,
};

#ifdef CONFIG_PM_SLEEP
static int omap_mbox_suspend(struct device *dev)
{
	struct omap_mbox_device *mdev = dev_get_drvdata(dev);
	u32 usr, fifo, reg;

	if (pm_runtime_status_suspended(dev))
		return 0;

	for (fifo = 0; fifo < mdev->num_fifos; fifo++) {
		if (mbox_read_reg(mdev, MAILBOX_MSGSTATUS(fifo))) {
			dev_err(mdev->dev, "fifo %d has unexpected unread messages\n",
				fifo);
			return -EBUSY;
		}
	}

	for (usr = 0; usr < mdev->num_users; usr++) {
		reg = MAILBOX_IRQENABLE(mdev->intr_type, usr);
		mdev->irq_ctx[usr] = mbox_read_reg(mdev, reg);
	}

	return 0;
}

static int omap_mbox_resume(struct device *dev)
{
	struct omap_mbox_device *mdev = dev_get_drvdata(dev);
	u32 usr, reg;

	if (pm_runtime_status_suspended(dev))
		return 0;

	for (usr = 0; usr < mdev->num_users; usr++) {
		reg = MAILBOX_IRQENABLE(mdev->intr_type, usr);
		mbox_write_reg(mdev, mdev->irq_ctx[usr], reg);
	}

	return 0;
}
#endif

static const struct dev_pm_ops omap_mbox_pm_ops = {
	SET_SYSTEM_SLEEP_PM_OPS(omap_mbox_suspend, omap_mbox_resume)
};

static const struct of_device_id omap_mailbox_of_match[] = {
	{
		.compatible	= "ti,omap2-mailbox",
		.data		= (void *)MBOX_INTR_CFG_TYPE1,
	},
	{
		.compatible	= "ti,omap3-mailbox",
		.data		= (void *)MBOX_INTR_CFG_TYPE1,
	},
	{
		.compatible	= "ti,omap4-mailbox",
		.data		= (void *)MBOX_INTR_CFG_TYPE2,
	},
	{
		/* end */
	},
};
MODULE_DEVICE_TABLE(of, omap_mailbox_of_match);

static struct mbox_chan *omap_mbox_of_xlate(struct mbox_controller *controller,
					    const struct of_phandle_args *sp)
{
	phandle phandle = sp->args[0];
	struct device_node *node;
	struct omap_mbox_device *mdev;
	struct omap_mbox *mbox;

	mdev = container_of(controller, struct omap_mbox_device, controller);
	if (WARN_ON(!mdev))
		return ERR_PTR(-EINVAL);

	node = of_find_node_by_phandle(phandle);
	if (!node) {
		pr_err("%s: could not find node phandle 0x%x\n",
		       __func__, phandle);
		return ERR_PTR(-ENODEV);
	}

	mbox = omap_mbox_device_find(mdev, node->name);
	of_node_put(node);
	return mbox ? mbox->chan : ERR_PTR(-ENOENT);
}

static int omap_mbox_probe(struct platform_device *pdev)
{
	struct resource *mem;
	int ret;
	struct mbox_chan *chnls;
	struct omap_mbox **list, *mbox, *mboxblk;
	struct omap_mbox_fifo_info *finfo, *finfoblk;
	struct omap_mbox_device *mdev;
	struct omap_mbox_fifo *fifo;
	struct device_node *node = pdev->dev.of_node;
	struct device_node *child;
	const struct of_device_id *match;
	u32 intr_type, info_count;
	u32 num_users, num_fifos;
	u32 tmp[3];
	u32 l;
	int i;

	if (!node) {
		pr_err("%s: only DT-based devices are supported\n", __func__);
		return -ENODEV;
	}

	match = of_match_device(omap_mailbox_of_match, &pdev->dev);
	if (!match)
		return -ENODEV;
	intr_type = (u32)match->data;

	if (of_property_read_u32(node, "ti,mbox-num-users", &num_users))
		return -ENODEV;

	if (of_property_read_u32(node, "ti,mbox-num-fifos", &num_fifos))
		return -ENODEV;

	info_count = of_get_available_child_count(node);
	if (!info_count) {
		dev_err(&pdev->dev, "no available mbox devices found\n");
		return -ENODEV;
	}

	finfoblk = devm_kzalloc(&pdev->dev, info_count * sizeof(*finfoblk),
				GFP_KERNEL);
	if (!finfoblk)
		return -ENOMEM;

	finfo = finfoblk;
	child = NULL;
	for (i = 0; i < info_count; i++, finfo++) {
<<<<<<< HEAD
		if (node) {
			child = of_get_next_available_child(node, child);
			ret = of_property_read_u32_array(child, "ti,mbox-tx",
							 tmp, ARRAY_SIZE(tmp));
			if (ret)
				return ret;
			finfo->tx_id = tmp[0];
			finfo->tx_irq = tmp[1];
			finfo->tx_usr = tmp[2];

			ret = of_property_read_u32_array(child, "ti,mbox-rx",
							 tmp, ARRAY_SIZE(tmp));
			if (ret)
				return ret;
			finfo->rx_id = tmp[0];
			finfo->rx_irq = tmp[1];
			finfo->rx_usr = tmp[2];

			finfo->name = child->name;

			if (of_find_property(child, "ti,mbox-send-noirq", NULL))
				finfo->send_no_irq = true;
		} else {
			finfo->tx_id = info->tx_id;
			finfo->rx_id = info->rx_id;
			finfo->tx_usr = info->usr_id;
			finfo->tx_irq = info->irq_id;
			finfo->rx_usr = info->usr_id;
			finfo->rx_irq = info->irq_id;
			finfo->name = info->name;
			info++;
		}
=======
		child = of_get_next_available_child(node, child);
		ret = of_property_read_u32_array(child, "ti,mbox-tx", tmp,
						 ARRAY_SIZE(tmp));
		if (ret)
			return ret;
		finfo->tx_id = tmp[0];
		finfo->tx_irq = tmp[1];
		finfo->tx_usr = tmp[2];

		ret = of_property_read_u32_array(child, "ti,mbox-rx", tmp,
						 ARRAY_SIZE(tmp));
		if (ret)
			return ret;
		finfo->rx_id = tmp[0];
		finfo->rx_irq = tmp[1];
		finfo->rx_usr = tmp[2];

		finfo->name = child->name;

		if (of_find_property(child, "ti,mbox-send-noirq", NULL))
			finfo->send_no_irq = true;

>>>>>>> db0b54cd
		if (finfo->tx_id >= num_fifos || finfo->rx_id >= num_fifos ||
		    finfo->tx_usr >= num_users || finfo->rx_usr >= num_users)
			return -EINVAL;
	}

	mdev = devm_kzalloc(&pdev->dev, sizeof(*mdev), GFP_KERNEL);
	if (!mdev)
		return -ENOMEM;

	mem = platform_get_resource(pdev, IORESOURCE_MEM, 0);
	mdev->mbox_base = devm_ioremap_resource(&pdev->dev, mem);
	if (IS_ERR(mdev->mbox_base))
		return PTR_ERR(mdev->mbox_base);

	mdev->irq_ctx = devm_kzalloc(&pdev->dev, num_users * sizeof(u32),
				     GFP_KERNEL);
	if (!mdev->irq_ctx)
		return -ENOMEM;

	/* allocate one extra for marking end of list */
	list = devm_kzalloc(&pdev->dev, (info_count + 1) * sizeof(*list),
			    GFP_KERNEL);
	if (!list)
		return -ENOMEM;

	chnls = devm_kzalloc(&pdev->dev, (info_count + 1) * sizeof(*chnls),
			     GFP_KERNEL);
	if (!chnls)
		return -ENOMEM;

	mboxblk = devm_kzalloc(&pdev->dev, info_count * sizeof(*mbox),
			       GFP_KERNEL);
	if (!mboxblk)
		return -ENOMEM;

	mbox = mboxblk;
	finfo = finfoblk;
	for (i = 0; i < info_count; i++, finfo++) {
		fifo = &mbox->tx_fifo;
		fifo->msg = MAILBOX_MESSAGE(finfo->tx_id);
		fifo->fifo_stat = MAILBOX_FIFOSTATUS(finfo->tx_id);
		fifo->intr_bit = MAILBOX_IRQ_NOTFULL(finfo->tx_id);
		fifo->irqenable = MAILBOX_IRQENABLE(intr_type, finfo->tx_usr);
		fifo->irqstatus = MAILBOX_IRQSTATUS(intr_type, finfo->tx_usr);
		fifo->irqdisable = MAILBOX_IRQDISABLE(intr_type, finfo->tx_usr);

		fifo = &mbox->rx_fifo;
		fifo->msg = MAILBOX_MESSAGE(finfo->rx_id);
		fifo->msg_stat =  MAILBOX_MSGSTATUS(finfo->rx_id);
		fifo->intr_bit = MAILBOX_IRQ_NEWMSG(finfo->rx_id);
		fifo->irqenable = MAILBOX_IRQENABLE(intr_type, finfo->rx_usr);
		fifo->irqstatus = MAILBOX_IRQSTATUS(intr_type, finfo->rx_usr);
		fifo->irqdisable = MAILBOX_IRQDISABLE(intr_type, finfo->rx_usr);

		mbox->send_no_irq = finfo->send_no_irq;
		mbox->intr_type = intr_type;

		mbox->parent = mdev;
		mbox->name = finfo->name;
		mbox->irq = platform_get_irq(pdev, finfo->tx_irq);
		if (mbox->irq < 0)
			return mbox->irq;
		mbox->chan = &chnls[i];
		chnls[i].con_priv = mbox;
		list[i] = mbox++;
	}

	mutex_init(&mdev->cfg_lock);
	mdev->dev = &pdev->dev;
	mdev->num_users = num_users;
	mdev->num_fifos = num_fifos;
	mdev->intr_type = intr_type;
	mdev->mboxes = list;

	/* OMAP does not have a Tx-Done IRQ, but rather a Tx-Ready IRQ */
	mdev->controller.txdone_irq = true;
	mdev->controller.dev = mdev->dev;
	mdev->controller.ops = &omap_mbox_chan_ops;
	mdev->controller.chans = chnls;
	mdev->controller.num_chans = info_count;
	mdev->controller.of_xlate = omap_mbox_of_xlate;
	ret = omap_mbox_register(mdev);
	if (ret)
		return ret;

	platform_set_drvdata(pdev, mdev);
	pm_runtime_enable(mdev->dev);

	ret = pm_runtime_get_sync(mdev->dev);
	if (ret < 0) {
		pm_runtime_put_noidle(mdev->dev);
		goto unregister;
	}

	/*
	 * just print the raw revision register, the format is not
	 * uniform across all SoCs
	 */
	l = mbox_read_reg(mdev, MAILBOX_REVISION);
	dev_info(mdev->dev, "omap mailbox rev 0x%x\n", l);

	ret = pm_runtime_put_sync(mdev->dev);
	if (ret < 0)
		goto unregister;

	devm_kfree(&pdev->dev, finfoblk);
	return 0;

unregister:
	pm_runtime_disable(mdev->dev);
	omap_mbox_unregister(mdev);
	return ret;
}

static int omap_mbox_remove(struct platform_device *pdev)
{
	struct omap_mbox_device *mdev = platform_get_drvdata(pdev);

	pm_runtime_disable(mdev->dev);
	omap_mbox_unregister(mdev);

	return 0;
}

static struct platform_driver omap_mbox_driver = {
	.probe	= omap_mbox_probe,
	.remove	= omap_mbox_remove,
	.driver	= {
		.name = "omap-mailbox",
		.pm = &omap_mbox_pm_ops,
		.of_match_table = of_match_ptr(omap_mailbox_of_match),
	},
};

static int __init omap_mbox_init(void)
{
	int err;

	err = class_register(&omap_mbox_class);
	if (err)
		return err;

	/* kfifo size sanity check: alignment and minimal size */
	mbox_kfifo_size = ALIGN(mbox_kfifo_size, sizeof(mbox_msg_t));
	mbox_kfifo_size = max_t(unsigned int, mbox_kfifo_size,
							sizeof(mbox_msg_t));

	return platform_driver_register(&omap_mbox_driver);
}
subsys_initcall(omap_mbox_init);

static void __exit omap_mbox_exit(void)
{
	platform_driver_unregister(&omap_mbox_driver);
	class_unregister(&omap_mbox_class);
}
module_exit(omap_mbox_exit);

MODULE_LICENSE("GPL v2");
MODULE_DESCRIPTION("omap mailbox: interrupt driven messaging");
MODULE_AUTHOR("Toshihiro Kobayashi");
MODULE_AUTHOR("Hiroshi DOYU");<|MERGE_RESOLUTION|>--- conflicted
+++ resolved
@@ -737,40 +737,6 @@
 	finfo = finfoblk;
 	child = NULL;
 	for (i = 0; i < info_count; i++, finfo++) {
-<<<<<<< HEAD
-		if (node) {
-			child = of_get_next_available_child(node, child);
-			ret = of_property_read_u32_array(child, "ti,mbox-tx",
-							 tmp, ARRAY_SIZE(tmp));
-			if (ret)
-				return ret;
-			finfo->tx_id = tmp[0];
-			finfo->tx_irq = tmp[1];
-			finfo->tx_usr = tmp[2];
-
-			ret = of_property_read_u32_array(child, "ti,mbox-rx",
-							 tmp, ARRAY_SIZE(tmp));
-			if (ret)
-				return ret;
-			finfo->rx_id = tmp[0];
-			finfo->rx_irq = tmp[1];
-			finfo->rx_usr = tmp[2];
-
-			finfo->name = child->name;
-
-			if (of_find_property(child, "ti,mbox-send-noirq", NULL))
-				finfo->send_no_irq = true;
-		} else {
-			finfo->tx_id = info->tx_id;
-			finfo->rx_id = info->rx_id;
-			finfo->tx_usr = info->usr_id;
-			finfo->tx_irq = info->irq_id;
-			finfo->rx_usr = info->usr_id;
-			finfo->rx_irq = info->irq_id;
-			finfo->name = info->name;
-			info++;
-		}
-=======
 		child = of_get_next_available_child(node, child);
 		ret = of_property_read_u32_array(child, "ti,mbox-tx", tmp,
 						 ARRAY_SIZE(tmp));
@@ -793,7 +759,6 @@
 		if (of_find_property(child, "ti,mbox-send-noirq", NULL))
 			finfo->send_no_irq = true;
 
->>>>>>> db0b54cd
 		if (finfo->tx_id >= num_fifos || finfo->rx_id >= num_fifos ||
 		    finfo->tx_usr >= num_users || finfo->rx_usr >= num_users)
 			return -EINVAL;
