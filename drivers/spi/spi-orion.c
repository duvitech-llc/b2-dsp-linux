/*
 * Marvell Orion SPI controller driver
 *
 * Author: Shadi Ammouri <shadi@marvell.com>
 * Copyright (C) 2007-2008 Marvell Ltd.
 *
 * This program is free software; you can redistribute it and/or modify
 * it under the terms of the GNU General Public License version 2 as
 * published by the Free Software Foundation.
 */

#include <linux/interrupt.h>
#include <linux/delay.h>
#include <linux/platform_device.h>
#include <linux/err.h>
#include <linux/io.h>
#include <linux/spi/spi.h>
#include <linux/module.h>
#include <linux/pm_runtime.h>
#include <linux/of.h>
#include <linux/of_device.h>
#include <linux/clk.h>
#include <linux/sizes.h>
#include <asm/unaligned.h>

#define DRIVER_NAME			"orion_spi"

/* Runtime PM autosuspend timeout: PM is fairly light on this driver */
#define SPI_AUTOSUSPEND_TIMEOUT		200

/* Some SoCs using this driver support up to 8 chip selects.
 * It is up to the implementer to only use the chip selects
 * that are available.
 */
#define ORION_NUM_CHIPSELECTS		8

#define ORION_SPI_WAIT_RDY_MAX_LOOP	2000 /* in usec */

#define ORION_SPI_IF_CTRL_REG		0x00
#define ORION_SPI_IF_CONFIG_REG		0x04
#define ORION_SPI_DATA_OUT_REG		0x08
#define ORION_SPI_DATA_IN_REG		0x0c
#define ORION_SPI_INT_CAUSE_REG		0x10
#define ORION_SPI_TIMING_PARAMS_REG	0x18

#define ORION_SPI_TMISO_SAMPLE_MASK	(0x3 << 6)
#define ORION_SPI_TMISO_SAMPLE_1	(1 << 6)
#define ORION_SPI_TMISO_SAMPLE_2	(2 << 6)

#define ORION_SPI_MODE_CPOL		(1 << 11)
#define ORION_SPI_MODE_CPHA		(1 << 12)
#define ORION_SPI_IF_8_16_BIT_MODE	(1 << 5)
#define ORION_SPI_CLK_PRESCALE_MASK	0x1F
#define ARMADA_SPI_CLK_PRESCALE_MASK	0xDF
#define ORION_SPI_MODE_MASK		(ORION_SPI_MODE_CPOL | \
					 ORION_SPI_MODE_CPHA)
#define ORION_SPI_CS_MASK	0x1C
#define ORION_SPI_CS_SHIFT	2
#define ORION_SPI_CS(cs)	((cs << ORION_SPI_CS_SHIFT) & \
					ORION_SPI_CS_MASK)

enum orion_spi_type {
	ORION_SPI,
	ARMADA_SPI,
};

struct orion_spi_dev {
	enum orion_spi_type	typ;
	/*
	 * min_divisor and max_hz should be exclusive, the only we can
	 * have both is for managing the armada-370-spi case with old
	 * device tree
	 */
	unsigned long		max_hz;
	unsigned int		min_divisor;
	unsigned int		max_divisor;
	u32			prescale_mask;
	bool			is_errata_50mhz_ac;
};

struct orion_spi {
	struct spi_master	*master;
	void __iomem		*base;
	struct clk              *clk;
	const struct orion_spi_dev *devdata;
};

static inline void __iomem *spi_reg(struct orion_spi *orion_spi, u32 reg)
{
	return orion_spi->base + reg;
}

static inline void
orion_spi_setbits(struct orion_spi *orion_spi, u32 reg, u32 mask)
{
	void __iomem *reg_addr = spi_reg(orion_spi, reg);
	u32 val;

	val = readl(reg_addr);
	val |= mask;
	writel(val, reg_addr);
}

static inline void
orion_spi_clrbits(struct orion_spi *orion_spi, u32 reg, u32 mask)
{
	void __iomem *reg_addr = spi_reg(orion_spi, reg);
	u32 val;

	val = readl(reg_addr);
	val &= ~mask;
	writel(val, reg_addr);
}

static int orion_spi_baudrate_set(struct spi_device *spi, unsigned int speed)
{
	u32 tclk_hz;
	u32 rate;
	u32 prescale;
	u32 reg;
	struct orion_spi *orion_spi;
	const struct orion_spi_dev *devdata;

	orion_spi = spi_master_get_devdata(spi->master);
	devdata = orion_spi->devdata;

	tclk_hz = clk_get_rate(orion_spi->clk);

	if (devdata->typ == ARMADA_SPI) {
		unsigned int clk, spr, sppr, sppr2, err;
		unsigned int best_spr, best_sppr, best_err;

		best_err = speed;
		best_spr = 0;
		best_sppr = 0;

		/* Iterate over the valid range looking for best fit */
		for (sppr = 0; sppr < 8; sppr++) {
			sppr2 = 0x1 << sppr;

			spr = tclk_hz / sppr2;
			spr = DIV_ROUND_UP(spr, speed);
			if ((spr == 0) || (spr > 15))
				continue;

			clk = tclk_hz / (spr * sppr2);
			err = speed - clk;

			if (err < best_err) {
				best_spr = spr;
				best_sppr = sppr;
				best_err = err;
			}
		}

		if ((best_sppr == 0) && (best_spr == 0))
			return -EINVAL;

		prescale = ((best_sppr & 0x6) << 5) |
			((best_sppr & 0x1) << 4) | best_spr;
	} else {
		/*
		 * the supported rates are: 4,6,8...30
		 * round up as we look for equal or less speed
		 */
		rate = DIV_ROUND_UP(tclk_hz, speed);
		rate = roundup(rate, 2);

		/* check if requested speed is too small */
		if (rate > 30)
			return -EINVAL;

		if (rate < 4)
			rate = 4;

		/* Convert the rate to SPI clock divisor value.	*/
		prescale = 0x10 + rate/2;
	}

	reg = readl(spi_reg(orion_spi, ORION_SPI_IF_CONFIG_REG));
	reg = ((reg & ~devdata->prescale_mask) | prescale);
	writel(reg, spi_reg(orion_spi, ORION_SPI_IF_CONFIG_REG));

	return 0;
}

static void
orion_spi_mode_set(struct spi_device *spi)
{
	u32 reg;
	struct orion_spi *orion_spi;

	orion_spi = spi_master_get_devdata(spi->master);

	reg = readl(spi_reg(orion_spi, ORION_SPI_IF_CONFIG_REG));
	reg &= ~ORION_SPI_MODE_MASK;
	if (spi->mode & SPI_CPOL)
		reg |= ORION_SPI_MODE_CPOL;
	if (spi->mode & SPI_CPHA)
		reg |= ORION_SPI_MODE_CPHA;
	writel(reg, spi_reg(orion_spi, ORION_SPI_IF_CONFIG_REG));
}

static void
orion_spi_50mhz_ac_timing_erratum(struct spi_device *spi, unsigned int speed)
{
	u32 reg;
	struct orion_spi *orion_spi;

	orion_spi = spi_master_get_devdata(spi->master);

	/*
	 * Erratum description: (Erratum NO. FE-9144572) The device
	 * SPI interface supports frequencies of up to 50 MHz.
	 * However, due to this erratum, when the device core clock is
	 * 250 MHz and the SPI interfaces is configured for 50MHz SPI
	 * clock and CPOL=CPHA=1 there might occur data corruption on
	 * reads from the SPI device.
	 * Erratum Workaround:
	 * Work in one of the following configurations:
	 * 1. Set CPOL=CPHA=0 in "SPI Interface Configuration
	 * Register".
	 * 2. Set TMISO_SAMPLE value to 0x2 in "SPI Timing Parameters 1
	 * Register" before setting the interface.
	 */
	reg = readl(spi_reg(orion_spi, ORION_SPI_TIMING_PARAMS_REG));
	reg &= ~ORION_SPI_TMISO_SAMPLE_MASK;

	if (clk_get_rate(orion_spi->clk) == 250000000 &&
			speed == 50000000 && spi->mode & SPI_CPOL &&
			spi->mode & SPI_CPHA)
		reg |= ORION_SPI_TMISO_SAMPLE_2;
	else
		reg |= ORION_SPI_TMISO_SAMPLE_1; /* This is the default value */

	writel(reg, spi_reg(orion_spi, ORION_SPI_TIMING_PARAMS_REG));
}

/*
 * called only when no transfer is active on the bus
 */
static int
orion_spi_setup_transfer(struct spi_device *spi, struct spi_transfer *t)
{
	struct orion_spi *orion_spi;
	unsigned int speed = spi->max_speed_hz;
	unsigned int bits_per_word = spi->bits_per_word;
	int	rc;

	orion_spi = spi_master_get_devdata(spi->master);

	if ((t != NULL) && t->speed_hz)
		speed = t->speed_hz;

	if ((t != NULL) && t->bits_per_word)
		bits_per_word = t->bits_per_word;

	orion_spi_mode_set(spi);

	if (orion_spi->devdata->is_errata_50mhz_ac)
		orion_spi_50mhz_ac_timing_erratum(spi, speed);

	rc = orion_spi_baudrate_set(spi, speed);
	if (rc)
		return rc;

	if (bits_per_word == 16)
		orion_spi_setbits(orion_spi, ORION_SPI_IF_CONFIG_REG,
				  ORION_SPI_IF_8_16_BIT_MODE);
	else
		orion_spi_clrbits(orion_spi, ORION_SPI_IF_CONFIG_REG,
				  ORION_SPI_IF_8_16_BIT_MODE);

	return 0;
}

static void orion_spi_set_cs(struct spi_device *spi, bool enable)
{
	struct orion_spi *orion_spi;

	orion_spi = spi_master_get_devdata(spi->master);

	orion_spi_clrbits(orion_spi, ORION_SPI_IF_CTRL_REG, ORION_SPI_CS_MASK);
	orion_spi_setbits(orion_spi, ORION_SPI_IF_CTRL_REG,
				ORION_SPI_CS(spi->chip_select));

	/* Chip select logic is inverted from spi_set_cs */
	if (!enable)
		orion_spi_setbits(orion_spi, ORION_SPI_IF_CTRL_REG, 0x1);
	else
		orion_spi_clrbits(orion_spi, ORION_SPI_IF_CTRL_REG, 0x1);
}

static inline int orion_spi_wait_till_ready(struct orion_spi *orion_spi)
{
	int i;

	for (i = 0; i < ORION_SPI_WAIT_RDY_MAX_LOOP; i++) {
		if (readl(spi_reg(orion_spi, ORION_SPI_INT_CAUSE_REG)))
			return 1;

		udelay(1);
	}

	return -1;
}

static inline int
orion_spi_write_read_8bit(struct spi_device *spi,
			  const u8 **tx_buf, u8 **rx_buf)
{
	void __iomem *tx_reg, *rx_reg, *int_reg;
	struct orion_spi *orion_spi;

	orion_spi = spi_master_get_devdata(spi->master);
	tx_reg = spi_reg(orion_spi, ORION_SPI_DATA_OUT_REG);
	rx_reg = spi_reg(orion_spi, ORION_SPI_DATA_IN_REG);
	int_reg = spi_reg(orion_spi, ORION_SPI_INT_CAUSE_REG);

	/* clear the interrupt cause register */
	writel(0x0, int_reg);

	if (tx_buf && *tx_buf)
		writel(*(*tx_buf)++, tx_reg);
	else
		writel(0, tx_reg);

	if (orion_spi_wait_till_ready(orion_spi) < 0) {
		dev_err(&spi->dev, "TXS timed out\n");
		return -1;
	}

	if (rx_buf && *rx_buf)
		*(*rx_buf)++ = readl(rx_reg);

	return 1;
}

static inline int
orion_spi_write_read_16bit(struct spi_device *spi,
			   const u16 **tx_buf, u16 **rx_buf)
{
	void __iomem *tx_reg, *rx_reg, *int_reg;
	struct orion_spi *orion_spi;

	orion_spi = spi_master_get_devdata(spi->master);
	tx_reg = spi_reg(orion_spi, ORION_SPI_DATA_OUT_REG);
	rx_reg = spi_reg(orion_spi, ORION_SPI_DATA_IN_REG);
	int_reg = spi_reg(orion_spi, ORION_SPI_INT_CAUSE_REG);

	/* clear the interrupt cause register */
	writel(0x0, int_reg);

	if (tx_buf && *tx_buf)
		writel(__cpu_to_le16(get_unaligned((*tx_buf)++)), tx_reg);
	else
		writel(0, tx_reg);

	if (orion_spi_wait_till_ready(orion_spi) < 0) {
		dev_err(&spi->dev, "TXS timed out\n");
		return -1;
	}

	if (rx_buf && *rx_buf)
		put_unaligned(__le16_to_cpu(readl(rx_reg)), (*rx_buf)++);

	return 1;
}

static unsigned int
orion_spi_write_read(struct spi_device *spi, struct spi_transfer *xfer)
{
	unsigned int count;
	int word_len;

	word_len = spi->bits_per_word;
	count = xfer->len;

	if (word_len == 8) {
		const u8 *tx = xfer->tx_buf;
		u8 *rx = xfer->rx_buf;

		do {
			if (orion_spi_write_read_8bit(spi, &tx, &rx) < 0)
				goto out;
			count--;
		} while (count);
	} else if (word_len == 16) {
		const u16 *tx = xfer->tx_buf;
		u16 *rx = xfer->rx_buf;

		do {
			if (orion_spi_write_read_16bit(spi, &tx, &rx) < 0)
				goto out;
			count -= 2;
		} while (count);
	}

out:
	return xfer->len - count;
}

static int orion_spi_transfer_one(struct spi_master *master,
					struct spi_device *spi,
					struct spi_transfer *t)
{
	int status = 0;

	status = orion_spi_setup_transfer(spi, t);
	if (status < 0)
		return status;

	if (t->len)
		orion_spi_write_read(spi, t);

	return status;
}

static int orion_spi_setup(struct spi_device *spi)
{
	return orion_spi_setup_transfer(spi, NULL);
}

static int orion_spi_reset(struct orion_spi *orion_spi)
{
	/* Verify that the CS is deasserted */
	orion_spi_clrbits(orion_spi, ORION_SPI_IF_CTRL_REG, 0x1);
	return 0;
}

static const struct orion_spi_dev orion_spi_dev_data = {
	.typ = ORION_SPI,
	.min_divisor = 4,
	.max_divisor = 30,
	.prescale_mask = ORION_SPI_CLK_PRESCALE_MASK,
};

static const struct orion_spi_dev armada_370_spi_dev_data = {
	.typ = ARMADA_SPI,
	.min_divisor = 4,
	.max_divisor = 1920,
	.max_hz = 50000000,
	.prescale_mask = ARMADA_SPI_CLK_PRESCALE_MASK,
};

static const struct orion_spi_dev armada_xp_spi_dev_data = {
	.typ = ARMADA_SPI,
<<<<<<< HEAD
	.min_divisor = 4,
=======
	.max_hz = 50000000,
>>>>>>> db0b54cd
	.max_divisor = 1920,
	.max_hz = 50000000,
	.prescale_mask = ARMADA_SPI_CLK_PRESCALE_MASK,
};

static const struct orion_spi_dev armada_375_spi_dev_data = {
	.typ = ARMADA_SPI,
	.min_divisor = 15,
	.max_divisor = 1920,
	.prescale_mask = ARMADA_SPI_CLK_PRESCALE_MASK,
};

static const struct orion_spi_dev armada_380_spi_dev_data = {
	.typ = ARMADA_SPI,
	.max_hz = 50000000,
	.max_divisor = 1920,
	.prescale_mask = ARMADA_SPI_CLK_PRESCALE_MASK,
	.is_errata_50mhz_ac = true,
};

static const struct of_device_id orion_spi_of_match_table[] = {
	{
		.compatible = "marvell,orion-spi",
		.data = &orion_spi_dev_data,
	},
	{
		.compatible = "marvell,armada-370-spi",
		.data = &armada_370_spi_dev_data,
	},
	{
		.compatible = "marvell,armada-375-spi",
		.data = &armada_375_spi_dev_data,
	},
	{
		.compatible = "marvell,armada-380-spi",
		.data = &armada_380_spi_dev_data,
	},
	{
		.compatible = "marvell,armada-390-spi",
		.data = &armada_xp_spi_dev_data,
	},
	{
		.compatible = "marvell,armada-xp-spi",
		.data = &armada_xp_spi_dev_data,
	},

	{}
};
MODULE_DEVICE_TABLE(of, orion_spi_of_match_table);

static int orion_spi_probe(struct platform_device *pdev)
{
	const struct of_device_id *of_id;
	const struct orion_spi_dev *devdata;
	struct spi_master *master;
	struct orion_spi *spi;
	struct resource *r;
	unsigned long tclk_hz;
	int status = 0;

	master = spi_alloc_master(&pdev->dev, sizeof(*spi));
	if (master == NULL) {
		dev_dbg(&pdev->dev, "master allocation failed\n");
		return -ENOMEM;
	}

	if (pdev->id != -1)
		master->bus_num = pdev->id;
	if (pdev->dev.of_node) {
		u32 cell_index;

		if (!of_property_read_u32(pdev->dev.of_node, "cell-index",
					  &cell_index))
			master->bus_num = cell_index;
	}

	/* we support only mode 0, and no options */
	master->mode_bits = SPI_CPHA | SPI_CPOL;
	master->set_cs = orion_spi_set_cs;
	master->transfer_one = orion_spi_transfer_one;
	master->num_chipselect = ORION_NUM_CHIPSELECTS;
	master->setup = orion_spi_setup;
	master->bits_per_word_mask = SPI_BPW_MASK(8) | SPI_BPW_MASK(16);
	master->auto_runtime_pm = true;

	platform_set_drvdata(pdev, master);

	spi = spi_master_get_devdata(master);
	spi->master = master;

	of_id = of_match_device(orion_spi_of_match_table, &pdev->dev);
	devdata = (of_id) ? of_id->data : &orion_spi_dev_data;
	spi->devdata = devdata;

	spi->clk = devm_clk_get(&pdev->dev, NULL);
	if (IS_ERR(spi->clk)) {
		status = PTR_ERR(spi->clk);
		goto out;
	}

	status = clk_prepare_enable(spi->clk);
	if (status)
		goto out;

	tclk_hz = clk_get_rate(spi->clk);

	/*
	 * With old device tree, armada-370-spi could be used with
	 * Armada XP, however for this SoC the maximum frequency is
	 * 50MHz instead of tclk/4. On Armada 370, tclk cannot be
	 * higher than 200MHz. So, in order to be able to handle both
	 * SoCs, we can take the minimum of 50MHz and tclk/4.
	 */
	if (of_device_is_compatible(pdev->dev.of_node,
					"marvell,armada-370-spi"))
		master->max_speed_hz = min(devdata->max_hz,
				DIV_ROUND_UP(tclk_hz, devdata->min_divisor));
<<<<<<< HEAD
	else
		master->max_speed_hz =
			DIV_ROUND_UP(tclk_hz, devdata->min_divisor);
=======
	else if (devdata->min_divisor)
		master->max_speed_hz =
			DIV_ROUND_UP(tclk_hz, devdata->min_divisor);
	else
		master->max_speed_hz = devdata->max_hz;
>>>>>>> db0b54cd
	master->min_speed_hz = DIV_ROUND_UP(tclk_hz, devdata->max_divisor);

	r = platform_get_resource(pdev, IORESOURCE_MEM, 0);
	spi->base = devm_ioremap_resource(&pdev->dev, r);
	if (IS_ERR(spi->base)) {
		status = PTR_ERR(spi->base);
		goto out_rel_clk;
	}

	pm_runtime_set_active(&pdev->dev);
	pm_runtime_use_autosuspend(&pdev->dev);
	pm_runtime_set_autosuspend_delay(&pdev->dev, SPI_AUTOSUSPEND_TIMEOUT);
	pm_runtime_enable(&pdev->dev);

	status = orion_spi_reset(spi);
	if (status < 0)
		goto out_rel_pm;

	pm_runtime_mark_last_busy(&pdev->dev);
	pm_runtime_put_autosuspend(&pdev->dev);

	master->dev.of_node = pdev->dev.of_node;
	status = spi_register_master(master);
	if (status < 0)
		goto out_rel_pm;

	return status;

out_rel_pm:
	pm_runtime_disable(&pdev->dev);
out_rel_clk:
	clk_disable_unprepare(spi->clk);
out:
	spi_master_put(master);
	return status;
}


static int orion_spi_remove(struct platform_device *pdev)
{
	struct spi_master *master = platform_get_drvdata(pdev);
	struct orion_spi *spi = spi_master_get_devdata(master);

	pm_runtime_get_sync(&pdev->dev);
	clk_disable_unprepare(spi->clk);

	spi_unregister_master(master);
	pm_runtime_disable(&pdev->dev);

	return 0;
}

MODULE_ALIAS("platform:" DRIVER_NAME);

#ifdef CONFIG_PM
static int orion_spi_runtime_suspend(struct device *dev)
{
	struct spi_master *master = dev_get_drvdata(dev);
	struct orion_spi *spi = spi_master_get_devdata(master);

	clk_disable_unprepare(spi->clk);
	return 0;
}

static int orion_spi_runtime_resume(struct device *dev)
{
	struct spi_master *master = dev_get_drvdata(dev);
	struct orion_spi *spi = spi_master_get_devdata(master);

	return clk_prepare_enable(spi->clk);
}
#endif

static const struct dev_pm_ops orion_spi_pm_ops = {
	SET_RUNTIME_PM_OPS(orion_spi_runtime_suspend,
			   orion_spi_runtime_resume,
			   NULL)
};

static struct platform_driver orion_spi_driver = {
	.driver = {
		.name	= DRIVER_NAME,
		.pm	= &orion_spi_pm_ops,
		.of_match_table = of_match_ptr(orion_spi_of_match_table),
	},
	.probe		= orion_spi_probe,
	.remove		= orion_spi_remove,
};

module_platform_driver(orion_spi_driver);

MODULE_DESCRIPTION("Orion SPI driver");
MODULE_AUTHOR("Shadi Ammouri <shadi@marvell.com>");
MODULE_LICENSE("GPL");<|MERGE_RESOLUTION|>--- conflicted
+++ resolved
@@ -445,13 +445,8 @@
 
 static const struct orion_spi_dev armada_xp_spi_dev_data = {
 	.typ = ARMADA_SPI,
-<<<<<<< HEAD
-	.min_divisor = 4,
-=======
 	.max_hz = 50000000,
->>>>>>> db0b54cd
 	.max_divisor = 1920,
-	.max_hz = 50000000,
 	.prescale_mask = ARMADA_SPI_CLK_PRESCALE_MASK,
 };
 
@@ -567,17 +562,11 @@
 					"marvell,armada-370-spi"))
 		master->max_speed_hz = min(devdata->max_hz,
 				DIV_ROUND_UP(tclk_hz, devdata->min_divisor));
-<<<<<<< HEAD
-	else
-		master->max_speed_hz =
-			DIV_ROUND_UP(tclk_hz, devdata->min_divisor);
-=======
 	else if (devdata->min_divisor)
 		master->max_speed_hz =
 			DIV_ROUND_UP(tclk_hz, devdata->min_divisor);
 	else
 		master->max_speed_hz = devdata->max_hz;
->>>>>>> db0b54cd
 	master->min_speed_hz = DIV_ROUND_UP(tclk_hz, devdata->max_divisor);
 
 	r = platform_get_resource(pdev, IORESOURCE_MEM, 0);
