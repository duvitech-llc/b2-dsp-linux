--- conflicted
+++ resolved
@@ -182,10 +182,6 @@
 {
 	struct spi_bitbang_cs	*cs = spi->controller_state;
 	struct spi_bitbang	*bitbang;
-<<<<<<< HEAD
-	unsigned long		flags;
-=======
->>>>>>> db0b54cd
 
 	bitbang = spi_master_get_devdata(spi->master);
 
@@ -277,75 +273,10 @@
 	struct spi_bitbang *bitbang = spi_master_get_devdata(master);
 	int status = 0;
 
-<<<<<<< HEAD
-		/* init (-1) or override (1) transfer params */
-		if (do_setup != 0) {
-			if (bitbang->setup_transfer) {
-				status = bitbang->setup_transfer(spi, t);
-				if (status < 0)
-					break;
-			}
-			if (do_setup == -1)
-				do_setup = 0;
-		}
-
-		/* set up default clock polarity, and activate chip;
-		 * this implicitly updates clock and spi modes as
-		 * previously recorded for this device via setup().
-		 * (and also deselects any other chip that might be
-		 * selected ...)
-		 */
-		if (cs_change) {
-			bitbang->chipselect(spi, BITBANG_CS_ACTIVE);
-			ndelay(nsecs);
-		}
-		cs_change = t->cs_change;
-		if (!t->tx_buf && !t->rx_buf && t->len) {
-			status = -EINVAL;
-			break;
-		}
-
-		/* transfer data.  the lower level code handles any
-		 * new dma mappings it needs. our caller always gave
-		 * us dma-safe buffers.
-		 */
-		if (t->len) {
-			/* REVISIT dma API still needs a designated
-			 * DMA_ADDR_INVALID; ~0 might be better.
-			 */
-			if (!m->is_dma_mapped)
-				t->rx_dma = t->tx_dma = 0;
-			status = bitbang->txrx_bufs(spi, t);
-		}
-		if (status > 0)
-			m->actual_length += status;
-		if (status != t->len) {
-			/* always report some kind of error */
-			if (status >= 0)
-				status = -EREMOTEIO;
-			break;
-		}
-		status = 0;
-
-		/* protocol tweaks before next transfer */
-		if (t->delay_usecs)
-			udelay(t->delay_usecs);
-
-		if (cs_change &&
-		    !list_is_last(&t->transfer_list, &m->transfers)) {
-			/* sometimes a short mid-message deselect of the chip
-			 * may be needed to terminate a mode or command
-			 */
-			ndelay(nsecs);
-			bitbang->chipselect(spi, BITBANG_CS_INACTIVE);
-			ndelay(nsecs);
-		}
-=======
 	if (bitbang->setup_transfer) {
 		status = bitbang->setup_transfer(spi, transfer);
 		if (status < 0)
 			goto out;
->>>>>>> db0b54cd
 	}
 
 	if (transfer->len)
