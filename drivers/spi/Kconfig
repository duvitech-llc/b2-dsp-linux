--- conflicted
+++ resolved
@@ -315,11 +315,7 @@
 config SPI_FSL_DSPI
 	tristate "Freescale DSPI controller"
 	select REGMAP_MMIO
-<<<<<<< HEAD
-	depends on SOC_VF610 || SOC_LS1021A || COMPILE_TEST
-=======
 	depends on SOC_VF610 || SOC_LS1021A || ARCH_LAYERSCAPE || COMPILE_TEST
->>>>>>> db0b54cd
 	help
 	  This enables support for the Freescale DSPI controller in master
 	  mode. VF610 platform uses the controller.
