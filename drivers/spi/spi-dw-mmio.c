--- conflicted
+++ resolved
@@ -75,12 +75,7 @@
 
 	dws->max_freq = clk_get_rate(dwsmmio->clk);
 
-<<<<<<< HEAD
-	of_property_read_u32(pdev->dev.of_node, "reg-io-width",
-			     &dws->reg_io_width);
-=======
 	device_property_read_u32(&pdev->dev, "reg-io-width", &dws->reg_io_width);
->>>>>>> db0b54cd
 
 	num_cs = 4;
 
