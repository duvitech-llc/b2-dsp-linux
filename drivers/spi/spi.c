/*
 * SPI init/core code
 *
 * Copyright (C) 2005 David Brownell
 * Copyright (C) 2008 Secret Lab Technologies Ltd.
 *
 * This program is free software; you can redistribute it and/or modify
 * it under the terms of the GNU General Public License as published by
 * the Free Software Foundation; either version 2 of the License, or
 * (at your option) any later version.
 *
 * This program is distributed in the hope that it will be useful,
 * but WITHOUT ANY WARRANTY; without even the implied warranty of
 * MERCHANTABILITY or FITNESS FOR A PARTICULAR PURPOSE.  See the
 * GNU General Public License for more details.
 */

#include <linux/kernel.h>
#include <linux/device.h>
#include <linux/init.h>
#include <linux/cache.h>
#include <linux/dma-mapping.h>
#include <linux/dmaengine.h>
#include <linux/mutex.h>
#include <linux/of_device.h>
#include <linux/of_irq.h>
#include <linux/clk/clk-conf.h>
#include <linux/slab.h>
#include <linux/mod_devicetable.h>
#include <linux/spi/spi.h>
#include <linux/of_gpio.h>
#include <linux/pm_runtime.h>
#include <linux/pm_domain.h>
#include <linux/export.h>
#include <linux/sched/rt.h>
#include <linux/delay.h>
#include <linux/kthread.h>
#include <linux/ioport.h>
#include <linux/acpi.h>

#define CREATE_TRACE_POINTS
#include <trace/events/spi.h>

static void spidev_release(struct device *dev)
{
	struct spi_device	*spi = to_spi_device(dev);

	/* spi masters may cleanup for released devices */
	if (spi->master->cleanup)
		spi->master->cleanup(spi);

	spi_master_put(spi->master);
	kfree(spi);
}

static ssize_t
modalias_show(struct device *dev, struct device_attribute *a, char *buf)
{
	const struct spi_device	*spi = to_spi_device(dev);
	int len;

	len = acpi_device_modalias(dev, buf, PAGE_SIZE - 1);
	if (len != -ENODEV)
		return len;

	return sprintf(buf, "%s%s\n", SPI_MODULE_PREFIX, spi->modalias);
}
static DEVICE_ATTR_RO(modalias);

#define SPI_STATISTICS_ATTRS(field, file)				\
static ssize_t spi_master_##field##_show(struct device *dev,		\
					 struct device_attribute *attr,	\
					 char *buf)			\
{									\
	struct spi_master *master = container_of(dev,			\
						 struct spi_master, dev); \
	return spi_statistics_##field##_show(&master->statistics, buf);	\
}									\
static struct device_attribute dev_attr_spi_master_##field = {		\
	.attr = { .name = file, .mode = S_IRUGO },			\
	.show = spi_master_##field##_show,				\
};									\
static ssize_t spi_device_##field##_show(struct device *dev,		\
					 struct device_attribute *attr,	\
					char *buf)			\
{									\
	struct spi_device *spi = container_of(dev,			\
					      struct spi_device, dev);	\
	return spi_statistics_##field##_show(&spi->statistics, buf);	\
}									\
static struct device_attribute dev_attr_spi_device_##field = {		\
	.attr = { .name = file, .mode = S_IRUGO },			\
	.show = spi_device_##field##_show,				\
}

#define SPI_STATISTICS_SHOW_NAME(name, file, field, format_string)	\
static ssize_t spi_statistics_##name##_show(struct spi_statistics *stat, \
					    char *buf)			\
{									\
	unsigned long flags;						\
	ssize_t len;							\
	spin_lock_irqsave(&stat->lock, flags);				\
	len = sprintf(buf, format_string, stat->field);			\
	spin_unlock_irqrestore(&stat->lock, flags);			\
	return len;							\
}									\
SPI_STATISTICS_ATTRS(name, file)

#define SPI_STATISTICS_SHOW(field, format_string)			\
	SPI_STATISTICS_SHOW_NAME(field, __stringify(field),		\
				 field, format_string)

SPI_STATISTICS_SHOW(messages, "%lu");
SPI_STATISTICS_SHOW(transfers, "%lu");
SPI_STATISTICS_SHOW(errors, "%lu");
SPI_STATISTICS_SHOW(timedout, "%lu");

SPI_STATISTICS_SHOW(spi_sync, "%lu");
SPI_STATISTICS_SHOW(spi_sync_immediate, "%lu");
SPI_STATISTICS_SHOW(spi_async, "%lu");

SPI_STATISTICS_SHOW(bytes, "%llu");
SPI_STATISTICS_SHOW(bytes_rx, "%llu");
SPI_STATISTICS_SHOW(bytes_tx, "%llu");

#define SPI_STATISTICS_TRANSFER_BYTES_HISTO(index, number)		\
	SPI_STATISTICS_SHOW_NAME(transfer_bytes_histo##index,		\
				 "transfer_bytes_histo_" number,	\
				 transfer_bytes_histo[index],  "%lu")
SPI_STATISTICS_TRANSFER_BYTES_HISTO(0,  "0-1");
SPI_STATISTICS_TRANSFER_BYTES_HISTO(1,  "2-3");
SPI_STATISTICS_TRANSFER_BYTES_HISTO(2,  "4-7");
SPI_STATISTICS_TRANSFER_BYTES_HISTO(3,  "8-15");
SPI_STATISTICS_TRANSFER_BYTES_HISTO(4,  "16-31");
SPI_STATISTICS_TRANSFER_BYTES_HISTO(5,  "32-63");
SPI_STATISTICS_TRANSFER_BYTES_HISTO(6,  "64-127");
SPI_STATISTICS_TRANSFER_BYTES_HISTO(7,  "128-255");
SPI_STATISTICS_TRANSFER_BYTES_HISTO(8,  "256-511");
SPI_STATISTICS_TRANSFER_BYTES_HISTO(9,  "512-1023");
SPI_STATISTICS_TRANSFER_BYTES_HISTO(10, "1024-2047");
SPI_STATISTICS_TRANSFER_BYTES_HISTO(11, "2048-4095");
SPI_STATISTICS_TRANSFER_BYTES_HISTO(12, "4096-8191");
SPI_STATISTICS_TRANSFER_BYTES_HISTO(13, "8192-16383");
SPI_STATISTICS_TRANSFER_BYTES_HISTO(14, "16384-32767");
SPI_STATISTICS_TRANSFER_BYTES_HISTO(15, "32768-65535");
SPI_STATISTICS_TRANSFER_BYTES_HISTO(16, "65536+");

static struct attribute *spi_dev_attrs[] = {
	&dev_attr_modalias.attr,
	NULL,
};

static const struct attribute_group spi_dev_group = {
	.attrs  = spi_dev_attrs,
};

static struct attribute *spi_device_statistics_attrs[] = {
	&dev_attr_spi_device_messages.attr,
	&dev_attr_spi_device_transfers.attr,
	&dev_attr_spi_device_errors.attr,
	&dev_attr_spi_device_timedout.attr,
	&dev_attr_spi_device_spi_sync.attr,
	&dev_attr_spi_device_spi_sync_immediate.attr,
	&dev_attr_spi_device_spi_async.attr,
	&dev_attr_spi_device_bytes.attr,
	&dev_attr_spi_device_bytes_rx.attr,
	&dev_attr_spi_device_bytes_tx.attr,
	&dev_attr_spi_device_transfer_bytes_histo0.attr,
	&dev_attr_spi_device_transfer_bytes_histo1.attr,
	&dev_attr_spi_device_transfer_bytes_histo2.attr,
	&dev_attr_spi_device_transfer_bytes_histo3.attr,
	&dev_attr_spi_device_transfer_bytes_histo4.attr,
	&dev_attr_spi_device_transfer_bytes_histo5.attr,
	&dev_attr_spi_device_transfer_bytes_histo6.attr,
	&dev_attr_spi_device_transfer_bytes_histo7.attr,
	&dev_attr_spi_device_transfer_bytes_histo8.attr,
	&dev_attr_spi_device_transfer_bytes_histo9.attr,
	&dev_attr_spi_device_transfer_bytes_histo10.attr,
	&dev_attr_spi_device_transfer_bytes_histo11.attr,
	&dev_attr_spi_device_transfer_bytes_histo12.attr,
	&dev_attr_spi_device_transfer_bytes_histo13.attr,
	&dev_attr_spi_device_transfer_bytes_histo14.attr,
	&dev_attr_spi_device_transfer_bytes_histo15.attr,
	&dev_attr_spi_device_transfer_bytes_histo16.attr,
	NULL,
};

static const struct attribute_group spi_device_statistics_group = {
	.name  = "statistics",
	.attrs  = spi_device_statistics_attrs,
};

static const struct attribute_group *spi_dev_groups[] = {
	&spi_dev_group,
	&spi_device_statistics_group,
	NULL,
};

static struct attribute *spi_master_statistics_attrs[] = {
	&dev_attr_spi_master_messages.attr,
	&dev_attr_spi_master_transfers.attr,
	&dev_attr_spi_master_errors.attr,
	&dev_attr_spi_master_timedout.attr,
	&dev_attr_spi_master_spi_sync.attr,
	&dev_attr_spi_master_spi_sync_immediate.attr,
	&dev_attr_spi_master_spi_async.attr,
	&dev_attr_spi_master_bytes.attr,
	&dev_attr_spi_master_bytes_rx.attr,
	&dev_attr_spi_master_bytes_tx.attr,
	&dev_attr_spi_master_transfer_bytes_histo0.attr,
	&dev_attr_spi_master_transfer_bytes_histo1.attr,
	&dev_attr_spi_master_transfer_bytes_histo2.attr,
	&dev_attr_spi_master_transfer_bytes_histo3.attr,
	&dev_attr_spi_master_transfer_bytes_histo4.attr,
	&dev_attr_spi_master_transfer_bytes_histo5.attr,
	&dev_attr_spi_master_transfer_bytes_histo6.attr,
	&dev_attr_spi_master_transfer_bytes_histo7.attr,
	&dev_attr_spi_master_transfer_bytes_histo8.attr,
	&dev_attr_spi_master_transfer_bytes_histo9.attr,
	&dev_attr_spi_master_transfer_bytes_histo10.attr,
	&dev_attr_spi_master_transfer_bytes_histo11.attr,
	&dev_attr_spi_master_transfer_bytes_histo12.attr,
	&dev_attr_spi_master_transfer_bytes_histo13.attr,
	&dev_attr_spi_master_transfer_bytes_histo14.attr,
	&dev_attr_spi_master_transfer_bytes_histo15.attr,
	&dev_attr_spi_master_transfer_bytes_histo16.attr,
	NULL,
};

static const struct attribute_group spi_master_statistics_group = {
	.name  = "statistics",
	.attrs  = spi_master_statistics_attrs,
};

static const struct attribute_group *spi_master_groups[] = {
	&spi_master_statistics_group,
	NULL,
};

void spi_statistics_add_transfer_stats(struct spi_statistics *stats,
				       struct spi_transfer *xfer,
				       struct spi_master *master)
{
	unsigned long flags;
	int l2len = min(fls(xfer->len), SPI_STATISTICS_HISTO_SIZE) - 1;

	if (l2len < 0)
		l2len = 0;

	spin_lock_irqsave(&stats->lock, flags);

	stats->transfers++;
	stats->transfer_bytes_histo[l2len]++;

	stats->bytes += xfer->len;
	if ((xfer->tx_buf) &&
	    (xfer->tx_buf != master->dummy_tx))
		stats->bytes_tx += xfer->len;
	if ((xfer->rx_buf) &&
	    (xfer->rx_buf != master->dummy_rx))
		stats->bytes_rx += xfer->len;

	spin_unlock_irqrestore(&stats->lock, flags);
}
EXPORT_SYMBOL_GPL(spi_statistics_add_transfer_stats);

/* modalias support makes "modprobe $MODALIAS" new-style hotplug work,
 * and the sysfs version makes coldplug work too.
 */

static const struct spi_device_id *spi_match_id(const struct spi_device_id *id,
						const struct spi_device *sdev)
{
	while (id->name[0]) {
		if (!strcmp(sdev->modalias, id->name))
			return id;
		id++;
	}
	return NULL;
}

const struct spi_device_id *spi_get_device_id(const struct spi_device *sdev)
{
	const struct spi_driver *sdrv = to_spi_driver(sdev->dev.driver);

	return spi_match_id(sdrv->id_table, sdev);
}
EXPORT_SYMBOL_GPL(spi_get_device_id);

static int spi_match_device(struct device *dev, struct device_driver *drv)
{
	const struct spi_device	*spi = to_spi_device(dev);
	const struct spi_driver	*sdrv = to_spi_driver(drv);

	/* Attempt an OF style match */
	if (of_driver_match_device(dev, drv))
		return 1;

	/* Then try ACPI */
	if (acpi_driver_match_device(dev, drv))
		return 1;

	if (sdrv->id_table)
		return !!spi_match_id(sdrv->id_table, spi);

	return strcmp(spi->modalias, drv->name) == 0;
}

static int spi_uevent(struct device *dev, struct kobj_uevent_env *env)
{
	const struct spi_device		*spi = to_spi_device(dev);
	int rc;

	rc = acpi_device_uevent_modalias(dev, env);
	if (rc != -ENODEV)
		return rc;

	add_uevent_var(env, "MODALIAS=%s%s", SPI_MODULE_PREFIX, spi->modalias);
	return 0;
}

struct bus_type spi_bus_type = {
	.name		= "spi",
	.dev_groups	= spi_dev_groups,
	.match		= spi_match_device,
	.uevent		= spi_uevent,
};
EXPORT_SYMBOL_GPL(spi_bus_type);


static int spi_drv_probe(struct device *dev)
{
	const struct spi_driver		*sdrv = to_spi_driver(dev->driver);
	struct spi_device		*spi = to_spi_device(dev);
	int ret;

	ret = of_clk_set_defaults(dev->of_node, false);
	if (ret)
		return ret;

	if (dev->of_node) {
		spi->irq = of_irq_get(dev->of_node, 0);
		if (spi->irq == -EPROBE_DEFER)
			return -EPROBE_DEFER;
		if (spi->irq < 0)
			spi->irq = 0;
	}

	ret = dev_pm_domain_attach(dev, true);
	if (ret != -EPROBE_DEFER) {
		ret = sdrv->probe(spi);
		if (ret)
			dev_pm_domain_detach(dev, true);
	}

	return ret;
}

static int spi_drv_remove(struct device *dev)
{
	const struct spi_driver		*sdrv = to_spi_driver(dev->driver);
	int ret;

	ret = sdrv->remove(to_spi_device(dev));
	dev_pm_domain_detach(dev, true);

	return ret;
}

static void spi_drv_shutdown(struct device *dev)
{
	const struct spi_driver		*sdrv = to_spi_driver(dev->driver);

	sdrv->shutdown(to_spi_device(dev));
}

/**
 * __spi_register_driver - register a SPI driver
 * @owner: owner module of the driver to register
 * @sdrv: the driver to register
 * Context: can sleep
 *
 * Return: zero on success, else a negative error code.
 */
int __spi_register_driver(struct module *owner, struct spi_driver *sdrv)
{
	sdrv->driver.owner = owner;
	sdrv->driver.bus = &spi_bus_type;
	if (sdrv->probe)
		sdrv->driver.probe = spi_drv_probe;
	if (sdrv->remove)
		sdrv->driver.remove = spi_drv_remove;
	if (sdrv->shutdown)
		sdrv->driver.shutdown = spi_drv_shutdown;
	return driver_register(&sdrv->driver);
}
EXPORT_SYMBOL_GPL(__spi_register_driver);

/*-------------------------------------------------------------------------*/

/* SPI devices should normally not be created by SPI device drivers; that
 * would make them board-specific.  Similarly with SPI master drivers.
 * Device registration normally goes into like arch/.../mach.../board-YYY.c
 * with other readonly (flashable) information about mainboard devices.
 */

struct boardinfo {
	struct list_head	list;
	struct spi_board_info	board_info;
};

static LIST_HEAD(board_list);
static LIST_HEAD(spi_master_list);

/*
 * Used to protect add/del opertion for board_info list and
 * spi_master list, and their matching process
 */
static DEFINE_MUTEX(board_lock);

/**
 * spi_alloc_device - Allocate a new SPI device
 * @master: Controller to which device is connected
 * Context: can sleep
 *
 * Allows a driver to allocate and initialize a spi_device without
 * registering it immediately.  This allows a driver to directly
 * fill the spi_device with device parameters before calling
 * spi_add_device() on it.
 *
 * Caller is responsible to call spi_add_device() on the returned
 * spi_device structure to add it to the SPI master.  If the caller
 * needs to discard the spi_device without adding it, then it should
 * call spi_dev_put() on it.
 *
 * Return: a pointer to the new device, or NULL.
 */
struct spi_device *spi_alloc_device(struct spi_master *master)
{
	struct spi_device	*spi;

	if (!spi_master_get(master))
		return NULL;

	spi = kzalloc(sizeof(*spi), GFP_KERNEL);
	if (!spi) {
		spi_master_put(master);
		return NULL;
	}

	spi->master = master;
	spi->dev.parent = &master->dev;
	spi->dev.bus = &spi_bus_type;
	spi->dev.release = spidev_release;
	spi->cs_gpio = -ENOENT;

	spin_lock_init(&spi->statistics.lock);

	device_initialize(&spi->dev);
	return spi;
}
EXPORT_SYMBOL_GPL(spi_alloc_device);

static void spi_dev_set_name(struct spi_device *spi)
{
	struct acpi_device *adev = ACPI_COMPANION(&spi->dev);

	if (adev) {
		dev_set_name(&spi->dev, "spi-%s", acpi_dev_name(adev));
		return;
	}

	dev_set_name(&spi->dev, "%s.%u", dev_name(&spi->master->dev),
		     spi->chip_select);
}

static int spi_dev_check(struct device *dev, void *data)
{
	struct spi_device *spi = to_spi_device(dev);
	struct spi_device *new_spi = data;

	if (spi->master == new_spi->master &&
	    spi->chip_select == new_spi->chip_select)
		return -EBUSY;
	return 0;
}

/**
 * spi_add_device - Add spi_device allocated with spi_alloc_device
 * @spi: spi_device to register
 *
 * Companion function to spi_alloc_device.  Devices allocated with
 * spi_alloc_device can be added onto the spi bus with this function.
 *
 * Return: 0 on success; negative errno on failure
 */
int spi_add_device(struct spi_device *spi)
{
	static DEFINE_MUTEX(spi_add_lock);
	struct spi_master *master = spi->master;
	struct device *dev = master->dev.parent;
	int status;

	/* Chipselects are numbered 0..max; validate. */
	if (spi->chip_select >= master->num_chipselect) {
		dev_err(dev, "cs%d >= max %d\n",
			spi->chip_select,
			master->num_chipselect);
		return -EINVAL;
	}

	/* Set the bus ID string */
	spi_dev_set_name(spi);

	/* We need to make sure there's no other device with this
	 * chipselect **BEFORE** we call setup(), else we'll trash
	 * its configuration.  Lock against concurrent add() calls.
	 */
	mutex_lock(&spi_add_lock);

	status = bus_for_each_dev(&spi_bus_type, NULL, spi, spi_dev_check);
	if (status) {
		dev_err(dev, "chipselect %d already in use\n",
				spi->chip_select);
		goto done;
	}

	if (master->cs_gpios)
		spi->cs_gpio = master->cs_gpios[spi->chip_select];

	/* Drivers may modify this initial i/o setup, but will
	 * normally rely on the device being setup.  Devices
	 * using SPI_CS_HIGH can't coexist well otherwise...
	 */
	status = spi_setup(spi);
	if (status < 0) {
		dev_err(dev, "can't setup %s, status %d\n",
				dev_name(&spi->dev), status);
		goto done;
	}

	/* Device may be bound to an active driver when this returns */
	status = device_add(&spi->dev);
	if (status < 0)
		dev_err(dev, "can't add %s, status %d\n",
				dev_name(&spi->dev), status);
	else
		dev_dbg(dev, "registered child %s\n", dev_name(&spi->dev));

done:
	mutex_unlock(&spi_add_lock);
	return status;
}
EXPORT_SYMBOL_GPL(spi_add_device);

/**
 * spi_new_device - instantiate one new SPI device
 * @master: Controller to which device is connected
 * @chip: Describes the SPI device
 * Context: can sleep
 *
 * On typical mainboards, this is purely internal; and it's not needed
 * after board init creates the hard-wired devices.  Some development
 * platforms may not be able to use spi_register_board_info though, and
 * this is exported so that for example a USB or parport based adapter
 * driver could add devices (which it would learn about out-of-band).
 *
 * Return: the new device, or NULL.
 */
struct spi_device *spi_new_device(struct spi_master *master,
				  struct spi_board_info *chip)
{
	struct spi_device	*proxy;
	int			status;

	/* NOTE:  caller did any chip->bus_num checks necessary.
	 *
	 * Also, unless we change the return value convention to use
	 * error-or-pointer (not NULL-or-pointer), troubleshootability
	 * suggests syslogged diagnostics are best here (ugh).
	 */

	proxy = spi_alloc_device(master);
	if (!proxy)
		return NULL;

	WARN_ON(strlen(chip->modalias) >= sizeof(proxy->modalias));

	proxy->chip_select = chip->chip_select;
	proxy->max_speed_hz = chip->max_speed_hz;
	proxy->mode = chip->mode;
	proxy->irq = chip->irq;
	strlcpy(proxy->modalias, chip->modalias, sizeof(proxy->modalias));
	proxy->dev.platform_data = (void *) chip->platform_data;
	proxy->controller_data = chip->controller_data;
	proxy->controller_state = NULL;

	status = spi_add_device(proxy);
	if (status < 0) {
		spi_dev_put(proxy);
		return NULL;
	}

	return proxy;
}
EXPORT_SYMBOL_GPL(spi_new_device);

static void spi_match_master_to_boardinfo(struct spi_master *master,
				struct spi_board_info *bi)
{
	struct spi_device *dev;

	if (master->bus_num != bi->bus_num)
		return;

	dev = spi_new_device(master, bi);
	if (!dev)
		dev_err(master->dev.parent, "can't create new device for %s\n",
			bi->modalias);
}

/**
 * spi_register_board_info - register SPI devices for a given board
 * @info: array of chip descriptors
 * @n: how many descriptors are provided
 * Context: can sleep
 *
 * Board-specific early init code calls this (probably during arch_initcall)
 * with segments of the SPI device table.  Any device nodes are created later,
 * after the relevant parent SPI controller (bus_num) is defined.  We keep
 * this table of devices forever, so that reloading a controller driver will
 * not make Linux forget about these hard-wired devices.
 *
 * Other code can also call this, e.g. a particular add-on board might provide
 * SPI devices through its expansion connector, so code initializing that board
 * would naturally declare its SPI devices.
 *
 * The board info passed can safely be __initdata ... but be careful of
 * any embedded pointers (platform_data, etc), they're copied as-is.
 *
 * Return: zero on success, else a negative error code.
 */
int spi_register_board_info(struct spi_board_info const *info, unsigned n)
{
	struct boardinfo *bi;
	int i;

	if (!n)
		return -EINVAL;

	bi = kzalloc(n * sizeof(*bi), GFP_KERNEL);
	if (!bi)
		return -ENOMEM;

	for (i = 0; i < n; i++, bi++, info++) {
		struct spi_master *master;

		memcpy(&bi->board_info, info, sizeof(*info));
		mutex_lock(&board_lock);
		list_add_tail(&bi->list, &board_list);
		list_for_each_entry(master, &spi_master_list, list)
			spi_match_master_to_boardinfo(master, &bi->board_info);
		mutex_unlock(&board_lock);
	}

	return 0;
}

/*-------------------------------------------------------------------------*/

static void spi_set_cs(struct spi_device *spi, bool enable)
{
	if (spi->mode & SPI_CS_HIGH)
		enable = !enable;

	if (gpio_is_valid(spi->cs_gpio))
		gpio_set_value(spi->cs_gpio, !enable);
	else if (spi->master->set_cs)
		spi->master->set_cs(spi, !enable);
}

#ifdef CONFIG_HAS_DMA
static int spi_map_buf(struct spi_master *master, struct device *dev,
		       struct sg_table *sgt, void *buf, size_t len,
		       enum dma_data_direction dir)
{
	const bool vmalloced_buf = is_vmalloc_addr(buf);
	int desc_len;
	int sgs;
	struct page *vm_page;
	void *sg_buf;
	size_t min;
	int i, ret;

	if (vmalloced_buf) {
		desc_len = PAGE_SIZE;
		sgs = DIV_ROUND_UP(len + offset_in_page(buf), desc_len);
	} else {
		desc_len = master->max_dma_len;
		sgs = DIV_ROUND_UP(len, desc_len);
	}

	ret = sg_alloc_table(sgt, sgs, GFP_KERNEL);
	if (ret != 0)
		return ret;

	for (i = 0; i < sgs; i++) {

		if (vmalloced_buf) {
			min = min_t(size_t,
				    len, desc_len - offset_in_page(buf));
			vm_page = vmalloc_to_page(buf);
			if (!vm_page) {
				sg_free_table(sgt);
				return -ENOMEM;
			}
			sg_set_page(&sgt->sgl[i], vm_page,
				    min, offset_in_page(buf));
		} else {
			min = min_t(size_t, len, desc_len);
			sg_buf = buf;
			sg_set_buf(&sgt->sgl[i], sg_buf, min);
		}


		buf += min;
		len -= min;
	}

	ret = dma_map_sg(dev, sgt->sgl, sgt->nents, dir);
	if (!ret)
		ret = -ENOMEM;
	if (ret < 0) {
		sg_free_table(sgt);
		return ret;
	}

	sgt->nents = ret;

	return 0;
}

static void spi_unmap_buf(struct spi_master *master, struct device *dev,
			  struct sg_table *sgt, enum dma_data_direction dir)
{
	if (sgt->orig_nents) {
		dma_unmap_sg(dev, sgt->sgl, sgt->orig_nents, dir);
		sg_free_table(sgt);
	}
}

static int __spi_map_msg(struct spi_master *master, struct spi_message *msg)
{
	struct device *tx_dev, *rx_dev;
	struct spi_transfer *xfer;
	int ret;

	if (!master->can_dma)
		return 0;

	if (master->dma_tx)
		tx_dev = master->dma_tx->device->dev;
	else
		tx_dev = &master->dev;

	if (master->dma_rx)
		rx_dev = master->dma_rx->device->dev;
	else
		rx_dev = &master->dev;

	list_for_each_entry(xfer, &msg->transfers, transfer_list) {
		if (!master->can_dma(master, msg->spi, xfer))
			continue;

		if (xfer->tx_buf != NULL) {
			ret = spi_map_buf(master, tx_dev, &xfer->tx_sg,
					  (void *)xfer->tx_buf, xfer->len,
					  DMA_TO_DEVICE);
			if (ret != 0)
				return ret;
		}

		if (xfer->rx_buf != NULL) {
			ret = spi_map_buf(master, rx_dev, &xfer->rx_sg,
					  xfer->rx_buf, xfer->len,
					  DMA_FROM_DEVICE);
			if (ret != 0) {
				spi_unmap_buf(master, tx_dev, &xfer->tx_sg,
					      DMA_TO_DEVICE);
				return ret;
			}
		}
	}

	master->cur_msg_mapped = true;

	return 0;
}

static int __spi_unmap_msg(struct spi_master *master, struct spi_message *msg)
{
	struct spi_transfer *xfer;
	struct device *tx_dev, *rx_dev;

	if (!master->cur_msg_mapped || !master->can_dma)
		return 0;

	if (master->dma_tx)
		tx_dev = master->dma_tx->device->dev;
	else
		tx_dev = &master->dev;

	if (master->dma_rx)
		rx_dev = master->dma_rx->device->dev;
	else
		rx_dev = &master->dev;

	list_for_each_entry(xfer, &msg->transfers, transfer_list) {
		/*
		 * Restore the original value of tx_buf or rx_buf if they are
		 * NULL.
		 */
		if (xfer->tx_buf == master->dummy_tx)
			xfer->tx_buf = NULL;
		if (xfer->rx_buf == master->dummy_rx)
			xfer->rx_buf = NULL;

		if (!master->can_dma(master, msg->spi, xfer))
			continue;

		spi_unmap_buf(master, rx_dev, &xfer->rx_sg, DMA_FROM_DEVICE);
		spi_unmap_buf(master, tx_dev, &xfer->tx_sg, DMA_TO_DEVICE);
	}

	return 0;
}
#else /* !CONFIG_HAS_DMA */
static inline int __spi_map_msg(struct spi_master *master,
				struct spi_message *msg)
{
	return 0;
}

static inline int __spi_unmap_msg(struct spi_master *master,
				  struct spi_message *msg)
{
	return 0;
}
#endif /* !CONFIG_HAS_DMA */

static inline int spi_unmap_msg(struct spi_master *master,
				struct spi_message *msg)
{
	struct spi_transfer *xfer;

	list_for_each_entry(xfer, &msg->transfers, transfer_list) {
		/*
		 * Restore the original value of tx_buf or rx_buf if they are
		 * NULL.
		 */
		if (xfer->tx_buf == master->dummy_tx)
			xfer->tx_buf = NULL;
		if (xfer->rx_buf == master->dummy_rx)
			xfer->rx_buf = NULL;
	}

	return __spi_unmap_msg(master, msg);
}

static int spi_map_msg(struct spi_master *master, struct spi_message *msg)
{
	struct spi_transfer *xfer;
	void *tmp;
	unsigned int max_tx, max_rx;

	if (master->flags & (SPI_MASTER_MUST_RX | SPI_MASTER_MUST_TX)) {
		max_tx = 0;
		max_rx = 0;

		list_for_each_entry(xfer, &msg->transfers, transfer_list) {
			if ((master->flags & SPI_MASTER_MUST_TX) &&
			    !xfer->tx_buf)
				max_tx = max(xfer->len, max_tx);
			if ((master->flags & SPI_MASTER_MUST_RX) &&
			    !xfer->rx_buf)
				max_rx = max(xfer->len, max_rx);
		}

		if (max_tx) {
			tmp = krealloc(master->dummy_tx, max_tx,
				       GFP_KERNEL | GFP_DMA);
			if (!tmp)
				return -ENOMEM;
			master->dummy_tx = tmp;
			memset(tmp, 0, max_tx);
		}

		if (max_rx) {
			tmp = krealloc(master->dummy_rx, max_rx,
				       GFP_KERNEL | GFP_DMA);
			if (!tmp)
				return -ENOMEM;
			master->dummy_rx = tmp;
		}

		if (max_tx || max_rx) {
			list_for_each_entry(xfer, &msg->transfers,
					    transfer_list) {
				if (!xfer->tx_buf)
					xfer->tx_buf = master->dummy_tx;
				if (!xfer->rx_buf)
					xfer->rx_buf = master->dummy_rx;
			}
		}
	}

	return __spi_map_msg(master, msg);
}

/*
 * spi_transfer_one_message - Default implementation of transfer_one_message()
 *
 * This is a standard implementation of transfer_one_message() for
 * drivers which impelment a transfer_one() operation.  It provides
 * standard handling of delays and chip select management.
 */
static int spi_transfer_one_message(struct spi_master *master,
				    struct spi_message *msg)
{
	struct spi_transfer *xfer;
	bool keep_cs = false;
	int ret = 0;
	unsigned long ms = 1;
	struct spi_statistics *statm = &master->statistics;
	struct spi_statistics *stats = &msg->spi->statistics;

	spi_set_cs(msg->spi, true);

	SPI_STATISTICS_INCREMENT_FIELD(statm, messages);
	SPI_STATISTICS_INCREMENT_FIELD(stats, messages);

	list_for_each_entry(xfer, &msg->transfers, transfer_list) {
		trace_spi_transfer_start(msg, xfer);

		spi_statistics_add_transfer_stats(statm, xfer, master);
		spi_statistics_add_transfer_stats(stats, xfer, master);

		if (xfer->tx_buf || xfer->rx_buf) {
			reinit_completion(&master->xfer_completion);

			ret = master->transfer_one(master, msg->spi, xfer);
			if (ret < 0) {
				SPI_STATISTICS_INCREMENT_FIELD(statm,
							       errors);
				SPI_STATISTICS_INCREMENT_FIELD(stats,
							       errors);
				dev_err(&msg->spi->dev,
					"SPI transfer failed: %d\n", ret);
				goto out;
			}

			if (ret > 0) {
				ret = 0;
				ms = xfer->len * 8 * 1000 / xfer->speed_hz;
				ms += ms + 100; /* some tolerance */

				ms = wait_for_completion_timeout(&master->xfer_completion,
								 msecs_to_jiffies(ms));
			}

			if (ms == 0) {
				SPI_STATISTICS_INCREMENT_FIELD(statm,
							       timedout);
				SPI_STATISTICS_INCREMENT_FIELD(stats,
							       timedout);
				dev_err(&msg->spi->dev,
					"SPI transfer timed out\n");
				msg->status = -ETIMEDOUT;
			}
		} else {
			if (xfer->len)
				dev_err(&msg->spi->dev,
					"Bufferless transfer has length %u\n",
					xfer->len);
		}

		trace_spi_transfer_stop(msg, xfer);

		if (msg->status != -EINPROGRESS)
			goto out;

		if (xfer->delay_usecs)
			udelay(xfer->delay_usecs);

		if (xfer->cs_change) {
			if (list_is_last(&xfer->transfer_list,
					 &msg->transfers)) {
				keep_cs = true;
			} else {
				spi_set_cs(msg->spi, false);
				udelay(10);
				spi_set_cs(msg->spi, true);
			}
		}

		msg->actual_length += xfer->len;
	}

out:
	if (ret != 0 || !keep_cs)
		spi_set_cs(msg->spi, false);

	if (msg->status == -EINPROGRESS)
		msg->status = ret;

	if (msg->status && master->handle_err)
		master->handle_err(master, msg);

	spi_finalize_current_message(master);

	return ret;
}

/**
 * spi_finalize_current_transfer - report completion of a transfer
 * @master: the master reporting completion
 *
 * Called by SPI drivers using the core transfer_one_message()
 * implementation to notify it that the current interrupt driven
 * transfer has finished and the next one may be scheduled.
 */
void spi_finalize_current_transfer(struct spi_master *master)
{
	complete(&master->xfer_completion);
}
EXPORT_SYMBOL_GPL(spi_finalize_current_transfer);

/**
 * __spi_pump_messages - function which processes spi message queue
 * @master: master to process queue for
 * @in_kthread: true if we are in the context of the message pump thread
 *
 * This function checks if there is any spi message in the queue that
 * needs processing and if so call out to the driver to initialize hardware
 * and transfer each message.
 *
 * Note that it is called both from the kthread itself and also from
 * inside spi_sync(); the queue extraction handling at the top of the
 * function should deal with this safely.
 */
static void __spi_pump_messages(struct spi_master *master, bool in_kthread)
{
	unsigned long flags;
	bool was_busy = false;
	int ret;

	/* Lock queue */
	spin_lock_irqsave(&master->queue_lock, flags);

	/* Make sure we are not already running a message */
	if (master->cur_msg) {
		spin_unlock_irqrestore(&master->queue_lock, flags);
		return;
	}

	/* If another context is idling the device then defer */
	if (master->idling) {
		queue_kthread_work(&master->kworker, &master->pump_messages);
		spin_unlock_irqrestore(&master->queue_lock, flags);
		return;
	}

	/* Check if the queue is idle */
	if (list_empty(&master->queue) || !master->running) {
		if (!master->busy) {
			spin_unlock_irqrestore(&master->queue_lock, flags);
			return;
		}

		/* Only do teardown in the thread */
		if (!in_kthread) {
			queue_kthread_work(&master->kworker,
					   &master->pump_messages);
			spin_unlock_irqrestore(&master->queue_lock, flags);
			return;
		}

		master->busy = false;
		master->idling = true;
		spin_unlock_irqrestore(&master->queue_lock, flags);

		kfree(master->dummy_rx);
		master->dummy_rx = NULL;
		kfree(master->dummy_tx);
		master->dummy_tx = NULL;
		if (master->unprepare_transfer_hardware &&
		    master->unprepare_transfer_hardware(master))
			dev_err(&master->dev,
				"failed to unprepare transfer hardware\n");
		if (master->auto_runtime_pm) {
			pm_runtime_mark_last_busy(master->dev.parent);
			pm_runtime_put_autosuspend(master->dev.parent);
		}
		trace_spi_master_idle(master);

		spin_lock_irqsave(&master->queue_lock, flags);
		master->idling = false;
		spin_unlock_irqrestore(&master->queue_lock, flags);
		return;
	}

	/* Extract head of queue */
	master->cur_msg =
		list_first_entry(&master->queue, struct spi_message, queue);

	list_del_init(&master->cur_msg->queue);
	if (master->busy)
		was_busy = true;
	else
		master->busy = true;
	spin_unlock_irqrestore(&master->queue_lock, flags);

	if (!was_busy && master->auto_runtime_pm) {
		ret = pm_runtime_get_sync(master->dev.parent);
		if (ret < 0) {
			dev_err(&master->dev, "Failed to power device: %d\n",
				ret);
			return;
		}
	}

	if (!was_busy)
		trace_spi_master_busy(master);

	if (!was_busy && master->prepare_transfer_hardware) {
		ret = master->prepare_transfer_hardware(master);
		if (ret) {
			dev_err(&master->dev,
				"failed to prepare transfer hardware\n");

			if (master->auto_runtime_pm)
				pm_runtime_put(master->dev.parent);
			return;
		}
	}

	mutex_lock(&master->bus_lock_mutex);
	trace_spi_message_start(master->cur_msg);

	if (master->prepare_message) {
		ret = master->prepare_message(master, master->cur_msg);
		if (ret) {
			dev_err(&master->dev,
				"failed to prepare message: %d\n", ret);
			master->cur_msg->status = ret;
			spi_finalize_current_message(master);
			mutex_unlock(&master->bus_lock_mutex);
			return;
		}
		master->cur_msg_prepared = true;
	}

	ret = spi_map_msg(master, master->cur_msg);
	if (ret) {
		master->cur_msg->status = ret;
		spi_finalize_current_message(master);
		mutex_unlock(&master->bus_lock_mutex);
		return;
	}

	ret = master->transfer_one_message(master, master->cur_msg);
	if (ret) {
		dev_err(&master->dev,
			"failed to transfer one message from queue\n");
		mutex_unlock(&master->bus_lock_mutex);
		return;
	}
	mutex_unlock(&master->bus_lock_mutex);
}

/**
 * spi_pump_messages - kthread work function which processes spi message queue
 * @work: pointer to kthread work struct contained in the master struct
 */
static void spi_pump_messages(struct kthread_work *work)
{
	struct spi_master *master =
		container_of(work, struct spi_master, pump_messages);

	__spi_pump_messages(master, true);
}

static int spi_init_queue(struct spi_master *master)
{
	struct sched_param param = { .sched_priority = MAX_RT_PRIO - 1 };

	master->running = false;
	master->busy = false;

	init_kthread_worker(&master->kworker);
	master->kworker_task = kthread_run(kthread_worker_fn,
					   &master->kworker, "%s",
					   dev_name(&master->dev));
	if (IS_ERR(master->kworker_task)) {
		dev_err(&master->dev, "failed to create message pump task\n");
		return PTR_ERR(master->kworker_task);
	}
	init_kthread_work(&master->pump_messages, spi_pump_messages);

	/*
	 * Master config will indicate if this controller should run the
	 * message pump with high (realtime) priority to reduce the transfer
	 * latency on the bus by minimising the delay between a transfer
	 * request and the scheduling of the message pump thread. Without this
	 * setting the message pump thread will remain at default priority.
	 */
	if (master->rt) {
		dev_info(&master->dev,
			"will run message pump with realtime priority\n");
		sched_setscheduler(master->kworker_task, SCHED_FIFO, &param);
	}

	return 0;
}

/**
 * spi_get_next_queued_message() - called by driver to check for queued
 * messages
 * @master: the master to check for queued messages
 *
 * If there are more messages in the queue, the next message is returned from
 * this call.
 *
 * Return: the next message in the queue, else NULL if the queue is empty.
 */
struct spi_message *spi_get_next_queued_message(struct spi_master *master)
{
	struct spi_message *next;
	unsigned long flags;

	/* get a pointer to the next message, if any */
	spin_lock_irqsave(&master->queue_lock, flags);
	next = list_first_entry_or_null(&master->queue, struct spi_message,
					queue);
	spin_unlock_irqrestore(&master->queue_lock, flags);

	return next;
}
EXPORT_SYMBOL_GPL(spi_get_next_queued_message);

/**
 * spi_finalize_current_message() - the current message is complete
 * @master: the master to return the message to
 *
 * Called by the driver to notify the core that the message in the front of the
 * queue is complete and can be removed from the queue.
 */
void spi_finalize_current_message(struct spi_master *master)
{
	struct spi_message *mesg;
	unsigned long flags;
	int ret;

	spin_lock_irqsave(&master->queue_lock, flags);
	mesg = master->cur_msg;
	spin_unlock_irqrestore(&master->queue_lock, flags);

	spi_unmap_msg(master, mesg);

	if (master->cur_msg_prepared && master->unprepare_message) {
		ret = master->unprepare_message(master, mesg);
		if (ret) {
			dev_err(&master->dev,
				"failed to unprepare message: %d\n", ret);
		}
	}

	spin_lock_irqsave(&master->queue_lock, flags);
	master->cur_msg = NULL;
	master->cur_msg_prepared = false;
	queue_kthread_work(&master->kworker, &master->pump_messages);
	spin_unlock_irqrestore(&master->queue_lock, flags);

	trace_spi_message_done(mesg);

	mesg->state = NULL;
	if (mesg->complete)
		mesg->complete(mesg->context);
}
EXPORT_SYMBOL_GPL(spi_finalize_current_message);

static int spi_start_queue(struct spi_master *master)
{
	unsigned long flags;

	spin_lock_irqsave(&master->queue_lock, flags);

	if (master->running || master->busy) {
		spin_unlock_irqrestore(&master->queue_lock, flags);
		return -EBUSY;
	}

	master->running = true;
	master->cur_msg = NULL;
	spin_unlock_irqrestore(&master->queue_lock, flags);

	queue_kthread_work(&master->kworker, &master->pump_messages);

	return 0;
}

static int spi_stop_queue(struct spi_master *master)
{
	unsigned long flags;
	unsigned limit = 500;
	int ret = 0;

	spin_lock_irqsave(&master->queue_lock, flags);

	/*
	 * This is a bit lame, but is optimized for the common execution path.
	 * A wait_queue on the master->busy could be used, but then the common
	 * execution path (pump_messages) would be required to call wake_up or
	 * friends on every SPI message. Do this instead.
	 */
	while ((!list_empty(&master->queue) || master->busy) && limit--) {
		spin_unlock_irqrestore(&master->queue_lock, flags);
		usleep_range(10000, 11000);
		spin_lock_irqsave(&master->queue_lock, flags);
	}

	if (!list_empty(&master->queue) || master->busy)
		ret = -EBUSY;
	else
		master->running = false;

	spin_unlock_irqrestore(&master->queue_lock, flags);

	if (ret) {
		dev_warn(&master->dev,
			 "could not stop message queue\n");
		return ret;
	}
	return ret;
}

static int spi_destroy_queue(struct spi_master *master)
{
	int ret;

	ret = spi_stop_queue(master);

	/*
	 * flush_kthread_worker will block until all work is done.
	 * If the reason that stop_queue timed out is that the work will never
	 * finish, then it does no good to call flush/stop thread, so
	 * return anyway.
	 */
	if (ret) {
		dev_err(&master->dev, "problem destroying queue\n");
		return ret;
	}

	flush_kthread_worker(&master->kworker);
	kthread_stop(master->kworker_task);

	return 0;
}

static int __spi_queued_transfer(struct spi_device *spi,
				 struct spi_message *msg,
				 bool need_pump)
{
	struct spi_master *master = spi->master;
	unsigned long flags;

	spin_lock_irqsave(&master->queue_lock, flags);

	if (!master->running) {
		spin_unlock_irqrestore(&master->queue_lock, flags);
		return -ESHUTDOWN;
	}
	msg->actual_length = 0;
	msg->status = -EINPROGRESS;

	list_add_tail(&msg->queue, &master->queue);
	if (!master->busy && need_pump)
		queue_kthread_work(&master->kworker, &master->pump_messages);

	spin_unlock_irqrestore(&master->queue_lock, flags);
	return 0;
}

/**
 * spi_queued_transfer - transfer function for queued transfers
 * @spi: spi device which is requesting transfer
 * @msg: spi message which is to handled is queued to driver queue
 *
 * Return: zero on success, else a negative error code.
 */
static int spi_queued_transfer(struct spi_device *spi, struct spi_message *msg)
{
	return __spi_queued_transfer(spi, msg, true);
}

static int spi_master_initialize_queue(struct spi_master *master)
{
	int ret;

	master->transfer = spi_queued_transfer;
	if (!master->transfer_one_message)
		master->transfer_one_message = spi_transfer_one_message;

	/* Initialize and start queue */
	ret = spi_init_queue(master);
	if (ret) {
		dev_err(&master->dev, "problem initializing queue\n");
		goto err_init_queue;
	}
	master->queued = true;
	ret = spi_start_queue(master);
	if (ret) {
		dev_err(&master->dev, "problem starting queue\n");
		goto err_start_queue;
	}

	return 0;

err_start_queue:
	spi_destroy_queue(master);
err_init_queue:
	return ret;
}

/*-------------------------------------------------------------------------*/

#if defined(CONFIG_OF)
static struct spi_device *
of_register_spi_device(struct spi_master *master, struct device_node *nc)
{
	struct spi_device *spi;
	int rc;
	u32 value;

	/* Alloc an spi_device */
	spi = spi_alloc_device(master);
	if (!spi) {
		dev_err(&master->dev, "spi_device alloc error for %s\n",
			nc->full_name);
		rc = -ENOMEM;
		goto err_out;
	}

	/* Select device driver */
	rc = of_modalias_node(nc, spi->modalias,
				sizeof(spi->modalias));
	if (rc < 0) {
		dev_err(&master->dev, "cannot find modalias for %s\n",
			nc->full_name);
		goto err_out;
	}

	/* Device address */
	rc = of_property_read_u32(nc, "reg", &value);
	if (rc) {
		dev_err(&master->dev, "%s has no valid 'reg' property (%d)\n",
			nc->full_name, rc);
		goto err_out;
	}
	spi->chip_select = value;

	/* Mode (clock phase/polarity/etc.) */
	if (of_find_property(nc, "spi-cpha", NULL))
		spi->mode |= SPI_CPHA;
	if (of_find_property(nc, "spi-cpol", NULL))
		spi->mode |= SPI_CPOL;
	if (of_find_property(nc, "spi-cs-high", NULL))
		spi->mode |= SPI_CS_HIGH;
	if (of_find_property(nc, "spi-3wire", NULL))
		spi->mode |= SPI_3WIRE;
	if (of_find_property(nc, "spi-lsb-first", NULL))
		spi->mode |= SPI_LSB_FIRST;

	/* Device DUAL/QUAD mode */
	if (!of_property_read_u32(nc, "spi-tx-bus-width", &value)) {
		switch (value) {
		case 1:
			break;
		case 2:
			spi->mode |= SPI_TX_DUAL;
			break;
		case 4:
			spi->mode |= SPI_TX_QUAD;
			break;
		default:
			dev_warn(&master->dev,
				"spi-tx-bus-width %d not supported\n",
				value);
			break;
		}
	}

	if (!of_property_read_u32(nc, "spi-rx-bus-width", &value)) {
		switch (value) {
		case 1:
			break;
		case 2:
			spi->mode |= SPI_RX_DUAL;
			break;
		case 4:
			spi->mode |= SPI_RX_QUAD;
			break;
		default:
			dev_warn(&master->dev,
				"spi-rx-bus-width %d not supported\n",
				value);
			break;
		}
	}

	/* Device speed */
	rc = of_property_read_u32(nc, "spi-max-frequency", &value);
	if (rc) {
		dev_err(&master->dev, "%s has no valid 'spi-max-frequency' property (%d)\n",
			nc->full_name, rc);
		goto err_out;
	}
	spi->max_speed_hz = value;

	/* Store a pointer to the node in the device structure */
	of_node_get(nc);
	spi->dev.of_node = nc;

	/* Register the new device */
	rc = spi_add_device(spi);
	if (rc) {
		dev_err(&master->dev, "spi_device register error %s\n",
			nc->full_name);
		goto err_out;
	}

	return spi;

err_out:
	spi_dev_put(spi);
	return ERR_PTR(rc);
}

/**
 * of_register_spi_devices() - Register child devices onto the SPI bus
 * @master:	Pointer to spi_master device
 *
 * Registers an spi_device for each child node of master node which has a 'reg'
 * property.
 */
static void of_register_spi_devices(struct spi_master *master)
{
	struct spi_device *spi;
	struct device_node *nc;

	if (!master->dev.of_node)
		return;

	for_each_available_child_of_node(master->dev.of_node, nc) {
		spi = of_register_spi_device(master, nc);
		if (IS_ERR(spi))
			dev_warn(&master->dev, "Failed to create SPI device for %s\n",
				nc->full_name);
	}
}
#else
static void of_register_spi_devices(struct spi_master *master) { }
#endif

#ifdef CONFIG_ACPI
static int acpi_spi_add_resource(struct acpi_resource *ares, void *data)
{
	struct spi_device *spi = data;

	if (ares->type == ACPI_RESOURCE_TYPE_SERIAL_BUS) {
		struct acpi_resource_spi_serialbus *sb;

		sb = &ares->data.spi_serial_bus;
		if (sb->type == ACPI_RESOURCE_SERIAL_TYPE_SPI) {
			spi->chip_select = sb->device_selection;
			spi->max_speed_hz = sb->connection_speed;

			if (sb->clock_phase == ACPI_SPI_SECOND_PHASE)
				spi->mode |= SPI_CPHA;
			if (sb->clock_polarity == ACPI_SPI_START_HIGH)
				spi->mode |= SPI_CPOL;
			if (sb->device_polarity == ACPI_SPI_ACTIVE_HIGH)
				spi->mode |= SPI_CS_HIGH;
		}
	} else if (spi->irq < 0) {
		struct resource r;

		if (acpi_dev_resource_interrupt(ares, 0, &r))
			spi->irq = r.start;
	}

	/* Always tell the ACPI core to skip this resource */
	return 1;
}

static acpi_status acpi_spi_add_device(acpi_handle handle, u32 level,
				       void *data, void **return_value)
{
	struct spi_master *master = data;
	struct list_head resource_list;
	struct acpi_device *adev;
	struct spi_device *spi;
	int ret;

	if (acpi_bus_get_device(handle, &adev))
		return AE_OK;
	if (acpi_bus_get_status(adev) || !adev->status.present)
		return AE_OK;

	spi = spi_alloc_device(master);
	if (!spi) {
		dev_err(&master->dev, "failed to allocate SPI device for %s\n",
			dev_name(&adev->dev));
		return AE_NO_MEMORY;
	}

	ACPI_COMPANION_SET(&spi->dev, adev);
	spi->irq = -1;

	INIT_LIST_HEAD(&resource_list);
	ret = acpi_dev_get_resources(adev, &resource_list,
				     acpi_spi_add_resource, spi);
	acpi_dev_free_resource_list(&resource_list);

	if (ret < 0 || !spi->max_speed_hz) {
		spi_dev_put(spi);
		return AE_OK;
	}

	adev->power.flags.ignore_parent = true;
	strlcpy(spi->modalias, acpi_device_hid(adev), sizeof(spi->modalias));
	if (spi_add_device(spi)) {
		adev->power.flags.ignore_parent = false;
		dev_err(&master->dev, "failed to add SPI device %s from ACPI\n",
			dev_name(&adev->dev));
		spi_dev_put(spi);
	}

	return AE_OK;
}

static void acpi_register_spi_devices(struct spi_master *master)
{
	acpi_status status;
	acpi_handle handle;

	handle = ACPI_HANDLE(master->dev.parent);
	if (!handle)
		return;

	status = acpi_walk_namespace(ACPI_TYPE_DEVICE, handle, 1,
				     acpi_spi_add_device, NULL,
				     master, NULL);
	if (ACPI_FAILURE(status))
		dev_warn(&master->dev, "failed to enumerate SPI slaves\n");
}
#else
static inline void acpi_register_spi_devices(struct spi_master *master) {}
#endif /* CONFIG_ACPI */

static void spi_master_release(struct device *dev)
{
	struct spi_master *master;

	master = container_of(dev, struct spi_master, dev);
	kfree(master);
}

static struct class spi_master_class = {
	.name		= "spi_master",
	.owner		= THIS_MODULE,
	.dev_release	= spi_master_release,
	.dev_groups	= spi_master_groups,
};


/**
 * spi_alloc_master - allocate SPI master controller
 * @dev: the controller, possibly using the platform_bus
 * @size: how much zeroed driver-private data to allocate; the pointer to this
 *	memory is in the driver_data field of the returned device,
 *	accessible with spi_master_get_devdata().
 * Context: can sleep
 *
 * This call is used only by SPI master controller drivers, which are the
 * only ones directly touching chip registers.  It's how they allocate
 * an spi_master structure, prior to calling spi_register_master().
 *
 * This must be called from context that can sleep.
 *
 * The caller is responsible for assigning the bus number and initializing
 * the master's methods before calling spi_register_master(); and (after errors
 * adding the device) calling spi_master_put() to prevent a memory leak.
<<<<<<< HEAD
=======
 *
 * Return: the SPI master structure on success, else NULL.
>>>>>>> db0b54cd
 */
struct spi_master *spi_alloc_master(struct device *dev, unsigned size)
{
	struct spi_master	*master;

	if (!dev)
		return NULL;

	master = kzalloc(size + sizeof(*master), GFP_KERNEL);
	if (!master)
		return NULL;

	device_initialize(&master->dev);
	master->bus_num = -1;
	master->num_chipselect = 1;
	master->dev.class = &spi_master_class;
	master->dev.parent = dev;
	spi_master_set_devdata(master, &master[1]);

	return master;
}
EXPORT_SYMBOL_GPL(spi_alloc_master);

#ifdef CONFIG_OF
static int of_spi_register_master(struct spi_master *master)
{
	int nb, i, *cs;
	struct device_node *np = master->dev.of_node;

	if (!np)
		return 0;

	nb = of_gpio_named_count(np, "cs-gpios");
	master->num_chipselect = max_t(int, nb, master->num_chipselect);

	/* Return error only for an incorrectly formed cs-gpios property */
	if (nb == 0 || nb == -ENOENT)
		return 0;
	else if (nb < 0)
		return nb;

	cs = devm_kzalloc(&master->dev,
			  sizeof(int) * master->num_chipselect,
			  GFP_KERNEL);
	master->cs_gpios = cs;

	if (!master->cs_gpios)
		return -ENOMEM;

	for (i = 0; i < master->num_chipselect; i++)
		cs[i] = -ENOENT;

	for (i = 0; i < nb; i++)
		cs[i] = of_get_named_gpio(np, "cs-gpios", i);

	return 0;
}
#else
static int of_spi_register_master(struct spi_master *master)
{
	return 0;
}
#endif

/**
 * spi_register_master - register SPI master controller
 * @master: initialized master, originally from spi_alloc_master()
 * Context: can sleep
 *
 * SPI master controllers connect to their drivers using some non-SPI bus,
 * such as the platform bus.  The final stage of probe() in that code
 * includes calling spi_register_master() to hook up to this SPI bus glue.
 *
 * SPI controllers use board specific (often SOC specific) bus numbers,
 * and board-specific addressing for SPI devices combines those numbers
 * with chip select numbers.  Since SPI does not directly support dynamic
 * device identification, boards need configuration tables telling which
 * chip is at which address.
 *
 * This must be called from context that can sleep.  It returns zero on
 * success, else a negative error code (dropping the master's refcount).
 * After a successful return, the caller is responsible for calling
 * spi_unregister_master().
 *
 * Return: zero on success, else a negative error code.
 */
int spi_register_master(struct spi_master *master)
{
	static atomic_t		dyn_bus_id = ATOMIC_INIT((1<<15) - 1);
	struct device		*dev = master->dev.parent;
	struct boardinfo	*bi;
	int			status = -ENODEV;
	int			dynamic = 0;

	if (!dev)
		return -ENODEV;

	status = of_spi_register_master(master);
	if (status)
		return status;

	/* even if it's just one always-selected device, there must
	 * be at least one chipselect
	 */
	if (master->num_chipselect == 0)
		return -EINVAL;

	if ((master->bus_num < 0) && master->dev.of_node)
		master->bus_num = of_alias_get_id(master->dev.of_node, "spi");

	/* convention:  dynamically assigned bus IDs count down from the max */
	if (master->bus_num < 0) {
		/* FIXME switch to an IDR based scheme, something like
		 * I2C now uses, so we can't run out of "dynamic" IDs
		 */
		master->bus_num = atomic_dec_return(&dyn_bus_id);
		dynamic = 1;
	}

	INIT_LIST_HEAD(&master->queue);
	spin_lock_init(&master->queue_lock);
	spin_lock_init(&master->bus_lock_spinlock);
	mutex_init(&master->bus_lock_mutex);
	master->bus_lock_flag = 0;
	init_completion(&master->xfer_completion);
	if (!master->max_dma_len)
		master->max_dma_len = INT_MAX;

	/* register the device, then userspace will see it.
	 * registration fails if the bus ID is in use.
	 */
	dev_set_name(&master->dev, "spi%u", master->bus_num);
	status = device_add(&master->dev);
	if (status < 0)
		goto done;
	dev_dbg(dev, "registered master %s%s\n", dev_name(&master->dev),
			dynamic ? " (dynamic)" : "");

	/* If we're using a queued driver, start the queue */
	if (master->transfer)
		dev_info(dev, "master is unqueued, this is deprecated\n");
	else {
		status = spi_master_initialize_queue(master);
		if (status) {
			device_del(&master->dev);
			goto done;
		}
	}
	/* add statistics */
	spin_lock_init(&master->statistics.lock);

	mutex_lock(&board_lock);
	list_add_tail(&master->list, &spi_master_list);
	list_for_each_entry(bi, &board_list, list)
		spi_match_master_to_boardinfo(master, &bi->board_info);
	mutex_unlock(&board_lock);

	/* Register devices from the device tree and ACPI */
	of_register_spi_devices(master);
	acpi_register_spi_devices(master);
done:
	return status;
}
EXPORT_SYMBOL_GPL(spi_register_master);

static void devm_spi_unregister(struct device *dev, void *res)
{
	spi_unregister_master(*(struct spi_master **)res);
}

/**
 * dev_spi_register_master - register managed SPI master controller
 * @dev:    device managing SPI master
 * @master: initialized master, originally from spi_alloc_master()
 * Context: can sleep
 *
 * Register a SPI device as with spi_register_master() which will
 * automatically be unregister
 *
 * Return: zero on success, else a negative error code.
 */
int devm_spi_register_master(struct device *dev, struct spi_master *master)
{
	struct spi_master **ptr;
	int ret;

	ptr = devres_alloc(devm_spi_unregister, sizeof(*ptr), GFP_KERNEL);
	if (!ptr)
		return -ENOMEM;

	ret = spi_register_master(master);
	if (!ret) {
		*ptr = master;
		devres_add(dev, ptr);
	} else {
		devres_free(ptr);
	}

	return ret;
}
EXPORT_SYMBOL_GPL(devm_spi_register_master);

static int __unregister(struct device *dev, void *null)
{
	spi_unregister_device(to_spi_device(dev));
	return 0;
}

/**
 * spi_unregister_master - unregister SPI master controller
 * @master: the master being unregistered
 * Context: can sleep
 *
 * This call is used only by SPI master controller drivers, which are the
 * only ones directly touching chip registers.
 *
 * This must be called from context that can sleep.
 */
void spi_unregister_master(struct spi_master *master)
{
	int dummy;

	if (master->queued) {
		if (spi_destroy_queue(master))
			dev_err(&master->dev, "queue remove failed\n");
	}

	mutex_lock(&board_lock);
	list_del(&master->list);
	mutex_unlock(&board_lock);

	dummy = device_for_each_child(&master->dev, NULL, __unregister);
	device_unregister(&master->dev);
}
EXPORT_SYMBOL_GPL(spi_unregister_master);

int spi_master_suspend(struct spi_master *master)
{
	int ret;

	/* Basically no-ops for non-queued masters */
	if (!master->queued)
		return 0;

	ret = spi_stop_queue(master);
	if (ret)
		dev_err(&master->dev, "queue stop failed\n");

	return ret;
}
EXPORT_SYMBOL_GPL(spi_master_suspend);

int spi_master_resume(struct spi_master *master)
{
	int ret;

	if (!master->queued)
		return 0;

	ret = spi_start_queue(master);
	if (ret)
		dev_err(&master->dev, "queue restart failed\n");

	return ret;
}
EXPORT_SYMBOL_GPL(spi_master_resume);

static int __spi_master_match(struct device *dev, const void *data)
{
	struct spi_master *m;
	const u16 *bus_num = data;

	m = container_of(dev, struct spi_master, dev);
	return m->bus_num == *bus_num;
}

/**
 * spi_busnum_to_master - look up master associated with bus_num
 * @bus_num: the master's bus number
 * Context: can sleep
 *
 * This call may be used with devices that are registered after
 * arch init time.  It returns a refcounted pointer to the relevant
 * spi_master (which the caller must release), or NULL if there is
 * no such master registered.
 *
 * Return: the SPI master structure on success, else NULL.
 */
struct spi_master *spi_busnum_to_master(u16 bus_num)
{
	struct device		*dev;
	struct spi_master	*master = NULL;

	dev = class_find_device(&spi_master_class, NULL, &bus_num,
				__spi_master_match);
	if (dev)
		master = container_of(dev, struct spi_master, dev);
	/* reference got in class_find_device */
	return master;
}
EXPORT_SYMBOL_GPL(spi_busnum_to_master);


/*-------------------------------------------------------------------------*/

/* Core methods for SPI master protocol drivers.  Some of the
 * other core methods are currently defined as inline functions.
 */

static int __spi_validate_bits_per_word(struct spi_master *master, u8 bits_per_word)
{
	if (master->bits_per_word_mask) {
		/* Only 32 bits fit in the mask */
		if (bits_per_word > 32)
			return -EINVAL;
		if (!(master->bits_per_word_mask &
				SPI_BPW_MASK(bits_per_word)))
			return -EINVAL;
	}

	return 0;
}

/**
 * spi_setup - setup SPI mode and clock rate
 * @spi: the device whose settings are being modified
 * Context: can sleep, and no requests are queued to the device
 *
 * SPI protocol drivers may need to update the transfer mode if the
 * device doesn't work with its default.  They may likewise need
 * to update clock rates or word sizes from initial values.  This function
 * changes those settings, and must be called from a context that can sleep.
 * Except for SPI_CS_HIGH, which takes effect immediately, the changes take
 * effect the next time the device is selected and data is transferred to
 * or from it.  When this function returns, the spi device is deselected.
 *
 * Note that this call will fail if the protocol driver specifies an option
 * that the underlying controller or its driver does not support.  For
 * example, not all hardware supports wire transfers using nine bit words,
 * LSB-first wire encoding, or active-high chipselects.
 *
 * Return: zero on success, else a negative error code.
 */
int spi_setup(struct spi_device *spi)
{
	unsigned	bad_bits, ugly_bits;
	int		status;

	/* check mode to prevent that DUAL and QUAD set at the same time
	 */
	if (((spi->mode & SPI_TX_DUAL) && (spi->mode & SPI_TX_QUAD)) ||
		((spi->mode & SPI_RX_DUAL) && (spi->mode & SPI_RX_QUAD))) {
		dev_err(&spi->dev,
		"setup: can not select dual and quad at the same time\n");
		return -EINVAL;
	}
	/* if it is SPI_3WIRE mode, DUAL and QUAD should be forbidden
	 */
	if ((spi->mode & SPI_3WIRE) && (spi->mode &
		(SPI_TX_DUAL | SPI_TX_QUAD | SPI_RX_DUAL | SPI_RX_QUAD)))
		return -EINVAL;
	/* help drivers fail *cleanly* when they need options
	 * that aren't supported with their current master
	 */
	bad_bits = spi->mode & ~spi->master->mode_bits;
	ugly_bits = bad_bits &
		    (SPI_TX_DUAL | SPI_TX_QUAD | SPI_RX_DUAL | SPI_RX_QUAD);
	if (ugly_bits) {
		dev_warn(&spi->dev,
			 "setup: ignoring unsupported mode bits %x\n",
			 ugly_bits);
		spi->mode &= ~ugly_bits;
		bad_bits &= ~ugly_bits;
	}
	if (bad_bits) {
		dev_err(&spi->dev, "setup: unsupported mode bits %x\n",
			bad_bits);
		return -EINVAL;
	}

	if (!spi->bits_per_word)
		spi->bits_per_word = 8;

	status = __spi_validate_bits_per_word(spi->master, spi->bits_per_word);
	if (status)
		return status;

	if (!spi->max_speed_hz)
		spi->max_speed_hz = spi->master->max_speed_hz;

	if (spi->master->setup)
		status = spi->master->setup(spi);

	spi_set_cs(spi, false);

	dev_dbg(&spi->dev, "setup mode %d, %s%s%s%s%u bits/w, %u Hz max --> %d\n",
			(int) (spi->mode & (SPI_CPOL | SPI_CPHA)),
			(spi->mode & SPI_CS_HIGH) ? "cs_high, " : "",
			(spi->mode & SPI_LSB_FIRST) ? "lsb, " : "",
			(spi->mode & SPI_3WIRE) ? "3wire, " : "",
			(spi->mode & SPI_LOOP) ? "loopback, " : "",
			spi->bits_per_word, spi->max_speed_hz,
			status);

	return status;
}
EXPORT_SYMBOL_GPL(spi_setup);

static int __spi_validate(struct spi_device *spi, struct spi_message *message)
{
	struct spi_master *master = spi->master;
	struct spi_transfer *xfer;
	int w_size;

	if (list_empty(&message->transfers))
		return -EINVAL;

	/* Half-duplex links include original MicroWire, and ones with
	 * only one data pin like SPI_3WIRE (switches direction) or where
	 * either MOSI or MISO is missing.  They can also be caused by
	 * software limitations.
	 */
	if ((master->flags & SPI_MASTER_HALF_DUPLEX)
			|| (spi->mode & SPI_3WIRE)) {
		unsigned flags = master->flags;

		list_for_each_entry(xfer, &message->transfers, transfer_list) {
			if (xfer->rx_buf && xfer->tx_buf)
				return -EINVAL;
			if ((flags & SPI_MASTER_NO_TX) && xfer->tx_buf)
				return -EINVAL;
			if ((flags & SPI_MASTER_NO_RX) && xfer->rx_buf)
				return -EINVAL;
		}
	}

	/**
	 * Set transfer bits_per_word and max speed as spi device default if
	 * it is not set for this transfer.
	 * Set transfer tx_nbits and rx_nbits as single transfer default
	 * (SPI_NBITS_SINGLE) if it is not set for this transfer.
	 */
	message->frame_length = 0;
	list_for_each_entry(xfer, &message->transfers, transfer_list) {
		message->frame_length += xfer->len;
		if (!xfer->bits_per_word)
			xfer->bits_per_word = spi->bits_per_word;

		if (!xfer->speed_hz)
			xfer->speed_hz = spi->max_speed_hz;
		if (!xfer->speed_hz)
			xfer->speed_hz = master->max_speed_hz;

		if (master->max_speed_hz &&
		    xfer->speed_hz > master->max_speed_hz)
			xfer->speed_hz = master->max_speed_hz;

		if (__spi_validate_bits_per_word(master, xfer->bits_per_word))
			return -EINVAL;

		/*
		 * SPI transfer length should be multiple of SPI word size
		 * where SPI word size should be power-of-two multiple
		 */
		if (xfer->bits_per_word <= 8)
			w_size = 1;
		else if (xfer->bits_per_word <= 16)
			w_size = 2;
		else
			w_size = 4;

		/* No partial transfers accepted */
		if (xfer->len % w_size)
			return -EINVAL;

		if (xfer->speed_hz && master->min_speed_hz &&
		    xfer->speed_hz < master->min_speed_hz)
			return -EINVAL;

		if (xfer->tx_buf && !xfer->tx_nbits)
			xfer->tx_nbits = SPI_NBITS_SINGLE;
		if (xfer->rx_buf && !xfer->rx_nbits)
			xfer->rx_nbits = SPI_NBITS_SINGLE;
		/* check transfer tx/rx_nbits:
		 * 1. check the value matches one of single, dual and quad
		 * 2. check tx/rx_nbits match the mode in spi_device
		 */
		if (xfer->tx_buf) {
			if (xfer->tx_nbits != SPI_NBITS_SINGLE &&
				xfer->tx_nbits != SPI_NBITS_DUAL &&
				xfer->tx_nbits != SPI_NBITS_QUAD)
				return -EINVAL;
			if ((xfer->tx_nbits == SPI_NBITS_DUAL) &&
				!(spi->mode & (SPI_TX_DUAL | SPI_TX_QUAD)))
				return -EINVAL;
			if ((xfer->tx_nbits == SPI_NBITS_QUAD) &&
				!(spi->mode & SPI_TX_QUAD))
				return -EINVAL;
		}
		/* check transfer rx_nbits */
		if (xfer->rx_buf) {
			if (xfer->rx_nbits != SPI_NBITS_SINGLE &&
				xfer->rx_nbits != SPI_NBITS_DUAL &&
				xfer->rx_nbits != SPI_NBITS_QUAD)
				return -EINVAL;
			if ((xfer->rx_nbits == SPI_NBITS_DUAL) &&
				!(spi->mode & (SPI_RX_DUAL | SPI_RX_QUAD)))
				return -EINVAL;
			if ((xfer->rx_nbits == SPI_NBITS_QUAD) &&
				!(spi->mode & SPI_RX_QUAD))
				return -EINVAL;
		}
	}

	message->status = -EINPROGRESS;

	return 0;
}

static int __spi_async(struct spi_device *spi, struct spi_message *message)
{
	struct spi_master *master = spi->master;

	message->spi = spi;

	SPI_STATISTICS_INCREMENT_FIELD(&master->statistics, spi_async);
	SPI_STATISTICS_INCREMENT_FIELD(&spi->statistics, spi_async);

	trace_spi_message_submit(message);

	return master->transfer(spi, message);
}

/**
 * spi_async - asynchronous SPI transfer
 * @spi: device with which data will be exchanged
 * @message: describes the data transfers, including completion callback
 * Context: any (irqs may be blocked, etc)
 *
 * This call may be used in_irq and other contexts which can't sleep,
 * as well as from task contexts which can sleep.
 *
 * The completion callback is invoked in a context which can't sleep.
 * Before that invocation, the value of message->status is undefined.
 * When the callback is issued, message->status holds either zero (to
 * indicate complete success) or a negative error code.  After that
 * callback returns, the driver which issued the transfer request may
 * deallocate the associated memory; it's no longer in use by any SPI
 * core or controller driver code.
 *
 * Note that although all messages to a spi_device are handled in
 * FIFO order, messages may go to different devices in other orders.
 * Some device might be higher priority, or have various "hard" access
 * time requirements, for example.
 *
 * On detection of any fault during the transfer, processing of
 * the entire message is aborted, and the device is deselected.
 * Until returning from the associated message completion callback,
 * no other spi_message queued to that device will be processed.
 * (This rule applies equally to all the synchronous transfer calls,
 * which are wrappers around this core asynchronous primitive.)
 *
 * Return: zero on success, else a negative error code.
 */
int spi_async(struct spi_device *spi, struct spi_message *message)
{
	struct spi_master *master = spi->master;
	int ret;
	unsigned long flags;

	ret = __spi_validate(spi, message);
	if (ret != 0)
		return ret;

	spin_lock_irqsave(&master->bus_lock_spinlock, flags);

	if (master->bus_lock_flag)
		ret = -EBUSY;
	else
		ret = __spi_async(spi, message);

	spin_unlock_irqrestore(&master->bus_lock_spinlock, flags);

	return ret;
}
EXPORT_SYMBOL_GPL(spi_async);

/**
 * spi_async_locked - version of spi_async with exclusive bus usage
 * @spi: device with which data will be exchanged
 * @message: describes the data transfers, including completion callback
 * Context: any (irqs may be blocked, etc)
 *
 * This call may be used in_irq and other contexts which can't sleep,
 * as well as from task contexts which can sleep.
 *
 * The completion callback is invoked in a context which can't sleep.
 * Before that invocation, the value of message->status is undefined.
 * When the callback is issued, message->status holds either zero (to
 * indicate complete success) or a negative error code.  After that
 * callback returns, the driver which issued the transfer request may
 * deallocate the associated memory; it's no longer in use by any SPI
 * core or controller driver code.
 *
 * Note that although all messages to a spi_device are handled in
 * FIFO order, messages may go to different devices in other orders.
 * Some device might be higher priority, or have various "hard" access
 * time requirements, for example.
 *
 * On detection of any fault during the transfer, processing of
 * the entire message is aborted, and the device is deselected.
 * Until returning from the associated message completion callback,
 * no other spi_message queued to that device will be processed.
 * (This rule applies equally to all the synchronous transfer calls,
 * which are wrappers around this core asynchronous primitive.)
 *
 * Return: zero on success, else a negative error code.
 */
int spi_async_locked(struct spi_device *spi, struct spi_message *message)
{
	struct spi_master *master = spi->master;
	int ret;
	unsigned long flags;

	ret = __spi_validate(spi, message);
	if (ret != 0)
		return ret;

	spin_lock_irqsave(&master->bus_lock_spinlock, flags);

	ret = __spi_async(spi, message);

	spin_unlock_irqrestore(&master->bus_lock_spinlock, flags);

	return ret;

}
EXPORT_SYMBOL_GPL(spi_async_locked);


int spi_flash_read(struct spi_device *spi,
		   struct spi_flash_read_message *msg)

{
	struct spi_master *master = spi->master;
	struct device *rx_dev = NULL;
	int ret;

	if ((msg->opcode_nbits == SPI_NBITS_DUAL ||
	     msg->addr_nbits == SPI_NBITS_DUAL) &&
	    !(spi->mode & (SPI_TX_DUAL | SPI_TX_QUAD)))
		return -EINVAL;
	if ((msg->opcode_nbits == SPI_NBITS_QUAD ||
	     msg->addr_nbits == SPI_NBITS_QUAD) &&
	    !(spi->mode & SPI_TX_QUAD))
		return -EINVAL;
	if (msg->data_nbits == SPI_NBITS_DUAL &&
	    !(spi->mode & (SPI_RX_DUAL | SPI_RX_QUAD)))
		return -EINVAL;
	if (msg->data_nbits == SPI_NBITS_QUAD &&
	    !(spi->mode &  SPI_RX_QUAD))
		return -EINVAL;

	if (master->auto_runtime_pm) {
		ret = pm_runtime_get_sync(master->dev.parent);
		if (ret < 0) {
			dev_err(&master->dev, "Failed to power device: %d\n",
				ret);
			return ret;
		}
	}

	mutex_lock(&master->bus_lock_mutex);
	msg->cur_msg_mapped = false;
	if (master->dma_rx) {
		rx_dev = master->dma_rx->device->dev;
		if (virt_addr_valid(msg->buf)) {
			ret = spi_map_buf(master, rx_dev, &msg->sg,
					  msg->buf, msg->len,
					  DMA_FROM_DEVICE);
			if (ret != 0)
				return ret;
			msg->cur_msg_mapped = true;
		}
	}
	ret = master->spi_flash_read(spi, msg);
	if (msg->cur_msg_mapped)
		spi_unmap_buf(master, rx_dev, &msg->sg,
			      DMA_FROM_DEVICE);
	mutex_unlock(&master->bus_lock_mutex);

	if (master->auto_runtime_pm)
		pm_runtime_put(master->dev.parent);

	return ret;
}
EXPORT_SYMBOL_GPL(spi_flash_read);

/*-------------------------------------------------------------------------*/

/* Utility methods for SPI master protocol drivers, layered on
 * top of the core.  Some other utility methods are defined as
 * inline functions.
 */

static void spi_complete(void *arg)
{
	complete(arg);
}

static int __spi_sync(struct spi_device *spi, struct spi_message *message,
		      int bus_locked)
{
	DECLARE_COMPLETION_ONSTACK(done);
	int status;
	struct spi_master *master = spi->master;
	unsigned long flags;

	status = __spi_validate(spi, message);
	if (status != 0)
		return status;

	message->complete = spi_complete;
	message->context = &done;
	message->spi = spi;

	SPI_STATISTICS_INCREMENT_FIELD(&master->statistics, spi_sync);
	SPI_STATISTICS_INCREMENT_FIELD(&spi->statistics, spi_sync);

	if (!bus_locked)
		mutex_lock(&master->bus_lock_mutex);

	/* If we're not using the legacy transfer method then we will
	 * try to transfer in the calling context so special case.
	 * This code would be less tricky if we could remove the
	 * support for driver implemented message queues.
	 */
	if (master->transfer == spi_queued_transfer) {
		spin_lock_irqsave(&master->bus_lock_spinlock, flags);

		trace_spi_message_submit(message);

		status = __spi_queued_transfer(spi, message, false);

		spin_unlock_irqrestore(&master->bus_lock_spinlock, flags);
	} else {
		status = spi_async_locked(spi, message);
	}

	if (!bus_locked)
		mutex_unlock(&master->bus_lock_mutex);

	if (status == 0) {
		/* Push out the messages in the calling context if we
		 * can.
		 */
		if (master->transfer == spi_queued_transfer) {
			SPI_STATISTICS_INCREMENT_FIELD(&master->statistics,
						       spi_sync_immediate);
			SPI_STATISTICS_INCREMENT_FIELD(&spi->statistics,
						       spi_sync_immediate);
			__spi_pump_messages(master, false);
		}

		wait_for_completion(&done);
		status = message->status;
	}
	message->context = NULL;
	return status;
}

/**
 * spi_sync - blocking/synchronous SPI data transfers
 * @spi: device with which data will be exchanged
 * @message: describes the data transfers
 * Context: can sleep
 *
 * This call may only be used from a context that may sleep.  The sleep
 * is non-interruptible, and has no timeout.  Low-overhead controller
 * drivers may DMA directly into and out of the message buffers.
 *
 * Note that the SPI device's chip select is active during the message,
 * and then is normally disabled between messages.  Drivers for some
 * frequently-used devices may want to minimize costs of selecting a chip,
 * by leaving it selected in anticipation that the next message will go
 * to the same chip.  (That may increase power usage.)
 *
 * Also, the caller is guaranteeing that the memory associated with the
 * message will not be freed before this call returns.
 *
 * Return: zero on success, else a negative error code.
 */
int spi_sync(struct spi_device *spi, struct spi_message *message)
{
	return __spi_sync(spi, message, 0);
}
EXPORT_SYMBOL_GPL(spi_sync);

/**
 * spi_sync_locked - version of spi_sync with exclusive bus usage
 * @spi: device with which data will be exchanged
 * @message: describes the data transfers
 * Context: can sleep
 *
 * This call may only be used from a context that may sleep.  The sleep
 * is non-interruptible, and has no timeout.  Low-overhead controller
 * drivers may DMA directly into and out of the message buffers.
 *
 * This call should be used by drivers that require exclusive access to the
 * SPI bus. It has to be preceded by a spi_bus_lock call. The SPI bus must
 * be released by a spi_bus_unlock call when the exclusive access is over.
 *
 * Return: zero on success, else a negative error code.
 */
int spi_sync_locked(struct spi_device *spi, struct spi_message *message)
{
	return __spi_sync(spi, message, 1);
}
EXPORT_SYMBOL_GPL(spi_sync_locked);

/**
 * spi_bus_lock - obtain a lock for exclusive SPI bus usage
 * @master: SPI bus master that should be locked for exclusive bus access
 * Context: can sleep
 *
 * This call may only be used from a context that may sleep.  The sleep
 * is non-interruptible, and has no timeout.
 *
 * This call should be used by drivers that require exclusive access to the
 * SPI bus. The SPI bus must be released by a spi_bus_unlock call when the
 * exclusive access is over. Data transfer must be done by spi_sync_locked
 * and spi_async_locked calls when the SPI bus lock is held.
 *
 * Return: always zero.
 */
int spi_bus_lock(struct spi_master *master)
{
	unsigned long flags;

	mutex_lock(&master->bus_lock_mutex);

	spin_lock_irqsave(&master->bus_lock_spinlock, flags);
	master->bus_lock_flag = 1;
	spin_unlock_irqrestore(&master->bus_lock_spinlock, flags);

	/* mutex remains locked until spi_bus_unlock is called */

	return 0;
}
EXPORT_SYMBOL_GPL(spi_bus_lock);

/**
 * spi_bus_unlock - release the lock for exclusive SPI bus usage
 * @master: SPI bus master that was locked for exclusive bus access
 * Context: can sleep
 *
 * This call may only be used from a context that may sleep.  The sleep
 * is non-interruptible, and has no timeout.
 *
 * This call releases an SPI bus lock previously obtained by an spi_bus_lock
 * call.
 *
 * Return: always zero.
 */
int spi_bus_unlock(struct spi_master *master)
{
	master->bus_lock_flag = 0;

	mutex_unlock(&master->bus_lock_mutex);

	return 0;
}
EXPORT_SYMBOL_GPL(spi_bus_unlock);

/* portable code must never pass more than 32 bytes */
#define	SPI_BUFSIZ	max(32, SMP_CACHE_BYTES)

static u8	*buf;

/**
 * spi_write_then_read - SPI synchronous write followed by read
 * @spi: device with which data will be exchanged
 * @txbuf: data to be written (need not be dma-safe)
 * @n_tx: size of txbuf, in bytes
 * @rxbuf: buffer into which data will be read (need not be dma-safe)
 * @n_rx: size of rxbuf, in bytes
 * Context: can sleep
 *
 * This performs a half duplex MicroWire style transaction with the
 * device, sending txbuf and then reading rxbuf.  The return value
 * is zero for success, else a negative errno status code.
 * This call may only be used from a context that may sleep.
 *
 * Parameters to this routine are always copied using a small buffer;
 * portable code should never use this for more than 32 bytes.
 * Performance-sensitive or bulk transfer code should instead use
 * spi_{async,sync}() calls with dma-safe buffers.
 *
 * Return: zero on success, else a negative error code.
 */
int spi_write_then_read(struct spi_device *spi,
		const void *txbuf, unsigned n_tx,
		void *rxbuf, unsigned n_rx)
{
	static DEFINE_MUTEX(lock);

	int			status;
	struct spi_message	message;
	struct spi_transfer	x[2];
	u8			*local_buf;

	/* Use preallocated DMA-safe buffer if we can.  We can't avoid
	 * copying here, (as a pure convenience thing), but we can
	 * keep heap costs out of the hot path unless someone else is
	 * using the pre-allocated buffer or the transfer is too large.
	 */
	if ((n_tx + n_rx) > SPI_BUFSIZ || !mutex_trylock(&lock)) {
		local_buf = kmalloc(max((unsigned)SPI_BUFSIZ, n_tx + n_rx),
				    GFP_KERNEL | GFP_DMA);
		if (!local_buf)
			return -ENOMEM;
	} else {
		local_buf = buf;
	}

	spi_message_init(&message);
	memset(x, 0, sizeof(x));
	if (n_tx) {
		x[0].len = n_tx;
		spi_message_add_tail(&x[0], &message);
	}
	if (n_rx) {
		x[1].len = n_rx;
		spi_message_add_tail(&x[1], &message);
	}

	memcpy(local_buf, txbuf, n_tx);
	x[0].tx_buf = local_buf;
	x[1].rx_buf = local_buf + n_tx;

	/* do the i/o */
	status = spi_sync(spi, &message);
	if (status == 0)
		memcpy(rxbuf, x[1].rx_buf, n_rx);

	if (x[0].tx_buf == buf)
		mutex_unlock(&lock);
	else
		kfree(local_buf);

	return status;
}
EXPORT_SYMBOL_GPL(spi_write_then_read);

/*-------------------------------------------------------------------------*/

#if IS_ENABLED(CONFIG_OF_DYNAMIC)
static int __spi_of_device_match(struct device *dev, void *data)
{
	return dev->of_node == data;
}

/* must call put_device() when done with returned spi_device device */
static struct spi_device *of_find_spi_device_by_node(struct device_node *node)
{
	struct device *dev = bus_find_device(&spi_bus_type, NULL, node,
						__spi_of_device_match);
	return dev ? to_spi_device(dev) : NULL;
}

static int __spi_of_master_match(struct device *dev, const void *data)
{
	return dev->of_node == data;
}

/* the spi masters are not using spi_bus, so we find it with another way */
static struct spi_master *of_find_spi_master_by_node(struct device_node *node)
{
	struct device *dev;

	dev = class_find_device(&spi_master_class, NULL, node,
				__spi_of_master_match);
	if (!dev)
		return NULL;

	/* reference got in class_find_device */
	return container_of(dev, struct spi_master, dev);
}

static int of_spi_notify(struct notifier_block *nb, unsigned long action,
			 void *arg)
{
	struct of_reconfig_data *rd = arg;
	struct spi_master *master;
	struct spi_device *spi;

	switch (of_reconfig_get_state_change(action, arg)) {
	case OF_RECONFIG_CHANGE_ADD:
		master = of_find_spi_master_by_node(rd->dn->parent);
		if (master == NULL)
			return NOTIFY_OK;	/* not for us */

		spi = of_register_spi_device(master, rd->dn);
		put_device(&master->dev);

		if (IS_ERR(spi)) {
			pr_err("%s: failed to create for '%s'\n",
					__func__, rd->dn->full_name);
			return notifier_from_errno(PTR_ERR(spi));
		}
		break;

	case OF_RECONFIG_CHANGE_REMOVE:
		/* find our device by node */
		spi = of_find_spi_device_by_node(rd->dn);
		if (spi == NULL)
			return NOTIFY_OK;	/* no? not meant for us */

		/* unregister takes one ref away */
		spi_unregister_device(spi);

		/* and put the reference of the find */
		put_device(&spi->dev);
		break;
	}

	return NOTIFY_OK;
}

static struct notifier_block spi_of_notifier = {
	.notifier_call = of_spi_notify,
};
#else /* IS_ENABLED(CONFIG_OF_DYNAMIC) */
extern struct notifier_block spi_of_notifier;
#endif /* IS_ENABLED(CONFIG_OF_DYNAMIC) */

static int __init spi_init(void)
{
	int	status;

	buf = kmalloc(SPI_BUFSIZ, GFP_KERNEL);
	if (!buf) {
		status = -ENOMEM;
		goto err0;
	}

	status = bus_register(&spi_bus_type);
	if (status < 0)
		goto err1;

	status = class_register(&spi_master_class);
	if (status < 0)
		goto err2;

	if (IS_ENABLED(CONFIG_OF_DYNAMIC))
		WARN_ON(of_reconfig_notifier_register(&spi_of_notifier));

	return 0;

err2:
	bus_unregister(&spi_bus_type);
err1:
	kfree(buf);
	buf = NULL;
err0:
	return status;
}

/* board_info is normally registered in arch_initcall(),
 * but even essential drivers wait till later
 *
 * REVISIT only boardinfo really needs static linking. the rest (device and
 * driver registration) _could_ be dynamically linked (modular) ... costs
 * include needing to have boardinfo data structures be much more public.
 */
postcore_initcall(spi_init);
<|MERGE_RESOLUTION|>--- conflicted
+++ resolved
@@ -816,15 +816,6 @@
 		rx_dev = &master->dev;
 
 	list_for_each_entry(xfer, &msg->transfers, transfer_list) {
-		/*
-		 * Restore the original value of tx_buf or rx_buf if they are
-		 * NULL.
-		 */
-		if (xfer->tx_buf == master->dummy_tx)
-			xfer->tx_buf = NULL;
-		if (xfer->rx_buf == master->dummy_rx)
-			xfer->rx_buf = NULL;
-
 		if (!master->can_dma(master, msg->spi, xfer))
 			continue;
 
@@ -1701,11 +1692,8 @@
  * The caller is responsible for assigning the bus number and initializing
  * the master's methods before calling spi_register_master(); and (after errors
  * adding the device) calling spi_master_put() to prevent a memory leak.
-<<<<<<< HEAD
-=======
  *
  * Return: the SPI master structure on success, else NULL.
->>>>>>> db0b54cd
  */
 struct spi_master *spi_alloc_master(struct device *dev, unsigned size)
 {
