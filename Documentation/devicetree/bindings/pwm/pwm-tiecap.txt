--- conflicted
+++ resolved
@@ -4,11 +4,7 @@
 - compatible: Must be "ti,<soc>-ecap".
   for am33xx - compatible = "ti,am33xx-ecap";
   for da850  - compatible = "ti,da850-ecap", "ti,am33xx-ecap";
-<<<<<<< HEAD
-  for dra746 - compatible = "ti,dra746-ecap", "ti,am33xx-ecap";
-=======
   for dra7xx - compatible = "ti,dra7xx-ecap", "ti,am33xx-ecap";
->>>>>>> db0b54cd
 - #pwm-cells: should be 3. See pwm.txt in this directory for a description of
   the cells format. The PWM channel index ranges from 0 to 4. The only third
   cell flag supported by this binding is PWM_POLARITY_INVERTED.
@@ -32,17 +28,9 @@
 	reg = <0x306000 0x80>;
 };
 
-<<<<<<< HEAD
-ecap0: ecap@0 { /* ECAP on dra746 */
-	compatible = "ti,dra746-ecap", "ti,am33xx-ecap";
-	#pwm-cells = <3>;
-	reg = <0x4843e100 0x80>;
-	ti,hwmods = "ecap0";
-=======
 ecap0: ecap@4843e100 {
 	compatible = "ti,dra7xx-ecap",
 		     "ti,am33xx-ecap";
 	#pwm-cells = <3>;
 	reg = <0x4843e100 0x80>;
->>>>>>> db0b54cd
 };