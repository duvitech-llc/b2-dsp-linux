--- conflicted
+++ resolved
@@ -38,13 +38,7 @@
 	ti,hwmods = "epwmss0";
 	#address-cells = <1>;
 	#size-cells = <1>;
-<<<<<<< HEAD
-	ranges = <0x4843e100  0x4843e100 0x80	/* ECAP */
-		  0x4843e180  0x4843e180 0x80	/* EQEP */
-		  0x4843e200  0x4843e200 0x80>; /* EHRPWM */
-=======
 	ranges;
->>>>>>> db0b54cd
 
 	/* child nodes go here */
 };