--- conflicted
+++ resolved
@@ -30,18 +30,10 @@
 	reg = <0x300000 0x2000>;
 };
 
-<<<<<<< HEAD
-ehrpwm0: ehrpwm@0 { /* EHRPWM on dra7xx */
-	compatible = "ti,dra7xx-ehrpwm", "ti,am33xx-ehrpwm";
-	#pwm-cells = <3>;
-	reg = <0x48440200 0x80>;
-	ti,hwmods = "ehrpwm0";
-=======
 ehrpwm0: pwm@4843e200 { /* EHRPWM on dra7xx */
 	compatible = "ti,dra7xx-ehrpwm", "ti,am33xx-ehrpwm";
 	#pwm-cells = <3>;
 	reg = <0x48440200 0x80>;
 	clocks = <&ehrpwm0_tbclk>;
 	clock-names = "tbclk";
->>>>>>> db0b54cd
 };