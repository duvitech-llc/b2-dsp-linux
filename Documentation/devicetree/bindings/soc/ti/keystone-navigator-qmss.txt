--- conflicted
+++ resolved
@@ -316,11 +316,8 @@
 		#size-cells = <1>;
 		ranges;
 		pdsp0@0x2a10000 {
-<<<<<<< HEAD
-=======
 			firmware_type = "acc";
 			syscon-intd = <&pdsp_intd>;
->>>>>>> db0b54cd
 			reg = <0x2a10000 0x1000>,
 			      <0x2a0f000 0x100>,
 			      <0x2a20000 0x4000>;
