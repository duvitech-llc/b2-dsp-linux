--- conflicted
+++ resolved
@@ -372,11 +372,7 @@
 	}
 
 	if (sort_order == NULL &&
-<<<<<<< HEAD
-	    parent_pattern == default_parent_pattern) {
-=======
 	    parent_pattern == default_parent_pattern)
->>>>>>> db0b54cd
 		fprintf(stdout, "#\n# (%s)\n#\n", help);
 
 	if (rep->show_threads) {
