/*
 * turbostat -- show CPU frequency and C-state residency
 * on modern Intel turbo-capable processors.
 *
 * Copyright (c) 2013 Intel Corporation.
 * Len Brown <len.brown@intel.com>
 *
 * This program is free software; you can redistribute it and/or modify it
 * under the terms and conditions of the GNU General Public License,
 * version 2, as published by the Free Software Foundation.
 *
 * This program is distributed in the hope it will be useful, but WITHOUT
 * ANY WARRANTY; without even the implied warranty of MERCHANTABILITY or
 * FITNESS FOR A PARTICULAR PURPOSE.  See the GNU General Public License for
 * more details.
 *
 * You should have received a copy of the GNU General Public License along with
 * this program; if not, write to the Free Software Foundation, Inc.,
 * 51 Franklin St - Fifth Floor, Boston, MA 02110-1301 USA.
 */

#define _GNU_SOURCE
#include MSRHEADER
#include <stdarg.h>
#include <stdio.h>
#include <err.h>
#include <unistd.h>
#include <sys/types.h>
#include <sys/wait.h>
#include <sys/stat.h>
#include <sys/resource.h>
#include <fcntl.h>
#include <signal.h>
#include <sys/time.h>
#include <stdlib.h>
#include <getopt.h>
#include <dirent.h>
#include <string.h>
#include <ctype.h>
#include <sched.h>
#include <cpuid.h>
#include <linux/capability.h>
#include <errno.h>

char *proc_stat = "/proc/stat";
unsigned int interval_sec = 5;
unsigned int debug;
unsigned int rapl_joules;
unsigned int summary_only;
unsigned int dump_only;
unsigned int skip_c0;
unsigned int skip_c1;
unsigned int do_nhm_cstates;
unsigned int do_snb_cstates;
unsigned int do_knl_cstates;
unsigned int do_pc2;
unsigned int do_pc3;
unsigned int do_pc6;
unsigned int do_pc7;
unsigned int do_c8_c9_c10;
unsigned int do_skl_residency;
unsigned int do_slm_cstates;
unsigned int use_c1_residency_msr;
unsigned int has_aperf;
unsigned int has_epb;
unsigned int units = 1000000;	/* MHz etc */
unsigned int genuine_intel;
unsigned int has_invariant_tsc;
unsigned int do_nhm_platform_info;
unsigned int extra_msr_offset32;
unsigned int extra_msr_offset64;
unsigned int extra_delta_offset32;
unsigned int extra_delta_offset64;
unsigned int aperf_mperf_multiplier = 1;
int do_smi;
double bclk;
double base_hz;
unsigned int has_base_hz;
double tsc_tweak = 1.0;
unsigned int show_pkg;
unsigned int show_core;
unsigned int show_cpu;
unsigned int show_pkg_only;
unsigned int show_core_only;
char *output_buffer, *outp;
unsigned int do_rapl;
unsigned int do_dts;
unsigned int do_ptm;
unsigned int tcc_activation_temp;
unsigned int tcc_activation_temp_override;
double rapl_power_units, rapl_time_units;
double rapl_dram_energy_units, rapl_energy_units;
double rapl_joule_counter_range;
unsigned int do_core_perf_limit_reasons;
unsigned int do_gfx_perf_limit_reasons;
unsigned int do_ring_perf_limit_reasons;
unsigned int crystal_hz;
unsigned long long tsc_hz;
int base_cpu;
<<<<<<< HEAD
=======
double discover_bclk(unsigned int family, unsigned int model);
>>>>>>> db0b54cd

#define RAPL_PKG		(1 << 0)
					/* 0x610 MSR_PKG_POWER_LIMIT */
					/* 0x611 MSR_PKG_ENERGY_STATUS */
#define RAPL_PKG_PERF_STATUS	(1 << 1)
					/* 0x613 MSR_PKG_PERF_STATUS */
#define RAPL_PKG_POWER_INFO	(1 << 2)
					/* 0x614 MSR_PKG_POWER_INFO */

#define RAPL_DRAM		(1 << 3)
					/* 0x618 MSR_DRAM_POWER_LIMIT */
					/* 0x619 MSR_DRAM_ENERGY_STATUS */
#define RAPL_DRAM_PERF_STATUS	(1 << 4)
					/* 0x61b MSR_DRAM_PERF_STATUS */
#define RAPL_DRAM_POWER_INFO	(1 << 5)
					/* 0x61c MSR_DRAM_POWER_INFO */

#define RAPL_CORES		(1 << 6)
					/* 0x638 MSR_PP0_POWER_LIMIT */
					/* 0x639 MSR_PP0_ENERGY_STATUS */
#define RAPL_CORE_POLICY	(1 << 7)
					/* 0x63a MSR_PP0_POLICY */

#define RAPL_GFX		(1 << 8)
					/* 0x640 MSR_PP1_POWER_LIMIT */
					/* 0x641 MSR_PP1_ENERGY_STATUS */
					/* 0x642 MSR_PP1_POLICY */
#define	TJMAX_DEFAULT	100

#define MAX(a, b) ((a) > (b) ? (a) : (b))

int aperf_mperf_unstable;
int backwards_count;
char *progname;

cpu_set_t *cpu_present_set, *cpu_affinity_set;
size_t cpu_present_setsize, cpu_affinity_setsize;

struct thread_data {
	unsigned long long tsc;
	unsigned long long aperf;
	unsigned long long mperf;
	unsigned long long c1;
	unsigned long long extra_msr64;
	unsigned long long extra_delta64;
	unsigned long long extra_msr32;
	unsigned long long extra_delta32;
	unsigned int smi_count;
	unsigned int cpu_id;
	unsigned int flags;
#define CPU_IS_FIRST_THREAD_IN_CORE	0x2
#define CPU_IS_FIRST_CORE_IN_PACKAGE	0x4
} *thread_even, *thread_odd;

struct core_data {
	unsigned long long c3;
	unsigned long long c6;
	unsigned long long c7;
	unsigned int core_temp_c;
	unsigned int core_id;
} *core_even, *core_odd;

struct pkg_data {
	unsigned long long pc2;
	unsigned long long pc3;
	unsigned long long pc6;
	unsigned long long pc7;
	unsigned long long pc8;
	unsigned long long pc9;
	unsigned long long pc10;
	unsigned long long pkg_wtd_core_c0;
	unsigned long long pkg_any_core_c0;
	unsigned long long pkg_any_gfxe_c0;
	unsigned long long pkg_both_core_gfxe_c0;
	unsigned int package_id;
	unsigned int energy_pkg;	/* MSR_PKG_ENERGY_STATUS */
	unsigned int energy_dram;	/* MSR_DRAM_ENERGY_STATUS */
	unsigned int energy_cores;	/* MSR_PP0_ENERGY_STATUS */
	unsigned int energy_gfx;	/* MSR_PP1_ENERGY_STATUS */
	unsigned int rapl_pkg_perf_status;	/* MSR_PKG_PERF_STATUS */
	unsigned int rapl_dram_perf_status;	/* MSR_DRAM_PERF_STATUS */
	unsigned int pkg_temp_c;

} *package_even, *package_odd;

#define ODD_COUNTERS thread_odd, core_odd, package_odd
#define EVEN_COUNTERS thread_even, core_even, package_even

#define GET_THREAD(thread_base, thread_no, core_no, pkg_no) \
	(thread_base + (pkg_no) * topo.num_cores_per_pkg * \
		topo.num_threads_per_core + \
		(core_no) * topo.num_threads_per_core + (thread_no))
#define GET_CORE(core_base, core_no, pkg_no) \
	(core_base + (pkg_no) * topo.num_cores_per_pkg + (core_no))
#define GET_PKG(pkg_base, pkg_no) (pkg_base + pkg_no)

struct system_summary {
	struct thread_data threads;
	struct core_data cores;
	struct pkg_data packages;
} sum, average;


struct topo_params {
	int num_packages;
	int num_cpus;
	int num_cores;
	int max_cpu_num;
	int num_cores_per_pkg;
	int num_threads_per_core;
} topo;

struct timeval tv_even, tv_odd, tv_delta;

void setup_all_buffers(void);

int cpu_is_not_present(int cpu)
{
	return !CPU_ISSET_S(cpu, cpu_present_setsize, cpu_present_set);
}
/*
 * run func(thread, core, package) in topology order
 * skip non-present cpus
 */

int for_all_cpus(int (func)(struct thread_data *, struct core_data *, struct pkg_data *),
	struct thread_data *thread_base, struct core_data *core_base, struct pkg_data *pkg_base)
{
	int retval, pkg_no, core_no, thread_no;

	for (pkg_no = 0; pkg_no < topo.num_packages; ++pkg_no) {
		for (core_no = 0; core_no < topo.num_cores_per_pkg; ++core_no) {
			for (thread_no = 0; thread_no <
				topo.num_threads_per_core; ++thread_no) {
				struct thread_data *t;
				struct core_data *c;
				struct pkg_data *p;

				t = GET_THREAD(thread_base, thread_no, core_no, pkg_no);

				if (cpu_is_not_present(t->cpu_id))
					continue;

				c = GET_CORE(core_base, core_no, pkg_no);
				p = GET_PKG(pkg_base, pkg_no);

				retval = func(t, c, p);
				if (retval)
					return retval;
			}
		}
	}
	return 0;
}

int cpu_migrate(int cpu)
{
	CPU_ZERO_S(cpu_affinity_setsize, cpu_affinity_set);
	CPU_SET_S(cpu, cpu_affinity_setsize, cpu_affinity_set);
	if (sched_setaffinity(0, cpu_affinity_setsize, cpu_affinity_set) == -1)
		return -1;
	else
		return 0;
}

int get_msr(int cpu, off_t offset, unsigned long long *msr)
{
	ssize_t retval;
	char pathname[32];
	int fd;

	sprintf(pathname, "/dev/cpu/%d/msr", cpu);
	fd = open(pathname, O_RDONLY);
	if (fd < 0)
		err(-1, "%s open failed, try chown or chmod +r /dev/cpu/*/msr, or run as root", pathname);

	retval = pread(fd, msr, sizeof *msr, offset);
	close(fd);

	if (retval != sizeof *msr)
		err(-1, "%s offset 0x%llx read failed", pathname, (unsigned long long)offset);

	return 0;
}

/*
 * Example Format w/ field column widths:
 *
 *  Package    Core     CPU Avg_MHz Bzy_MHz TSC_MHz     SMI   %Busy CPU_%c1 CPU_%c3 CPU_%c6 CPU_%c7 CoreTmp  PkgTmp Pkg%pc2 Pkg%pc3 Pkg%pc6 Pkg%pc7 PkgWatt CorWatt GFXWatt
 * 123456781234567812345678123456781234567812345678123456781234567812345678123456781234567812345678123456781234567812345678123456781234567812345678123456781234567812345678
 */

void print_header(void)
{
	if (show_pkg)
		outp += sprintf(outp, " Package");
	if (show_core)
		outp += sprintf(outp, "    Core");
	if (show_cpu)
		outp += sprintf(outp, "     CPU");
	if (has_aperf)
		outp += sprintf(outp, " Avg_MHz");
	if (has_aperf)
		outp += sprintf(outp, "   %%Busy");
	if (has_aperf)
		outp += sprintf(outp, " Bzy_MHz");
	outp += sprintf(outp, " TSC_MHz");

	if (extra_delta_offset32)
		outp += sprintf(outp, "  count 0x%03X", extra_delta_offset32);
	if (extra_delta_offset64)
		outp += sprintf(outp, "  COUNT 0x%03X", extra_delta_offset64);
	if (extra_msr_offset32)
		outp += sprintf(outp, "   MSR 0x%03X", extra_msr_offset32);
	if (extra_msr_offset64)
		outp += sprintf(outp, "           MSR 0x%03X", extra_msr_offset64);

	if (!debug)
		goto done;

	if (do_smi)
		outp += sprintf(outp, "     SMI");

	if (do_nhm_cstates)
		outp += sprintf(outp, "  CPU%%c1");
	if (do_nhm_cstates && !do_slm_cstates && !do_knl_cstates)
		outp += sprintf(outp, "  CPU%%c3");
	if (do_nhm_cstates)
		outp += sprintf(outp, "  CPU%%c6");
	if (do_snb_cstates)
		outp += sprintf(outp, "  CPU%%c7");

	if (do_dts)
		outp += sprintf(outp, " CoreTmp");
	if (do_ptm)
		outp += sprintf(outp, "  PkgTmp");

	if (do_skl_residency) {
		outp += sprintf(outp, " Totl%%C0");
		outp += sprintf(outp, "  Any%%C0");
		outp += sprintf(outp, "  GFX%%C0");
		outp += sprintf(outp, " CPUGFX%%");
	}

	if (do_pc2)
		outp += sprintf(outp, " Pkg%%pc2");
	if (do_pc3)
		outp += sprintf(outp, " Pkg%%pc3");
	if (do_pc6)
		outp += sprintf(outp, " Pkg%%pc6");
	if (do_pc7)
		outp += sprintf(outp, " Pkg%%pc7");
	if (do_c8_c9_c10) {
		outp += sprintf(outp, " Pkg%%pc8");
		outp += sprintf(outp, " Pkg%%pc9");
		outp += sprintf(outp, " Pk%%pc10");
	}

	if (do_rapl && !rapl_joules) {
		if (do_rapl & RAPL_PKG)
			outp += sprintf(outp, " PkgWatt");
		if (do_rapl & RAPL_CORES)
			outp += sprintf(outp, " CorWatt");
		if (do_rapl & RAPL_GFX)
			outp += sprintf(outp, " GFXWatt");
		if (do_rapl & RAPL_DRAM)
			outp += sprintf(outp, " RAMWatt");
		if (do_rapl & RAPL_PKG_PERF_STATUS)
			outp += sprintf(outp, "   PKG_%%");
		if (do_rapl & RAPL_DRAM_PERF_STATUS)
			outp += sprintf(outp, "   RAM_%%");
	} else if (do_rapl && rapl_joules) {
		if (do_rapl & RAPL_PKG)
			outp += sprintf(outp, "   Pkg_J");
		if (do_rapl & RAPL_CORES)
			outp += sprintf(outp, "   Cor_J");
		if (do_rapl & RAPL_GFX)
			outp += sprintf(outp, "   GFX_J");
		if (do_rapl & RAPL_DRAM)
			outp += sprintf(outp, "   RAM_J");
		if (do_rapl & RAPL_PKG_PERF_STATUS)
			outp += sprintf(outp, "   PKG_%%");
		if (do_rapl & RAPL_DRAM_PERF_STATUS)
			outp += sprintf(outp, "   RAM_%%");
		outp += sprintf(outp, "   time");

	}
    done:
	outp += sprintf(outp, "\n");
}

int dump_counters(struct thread_data *t, struct core_data *c,
	struct pkg_data *p)
{
	outp += sprintf(outp, "t %p, c %p, p %p\n", t, c, p);

	if (t) {
		outp += sprintf(outp, "CPU: %d flags 0x%x\n",
			t->cpu_id, t->flags);
		outp += sprintf(outp, "TSC: %016llX\n", t->tsc);
		outp += sprintf(outp, "aperf: %016llX\n", t->aperf);
		outp += sprintf(outp, "mperf: %016llX\n", t->mperf);
		outp += sprintf(outp, "c1: %016llX\n", t->c1);
		outp += sprintf(outp, "msr0x%x: %08llX\n",
			extra_delta_offset32, t->extra_delta32);
		outp += sprintf(outp, "msr0x%x: %016llX\n",
			extra_delta_offset64, t->extra_delta64);
		outp += sprintf(outp, "msr0x%x: %08llX\n",
			extra_msr_offset32, t->extra_msr32);
		outp += sprintf(outp, "msr0x%x: %016llX\n",
			extra_msr_offset64, t->extra_msr64);
		if (do_smi)
			outp += sprintf(outp, "SMI: %08X\n", t->smi_count);
	}

	if (c) {
		outp += sprintf(outp, "core: %d\n", c->core_id);
		outp += sprintf(outp, "c3: %016llX\n", c->c3);
		outp += sprintf(outp, "c6: %016llX\n", c->c6);
		outp += sprintf(outp, "c7: %016llX\n", c->c7);
		outp += sprintf(outp, "DTS: %dC\n", c->core_temp_c);
	}

	if (p) {
		outp += sprintf(outp, "package: %d\n", p->package_id);

		outp += sprintf(outp, "Weighted cores: %016llX\n", p->pkg_wtd_core_c0);
		outp += sprintf(outp, "Any cores: %016llX\n", p->pkg_any_core_c0);
		outp += sprintf(outp, "Any GFX: %016llX\n", p->pkg_any_gfxe_c0);
		outp += sprintf(outp, "CPU + GFX: %016llX\n", p->pkg_both_core_gfxe_c0);

		outp += sprintf(outp, "pc2: %016llX\n", p->pc2);
		if (do_pc3)
			outp += sprintf(outp, "pc3: %016llX\n", p->pc3);
		if (do_pc6)
			outp += sprintf(outp, "pc6: %016llX\n", p->pc6);
		if (do_pc7)
			outp += sprintf(outp, "pc7: %016llX\n", p->pc7);
		outp += sprintf(outp, "pc8: %016llX\n", p->pc8);
		outp += sprintf(outp, "pc9: %016llX\n", p->pc9);
		outp += sprintf(outp, "pc10: %016llX\n", p->pc10);
		outp += sprintf(outp, "Joules PKG: %0X\n", p->energy_pkg);
		outp += sprintf(outp, "Joules COR: %0X\n", p->energy_cores);
		outp += sprintf(outp, "Joules GFX: %0X\n", p->energy_gfx);
		outp += sprintf(outp, "Joules RAM: %0X\n", p->energy_dram);
		outp += sprintf(outp, "Throttle PKG: %0X\n",
			p->rapl_pkg_perf_status);
		outp += sprintf(outp, "Throttle RAM: %0X\n",
			p->rapl_dram_perf_status);
		outp += sprintf(outp, "PTM: %dC\n", p->pkg_temp_c);
	}

	outp += sprintf(outp, "\n");

	return 0;
}

/*
 * column formatting convention & formats
 */
int format_counters(struct thread_data *t, struct core_data *c,
	struct pkg_data *p)
{
	double interval_float;
	char *fmt8;

	 /* if showing only 1st thread in core and this isn't one, bail out */
	if (show_core_only && !(t->flags & CPU_IS_FIRST_THREAD_IN_CORE))
		return 0;

	 /* if showing only 1st thread in pkg and this isn't one, bail out */
	if (show_pkg_only && !(t->flags & CPU_IS_FIRST_CORE_IN_PACKAGE))
		return 0;

	interval_float = tv_delta.tv_sec + tv_delta.tv_usec/1000000.0;

	/* topo columns, print blanks on 1st (average) line */
	if (t == &average.threads) {
		if (show_pkg)
			outp += sprintf(outp, "       -");
		if (show_core)
			outp += sprintf(outp, "       -");
		if (show_cpu)
			outp += sprintf(outp, "       -");
	} else {
		if (show_pkg) {
			if (p)
				outp += sprintf(outp, "%8d", p->package_id);
			else
				outp += sprintf(outp, "       -");
		}
		if (show_core) {
			if (c)
				outp += sprintf(outp, "%8d", c->core_id);
			else
				outp += sprintf(outp, "       -");
		}
		if (show_cpu)
			outp += sprintf(outp, "%8d", t->cpu_id);
	}

	/* Avg_MHz */
	if (has_aperf)
		outp += sprintf(outp, "%8.0f",
			1.0 / units * t->aperf / interval_float);

	/* %Busy */
	if (has_aperf) {
		if (!skip_c0)
			outp += sprintf(outp, "%8.2f", 100.0 * t->mperf/t->tsc/tsc_tweak);
		else
			outp += sprintf(outp, "********");
	}

	/* Bzy_MHz */
	if (has_aperf) {
		if (has_base_hz)
			outp += sprintf(outp, "%8.0f", base_hz / units * t->aperf / t->mperf);
		else
			outp += sprintf(outp, "%8.0f",
				1.0 * t->tsc / units * t->aperf / t->mperf / interval_float);
	}

	/* TSC_MHz */
	outp += sprintf(outp, "%8.0f", 1.0 * t->tsc/units/interval_float);

	/* delta */
	if (extra_delta_offset32)
		outp += sprintf(outp, "  %11llu", t->extra_delta32);

	/* DELTA */
	if (extra_delta_offset64)
		outp += sprintf(outp, "  %11llu", t->extra_delta64);
	/* msr */
	if (extra_msr_offset32)
		outp += sprintf(outp, "  0x%08llx", t->extra_msr32);

	/* MSR */
	if (extra_msr_offset64)
		outp += sprintf(outp, "  0x%016llx", t->extra_msr64);

	if (!debug)
		goto done;

	/* SMI */
	if (do_smi)
		outp += sprintf(outp, "%8d", t->smi_count);

	if (do_nhm_cstates) {
		if (!skip_c1)
			outp += sprintf(outp, "%8.2f", 100.0 * t->c1/t->tsc);
		else
			outp += sprintf(outp, "********");
	}

	/* print per-core data only for 1st thread in core */
	if (!(t->flags & CPU_IS_FIRST_THREAD_IN_CORE))
		goto done;

	if (do_nhm_cstates && !do_slm_cstates && !do_knl_cstates)
		outp += sprintf(outp, "%8.2f", 100.0 * c->c3/t->tsc);
	if (do_nhm_cstates)
		outp += sprintf(outp, "%8.2f", 100.0 * c->c6/t->tsc);
	if (do_snb_cstates)
		outp += sprintf(outp, "%8.2f", 100.0 * c->c7/t->tsc);

	if (do_dts)
		outp += sprintf(outp, "%8d", c->core_temp_c);

	/* print per-package data only for 1st core in package */
	if (!(t->flags & CPU_IS_FIRST_CORE_IN_PACKAGE))
		goto done;

	/* PkgTmp */
	if (do_ptm)
		outp += sprintf(outp, "%8d", p->pkg_temp_c);

	/* Totl%C0, Any%C0 GFX%C0 CPUGFX% */
	if (do_skl_residency) {
		outp += sprintf(outp, "%8.2f", 100.0 * p->pkg_wtd_core_c0/t->tsc);
		outp += sprintf(outp, "%8.2f", 100.0 * p->pkg_any_core_c0/t->tsc);
		outp += sprintf(outp, "%8.2f", 100.0 * p->pkg_any_gfxe_c0/t->tsc);
		outp += sprintf(outp, "%8.2f", 100.0 * p->pkg_both_core_gfxe_c0/t->tsc);
	}

	if (do_pc2)
		outp += sprintf(outp, "%8.2f", 100.0 * p->pc2/t->tsc);
	if (do_pc3)
		outp += sprintf(outp, "%8.2f", 100.0 * p->pc3/t->tsc);
	if (do_pc6)
		outp += sprintf(outp, "%8.2f", 100.0 * p->pc6/t->tsc);
	if (do_pc7)
		outp += sprintf(outp, "%8.2f", 100.0 * p->pc7/t->tsc);
	if (do_c8_c9_c10) {
		outp += sprintf(outp, "%8.2f", 100.0 * p->pc8/t->tsc);
		outp += sprintf(outp, "%8.2f", 100.0 * p->pc9/t->tsc);
		outp += sprintf(outp, "%8.2f", 100.0 * p->pc10/t->tsc);
	}

	/*
 	 * If measurement interval exceeds minimum RAPL Joule Counter range,
 	 * indicate that results are suspect by printing "**" in fraction place.
 	 */
	if (interval_float < rapl_joule_counter_range)
		fmt8 = "%8.2f";
	else
		fmt8 = " %6.0f**";

	if (do_rapl && !rapl_joules) {
		if (do_rapl & RAPL_PKG)
			outp += sprintf(outp, fmt8, p->energy_pkg * rapl_energy_units / interval_float);
		if (do_rapl & RAPL_CORES)
			outp += sprintf(outp, fmt8, p->energy_cores * rapl_energy_units / interval_float);
		if (do_rapl & RAPL_GFX)
			outp += sprintf(outp, fmt8, p->energy_gfx * rapl_energy_units / interval_float);
		if (do_rapl & RAPL_DRAM)
			outp += sprintf(outp, fmt8, p->energy_dram * rapl_dram_energy_units / interval_float);
		if (do_rapl & RAPL_PKG_PERF_STATUS)
			outp += sprintf(outp, fmt8, 100.0 * p->rapl_pkg_perf_status * rapl_time_units / interval_float);
		if (do_rapl & RAPL_DRAM_PERF_STATUS)
			outp += sprintf(outp, fmt8, 100.0 * p->rapl_dram_perf_status * rapl_time_units / interval_float);
	} else if (do_rapl && rapl_joules) {
		if (do_rapl & RAPL_PKG)
			outp += sprintf(outp, fmt8,
					p->energy_pkg * rapl_energy_units);
		if (do_rapl & RAPL_CORES)
			outp += sprintf(outp, fmt8,
					p->energy_cores * rapl_energy_units);
		if (do_rapl & RAPL_GFX)
			outp += sprintf(outp, fmt8,
					p->energy_gfx * rapl_energy_units);
		if (do_rapl & RAPL_DRAM)
			outp += sprintf(outp, fmt8,
					p->energy_dram * rapl_dram_energy_units);
		if (do_rapl & RAPL_PKG_PERF_STATUS)
			outp += sprintf(outp, fmt8, 100.0 * p->rapl_pkg_perf_status * rapl_time_units / interval_float);
		if (do_rapl & RAPL_DRAM_PERF_STATUS)
			outp += sprintf(outp, fmt8, 100.0 * p->rapl_dram_perf_status * rapl_time_units / interval_float);

		outp += sprintf(outp, fmt8, interval_float);
	}
done:
	outp += sprintf(outp, "\n");

	return 0;
}

void flush_stdout()
{
	fputs(output_buffer, stdout);
	fflush(stdout);
	outp = output_buffer;
}
void flush_stderr()
{
	fputs(output_buffer, stderr);
	outp = output_buffer;
}
void format_all_counters(struct thread_data *t, struct core_data *c, struct pkg_data *p)
{
	static int printed;

	if (!printed || !summary_only)
		print_header();

	if (topo.num_cpus > 1)
		format_counters(&average.threads, &average.cores,
			&average.packages);

	printed = 1;

	if (summary_only)
		return;

	for_all_cpus(format_counters, t, c, p);
}

#define DELTA_WRAP32(new, old)			\
	if (new > old) {			\
		old = new - old;		\
	} else {				\
		old = 0x100000000 + new - old;	\
	}

void
delta_package(struct pkg_data *new, struct pkg_data *old)
{

	if (do_skl_residency) {
		old->pkg_wtd_core_c0 = new->pkg_wtd_core_c0 - old->pkg_wtd_core_c0;
		old->pkg_any_core_c0 = new->pkg_any_core_c0 - old->pkg_any_core_c0;
		old->pkg_any_gfxe_c0 = new->pkg_any_gfxe_c0 - old->pkg_any_gfxe_c0;
		old->pkg_both_core_gfxe_c0 = new->pkg_both_core_gfxe_c0 - old->pkg_both_core_gfxe_c0;
	}
	old->pc2 = new->pc2 - old->pc2;
	if (do_pc3)
		old->pc3 = new->pc3 - old->pc3;
	if (do_pc6)
		old->pc6 = new->pc6 - old->pc6;
	if (do_pc7)
		old->pc7 = new->pc7 - old->pc7;
	old->pc8 = new->pc8 - old->pc8;
	old->pc9 = new->pc9 - old->pc9;
	old->pc10 = new->pc10 - old->pc10;
	old->pkg_temp_c = new->pkg_temp_c;

	DELTA_WRAP32(new->energy_pkg, old->energy_pkg);
	DELTA_WRAP32(new->energy_cores, old->energy_cores);
	DELTA_WRAP32(new->energy_gfx, old->energy_gfx);
	DELTA_WRAP32(new->energy_dram, old->energy_dram);
	DELTA_WRAP32(new->rapl_pkg_perf_status, old->rapl_pkg_perf_status);
	DELTA_WRAP32(new->rapl_dram_perf_status, old->rapl_dram_perf_status);
}

void
delta_core(struct core_data *new, struct core_data *old)
{
	old->c3 = new->c3 - old->c3;
	old->c6 = new->c6 - old->c6;
	old->c7 = new->c7 - old->c7;
	old->core_temp_c = new->core_temp_c;
}

/*
 * old = new - old
 */
void
delta_thread(struct thread_data *new, struct thread_data *old,
	struct core_data *core_delta)
{
	old->tsc = new->tsc - old->tsc;

	/* check for TSC < 1 Mcycles over interval */
	if (old->tsc < (1000 * 1000))
		errx(-3, "Insanely slow TSC rate, TSC stops in idle?\n"
		     "You can disable all c-states by booting with \"idle=poll\"\n"
		     "or just the deep ones with \"processor.max_cstate=1\"");

	old->c1 = new->c1 - old->c1;

	if (has_aperf) {
		if ((new->aperf > old->aperf) && (new->mperf > old->mperf)) {
			old->aperf = new->aperf - old->aperf;
			old->mperf = new->mperf - old->mperf;
		} else {

			if (!aperf_mperf_unstable) {
				fprintf(stderr, "%s: APERF or MPERF went backwards *\n", progname);
				fprintf(stderr, "* Frequency results do not cover entire interval *\n");
				fprintf(stderr, "* fix this by running Linux-2.6.30 or later *\n");

				aperf_mperf_unstable = 1;
			}
			/*
			 * mperf delta is likely a huge "positive" number
			 * can not use it for calculating c0 time
			 */
			skip_c0 = 1;
			skip_c1 = 1;
		}
	}


	if (use_c1_residency_msr) {
		/*
		 * Some models have a dedicated C1 residency MSR,
		 * which should be more accurate than the derivation below.
		 */
	} else {
		/*
		 * As counter collection is not atomic,
		 * it is possible for mperf's non-halted cycles + idle states
		 * to exceed TSC's all cycles: show c1 = 0% in that case.
		 */
		if ((old->mperf + core_delta->c3 + core_delta->c6 + core_delta->c7) > old->tsc)
			old->c1 = 0;
		else {
			/* normal case, derive c1 */
			old->c1 = old->tsc - old->mperf - core_delta->c3
				- core_delta->c6 - core_delta->c7;
		}
	}

	if (old->mperf == 0) {
		if (debug > 1) fprintf(stderr, "cpu%d MPERF 0!\n", old->cpu_id);
		old->mperf = 1;	/* divide by 0 protection */
	}

	old->extra_delta32 = new->extra_delta32 - old->extra_delta32;
	old->extra_delta32 &= 0xFFFFFFFF;

	old->extra_delta64 = new->extra_delta64 - old->extra_delta64;

	/*
	 * Extra MSR is just a snapshot, simply copy latest w/o subtracting
	 */
	old->extra_msr32 = new->extra_msr32;
	old->extra_msr64 = new->extra_msr64;

	if (do_smi)
		old->smi_count = new->smi_count - old->smi_count;
}

int delta_cpu(struct thread_data *t, struct core_data *c,
	struct pkg_data *p, struct thread_data *t2,
	struct core_data *c2, struct pkg_data *p2)
{
	/* calculate core delta only for 1st thread in core */
	if (t->flags & CPU_IS_FIRST_THREAD_IN_CORE)
		delta_core(c, c2);

	/* always calculate thread delta */
	delta_thread(t, t2, c2);	/* c2 is core delta */

	/* calculate package delta only for 1st core in package */
	if (t->flags & CPU_IS_FIRST_CORE_IN_PACKAGE)
		delta_package(p, p2);

	return 0;
}

void clear_counters(struct thread_data *t, struct core_data *c, struct pkg_data *p)
{
	t->tsc = 0;
	t->aperf = 0;
	t->mperf = 0;
	t->c1 = 0;

	t->smi_count = 0;
	t->extra_delta32 = 0;
	t->extra_delta64 = 0;

	/* tells format_counters to dump all fields from this set */
	t->flags = CPU_IS_FIRST_THREAD_IN_CORE | CPU_IS_FIRST_CORE_IN_PACKAGE;

	c->c3 = 0;
	c->c6 = 0;
	c->c7 = 0;
	c->core_temp_c = 0;

	p->pkg_wtd_core_c0 = 0;
	p->pkg_any_core_c0 = 0;
	p->pkg_any_gfxe_c0 = 0;
	p->pkg_both_core_gfxe_c0 = 0;

	p->pc2 = 0;
	if (do_pc3)
		p->pc3 = 0;
	if (do_pc6)
		p->pc6 = 0;
	if (do_pc7)
		p->pc7 = 0;
	p->pc8 = 0;
	p->pc9 = 0;
	p->pc10 = 0;

	p->energy_pkg = 0;
	p->energy_dram = 0;
	p->energy_cores = 0;
	p->energy_gfx = 0;
	p->rapl_pkg_perf_status = 0;
	p->rapl_dram_perf_status = 0;
	p->pkg_temp_c = 0;
}
int sum_counters(struct thread_data *t, struct core_data *c,
	struct pkg_data *p)
{
	average.threads.tsc += t->tsc;
	average.threads.aperf += t->aperf;
	average.threads.mperf += t->mperf;
	average.threads.c1 += t->c1;

	average.threads.extra_delta32 += t->extra_delta32;
	average.threads.extra_delta64 += t->extra_delta64;

	/* sum per-core values only for 1st thread in core */
	if (!(t->flags & CPU_IS_FIRST_THREAD_IN_CORE))
		return 0;

	average.cores.c3 += c->c3;
	average.cores.c6 += c->c6;
	average.cores.c7 += c->c7;

	average.cores.core_temp_c = MAX(average.cores.core_temp_c, c->core_temp_c);

	/* sum per-pkg values only for 1st core in pkg */
	if (!(t->flags & CPU_IS_FIRST_CORE_IN_PACKAGE))
		return 0;

	if (do_skl_residency) {
		average.packages.pkg_wtd_core_c0 += p->pkg_wtd_core_c0;
		average.packages.pkg_any_core_c0 += p->pkg_any_core_c0;
		average.packages.pkg_any_gfxe_c0 += p->pkg_any_gfxe_c0;
		average.packages.pkg_both_core_gfxe_c0 += p->pkg_both_core_gfxe_c0;
	}

	average.packages.pc2 += p->pc2;
	if (do_pc3)
		average.packages.pc3 += p->pc3;
	if (do_pc6)
		average.packages.pc6 += p->pc6;
	if (do_pc7)
		average.packages.pc7 += p->pc7;
	average.packages.pc8 += p->pc8;
	average.packages.pc9 += p->pc9;
	average.packages.pc10 += p->pc10;

	average.packages.energy_pkg += p->energy_pkg;
	average.packages.energy_dram += p->energy_dram;
	average.packages.energy_cores += p->energy_cores;
	average.packages.energy_gfx += p->energy_gfx;

	average.packages.pkg_temp_c = MAX(average.packages.pkg_temp_c, p->pkg_temp_c);

	average.packages.rapl_pkg_perf_status += p->rapl_pkg_perf_status;
	average.packages.rapl_dram_perf_status += p->rapl_dram_perf_status;
	return 0;
}
/*
 * sum the counters for all cpus in the system
 * compute the weighted average
 */
void compute_average(struct thread_data *t, struct core_data *c,
	struct pkg_data *p)
{
	clear_counters(&average.threads, &average.cores, &average.packages);

	for_all_cpus(sum_counters, t, c, p);

	average.threads.tsc /= topo.num_cpus;
	average.threads.aperf /= topo.num_cpus;
	average.threads.mperf /= topo.num_cpus;
	average.threads.c1 /= topo.num_cpus;

	average.threads.extra_delta32 /= topo.num_cpus;
	average.threads.extra_delta32 &= 0xFFFFFFFF;

	average.threads.extra_delta64 /= topo.num_cpus;

	average.cores.c3 /= topo.num_cores;
	average.cores.c6 /= topo.num_cores;
	average.cores.c7 /= topo.num_cores;

	if (do_skl_residency) {
		average.packages.pkg_wtd_core_c0 /= topo.num_packages;
		average.packages.pkg_any_core_c0 /= topo.num_packages;
		average.packages.pkg_any_gfxe_c0 /= topo.num_packages;
		average.packages.pkg_both_core_gfxe_c0 /= topo.num_packages;
	}

	average.packages.pc2 /= topo.num_packages;
	if (do_pc3)
		average.packages.pc3 /= topo.num_packages;
	if (do_pc6)
		average.packages.pc6 /= topo.num_packages;
	if (do_pc7)
		average.packages.pc7 /= topo.num_packages;

	average.packages.pc8 /= topo.num_packages;
	average.packages.pc9 /= topo.num_packages;
	average.packages.pc10 /= topo.num_packages;
}

static unsigned long long rdtsc(void)
{
	unsigned int low, high;

	asm volatile("rdtsc" : "=a" (low), "=d" (high));

	return low | ((unsigned long long)high) << 32;
}


/*
 * get_counters(...)
 * migrate to cpu
 * acquire and record local counters for that cpu
 */
int get_counters(struct thread_data *t, struct core_data *c, struct pkg_data *p)
{
	int cpu = t->cpu_id;
	unsigned long long msr;

	if (cpu_migrate(cpu)) {
		fprintf(stderr, "Could not migrate to CPU %d\n", cpu);
		return -1;
	}

	t->tsc = rdtsc();	/* we are running on local CPU of interest */

	if (has_aperf) {
		if (get_msr(cpu, MSR_IA32_APERF, &t->aperf))
			return -3;
		if (get_msr(cpu, MSR_IA32_MPERF, &t->mperf))
			return -4;
		t->aperf = t->aperf * aperf_mperf_multiplier;
		t->mperf = t->mperf * aperf_mperf_multiplier;
	}

	if (do_smi) {
		if (get_msr(cpu, MSR_SMI_COUNT, &msr))
			return -5;
		t->smi_count = msr & 0xFFFFFFFF;
	}
	if (extra_delta_offset32) {
		if (get_msr(cpu, extra_delta_offset32, &msr))
			return -5;
		t->extra_delta32 = msr & 0xFFFFFFFF;
	}

	if (extra_delta_offset64)
		if (get_msr(cpu, extra_delta_offset64, &t->extra_delta64))
			return -5;

	if (extra_msr_offset32) {
		if (get_msr(cpu, extra_msr_offset32, &msr))
			return -5;
		t->extra_msr32 = msr & 0xFFFFFFFF;
	}

	if (extra_msr_offset64)
		if (get_msr(cpu, extra_msr_offset64, &t->extra_msr64))
			return -5;

	if (use_c1_residency_msr) {
		if (get_msr(cpu, MSR_CORE_C1_RES, &t->c1))
			return -6;
	}

	/* collect core counters only for 1st thread in core */
	if (!(t->flags & CPU_IS_FIRST_THREAD_IN_CORE))
		return 0;

	if (do_nhm_cstates && !do_slm_cstates && !do_knl_cstates) {
		if (get_msr(cpu, MSR_CORE_C3_RESIDENCY, &c->c3))
			return -6;
	}

	if (do_nhm_cstates && !do_knl_cstates) {
		if (get_msr(cpu, MSR_CORE_C6_RESIDENCY, &c->c6))
			return -7;
	} else if (do_knl_cstates) {
		if (get_msr(cpu, MSR_KNL_CORE_C6_RESIDENCY, &c->c6))
			return -7;
	}

	if (do_snb_cstates)
		if (get_msr(cpu, MSR_CORE_C7_RESIDENCY, &c->c7))
			return -8;

	if (do_dts) {
		if (get_msr(cpu, MSR_IA32_THERM_STATUS, &msr))
			return -9;
		c->core_temp_c = tcc_activation_temp - ((msr >> 16) & 0x7F);
	}


	/* collect package counters only for 1st core in package */
	if (!(t->flags & CPU_IS_FIRST_CORE_IN_PACKAGE))
		return 0;

	if (do_skl_residency) {
		if (get_msr(cpu, MSR_PKG_WEIGHTED_CORE_C0_RES, &p->pkg_wtd_core_c0))
			return -10;
		if (get_msr(cpu, MSR_PKG_ANY_CORE_C0_RES, &p->pkg_any_core_c0))
			return -11;
		if (get_msr(cpu, MSR_PKG_ANY_GFXE_C0_RES, &p->pkg_any_gfxe_c0))
			return -12;
		if (get_msr(cpu, MSR_PKG_BOTH_CORE_GFXE_C0_RES, &p->pkg_both_core_gfxe_c0))
			return -13;
	}
	if (do_pc3)
		if (get_msr(cpu, MSR_PKG_C3_RESIDENCY, &p->pc3))
			return -9;
	if (do_pc6)
		if (get_msr(cpu, MSR_PKG_C6_RESIDENCY, &p->pc6))
			return -10;
	if (do_pc2)
		if (get_msr(cpu, MSR_PKG_C2_RESIDENCY, &p->pc2))
			return -11;
	if (do_pc7)
		if (get_msr(cpu, MSR_PKG_C7_RESIDENCY, &p->pc7))
			return -12;
	if (do_c8_c9_c10) {
		if (get_msr(cpu, MSR_PKG_C8_RESIDENCY, &p->pc8))
			return -13;
		if (get_msr(cpu, MSR_PKG_C9_RESIDENCY, &p->pc9))
			return -13;
		if (get_msr(cpu, MSR_PKG_C10_RESIDENCY, &p->pc10))
			return -13;
	}
	if (do_rapl & RAPL_PKG) {
		if (get_msr(cpu, MSR_PKG_ENERGY_STATUS, &msr))
			return -13;
		p->energy_pkg = msr & 0xFFFFFFFF;
	}
	if (do_rapl & RAPL_CORES) {
		if (get_msr(cpu, MSR_PP0_ENERGY_STATUS, &msr))
			return -14;
		p->energy_cores = msr & 0xFFFFFFFF;
	}
	if (do_rapl & RAPL_DRAM) {
		if (get_msr(cpu, MSR_DRAM_ENERGY_STATUS, &msr))
			return -15;
		p->energy_dram = msr & 0xFFFFFFFF;
	}
	if (do_rapl & RAPL_GFX) {
		if (get_msr(cpu, MSR_PP1_ENERGY_STATUS, &msr))
			return -16;
		p->energy_gfx = msr & 0xFFFFFFFF;
	}
	if (do_rapl & RAPL_PKG_PERF_STATUS) {
		if (get_msr(cpu, MSR_PKG_PERF_STATUS, &msr))
			return -16;
		p->rapl_pkg_perf_status = msr & 0xFFFFFFFF;
	}
	if (do_rapl & RAPL_DRAM_PERF_STATUS) {
		if (get_msr(cpu, MSR_DRAM_PERF_STATUS, &msr))
			return -16;
		p->rapl_dram_perf_status = msr & 0xFFFFFFFF;
	}
	if (do_ptm) {
		if (get_msr(cpu, MSR_IA32_PACKAGE_THERM_STATUS, &msr))
			return -17;
		p->pkg_temp_c = tcc_activation_temp - ((msr >> 16) & 0x7F);
	}
	return 0;
}

/*
 * MSR_PKG_CST_CONFIG_CONTROL decoding for pkg_cstate_limit:
 * If you change the values, note they are used both in comparisons
 * (>= PCL__7) and to index pkg_cstate_limit_strings[].
 */

#define PCLUKN 0 /* Unknown */
#define PCLRSV 1 /* Reserved */
#define PCL__0 2 /* PC0 */
#define PCL__1 3 /* PC1 */
#define PCL__2 4 /* PC2 */
#define PCL__3 5 /* PC3 */
#define PCL__4 6 /* PC4 */
#define PCL__6 7 /* PC6 */
#define PCL_6N 8 /* PC6 No Retention */
#define PCL_6R 9 /* PC6 Retention */
#define PCL__7 10 /* PC7 */
#define PCL_7S 11 /* PC7 Shrink */
#define PCL__8 12 /* PC8 */
#define PCL__9 13 /* PC9 */
#define PCLUNL 14 /* Unlimited */

int pkg_cstate_limit = PCLUKN;
char *pkg_cstate_limit_strings[] = { "reserved", "unknown", "pc0", "pc1", "pc2",
	"pc3", "pc4", "pc6", "pc6n", "pc6r", "pc7", "pc7s", "pc8", "pc9", "unlimited"};

int nhm_pkg_cstate_limits[16] = {PCL__0, PCL__1, PCL__3, PCL__6, PCL__7, PCLRSV, PCLRSV, PCLUNL, PCLRSV, PCLRSV, PCLRSV, PCLRSV, PCLRSV, PCLRSV, PCLRSV, PCLRSV};
int snb_pkg_cstate_limits[16] = {PCL__0, PCL__2, PCL_6N, PCL_6R, PCL__7, PCL_7S, PCLRSV, PCLUNL, PCLRSV, PCLRSV, PCLRSV, PCLRSV, PCLRSV, PCLRSV, PCLRSV, PCLRSV};
int hsw_pkg_cstate_limits[16] = {PCL__0, PCL__2, PCL__3, PCL__6, PCL__7, PCL_7S, PCL__8, PCL__9, PCLUNL, PCLRSV, PCLRSV, PCLRSV, PCLRSV, PCLRSV, PCLRSV, PCLRSV};
int slv_pkg_cstate_limits[16] = {PCL__0, PCL__1, PCLRSV, PCLRSV, PCL__4, PCLRSV, PCL__6, PCL__7, PCLRSV, PCLRSV, PCLRSV, PCLRSV, PCLRSV, PCLRSV, PCLRSV, PCLRSV};
int amt_pkg_cstate_limits[16] = {PCL__0, PCL__1, PCL__2, PCLRSV, PCLRSV, PCLRSV, PCL__6, PCL__7, PCLRSV, PCLRSV, PCLRSV, PCLRSV, PCLRSV, PCLRSV, PCLRSV, PCLRSV};
int phi_pkg_cstate_limits[16] = {PCL__0, PCL__2, PCL_6N, PCL_6R, PCLRSV, PCLRSV, PCLRSV, PCLUNL, PCLRSV, PCLRSV, PCLRSV, PCLRSV, PCLRSV, PCLRSV, PCLRSV, PCLRSV};


static void
calculate_tsc_tweak()
{
	tsc_tweak = base_hz / tsc_hz;
}

static void
dump_nhm_platform_info(void)
{
	unsigned long long msr;
	unsigned int ratio;

<<<<<<< HEAD
	get_msr(base_cpu, MSR_NHM_PLATFORM_INFO, &msr);
=======
	get_msr(base_cpu, MSR_PLATFORM_INFO, &msr);
>>>>>>> db0b54cd

	fprintf(stderr, "cpu%d: MSR_PLATFORM_INFO: 0x%08llx\n", base_cpu, msr);

	ratio = (msr >> 40) & 0xFF;
	fprintf(stderr, "%d * %.0f = %.0f MHz max efficiency frequency\n",
		ratio, bclk, ratio * bclk);

	ratio = (msr >> 8) & 0xFF;
	fprintf(stderr, "%d * %.0f = %.0f MHz base frequency\n",
		ratio, bclk, ratio * bclk);

	get_msr(base_cpu, MSR_IA32_POWER_CTL, &msr);
<<<<<<< HEAD
	fprintf(stderr, "cpu0: MSR_IA32_POWER_CTL: 0x%08llx (C1E auto-promotion: %sabled)\n",
		msr, msr & 0x2 ? "EN" : "DIS");
=======
	fprintf(stderr, "cpu%d: MSR_IA32_POWER_CTL: 0x%08llx (C1E auto-promotion: %sabled)\n",
		base_cpu, msr, msr & 0x2 ? "EN" : "DIS");
>>>>>>> db0b54cd

	return;
}

static void
dump_hsw_turbo_ratio_limits(void)
{
	unsigned long long msr;
	unsigned int ratio;

	get_msr(base_cpu, MSR_TURBO_RATIO_LIMIT2, &msr);

	fprintf(stderr, "cpu%d: MSR_TURBO_RATIO_LIMIT2: 0x%08llx\n", base_cpu, msr);

	ratio = (msr >> 8) & 0xFF;
	if (ratio)
		fprintf(stderr, "%d * %.0f = %.0f MHz max turbo 18 active cores\n",
			ratio, bclk, ratio * bclk);

	ratio = (msr >> 0) & 0xFF;
	if (ratio)
		fprintf(stderr, "%d * %.0f = %.0f MHz max turbo 17 active cores\n",
			ratio, bclk, ratio * bclk);
	return;
}

static void
dump_ivt_turbo_ratio_limits(void)
{
	unsigned long long msr;
	unsigned int ratio;

	get_msr(base_cpu, MSR_TURBO_RATIO_LIMIT1, &msr);

	fprintf(stderr, "cpu%d: MSR_TURBO_RATIO_LIMIT1: 0x%08llx\n", base_cpu, msr);

	ratio = (msr >> 56) & 0xFF;
	if (ratio)
		fprintf(stderr, "%d * %.0f = %.0f MHz max turbo 16 active cores\n",
			ratio, bclk, ratio * bclk);

	ratio = (msr >> 48) & 0xFF;
	if (ratio)
		fprintf(stderr, "%d * %.0f = %.0f MHz max turbo 15 active cores\n",
			ratio, bclk, ratio * bclk);

	ratio = (msr >> 40) & 0xFF;
	if (ratio)
		fprintf(stderr, "%d * %.0f = %.0f MHz max turbo 14 active cores\n",
			ratio, bclk, ratio * bclk);

	ratio = (msr >> 32) & 0xFF;
	if (ratio)
		fprintf(stderr, "%d * %.0f = %.0f MHz max turbo 13 active cores\n",
			ratio, bclk, ratio * bclk);

	ratio = (msr >> 24) & 0xFF;
	if (ratio)
		fprintf(stderr, "%d * %.0f = %.0f MHz max turbo 12 active cores\n",
			ratio, bclk, ratio * bclk);

	ratio = (msr >> 16) & 0xFF;
	if (ratio)
		fprintf(stderr, "%d * %.0f = %.0f MHz max turbo 11 active cores\n",
			ratio, bclk, ratio * bclk);

	ratio = (msr >> 8) & 0xFF;
	if (ratio)
		fprintf(stderr, "%d * %.0f = %.0f MHz max turbo 10 active cores\n",
			ratio, bclk, ratio * bclk);

	ratio = (msr >> 0) & 0xFF;
	if (ratio)
		fprintf(stderr, "%d * %.0f = %.0f MHz max turbo 9 active cores\n",
			ratio, bclk, ratio * bclk);
	return;
}

static void
dump_nhm_turbo_ratio_limits(void)
{
	unsigned long long msr;
	unsigned int ratio;

	get_msr(base_cpu, MSR_TURBO_RATIO_LIMIT, &msr);

	fprintf(stderr, "cpu%d: MSR_TURBO_RATIO_LIMIT: 0x%08llx\n", base_cpu, msr);

	ratio = (msr >> 56) & 0xFF;
	if (ratio)
		fprintf(stderr, "%d * %.0f = %.0f MHz max turbo 8 active cores\n",
			ratio, bclk, ratio * bclk);

	ratio = (msr >> 48) & 0xFF;
	if (ratio)
		fprintf(stderr, "%d * %.0f = %.0f MHz max turbo 7 active cores\n",
			ratio, bclk, ratio * bclk);

	ratio = (msr >> 40) & 0xFF;
	if (ratio)
		fprintf(stderr, "%d * %.0f = %.0f MHz max turbo 6 active cores\n",
			ratio, bclk, ratio * bclk);

	ratio = (msr >> 32) & 0xFF;
	if (ratio)
		fprintf(stderr, "%d * %.0f = %.0f MHz max turbo 5 active cores\n",
			ratio, bclk, ratio * bclk);

	ratio = (msr >> 24) & 0xFF;
	if (ratio)
		fprintf(stderr, "%d * %.0f = %.0f MHz max turbo 4 active cores\n",
			ratio, bclk, ratio * bclk);

	ratio = (msr >> 16) & 0xFF;
	if (ratio)
		fprintf(stderr, "%d * %.0f = %.0f MHz max turbo 3 active cores\n",
			ratio, bclk, ratio * bclk);

	ratio = (msr >> 8) & 0xFF;
	if (ratio)
		fprintf(stderr, "%d * %.0f = %.0f MHz max turbo 2 active cores\n",
			ratio, bclk, ratio * bclk);

	ratio = (msr >> 0) & 0xFF;
	if (ratio)
		fprintf(stderr, "%d * %.0f = %.0f MHz max turbo 1 active cores\n",
			ratio, bclk, ratio * bclk);
	return;
}

static void
dump_knl_turbo_ratio_limits(void)
{
	int cores;
	unsigned int ratio;
	unsigned long long msr;
	int delta_cores;
	int delta_ratio;
	int i;

	get_msr(base_cpu, MSR_NHM_TURBO_RATIO_LIMIT, &msr);

<<<<<<< HEAD
	fprintf(stderr, "cpu0: MSR_NHM_TURBO_RATIO_LIMIT: 0x%08llx\n",
	msr);
=======
	fprintf(stderr, "cpu%d: MSR_NHM_TURBO_RATIO_LIMIT: 0x%08llx\n",
		base_cpu, msr);
>>>>>>> db0b54cd

	/**
	 * Turbo encoding in KNL is as follows:
	 * [7:0] -- Base value of number of active cores of bucket 1.
	 * [15:8] -- Base value of freq ratio of bucket 1.
	 * [20:16] -- +ve delta of number of active cores of bucket 2.
	 * i.e. active cores of bucket 2 =
	 * active cores of bucket 1 + delta
	 * [23:21] -- Negative delta of freq ratio of bucket 2.
	 * i.e. freq ratio of bucket 2 =
	 * freq ratio of bucket 1 - delta
	 * [28:24]-- +ve delta of number of active cores of bucket 3.
	 * [31:29]-- -ve delta of freq ratio of bucket 3.
	 * [36:32]-- +ve delta of number of active cores of bucket 4.
	 * [39:37]-- -ve delta of freq ratio of bucket 4.
	 * [44:40]-- +ve delta of number of active cores of bucket 5.
	 * [47:45]-- -ve delta of freq ratio of bucket 5.
	 * [52:48]-- +ve delta of number of active cores of bucket 6.
	 * [55:53]-- -ve delta of freq ratio of bucket 6.
	 * [60:56]-- +ve delta of number of active cores of bucket 7.
	 * [63:61]-- -ve delta of freq ratio of bucket 7.
	 */
	cores = msr & 0xFF;
	ratio = (msr >> 8) && 0xFF;
	if (ratio > 0)
		fprintf(stderr,
			"%d * %.0f = %.0f MHz max turbo %d active cores\n",
			ratio, bclk, ratio * bclk, cores);

	for (i = 16; i < 64; i = i + 8) {
		delta_cores = (msr >> i) & 0x1F;
		delta_ratio = (msr >> (i + 5)) && 0x7;
		if (!delta_cores || !delta_ratio)
			return;
		cores = cores + delta_cores;
		ratio = ratio - delta_ratio;

		/** -ve ratios will make successive ratio calculations
		 * negative. Hence return instead of carrying on.
		 */
		if (ratio > 0)
			fprintf(stderr,
				"%d * %.0f = %.0f MHz max turbo %d active cores\n",
				ratio, bclk, ratio * bclk, cores);
	}
}

static void
dump_nhm_cst_cfg(void)
{
	unsigned long long msr;

	get_msr(base_cpu, MSR_NHM_SNB_PKG_CST_CFG_CTL, &msr);

#define SNB_C1_AUTO_UNDEMOTE              (1UL << 27)
#define SNB_C3_AUTO_UNDEMOTE              (1UL << 28)

	fprintf(stderr, "cpu%d: MSR_NHM_SNB_PKG_CST_CFG_CTL: 0x%08llx", base_cpu, msr);

	fprintf(stderr, " (%s%s%s%s%slocked: pkg-cstate-limit=%d: %s)\n",
		(msr & SNB_C3_AUTO_UNDEMOTE) ? "UNdemote-C3, " : "",
		(msr & SNB_C1_AUTO_UNDEMOTE) ? "UNdemote-C1, " : "",
		(msr & NHM_C3_AUTO_DEMOTE) ? "demote-C3, " : "",
		(msr & NHM_C1_AUTO_DEMOTE) ? "demote-C1, " : "",
		(msr & (1 << 15)) ? "" : "UN",
		(unsigned int)msr & 7,
		pkg_cstate_limit_strings[pkg_cstate_limit]);
	return;
}

static void
dump_config_tdp(void)
{
	unsigned long long msr;

	get_msr(base_cpu, MSR_CONFIG_TDP_NOMINAL, &msr);
	fprintf(stderr, "cpu%d: MSR_CONFIG_TDP_NOMINAL: 0x%08llx", base_cpu, msr);
	fprintf(stderr, " (base_ratio=%d)\n", (unsigned int)msr & 0xEF);

	get_msr(base_cpu, MSR_CONFIG_TDP_LEVEL_1, &msr);
	fprintf(stderr, "cpu%d: MSR_CONFIG_TDP_LEVEL_1: 0x%08llx (", base_cpu, msr);
	if (msr) {
		fprintf(stderr, "PKG_MIN_PWR_LVL1=%d ", (unsigned int)(msr >> 48) & 0xEFFF);
		fprintf(stderr, "PKG_MAX_PWR_LVL1=%d ", (unsigned int)(msr >> 32) & 0xEFFF);
		fprintf(stderr, "LVL1_RATIO=%d ", (unsigned int)(msr >> 16) & 0xEF);
		fprintf(stderr, "PKG_TDP_LVL1=%d", (unsigned int)(msr) & 0xEFFF);
	}
	fprintf(stderr, ")\n");

	get_msr(base_cpu, MSR_CONFIG_TDP_LEVEL_2, &msr);
	fprintf(stderr, "cpu%d: MSR_CONFIG_TDP_LEVEL_2: 0x%08llx (", base_cpu, msr);
	if (msr) {
		fprintf(stderr, "PKG_MIN_PWR_LVL2=%d ", (unsigned int)(msr >> 48) & 0xEFFF);
		fprintf(stderr, "PKG_MAX_PWR_LVL2=%d ", (unsigned int)(msr >> 32) & 0xEFFF);
		fprintf(stderr, "LVL2_RATIO=%d ", (unsigned int)(msr >> 16) & 0xEF);
		fprintf(stderr, "PKG_TDP_LVL2=%d", (unsigned int)(msr) & 0xEFFF);
	}
	fprintf(stderr, ")\n");

	get_msr(base_cpu, MSR_CONFIG_TDP_CONTROL, &msr);
	fprintf(stderr, "cpu%d: MSR_CONFIG_TDP_CONTROL: 0x%08llx (", base_cpu, msr);
	if ((msr) & 0x3)
		fprintf(stderr, "TDP_LEVEL=%d ", (unsigned int)(msr) & 0x3);
	fprintf(stderr, " lock=%d", (unsigned int)(msr >> 31) & 1);
	fprintf(stderr, ")\n");
	
	get_msr(base_cpu, MSR_TURBO_ACTIVATION_RATIO, &msr);
	fprintf(stderr, "cpu%d: MSR_TURBO_ACTIVATION_RATIO: 0x%08llx (", base_cpu, msr);
	fprintf(stderr, "MAX_NON_TURBO_RATIO=%d", (unsigned int)(msr) & 0x7F);
	fprintf(stderr, " lock=%d", (unsigned int)(msr >> 31) & 1);
	fprintf(stderr, ")\n");
}

void free_all_buffers(void)
{
	CPU_FREE(cpu_present_set);
	cpu_present_set = NULL;
	cpu_present_set = 0;

	CPU_FREE(cpu_affinity_set);
	cpu_affinity_set = NULL;
	cpu_affinity_setsize = 0;

	free(thread_even);
	free(core_even);
	free(package_even);

	thread_even = NULL;
	core_even = NULL;
	package_even = NULL;

	free(thread_odd);
	free(core_odd);
	free(package_odd);

	thread_odd = NULL;
	core_odd = NULL;
	package_odd = NULL;

	free(output_buffer);
	output_buffer = NULL;
	outp = NULL;
}

/*
 * Open a file, and exit on failure
 */
FILE *fopen_or_die(const char *path, const char *mode)
{
	FILE *filep = fopen(path, "r");
	if (!filep)
		err(1, "%s: open failed", path);
	return filep;
}

/*
 * Parse a file containing a single int.
 */
int parse_int_file(const char *fmt, ...)
{
	va_list args;
	char path[PATH_MAX];
	FILE *filep;
	int value;

	va_start(args, fmt);
	vsnprintf(path, sizeof(path), fmt, args);
	va_end(args);
	filep = fopen_or_die(path, "r");
	if (fscanf(filep, "%d", &value) != 1)
		err(1, "%s: failed to parse number from file", path);
	fclose(filep);
	return value;
}

/*
 * get_cpu_position_in_core(cpu)
 * return the position of the CPU among its HT siblings in the core
 * return -1 if the sibling is not in list
 */
int get_cpu_position_in_core(int cpu)
{
	char path[64];
	FILE *filep;
	int this_cpu;
	char character;
	int i;

	sprintf(path,
		"/sys/devices/system/cpu/cpu%d/topology/thread_siblings_list",
		cpu);
	filep = fopen(path, "r");
	if (filep == NULL) {
		perror(path);
		exit(1);
	}

	for (i = 0; i < topo.num_threads_per_core; i++) {
		fscanf(filep, "%d", &this_cpu);
		if (this_cpu == cpu) {
			fclose(filep);
			return i;
		}

		/* Account for no separator after last thread*/
		if (i != (topo.num_threads_per_core - 1))
			fscanf(filep, "%c", &character);
	}

	fclose(filep);
	return -1;
}

/*
 * cpu_is_first_core_in_package(cpu)
 * return 1 if given CPU is 1st core in package
 */
int cpu_is_first_core_in_package(int cpu)
{
	return cpu == parse_int_file("/sys/devices/system/cpu/cpu%d/topology/core_siblings_list", cpu);
}

int get_physical_package_id(int cpu)
{
	return parse_int_file("/sys/devices/system/cpu/cpu%d/topology/physical_package_id", cpu);
}

int get_core_id(int cpu)
{
	return parse_int_file("/sys/devices/system/cpu/cpu%d/topology/core_id", cpu);
}

int get_num_ht_siblings(int cpu)
{
	char path[80];
	FILE *filep;
	int sib1;
	int matches = 0;
	char character;
	char str[100];
	char *ch;

	sprintf(path, "/sys/devices/system/cpu/cpu%d/topology/thread_siblings_list", cpu);
	filep = fopen_or_die(path, "r");

	/*
	 * file format:
	 * A ',' separated or '-' separated set of numbers
	 * (eg 1-2 or 1,3,4,5)
	 */
	fscanf(filep, "%d%c\n", &sib1, &character);
	fseek(filep, 0, SEEK_SET);
	fgets(str, 100, filep);
	ch = strchr(str, character);
	while (ch != NULL) {
		matches++;
		ch = strchr(ch+1, character);
	}

	fclose(filep);
	return matches+1;
}

/*
 * run func(thread, core, package) in topology order
 * skip non-present cpus
 */

int for_all_cpus_2(int (func)(struct thread_data *, struct core_data *,
	struct pkg_data *, struct thread_data *, struct core_data *,
	struct pkg_data *), struct thread_data *thread_base,
	struct core_data *core_base, struct pkg_data *pkg_base,
	struct thread_data *thread_base2, struct core_data *core_base2,
	struct pkg_data *pkg_base2)
{
	int retval, pkg_no, core_no, thread_no;

	for (pkg_no = 0; pkg_no < topo.num_packages; ++pkg_no) {
		for (core_no = 0; core_no < topo.num_cores_per_pkg; ++core_no) {
			for (thread_no = 0; thread_no <
				topo.num_threads_per_core; ++thread_no) {
				struct thread_data *t, *t2;
				struct core_data *c, *c2;
				struct pkg_data *p, *p2;

				t = GET_THREAD(thread_base, thread_no, core_no, pkg_no);

				if (cpu_is_not_present(t->cpu_id))
					continue;

				t2 = GET_THREAD(thread_base2, thread_no, core_no, pkg_no);

				c = GET_CORE(core_base, core_no, pkg_no);
				c2 = GET_CORE(core_base2, core_no, pkg_no);

				p = GET_PKG(pkg_base, pkg_no);
				p2 = GET_PKG(pkg_base2, pkg_no);

				retval = func(t, c, p, t2, c2, p2);
				if (retval)
					return retval;
			}
		}
	}
	return 0;
}

/*
 * run func(cpu) on every cpu in /proc/stat
 * return max_cpu number
 */
int for_all_proc_cpus(int (func)(int))
{
	FILE *fp;
	int cpu_num;
	int retval;

	fp = fopen_or_die(proc_stat, "r");

	retval = fscanf(fp, "cpu %*d %*d %*d %*d %*d %*d %*d %*d %*d %*d\n");
	if (retval != 0)
		err(1, "%s: failed to parse format", proc_stat);

	while (1) {
		retval = fscanf(fp, "cpu%u %*d %*d %*d %*d %*d %*d %*d %*d %*d %*d\n", &cpu_num);
		if (retval != 1)
			break;

		retval = func(cpu_num);
		if (retval) {
			fclose(fp);
			return(retval);
		}
	}
	fclose(fp);
	return 0;
}

void re_initialize(void)
{
	free_all_buffers();
	setup_all_buffers();
	printf("turbostat: re-initialized with num_cpus %d\n", topo.num_cpus);
}


/*
 * count_cpus()
 * remember the last one seen, it will be the max
 */
int count_cpus(int cpu)
{
	if (topo.max_cpu_num < cpu)
		topo.max_cpu_num = cpu;

	topo.num_cpus += 1;
	return 0;
}
int mark_cpu_present(int cpu)
{
	CPU_SET_S(cpu, cpu_present_setsize, cpu_present_set);
	return 0;
}

void turbostat_loop()
{
	int retval;
	int restarted = 0;

restart:
	restarted++;

	retval = for_all_cpus(get_counters, EVEN_COUNTERS);
	if (retval < -1) {
		exit(retval);
	} else if (retval == -1) {
		if (restarted > 1) {
			exit(retval);
		}
		re_initialize();
		goto restart;
	}
	restarted = 0;
	gettimeofday(&tv_even, (struct timezone *)NULL);

	while (1) {
		if (for_all_proc_cpus(cpu_is_not_present)) {
			re_initialize();
			goto restart;
		}
		sleep(interval_sec);
		retval = for_all_cpus(get_counters, ODD_COUNTERS);
		if (retval < -1) {
			exit(retval);
		} else if (retval == -1) {
			re_initialize();
			goto restart;
		}
		gettimeofday(&tv_odd, (struct timezone *)NULL);
		timersub(&tv_odd, &tv_even, &tv_delta);
		for_all_cpus_2(delta_cpu, ODD_COUNTERS, EVEN_COUNTERS);
		compute_average(EVEN_COUNTERS);
		format_all_counters(EVEN_COUNTERS);
		flush_stdout();
		sleep(interval_sec);
		retval = for_all_cpus(get_counters, EVEN_COUNTERS);
		if (retval < -1) {
			exit(retval);
		} else if (retval == -1) {
			re_initialize();
			goto restart;
		}
		gettimeofday(&tv_even, (struct timezone *)NULL);
		timersub(&tv_even, &tv_odd, &tv_delta);
		for_all_cpus_2(delta_cpu, EVEN_COUNTERS, ODD_COUNTERS);
		compute_average(ODD_COUNTERS);
		format_all_counters(ODD_COUNTERS);
		flush_stdout();
	}
}

void check_dev_msr()
{
	struct stat sb;
	char pathname[32];

	sprintf(pathname, "/dev/cpu/%d/msr", base_cpu);
	if (stat(pathname, &sb))
 		if (system("/sbin/modprobe msr > /dev/null 2>&1"))
			err(-5, "no /dev/cpu/0/msr, Try \"# modprobe msr\" ");
}

void check_permissions()
{
	struct __user_cap_header_struct cap_header_data;
	cap_user_header_t cap_header = &cap_header_data;
	struct __user_cap_data_struct cap_data_data;
	cap_user_data_t cap_data = &cap_data_data;
	extern int capget(cap_user_header_t hdrp, cap_user_data_t datap);
	int do_exit = 0;
	char pathname[32];

	/* check for CAP_SYS_RAWIO */
	cap_header->pid = getpid();
	cap_header->version = _LINUX_CAPABILITY_VERSION;
	if (capget(cap_header, cap_data) < 0)
		err(-6, "capget(2) failed");

	if ((cap_data->effective & (1 << CAP_SYS_RAWIO)) == 0) {
		do_exit++;
		warnx("capget(CAP_SYS_RAWIO) failed,"
			" try \"# setcap cap_sys_rawio=ep %s\"", progname);
	}

	/* test file permissions */
	sprintf(pathname, "/dev/cpu/%d/msr", base_cpu);
	if (euidaccess(pathname, R_OK)) {
		do_exit++;
		warn("/dev/cpu/0/msr open failed, try chown or chmod +r /dev/cpu/*/msr");
	}

	/* if all else fails, thell them to be root */
	if (do_exit)
		if (getuid() != 0)
			warnx("... or simply run as root");

	if (do_exit)
		exit(-6);
}

/*
 * NHM adds support for additional MSRs:
 *
 * MSR_SMI_COUNT                   0x00000034
 *
 * MSR_PLATFORM_INFO               0x000000ce
 * MSR_NHM_SNB_PKG_CST_CFG_CTL     0x000000e2
 *
 * MSR_PKG_C3_RESIDENCY            0x000003f8
 * MSR_PKG_C6_RESIDENCY            0x000003f9
 * MSR_CORE_C3_RESIDENCY           0x000003fc
 * MSR_CORE_C6_RESIDENCY           0x000003fd
 *
 * Side effect:
 * sets global pkg_cstate_limit to decode MSR_NHM_SNB_PKG_CST_CFG_CTL
 */
int probe_nhm_msrs(unsigned int family, unsigned int model)
{
	unsigned long long msr;
	unsigned int base_ratio;
	int *pkg_cstate_limits;

	if (!genuine_intel)
		return 0;

	if (family != 6)
		return 0;

	bclk = discover_bclk(family, model);

	switch (model) {
	case 0x1A:	/* Core i7, Xeon 5500 series - Bloomfield, Gainstown NHM-EP */
	case 0x1E:	/* Core i7 and i5 Processor - Clarksfield, Lynnfield, Jasper Forest */
	case 0x1F:	/* Core i7 and i5 Processor - Nehalem */
	case 0x25:	/* Westmere Client - Clarkdale, Arrandale */
	case 0x2C:	/* Westmere EP - Gulftown */
	case 0x2E:	/* Nehalem-EX Xeon - Beckton */
	case 0x2F:	/* Westmere-EX Xeon - Eagleton */
		pkg_cstate_limits = nhm_pkg_cstate_limits;
		break;
	case 0x2A:	/* SNB */
	case 0x2D:	/* SNB Xeon */
	case 0x3A:	/* IVB */
	case 0x3E:	/* IVB Xeon */
		pkg_cstate_limits = snb_pkg_cstate_limits;
		break;
	case 0x3C:	/* HSW */
	case 0x3F:	/* HSX */
	case 0x45:	/* HSW */
	case 0x46:	/* HSW */
	case 0x3D:	/* BDW */
	case 0x47:	/* BDW */
	case 0x4F:	/* BDX */
	case 0x56:	/* BDX-DE */
	case 0x4E:	/* SKL */
	case 0x5E:	/* SKL */
		pkg_cstate_limits = hsw_pkg_cstate_limits;
		break;
	case 0x37:	/* BYT */
	case 0x4D:	/* AVN */
		pkg_cstate_limits = slv_pkg_cstate_limits;
		break;
	case 0x4C:	/* AMT */
		pkg_cstate_limits = amt_pkg_cstate_limits;
		break;
	case 0x57:	/* PHI */
		pkg_cstate_limits = phi_pkg_cstate_limits;
		break;
	default:
		return 0;
	}
	get_msr(base_cpu, MSR_NHM_SNB_PKG_CST_CFG_CTL, &msr);
<<<<<<< HEAD

=======
>>>>>>> db0b54cd
	pkg_cstate_limit = pkg_cstate_limits[msr & 0xF];

	get_msr(base_cpu, MSR_PLATFORM_INFO, &msr);
	base_ratio = (msr >> 8) & 0xFF;

	base_hz = base_ratio * bclk * 1000000;
	has_base_hz = 1;
	return 1;
}
int has_nhm_turbo_ratio_limit(unsigned int family, unsigned int model)
{
	switch (model) {
	/* Nehalem compatible, but do not include turbo-ratio limit support */
	case 0x2E:	/* Nehalem-EX Xeon - Beckton */
	case 0x2F:	/* Westmere-EX Xeon - Eagleton */
		return 0;
	default:
		return 1;
	}
}
int has_ivt_turbo_ratio_limit(unsigned int family, unsigned int model)
{
	if (!genuine_intel)
		return 0;

	if (family != 6)
		return 0;

	switch (model) {
	case 0x3E:	/* IVB Xeon */
	case 0x3F:	/* HSW Xeon */
		return 1;
	default:
		return 0;
	}
}
int has_hsw_turbo_ratio_limit(unsigned int family, unsigned int model)
{
	if (!genuine_intel)
		return 0;

	if (family != 6)
		return 0;

	switch (model) {
	case 0x3F:	/* HSW Xeon */
		return 1;
	default:
		return 0;
	}
}

int has_knl_turbo_ratio_limit(unsigned int family, unsigned int model)
{
	if (!genuine_intel)
		return 0;

	if (family != 6)
		return 0;

	switch (model) {
	case 0x57:	/* Knights Landing */
		return 1;
	default:
		return 0;
	}
}
<<<<<<< HEAD
=======
int has_config_tdp(unsigned int family, unsigned int model)
{
	if (!genuine_intel)
		return 0;

	if (family != 6)
		return 0;

	switch (model) {
	case 0x3A:	/* IVB */
	case 0x3C:	/* HSW */
	case 0x3F:	/* HSX */
	case 0x45:	/* HSW */
	case 0x46:	/* HSW */
	case 0x3D:	/* BDW */
	case 0x47:	/* BDW */
	case 0x4F:	/* BDX */
	case 0x56:	/* BDX-DE */
	case 0x4E:	/* SKL */
	case 0x5E:	/* SKL */

	case 0x57:	/* Knights Landing */
		return 1;
	default:
		return 0;
	}
}

>>>>>>> db0b54cd
static void
dump_cstate_pstate_config_info(family, model)
{
	if (!do_nhm_platform_info)
		return;

	dump_nhm_platform_info();

	if (has_hsw_turbo_ratio_limit(family, model))
		dump_hsw_turbo_ratio_limits();

	if (has_ivt_turbo_ratio_limit(family, model))
		dump_ivt_turbo_ratio_limits();

	if (has_nhm_turbo_ratio_limit(family, model))
		dump_nhm_turbo_ratio_limits();

	if (has_knl_turbo_ratio_limit(family, model))
		dump_knl_turbo_ratio_limits();

<<<<<<< HEAD
=======
	if (has_config_tdp(family, model))
		dump_config_tdp();

>>>>>>> db0b54cd
	dump_nhm_cst_cfg();
}


/*
 * print_epb()
 * Decode the ENERGY_PERF_BIAS MSR
 */
int print_epb(struct thread_data *t, struct core_data *c, struct pkg_data *p)
{
	unsigned long long msr;
	char *epb_string;
	int cpu;

	if (!has_epb)
		return 0;

	cpu = t->cpu_id;

	/* EPB is per-package */
	if (!(t->flags & CPU_IS_FIRST_THREAD_IN_CORE) || !(t->flags & CPU_IS_FIRST_CORE_IN_PACKAGE))
		return 0;

	if (cpu_migrate(cpu)) {
		fprintf(stderr, "Could not migrate to CPU %d\n", cpu);
		return -1;
	}

	if (get_msr(cpu, MSR_IA32_ENERGY_PERF_BIAS, &msr))
		return 0;

	switch (msr & 0xF) {
	case ENERGY_PERF_BIAS_PERFORMANCE:
		epb_string = "performance";
		break;
	case ENERGY_PERF_BIAS_NORMAL:
		epb_string = "balanced";
		break;
	case ENERGY_PERF_BIAS_POWERSAVE:
		epb_string = "powersave";
		break;
	default:
		epb_string = "custom";
		break;
	}
	fprintf(stderr, "cpu%d: MSR_IA32_ENERGY_PERF_BIAS: 0x%08llx (%s)\n", cpu, msr, epb_string);

	return 0;
}

/*
 * print_perf_limit()
 */
int print_perf_limit(struct thread_data *t, struct core_data *c, struct pkg_data *p)
{
	unsigned long long msr;
	int cpu;

	cpu = t->cpu_id;

	/* per-package */
	if (!(t->flags & CPU_IS_FIRST_THREAD_IN_CORE) || !(t->flags & CPU_IS_FIRST_CORE_IN_PACKAGE))
		return 0;

	if (cpu_migrate(cpu)) {
		fprintf(stderr, "Could not migrate to CPU %d\n", cpu);
		return -1;
	}

	if (do_core_perf_limit_reasons) {
		get_msr(cpu, MSR_CORE_PERF_LIMIT_REASONS, &msr);
		fprintf(stderr, "cpu%d: MSR_CORE_PERF_LIMIT_REASONS, 0x%08llx", cpu, msr);
		fprintf(stderr, " (Active: %s%s%s%s%s%s%s%s%s%s%s%s%s%s)",
			(msr & 1 << 15) ? "bit15, " : "",
			(msr & 1 << 14) ? "bit14, " : "",
			(msr & 1 << 13) ? "Transitions, " : "",
			(msr & 1 << 12) ? "MultiCoreTurbo, " : "",
			(msr & 1 << 11) ? "PkgPwrL2, " : "",
			(msr & 1 << 10) ? "PkgPwrL1, " : "",
			(msr & 1 << 9) ? "CorePwr, " : "",
			(msr & 1 << 8) ? "Amps, " : "",
			(msr & 1 << 6) ? "VR-Therm, " : "",
			(msr & 1 << 5) ? "Auto-HWP, " : "",
			(msr & 1 << 4) ? "Graphics, " : "",
			(msr & 1 << 2) ? "bit2, " : "",
			(msr & 1 << 1) ? "ThermStatus, " : "",
			(msr & 1 << 0) ? "PROCHOT, " : "");
		fprintf(stderr, " (Logged: %s%s%s%s%s%s%s%s%s%s%s%s%s%s)\n",
			(msr & 1 << 31) ? "bit31, " : "",
			(msr & 1 << 30) ? "bit30, " : "",
			(msr & 1 << 29) ? "Transitions, " : "",
			(msr & 1 << 28) ? "MultiCoreTurbo, " : "",
			(msr & 1 << 27) ? "PkgPwrL2, " : "",
			(msr & 1 << 26) ? "PkgPwrL1, " : "",
			(msr & 1 << 25) ? "CorePwr, " : "",
			(msr & 1 << 24) ? "Amps, " : "",
			(msr & 1 << 22) ? "VR-Therm, " : "",
			(msr & 1 << 21) ? "Auto-HWP, " : "",
			(msr & 1 << 20) ? "Graphics, " : "",
			(msr & 1 << 18) ? "bit18, " : "",
			(msr & 1 << 17) ? "ThermStatus, " : "",
			(msr & 1 << 16) ? "PROCHOT, " : "");

	}
	if (do_gfx_perf_limit_reasons) {
		get_msr(cpu, MSR_GFX_PERF_LIMIT_REASONS, &msr);
		fprintf(stderr, "cpu%d: MSR_GFX_PERF_LIMIT_REASONS, 0x%08llx", cpu, msr);
		fprintf(stderr, " (Active: %s%s%s%s%s%s%s%s)",
			(msr & 1 << 0) ? "PROCHOT, " : "",
			(msr & 1 << 1) ? "ThermStatus, " : "",
			(msr & 1 << 4) ? "Graphics, " : "",
			(msr & 1 << 6) ? "VR-Therm, " : "",
			(msr & 1 << 8) ? "Amps, " : "",
			(msr & 1 << 9) ? "GFXPwr, " : "",
			(msr & 1 << 10) ? "PkgPwrL1, " : "",
			(msr & 1 << 11) ? "PkgPwrL2, " : "");
		fprintf(stderr, " (Logged: %s%s%s%s%s%s%s%s)\n",
			(msr & 1 << 16) ? "PROCHOT, " : "",
			(msr & 1 << 17) ? "ThermStatus, " : "",
			(msr & 1 << 20) ? "Graphics, " : "",
			(msr & 1 << 22) ? "VR-Therm, " : "",
			(msr & 1 << 24) ? "Amps, " : "",
			(msr & 1 << 25) ? "GFXPwr, " : "",
			(msr & 1 << 26) ? "PkgPwrL1, " : "",
			(msr & 1 << 27) ? "PkgPwrL2, " : "");
	}
	if (do_ring_perf_limit_reasons) {
		get_msr(cpu, MSR_RING_PERF_LIMIT_REASONS, &msr);
		fprintf(stderr, "cpu%d: MSR_RING_PERF_LIMIT_REASONS, 0x%08llx", cpu, msr);
		fprintf(stderr, " (Active: %s%s%s%s%s%s)",
			(msr & 1 << 0) ? "PROCHOT, " : "",
			(msr & 1 << 1) ? "ThermStatus, " : "",
			(msr & 1 << 6) ? "VR-Therm, " : "",
			(msr & 1 << 8) ? "Amps, " : "",
			(msr & 1 << 10) ? "PkgPwrL1, " : "",
			(msr & 1 << 11) ? "PkgPwrL2, " : "");
		fprintf(stderr, " (Logged: %s%s%s%s%s%s)\n",
			(msr & 1 << 16) ? "PROCHOT, " : "",
			(msr & 1 << 17) ? "ThermStatus, " : "",
			(msr & 1 << 22) ? "VR-Therm, " : "",
			(msr & 1 << 24) ? "Amps, " : "",
			(msr & 1 << 26) ? "PkgPwrL1, " : "",
			(msr & 1 << 27) ? "PkgPwrL2, " : "");
	}
	return 0;
}

#define	RAPL_POWER_GRANULARITY	0x7FFF	/* 15 bit power granularity */
#define	RAPL_TIME_GRANULARITY	0x3F /* 6 bit time granularity */

double get_tdp(model)
{
	unsigned long long msr;

	if (do_rapl & RAPL_PKG_POWER_INFO)
		if (!get_msr(base_cpu, MSR_PKG_POWER_INFO, &msr))
			return ((msr >> 0) & RAPL_POWER_GRANULARITY) * rapl_power_units;

	switch (model) {
	case 0x37:
	case 0x4D:
		return 30.0;
	default:
		return 135.0;
	}
}

/*
 * rapl_dram_energy_units_probe()
 * Energy units are either hard-coded, or come from RAPL Energy Unit MSR.
 */
static double
rapl_dram_energy_units_probe(int  model, double rapl_energy_units)
{
	/* only called for genuine_intel, family 6 */

	switch (model) {
	case 0x3F:	/* HSX */
	case 0x4F:	/* BDX */
	case 0x56:	/* BDX-DE */
	case 0x57:	/* KNL */
		return (rapl_dram_energy_units = 15.3 / 1000000);
	default:
		return (rapl_energy_units);
	}
}


/*
 * rapl_probe()
 *
 * sets do_rapl, rapl_power_units, rapl_energy_units, rapl_time_units
 */
void rapl_probe(unsigned int family, unsigned int model)
{
	unsigned long long msr;
	unsigned int time_unit;
	double tdp;

	if (!genuine_intel)
		return;

	if (family != 6)
		return;

	switch (model) {
	case 0x2A:
	case 0x3A:
	case 0x3C:	/* HSW */
	case 0x45:	/* HSW */
	case 0x46:	/* HSW */
	case 0x3D:	/* BDW */
	case 0x47:	/* BDW */
		do_rapl = RAPL_PKG | RAPL_CORES | RAPL_CORE_POLICY | RAPL_GFX | RAPL_PKG_POWER_INFO;
		break;
	case 0x4E:	/* SKL */
	case 0x5E:	/* SKL */
		do_rapl = RAPL_PKG | RAPL_DRAM | RAPL_DRAM_PERF_STATUS | RAPL_PKG_PERF_STATUS | RAPL_PKG_POWER_INFO;
		break;
	case 0x3F:	/* HSX */
	case 0x4F:	/* BDX */
	case 0x56:	/* BDX-DE */
	case 0x57:	/* KNL */
		do_rapl = RAPL_PKG | RAPL_DRAM | RAPL_DRAM_POWER_INFO | RAPL_DRAM_PERF_STATUS | RAPL_PKG_PERF_STATUS | RAPL_PKG_POWER_INFO;
		break;
	case 0x2D:
	case 0x3E:
		do_rapl = RAPL_PKG | RAPL_CORES | RAPL_CORE_POLICY | RAPL_DRAM | RAPL_DRAM_POWER_INFO | RAPL_PKG_PERF_STATUS | RAPL_DRAM_PERF_STATUS | RAPL_PKG_POWER_INFO;
		break;
	case 0x37:	/* BYT */
	case 0x4D:	/* AVN */
		do_rapl = RAPL_PKG | RAPL_CORES ;
		break;
	default:
		return;
	}

	/* units on package 0, verify later other packages match */
	if (get_msr(base_cpu, MSR_RAPL_POWER_UNIT, &msr))
		return;

	rapl_power_units = 1.0 / (1 << (msr & 0xF));
	if (model == 0x37)
		rapl_energy_units = 1.0 * (1 << (msr >> 8 & 0x1F)) / 1000000;
	else
		rapl_energy_units = 1.0 / (1 << (msr >> 8 & 0x1F));

	rapl_dram_energy_units = rapl_dram_energy_units_probe(model, rapl_energy_units);

	time_unit = msr >> 16 & 0xF;
	if (time_unit == 0)
		time_unit = 0xA;

	rapl_time_units = 1.0 / (1 << (time_unit));

	tdp = get_tdp(model);

	rapl_joule_counter_range = 0xFFFFFFFF * rapl_energy_units / tdp;
	if (debug)
		fprintf(stderr, "RAPL: %.0f sec. Joule Counter Range, at %.0f Watts\n", rapl_joule_counter_range, tdp);

	return;
}

void perf_limit_reasons_probe(family, model)
{
	if (!genuine_intel)
		return;

	if (family != 6)
		return;

	switch (model) {
	case 0x3C:	/* HSW */
	case 0x45:	/* HSW */
	case 0x46:	/* HSW */
		do_gfx_perf_limit_reasons = 1;
	case 0x3F:	/* HSX */
		do_core_perf_limit_reasons = 1;
		do_ring_perf_limit_reasons = 1;
	default:
		return;
	}
}

int print_thermal(struct thread_data *t, struct core_data *c, struct pkg_data *p)
{
	unsigned long long msr;
	unsigned int dts;
	int cpu;

	if (!(do_dts || do_ptm))
		return 0;

	cpu = t->cpu_id;

	/* DTS is per-core, no need to print for each thread */
	if (!(t->flags & CPU_IS_FIRST_THREAD_IN_CORE)) 
		return 0;

	if (cpu_migrate(cpu)) {
		fprintf(stderr, "Could not migrate to CPU %d\n", cpu);
		return -1;
	}

	if (do_ptm && (t->flags & CPU_IS_FIRST_CORE_IN_PACKAGE)) {
		if (get_msr(cpu, MSR_IA32_PACKAGE_THERM_STATUS, &msr))
			return 0;

		dts = (msr >> 16) & 0x7F;
		fprintf(stderr, "cpu%d: MSR_IA32_PACKAGE_THERM_STATUS: 0x%08llx (%d C)\n",
			cpu, msr, tcc_activation_temp - dts);

#ifdef	THERM_DEBUG
		if (get_msr(cpu, MSR_IA32_PACKAGE_THERM_INTERRUPT, &msr))
			return 0;

		dts = (msr >> 16) & 0x7F;
		dts2 = (msr >> 8) & 0x7F;
		fprintf(stderr, "cpu%d: MSR_IA32_PACKAGE_THERM_INTERRUPT: 0x%08llx (%d C, %d C)\n",
			cpu, msr, tcc_activation_temp - dts, tcc_activation_temp - dts2);
#endif
	}


	if (do_dts) {
		unsigned int resolution;

		if (get_msr(cpu, MSR_IA32_THERM_STATUS, &msr))
			return 0;

		dts = (msr >> 16) & 0x7F;
		resolution = (msr >> 27) & 0xF;
		fprintf(stderr, "cpu%d: MSR_IA32_THERM_STATUS: 0x%08llx (%d C +/- %d)\n",
			cpu, msr, tcc_activation_temp - dts, resolution);

#ifdef THERM_DEBUG
		if (get_msr(cpu, MSR_IA32_THERM_INTERRUPT, &msr))
			return 0;

		dts = (msr >> 16) & 0x7F;
		dts2 = (msr >> 8) & 0x7F;
		fprintf(stderr, "cpu%d: MSR_IA32_THERM_INTERRUPT: 0x%08llx (%d C, %d C)\n",
			cpu, msr, tcc_activation_temp - dts, tcc_activation_temp - dts2);
#endif
	}

	return 0;
}
	
void print_power_limit_msr(int cpu, unsigned long long msr, char *label)
{
	fprintf(stderr, "cpu%d: %s: %sabled (%f Watts, %f sec, clamp %sabled)\n",
		cpu, label,
		((msr >> 15) & 1) ? "EN" : "DIS",
		((msr >> 0) & 0x7FFF) * rapl_power_units,
		(1.0 + (((msr >> 22) & 0x3)/4.0)) * (1 << ((msr >> 17) & 0x1F)) * rapl_time_units,
		(((msr >> 16) & 1) ? "EN" : "DIS"));

	return;
}

int print_rapl(struct thread_data *t, struct core_data *c, struct pkg_data *p)
{
	unsigned long long msr;
	int cpu;

	if (!do_rapl)
		return 0;

	/* RAPL counters are per package, so print only for 1st thread/package */
	if (!(t->flags & CPU_IS_FIRST_THREAD_IN_CORE) || !(t->flags & CPU_IS_FIRST_CORE_IN_PACKAGE))
		return 0;

	cpu = t->cpu_id;
	if (cpu_migrate(cpu)) {
		fprintf(stderr, "Could not migrate to CPU %d\n", cpu);
		return -1;
	}

	if (get_msr(cpu, MSR_RAPL_POWER_UNIT, &msr))
		return -1;

	if (debug) {
		fprintf(stderr, "cpu%d: MSR_RAPL_POWER_UNIT: 0x%08llx "
			"(%f Watts, %f Joules, %f sec.)\n", cpu, msr,
			rapl_power_units, rapl_energy_units, rapl_time_units);
	}
	if (do_rapl & RAPL_PKG_POWER_INFO) {

		if (get_msr(cpu, MSR_PKG_POWER_INFO, &msr))
                	return -5;


		fprintf(stderr, "cpu%d: MSR_PKG_POWER_INFO: 0x%08llx (%.0f W TDP, RAPL %.0f - %.0f W, %f sec.)\n",
			cpu, msr,
			((msr >>  0) & RAPL_POWER_GRANULARITY) * rapl_power_units,
			((msr >> 16) & RAPL_POWER_GRANULARITY) * rapl_power_units,
			((msr >> 32) & RAPL_POWER_GRANULARITY) * rapl_power_units,
			((msr >> 48) & RAPL_TIME_GRANULARITY) * rapl_time_units);

	}
	if (do_rapl & RAPL_PKG) {

		if (get_msr(cpu, MSR_PKG_POWER_LIMIT, &msr))
			return -9;

		fprintf(stderr, "cpu%d: MSR_PKG_POWER_LIMIT: 0x%08llx (%slocked)\n",
			cpu, msr, (msr >> 63) & 1 ? "": "UN");

		print_power_limit_msr(cpu, msr, "PKG Limit #1");
		fprintf(stderr, "cpu%d: PKG Limit #2: %sabled (%f Watts, %f* sec, clamp %sabled)\n",
			cpu,
			((msr >> 47) & 1) ? "EN" : "DIS",
			((msr >> 32) & 0x7FFF) * rapl_power_units,
			(1.0 + (((msr >> 54) & 0x3)/4.0)) * (1 << ((msr >> 49) & 0x1F)) * rapl_time_units,
			((msr >> 48) & 1) ? "EN" : "DIS");
	}

	if (do_rapl & RAPL_DRAM_POWER_INFO) {
		if (get_msr(cpu, MSR_DRAM_POWER_INFO, &msr))
                	return -6;

		fprintf(stderr, "cpu%d: MSR_DRAM_POWER_INFO,: 0x%08llx (%.0f W TDP, RAPL %.0f - %.0f W, %f sec.)\n",
			cpu, msr,
			((msr >>  0) & RAPL_POWER_GRANULARITY) * rapl_power_units,
			((msr >> 16) & RAPL_POWER_GRANULARITY) * rapl_power_units,
			((msr >> 32) & RAPL_POWER_GRANULARITY) * rapl_power_units,
			((msr >> 48) & RAPL_TIME_GRANULARITY) * rapl_time_units);
	}
	if (do_rapl & RAPL_DRAM) {
		if (get_msr(cpu, MSR_DRAM_POWER_LIMIT, &msr))
			return -9;
		fprintf(stderr, "cpu%d: MSR_DRAM_POWER_LIMIT: 0x%08llx (%slocked)\n",
				cpu, msr, (msr >> 31) & 1 ? "": "UN");

		print_power_limit_msr(cpu, msr, "DRAM Limit");
	}
	if (do_rapl & RAPL_CORE_POLICY) {
		if (debug) {
			if (get_msr(cpu, MSR_PP0_POLICY, &msr))
				return -7;

			fprintf(stderr, "cpu%d: MSR_PP0_POLICY: %lld\n", cpu, msr & 0xF);
		}
	}
	if (do_rapl & RAPL_CORES) {
		if (debug) {

			if (get_msr(cpu, MSR_PP0_POWER_LIMIT, &msr))
				return -9;
			fprintf(stderr, "cpu%d: MSR_PP0_POWER_LIMIT: 0x%08llx (%slocked)\n",
					cpu, msr, (msr >> 31) & 1 ? "": "UN");
			print_power_limit_msr(cpu, msr, "Cores Limit");
		}
	}
	if (do_rapl & RAPL_GFX) {
		if (debug) {
			if (get_msr(cpu, MSR_PP1_POLICY, &msr))
				return -8;

			fprintf(stderr, "cpu%d: MSR_PP1_POLICY: %lld\n", cpu, msr & 0xF);

			if (get_msr(cpu, MSR_PP1_POWER_LIMIT, &msr))
				return -9;
			fprintf(stderr, "cpu%d: MSR_PP1_POWER_LIMIT: 0x%08llx (%slocked)\n",
					cpu, msr, (msr >> 31) & 1 ? "": "UN");
			print_power_limit_msr(cpu, msr, "GFX Limit");
		}
	}
	return 0;
}

/*
 * SNB adds support for additional MSRs:
 *
 * MSR_PKG_C7_RESIDENCY            0x000003fa
 * MSR_CORE_C7_RESIDENCY           0x000003fe
 * MSR_PKG_C2_RESIDENCY            0x0000060d
 */

int has_snb_msrs(unsigned int family, unsigned int model)
{
	if (!genuine_intel)
		return 0;

	switch (model) {
	case 0x2A:
	case 0x2D:
	case 0x3A:	/* IVB */
	case 0x3E:	/* IVB Xeon */
	case 0x3C:	/* HSW */
	case 0x3F:	/* HSW */
	case 0x45:	/* HSW */
	case 0x46:	/* HSW */
	case 0x3D:	/* BDW */
	case 0x47:	/* BDW */
	case 0x4F:	/* BDX */
	case 0x56:	/* BDX-DE */
	case 0x4E:	/* SKL */
	case 0x5E:	/* SKL */
		return 1;
	}
	return 0;
}

/*
 * HSW adds support for additional MSRs:
 *
 * MSR_PKG_C8_RESIDENCY            0x00000630
 * MSR_PKG_C9_RESIDENCY            0x00000631
 * MSR_PKG_C10_RESIDENCY           0x00000632
 */
int has_hsw_msrs(unsigned int family, unsigned int model)
{
	if (!genuine_intel)
		return 0;

	switch (model) {
	case 0x45:	/* HSW */
	case 0x3D:	/* BDW */
	case 0x4E:	/* SKL */
	case 0x5E:	/* SKL */
		return 1;
	}
	return 0;
}

/*
 * SKL adds support for additional MSRS:
 *
 * MSR_PKG_WEIGHTED_CORE_C0_RES    0x00000658
 * MSR_PKG_ANY_CORE_C0_RES         0x00000659
 * MSR_PKG_ANY_GFXE_C0_RES         0x0000065A
 * MSR_PKG_BOTH_CORE_GFXE_C0_RES   0x0000065B
 */
int has_skl_msrs(unsigned int family, unsigned int model)
{
	if (!genuine_intel)
		return 0;

	switch (model) {
	case 0x4E:	/* SKL */
	case 0x5E:	/* SKL */
		return 1;
	}
	return 0;
}



int is_slm(unsigned int family, unsigned int model)
{
	if (!genuine_intel)
		return 0;
	switch (model) {
	case 0x37:	/* BYT */
	case 0x4D:	/* AVN */
		return 1;
	}
	return 0;
}

int is_knl(unsigned int family, unsigned int model)
{
	if (!genuine_intel)
		return 0;
	switch (model) {
	case 0x57:	/* KNL */
		return 1;
	}
	return 0;
}

<<<<<<< HEAD
=======
unsigned int get_aperf_mperf_multiplier(unsigned int family, unsigned int model)
{
	if (is_knl(family, model))
		return 1024;
	return 1;
}

>>>>>>> db0b54cd
#define SLM_BCLK_FREQS 5
double slm_freq_table[SLM_BCLK_FREQS] = { 83.3, 100.0, 133.3, 116.7, 80.0};

double slm_bclk(void)
{
	unsigned long long msr = 3;
	unsigned int i;
	double freq;

	if (get_msr(base_cpu, MSR_FSB_FREQ, &msr))
		fprintf(stderr, "SLM BCLK: unknown\n");

	i = msr & 0xf;
	if (i >= SLM_BCLK_FREQS) {
		fprintf(stderr, "SLM BCLK[%d] invalid\n", i);
		msr = 3;
	}
	freq = slm_freq_table[i];

	fprintf(stderr, "SLM BCLK: %.1f Mhz\n", freq);

	return freq;
}

double discover_bclk(unsigned int family, unsigned int model)
{
	if (has_snb_msrs(family, model))
		return 100.00;
	else if (is_slm(family, model))
		return slm_bclk();
	else
		return 133.33;
}

/*
 * MSR_IA32_TEMPERATURE_TARGET indicates the temperature where
 * the Thermal Control Circuit (TCC) activates.
 * This is usually equal to tjMax.
 *
 * Older processors do not have this MSR, so there we guess,
 * but also allow cmdline over-ride with -T.
 *
 * Several MSR temperature values are in units of degrees-C
 * below this value, including the Digital Thermal Sensor (DTS),
 * Package Thermal Management Sensor (PTM), and thermal event thresholds.
 */
int set_temperature_target(struct thread_data *t, struct core_data *c, struct pkg_data *p)
{
	unsigned long long msr;
	unsigned int target_c_local;
	int cpu;

	/* tcc_activation_temp is used only for dts or ptm */
	if (!(do_dts || do_ptm))
		return 0;

	/* this is a per-package concept */
	if (!(t->flags & CPU_IS_FIRST_THREAD_IN_CORE) || !(t->flags & CPU_IS_FIRST_CORE_IN_PACKAGE))
		return 0;

	cpu = t->cpu_id;
	if (cpu_migrate(cpu)) {
		fprintf(stderr, "Could not migrate to CPU %d\n", cpu);
		return -1;
	}

	if (tcc_activation_temp_override != 0) {
		tcc_activation_temp = tcc_activation_temp_override;
		fprintf(stderr, "cpu%d: Using cmdline TCC Target (%d C)\n",
			cpu, tcc_activation_temp);
		return 0;
	}

	/* Temperature Target MSR is Nehalem and newer only */
	if (!do_nhm_platform_info)
		goto guess;

	if (get_msr(base_cpu, MSR_IA32_TEMPERATURE_TARGET, &msr))
		goto guess;

	target_c_local = (msr >> 16) & 0xFF;

	if (debug)
		fprintf(stderr, "cpu%d: MSR_IA32_TEMPERATURE_TARGET: 0x%08llx (%d C)\n",
			cpu, msr, target_c_local);

	if (!target_c_local)
		goto guess;

	tcc_activation_temp = target_c_local;

	return 0;

guess:
	tcc_activation_temp = TJMAX_DEFAULT;
	fprintf(stderr, "cpu%d: Guessing tjMax %d C, Please use -T to specify\n",
		cpu, tcc_activation_temp);

	return 0;
}
void process_cpuid()
{
	unsigned int eax, ebx, ecx, edx, max_level;
	unsigned int fms, family, model, stepping;

	eax = ebx = ecx = edx = 0;

	__get_cpuid(0, &max_level, &ebx, &ecx, &edx);

	if (ebx == 0x756e6547 && edx == 0x49656e69 && ecx == 0x6c65746e)
		genuine_intel = 1;

	if (debug)
		fprintf(stderr, "CPUID(0): %.4s%.4s%.4s ",
			(char *)&ebx, (char *)&edx, (char *)&ecx);

	__get_cpuid(1, &fms, &ebx, &ecx, &edx);
	family = (fms >> 8) & 0xf;
	model = (fms >> 4) & 0xf;
	stepping = fms & 0xf;
	if (family == 6 || family == 0xf)
		model += ((fms >> 16) & 0xf) << 4;

	if (debug)
		fprintf(stderr, "%d CPUID levels; family:model:stepping 0x%x:%x:%x (%d:%d:%d)\n",
			max_level, family, model, stepping, family, model, stepping);

	if (!(edx & (1 << 5)))
		errx(1, "CPUID: no MSR");

	/*
	 * check max extended function levels of CPUID.
	 * This is needed to check for invariant TSC.
	 * This check is valid for both Intel and AMD.
	 */
	ebx = ecx = edx = 0;
	__get_cpuid(0x80000000, &max_level, &ebx, &ecx, &edx);

	if (max_level >= 0x80000007) {

		/*
		 * Non-Stop TSC is advertised by CPUID.EAX=0x80000007: EDX.bit8
		 * this check is valid for both Intel and AMD
		 */
		__get_cpuid(0x80000007, &eax, &ebx, &ecx, &edx);
		has_invariant_tsc = edx & (1 << 8);
	}

	/*
	 * APERF/MPERF is advertised by CPUID.EAX=0x6: ECX.bit0
	 * this check is valid for both Intel and AMD
	 */

	__get_cpuid(0x6, &eax, &ebx, &ecx, &edx);
	has_aperf = ecx & (1 << 0);
	do_dts = eax & (1 << 0);
	do_ptm = eax & (1 << 6);
	has_epb = ecx & (1 << 3);

	if (debug)
		fprintf(stderr, "CPUID(6): %sAPERF, %sDTS, %sPTM, %sEPB\n",
			has_aperf ? "" : "No ",
			do_dts ? "" : "No ",
			do_ptm ? "" : "No ",
			has_epb ? "" : "No ");

	if (max_level > 0x15) {
		unsigned int eax_crystal;
		unsigned int ebx_tsc;

		/*
		 * CPUID 15H TSC/Crystal ratio, possibly Crystal Hz
		 */
		eax_crystal = ebx_tsc = crystal_hz = edx = 0;
		__get_cpuid(0x15, &eax_crystal, &ebx_tsc, &crystal_hz, &edx);

		if (ebx_tsc != 0) {

			if (debug && (ebx != 0))
				fprintf(stderr, "CPUID(0x15): eax_crystal: %d ebx_tsc: %d ecx_crystal_hz: %d\n",
					eax_crystal, ebx_tsc, crystal_hz);

			if (crystal_hz == 0)
				switch(model) {
				case 0x4E:	/* SKL */
				case 0x5E:	/* SKL */
					crystal_hz = 24000000;	/* 24 MHz */
					break;
				default:
					crystal_hz = 0;
			}

			if (crystal_hz) {
				tsc_hz =  (unsigned long long) crystal_hz * ebx_tsc / eax_crystal;
				if (debug)
					fprintf(stderr, "TSC: %lld MHz (%d Hz * %d / %d / 1000000)\n",
						tsc_hz / 1000000, crystal_hz, ebx_tsc,  eax_crystal);
			}
		}
	}

	if (has_aperf)
		aperf_mperf_multiplier = get_aperf_mperf_multiplier(family, model);

	do_nhm_platform_info = do_nhm_cstates = do_smi = probe_nhm_msrs(family, model);
	do_snb_cstates = has_snb_msrs(family, model);
	do_pc2 = do_snb_cstates && (pkg_cstate_limit >= PCL__2);
	do_pc3 = (pkg_cstate_limit >= PCL__3);
	do_pc6 = (pkg_cstate_limit >= PCL__6);
	do_pc7 = do_snb_cstates && (pkg_cstate_limit >= PCL__7);
	do_c8_c9_c10 = has_hsw_msrs(family, model);
	do_skl_residency = has_skl_msrs(family, model);
	do_slm_cstates = is_slm(family, model);
	do_knl_cstates  = is_knl(family, model);
<<<<<<< HEAD
	bclk = discover_bclk(family, model);
=======
>>>>>>> db0b54cd

	rapl_probe(family, model);
	perf_limit_reasons_probe(family, model);

	if (debug)
		dump_cstate_pstate_config_info();

	if (has_skl_msrs(family, model))
		calculate_tsc_tweak();

	return;
}

void help()
{
	fprintf(stderr,
	"Usage: turbostat [OPTIONS][(--interval seconds) | COMMAND ...]\n"
	"\n"
	"Turbostat forks the specified COMMAND and prints statistics\n"
	"when COMMAND completes.\n"
	"If no COMMAND is specified, turbostat wakes every 5-seconds\n"
	"to print statistics, until interrupted.\n"
	"--debug	run in \"debug\" mode\n"
	"--interval sec	Override default 5-second measurement interval\n"
	"--help		print this help message\n"
	"--counter msr	print 32-bit counter at address \"msr\"\n"
	"--Counter msr	print 64-bit Counter at address \"msr\"\n"
	"--msr msr	print 32-bit value at address \"msr\"\n"
	"--MSR msr	print 64-bit Value at address \"msr\"\n"
	"--version	print version information\n"
	"\n"
	"For more help, run \"man turbostat\"\n");
}


/*
 * in /dev/cpu/ return success for names that are numbers
 * ie. filter out ".", "..", "microcode".
 */
int dir_filter(const struct dirent *dirp)
{
	if (isdigit(dirp->d_name[0]))
		return 1;
	else
		return 0;
}

int open_dev_cpu_msr(int dummy1)
{
	return 0;
}

void topology_probe()
{
	int i;
	int max_core_id = 0;
	int max_package_id = 0;
	int max_siblings = 0;
	struct cpu_topology {
		int core_id;
		int physical_package_id;
	} *cpus;

	/* Initialize num_cpus, max_cpu_num */
	topo.num_cpus = 0;
	topo.max_cpu_num = 0;
	for_all_proc_cpus(count_cpus);
	if (!summary_only && topo.num_cpus > 1)
		show_cpu = 1;

	if (debug > 1)
		fprintf(stderr, "num_cpus %d max_cpu_num %d\n", topo.num_cpus, topo.max_cpu_num);

	cpus = calloc(1, (topo.max_cpu_num  + 1) * sizeof(struct cpu_topology));
	if (cpus == NULL)
		err(1, "calloc cpus");

	/*
	 * Allocate and initialize cpu_present_set
	 */
	cpu_present_set = CPU_ALLOC((topo.max_cpu_num + 1));
	if (cpu_present_set == NULL)
		err(3, "CPU_ALLOC");
	cpu_present_setsize = CPU_ALLOC_SIZE((topo.max_cpu_num + 1));
	CPU_ZERO_S(cpu_present_setsize, cpu_present_set);
	for_all_proc_cpus(mark_cpu_present);

	/*
	 * Allocate and initialize cpu_affinity_set
	 */
	cpu_affinity_set = CPU_ALLOC((topo.max_cpu_num + 1));
	if (cpu_affinity_set == NULL)
		err(3, "CPU_ALLOC");
	cpu_affinity_setsize = CPU_ALLOC_SIZE((topo.max_cpu_num + 1));
	CPU_ZERO_S(cpu_affinity_setsize, cpu_affinity_set);


	/*
	 * For online cpus
	 * find max_core_id, max_package_id
	 */
	for (i = 0; i <= topo.max_cpu_num; ++i) {
		int siblings;

		if (cpu_is_not_present(i)) {
			if (debug > 1)
				fprintf(stderr, "cpu%d NOT PRESENT\n", i);
			continue;
		}
		cpus[i].core_id = get_core_id(i);
		if (cpus[i].core_id > max_core_id)
			max_core_id = cpus[i].core_id;

		cpus[i].physical_package_id = get_physical_package_id(i);
		if (cpus[i].physical_package_id > max_package_id)
			max_package_id = cpus[i].physical_package_id;

		siblings = get_num_ht_siblings(i);
		if (siblings > max_siblings)
			max_siblings = siblings;
		if (debug > 1)
			fprintf(stderr, "cpu %d pkg %d core %d\n",
				i, cpus[i].physical_package_id, cpus[i].core_id);
	}
	topo.num_cores_per_pkg = max_core_id + 1;
	if (debug > 1)
		fprintf(stderr, "max_core_id %d, sizing for %d cores per package\n",
			max_core_id, topo.num_cores_per_pkg);
	if (debug && !summary_only && topo.num_cores_per_pkg > 1)
		show_core = 1;

	topo.num_packages = max_package_id + 1;
	if (debug > 1)
		fprintf(stderr, "max_package_id %d, sizing for %d packages\n",
			max_package_id, topo.num_packages);
	if (debug && !summary_only && topo.num_packages > 1)
		show_pkg = 1;

	topo.num_threads_per_core = max_siblings;
	if (debug > 1)
		fprintf(stderr, "max_siblings %d\n", max_siblings);

	free(cpus);
}

void
allocate_counters(struct thread_data **t, struct core_data **c, struct pkg_data **p)
{
	int i;

	*t = calloc(topo.num_threads_per_core * topo.num_cores_per_pkg *
		topo.num_packages, sizeof(struct thread_data));
	if (*t == NULL)
		goto error;

	for (i = 0; i < topo.num_threads_per_core *
		topo.num_cores_per_pkg * topo.num_packages; i++)
		(*t)[i].cpu_id = -1;

	*c = calloc(topo.num_cores_per_pkg * topo.num_packages,
		sizeof(struct core_data));
	if (*c == NULL)
		goto error;

	for (i = 0; i < topo.num_cores_per_pkg * topo.num_packages; i++)
		(*c)[i].core_id = -1;

	*p = calloc(topo.num_packages, sizeof(struct pkg_data));
	if (*p == NULL)
		goto error;

	for (i = 0; i < topo.num_packages; i++)
		(*p)[i].package_id = i;

	return;
error:
	err(1, "calloc counters");
}
/*
 * init_counter()
 *
 * set cpu_id, core_num, pkg_num
 * set FIRST_THREAD_IN_CORE and FIRST_CORE_IN_PACKAGE
 *
 * increment topo.num_cores when 1st core in pkg seen
 */
void init_counter(struct thread_data *thread_base, struct core_data *core_base,
	struct pkg_data *pkg_base, int thread_num, int core_num,
	int pkg_num, int cpu_id)
{
	struct thread_data *t;
	struct core_data *c;
	struct pkg_data *p;

	t = GET_THREAD(thread_base, thread_num, core_num, pkg_num);
	c = GET_CORE(core_base, core_num, pkg_num);
	p = GET_PKG(pkg_base, pkg_num);

	t->cpu_id = cpu_id;
	if (thread_num == 0) {
		t->flags |= CPU_IS_FIRST_THREAD_IN_CORE;
		if (cpu_is_first_core_in_package(cpu_id))
			t->flags |= CPU_IS_FIRST_CORE_IN_PACKAGE;
	}

	c->core_id = core_num;
	p->package_id = pkg_num;
}


int initialize_counters(int cpu_id)
{
	int my_thread_id, my_core_id, my_package_id;

	my_package_id = get_physical_package_id(cpu_id);
	my_core_id = get_core_id(cpu_id);
	my_thread_id = get_cpu_position_in_core(cpu_id);
	if (!my_thread_id)
		topo.num_cores++;

	init_counter(EVEN_COUNTERS, my_thread_id, my_core_id, my_package_id, cpu_id);
	init_counter(ODD_COUNTERS, my_thread_id, my_core_id, my_package_id, cpu_id);
	return 0;
}

void allocate_output_buffer()
{
	output_buffer = calloc(1, (1 + topo.num_cpus) * 1024);
	outp = output_buffer;
	if (outp == NULL)
		err(-1, "calloc output buffer");
}

void setup_all_buffers(void)
{
	topology_probe();
	allocate_counters(&thread_even, &core_even, &package_even);
	allocate_counters(&thread_odd, &core_odd, &package_odd);
	allocate_output_buffer();
	for_all_proc_cpus(initialize_counters);
}

void set_base_cpu(void)
{
	base_cpu = sched_getcpu();
	if (base_cpu < 0)
		err(-ENODEV, "No valid cpus found");

	if (debug > 1)
		fprintf(stderr, "base_cpu = %d\n", base_cpu);
}

void turbostat_init()
{
	setup_all_buffers();
	set_base_cpu();
	check_dev_msr();
	check_permissions();
	process_cpuid();


	if (debug)
		for_all_cpus(print_epb, ODD_COUNTERS);

	if (debug)
		for_all_cpus(print_perf_limit, ODD_COUNTERS);

	if (debug)
		for_all_cpus(print_rapl, ODD_COUNTERS);

	for_all_cpus(set_temperature_target, ODD_COUNTERS);

	if (debug)
		for_all_cpus(print_thermal, ODD_COUNTERS);
}

int fork_it(char **argv)
{
	pid_t child_pid;
	int status;

	status = for_all_cpus(get_counters, EVEN_COUNTERS);
	if (status)
		exit(status);
	/* clear affinity side-effect of get_counters() */
	sched_setaffinity(0, cpu_present_setsize, cpu_present_set);
	gettimeofday(&tv_even, (struct timezone *)NULL);

	child_pid = fork();
	if (!child_pid) {
		/* child */
		execvp(argv[0], argv);
	} else {

		/* parent */
		if (child_pid == -1)
			err(1, "fork");

		signal(SIGINT, SIG_IGN);
		signal(SIGQUIT, SIG_IGN);
		if (waitpid(child_pid, &status, 0) == -1)
			err(status, "waitpid");
	}
	/*
	 * n.b. fork_it() does not check for errors from for_all_cpus()
	 * because re-starting is problematic when forking
	 */
	for_all_cpus(get_counters, ODD_COUNTERS);
	gettimeofday(&tv_odd, (struct timezone *)NULL);
	timersub(&tv_odd, &tv_even, &tv_delta);
	for_all_cpus_2(delta_cpu, ODD_COUNTERS, EVEN_COUNTERS);
	compute_average(EVEN_COUNTERS);
	format_all_counters(EVEN_COUNTERS);
	flush_stderr();

	fprintf(stderr, "%.6f sec\n", tv_delta.tv_sec + tv_delta.tv_usec/1000000.0);

	return status;
}

int get_and_dump_counters(void)
{
	int status;

	status = for_all_cpus(get_counters, ODD_COUNTERS);
	if (status)
		return status;

	status = for_all_cpus(dump_counters, ODD_COUNTERS);
	if (status)
		return status;

	flush_stdout();

	return status;
}

void print_version() {
<<<<<<< HEAD
	fprintf(stderr, "turbostat version 4.7 27-May, 2015"
=======
	fprintf(stderr, "turbostat version 4.8 26-Sep, 2015"
>>>>>>> db0b54cd
		" - Len Brown <lenb@kernel.org>\n");
}

void cmdline(int argc, char **argv)
{
	int opt;
	int option_index = 0;
	static struct option long_options[] = {
		{"Counter",	required_argument,	0, 'C'},
		{"counter",	required_argument,	0, 'c'},
		{"Dump",	no_argument,		0, 'D'},
		{"debug",	no_argument,		0, 'd'},
		{"interval",	required_argument,	0, 'i'},
		{"help",	no_argument,		0, 'h'},
		{"Joules",	no_argument,		0, 'J'},
		{"MSR",		required_argument,	0, 'M'},
		{"msr",		required_argument,	0, 'm'},
		{"Package",	no_argument,		0, 'p'},
		{"processor",	no_argument,		0, 'p'},
		{"Summary",	no_argument,		0, 'S'},
		{"TCC",		required_argument,	0, 'T'},
		{"version",	no_argument,		0, 'v' },
		{0,		0,			0,  0 }
	};

	progname = argv[0];

	while ((opt = getopt_long_only(argc, argv, "+C:c:Ddhi:JM:m:PpST:v",
				long_options, &option_index)) != -1) {
		switch (opt) {
		case 'C':
			sscanf(optarg, "%x", &extra_delta_offset64);
			break;
		case 'c':
			sscanf(optarg, "%x", &extra_delta_offset32);
			break;
		case 'D':
			dump_only++;
			break;
		case 'd':
			debug++;
			break;
		case 'h':
		default:
			help();
			exit(1);
		case 'i':
			interval_sec = atoi(optarg);
			break;
		case 'J':
			rapl_joules++;
			break;
		case 'M':
			sscanf(optarg, "%x", &extra_msr_offset64);
			break;
		case 'm':
			sscanf(optarg, "%x", &extra_msr_offset32);
			break;
		case 'P':
			show_pkg_only++;
			break;
		case 'p':
			show_core_only++;
			break;
		case 'S':
			summary_only++;
			break;
		case 'T':
			tcc_activation_temp_override = atoi(optarg);
			break;
		case 'v':
			print_version();
			exit(0);
			break;
		}
	}
}

int main(int argc, char **argv)
{
	cmdline(argc, argv);

	if (debug)
		print_version();

	turbostat_init();

	/* dump counters and exit */
	if (dump_only)
		return get_and_dump_counters();

	/*
	 * if any params left, it must be a command to fork
	 */
	if (argc - optind)
		return fork_it(argv + optind);
	else
		turbostat_loop();

	return 0;
}<|MERGE_RESOLUTION|>--- conflicted
+++ resolved
@@ -97,10 +97,7 @@
 unsigned int crystal_hz;
 unsigned long long tsc_hz;
 int base_cpu;
-<<<<<<< HEAD
-=======
 double discover_bclk(unsigned int family, unsigned int model);
->>>>>>> db0b54cd
 
 #define RAPL_PKG		(1 << 0)
 					/* 0x610 MSR_PKG_POWER_LIMIT */
@@ -1176,11 +1173,7 @@
 	unsigned long long msr;
 	unsigned int ratio;
 
-<<<<<<< HEAD
-	get_msr(base_cpu, MSR_NHM_PLATFORM_INFO, &msr);
-=======
 	get_msr(base_cpu, MSR_PLATFORM_INFO, &msr);
->>>>>>> db0b54cd
 
 	fprintf(stderr, "cpu%d: MSR_PLATFORM_INFO: 0x%08llx\n", base_cpu, msr);
 
@@ -1193,13 +1186,8 @@
 		ratio, bclk, ratio * bclk);
 
 	get_msr(base_cpu, MSR_IA32_POWER_CTL, &msr);
-<<<<<<< HEAD
-	fprintf(stderr, "cpu0: MSR_IA32_POWER_CTL: 0x%08llx (C1E auto-promotion: %sabled)\n",
-		msr, msr & 0x2 ? "EN" : "DIS");
-=======
 	fprintf(stderr, "cpu%d: MSR_IA32_POWER_CTL: 0x%08llx (C1E auto-promotion: %sabled)\n",
 		base_cpu, msr, msr & 0x2 ? "EN" : "DIS");
->>>>>>> db0b54cd
 
 	return;
 }
@@ -1342,13 +1330,8 @@
 
 	get_msr(base_cpu, MSR_NHM_TURBO_RATIO_LIMIT, &msr);
 
-<<<<<<< HEAD
-	fprintf(stderr, "cpu0: MSR_NHM_TURBO_RATIO_LIMIT: 0x%08llx\n",
-	msr);
-=======
 	fprintf(stderr, "cpu%d: MSR_NHM_TURBO_RATIO_LIMIT: 0x%08llx\n",
 		base_cpu, msr);
->>>>>>> db0b54cd
 
 	/**
 	 * Turbo encoding in KNL is as follows:
@@ -1891,10 +1874,6 @@
 		return 0;
 	}
 	get_msr(base_cpu, MSR_NHM_SNB_PKG_CST_CFG_CTL, &msr);
-<<<<<<< HEAD
-
-=======
->>>>>>> db0b54cd
 	pkg_cstate_limit = pkg_cstate_limits[msr & 0xF];
 
 	get_msr(base_cpu, MSR_PLATFORM_INFO, &msr);
@@ -1962,8 +1941,6 @@
 		return 0;
 	}
 }
-<<<<<<< HEAD
-=======
 int has_config_tdp(unsigned int family, unsigned int model)
 {
 	if (!genuine_intel)
@@ -1992,7 +1969,6 @@
 	}
 }
 
->>>>>>> db0b54cd
 static void
 dump_cstate_pstate_config_info(family, model)
 {
@@ -2013,12 +1989,9 @@
 	if (has_knl_turbo_ratio_limit(family, model))
 		dump_knl_turbo_ratio_limits();
 
-<<<<<<< HEAD
-=======
 	if (has_config_tdp(family, model))
 		dump_config_tdp();
 
->>>>>>> db0b54cd
 	dump_nhm_cst_cfg();
 }
 
@@ -2593,8 +2566,6 @@
 	return 0;
 }
 
-<<<<<<< HEAD
-=======
 unsigned int get_aperf_mperf_multiplier(unsigned int family, unsigned int model)
 {
 	if (is_knl(family, model))
@@ -2602,7 +2573,6 @@
 	return 1;
 }
 
->>>>>>> db0b54cd
 #define SLM_BCLK_FREQS 5
 double slm_freq_table[SLM_BCLK_FREQS] = { 83.3, 100.0, 133.3, 116.7, 80.0};
 
@@ -2817,10 +2787,6 @@
 	do_skl_residency = has_skl_msrs(family, model);
 	do_slm_cstates = is_slm(family, model);
 	do_knl_cstates  = is_knl(family, model);
-<<<<<<< HEAD
-	bclk = discover_bclk(family, model);
-=======
->>>>>>> db0b54cd
 
 	rapl_probe(family, model);
 	perf_limit_reasons_probe(family, model);
@@ -3159,11 +3125,7 @@
 }
 
 void print_version() {
-<<<<<<< HEAD
-	fprintf(stderr, "turbostat version 4.7 27-May, 2015"
-=======
 	fprintf(stderr, "turbostat version 4.8 26-Sep, 2015"
->>>>>>> db0b54cd
 		" - Len Brown <lenb@kernel.org>\n");
 }
 
