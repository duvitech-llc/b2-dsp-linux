all:
<<<<<<< HEAD

include ../lib.mk

.PHONY: all all_32 all_64 warn_32bit_failure clean

TARGETS_C_BOTHBITS := sigreturn single_step_syscall
TARGETS_C_32BIT_ONLY := entry_from_vm86

=======

include ../lib.mk

.PHONY: all all_32 all_64 warn_32bit_failure clean

TARGETS_C_BOTHBITS := single_step_syscall sysret_ss_attrs ldt_gdt syscall_nt ptrace_syscall
TARGETS_C_32BIT_ONLY := entry_from_vm86 syscall_arg_fault sigreturn test_syscall_vdso unwind_vdso \
			test_FCMOV test_FCOMI test_FISTTP

>>>>>>> db0b54cd
TARGETS_C_32BIT_ALL := $(TARGETS_C_BOTHBITS) $(TARGETS_C_32BIT_ONLY)
BINARIES_32 := $(TARGETS_C_32BIT_ALL:%=%_32)
BINARIES_64 := $(TARGETS_C_BOTHBITS:%=%_64)

CFLAGS := -O2 -g -std=gnu99 -pthread -Wall

UNAME_M := $(shell uname -m)
CAN_BUILD_I386 := $(shell ./check_cc.sh $(CC) trivial_32bit_program.c -m32)
CAN_BUILD_X86_64 := $(shell ./check_cc.sh $(CC) trivial_64bit_program.c)

ifeq ($(CAN_BUILD_I386),1)
all: all_32
TEST_PROGS += $(BINARIES_32)
endif

ifeq ($(CAN_BUILD_X86_64),1)
all: all_64
TEST_PROGS += $(BINARIES_64)
endif

all_32: $(BINARIES_32)

all_64: $(BINARIES_64)

clean:
	$(RM) $(BINARIES_32) $(BINARIES_64)

$(TARGETS_C_32BIT_ALL:%=%_32): %_32: %.c
<<<<<<< HEAD
	$(CC) -m32 -o $@ $(CFLAGS) $(EXTRA_CFLAGS) $^ -lrt -ldl
=======
	$(CC) -m32 -o $@ $(CFLAGS) $(EXTRA_CFLAGS) $^ -lrt -ldl -lm
>>>>>>> db0b54cd

$(TARGETS_C_BOTHBITS:%=%_64): %_64: %.c
	$(CC) -m64 -o $@ $(CFLAGS) $(EXTRA_CFLAGS) $^ -lrt -ldl

# x86_64 users should be encouraged to install 32-bit libraries
ifeq ($(CAN_BUILD_I386)$(CAN_BUILD_X86_64),01)
all: warn_32bit_failure

warn_32bit_failure:
	@echo "Warning: you seem to have a broken 32-bit build" 2>&1; 	\
	echo "environment.  This will reduce test coverage of 64-bit" 2>&1; \
	echo "kernels.  If you are using a Debian-like distribution," 2>&1; \
	echo "try:"; 2>&1; \
	echo "";							\
	echo "  apt-get install gcc-multilib libc6-i386 libc6-dev-i386"; \
	echo "";							\
	echo "If you are using a Fedora-like distribution, try:";	\
	echo "";							\
	echo "  yum install glibc-devel.*i686";				\
	exit 0;
<<<<<<< HEAD
endif
=======
endif

# Some tests have additional dependencies.
sysret_ss_attrs_64: thunks.S
ptrace_syscall_32: raw_syscall_helper_32.S
test_syscall_vdso_32: thunks_32.S
>>>>>>> db0b54cd
<|MERGE_RESOLUTION|>--- conflicted
+++ resolved
@@ -1,14 +1,4 @@
 all:
-<<<<<<< HEAD
-
-include ../lib.mk
-
-.PHONY: all all_32 all_64 warn_32bit_failure clean
-
-TARGETS_C_BOTHBITS := sigreturn single_step_syscall
-TARGETS_C_32BIT_ONLY := entry_from_vm86
-
-=======
 
 include ../lib.mk
 
@@ -18,7 +8,6 @@
 TARGETS_C_32BIT_ONLY := entry_from_vm86 syscall_arg_fault sigreturn test_syscall_vdso unwind_vdso \
 			test_FCMOV test_FCOMI test_FISTTP
 
->>>>>>> db0b54cd
 TARGETS_C_32BIT_ALL := $(TARGETS_C_BOTHBITS) $(TARGETS_C_32BIT_ONLY)
 BINARIES_32 := $(TARGETS_C_32BIT_ALL:%=%_32)
 BINARIES_64 := $(TARGETS_C_BOTHBITS:%=%_64)
@@ -47,11 +36,7 @@
 	$(RM) $(BINARIES_32) $(BINARIES_64)
 
 $(TARGETS_C_32BIT_ALL:%=%_32): %_32: %.c
-<<<<<<< HEAD
-	$(CC) -m32 -o $@ $(CFLAGS) $(EXTRA_CFLAGS) $^ -lrt -ldl
-=======
 	$(CC) -m32 -o $@ $(CFLAGS) $(EXTRA_CFLAGS) $^ -lrt -ldl -lm
->>>>>>> db0b54cd
 
 $(TARGETS_C_BOTHBITS:%=%_64): %_64: %.c
 	$(CC) -m64 -o $@ $(CFLAGS) $(EXTRA_CFLAGS) $^ -lrt -ldl
@@ -72,13 +57,9 @@
 	echo "";							\
 	echo "  yum install glibc-devel.*i686";				\
 	exit 0;
-<<<<<<< HEAD
-endif
-=======
 endif
 
 # Some tests have additional dependencies.
 sysret_ss_attrs_64: thunks.S
 ptrace_syscall_32: raw_syscall_helper_32.S
-test_syscall_vdso_32: thunks_32.S
->>>>>>> db0b54cd
+test_syscall_vdso_32: thunks_32.S