/*
 * Copyright (c) 2004, 2005 Intel Corporation.  All rights reserved.
 * Copyright (c) 2004 Topspin Corporation.  All rights reserved.
 * Copyright (c) 2004 Voltaire Corporation.  All rights reserved.
 * Copyright (c) 2005 Sun Microsystems, Inc. All rights reserved.
 *
 * This software is available to you under a choice of one of two
 * licenses.  You may choose to be licensed under the terms of the GNU
 * General Public License (GPL) Version 2, available from the file
 * COPYING in the main directory of this source tree, or the
 * OpenIB.org BSD license below:
 *
 *     Redistribution and use in source and binary forms, with or
 *     without modification, are permitted provided that the following
 *     conditions are met:
 *
 *      - Redistributions of source code must retain the above
 *        copyright notice, this list of conditions and the following
 *        disclaimer.
 *
 *      - Redistributions in binary form must reproduce the above
 *        copyright notice, this list of conditions and the following
 *        disclaimer in the documentation and/or other materials
 *        provided with the distribution.
 *
 * THE SOFTWARE IS PROVIDED "AS IS", WITHOUT WARRANTY OF ANY KIND,
 * EXPRESS OR IMPLIED, INCLUDING BUT NOT LIMITED TO THE WARRANTIES OF
 * MERCHANTABILITY, FITNESS FOR A PARTICULAR PURPOSE AND
 * NONINFRINGEMENT. IN NO EVENT SHALL THE AUTHORS OR COPYRIGHT HOLDERS
 * BE LIABLE FOR ANY CLAIM, DAMAGES OR OTHER LIABILITY, WHETHER IN AN
 * ACTION OF CONTRACT, TORT OR OTHERWISE, ARISING FROM, OUT OF OR IN
 * CONNECTION WITH THE SOFTWARE OR THE USE OR OTHER DEALINGS IN THE
 * SOFTWARE.
 */
#if !defined(IB_CM_H)
#define IB_CM_H

#include <rdma/ib_mad.h>
#include <rdma/ib_sa.h>

/* ib_cm and ib_user_cm modules share /sys/class/infiniband_cm */
extern struct class cm_class;

enum ib_cm_state {
	IB_CM_IDLE,
	IB_CM_LISTEN,
	IB_CM_REQ_SENT,
	IB_CM_REQ_RCVD,
	IB_CM_MRA_REQ_SENT,
	IB_CM_MRA_REQ_RCVD,
	IB_CM_REP_SENT,
	IB_CM_REP_RCVD,
	IB_CM_MRA_REP_SENT,
	IB_CM_MRA_REP_RCVD,
	IB_CM_ESTABLISHED,
	IB_CM_DREQ_SENT,
	IB_CM_DREQ_RCVD,
	IB_CM_TIMEWAIT,
	IB_CM_SIDR_REQ_SENT,
	IB_CM_SIDR_REQ_RCVD
};

enum ib_cm_lap_state {
	IB_CM_LAP_UNINIT,
	IB_CM_LAP_IDLE,
	IB_CM_LAP_SENT,
	IB_CM_LAP_RCVD,
	IB_CM_MRA_LAP_SENT,
	IB_CM_MRA_LAP_RCVD,
};

enum ib_cm_event_type {
	IB_CM_REQ_ERROR,
	IB_CM_REQ_RECEIVED,
	IB_CM_REP_ERROR,
	IB_CM_REP_RECEIVED,
	IB_CM_RTU_RECEIVED,
	IB_CM_USER_ESTABLISHED,
	IB_CM_DREQ_ERROR,
	IB_CM_DREQ_RECEIVED,
	IB_CM_DREP_RECEIVED,
	IB_CM_TIMEWAIT_EXIT,
	IB_CM_MRA_RECEIVED,
	IB_CM_REJ_RECEIVED,
	IB_CM_LAP_ERROR,
	IB_CM_LAP_RECEIVED,
	IB_CM_APR_RECEIVED,
	IB_CM_SIDR_REQ_ERROR,
	IB_CM_SIDR_REQ_RECEIVED,
	IB_CM_SIDR_REP_RECEIVED
};

enum ib_cm_data_size {
	IB_CM_REQ_PRIVATE_DATA_SIZE	 = 92,
	IB_CM_MRA_PRIVATE_DATA_SIZE	 = 222,
	IB_CM_REJ_PRIVATE_DATA_SIZE	 = 148,
	IB_CM_REP_PRIVATE_DATA_SIZE	 = 196,
	IB_CM_RTU_PRIVATE_DATA_SIZE	 = 224,
	IB_CM_DREQ_PRIVATE_DATA_SIZE	 = 220,
	IB_CM_DREP_PRIVATE_DATA_SIZE	 = 224,
	IB_CM_REJ_ARI_LENGTH		 = 72,
	IB_CM_LAP_PRIVATE_DATA_SIZE	 = 168,
	IB_CM_APR_PRIVATE_DATA_SIZE	 = 148,
	IB_CM_APR_INFO_LENGTH		 = 72,
	IB_CM_SIDR_REQ_PRIVATE_DATA_SIZE = 216,
	IB_CM_SIDR_REP_PRIVATE_DATA_SIZE = 136,
	IB_CM_SIDR_REP_INFO_LENGTH	 = 72,
<<<<<<< HEAD
	/* compare done u32 at a time */
	IB_CM_COMPARE_SIZE		 = (64 / sizeof(u32))
=======
>>>>>>> db0b54cd
};

struct ib_cm_id;

struct ib_cm_req_event_param {
	struct ib_cm_id		*listen_id;

	/* P_Key that was used by the GMP's BTH header */
	u16			bth_pkey;

	u8			port;

	struct ib_sa_path_rec	*primary_path;
	struct ib_sa_path_rec	*alternate_path;

	__be64			remote_ca_guid;
	u32			remote_qkey;
	u32			remote_qpn;
	enum ib_qp_type		qp_type;

	u32			starting_psn;
	u8			responder_resources;
	u8			initiator_depth;
	unsigned int		local_cm_response_timeout:5;
	unsigned int		flow_control:1;
	unsigned int		remote_cm_response_timeout:5;
	unsigned int		retry_count:3;
	unsigned int		rnr_retry_count:3;
	unsigned int		srq:1;
};

struct ib_cm_rep_event_param {
	__be64			remote_ca_guid;
	u32			remote_qkey;
	u32			remote_qpn;
	u32			starting_psn;
	u8			responder_resources;
	u8			initiator_depth;
	unsigned int		target_ack_delay:5;
	unsigned int		failover_accepted:2;
	unsigned int		flow_control:1;
	unsigned int		rnr_retry_count:3;
	unsigned int		srq:1;
};

enum ib_cm_rej_reason {
	IB_CM_REJ_NO_QP				= 1,
	IB_CM_REJ_NO_EEC			= 2,
	IB_CM_REJ_NO_RESOURCES			= 3,
	IB_CM_REJ_TIMEOUT			= 4,
	IB_CM_REJ_UNSUPPORTED			= 5,
	IB_CM_REJ_INVALID_COMM_ID		= 6,
	IB_CM_REJ_INVALID_COMM_INSTANCE		= 7,
	IB_CM_REJ_INVALID_SERVICE_ID		= 8,
	IB_CM_REJ_INVALID_TRANSPORT_TYPE	= 9,
	IB_CM_REJ_STALE_CONN			= 10,
	IB_CM_REJ_RDC_NOT_EXIST			= 11,
	IB_CM_REJ_INVALID_GID			= 12,
	IB_CM_REJ_INVALID_LID			= 13,
	IB_CM_REJ_INVALID_SL			= 14,
	IB_CM_REJ_INVALID_TRAFFIC_CLASS		= 15,
	IB_CM_REJ_INVALID_HOP_LIMIT		= 16,
	IB_CM_REJ_INVALID_PACKET_RATE		= 17,
	IB_CM_REJ_INVALID_ALT_GID		= 18,
	IB_CM_REJ_INVALID_ALT_LID		= 19,
	IB_CM_REJ_INVALID_ALT_SL		= 20,
	IB_CM_REJ_INVALID_ALT_TRAFFIC_CLASS	= 21,
	IB_CM_REJ_INVALID_ALT_HOP_LIMIT		= 22,
	IB_CM_REJ_INVALID_ALT_PACKET_RATE	= 23,
	IB_CM_REJ_PORT_CM_REDIRECT		= 24,
	IB_CM_REJ_PORT_REDIRECT			= 25,
	IB_CM_REJ_INVALID_MTU			= 26,
	IB_CM_REJ_INSUFFICIENT_RESP_RESOURCES	= 27,
	IB_CM_REJ_CONSUMER_DEFINED		= 28,
	IB_CM_REJ_INVALID_RNR_RETRY		= 29,
	IB_CM_REJ_DUPLICATE_LOCAL_COMM_ID	= 30,
	IB_CM_REJ_INVALID_CLASS_VERSION		= 31,
	IB_CM_REJ_INVALID_FLOW_LABEL		= 32,
	IB_CM_REJ_INVALID_ALT_FLOW_LABEL	= 33
};

struct ib_cm_rej_event_param {
	enum ib_cm_rej_reason	reason;
	void			*ari;
	u8			ari_length;
};

struct ib_cm_mra_event_param {
	u8	service_timeout;
};

struct ib_cm_lap_event_param {
	struct ib_sa_path_rec	*alternate_path;
};

enum ib_cm_apr_status {
	IB_CM_APR_SUCCESS,
	IB_CM_APR_INVALID_COMM_ID,
	IB_CM_APR_UNSUPPORTED,
	IB_CM_APR_REJECT,
	IB_CM_APR_REDIRECT,
	IB_CM_APR_IS_CURRENT,
	IB_CM_APR_INVALID_QPN_EECN,
	IB_CM_APR_INVALID_LID,
	IB_CM_APR_INVALID_GID,
	IB_CM_APR_INVALID_FLOW_LABEL,
	IB_CM_APR_INVALID_TCLASS,
	IB_CM_APR_INVALID_HOP_LIMIT,
	IB_CM_APR_INVALID_PACKET_RATE,
	IB_CM_APR_INVALID_SL
};

struct ib_cm_apr_event_param {
	enum ib_cm_apr_status	ap_status;
	void			*apr_info;
	u8			info_len;
};

struct ib_cm_sidr_req_event_param {
	struct ib_cm_id		*listen_id;
	__be64			service_id;
	/* P_Key that was used by the GMP's BTH header */
	u16			bth_pkey;
	u8			port;
	u16			pkey;
};

enum ib_cm_sidr_status {
	IB_SIDR_SUCCESS,
	IB_SIDR_UNSUPPORTED,
	IB_SIDR_REJECT,
	IB_SIDR_NO_QP,
	IB_SIDR_REDIRECT,
	IB_SIDR_UNSUPPORTED_VERSION
};

struct ib_cm_sidr_rep_event_param {
	enum ib_cm_sidr_status	status;
	u32			qkey;
	u32			qpn;
	void			*info;
	u8			info_len;
};

struct ib_cm_event {
	enum ib_cm_event_type	event;
	union {
		struct ib_cm_req_event_param	req_rcvd;
		struct ib_cm_rep_event_param	rep_rcvd;
		/* No data for RTU received events. */
		struct ib_cm_rej_event_param	rej_rcvd;
		struct ib_cm_mra_event_param	mra_rcvd;
		struct ib_cm_lap_event_param	lap_rcvd;
		struct ib_cm_apr_event_param	apr_rcvd;
		/* No data for DREQ/DREP received events. */
		struct ib_cm_sidr_req_event_param sidr_req_rcvd;
		struct ib_cm_sidr_rep_event_param sidr_rep_rcvd;
		enum ib_wc_status		send_status;
	} param;

	void			*private_data;
};

#define CM_REQ_ATTR_ID		cpu_to_be16(0x0010)
#define CM_MRA_ATTR_ID		cpu_to_be16(0x0011)
#define CM_REJ_ATTR_ID		cpu_to_be16(0x0012)
#define CM_REP_ATTR_ID		cpu_to_be16(0x0013)
#define CM_RTU_ATTR_ID		cpu_to_be16(0x0014)
#define CM_DREQ_ATTR_ID		cpu_to_be16(0x0015)
#define CM_DREP_ATTR_ID		cpu_to_be16(0x0016)
#define CM_SIDR_REQ_ATTR_ID	cpu_to_be16(0x0017)
#define CM_SIDR_REP_ATTR_ID	cpu_to_be16(0x0018)
#define CM_LAP_ATTR_ID		cpu_to_be16(0x0019)
#define CM_APR_ATTR_ID		cpu_to_be16(0x001A)

/**
 * ib_cm_handler - User-defined callback to process communication events.
 * @cm_id: Communication identifier associated with the reported event.
 * @event: Information about the communication event.
 *
 * IB_CM_REQ_RECEIVED and IB_CM_SIDR_REQ_RECEIVED communication events
 * generated as a result of listen requests result in the allocation of a
 * new @cm_id.  The new @cm_id is returned to the user through this callback.
 * Clients are responsible for destroying the new @cm_id.  For peer-to-peer
 * IB_CM_REQ_RECEIVED and all other events, the returned @cm_id corresponds
 * to a user's existing communication identifier.
 *
 * Users may not call ib_destroy_cm_id while in the context of this callback;
 * however, returning a non-zero value instructs the communication manager to
 * destroy the @cm_id after the callback completes.
 */
typedef int (*ib_cm_handler)(struct ib_cm_id *cm_id,
			     struct ib_cm_event *event);

struct ib_cm_id {
	ib_cm_handler		cm_handler;
	void			*context;
	struct ib_device	*device;
	__be64			service_id;
	__be64			service_mask;
	enum ib_cm_state	state;		/* internal CM/debug use */
	enum ib_cm_lap_state	lap_state;	/* internal CM/debug use */
	__be32			local_id;
	__be32			remote_id;
	u32			remote_cm_qpn;  /* 1 unless redirected */
};

/**
 * ib_create_cm_id - Allocate a communication identifier.
 * @device: Device associated with the cm_id.  All related communication will
 * be associated with the specified device.
 * @cm_handler: Callback invoked to notify the user of CM events.
 * @context: User specified context associated with the communication
 *   identifier.
 *
 * Communication identifiers are used to track connection states, service
 * ID resolution requests, and listen requests.
 */
struct ib_cm_id *ib_create_cm_id(struct ib_device *device,
				 ib_cm_handler cm_handler,
				 void *context);

/**
 * ib_destroy_cm_id - Destroy a connection identifier.
 * @cm_id: Connection identifier to destroy.
 *
 * This call blocks until the connection identifier is destroyed.
 */
void ib_destroy_cm_id(struct ib_cm_id *cm_id);

#define IB_SERVICE_ID_AGN_MASK	cpu_to_be64(0xFF00000000000000ULL)
#define IB_CM_ASSIGN_SERVICE_ID	cpu_to_be64(0x0200000000000000ULL)
#define IB_CMA_SERVICE_ID	cpu_to_be64(0x0000000001000000ULL)
#define IB_CMA_SERVICE_ID_MASK	cpu_to_be64(0xFFFFFFFFFF000000ULL)
#define IB_SDP_SERVICE_ID	cpu_to_be64(0x0000000000010000ULL)
#define IB_SDP_SERVICE_ID_MASK	cpu_to_be64(0xFFFFFFFFFFFF0000ULL)

<<<<<<< HEAD
struct ib_cm_compare_data {
	u32  data[IB_CM_COMPARE_SIZE];
	u32  mask[IB_CM_COMPARE_SIZE];
};

=======
>>>>>>> db0b54cd
/**
 * ib_cm_listen - Initiates listening on the specified service ID for
 *   connection and service ID resolution requests.
 * @cm_id: Connection identifier associated with the listen request.
 * @service_id: Service identifier matched against incoming connection
 *   and service ID resolution requests.  The service ID should be specified
 *   network-byte order.  If set to IB_CM_ASSIGN_SERVICE_ID, the CM will
 *   assign a service ID to the caller.
 * @service_mask: Mask applied to service ID used to listen across a
 *   range of service IDs.  If set to 0, the service ID is matched
 *   exactly.  This parameter is ignored if %service_id is set to
 *   IB_CM_ASSIGN_SERVICE_ID.
 */
int ib_cm_listen(struct ib_cm_id *cm_id, __be64 service_id,
		 __be64 service_mask);

struct ib_cm_id *ib_cm_insert_listen(struct ib_device *device,
				     ib_cm_handler cm_handler,
				     __be64 service_id);

struct ib_cm_req_param {
	struct ib_sa_path_rec	*primary_path;
	struct ib_sa_path_rec	*alternate_path;
	__be64			service_id;
	u32			qp_num;
	enum ib_qp_type		qp_type;
	u32			starting_psn;
	const void		*private_data;
	u8			private_data_len;
	u8			peer_to_peer;
	u8			responder_resources;
	u8			initiator_depth;
	u8			remote_cm_response_timeout;
	u8			flow_control;
	u8			local_cm_response_timeout;
	u8			retry_count;
	u8			rnr_retry_count;
	u8			max_cm_retries;
	u8			srq;
};

/**
 * ib_send_cm_req - Sends a connection request to the remote node.
 * @cm_id: Connection identifier that will be associated with the
 *   connection request.
 * @param: Connection request information needed to establish the
 *   connection.
 */
int ib_send_cm_req(struct ib_cm_id *cm_id,
		   struct ib_cm_req_param *param);

struct ib_cm_rep_param {
	u32		qp_num;
	u32		starting_psn;
	const void	*private_data;
	u8		private_data_len;
	u8		responder_resources;
	u8		initiator_depth;
	u8		failover_accepted;
	u8		flow_control;
	u8		rnr_retry_count;
	u8		srq;
};

/**
 * ib_send_cm_rep - Sends a connection reply in response to a connection
 *   request.
 * @cm_id: Connection identifier that will be associated with the
 *   connection request.
 * @param: Connection reply information needed to establish the
 *   connection.
 */
int ib_send_cm_rep(struct ib_cm_id *cm_id,
		   struct ib_cm_rep_param *param);

/**
 * ib_send_cm_rtu - Sends a connection ready to use message in response
 *   to a connection reply message.
 * @cm_id: Connection identifier associated with the connection request.
 * @private_data: Optional user-defined private data sent with the
 *   ready to use message.
 * @private_data_len: Size of the private data buffer, in bytes.
 */
int ib_send_cm_rtu(struct ib_cm_id *cm_id,
		   const void *private_data,
		   u8 private_data_len);

/**
 * ib_send_cm_dreq - Sends a disconnection request for an existing
 *   connection.
 * @cm_id: Connection identifier associated with the connection being
 *   released.
 * @private_data: Optional user-defined private data sent with the
 *   disconnection request message.
 * @private_data_len: Size of the private data buffer, in bytes.
 */
int ib_send_cm_dreq(struct ib_cm_id *cm_id,
		    const void *private_data,
		    u8 private_data_len);

/**
 * ib_send_cm_drep - Sends a disconnection reply to a disconnection request.
 * @cm_id: Connection identifier associated with the connection being
 *   released.
 * @private_data: Optional user-defined private data sent with the
 *   disconnection reply message.
 * @private_data_len: Size of the private data buffer, in bytes.
 *
 * If the cm_id is in the correct state, the CM will transition the connection
 * to the timewait state, even if an error occurs sending the DREP message.
 */
int ib_send_cm_drep(struct ib_cm_id *cm_id,
		    const void *private_data,
		    u8 private_data_len);

/**
 * ib_cm_notify - Notifies the CM of an event reported to the consumer.
 * @cm_id: Connection identifier to transition to established.
 * @event: Type of event.
 *
 * This routine should be invoked by users to notify the CM of relevant
 * communication events.  Events that should be reported to the CM and
 * when to report them are:
 *
 * IB_EVENT_COMM_EST - Used when a message is received on a connected
 *    QP before an RTU has been received.
 * IB_EVENT_PATH_MIG - Notifies the CM that the connection has failed over
 *   to the alternate path.
 */
int ib_cm_notify(struct ib_cm_id *cm_id, enum ib_event_type event);

/**
 * ib_send_cm_rej - Sends a connection rejection message to the
 *   remote node.
 * @cm_id: Connection identifier associated with the connection being
 *   rejected.
 * @reason: Reason for the connection request rejection.
 * @ari: Optional additional rejection information.
 * @ari_length: Size of the additional rejection information, in bytes.
 * @private_data: Optional user-defined private data sent with the
 *   rejection message.
 * @private_data_len: Size of the private data buffer, in bytes.
 */
int ib_send_cm_rej(struct ib_cm_id *cm_id,
		   enum ib_cm_rej_reason reason,
		   void *ari,
		   u8 ari_length,
		   const void *private_data,
		   u8 private_data_len);

#define IB_CM_MRA_FLAG_DELAY 0x80  /* Send MRA only after a duplicate msg */

/**
 * ib_send_cm_mra - Sends a message receipt acknowledgement to a connection
 *   message.
 * @cm_id: Connection identifier associated with the connection message.
 * @service_timeout: The lower 5-bits specify the maximum time required for
 *   the sender to reply to the connection message.  The upper 3-bits
 *   specify additional control flags.
 * @private_data: Optional user-defined private data sent with the
 *   message receipt acknowledgement.
 * @private_data_len: Size of the private data buffer, in bytes.
 */
int ib_send_cm_mra(struct ib_cm_id *cm_id,
		   u8 service_timeout,
		   const void *private_data,
		   u8 private_data_len);

/**
 * ib_send_cm_lap - Sends a load alternate path request.
 * @cm_id: Connection identifier associated with the load alternate path
 *   message.
 * @alternate_path: A path record that identifies the alternate path to
 *   load.
 * @private_data: Optional user-defined private data sent with the
 *   load alternate path message.
 * @private_data_len: Size of the private data buffer, in bytes.
 */
int ib_send_cm_lap(struct ib_cm_id *cm_id,
		   struct ib_sa_path_rec *alternate_path,
		   const void *private_data,
		   u8 private_data_len);

/**
 * ib_cm_init_qp_attr - Initializes the QP attributes for use in transitioning
 *   to a specified QP state.
 * @cm_id: Communication identifier associated with the QP attributes to
 *   initialize.
 * @qp_attr: On input, specifies the desired QP state.  On output, the
 *   mandatory and desired optional attributes will be set in order to
 *   modify the QP to the specified state.
 * @qp_attr_mask: The QP attribute mask that may be used to transition the
 *   QP to the specified state.
 *
 * Users must set the @qp_attr->qp_state to the desired QP state.  This call
 * will set all required attributes for the given transition, along with
 * known optional attributes.  Users may override the attributes returned from
 * this call before calling ib_modify_qp.
 */
int ib_cm_init_qp_attr(struct ib_cm_id *cm_id,
		       struct ib_qp_attr *qp_attr,
		       int *qp_attr_mask);

/**
 * ib_send_cm_apr - Sends an alternate path response message in response to
 *   a load alternate path request.
 * @cm_id: Connection identifier associated with the alternate path response.
 * @status: Reply status sent with the alternate path response.
 * @info: Optional additional information sent with the alternate path
 *   response.
 * @info_length: Size of the additional information, in bytes.
 * @private_data: Optional user-defined private data sent with the
 *   alternate path response message.
 * @private_data_len: Size of the private data buffer, in bytes.
 */
int ib_send_cm_apr(struct ib_cm_id *cm_id,
		   enum ib_cm_apr_status status,
		   void *info,
		   u8 info_length,
		   const void *private_data,
		   u8 private_data_len);

struct ib_cm_sidr_req_param {
	struct ib_sa_path_rec	*path;
	__be64			service_id;
	int			timeout_ms;
	const void		*private_data;
	u8			private_data_len;
	u8			max_cm_retries;
};

/**
 * ib_send_cm_sidr_req - Sends a service ID resolution request to the
 *   remote node.
 * @cm_id: Communication identifier that will be associated with the
 *   service ID resolution request.
 * @param: Service ID resolution request information.
 */
int ib_send_cm_sidr_req(struct ib_cm_id *cm_id,
			struct ib_cm_sidr_req_param *param);

struct ib_cm_sidr_rep_param {
	u32			qp_num;
	u32			qkey;
	enum ib_cm_sidr_status	status;
	const void		*info;
	u8			info_length;
	const void		*private_data;
	u8			private_data_len;
};

/**
 * ib_send_cm_sidr_rep - Sends a service ID resolution reply to the
 *   remote node.
 * @cm_id: Communication identifier associated with the received service ID
 *   resolution request.
 * @param: Service ID resolution reply information.
 */
int ib_send_cm_sidr_rep(struct ib_cm_id *cm_id,
			struct ib_cm_sidr_rep_param *param);

#endif /* IB_CM_H */<|MERGE_RESOLUTION|>--- conflicted
+++ resolved
@@ -105,11 +105,6 @@
 	IB_CM_SIDR_REQ_PRIVATE_DATA_SIZE = 216,
 	IB_CM_SIDR_REP_PRIVATE_DATA_SIZE = 136,
 	IB_CM_SIDR_REP_INFO_LENGTH	 = 72,
-<<<<<<< HEAD
-	/* compare done u32 at a time */
-	IB_CM_COMPARE_SIZE		 = (64 / sizeof(u32))
-=======
->>>>>>> db0b54cd
 };
 
 struct ib_cm_id;
@@ -347,14 +342,6 @@
 #define IB_SDP_SERVICE_ID	cpu_to_be64(0x0000000000010000ULL)
 #define IB_SDP_SERVICE_ID_MASK	cpu_to_be64(0xFFFFFFFFFFFF0000ULL)
 
-<<<<<<< HEAD
-struct ib_cm_compare_data {
-	u32  data[IB_CM_COMPARE_SIZE];
-	u32  mask[IB_CM_COMPARE_SIZE];
-};
-
-=======
->>>>>>> db0b54cd
 /**
  * ib_cm_listen - Initiates listening on the specified service ID for
  *   connection and service ID resolution requests.
