#undef TRACE_SYSTEM
#define TRACE_SYSTEM sunrpc

#if !defined(_TRACE_SUNRPC_H) || defined(TRACE_HEADER_MULTI_READ)
#define _TRACE_SUNRPC_H

#include <linux/sunrpc/sched.h>
#include <linux/sunrpc/clnt.h>
#include <linux/sunrpc/svc.h>
#include <linux/sunrpc/xprtsock.h>
#include <linux/sunrpc/svc_xprt.h>
#include <net/tcp_states.h>
#include <linux/net.h>
#include <linux/tracepoint.h>

DECLARE_EVENT_CLASS(rpc_task_status,

	TP_PROTO(struct rpc_task *task),

	TP_ARGS(task),

	TP_STRUCT__entry(
		__field(unsigned int, task_id)
		__field(unsigned int, client_id)
		__field(int, status)
	),

	TP_fast_assign(
		__entry->task_id = task->tk_pid;
		__entry->client_id = task->tk_client->cl_clid;
		__entry->status = task->tk_status;
	),

	TP_printk("task:%u@%u, status %d",
		__entry->task_id, __entry->client_id,
		__entry->status)
);

DEFINE_EVENT(rpc_task_status, rpc_call_status,
	TP_PROTO(struct rpc_task *task),

	TP_ARGS(task)
);

DEFINE_EVENT(rpc_task_status, rpc_bind_status,
	TP_PROTO(struct rpc_task *task),

	TP_ARGS(task)
);

TRACE_EVENT(rpc_connect_status,
	TP_PROTO(struct rpc_task *task, int status),

	TP_ARGS(task, status),

	TP_STRUCT__entry(
		__field(unsigned int, task_id)
		__field(unsigned int, client_id)
		__field(int, status)
	),

	TP_fast_assign(
		__entry->task_id = task->tk_pid;
		__entry->client_id = task->tk_client->cl_clid;
		__entry->status = status;
	),

	TP_printk("task:%u@%u, status %d",
		__entry->task_id, __entry->client_id,
		__entry->status)
);

DECLARE_EVENT_CLASS(rpc_task_running,

	TP_PROTO(const struct rpc_clnt *clnt, const struct rpc_task *task, const void *action),

	TP_ARGS(clnt, task, action),

	TP_STRUCT__entry(
		__field(unsigned int, task_id)
		__field(unsigned int, client_id)
		__field(const void *, action)
		__field(unsigned long, runstate)
		__field(int, status)
		__field(unsigned short, flags)
		),

	TP_fast_assign(
		__entry->client_id = clnt ? clnt->cl_clid : -1;
		__entry->task_id = task->tk_pid;
		__entry->action = action;
		__entry->runstate = task->tk_runstate;
		__entry->status = task->tk_status;
		__entry->flags = task->tk_flags;
		),

	TP_printk("task:%u@%d flags=%4.4x state=%4.4lx status=%d action=%pf",
		__entry->task_id, __entry->client_id,
		__entry->flags,
		__entry->runstate,
		__entry->status,
		__entry->action
		)
);

DEFINE_EVENT(rpc_task_running, rpc_task_begin,

	TP_PROTO(const struct rpc_clnt *clnt, const struct rpc_task *task, const void *action),

	TP_ARGS(clnt, task, action)

);

DEFINE_EVENT(rpc_task_running, rpc_task_run_action,

	TP_PROTO(const struct rpc_clnt *clnt, const struct rpc_task *task, const void *action),

	TP_ARGS(clnt, task, action)

);

DEFINE_EVENT(rpc_task_running, rpc_task_complete,

	TP_PROTO(const struct rpc_clnt *clnt, const struct rpc_task *task, const void *action),

	TP_ARGS(clnt, task, action)

);

DECLARE_EVENT_CLASS(rpc_task_queued,

	TP_PROTO(const struct rpc_clnt *clnt, const struct rpc_task *task, const struct rpc_wait_queue *q),

	TP_ARGS(clnt, task, q),

	TP_STRUCT__entry(
		__field(unsigned int, task_id)
		__field(unsigned int, client_id)
		__field(unsigned long, timeout)
		__field(unsigned long, runstate)
		__field(int, status)
		__field(unsigned short, flags)
		__string(q_name, rpc_qname(q))
		),

	TP_fast_assign(
		__entry->client_id = clnt->cl_clid;
		__entry->task_id = task->tk_pid;
		__entry->timeout = task->tk_timeout;
		__entry->runstate = task->tk_runstate;
		__entry->status = task->tk_status;
		__entry->flags = task->tk_flags;
		__assign_str(q_name, rpc_qname(q));
		),

	TP_printk("task:%u@%u flags=%4.4x state=%4.4lx status=%d timeout=%lu queue=%s",
		__entry->task_id, __entry->client_id,
		__entry->flags,
		__entry->runstate,
		__entry->status,
		__entry->timeout,
		__get_str(q_name)
		)
);

DEFINE_EVENT(rpc_task_queued, rpc_task_sleep,

	TP_PROTO(const struct rpc_clnt *clnt, const struct rpc_task *task, const struct rpc_wait_queue *q),

	TP_ARGS(clnt, task, q)

);

DEFINE_EVENT(rpc_task_queued, rpc_task_wakeup,

	TP_PROTO(const struct rpc_clnt *clnt, const struct rpc_task *task, const struct rpc_wait_queue *q),

	TP_ARGS(clnt, task, q)

);

/*
 * First define the enums in the below macros to be exported to userspace
 * via TRACE_DEFINE_ENUM().
 */
#undef EM
#undef EMe
#define EM(a, b)	TRACE_DEFINE_ENUM(a);
#define EMe(a, b)	TRACE_DEFINE_ENUM(a);

#define RPC_SHOW_SOCKET				\
	EM( SS_FREE, "FREE" )			\
	EM( SS_UNCONNECTED, "UNCONNECTED" )	\
	EM( SS_CONNECTING, "CONNECTING," )	\
	EM( SS_CONNECTED, "CONNECTED," )	\
	EMe(SS_DISCONNECTING, "DISCONNECTING" )

#define rpc_show_socket_state(state) \
	__print_symbolic(state, RPC_SHOW_SOCKET)

RPC_SHOW_SOCKET

#define RPC_SHOW_SOCK				\
	EM( TCP_ESTABLISHED, "ESTABLISHED" )	\
	EM( TCP_SYN_SENT, "SYN_SENT" )		\
	EM( TCP_SYN_RECV, "SYN_RECV" )		\
	EM( TCP_FIN_WAIT1, "FIN_WAIT1" )	\
	EM( TCP_FIN_WAIT2, "FIN_WAIT2" )	\
	EM( TCP_TIME_WAIT, "TIME_WAIT" )	\
	EM( TCP_CLOSE, "CLOSE" )		\
	EM( TCP_CLOSE_WAIT, "CLOSE_WAIT" )	\
	EM( TCP_LAST_ACK, "LAST_ACK" )		\
	EM( TCP_LISTEN, "LISTEN" )		\
	EMe( TCP_CLOSING, "CLOSING" )

#define rpc_show_sock_state(state) \
	__print_symbolic(state, RPC_SHOW_SOCK)

RPC_SHOW_SOCK

/*
 * Now redefine the EM() and EMe() macros to map the enums to the strings
 * that will be printed in the output.
 */
#undef EM
#undef EMe
#define EM(a, b)	{a, b},
#define EMe(a, b)	{a, b}

DECLARE_EVENT_CLASS(xs_socket_event,

		TP_PROTO(
			struct rpc_xprt *xprt,
			struct socket *socket
		),

		TP_ARGS(xprt, socket),

		TP_STRUCT__entry(
			__field(unsigned int, socket_state)
			__field(unsigned int, sock_state)
			__field(unsigned long long, ino)
			__string(dstaddr,
				xprt->address_strings[RPC_DISPLAY_ADDR])
			__string(dstport,
				xprt->address_strings[RPC_DISPLAY_PORT])
		),

		TP_fast_assign(
			struct inode *inode = SOCK_INODE(socket);
			__entry->socket_state = socket->state;
			__entry->sock_state = socket->sk->sk_state;
			__entry->ino = (unsigned long long)inode->i_ino;
			__assign_str(dstaddr,
				xprt->address_strings[RPC_DISPLAY_ADDR]);
			__assign_str(dstport,
				xprt->address_strings[RPC_DISPLAY_PORT]);
		),

		TP_printk(
			"socket:[%llu] dstaddr=%s/%s "
			"state=%u (%s) sk_state=%u (%s)",
			__entry->ino, __get_str(dstaddr), __get_str(dstport),
			__entry->socket_state,
			rpc_show_socket_state(__entry->socket_state),
			__entry->sock_state,
			rpc_show_sock_state(__entry->sock_state)
		)
);
#define DEFINE_RPC_SOCKET_EVENT(name) \
	DEFINE_EVENT(xs_socket_event, name, \
			TP_PROTO( \
				struct rpc_xprt *xprt, \
				struct socket *socket \
			), \
			TP_ARGS(xprt, socket))

DECLARE_EVENT_CLASS(xs_socket_event_done,

		TP_PROTO(
			struct rpc_xprt *xprt,
			struct socket *socket,
			int error
		),

		TP_ARGS(xprt, socket, error),

		TP_STRUCT__entry(
			__field(int, error)
			__field(unsigned int, socket_state)
			__field(unsigned int, sock_state)
			__field(unsigned long long, ino)
			__string(dstaddr,
				xprt->address_strings[RPC_DISPLAY_ADDR])
			__string(dstport,
				xprt->address_strings[RPC_DISPLAY_PORT])
		),

		TP_fast_assign(
			struct inode *inode = SOCK_INODE(socket);
			__entry->socket_state = socket->state;
			__entry->sock_state = socket->sk->sk_state;
			__entry->ino = (unsigned long long)inode->i_ino;
			__entry->error = error;
			__assign_str(dstaddr,
				xprt->address_strings[RPC_DISPLAY_ADDR]);
			__assign_str(dstport,
				xprt->address_strings[RPC_DISPLAY_PORT]);
		),

		TP_printk(
			"error=%d socket:[%llu] dstaddr=%s/%s "
			"state=%u (%s) sk_state=%u (%s)",
			__entry->error,
			__entry->ino, __get_str(dstaddr), __get_str(dstport),
			__entry->socket_state,
			rpc_show_socket_state(__entry->socket_state),
			__entry->sock_state,
			rpc_show_sock_state(__entry->sock_state)
		)
);
#define DEFINE_RPC_SOCKET_EVENT_DONE(name) \
	DEFINE_EVENT(xs_socket_event_done, name, \
			TP_PROTO( \
				struct rpc_xprt *xprt, \
				struct socket *socket, \
				int error \
			), \
			TP_ARGS(xprt, socket, error))

DEFINE_RPC_SOCKET_EVENT(rpc_socket_state_change);
DEFINE_RPC_SOCKET_EVENT_DONE(rpc_socket_connect);
DEFINE_RPC_SOCKET_EVENT_DONE(rpc_socket_error);
DEFINE_RPC_SOCKET_EVENT_DONE(rpc_socket_reset_connection);
DEFINE_RPC_SOCKET_EVENT(rpc_socket_close);
DEFINE_RPC_SOCKET_EVENT(rpc_socket_shutdown);

DECLARE_EVENT_CLASS(rpc_xprt_event,
	TP_PROTO(struct rpc_xprt *xprt, __be32 xid, int status),

	TP_ARGS(xprt, xid, status),

	TP_STRUCT__entry(
		__field(__be32, xid)
		__field(int, status)
		__string(addr, xprt->address_strings[RPC_DISPLAY_ADDR])
		__string(port, xprt->address_strings[RPC_DISPLAY_PORT])
	),

	TP_fast_assign(
		__entry->xid = xid;
		__entry->status = status;
		__assign_str(addr, xprt->address_strings[RPC_DISPLAY_ADDR]);
		__assign_str(port, xprt->address_strings[RPC_DISPLAY_PORT]);
	),

	TP_printk("peer=[%s]:%s xid=0x%x status=%d", __get_str(addr),
			__get_str(port), be32_to_cpu(__entry->xid),
			__entry->status)
);

DEFINE_EVENT(rpc_xprt_event, xprt_lookup_rqst,
	TP_PROTO(struct rpc_xprt *xprt, __be32 xid, int status),
	TP_ARGS(xprt, xid, status));

DEFINE_EVENT(rpc_xprt_event, xprt_transmit,
	TP_PROTO(struct rpc_xprt *xprt, __be32 xid, int status),
	TP_ARGS(xprt, xid, status));

DEFINE_EVENT(rpc_xprt_event, xprt_complete_rqst,
	TP_PROTO(struct rpc_xprt *xprt, __be32 xid, int status),
	TP_ARGS(xprt, xid, status));

TRACE_EVENT(xs_tcp_data_ready,
	TP_PROTO(struct rpc_xprt *xprt, int err, unsigned int total),

	TP_ARGS(xprt, err, total),

	TP_STRUCT__entry(
		__field(int, err)
		__field(unsigned int, total)
		__string(addr, xprt ? xprt->address_strings[RPC_DISPLAY_ADDR] :
				"(null)")
		__string(port, xprt ? xprt->address_strings[RPC_DISPLAY_PORT] :
				"(null)")
	),

	TP_fast_assign(
		__entry->err = err;
		__entry->total = total;
		__assign_str(addr, xprt ?
			xprt->address_strings[RPC_DISPLAY_ADDR] : "(null)");
		__assign_str(port, xprt ?
			xprt->address_strings[RPC_DISPLAY_PORT] : "(null)");
	),

	TP_printk("peer=[%s]:%s err=%d total=%u", __get_str(addr),
			__get_str(port), __entry->err, __entry->total)
);

#define rpc_show_sock_xprt_flags(flags) \
	__print_flags(flags, "|", \
		{ TCP_RCV_LAST_FRAG, "TCP_RCV_LAST_FRAG" }, \
		{ TCP_RCV_COPY_FRAGHDR, "TCP_RCV_COPY_FRAGHDR" }, \
		{ TCP_RCV_COPY_XID, "TCP_RCV_COPY_XID" }, \
		{ TCP_RCV_COPY_DATA, "TCP_RCV_COPY_DATA" }, \
		{ TCP_RCV_READ_CALLDIR, "TCP_RCV_READ_CALLDIR" }, \
		{ TCP_RCV_COPY_CALLDIR, "TCP_RCV_COPY_CALLDIR" }, \
		{ TCP_RPC_REPLY, "TCP_RPC_REPLY" })

TRACE_EVENT(xs_tcp_data_recv,
	TP_PROTO(struct sock_xprt *xs),

	TP_ARGS(xs),

	TP_STRUCT__entry(
		__string(addr, xs->xprt.address_strings[RPC_DISPLAY_ADDR])
		__string(port, xs->xprt.address_strings[RPC_DISPLAY_PORT])
		__field(__be32, xid)
		__field(unsigned long, flags)
		__field(unsigned long, copied)
		__field(unsigned int, reclen)
		__field(unsigned long, offset)
	),

	TP_fast_assign(
		__assign_str(addr, xs->xprt.address_strings[RPC_DISPLAY_ADDR]);
		__assign_str(port, xs->xprt.address_strings[RPC_DISPLAY_PORT]);
		__entry->xid = xs->tcp_xid;
		__entry->flags = xs->tcp_flags;
		__entry->copied = xs->tcp_copied;
		__entry->reclen = xs->tcp_reclen;
		__entry->offset = xs->tcp_offset;
	),

	TP_printk("peer=[%s]:%s xid=0x%x flags=%s copied=%lu reclen=%u offset=%lu",
			__get_str(addr), __get_str(port), be32_to_cpu(__entry->xid),
			rpc_show_sock_xprt_flags(__entry->flags),
			__entry->copied, __entry->reclen, __entry->offset)
);

#define show_rqstp_flags(flags)						\
	__print_flags(flags, "|",					\
		{ (1UL << RQ_SECURE),		"RQ_SECURE"},		\
		{ (1UL << RQ_LOCAL),		"RQ_LOCAL"},		\
		{ (1UL << RQ_USEDEFERRAL),	"RQ_USEDEFERRAL"},	\
		{ (1UL << RQ_DROPME),		"RQ_DROPME"},		\
		{ (1UL << RQ_SPLICE_OK),	"RQ_SPLICE_OK"},	\
		{ (1UL << RQ_VICTIM),		"RQ_VICTIM"},		\
		{ (1UL << RQ_BUSY),		"RQ_BUSY"})

TRACE_EVENT(svc_recv,
	TP_PROTO(struct svc_rqst *rqst, int status),

	TP_ARGS(rqst, status),

	TP_STRUCT__entry(
		__field(struct sockaddr *, addr)
		__field(__be32, xid)
		__field(int, status)
		__field(unsigned long, flags)
	),

	TP_fast_assign(
		__entry->addr = (struct sockaddr *)&rqst->rq_addr;
		__entry->xid = status > 0 ? rqst->rq_xid : 0;
		__entry->status = status;
		__entry->flags = rqst->rq_flags;
	),

	TP_printk("addr=%pIScp xid=0x%x status=%d flags=%s", __entry->addr,
			be32_to_cpu(__entry->xid), __entry->status,
			show_rqstp_flags(__entry->flags))
);

DECLARE_EVENT_CLASS(svc_rqst_status,

	TP_PROTO(struct svc_rqst *rqst, int status),

	TP_ARGS(rqst, status),

	TP_STRUCT__entry(
		__field(struct sockaddr *, addr)
		__field(__be32, xid)
		__field(int, dropme)
		__field(int, status)
		__field(unsigned long, flags)
	),

	TP_fast_assign(
		__entry->addr = (struct sockaddr *)&rqst->rq_addr;
		__entry->xid = rqst->rq_xid;
		__entry->status = status;
		__entry->flags = rqst->rq_flags;
	),

	TP_printk("addr=%pIScp rq_xid=0x%x status=%d flags=%s",
		__entry->addr, be32_to_cpu(__entry->xid),
		__entry->status, show_rqstp_flags(__entry->flags))
);

DEFINE_EVENT(svc_rqst_status, svc_process,
	TP_PROTO(struct svc_rqst *rqst, int status),
	TP_ARGS(rqst, status));

DEFINE_EVENT(svc_rqst_status, svc_send,
	TP_PROTO(struct svc_rqst *rqst, int status),
	TP_ARGS(rqst, status));

#define show_svc_xprt_flags(flags)					\
	__print_flags(flags, "|",					\
		{ (1UL << XPT_BUSY),		"XPT_BUSY"},		\
		{ (1UL << XPT_CONN),		"XPT_CONN"},		\
		{ (1UL << XPT_CLOSE),		"XPT_CLOSE"},		\
		{ (1UL << XPT_DATA),		"XPT_DATA"},		\
		{ (1UL << XPT_TEMP),		"XPT_TEMP"},		\
		{ (1UL << XPT_DEAD),		"XPT_DEAD"},		\
		{ (1UL << XPT_CHNGBUF),		"XPT_CHNGBUF"},		\
		{ (1UL << XPT_DEFERRED),	"XPT_DEFERRED"},	\
		{ (1UL << XPT_OLD),		"XPT_OLD"},		\
		{ (1UL << XPT_LISTENER),	"XPT_LISTENER"},	\
		{ (1UL << XPT_CACHE_AUTH),	"XPT_CACHE_AUTH"},	\
		{ (1UL << XPT_LOCAL),		"XPT_LOCAL"})

TRACE_EVENT(svc_xprt_do_enqueue,
	TP_PROTO(struct svc_xprt *xprt, struct svc_rqst *rqst),

	TP_ARGS(xprt, rqst),

	TP_STRUCT__entry(
		__field(struct svc_xprt *, xprt)
<<<<<<< HEAD
		__field_struct(struct sockaddr_storage, ss)
		__field(int, pid)
		__field(unsigned long, flags)
=======
		__field(int, pid)
		__field(unsigned long, flags)
		__dynamic_array(unsigned char, addr, xprt != NULL ?
			xprt->xpt_remotelen : 0)
>>>>>>> db0b54cd
	),

	TP_fast_assign(
		__entry->xprt = xprt;
<<<<<<< HEAD
		xprt ? memcpy(&__entry->ss, &xprt->xpt_remote, sizeof(__entry->ss)) : memset(&__entry->ss, 0, sizeof(__entry->ss));
		__entry->pid = rqst? rqst->rq_task->pid : 0;
		__entry->flags = xprt ? xprt->xpt_flags : 0;
	),

	TP_printk("xprt=0x%p addr=%pIScp pid=%d flags=%s", __entry->xprt,
		(struct sockaddr *)&__entry->ss,
=======
		__entry->pid = rqst? rqst->rq_task->pid : 0;
		if (xprt) {
			memcpy(__get_dynamic_array(addr),
				&xprt->xpt_remote,
				xprt->xpt_remotelen);
			__entry->flags = xprt->xpt_flags;
		} else
			__entry->flags = 0;
	),

	TP_printk("xprt=0x%p addr=%pIScp pid=%d flags=%s", __entry->xprt,
		__get_dynamic_array_len(addr) != 0 ?
			(struct sockaddr *)__get_dynamic_array(addr) : NULL,
>>>>>>> db0b54cd
		__entry->pid, show_svc_xprt_flags(__entry->flags))
);

TRACE_EVENT(svc_xprt_dequeue,
	TP_PROTO(struct svc_xprt *xprt),

	TP_ARGS(xprt),

	TP_STRUCT__entry(
		__field(struct svc_xprt *, xprt)
		__field(unsigned long, flags)
		__dynamic_array(unsigned char, addr, xprt != NULL ?
			xprt->xpt_remotelen : 0)
	),

	TP_fast_assign(
		__entry->xprt = xprt;
		if (xprt) {
			memcpy(__get_dynamic_array(addr),
					&xprt->xpt_remote,
					xprt->xpt_remotelen);
			__entry->flags = xprt->xpt_flags;
		} else
			__entry->flags = 0;
	),

	TP_printk("xprt=0x%p addr=%pIScp flags=%s", __entry->xprt,
		__get_dynamic_array_len(addr) != 0 ?
			(struct sockaddr *)__get_dynamic_array(addr) : NULL,
		show_svc_xprt_flags(__entry->flags))
);

TRACE_EVENT(svc_wake_up,
	TP_PROTO(int pid),

	TP_ARGS(pid),

	TP_STRUCT__entry(
		__field(int, pid)
	),

	TP_fast_assign(
		__entry->pid = pid;
	),

	TP_printk("pid=%d", __entry->pid)
);

TRACE_EVENT(svc_handle_xprt,
	TP_PROTO(struct svc_xprt *xprt, int len),

	TP_ARGS(xprt, len),

	TP_STRUCT__entry(
		__field(struct svc_xprt *, xprt)
		__field(int, len)
<<<<<<< HEAD
		__field_struct(struct sockaddr_storage, ss)
		__field(unsigned long, flags)
=======
		__field(unsigned long, flags)
		__dynamic_array(unsigned char, addr, xprt != NULL ?
			xprt->xpt_remotelen : 0)
>>>>>>> db0b54cd
	),

	TP_fast_assign(
		__entry->xprt = xprt;
		xprt ? memcpy(&__entry->ss, &xprt->xpt_remote, sizeof(__entry->ss)) : memset(&__entry->ss, 0, sizeof(__entry->ss));
		__entry->len = len;
<<<<<<< HEAD
		__entry->flags = xprt ? xprt->xpt_flags : 0;
	),

	TP_printk("xprt=0x%p addr=%pIScp len=%d flags=%s", __entry->xprt,
		(struct sockaddr *)&__entry->ss,
=======
		if (xprt) {
			memcpy(__get_dynamic_array(addr),
					&xprt->xpt_remote,
					xprt->xpt_remotelen);
			__entry->flags = xprt->xpt_flags;
		} else
			__entry->flags = 0;
	),

	TP_printk("xprt=0x%p addr=%pIScp len=%d flags=%s", __entry->xprt,
		__get_dynamic_array_len(addr) != 0 ?
			(struct sockaddr *)__get_dynamic_array(addr) : NULL,
>>>>>>> db0b54cd
		__entry->len, show_svc_xprt_flags(__entry->flags))
);
#endif /* _TRACE_SUNRPC_H */

#include <trace/define_trace.h><|MERGE_RESOLUTION|>--- conflicted
+++ resolved
@@ -529,29 +529,14 @@
 
 	TP_STRUCT__entry(
 		__field(struct svc_xprt *, xprt)
-<<<<<<< HEAD
-		__field_struct(struct sockaddr_storage, ss)
-		__field(int, pid)
-		__field(unsigned long, flags)
-=======
 		__field(int, pid)
 		__field(unsigned long, flags)
 		__dynamic_array(unsigned char, addr, xprt != NULL ?
 			xprt->xpt_remotelen : 0)
->>>>>>> db0b54cd
 	),
 
 	TP_fast_assign(
 		__entry->xprt = xprt;
-<<<<<<< HEAD
-		xprt ? memcpy(&__entry->ss, &xprt->xpt_remote, sizeof(__entry->ss)) : memset(&__entry->ss, 0, sizeof(__entry->ss));
-		__entry->pid = rqst? rqst->rq_task->pid : 0;
-		__entry->flags = xprt ? xprt->xpt_flags : 0;
-	),
-
-	TP_printk("xprt=0x%p addr=%pIScp pid=%d flags=%s", __entry->xprt,
-		(struct sockaddr *)&__entry->ss,
-=======
 		__entry->pid = rqst? rqst->rq_task->pid : 0;
 		if (xprt) {
 			memcpy(__get_dynamic_array(addr),
@@ -565,7 +550,6 @@
 	TP_printk("xprt=0x%p addr=%pIScp pid=%d flags=%s", __entry->xprt,
 		__get_dynamic_array_len(addr) != 0 ?
 			(struct sockaddr *)__get_dynamic_array(addr) : NULL,
->>>>>>> db0b54cd
 		__entry->pid, show_svc_xprt_flags(__entry->flags))
 );
 
@@ -622,27 +606,14 @@
 	TP_STRUCT__entry(
 		__field(struct svc_xprt *, xprt)
 		__field(int, len)
-<<<<<<< HEAD
-		__field_struct(struct sockaddr_storage, ss)
-		__field(unsigned long, flags)
-=======
 		__field(unsigned long, flags)
 		__dynamic_array(unsigned char, addr, xprt != NULL ?
 			xprt->xpt_remotelen : 0)
->>>>>>> db0b54cd
 	),
 
 	TP_fast_assign(
 		__entry->xprt = xprt;
-		xprt ? memcpy(&__entry->ss, &xprt->xpt_remote, sizeof(__entry->ss)) : memset(&__entry->ss, 0, sizeof(__entry->ss));
 		__entry->len = len;
-<<<<<<< HEAD
-		__entry->flags = xprt ? xprt->xpt_flags : 0;
-	),
-
-	TP_printk("xprt=0x%p addr=%pIScp len=%d flags=%s", __entry->xprt,
-		(struct sockaddr *)&__entry->ss,
-=======
 		if (xprt) {
 			memcpy(__get_dynamic_array(addr),
 					&xprt->xpt_remote,
@@ -655,7 +626,6 @@
 	TP_printk("xprt=0x%p addr=%pIScp len=%d flags=%s", __entry->xprt,
 		__get_dynamic_array_len(addr) != 0 ?
 			(struct sockaddr *)__get_dynamic_array(addr) : NULL,
->>>>>>> db0b54cd
 		__entry->len, show_svc_xprt_flags(__entry->flags))
 );
 #endif /* _TRACE_SUNRPC_H */
