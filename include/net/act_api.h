#ifndef __NET_ACT_API_H
#define __NET_ACT_API_H

/*
 * Public police action API for classifiers/qdiscs
 */

#include <net/sch_generic.h>
#include <net/pkt_sched.h>

struct tcf_common {
	struct hlist_node		tcfc_head;
	u32				tcfc_index;
	int				tcfc_refcnt;
	int				tcfc_bindcnt;
	u32				tcfc_capab;
	int				tcfc_action;
	struct tcf_t			tcfc_tm;
	struct gnet_stats_basic_packed	tcfc_bstats;
	struct gnet_stats_queue		tcfc_qstats;
	struct gnet_stats_rate_est64	tcfc_rate_est;
	spinlock_t			tcfc_lock;
	struct rcu_head			tcfc_rcu;
	struct gnet_stats_basic_cpu __percpu *cpu_bstats;
	struct gnet_stats_queue __percpu *cpu_qstats;
};
#define tcf_head	common.tcfc_head
#define tcf_index	common.tcfc_index
#define tcf_refcnt	common.tcfc_refcnt
#define tcf_bindcnt	common.tcfc_bindcnt
#define tcf_capab	common.tcfc_capab
#define tcf_action	common.tcfc_action
#define tcf_tm		common.tcfc_tm
#define tcf_bstats	common.tcfc_bstats
#define tcf_qstats	common.tcfc_qstats
#define tcf_rate_est	common.tcfc_rate_est
#define tcf_lock	common.tcfc_lock
#define tcf_rcu		common.tcfc_rcu

struct tcf_hashinfo {
	struct hlist_head	*htab;
	unsigned int		hmask;
	spinlock_t		lock;
	u32			index;
};

static inline unsigned int tcf_hash(u32 index, unsigned int hmask)
{
	return index & hmask;
}

static inline int tcf_hashinfo_init(struct tcf_hashinfo *hf, unsigned int mask)
{
	int i;

	spin_lock_init(&hf->lock);
	hf->index = 0;
	hf->hmask = mask;
	hf->htab = kzalloc((mask + 1) * sizeof(struct hlist_head),
			   GFP_KERNEL);
	if (!hf->htab)
		return -ENOMEM;
	for (i = 0; i < mask + 1; i++)
		INIT_HLIST_HEAD(&hf->htab[i]);
	return 0;
}

static inline void tcf_hashinfo_destroy(struct tcf_hashinfo *hf)
{
	kfree(hf->htab);
}

/* Update lastuse only if needed, to avoid dirtying a cache line.
 * We use a temp variable to avoid fetching jiffies twice.
 */
static inline void tcf_lastuse_update(struct tcf_t *tm)
{
	unsigned long now = jiffies;

	if (tm->lastuse != now)
		tm->lastuse = now;
}

#ifdef CONFIG_NET_CLS_ACT

#define ACT_P_CREATED 1
#define ACT_P_DELETED 1

struct tc_action {
	void			*priv;
	const struct tc_action_ops	*ops;
	__u32			type; /* for backward compat(TCA_OLD_COMPAT) */
	__u32			order;
	struct list_head	list;
};

struct tc_action_ops {
	struct list_head head;
	struct tcf_hashinfo *hinfo;
	char    kind[IFNAMSIZ];
	__u32   type; /* TBD to match kind */
	struct module		*owner;
	int     (*act)(struct sk_buff *, const struct tc_action *, struct tcf_result *);
	int     (*dump)(struct sk_buff *, struct tc_action *, int, int);
	void	(*cleanup)(struct tc_action *, int bind);
	int     (*lookup)(struct tc_action *, u32);
	int     (*init)(struct net *net, struct nlattr *nla,
			struct nlattr *est, struct tc_action *act, int ovr,
			int bind);
	int     (*walk)(struct sk_buff *, struct netlink_callback *, int, struct tc_action *);
};

int tcf_hash_search(struct tc_action *a, u32 index);
<<<<<<< HEAD
void tcf_hash_destroy(struct tc_action *a);
=======
>>>>>>> db0b54cd
u32 tcf_hash_new_index(struct tcf_hashinfo *hinfo);
int tcf_hash_check(u32 index, struct tc_action *a, int bind);
int tcf_hash_create(u32 index, struct nlattr *est, struct tc_action *a,
		    int size, int bind, bool cpustats);
void tcf_hash_cleanup(struct tc_action *a, struct nlattr *est);
void tcf_hash_insert(struct tc_action *a);

int __tcf_hash_release(struct tc_action *a, bool bind, bool strict);

static inline int tcf_hash_release(struct tc_action *a, bool bind)
{
	return __tcf_hash_release(a, bind, false);
}

int tcf_register_action(struct tc_action_ops *a, unsigned int mask);
int tcf_unregister_action(struct tc_action_ops *a);
int tcf_action_destroy(struct list_head *actions, int bind);
int tcf_action_exec(struct sk_buff *skb, const struct list_head *actions,
		    struct tcf_result *res);
int tcf_action_init(struct net *net, struct nlattr *nla,
				  struct nlattr *est, char *n, int ovr,
				  int bind, struct list_head *);
struct tc_action *tcf_action_init_1(struct net *net, struct nlattr *nla,
				    struct nlattr *est, char *n, int ovr,
				    int bind);
int tcf_action_dump(struct sk_buff *skb, struct list_head *, int, int);
int tcf_action_dump_old(struct sk_buff *skb, struct tc_action *a, int, int);
int tcf_action_dump_1(struct sk_buff *skb, struct tc_action *a, int, int);
int tcf_action_copy_stats(struct sk_buff *, struct tc_action *, int);
#endif /* CONFIG_NET_CLS_ACT */
#endif<|MERGE_RESOLUTION|>--- conflicted
+++ resolved
@@ -111,10 +111,6 @@
 };
 
 int tcf_hash_search(struct tc_action *a, u32 index);
-<<<<<<< HEAD
-void tcf_hash_destroy(struct tc_action *a);
-=======
->>>>>>> db0b54cd
 u32 tcf_hash_new_index(struct tcf_hashinfo *hinfo);
 int tcf_hash_check(u32 index, struct tc_action *a, int bind);
 int tcf_hash_create(u32 index, struct nlattr *est, struct tc_action *a,
