/*
 * mac80211 <-> driver interface
 *
 * Copyright 2002-2005, Devicescape Software, Inc.
 * Copyright 2006-2007	Jiri Benc <jbenc@suse.cz>
 * Copyright 2007-2010	Johannes Berg <johannes@sipsolutions.net>
 * Copyright 2013-2014  Intel Mobile Communications GmbH
 * Copyright (C) 2015 Intel Deutschland GmbH
 *
 * This program is free software; you can redistribute it and/or modify
 * it under the terms of the GNU General Public License version 2 as
 * published by the Free Software Foundation.
 */

#ifndef MAC80211_H
#define MAC80211_H

#include <linux/bug.h>
#include <linux/kernel.h>
#include <linux/if_ether.h>
#include <linux/skbuff.h>
#include <linux/ieee80211.h>
#include <net/cfg80211.h>
#include <asm/unaligned.h>

/**
 * DOC: Introduction
 *
 * mac80211 is the Linux stack for 802.11 hardware that implements
 * only partial functionality in hard- or firmware. This document
 * defines the interface between mac80211 and low-level hardware
 * drivers.
 */

/**
 * DOC: Calling mac80211 from interrupts
 *
 * Only ieee80211_tx_status_irqsafe() and ieee80211_rx_irqsafe() can be
 * called in hardware interrupt context. The low-level driver must not call any
 * other functions in hardware interrupt context. If there is a need for such
 * call, the low-level driver should first ACK the interrupt and perform the
 * IEEE 802.11 code call after this, e.g. from a scheduled workqueue or even
 * tasklet function.
 *
 * NOTE: If the driver opts to use the _irqsafe() functions, it may not also
 *	 use the non-IRQ-safe functions!
 */

/**
 * DOC: Warning
 *
 * If you're reading this document and not the header file itself, it will
 * be incomplete because not all documentation has been converted yet.
 */

/**
 * DOC: Frame format
 *
 * As a general rule, when frames are passed between mac80211 and the driver,
 * they start with the IEEE 802.11 header and include the same octets that are
 * sent over the air except for the FCS which should be calculated by the
 * hardware.
 *
 * There are, however, various exceptions to this rule for advanced features:
 *
 * The first exception is for hardware encryption and decryption offload
 * where the IV/ICV may or may not be generated in hardware.
 *
 * Secondly, when the hardware handles fragmentation, the frame handed to
 * the driver from mac80211 is the MSDU, not the MPDU.
 */

/**
 * DOC: mac80211 workqueue
 *
 * mac80211 provides its own workqueue for drivers and internal mac80211 use.
 * The workqueue is a single threaded workqueue and can only be accessed by
 * helpers for sanity checking. Drivers must ensure all work added onto the
 * mac80211 workqueue should be cancelled on the driver stop() callback.
 *
 * mac80211 will flushed the workqueue upon interface removal and during
 * suspend.
 *
 * All work performed on the mac80211 workqueue must not acquire the RTNL lock.
 *
 */

/**
 * DOC: mac80211 software tx queueing
 *
 * mac80211 provides an optional intermediate queueing implementation designed
 * to allow the driver to keep hardware queues short and provide some fairness
 * between different stations/interfaces.
 * In this model, the driver pulls data frames from the mac80211 queue instead
 * of letting mac80211 push them via drv_tx().
 * Other frames (e.g. control or management) are still pushed using drv_tx().
 *
 * Drivers indicate that they use this model by implementing the .wake_tx_queue
 * driver operation.
 *
 * Intermediate queues (struct ieee80211_txq) are kept per-sta per-tid, with a
 * single per-vif queue for multicast data frames.
 *
 * The driver is expected to initialize its private per-queue data for stations
 * and interfaces in the .add_interface and .sta_add ops.
 *
 * The driver can't access the queue directly. To dequeue a frame, it calls
 * ieee80211_tx_dequeue(). Whenever mac80211 adds a new frame to a queue, it
 * calls the .wake_tx_queue driver op.
 *
 * For AP powersave TIM handling, the driver only needs to indicate if it has
 * buffered packets in the driver specific data structures by calling
 * ieee80211_sta_set_buffered(). For frames buffered in the ieee80211_txq
 * struct, mac80211 sets the appropriate TIM PVB bits and calls
 * .release_buffered_frames().
 * In that callback the driver is therefore expected to release its own
 * buffered frames and afterwards also frames from the ieee80211_txq (obtained
 * via the usual ieee80211_tx_dequeue).
 */

struct device;

/**
 * enum ieee80211_max_queues - maximum number of queues
 *
 * @IEEE80211_MAX_QUEUES: Maximum number of regular device queues.
 * @IEEE80211_MAX_QUEUE_MAP: bitmap with maximum queues set
 */
enum ieee80211_max_queues {
	IEEE80211_MAX_QUEUES =		16,
	IEEE80211_MAX_QUEUE_MAP =	BIT(IEEE80211_MAX_QUEUES) - 1,
};

#define IEEE80211_INVAL_HW_QUEUE	0xff

/**
 * enum ieee80211_ac_numbers - AC numbers as used in mac80211
 * @IEEE80211_AC_VO: voice
 * @IEEE80211_AC_VI: video
 * @IEEE80211_AC_BE: best effort
 * @IEEE80211_AC_BK: background
 */
enum ieee80211_ac_numbers {
	IEEE80211_AC_VO		= 0,
	IEEE80211_AC_VI		= 1,
	IEEE80211_AC_BE		= 2,
	IEEE80211_AC_BK		= 3,
};
#define IEEE80211_NUM_ACS	4

/**
 * struct ieee80211_tx_queue_params - transmit queue configuration
 *
 * The information provided in this structure is required for QoS
 * transmit queue configuration. Cf. IEEE 802.11 7.3.2.29.
 *
 * @aifs: arbitration interframe space [0..255]
 * @cw_min: minimum contention window [a value of the form
 *	2^n-1 in the range 1..32767]
 * @cw_max: maximum contention window [like @cw_min]
 * @txop: maximum burst time in units of 32 usecs, 0 meaning disabled
 * @acm: is mandatory admission control required for the access category
 * @uapsd: is U-APSD mode enabled for the queue
 */
struct ieee80211_tx_queue_params {
	u16 txop;
	u16 cw_min;
	u16 cw_max;
	u8 aifs;
	bool acm;
	bool uapsd;
};

struct ieee80211_low_level_stats {
	unsigned int dot11ACKFailureCount;
	unsigned int dot11RTSFailureCount;
	unsigned int dot11FCSErrorCount;
	unsigned int dot11RTSSuccessCount;
};

/**
 * enum ieee80211_chanctx_change - change flag for channel context
 * @IEEE80211_CHANCTX_CHANGE_WIDTH: The channel width changed
 * @IEEE80211_CHANCTX_CHANGE_RX_CHAINS: The number of RX chains changed
 * @IEEE80211_CHANCTX_CHANGE_RADAR: radar detection flag changed
 * @IEEE80211_CHANCTX_CHANGE_CHANNEL: switched to another operating channel,
 *	this is used only with channel switching with CSA
 * @IEEE80211_CHANCTX_CHANGE_MIN_WIDTH: The min required channel width changed
 */
enum ieee80211_chanctx_change {
	IEEE80211_CHANCTX_CHANGE_WIDTH		= BIT(0),
	IEEE80211_CHANCTX_CHANGE_RX_CHAINS	= BIT(1),
	IEEE80211_CHANCTX_CHANGE_RADAR		= BIT(2),
	IEEE80211_CHANCTX_CHANGE_CHANNEL	= BIT(3),
	IEEE80211_CHANCTX_CHANGE_MIN_WIDTH	= BIT(4),
};

/**
 * struct ieee80211_chanctx_conf - channel context that vifs may be tuned to
 *
 * This is the driver-visible part. The ieee80211_chanctx
 * that contains it is visible in mac80211 only.
 *
 * @def: the channel definition
 * @min_def: the minimum channel definition currently required.
 * @rx_chains_static: The number of RX chains that must always be
 *	active on the channel to receive MIMO transmissions
 * @rx_chains_dynamic: The number of RX chains that must be enabled
 *	after RTS/CTS handshake to receive SMPS MIMO transmissions;
 *	this will always be >= @rx_chains_static.
 * @radar_enabled: whether radar detection is enabled on this channel.
 * @drv_priv: data area for driver use, will always be aligned to
 *	sizeof(void *), size is determined in hw information.
 */
struct ieee80211_chanctx_conf {
	struct cfg80211_chan_def def;
	struct cfg80211_chan_def min_def;

	u8 rx_chains_static, rx_chains_dynamic;

	bool radar_enabled;

	u8 drv_priv[0] __aligned(sizeof(void *));
};

/**
 * enum ieee80211_chanctx_switch_mode - channel context switch mode
 * @CHANCTX_SWMODE_REASSIGN_VIF: Both old and new contexts already
 *	exist (and will continue to exist), but the virtual interface
 *	needs to be switched from one to the other.
 * @CHANCTX_SWMODE_SWAP_CONTEXTS: The old context exists but will stop
 *      to exist with this call, the new context doesn't exist but
 *      will be active after this call, the virtual interface switches
 *      from the old to the new (note that the driver may of course
 *      implement this as an on-the-fly chandef switch of the existing
 *      hardware context, but the mac80211 pointer for the old context
 *      will cease to exist and only the new one will later be used
 *      for changes/removal.)
 */
enum ieee80211_chanctx_switch_mode {
	CHANCTX_SWMODE_REASSIGN_VIF,
	CHANCTX_SWMODE_SWAP_CONTEXTS,
};

/**
 * struct ieee80211_vif_chanctx_switch - vif chanctx switch information
 *
 * This is structure is used to pass information about a vif that
 * needs to switch from one chanctx to another.  The
 * &ieee80211_chanctx_switch_mode defines how the switch should be
 * done.
 *
 * @vif: the vif that should be switched from old_ctx to new_ctx
 * @old_ctx: the old context to which the vif was assigned
 * @new_ctx: the new context to which the vif must be assigned
 */
struct ieee80211_vif_chanctx_switch {
	struct ieee80211_vif *vif;
	struct ieee80211_chanctx_conf *old_ctx;
	struct ieee80211_chanctx_conf *new_ctx;
};

/**
 * enum ieee80211_bss_change - BSS change notification flags
 *
 * These flags are used with the bss_info_changed() callback
 * to indicate which BSS parameter changed.
 *
 * @BSS_CHANGED_ASSOC: association status changed (associated/disassociated),
 *	also implies a change in the AID.
 * @BSS_CHANGED_ERP_CTS_PROT: CTS protection changed
 * @BSS_CHANGED_ERP_PREAMBLE: preamble changed
 * @BSS_CHANGED_ERP_SLOT: slot timing changed
 * @BSS_CHANGED_HT: 802.11n parameters changed
 * @BSS_CHANGED_BASIC_RATES: Basic rateset changed
 * @BSS_CHANGED_BEACON_INT: Beacon interval changed
 * @BSS_CHANGED_BSSID: BSSID changed, for whatever
 *	reason (IBSS and managed mode)
 * @BSS_CHANGED_BEACON: Beacon data changed, retrieve
 *	new beacon (beaconing modes)
 * @BSS_CHANGED_BEACON_ENABLED: Beaconing should be
 *	enabled/disabled (beaconing modes)
 * @BSS_CHANGED_CQM: Connection quality monitor config changed
 * @BSS_CHANGED_IBSS: IBSS join status changed
 * @BSS_CHANGED_ARP_FILTER: Hardware ARP filter address list or state changed.
 * @BSS_CHANGED_QOS: QoS for this association was enabled/disabled. Note
 *	that it is only ever disabled for station mode.
 * @BSS_CHANGED_IDLE: Idle changed for this BSS/interface.
 * @BSS_CHANGED_SSID: SSID changed for this BSS (AP and IBSS mode)
 * @BSS_CHANGED_AP_PROBE_RESP: Probe Response changed for this BSS (AP mode)
 * @BSS_CHANGED_PS: PS changed for this BSS (STA mode)
 * @BSS_CHANGED_TXPOWER: TX power setting changed for this interface
 * @BSS_CHANGED_P2P_PS: P2P powersave settings (CTWindow, opportunistic PS)
 *	changed (currently only in P2P client mode, GO mode will be later)
 * @BSS_CHANGED_BEACON_INFO: Data from the AP's beacon became available:
 *	currently dtim_period only is under consideration.
 * @BSS_CHANGED_BANDWIDTH: The bandwidth used by this interface changed,
 *	note that this is only called when it changes after the channel
 *	context had been assigned.
 * @BSS_CHANGED_OCB: OCB join status changed
 */
enum ieee80211_bss_change {
	BSS_CHANGED_ASSOC		= 1<<0,
	BSS_CHANGED_ERP_CTS_PROT	= 1<<1,
	BSS_CHANGED_ERP_PREAMBLE	= 1<<2,
	BSS_CHANGED_ERP_SLOT		= 1<<3,
	BSS_CHANGED_HT			= 1<<4,
	BSS_CHANGED_BASIC_RATES		= 1<<5,
	BSS_CHANGED_BEACON_INT		= 1<<6,
	BSS_CHANGED_BSSID		= 1<<7,
	BSS_CHANGED_BEACON		= 1<<8,
	BSS_CHANGED_BEACON_ENABLED	= 1<<9,
	BSS_CHANGED_CQM			= 1<<10,
	BSS_CHANGED_IBSS		= 1<<11,
	BSS_CHANGED_ARP_FILTER		= 1<<12,
	BSS_CHANGED_QOS			= 1<<13,
	BSS_CHANGED_IDLE		= 1<<14,
	BSS_CHANGED_SSID		= 1<<15,
	BSS_CHANGED_AP_PROBE_RESP	= 1<<16,
	BSS_CHANGED_PS			= 1<<17,
	BSS_CHANGED_TXPOWER		= 1<<18,
	BSS_CHANGED_P2P_PS		= 1<<19,
	BSS_CHANGED_BEACON_INFO		= 1<<20,
	BSS_CHANGED_BANDWIDTH		= 1<<21,
	BSS_CHANGED_OCB                 = 1<<22,

	/* when adding here, make sure to change ieee80211_reconfig */
};

/*
 * The maximum number of IPv4 addresses listed for ARP filtering. If the number
 * of addresses for an interface increase beyond this value, hardware ARP
 * filtering will be disabled.
 */
#define IEEE80211_BSS_ARP_ADDR_LIST_LEN 4

/**
 * enum ieee80211_event_type - event to be notified to the low level driver
 * @RSSI_EVENT: AP's rssi crossed the a threshold set by the driver.
 * @MLME_EVENT: event related to MLME
 * @BAR_RX_EVENT: a BAR was received
 * @BA_FRAME_TIMEOUT: Frames were released from the reordering buffer because
 *	they timed out. This won't be called for each frame released, but only
 *	once each time the timeout triggers.
 */
enum ieee80211_event_type {
	RSSI_EVENT,
	MLME_EVENT,
	BAR_RX_EVENT,
	BA_FRAME_TIMEOUT,
};

/**
 * enum ieee80211_rssi_event_data - relevant when event type is %RSSI_EVENT
 * @RSSI_EVENT_HIGH: AP's rssi went below the threshold set by the driver.
 * @RSSI_EVENT_LOW: AP's rssi went above the threshold set by the driver.
 */
enum ieee80211_rssi_event_data {
	RSSI_EVENT_HIGH,
	RSSI_EVENT_LOW,
};

/**
 * struct ieee80211_rssi_event - data attached to an %RSSI_EVENT
 * @data: See &enum ieee80211_rssi_event_data
 */
struct ieee80211_rssi_event {
	enum ieee80211_rssi_event_data data;
};

/**
 * enum ieee80211_mlme_event_data - relevant when event type is %MLME_EVENT
 * @AUTH_EVENT: the MLME operation is authentication
 * @ASSOC_EVENT: the MLME operation is association
 * @DEAUTH_RX_EVENT: deauth received..
 * @DEAUTH_TX_EVENT: deauth sent.
 */
enum ieee80211_mlme_event_data {
	AUTH_EVENT,
	ASSOC_EVENT,
	DEAUTH_RX_EVENT,
	DEAUTH_TX_EVENT,
};

/**
 * enum ieee80211_mlme_event_status - relevant when event type is %MLME_EVENT
 * @MLME_SUCCESS: the MLME operation completed successfully.
 * @MLME_DENIED: the MLME operation was denied by the peer.
 * @MLME_TIMEOUT: the MLME operation timed out.
 */
enum ieee80211_mlme_event_status {
	MLME_SUCCESS,
	MLME_DENIED,
	MLME_TIMEOUT,
};

/**
 * struct ieee80211_mlme_event - data attached to an %MLME_EVENT
 * @data: See &enum ieee80211_mlme_event_data
 * @status: See &enum ieee80211_mlme_event_status
 * @reason: the reason code if applicable
 */
struct ieee80211_mlme_event {
	enum ieee80211_mlme_event_data data;
	enum ieee80211_mlme_event_status status;
	u16 reason;
};

/**
 * struct ieee80211_ba_event - data attached for BlockAck related events
 * @sta: pointer to the &ieee80211_sta to which this event relates
 * @tid: the tid
 * @ssn: the starting sequence number (for %BAR_RX_EVENT)
 */
struct ieee80211_ba_event {
	struct ieee80211_sta *sta;
	u16 tid;
	u16 ssn;
};

/**
 * struct ieee80211_event - event to be sent to the driver
 * @type: The event itself. See &enum ieee80211_event_type.
 * @rssi: relevant if &type is %RSSI_EVENT
 * @mlme: relevant if &type is %AUTH_EVENT
<<<<<<< HEAD
 * @u:    union holding the above two fields
=======
 * @ba: relevant if &type is %BAR_RX_EVENT or %BA_FRAME_TIMEOUT
 * @u:union holding the fields above
>>>>>>> db0b54cd
 */
struct ieee80211_event {
	enum ieee80211_event_type type;
	union {
		struct ieee80211_rssi_event rssi;
		struct ieee80211_mlme_event mlme;
		struct ieee80211_ba_event ba;
	} u;
};

/**
 * struct ieee80211_bss_conf - holds the BSS's changing parameters
 *
 * This structure keeps information about a BSS (and an association
 * to that BSS) that can change during the lifetime of the BSS.
 *
 * @assoc: association status
 * @ibss_joined: indicates whether this station is part of an IBSS
 *	or not
 * @ibss_creator: indicates if a new IBSS network is being created
 * @aid: association ID number, valid only when @assoc is true
 * @use_cts_prot: use CTS protection
 * @use_short_preamble: use 802.11b short preamble
 * @use_short_slot: use short slot time (only relevant for ERP)
 * @dtim_period: num of beacons before the next DTIM, for beaconing,
 *	valid in station mode only if after the driver was notified
 *	with the %BSS_CHANGED_BEACON_INFO flag, will be non-zero then.
 * @sync_tsf: last beacon's/probe response's TSF timestamp (could be old
 *	as it may have been received during scanning long ago). If the
 *	HW flag %IEEE80211_HW_TIMING_BEACON_ONLY is set, then this can
 *	only come from a beacon, but might not become valid until after
 *	association when a beacon is received (which is notified with the
 *	%BSS_CHANGED_DTIM flag.). See also sync_dtim_count important notice.
 * @sync_device_ts: the device timestamp corresponding to the sync_tsf,
 *	the driver/device can use this to calculate synchronisation
 *	(see @sync_tsf). See also sync_dtim_count important notice.
 * @sync_dtim_count: Only valid when %IEEE80211_HW_TIMING_BEACON_ONLY
 *	is requested, see @sync_tsf/@sync_device_ts.
 *	IMPORTANT: These three sync_* parameters would possibly be out of sync
 *	by the time the driver will use them. The synchronized view is currently
 *	guaranteed only in certain callbacks.
 * @beacon_int: beacon interval
 * @assoc_capability: capabilities taken from assoc resp
 * @basic_rates: bitmap of basic rates, each bit stands for an
 *	index into the rate table configured by the driver in
 *	the current band.
 * @beacon_rate: associated AP's beacon TX rate
 * @mcast_rate: per-band multicast rate index + 1 (0: disabled)
 * @bssid: The BSSID for this BSS
 * @enable_beacon: whether beaconing should be enabled or not
 * @chandef: Channel definition for this BSS -- the hardware might be
 *	configured a higher bandwidth than this BSS uses, for example.
 * @ht_operation_mode: HT operation mode like in &struct ieee80211_ht_operation.
 *	This field is only valid when the channel is a wide HT/VHT channel.
 *	Note that with TDLS this can be the case (channel is HT, protection must
 *	be used from this field) even when the BSS association isn't using HT.
 * @cqm_rssi_thold: Connection quality monitor RSSI threshold, a zero value
 *	implies disabled. As with the cfg80211 callback, a change here should
 *	cause an event to be sent indicating where the current value is in
 *	relation to the newly configured threshold.
 * @cqm_rssi_hyst: Connection quality monitor RSSI hysteresis
 * @arp_addr_list: List of IPv4 addresses for hardware ARP filtering. The
 *	may filter ARP queries targeted for other addresses than listed here.
 *	The driver must allow ARP queries targeted for all address listed here
 *	to pass through. An empty list implies no ARP queries need to pass.
 * @arp_addr_cnt: Number of addresses currently on the list. Note that this
 *	may be larger than %IEEE80211_BSS_ARP_ADDR_LIST_LEN (the arp_addr_list
 *	array size), it's up to the driver what to do in that case.
 * @qos: This is a QoS-enabled BSS.
 * @idle: This interface is idle. There's also a global idle flag in the
 *	hardware config which may be more appropriate depending on what
 *	your driver/device needs to do.
 * @ps: power-save mode (STA only). This flag is NOT affected by
 *	offchannel/dynamic_ps operations.
 * @ssid: The SSID of the current vif. Valid in AP and IBSS mode.
 * @ssid_len: Length of SSID given in @ssid.
 * @hidden_ssid: The SSID of the current vif is hidden. Only valid in AP-mode.
 * @txpower: TX power in dBm
 * @txpower_type: TX power adjustment used to control per packet Transmit
 *	Power Control (TPC) in lower driver for the current vif. In particular
 *	TPC is enabled if value passed in %txpower_type is
 *	NL80211_TX_POWER_LIMITED (allow using less than specified from
 *	userspace), whereas TPC is disabled if %txpower_type is set to
 *	NL80211_TX_POWER_FIXED (use value configured from userspace)
 * @p2p_noa_attr: P2P NoA attribute for P2P powersave
 */
struct ieee80211_bss_conf {
	const u8 *bssid;
	/* association related data */
	bool assoc, ibss_joined;
	bool ibss_creator;
	u16 aid;
	/* erp related data */
	bool use_cts_prot;
	bool use_short_preamble;
	bool use_short_slot;
	bool enable_beacon;
	u8 dtim_period;
	u16 beacon_int;
	u16 assoc_capability;
	u64 sync_tsf;
	u32 sync_device_ts;
	u8 sync_dtim_count;
	u32 basic_rates;
	struct ieee80211_rate *beacon_rate;
	int mcast_rate[IEEE80211_NUM_BANDS];
	u16 ht_operation_mode;
	s32 cqm_rssi_thold;
	u32 cqm_rssi_hyst;
	struct cfg80211_chan_def chandef;
	__be32 arp_addr_list[IEEE80211_BSS_ARP_ADDR_LIST_LEN];
	int arp_addr_cnt;
	bool qos;
	bool idle;
	bool ps;
	u8 ssid[IEEE80211_MAX_SSID_LEN];
	size_t ssid_len;
	bool hidden_ssid;
	int txpower;
	enum nl80211_tx_power_setting txpower_type;
	struct ieee80211_p2p_noa_attr p2p_noa_attr;
};

/**
 * enum mac80211_tx_info_flags - flags to describe transmission information/status
 *
 * These flags are used with the @flags member of &ieee80211_tx_info.
 *
 * @IEEE80211_TX_CTL_REQ_TX_STATUS: require TX status callback for this frame.
 * @IEEE80211_TX_CTL_ASSIGN_SEQ: The driver has to assign a sequence
 *	number to this frame, taking care of not overwriting the fragment
 *	number and increasing the sequence number only when the
 *	IEEE80211_TX_CTL_FIRST_FRAGMENT flag is set. mac80211 will properly
 *	assign sequence numbers to QoS-data frames but cannot do so correctly
 *	for non-QoS-data and management frames because beacons need them from
 *	that counter as well and mac80211 cannot guarantee proper sequencing.
 *	If this flag is set, the driver should instruct the hardware to
 *	assign a sequence number to the frame or assign one itself. Cf. IEEE
 *	802.11-2007 7.1.3.4.1 paragraph 3. This flag will always be set for
 *	beacons and always be clear for frames without a sequence number field.
 * @IEEE80211_TX_CTL_NO_ACK: tell the low level not to wait for an ack
 * @IEEE80211_TX_CTL_CLEAR_PS_FILT: clear powersave filter for destination
 *	station
 * @IEEE80211_TX_CTL_FIRST_FRAGMENT: this is a first fragment of the frame
 * @IEEE80211_TX_CTL_SEND_AFTER_DTIM: send this frame after DTIM beacon
 * @IEEE80211_TX_CTL_AMPDU: this frame should be sent as part of an A-MPDU
 * @IEEE80211_TX_CTL_INJECTED: Frame was injected, internal to mac80211.
 * @IEEE80211_TX_STAT_TX_FILTERED: The frame was not transmitted
 *	because the destination STA was in powersave mode. Note that to
 *	avoid race conditions, the filter must be set by the hardware or
 *	firmware upon receiving a frame that indicates that the station
 *	went to sleep (must be done on device to filter frames already on
 *	the queue) and may only be unset after mac80211 gives the OK for
 *	that by setting the IEEE80211_TX_CTL_CLEAR_PS_FILT (see above),
 *	since only then is it guaranteed that no more frames are in the
 *	hardware queue.
 * @IEEE80211_TX_STAT_ACK: Frame was acknowledged
 * @IEEE80211_TX_STAT_AMPDU: The frame was aggregated, so status
 * 	is for the whole aggregation.
 * @IEEE80211_TX_STAT_AMPDU_NO_BACK: no block ack was returned,
 * 	so consider using block ack request (BAR).
 * @IEEE80211_TX_CTL_RATE_CTRL_PROBE: internal to mac80211, can be
 *	set by rate control algorithms to indicate probe rate, will
 *	be cleared for fragmented frames (except on the last fragment)
 * @IEEE80211_TX_INTFL_OFFCHAN_TX_OK: Internal to mac80211. Used to indicate
 *	that a frame can be transmitted while the queues are stopped for
 *	off-channel operation.
 * @IEEE80211_TX_INTFL_NEED_TXPROCESSING: completely internal to mac80211,
 *	used to indicate that a pending frame requires TX processing before
 *	it can be sent out.
 * @IEEE80211_TX_INTFL_RETRIED: completely internal to mac80211,
 *	used to indicate that a frame was already retried due to PS
 * @IEEE80211_TX_INTFL_DONT_ENCRYPT: completely internal to mac80211,
 *	used to indicate frame should not be encrypted
 * @IEEE80211_TX_CTL_NO_PS_BUFFER: This frame is a response to a poll
 *	frame (PS-Poll or uAPSD) or a non-bufferable MMPDU and must
 *	be sent although the station is in powersave mode.
 * @IEEE80211_TX_CTL_MORE_FRAMES: More frames will be passed to the
 *	transmit function after the current frame, this can be used
 *	by drivers to kick the DMA queue only if unset or when the
 *	queue gets full.
 * @IEEE80211_TX_INTFL_RETRANSMISSION: This frame is being retransmitted
 *	after TX status because the destination was asleep, it must not
 *	be modified again (no seqno assignment, crypto, etc.)
 * @IEEE80211_TX_INTFL_MLME_CONN_TX: This frame was transmitted by the MLME
 *	code for connection establishment, this indicates that its status
 *	should kick the MLME state machine.
 * @IEEE80211_TX_INTFL_NL80211_FRAME_TX: Frame was requested through nl80211
 *	MLME command (internal to mac80211 to figure out whether to send TX
 *	status to user space)
 * @IEEE80211_TX_CTL_LDPC: tells the driver to use LDPC for this frame
 * @IEEE80211_TX_CTL_STBC: Enables Space-Time Block Coding (STBC) for this
 *	frame and selects the maximum number of streams that it can use.
 * @IEEE80211_TX_CTL_TX_OFFCHAN: Marks this packet to be transmitted on
 *	the off-channel channel when a remain-on-channel offload is done
 *	in hardware -- normal packets still flow and are expected to be
 *	handled properly by the device.
 * @IEEE80211_TX_INTFL_TKIP_MIC_FAILURE: Marks this packet to be used for TKIP
 *	testing. It will be sent out with incorrect Michael MIC key to allow
 *	TKIP countermeasures to be tested.
 * @IEEE80211_TX_CTL_NO_CCK_RATE: This frame will be sent at non CCK rate.
 *	This flag is actually used for management frame especially for P2P
 *	frames not being sent at CCK rate in 2GHz band.
 * @IEEE80211_TX_STATUS_EOSP: This packet marks the end of service period,
 *	when its status is reported the service period ends. For frames in
 *	an SP that mac80211 transmits, it is already set; for driver frames
 *	the driver may set this flag. It is also used to do the same for
 *	PS-Poll responses.
 * @IEEE80211_TX_CTL_USE_MINRATE: This frame will be sent at lowest rate.
 *	This flag is used to send nullfunc frame at minimum rate when
 *	the nullfunc is used for connection monitoring purpose.
 * @IEEE80211_TX_CTL_DONTFRAG: Don't fragment this packet even if it
 *	would be fragmented by size (this is optional, only used for
 *	monitor injection).
 * @IEEE80211_TX_STAT_NOACK_TRANSMITTED: A frame that was marked with
 *	IEEE80211_TX_CTL_NO_ACK has been successfully transmitted without
 *	any errors (like issues specific to the driver/HW).
 *	This flag must not be set for frames that don't request no-ack
 *	behaviour with IEEE80211_TX_CTL_NO_ACK.
 *
 * Note: If you have to add new flags to the enumeration, then don't
 *	 forget to update %IEEE80211_TX_TEMPORARY_FLAGS when necessary.
 */
enum mac80211_tx_info_flags {
	IEEE80211_TX_CTL_REQ_TX_STATUS		= BIT(0),
	IEEE80211_TX_CTL_ASSIGN_SEQ		= BIT(1),
	IEEE80211_TX_CTL_NO_ACK			= BIT(2),
	IEEE80211_TX_CTL_CLEAR_PS_FILT		= BIT(3),
	IEEE80211_TX_CTL_FIRST_FRAGMENT		= BIT(4),
	IEEE80211_TX_CTL_SEND_AFTER_DTIM	= BIT(5),
	IEEE80211_TX_CTL_AMPDU			= BIT(6),
	IEEE80211_TX_CTL_INJECTED		= BIT(7),
	IEEE80211_TX_STAT_TX_FILTERED		= BIT(8),
	IEEE80211_TX_STAT_ACK			= BIT(9),
	IEEE80211_TX_STAT_AMPDU			= BIT(10),
	IEEE80211_TX_STAT_AMPDU_NO_BACK		= BIT(11),
	IEEE80211_TX_CTL_RATE_CTRL_PROBE	= BIT(12),
	IEEE80211_TX_INTFL_OFFCHAN_TX_OK	= BIT(13),
	IEEE80211_TX_INTFL_NEED_TXPROCESSING	= BIT(14),
	IEEE80211_TX_INTFL_RETRIED		= BIT(15),
	IEEE80211_TX_INTFL_DONT_ENCRYPT		= BIT(16),
	IEEE80211_TX_CTL_NO_PS_BUFFER		= BIT(17),
	IEEE80211_TX_CTL_MORE_FRAMES		= BIT(18),
	IEEE80211_TX_INTFL_RETRANSMISSION	= BIT(19),
	IEEE80211_TX_INTFL_MLME_CONN_TX		= BIT(20),
	IEEE80211_TX_INTFL_NL80211_FRAME_TX	= BIT(21),
	IEEE80211_TX_CTL_LDPC			= BIT(22),
	IEEE80211_TX_CTL_STBC			= BIT(23) | BIT(24),
	IEEE80211_TX_CTL_TX_OFFCHAN		= BIT(25),
	IEEE80211_TX_INTFL_TKIP_MIC_FAILURE	= BIT(26),
	IEEE80211_TX_CTL_NO_CCK_RATE		= BIT(27),
	IEEE80211_TX_STATUS_EOSP		= BIT(28),
	IEEE80211_TX_CTL_USE_MINRATE		= BIT(29),
	IEEE80211_TX_CTL_DONTFRAG		= BIT(30),
	IEEE80211_TX_STAT_NOACK_TRANSMITTED	= BIT(31),
};

#define IEEE80211_TX_CTL_STBC_SHIFT		23

/**
 * enum mac80211_tx_control_flags - flags to describe transmit control
 *
 * @IEEE80211_TX_CTRL_PORT_CTRL_PROTO: this frame is a port control
 *	protocol frame (e.g. EAP)
 * @IEEE80211_TX_CTRL_PS_RESPONSE: This frame is a response to a poll
 *	frame (PS-Poll or uAPSD).
 *
 * These flags are used in tx_info->control.flags.
 */
enum mac80211_tx_control_flags {
	IEEE80211_TX_CTRL_PORT_CTRL_PROTO	= BIT(0),
	IEEE80211_TX_CTRL_PS_RESPONSE		= BIT(1),
};

/*
 * This definition is used as a mask to clear all temporary flags, which are
 * set by the tx handlers for each transmission attempt by the mac80211 stack.
 */
#define IEEE80211_TX_TEMPORARY_FLAGS (IEEE80211_TX_CTL_NO_ACK |		      \
	IEEE80211_TX_CTL_CLEAR_PS_FILT | IEEE80211_TX_CTL_FIRST_FRAGMENT |    \
	IEEE80211_TX_CTL_SEND_AFTER_DTIM | IEEE80211_TX_CTL_AMPDU |	      \
	IEEE80211_TX_STAT_TX_FILTERED |	IEEE80211_TX_STAT_ACK |		      \
	IEEE80211_TX_STAT_AMPDU | IEEE80211_TX_STAT_AMPDU_NO_BACK |	      \
	IEEE80211_TX_CTL_RATE_CTRL_PROBE | IEEE80211_TX_CTL_NO_PS_BUFFER |    \
	IEEE80211_TX_CTL_MORE_FRAMES | IEEE80211_TX_CTL_LDPC |		      \
	IEEE80211_TX_CTL_STBC | IEEE80211_TX_STATUS_EOSP)

/**
 * enum mac80211_rate_control_flags - per-rate flags set by the
 *	Rate Control algorithm.
 *
 * These flags are set by the Rate control algorithm for each rate during tx,
 * in the @flags member of struct ieee80211_tx_rate.
 *
 * @IEEE80211_TX_RC_USE_RTS_CTS: Use RTS/CTS exchange for this rate.
 * @IEEE80211_TX_RC_USE_CTS_PROTECT: CTS-to-self protection is required.
 *	This is set if the current BSS requires ERP protection.
 * @IEEE80211_TX_RC_USE_SHORT_PREAMBLE: Use short preamble.
 * @IEEE80211_TX_RC_MCS: HT rate.
 * @IEEE80211_TX_RC_VHT_MCS: VHT MCS rate, in this case the idx field is split
 *	into a higher 4 bits (Nss) and lower 4 bits (MCS number)
 * @IEEE80211_TX_RC_GREEN_FIELD: Indicates whether this rate should be used in
 *	Greenfield mode.
 * @IEEE80211_TX_RC_40_MHZ_WIDTH: Indicates if the Channel Width should be 40 MHz.
 * @IEEE80211_TX_RC_80_MHZ_WIDTH: Indicates 80 MHz transmission
 * @IEEE80211_TX_RC_160_MHZ_WIDTH: Indicates 160 MHz transmission
 *	(80+80 isn't supported yet)
 * @IEEE80211_TX_RC_DUP_DATA: The frame should be transmitted on both of the
 *	adjacent 20 MHz channels, if the current channel type is
 *	NL80211_CHAN_HT40MINUS or NL80211_CHAN_HT40PLUS.
 * @IEEE80211_TX_RC_SHORT_GI: Short Guard interval should be used for this rate.
 */
enum mac80211_rate_control_flags {
	IEEE80211_TX_RC_USE_RTS_CTS		= BIT(0),
	IEEE80211_TX_RC_USE_CTS_PROTECT		= BIT(1),
	IEEE80211_TX_RC_USE_SHORT_PREAMBLE	= BIT(2),

	/* rate index is an HT/VHT MCS instead of an index */
	IEEE80211_TX_RC_MCS			= BIT(3),
	IEEE80211_TX_RC_GREEN_FIELD		= BIT(4),
	IEEE80211_TX_RC_40_MHZ_WIDTH		= BIT(5),
	IEEE80211_TX_RC_DUP_DATA		= BIT(6),
	IEEE80211_TX_RC_SHORT_GI		= BIT(7),
	IEEE80211_TX_RC_VHT_MCS			= BIT(8),
	IEEE80211_TX_RC_80_MHZ_WIDTH		= BIT(9),
	IEEE80211_TX_RC_160_MHZ_WIDTH		= BIT(10),
};


/* there are 40 bytes if you don't need the rateset to be kept */
#define IEEE80211_TX_INFO_DRIVER_DATA_SIZE 40

/* if you do need the rateset, then you have less space */
#define IEEE80211_TX_INFO_RATE_DRIVER_DATA_SIZE 24

/* maximum number of rate stages */
#define IEEE80211_TX_MAX_RATES	4

/* maximum number of rate table entries */
#define IEEE80211_TX_RATE_TABLE_SIZE	4

/**
 * struct ieee80211_tx_rate - rate selection/status
 *
 * @idx: rate index to attempt to send with
 * @flags: rate control flags (&enum mac80211_rate_control_flags)
 * @count: number of tries in this rate before going to the next rate
 *
 * A value of -1 for @idx indicates an invalid rate and, if used
 * in an array of retry rates, that no more rates should be tried.
 *
 * When used for transmit status reporting, the driver should
 * always report the rate along with the flags it used.
 *
 * &struct ieee80211_tx_info contains an array of these structs
 * in the control information, and it will be filled by the rate
 * control algorithm according to what should be sent. For example,
 * if this array contains, in the format { <idx>, <count> } the
 * information
 *    { 3, 2 }, { 2, 2 }, { 1, 4 }, { -1, 0 }, { -1, 0 }
 * then this means that the frame should be transmitted
 * up to twice at rate 3, up to twice at rate 2, and up to four
 * times at rate 1 if it doesn't get acknowledged. Say it gets
 * acknowledged by the peer after the fifth attempt, the status
 * information should then contain
 *   { 3, 2 }, { 2, 2 }, { 1, 1 }, { -1, 0 } ...
 * since it was transmitted twice at rate 3, twice at rate 2
 * and once at rate 1 after which we received an acknowledgement.
 */
struct ieee80211_tx_rate {
	s8 idx;
	u16 count:5,
	    flags:11;
} __packed;

#define IEEE80211_MAX_TX_RETRY		31

static inline void ieee80211_rate_set_vht(struct ieee80211_tx_rate *rate,
					  u8 mcs, u8 nss)
{
	WARN_ON(mcs & ~0xF);
	WARN_ON((nss - 1) & ~0x7);
	rate->idx = ((nss - 1) << 4) | mcs;
}

static inline u8
ieee80211_rate_get_vht_mcs(const struct ieee80211_tx_rate *rate)
{
	return rate->idx & 0xF;
}

static inline u8
ieee80211_rate_get_vht_nss(const struct ieee80211_tx_rate *rate)
{
	return (rate->idx >> 4) + 1;
}

/**
 * struct ieee80211_tx_info - skb transmit information
 *
 * This structure is placed in skb->cb for three uses:
 *  (1) mac80211 TX control - mac80211 tells the driver what to do
 *  (2) driver internal use (if applicable)
 *  (3) TX status information - driver tells mac80211 what happened
 *
 * @flags: transmit info flags, defined above
 * @band: the band to transmit on (use for checking for races)
 * @hw_queue: HW queue to put the frame on, skb_get_queue_mapping() gives the AC
 * @ack_frame_id: internal frame ID for TX status, used internally
 * @control: union for control data
 * @status: union for status data
 * @driver_data: array of driver_data pointers
 * @ampdu_ack_len: number of acked aggregated frames.
 * 	relevant only if IEEE80211_TX_STAT_AMPDU was set.
 * @ampdu_len: number of aggregated frames.
 * 	relevant only if IEEE80211_TX_STAT_AMPDU was set.
 * @ack_signal: signal strength of the ACK frame
 */
struct ieee80211_tx_info {
	/* common information */
	u32 flags;
	u8 band;

	u8 hw_queue;

	u16 ack_frame_id;

	union {
		struct {
			union {
				/* rate control */
				struct {
					struct ieee80211_tx_rate rates[
						IEEE80211_TX_MAX_RATES];
					s8 rts_cts_rate_idx;
					u8 use_rts:1;
					u8 use_cts_prot:1;
					u8 short_preamble:1;
					u8 skip_table:1;
					/* 2 bytes free */
				};
				/* only needed before rate control */
				unsigned long jiffies;
			};
			/* NB: vif can be NULL for injected frames */
			struct ieee80211_vif *vif;
			struct ieee80211_key_conf *hw_key;
			u32 flags;
			/* 4 bytes free */
		} control;
		struct {
			u64 cookie;
		} ack;
		struct {
			struct ieee80211_tx_rate rates[IEEE80211_TX_MAX_RATES];
			s32 ack_signal;
			u8 ampdu_ack_len;
			u8 ampdu_len;
			u8 antenna;
			u16 tx_time;
			void *status_driver_data[19 / sizeof(void *)];
		} status;
		struct {
			struct ieee80211_tx_rate driver_rates[
				IEEE80211_TX_MAX_RATES];
			u8 pad[4];

			void *rate_driver_data[
				IEEE80211_TX_INFO_RATE_DRIVER_DATA_SIZE / sizeof(void *)];
		};
		void *driver_data[
			IEEE80211_TX_INFO_DRIVER_DATA_SIZE / sizeof(void *)];
	};
};

/**
 * struct ieee80211_scan_ies - descriptors for different blocks of IEs
 *
 * This structure is used to point to different blocks of IEs in HW scan
 * and scheduled scan. These blocks contain the IEs passed by userspace
 * and the ones generated by mac80211.
 *
 * @ies: pointers to band specific IEs.
 * @len: lengths of band_specific IEs.
 * @common_ies: IEs for all bands (especially vendor specific ones)
 * @common_ie_len: length of the common_ies
 */
struct ieee80211_scan_ies {
	const u8 *ies[IEEE80211_NUM_BANDS];
	size_t len[IEEE80211_NUM_BANDS];
	const u8 *common_ies;
	size_t common_ie_len;
};


static inline struct ieee80211_tx_info *IEEE80211_SKB_CB(struct sk_buff *skb)
{
	return (struct ieee80211_tx_info *)skb->cb;
}

static inline struct ieee80211_rx_status *IEEE80211_SKB_RXCB(struct sk_buff *skb)
{
	return (struct ieee80211_rx_status *)skb->cb;
}

/**
 * ieee80211_tx_info_clear_status - clear TX status
 *
 * @info: The &struct ieee80211_tx_info to be cleared.
 *
 * When the driver passes an skb back to mac80211, it must report
 * a number of things in TX status. This function clears everything
 * in the TX status but the rate control information (it does clear
 * the count since you need to fill that in anyway).
 *
 * NOTE: You can only use this function if you do NOT use
 *	 info->driver_data! Use info->rate_driver_data
 *	 instead if you need only the less space that allows.
 */
static inline void
ieee80211_tx_info_clear_status(struct ieee80211_tx_info *info)
{
	int i;

	BUILD_BUG_ON(offsetof(struct ieee80211_tx_info, status.rates) !=
		     offsetof(struct ieee80211_tx_info, control.rates));
	BUILD_BUG_ON(offsetof(struct ieee80211_tx_info, status.rates) !=
		     offsetof(struct ieee80211_tx_info, driver_rates));
	BUILD_BUG_ON(offsetof(struct ieee80211_tx_info, status.rates) != 8);
	/* clear the rate counts */
	for (i = 0; i < IEEE80211_TX_MAX_RATES; i++)
		info->status.rates[i].count = 0;

	BUILD_BUG_ON(
	    offsetof(struct ieee80211_tx_info, status.ack_signal) != 20);
	memset(&info->status.ampdu_ack_len, 0,
	       sizeof(struct ieee80211_tx_info) -
	       offsetof(struct ieee80211_tx_info, status.ampdu_ack_len));
}


/**
 * enum mac80211_rx_flags - receive flags
 *
 * These flags are used with the @flag member of &struct ieee80211_rx_status.
 * @RX_FLAG_MMIC_ERROR: Michael MIC error was reported on this frame.
 *	Use together with %RX_FLAG_MMIC_STRIPPED.
 * @RX_FLAG_DECRYPTED: This frame was decrypted in hardware.
 * @RX_FLAG_MMIC_STRIPPED: the Michael MIC is stripped off this frame,
 *	verification has been done by the hardware.
 * @RX_FLAG_IV_STRIPPED: The IV/ICV are stripped from this frame.
 *	If this flag is set, the stack cannot do any replay detection
 *	hence the driver or hardware will have to do that.
 * @RX_FLAG_PN_VALIDATED: Currently only valid for CCMP/GCMP frames, this
 *	flag indicates that the PN was verified for replay protection.
 *	Note that this flag is also currently only supported when a frame
 *	is also decrypted (ie. @RX_FLAG_DECRYPTED must be set)
 * @RX_FLAG_FAILED_FCS_CRC: Set this flag if the FCS check failed on
 *	the frame.
 * @RX_FLAG_FAILED_PLCP_CRC: Set this flag if the PCLP check failed on
 *	the frame.
 * @RX_FLAG_MACTIME_START: The timestamp passed in the RX status (@mactime
 *	field) is valid and contains the time the first symbol of the MPDU
 *	was received. This is useful in monitor mode and for proper IBSS
 *	merging.
 * @RX_FLAG_MACTIME_END: The timestamp passed in the RX status (@mactime
 *	field) is valid and contains the time the last symbol of the MPDU
 *	(including FCS) was received.
 * @RX_FLAG_SHORTPRE: Short preamble was used for this frame
 * @RX_FLAG_HT: HT MCS was used and rate_idx is MCS index
 * @RX_FLAG_VHT: VHT MCS was used and rate_index is MCS index
 * @RX_FLAG_40MHZ: HT40 (40 MHz) was used
 * @RX_FLAG_SHORT_GI: Short guard interval was used
 * @RX_FLAG_NO_SIGNAL_VAL: The signal strength value is not present.
 *	Valid only for data frames (mainly A-MPDU)
 * @RX_FLAG_HT_GF: This frame was received in a HT-greenfield transmission, if
 *	the driver fills this value it should add %IEEE80211_RADIOTAP_MCS_HAVE_FMT
 *	to hw.radiotap_mcs_details to advertise that fact
 * @RX_FLAG_AMPDU_DETAILS: A-MPDU details are known, in particular the reference
 *	number (@ampdu_reference) must be populated and be a distinct number for
 *	each A-MPDU
 * @RX_FLAG_AMPDU_LAST_KNOWN: last subframe is known, should be set on all
 *	subframes of a single A-MPDU
 * @RX_FLAG_AMPDU_IS_LAST: this subframe is the last subframe of the A-MPDU
 * @RX_FLAG_AMPDU_DELIM_CRC_ERROR: A delimiter CRC error has been detected
 *	on this subframe
 * @RX_FLAG_AMPDU_DELIM_CRC_KNOWN: The delimiter CRC field is known (the CRC
 *	is stored in the @ampdu_delimiter_crc field)
 * @RX_FLAG_LDPC: LDPC was used
 * @RX_FLAG_STBC_MASK: STBC 2 bit bitmask. 1 - Nss=1, 2 - Nss=2, 3 - Nss=3
 * @RX_FLAG_10MHZ: 10 MHz (half channel) was used
 * @RX_FLAG_5MHZ: 5 MHz (quarter channel) was used
 * @RX_FLAG_AMSDU_MORE: Some drivers may prefer to report separate A-MSDU
 *	subframes instead of a one huge frame for performance reasons.
 *	All, but the last MSDU from an A-MSDU should have this flag set. E.g.
 *	if an A-MSDU has 3 frames, the first 2 must have the flag set, while
 *	the 3rd (last) one must not have this flag set. The flag is used to
 *	deal with retransmission/duplication recovery properly since A-MSDU
 *	subframes share the same sequence number. Reported subframes can be
 *	either regular MSDU or singly A-MSDUs. Subframes must not be
 *	interleaved with other frames.
 * @RX_FLAG_RADIOTAP_VENDOR_DATA: This frame contains vendor-specific
 *	radiotap data in the skb->data (before the frame) as described by
 *	the &struct ieee80211_vendor_radiotap.
 */
enum mac80211_rx_flags {
	RX_FLAG_MMIC_ERROR		= BIT(0),
	RX_FLAG_DECRYPTED		= BIT(1),
	RX_FLAG_MMIC_STRIPPED		= BIT(3),
	RX_FLAG_IV_STRIPPED		= BIT(4),
	RX_FLAG_FAILED_FCS_CRC		= BIT(5),
	RX_FLAG_FAILED_PLCP_CRC 	= BIT(6),
	RX_FLAG_MACTIME_START		= BIT(7),
	RX_FLAG_SHORTPRE		= BIT(8),
	RX_FLAG_HT			= BIT(9),
	RX_FLAG_40MHZ			= BIT(10),
	RX_FLAG_SHORT_GI		= BIT(11),
	RX_FLAG_NO_SIGNAL_VAL		= BIT(12),
	RX_FLAG_HT_GF			= BIT(13),
	RX_FLAG_AMPDU_DETAILS		= BIT(14),
	RX_FLAG_PN_VALIDATED		= BIT(15),
	/* bit 16 free */
	RX_FLAG_AMPDU_LAST_KNOWN	= BIT(17),
	RX_FLAG_AMPDU_IS_LAST		= BIT(18),
	RX_FLAG_AMPDU_DELIM_CRC_ERROR	= BIT(19),
	RX_FLAG_AMPDU_DELIM_CRC_KNOWN	= BIT(20),
	RX_FLAG_MACTIME_END		= BIT(21),
	RX_FLAG_VHT			= BIT(22),
	RX_FLAG_LDPC			= BIT(23),
	RX_FLAG_STBC_MASK		= BIT(26) | BIT(27),
	RX_FLAG_10MHZ			= BIT(28),
	RX_FLAG_5MHZ			= BIT(29),
	RX_FLAG_AMSDU_MORE		= BIT(30),
	RX_FLAG_RADIOTAP_VENDOR_DATA	= BIT(31),
};

#define RX_FLAG_STBC_SHIFT		26

/**
 * enum mac80211_rx_vht_flags - receive VHT flags
 *
 * These flags are used with the @vht_flag member of
 *	&struct ieee80211_rx_status.
 * @RX_VHT_FLAG_80MHZ: 80 MHz was used
 * @RX_VHT_FLAG_160MHZ: 160 MHz was used
 * @RX_VHT_FLAG_BF: packet was beamformed
 */
enum mac80211_rx_vht_flags {
	RX_VHT_FLAG_80MHZ		= BIT(0),
	RX_VHT_FLAG_160MHZ		= BIT(1),
	RX_VHT_FLAG_BF			= BIT(2),
};

/**
 * struct ieee80211_rx_status - receive status
 *
 * The low-level driver should provide this information (the subset
 * supported by hardware) to the 802.11 code with each received
 * frame, in the skb's control buffer (cb).
 *
 * @mactime: value in microseconds of the 64-bit Time Synchronization Function
 * 	(TSF) timer when the first data symbol (MPDU) arrived at the hardware.
 * @device_timestamp: arbitrary timestamp for the device, mac80211 doesn't use
 *	it but can store it and pass it back to the driver for synchronisation
 * @band: the active band when this frame was received
 * @freq: frequency the radio was tuned to when receiving this frame, in MHz
 * @signal: signal strength when receiving this frame, either in dBm, in dB or
 *	unspecified depending on the hardware capabilities flags
 *	@IEEE80211_HW_SIGNAL_*
 * @chains: bitmask of receive chains for which separate signal strength
 *	values were filled.
 * @chain_signal: per-chain signal strength, in dBm (unlike @signal, doesn't
 *	support dB or unspecified units)
 * @antenna: antenna used
 * @rate_idx: index of data rate into band's supported rates or MCS index if
 *	HT or VHT is used (%RX_FLAG_HT/%RX_FLAG_VHT)
 * @vht_nss: number of streams (VHT only)
 * @flag: %RX_FLAG_*
 * @vht_flag: %RX_VHT_FLAG_*
 * @rx_flags: internal RX flags for mac80211
 * @ampdu_reference: A-MPDU reference number, must be a different value for
 *	each A-MPDU but the same for each subframe within one A-MPDU
 * @ampdu_delimiter_crc: A-MPDU delimiter CRC
 */
struct ieee80211_rx_status {
	u64 mactime;
	u32 device_timestamp;
	u32 ampdu_reference;
	u32 flag;
	u16 freq;
	u8 vht_flag;
	u8 rate_idx;
	u8 vht_nss;
	u8 rx_flags;
	u8 band;
	u8 antenna;
	s8 signal;
	u8 chains;
	s8 chain_signal[IEEE80211_MAX_CHAINS];
	u8 ampdu_delimiter_crc;
};

/**
 * struct ieee80211_vendor_radiotap - vendor radiotap data information
 * @present: presence bitmap for this vendor namespace
 *	(this could be extended in the future if any vendor needs more
 *	 bits, the radiotap spec does allow for that)
 * @align: radiotap vendor namespace alignment. This defines the needed
 *	alignment for the @data field below, not for the vendor namespace
 *	description itself (which has a fixed 2-byte alignment)
 *	Must be a power of two, and be set to at least 1!
 * @oui: radiotap vendor namespace OUI
 * @subns: radiotap vendor sub namespace
 * @len: radiotap vendor sub namespace skip length, if alignment is done
 *	then that's added to this, i.e. this is only the length of the
 *	@data field.
 * @pad: number of bytes of padding after the @data, this exists so that
 *	the skb data alignment can be preserved even if the data has odd
 *	length
 * @data: the actual vendor namespace data
 *
 * This struct, including the vendor data, goes into the skb->data before
 * the 802.11 header. It's split up in mac80211 using the align/oui/subns
 * data.
 */
struct ieee80211_vendor_radiotap {
	u32 present;
	u8 align;
	u8 oui[3];
	u8 subns;
	u8 pad;
	u16 len;
	u8 data[];
} __packed;

/**
 * enum ieee80211_conf_flags - configuration flags
 *
 * Flags to define PHY configuration options
 *
 * @IEEE80211_CONF_MONITOR: there's a monitor interface present -- use this
 *	to determine for example whether to calculate timestamps for packets
 *	or not, do not use instead of filter flags!
 * @IEEE80211_CONF_PS: Enable 802.11 power save mode (managed mode only).
 *	This is the power save mode defined by IEEE 802.11-2007 section 11.2,
 *	meaning that the hardware still wakes up for beacons, is able to
 *	transmit frames and receive the possible acknowledgment frames.
 *	Not to be confused with hardware specific wakeup/sleep states,
 *	driver is responsible for that. See the section "Powersave support"
 *	for more.
 * @IEEE80211_CONF_IDLE: The device is running, but idle; if the flag is set
 *	the driver should be prepared to handle configuration requests but
 *	may turn the device off as much as possible. Typically, this flag will
 *	be set when an interface is set UP but not associated or scanning, but
 *	it can also be unset in that case when monitor interfaces are active.
 * @IEEE80211_CONF_OFFCHANNEL: The device is currently not on its main
 *	operating channel.
 */
enum ieee80211_conf_flags {
	IEEE80211_CONF_MONITOR		= (1<<0),
	IEEE80211_CONF_PS		= (1<<1),
	IEEE80211_CONF_IDLE		= (1<<2),
	IEEE80211_CONF_OFFCHANNEL	= (1<<3),
};


/**
 * enum ieee80211_conf_changed - denotes which configuration changed
 *
 * @IEEE80211_CONF_CHANGE_LISTEN_INTERVAL: the listen interval changed
 * @IEEE80211_CONF_CHANGE_MONITOR: the monitor flag changed
 * @IEEE80211_CONF_CHANGE_PS: the PS flag or dynamic PS timeout changed
 * @IEEE80211_CONF_CHANGE_POWER: the TX power changed
 * @IEEE80211_CONF_CHANGE_CHANNEL: the channel/channel_type changed
 * @IEEE80211_CONF_CHANGE_RETRY_LIMITS: retry limits changed
 * @IEEE80211_CONF_CHANGE_IDLE: Idle flag changed
 * @IEEE80211_CONF_CHANGE_SMPS: Spatial multiplexing powersave mode changed
 *	Note that this is only valid if channel contexts are not used,
 *	otherwise each channel context has the number of chains listed.
 */
enum ieee80211_conf_changed {
	IEEE80211_CONF_CHANGE_SMPS		= BIT(1),
	IEEE80211_CONF_CHANGE_LISTEN_INTERVAL	= BIT(2),
	IEEE80211_CONF_CHANGE_MONITOR		= BIT(3),
	IEEE80211_CONF_CHANGE_PS		= BIT(4),
	IEEE80211_CONF_CHANGE_POWER		= BIT(5),
	IEEE80211_CONF_CHANGE_CHANNEL		= BIT(6),
	IEEE80211_CONF_CHANGE_RETRY_LIMITS	= BIT(7),
	IEEE80211_CONF_CHANGE_IDLE		= BIT(8),
};

/**
 * enum ieee80211_smps_mode - spatial multiplexing power save mode
 *
 * @IEEE80211_SMPS_AUTOMATIC: automatic
 * @IEEE80211_SMPS_OFF: off
 * @IEEE80211_SMPS_STATIC: static
 * @IEEE80211_SMPS_DYNAMIC: dynamic
 * @IEEE80211_SMPS_NUM_MODES: internal, don't use
 */
enum ieee80211_smps_mode {
	IEEE80211_SMPS_AUTOMATIC,
	IEEE80211_SMPS_OFF,
	IEEE80211_SMPS_STATIC,
	IEEE80211_SMPS_DYNAMIC,

	/* keep last */
	IEEE80211_SMPS_NUM_MODES,
};

/**
 * struct ieee80211_conf - configuration of the device
 *
 * This struct indicates how the driver shall configure the hardware.
 *
 * @flags: configuration flags defined above
 *
 * @listen_interval: listen interval in units of beacon interval
 * @ps_dtim_period: The DTIM period of the AP we're connected to, for use
 *	in power saving. Power saving will not be enabled until a beacon
 *	has been received and the DTIM period is known.
 * @dynamic_ps_timeout: The dynamic powersave timeout (in ms), see the
 *	powersave documentation below. This variable is valid only when
 *	the CONF_PS flag is set.
 *
 * @power_level: requested transmit power (in dBm), backward compatibility
 *	value only that is set to the minimum of all interfaces
 *
 * @chandef: the channel definition to tune to
 * @radar_enabled: whether radar detection is enabled
 *
 * @long_frame_max_tx_count: Maximum number of transmissions for a "long" frame
 *	(a frame not RTS protected), called "dot11LongRetryLimit" in 802.11,
 *	but actually means the number of transmissions not the number of retries
 * @short_frame_max_tx_count: Maximum number of transmissions for a "short"
 *	frame, called "dot11ShortRetryLimit" in 802.11, but actually means the
 *	number of transmissions not the number of retries
 *
 * @smps_mode: spatial multiplexing powersave mode; note that
 *	%IEEE80211_SMPS_STATIC is used when the device is not
 *	configured for an HT channel.
 *	Note that this is only valid if channel contexts are not used,
 *	otherwise each channel context has the number of chains listed.
 */
struct ieee80211_conf {
	u32 flags;
	int power_level, dynamic_ps_timeout;

	u16 listen_interval;
	u8 ps_dtim_period;

	u8 long_frame_max_tx_count, short_frame_max_tx_count;

	struct cfg80211_chan_def chandef;
	bool radar_enabled;
	enum ieee80211_smps_mode smps_mode;
};

/**
 * struct ieee80211_channel_switch - holds the channel switch data
 *
 * The information provided in this structure is required for channel switch
 * operation.
 *
 * @timestamp: value in microseconds of the 64-bit Time Synchronization
 *	Function (TSF) timer when the frame containing the channel switch
 *	announcement was received. This is simply the rx.mactime parameter
 *	the driver passed into mac80211.
 * @device_timestamp: arbitrary timestamp for the device, this is the
 *	rx.device_timestamp parameter the driver passed to mac80211.
 * @block_tx: Indicates whether transmission must be blocked before the
 *	scheduled channel switch, as indicated by the AP.
 * @chandef: the new channel to switch to
 * @count: the number of TBTT's until the channel switch event
 */
struct ieee80211_channel_switch {
	u64 timestamp;
	u32 device_timestamp;
	bool block_tx;
	struct cfg80211_chan_def chandef;
	u8 count;
};

/**
 * enum ieee80211_vif_flags - virtual interface flags
 *
 * @IEEE80211_VIF_BEACON_FILTER: the device performs beacon filtering
 *	on this virtual interface to avoid unnecessary CPU wakeups
 * @IEEE80211_VIF_SUPPORTS_CQM_RSSI: the device can do connection quality
 *	monitoring on this virtual interface -- i.e. it can monitor
 *	connection quality related parameters, such as the RSSI level and
 *	provide notifications if configured trigger levels are reached.
 * @IEEE80211_VIF_SUPPORTS_UAPSD: The device can do U-APSD for this
 *	interface. This flag should be set during interface addition,
 *	but may be set/cleared as late as authentication to an AP. It is
 *	only valid for managed/station mode interfaces.
 */
enum ieee80211_vif_flags {
	IEEE80211_VIF_BEACON_FILTER		= BIT(0),
	IEEE80211_VIF_SUPPORTS_CQM_RSSI		= BIT(1),
	IEEE80211_VIF_SUPPORTS_UAPSD		= BIT(2),
};

/**
 * struct ieee80211_vif - per-interface data
 *
 * Data in this structure is continually present for driver
 * use during the life of a virtual interface.
 *
 * @type: type of this virtual interface
 * @bss_conf: BSS configuration for this interface, either our own
 *	or the BSS we're associated to
 * @addr: address of this interface
 * @p2p: indicates whether this AP or STA interface is a p2p
 *	interface, i.e. a GO or p2p-sta respectively
 * @csa_active: marks whether a channel switch is going on. Internally it is
 *	write-protected by sdata_lock and local->mtx so holding either is fine
 *	for read access.
 * @driver_flags: flags/capabilities the driver has for this interface,
 *	these need to be set (or cleared) when the interface is added
 *	or, if supported by the driver, the interface type is changed
 *	at runtime, mac80211 will never touch this field
 * @hw_queue: hardware queue for each AC
 * @cab_queue: content-after-beacon (DTIM beacon really) queue, AP mode only
 * @chanctx_conf: The channel context this interface is assigned to, or %NULL
 *	when it is not assigned. This pointer is RCU-protected due to the TX
 *	path needing to access it; even though the netdev carrier will always
 *	be off when it is %NULL there can still be races and packets could be
 *	processed after it switches back to %NULL.
 * @debugfs_dir: debugfs dentry, can be used by drivers to create own per
 *	interface debug files. Note that it will be NULL for the virtual
 *	monitor interface (if that is requested.)
 * @probe_req_reg: probe requests should be reported to mac80211 for this
 *	interface.
 * @drv_priv: data area for driver use, will always be aligned to
 *	sizeof(void *).
 * @txq: the multicast data TX queue (if driver uses the TXQ abstraction)
 */
struct ieee80211_vif {
	enum nl80211_iftype type;
	struct ieee80211_bss_conf bss_conf;
	u8 addr[ETH_ALEN];
	bool p2p;
	bool csa_active;

	u8 cab_queue;
	u8 hw_queue[IEEE80211_NUM_ACS];

	struct ieee80211_txq *txq;

	struct ieee80211_chanctx_conf __rcu *chanctx_conf;

	u32 driver_flags;

#ifdef CONFIG_MAC80211_DEBUGFS
	struct dentry *debugfs_dir;
#endif

	unsigned int probe_req_reg;

	/* must be last */
	u8 drv_priv[0] __aligned(sizeof(void *));
};

static inline bool ieee80211_vif_is_mesh(struct ieee80211_vif *vif)
{
#ifdef CONFIG_MAC80211_MESH
	return vif->type == NL80211_IFTYPE_MESH_POINT;
#endif
	return false;
}

/**
 * wdev_to_ieee80211_vif - return a vif struct from a wdev
 * @wdev: the wdev to get the vif for
 *
 * This can be used by mac80211 drivers with direct cfg80211 APIs
 * (like the vendor commands) that get a wdev.
 *
 * Note that this function may return %NULL if the given wdev isn't
 * associated with a vif that the driver knows about (e.g. monitor
 * or AP_VLAN interfaces.)
 */
struct ieee80211_vif *wdev_to_ieee80211_vif(struct wireless_dev *wdev);

/**
 * ieee80211_vif_to_wdev - return a wdev struct from a vif
 * @vif: the vif to get the wdev for
 *
 * This can be used by mac80211 drivers with direct cfg80211 APIs
 * (like the vendor commands) that needs to get the wdev for a vif.
 *
 * Note that this function may return %NULL if the given wdev isn't
 * associated with a vif that the driver knows about (e.g. monitor
 * or AP_VLAN interfaces.)
 */
struct wireless_dev *ieee80211_vif_to_wdev(struct ieee80211_vif *vif);

/**
 * enum ieee80211_key_flags - key flags
 *
 * These flags are used for communication about keys between the driver
 * and mac80211, with the @flags parameter of &struct ieee80211_key_conf.
 *
 * @IEEE80211_KEY_FLAG_GENERATE_IV: This flag should be set by the
 *	driver to indicate that it requires IV generation for this
 *	particular key. Setting this flag does not necessarily mean that SKBs
 *	will have sufficient tailroom for ICV or MIC.
 * @IEEE80211_KEY_FLAG_GENERATE_MMIC: This flag should be set by
 *	the driver for a TKIP key if it requires Michael MIC
 *	generation in software.
 * @IEEE80211_KEY_FLAG_PAIRWISE: Set by mac80211, this flag indicates
 *	that the key is pairwise rather then a shared key.
 * @IEEE80211_KEY_FLAG_SW_MGMT_TX: This flag should be set by the driver for a
 *	CCMP/GCMP key if it requires CCMP/GCMP encryption of management frames
 *	(MFP) to be done in software.
 * @IEEE80211_KEY_FLAG_PUT_IV_SPACE: This flag should be set by the driver
 *	if space should be prepared for the IV, but the IV
 *	itself should not be generated. Do not set together with
 *	@IEEE80211_KEY_FLAG_GENERATE_IV on the same key. Setting this flag does
 *	not necessarily mean that SKBs will have sufficient tailroom for ICV or
 *	MIC.
 * @IEEE80211_KEY_FLAG_RX_MGMT: This key will be used to decrypt received
 *	management frames. The flag can help drivers that have a hardware
 *	crypto implementation that doesn't deal with management frames
 *	properly by allowing them to not upload the keys to hardware and
 *	fall back to software crypto. Note that this flag deals only with
 *	RX, if your crypto engine can't deal with TX you can also set the
 *	%IEEE80211_KEY_FLAG_SW_MGMT_TX flag to encrypt such frames in SW.
 * @IEEE80211_KEY_FLAG_GENERATE_IV_MGMT: This flag should be set by the
 *	driver for a CCMP/GCMP key to indicate that is requires IV generation
 *	only for managment frames (MFP).
 * @IEEE80211_KEY_FLAG_RESERVE_TAILROOM: This flag should be set by the
 *	driver for a key to indicate that sufficient tailroom must always
 *	be reserved for ICV or MIC, even when HW encryption is enabled.
 */
enum ieee80211_key_flags {
	IEEE80211_KEY_FLAG_GENERATE_IV_MGMT	= BIT(0),
	IEEE80211_KEY_FLAG_GENERATE_IV		= BIT(1),
	IEEE80211_KEY_FLAG_GENERATE_MMIC	= BIT(2),
	IEEE80211_KEY_FLAG_PAIRWISE		= BIT(3),
	IEEE80211_KEY_FLAG_SW_MGMT_TX		= BIT(4),
	IEEE80211_KEY_FLAG_PUT_IV_SPACE		= BIT(5),
	IEEE80211_KEY_FLAG_RX_MGMT		= BIT(6),
	IEEE80211_KEY_FLAG_RESERVE_TAILROOM	= BIT(7),
};

/**
 * struct ieee80211_key_conf - key information
 *
 * This key information is given by mac80211 to the driver by
 * the set_key() callback in &struct ieee80211_ops.
 *
 * @hw_key_idx: To be set by the driver, this is the key index the driver
 *	wants to be given when a frame is transmitted and needs to be
 *	encrypted in hardware.
 * @cipher: The key's cipher suite selector.
 * @tx_pn: PN used for TX on non-TKIP keys, may be used by the driver
 *	as well if it needs to do software PN assignment by itself
 *	(e.g. due to TSO)
 * @flags: key flags, see &enum ieee80211_key_flags.
 * @keyidx: the key index (0-3)
 * @keylen: key material length
 * @key: key material. For ALG_TKIP the key is encoded as a 256-bit (32 byte)
 * 	data block:
 * 	- Temporal Encryption Key (128 bits)
 * 	- Temporal Authenticator Tx MIC Key (64 bits)
 * 	- Temporal Authenticator Rx MIC Key (64 bits)
 * @icv_len: The ICV length for this key type
 * @iv_len: The IV length for this key type
 */
struct ieee80211_key_conf {
	atomic64_t tx_pn;
	u32 cipher;
	u8 icv_len;
	u8 iv_len;
	u8 hw_key_idx;
	u8 flags;
	s8 keyidx;
	u8 keylen;
	u8 key[0];
};

#define IEEE80211_MAX_PN_LEN	16

/**
 * struct ieee80211_key_seq - key sequence counter
 *
 * @tkip: TKIP data, containing IV32 and IV16 in host byte order
 * @ccmp: PN data, most significant byte first (big endian,
 *	reverse order than in packet)
 * @aes_cmac: PN data, most significant byte first (big endian,
 *	reverse order than in packet)
 * @aes_gmac: PN data, most significant byte first (big endian,
 *	reverse order than in packet)
 * @gcmp: PN data, most significant byte first (big endian,
 *	reverse order than in packet)
 * @hw: data for HW-only (e.g. cipher scheme) keys
 */
struct ieee80211_key_seq {
	union {
		struct {
			u32 iv32;
			u16 iv16;
		} tkip;
		struct {
			u8 pn[6];
		} ccmp;
		struct {
			u8 pn[6];
		} aes_cmac;
		struct {
			u8 pn[6];
		} aes_gmac;
		struct {
			u8 pn[6];
		} gcmp;
		struct {
			u8 seq[IEEE80211_MAX_PN_LEN];
			u8 seq_len;
		} hw;
	};
};

/**
 * struct ieee80211_cipher_scheme - cipher scheme
 *
 * This structure contains a cipher scheme information defining
 * the secure packet crypto handling.
 *
 * @cipher: a cipher suite selector
 * @iftype: a cipher iftype bit mask indicating an allowed cipher usage
 * @hdr_len: a length of a security header used the cipher
 * @pn_len: a length of a packet number in the security header
 * @pn_off: an offset of pn from the beginning of the security header
 * @key_idx_off: an offset of key index byte in the security header
 * @key_idx_mask: a bit mask of key_idx bits
 * @key_idx_shift: a bit shift needed to get key_idx
 *     key_idx value calculation:
 *      (sec_header_base[key_idx_off] & key_idx_mask) >> key_idx_shift
 * @mic_len: a mic length in bytes
 */
struct ieee80211_cipher_scheme {
	u32 cipher;
	u16 iftype;
	u8 hdr_len;
	u8 pn_len;
	u8 pn_off;
	u8 key_idx_off;
	u8 key_idx_mask;
	u8 key_idx_shift;
	u8 mic_len;
};

/**
 * enum set_key_cmd - key command
 *
 * Used with the set_key() callback in &struct ieee80211_ops, this
 * indicates whether a key is being removed or added.
 *
 * @SET_KEY: a key is set
 * @DISABLE_KEY: a key must be disabled
 */
enum set_key_cmd {
	SET_KEY, DISABLE_KEY,
};

/**
 * enum ieee80211_sta_state - station state
 *
 * @IEEE80211_STA_NOTEXIST: station doesn't exist at all,
 *	this is a special state for add/remove transitions
 * @IEEE80211_STA_NONE: station exists without special state
 * @IEEE80211_STA_AUTH: station is authenticated
 * @IEEE80211_STA_ASSOC: station is associated
 * @IEEE80211_STA_AUTHORIZED: station is authorized (802.1X)
 */
enum ieee80211_sta_state {
	/* NOTE: These need to be ordered correctly! */
	IEEE80211_STA_NOTEXIST,
	IEEE80211_STA_NONE,
	IEEE80211_STA_AUTH,
	IEEE80211_STA_ASSOC,
	IEEE80211_STA_AUTHORIZED,
};

/**
 * enum ieee80211_sta_rx_bandwidth - station RX bandwidth
 * @IEEE80211_STA_RX_BW_20: station can only receive 20 MHz
 * @IEEE80211_STA_RX_BW_40: station can receive up to 40 MHz
 * @IEEE80211_STA_RX_BW_80: station can receive up to 80 MHz
 * @IEEE80211_STA_RX_BW_160: station can receive up to 160 MHz
 *	(including 80+80 MHz)
 *
 * Implementation note: 20 must be zero to be initialized
 *	correctly, the values must be sorted.
 */
enum ieee80211_sta_rx_bandwidth {
	IEEE80211_STA_RX_BW_20 = 0,
	IEEE80211_STA_RX_BW_40,
	IEEE80211_STA_RX_BW_80,
	IEEE80211_STA_RX_BW_160,
};

/**
 * struct ieee80211_sta_rates - station rate selection table
 *
 * @rcu_head: RCU head used for freeing the table on update
 * @rate: transmit rates/flags to be used by default.
 *	Overriding entries per-packet is possible by using cb tx control.
 */
struct ieee80211_sta_rates {
	struct rcu_head rcu_head;
	struct {
		s8 idx;
		u8 count;
		u8 count_cts;
		u8 count_rts;
		u16 flags;
	} rate[IEEE80211_TX_RATE_TABLE_SIZE];
};

/**
 * struct ieee80211_sta - station table entry
 *
 * A station table entry represents a station we are possibly
 * communicating with. Since stations are RCU-managed in
 * mac80211, any ieee80211_sta pointer you get access to must
 * either be protected by rcu_read_lock() explicitly or implicitly,
 * or you must take good care to not use such a pointer after a
 * call to your sta_remove callback that removed it.
 *
 * @addr: MAC address
 * @aid: AID we assigned to the station if we're an AP
 * @supp_rates: Bitmap of supported rates (per band)
 * @ht_cap: HT capabilities of this STA; restricted to our own capabilities
 * @vht_cap: VHT capabilities of this STA; restricted to our own capabilities
 * @max_rx_aggregation_subframes: restriction on rx buff size for this active
 *	link. Initially set to local->hw.max_rx_aggregation_subframes but can
 *	be modified by driver.
 * @wme: indicates whether the STA supports QoS/WME (if local devices does,
 *	otherwise always false)
 * @drv_priv: data area for driver use, will always be aligned to
 *	sizeof(void *), size is determined in hw information.
 * @uapsd_queues: bitmap of queues configured for uapsd. Only valid
 *	if wme is supported.
 * @max_sp: max Service Period. Only valid if wme is supported.
 * @bandwidth: current bandwidth the station can receive with
 * @rx_nss: in HT/VHT, the maximum number of spatial streams the
 *	station can receive at the moment, changed by operating mode
 *	notifications and capabilities. The value is only valid after
 *	the station moves to associated state.
 * @smps_mode: current SMPS mode (off, static or dynamic)
 * @rates: rate control selection table
 * @tdls: indicates whether the STA is a TDLS peer
 * @tdls_initiator: indicates the STA is an initiator of the TDLS link. Only
 *	valid if the STA is a TDLS peer in the first place.
 * @mfp: indicates whether the STA uses management frame protection or not.
 * @txq: per-TID data TX queues (if driver uses the TXQ abstraction)
 */
struct ieee80211_sta {
	u32 supp_rates[IEEE80211_NUM_BANDS];
	u8 addr[ETH_ALEN];
	u16 aid;
	struct ieee80211_sta_ht_cap ht_cap;
	struct ieee80211_sta_vht_cap vht_cap;
	u8 max_rx_aggregation_subframes;
	bool wme;
	u8 uapsd_queues;
	u8 max_sp;
	u8 rx_nss;
	enum ieee80211_sta_rx_bandwidth bandwidth;
	enum ieee80211_smps_mode smps_mode;
	struct ieee80211_sta_rates __rcu *rates;
	bool tdls;
	bool tdls_initiator;
	bool mfp;

	struct ieee80211_txq *txq[IEEE80211_NUM_TIDS];

	/* must be last */
	u8 drv_priv[0] __aligned(sizeof(void *));
};

/**
 * enum sta_notify_cmd - sta notify command
 *
 * Used with the sta_notify() callback in &struct ieee80211_ops, this
 * indicates if an associated station made a power state transition.
 *
 * @STA_NOTIFY_SLEEP: a station is now sleeping
 * @STA_NOTIFY_AWAKE: a sleeping station woke up
 */
enum sta_notify_cmd {
	STA_NOTIFY_SLEEP, STA_NOTIFY_AWAKE,
};

/**
 * struct ieee80211_tx_control - TX control data
 *
 * @sta: station table entry, this sta pointer may be NULL and
 * 	it is not allowed to copy the pointer, due to RCU.
 */
struct ieee80211_tx_control {
	struct ieee80211_sta *sta;
};

/**
 * struct ieee80211_txq - Software intermediate tx queue
 *
 * @vif: &struct ieee80211_vif pointer from the add_interface callback.
 * @sta: station table entry, %NULL for per-vif queue
 * @tid: the TID for this queue (unused for per-vif queue)
 * @ac: the AC for this queue
<<<<<<< HEAD
 * @drv_priv: data area for driver use, will always be aligned to
 *	sizeof(void *).
=======
 * @drv_priv: driver private area, sized by hw->txq_data_size
>>>>>>> db0b54cd
 *
 * The driver can obtain packets from this queue by calling
 * ieee80211_tx_dequeue().
 */
struct ieee80211_txq {
	struct ieee80211_vif *vif;
	struct ieee80211_sta *sta;
	u8 tid;
	u8 ac;

	/* must be last */
	u8 drv_priv[0] __aligned(sizeof(void *));
};

/**
 * enum ieee80211_hw_flags - hardware flags
 *
 * These flags are used to indicate hardware capabilities to
 * the stack. Generally, flags here should have their meaning
 * done in a way that the simplest hardware doesn't need setting
 * any particular flags. There are some exceptions to this rule,
 * however, so you are advised to review these flags carefully.
 *
 * @IEEE80211_HW_HAS_RATE_CONTROL:
 *	The hardware or firmware includes rate control, and cannot be
 *	controlled by the stack. As such, no rate control algorithm
 *	should be instantiated, and the TX rate reported to userspace
 *	will be taken from the TX status instead of the rate control
 *	algorithm.
 *	Note that this requires that the driver implement a number of
 *	callbacks so it has the correct information, it needs to have
 *	the @set_rts_threshold callback and must look at the BSS config
 *	@use_cts_prot for G/N protection, @use_short_slot for slot
 *	timing in 2.4 GHz and @use_short_preamble for preambles for
 *	CCK frames.
 *
 * @IEEE80211_HW_RX_INCLUDES_FCS:
 *	Indicates that received frames passed to the stack include
 *	the FCS at the end.
 *
 * @IEEE80211_HW_HOST_BROADCAST_PS_BUFFERING:
 *	Some wireless LAN chipsets buffer broadcast/multicast frames
 *	for power saving stations in the hardware/firmware and others
 *	rely on the host system for such buffering. This option is used
 *	to configure the IEEE 802.11 upper layer to buffer broadcast and
 *	multicast frames when there are power saving stations so that
 *	the driver can fetch them with ieee80211_get_buffered_bc().
 *
 * @IEEE80211_HW_SIGNAL_UNSPEC:
 *	Hardware can provide signal values but we don't know its units. We
 *	expect values between 0 and @max_signal.
 *	If possible please provide dB or dBm instead.
 *
 * @IEEE80211_HW_SIGNAL_DBM:
 *	Hardware gives signal values in dBm, decibel difference from
 *	one milliwatt. This is the preferred method since it is standardized
 *	between different devices. @max_signal does not need to be set.
 *
 * @IEEE80211_HW_SPECTRUM_MGMT:
 * 	Hardware supports spectrum management defined in 802.11h
 * 	Measurement, Channel Switch, Quieting, TPC
 *
 * @IEEE80211_HW_AMPDU_AGGREGATION:
 *	Hardware supports 11n A-MPDU aggregation.
 *
 * @IEEE80211_HW_SUPPORTS_PS:
 *	Hardware has power save support (i.e. can go to sleep).
 *
 * @IEEE80211_HW_PS_NULLFUNC_STACK:
 *	Hardware requires nullfunc frame handling in stack, implies
 *	stack support for dynamic PS.
 *
 * @IEEE80211_HW_SUPPORTS_DYNAMIC_PS:
 *	Hardware has support for dynamic PS.
 *
 * @IEEE80211_HW_MFP_CAPABLE:
 *	Hardware supports management frame protection (MFP, IEEE 802.11w).
 *
 * @IEEE80211_HW_REPORTS_TX_ACK_STATUS:
 *	Hardware can provide ack status reports of Tx frames to
 *	the stack.
 *
 * @IEEE80211_HW_CONNECTION_MONITOR:
 *	The hardware performs its own connection monitoring, including
 *	periodic keep-alives to the AP and probing the AP on beacon loss.
 *
 * @IEEE80211_HW_NEED_DTIM_BEFORE_ASSOC:
 *	This device needs to get data from beacon before association (i.e.
 *	dtim_period).
 *
 * @IEEE80211_HW_SUPPORTS_PER_STA_GTK: The device's crypto engine supports
 *	per-station GTKs as used by IBSS RSN or during fast transition. If
 *	the device doesn't support per-station GTKs, but can be asked not
 *	to decrypt group addressed frames, then IBSS RSN support is still
 *	possible but software crypto will be used. Advertise the wiphy flag
 *	only in that case.
 *
 * @IEEE80211_HW_AP_LINK_PS: When operating in AP mode the device
 *	autonomously manages the PS status of connected stations. When
 *	this flag is set mac80211 will not trigger PS mode for connected
 *	stations based on the PM bit of incoming frames.
 *	Use ieee80211_start_ps()/ieee8021_end_ps() to manually configure
 *	the PS mode of connected stations.
 *
 * @IEEE80211_HW_TX_AMPDU_SETUP_IN_HW: The device handles TX A-MPDU session
 *	setup strictly in HW. mac80211 should not attempt to do this in
 *	software.
 *
 * @IEEE80211_HW_WANT_MONITOR_VIF: The driver would like to be informed of
 *	a virtual monitor interface when monitor interfaces are the only
 *	active interfaces.
 *
 * @IEEE80211_HW_NO_AUTO_VIF: The driver would like for no wlanX to
 *	be created.  It is expected user-space will create vifs as
 *	desired (and thus have them named as desired).
 *
 * @IEEE80211_HW_SW_CRYPTO_CONTROL: The driver wants to control which of the
 *	crypto algorithms can be done in software - so don't automatically
 *	try to fall back to it if hardware crypto fails, but do so only if
 *	the driver returns 1. This also forces the driver to advertise its
 *	supported cipher suites.
 *
 * @IEEE80211_HW_SUPPORT_FAST_XMIT: The driver/hardware supports fast-xmit,
 *	this currently requires only the ability to calculate the duration
 *	for frames.
 *
 * @IEEE80211_HW_QUEUE_CONTROL: The driver wants to control per-interface
 *	queue mapping in order to use different queues (not just one per AC)
 *	for different virtual interfaces. See the doc section on HW queue
 *	control for more details.
 *
 * @IEEE80211_HW_SUPPORTS_RC_TABLE: The driver supports using a rate
 *	selection table provided by the rate control algorithm.
 *
 * @IEEE80211_HW_P2P_DEV_ADDR_FOR_INTF: Use the P2P Device address for any
 *	P2P Interface. This will be honoured even if more than one interface
 *	is supported.
 *
 * @IEEE80211_HW_TIMING_BEACON_ONLY: Use sync timing from beacon frames
 *	only, to allow getting TBTT of a DTIM beacon.
 *
 * @IEEE80211_HW_SUPPORTS_HT_CCK_RATES: Hardware supports mixing HT/CCK rates
 *	and can cope with CCK rates in an aggregation session (e.g. by not
 *	using aggregation for such frames.)
 *
 * @IEEE80211_HW_CHANCTX_STA_CSA: Support 802.11h based channel-switch (CSA)
 *	for a single active channel while using channel contexts. When support
 *	is not enabled the default action is to disconnect when getting the
 *	CSA frame.
 *
 * @IEEE80211_HW_SUPPORTS_CLONED_SKBS: The driver will never modify the payload
 *	or tailroom of TX skbs without copying them first.
 *
 * @IEEE80211_HW_SINGLE_SCAN_ON_ALL_BANDS: The HW supports scanning on all bands
 *	in one command, mac80211 doesn't have to run separate scans per band.
 *
 * @IEEE80211_HW_TDLS_WIDER_BW: The device/driver supports wider bandwidth
 *	than then BSS bandwidth for a TDLS link on the base channel.
 *
 * @IEEE80211_HW_SUPPORTS_AMSDU_IN_AMPDU: The driver supports receiving A-MSDUs
 *	within A-MPDU.
 *
 * @IEEE80211_HW_BEACON_TX_STATUS: The device/driver provides TX status
 *	for sent beacons.
 *
 * @NUM_IEEE80211_HW_FLAGS: number of hardware flags, used for sizing arrays
 */
enum ieee80211_hw_flags {
	IEEE80211_HW_HAS_RATE_CONTROL,
	IEEE80211_HW_RX_INCLUDES_FCS,
	IEEE80211_HW_HOST_BROADCAST_PS_BUFFERING,
	IEEE80211_HW_SIGNAL_UNSPEC,
	IEEE80211_HW_SIGNAL_DBM,
	IEEE80211_HW_NEED_DTIM_BEFORE_ASSOC,
	IEEE80211_HW_SPECTRUM_MGMT,
	IEEE80211_HW_AMPDU_AGGREGATION,
	IEEE80211_HW_SUPPORTS_PS,
	IEEE80211_HW_PS_NULLFUNC_STACK,
	IEEE80211_HW_SUPPORTS_DYNAMIC_PS,
	IEEE80211_HW_MFP_CAPABLE,
	IEEE80211_HW_WANT_MONITOR_VIF,
	IEEE80211_HW_NO_AUTO_VIF,
	IEEE80211_HW_SW_CRYPTO_CONTROL,
	IEEE80211_HW_SUPPORT_FAST_XMIT,
	IEEE80211_HW_REPORTS_TX_ACK_STATUS,
	IEEE80211_HW_CONNECTION_MONITOR,
	IEEE80211_HW_QUEUE_CONTROL,
	IEEE80211_HW_SUPPORTS_PER_STA_GTK,
	IEEE80211_HW_AP_LINK_PS,
	IEEE80211_HW_TX_AMPDU_SETUP_IN_HW,
	IEEE80211_HW_SUPPORTS_RC_TABLE,
	IEEE80211_HW_P2P_DEV_ADDR_FOR_INTF,
	IEEE80211_HW_TIMING_BEACON_ONLY,
	IEEE80211_HW_SUPPORTS_HT_CCK_RATES,
	IEEE80211_HW_CHANCTX_STA_CSA,
	IEEE80211_HW_SUPPORTS_CLONED_SKBS,
	IEEE80211_HW_SINGLE_SCAN_ON_ALL_BANDS,
	IEEE80211_HW_TDLS_WIDER_BW,
	IEEE80211_HW_SUPPORTS_AMSDU_IN_AMPDU,
	IEEE80211_HW_BEACON_TX_STATUS,

	/* keep last, obviously */
	NUM_IEEE80211_HW_FLAGS
};

/**
 * struct ieee80211_hw - hardware information and state
 *
 * This structure contains the configuration and hardware
 * information for an 802.11 PHY.
 *
 * @wiphy: This points to the &struct wiphy allocated for this
 *	802.11 PHY. You must fill in the @perm_addr and @dev
 *	members of this structure using SET_IEEE80211_DEV()
 *	and SET_IEEE80211_PERM_ADDR(). Additionally, all supported
 *	bands (with channels, bitrates) are registered here.
 *
 * @conf: &struct ieee80211_conf, device configuration, don't use.
 *
 * @priv: pointer to private area that was allocated for driver use
 *	along with this structure.
 *
 * @flags: hardware flags, see &enum ieee80211_hw_flags.
 *
 * @extra_tx_headroom: headroom to reserve in each transmit skb
 *	for use by the driver (e.g. for transmit headers.)
 *
 * @extra_beacon_tailroom: tailroom to reserve in each beacon tx skb.
 *	Can be used by drivers to add extra IEs.
 *
 * @max_signal: Maximum value for signal (rssi) in RX information, used
 *	only when @IEEE80211_HW_SIGNAL_UNSPEC or @IEEE80211_HW_SIGNAL_DB
 *
 * @max_listen_interval: max listen interval in units of beacon interval
 *	that HW supports
 *
 * @queues: number of available hardware transmit queues for
 *	data packets. WMM/QoS requires at least four, these
 *	queues need to have configurable access parameters.
 *
 * @rate_control_algorithm: rate control algorithm for this hardware.
 *	If unset (NULL), the default algorithm will be used. Must be
 *	set before calling ieee80211_register_hw().
 *
 * @vif_data_size: size (in bytes) of the drv_priv data area
 *	within &struct ieee80211_vif.
 * @sta_data_size: size (in bytes) of the drv_priv data area
 *	within &struct ieee80211_sta.
 * @chanctx_data_size: size (in bytes) of the drv_priv data area
 *	within &struct ieee80211_chanctx_conf.
 * @txq_data_size: size (in bytes) of the drv_priv data area
 *	within @struct ieee80211_txq.
 *
 * @max_rates: maximum number of alternate rate retry stages the hw
 *	can handle.
 * @max_report_rates: maximum number of alternate rate retry stages
 *	the hw can report back.
 * @max_rate_tries: maximum number of tries for each stage
 *
 * @max_rx_aggregation_subframes: maximum buffer size (number of
 *	sub-frames) to be used for A-MPDU block ack receiver
 *	aggregation.
 *	This is only relevant if the device has restrictions on the
 *	number of subframes, if it relies on mac80211 to do reordering
 *	it shouldn't be set.
 *
 * @max_tx_aggregation_subframes: maximum number of subframes in an
 *	aggregate an HT driver will transmit. Though ADDBA will advertise
 *	a constant value of 64 as some older APs can crash if the window
 *	size is smaller (an example is LinkSys WRT120N with FW v1.0.07
 *	build 002 Jun 18 2012).
 *
 * @offchannel_tx_hw_queue: HW queue ID to use for offchannel TX
 *	(if %IEEE80211_HW_QUEUE_CONTROL is set)
 *
 * @radiotap_mcs_details: lists which MCS information can the HW
 *	reports, by default it is set to _MCS, _GI and _BW but doesn't
 *	include _FMT. Use %IEEE80211_RADIOTAP_MCS_HAVE_* values, only
 *	adding _BW is supported today.
 *
 * @radiotap_vht_details: lists which VHT MCS information the HW reports,
 *	the default is _GI | _BANDWIDTH.
 *	Use the %IEEE80211_RADIOTAP_VHT_KNOWN_* values.
 *
 * @netdev_features: netdev features to be set in each netdev created
 *	from this HW. Note that not all features are usable with mac80211,
 *	other features will be rejected during HW registration.
 *
 * @uapsd_queues: This bitmap is included in (re)association frame to indicate
 *	for each access category if it is uAPSD trigger-enabled and delivery-
 *	enabled. Use IEEE80211_WMM_IE_STA_QOSINFO_AC_* to set this bitmap.
 *	Each bit corresponds to different AC. Value '1' in specific bit means
 *	that corresponding AC is both trigger- and delivery-enabled. '0' means
 *	neither enabled.
 *
 * @uapsd_max_sp_len: maximum number of total buffered frames the WMM AP may
 *	deliver to a WMM STA during any Service Period triggered by the WMM STA.
 *	Use IEEE80211_WMM_IE_STA_QOSINFO_SP_* for correct values.
 *
 * @n_cipher_schemes: a size of an array of cipher schemes definitions.
 * @cipher_schemes: a pointer to an array of cipher scheme definitions
 *	supported by HW.
 *
 * @txq_ac_max_pending: maximum number of frames per AC pending in all txq
 *	entries for a vif.
 */
struct ieee80211_hw {
	struct ieee80211_conf conf;
	struct wiphy *wiphy;
	const char *rate_control_algorithm;
	void *priv;
	unsigned long flags[BITS_TO_LONGS(NUM_IEEE80211_HW_FLAGS)];
	unsigned int extra_tx_headroom;
	unsigned int extra_beacon_tailroom;
	int vif_data_size;
	int sta_data_size;
	int chanctx_data_size;
	int txq_data_size;
	u16 queues;
	u16 max_listen_interval;
	s8 max_signal;
	u8 max_rates;
	u8 max_report_rates;
	u8 max_rate_tries;
	u8 max_rx_aggregation_subframes;
	u8 max_tx_aggregation_subframes;
	u8 offchannel_tx_hw_queue;
	u8 radiotap_mcs_details;
	u16 radiotap_vht_details;
	netdev_features_t netdev_features;
	u8 uapsd_queues;
	u8 uapsd_max_sp_len;
	u8 n_cipher_schemes;
	const struct ieee80211_cipher_scheme *cipher_schemes;
	int txq_ac_max_pending;
};

static inline bool _ieee80211_hw_check(struct ieee80211_hw *hw,
				       enum ieee80211_hw_flags flg)
{
	return test_bit(flg, hw->flags);
}
#define ieee80211_hw_check(hw, flg)	_ieee80211_hw_check(hw, IEEE80211_HW_##flg)

static inline void _ieee80211_hw_set(struct ieee80211_hw *hw,
				     enum ieee80211_hw_flags flg)
{
	return __set_bit(flg, hw->flags);
}
#define ieee80211_hw_set(hw, flg)	_ieee80211_hw_set(hw, IEEE80211_HW_##flg)

/**
 * struct ieee80211_scan_request - hw scan request
 *
 * @ies: pointers different parts of IEs (in req.ie)
 * @req: cfg80211 request.
 */
struct ieee80211_scan_request {
	struct ieee80211_scan_ies ies;

	/* Keep last */
	struct cfg80211_scan_request req;
};

/**
 * struct ieee80211_tdls_ch_sw_params - TDLS channel switch parameters
 *
 * @sta: peer this TDLS channel-switch request/response came from
 * @chandef: channel referenced in a TDLS channel-switch request
 * @action_code: see &enum ieee80211_tdls_actioncode
 * @status: channel-switch response status
 * @timestamp: time at which the frame was received
 * @switch_time: switch-timing parameter received in the frame
 * @switch_timeout: switch-timing parameter received in the frame
 * @tmpl_skb: TDLS switch-channel response template
 * @ch_sw_tm_ie: offset of the channel-switch timing IE inside @tmpl_skb
 */
struct ieee80211_tdls_ch_sw_params {
	struct ieee80211_sta *sta;
	struct cfg80211_chan_def *chandef;
	u8 action_code;
	u32 status;
	u32 timestamp;
	u16 switch_time;
	u16 switch_timeout;
	struct sk_buff *tmpl_skb;
	u32 ch_sw_tm_ie;
};

/**
 * wiphy_to_ieee80211_hw - return a mac80211 driver hw struct from a wiphy
 *
 * @wiphy: the &struct wiphy which we want to query
 *
 * mac80211 drivers can use this to get to their respective
 * &struct ieee80211_hw. Drivers wishing to get to their own private
 * structure can then access it via hw->priv. Note that mac802111 drivers should
 * not use wiphy_priv() to try to get their private driver structure as this
 * is already used internally by mac80211.
 *
 * Return: The mac80211 driver hw struct of @wiphy.
 */
struct ieee80211_hw *wiphy_to_ieee80211_hw(struct wiphy *wiphy);

/**
 * SET_IEEE80211_DEV - set device for 802.11 hardware
 *
 * @hw: the &struct ieee80211_hw to set the device for
 * @dev: the &struct device of this 802.11 device
 */
static inline void SET_IEEE80211_DEV(struct ieee80211_hw *hw, struct device *dev)
{
	set_wiphy_dev(hw->wiphy, dev);
}

/**
 * SET_IEEE80211_PERM_ADDR - set the permanent MAC address for 802.11 hardware
 *
 * @hw: the &struct ieee80211_hw to set the MAC address for
 * @addr: the address to set
 */
static inline void SET_IEEE80211_PERM_ADDR(struct ieee80211_hw *hw, u8 *addr)
{
	memcpy(hw->wiphy->perm_addr, addr, ETH_ALEN);
}

static inline struct ieee80211_rate *
ieee80211_get_tx_rate(const struct ieee80211_hw *hw,
		      const struct ieee80211_tx_info *c)
{
	if (WARN_ON_ONCE(c->control.rates[0].idx < 0))
		return NULL;
	return &hw->wiphy->bands[c->band]->bitrates[c->control.rates[0].idx];
}

static inline struct ieee80211_rate *
ieee80211_get_rts_cts_rate(const struct ieee80211_hw *hw,
			   const struct ieee80211_tx_info *c)
{
	if (c->control.rts_cts_rate_idx < 0)
		return NULL;
	return &hw->wiphy->bands[c->band]->bitrates[c->control.rts_cts_rate_idx];
}

static inline struct ieee80211_rate *
ieee80211_get_alt_retry_rate(const struct ieee80211_hw *hw,
			     const struct ieee80211_tx_info *c, int idx)
{
	if (c->control.rates[idx + 1].idx < 0)
		return NULL;
	return &hw->wiphy->bands[c->band]->bitrates[c->control.rates[idx + 1].idx];
}

/**
 * ieee80211_free_txskb - free TX skb
 * @hw: the hardware
 * @skb: the skb
 *
 * Free a transmit skb. Use this funtion when some failure
 * to transmit happened and thus status cannot be reported.
 */
void ieee80211_free_txskb(struct ieee80211_hw *hw, struct sk_buff *skb);

/**
 * DOC: Hardware crypto acceleration
 *
 * mac80211 is capable of taking advantage of many hardware
 * acceleration designs for encryption and decryption operations.
 *
 * The set_key() callback in the &struct ieee80211_ops for a given
 * device is called to enable hardware acceleration of encryption and
 * decryption. The callback takes a @sta parameter that will be NULL
 * for default keys or keys used for transmission only, or point to
 * the station information for the peer for individual keys.
 * Multiple transmission keys with the same key index may be used when
 * VLANs are configured for an access point.
 *
 * When transmitting, the TX control data will use the @hw_key_idx
 * selected by the driver by modifying the &struct ieee80211_key_conf
 * pointed to by the @key parameter to the set_key() function.
 *
 * The set_key() call for the %SET_KEY command should return 0 if
 * the key is now in use, -%EOPNOTSUPP or -%ENOSPC if it couldn't be
 * added; if you return 0 then hw_key_idx must be assigned to the
 * hardware key index, you are free to use the full u8 range.
 *
 * Note that in the case that the @IEEE80211_HW_SW_CRYPTO_CONTROL flag is
 * set, mac80211 will not automatically fall back to software crypto if
 * enabling hardware crypto failed. The set_key() call may also return the
 * value 1 to permit this specific key/algorithm to be done in software.
 *
 * When the cmd is %DISABLE_KEY then it must succeed.
 *
 * Note that it is permissible to not decrypt a frame even if a key
 * for it has been uploaded to hardware, the stack will not make any
 * decision based on whether a key has been uploaded or not but rather
 * based on the receive flags.
 *
 * The &struct ieee80211_key_conf structure pointed to by the @key
 * parameter is guaranteed to be valid until another call to set_key()
 * removes it, but it can only be used as a cookie to differentiate
 * keys.
 *
 * In TKIP some HW need to be provided a phase 1 key, for RX decryption
 * acceleration (i.e. iwlwifi). Those drivers should provide update_tkip_key
 * handler.
 * The update_tkip_key() call updates the driver with the new phase 1 key.
 * This happens every time the iv16 wraps around (every 65536 packets). The
 * set_key() call will happen only once for each key (unless the AP did
 * rekeying), it will not include a valid phase 1 key. The valid phase 1 key is
 * provided by update_tkip_key only. The trigger that makes mac80211 call this
 * handler is software decryption with wrap around of iv16.
 *
 * The set_default_unicast_key() call updates the default WEP key index
 * configured to the hardware for WEP encryption type. This is required
 * for devices that support offload of data packets (e.g. ARP responses).
 */

/**
 * DOC: Powersave support
 *
 * mac80211 has support for various powersave implementations.
 *
 * First, it can support hardware that handles all powersaving by itself,
 * such hardware should simply set the %IEEE80211_HW_SUPPORTS_PS hardware
 * flag. In that case, it will be told about the desired powersave mode
 * with the %IEEE80211_CONF_PS flag depending on the association status.
 * The hardware must take care of sending nullfunc frames when necessary,
 * i.e. when entering and leaving powersave mode. The hardware is required
 * to look at the AID in beacons and signal to the AP that it woke up when
 * it finds traffic directed to it.
 *
 * %IEEE80211_CONF_PS flag enabled means that the powersave mode defined in
 * IEEE 802.11-2007 section 11.2 is enabled. This is not to be confused
 * with hardware wakeup and sleep states. Driver is responsible for waking
 * up the hardware before issuing commands to the hardware and putting it
 * back to sleep at appropriate times.
 *
 * When PS is enabled, hardware needs to wakeup for beacons and receive the
 * buffered multicast/broadcast frames after the beacon. Also it must be
 * possible to send frames and receive the acknowledment frame.
 *
 * Other hardware designs cannot send nullfunc frames by themselves and also
 * need software support for parsing the TIM bitmap. This is also supported
 * by mac80211 by combining the %IEEE80211_HW_SUPPORTS_PS and
 * %IEEE80211_HW_PS_NULLFUNC_STACK flags. The hardware is of course still
 * required to pass up beacons. The hardware is still required to handle
 * waking up for multicast traffic; if it cannot the driver must handle that
 * as best as it can, mac80211 is too slow to do that.
 *
 * Dynamic powersave is an extension to normal powersave in which the
 * hardware stays awake for a user-specified period of time after sending a
 * frame so that reply frames need not be buffered and therefore delayed to
 * the next wakeup. It's compromise of getting good enough latency when
 * there's data traffic and still saving significantly power in idle
 * periods.
 *
 * Dynamic powersave is simply supported by mac80211 enabling and disabling
 * PS based on traffic. Driver needs to only set %IEEE80211_HW_SUPPORTS_PS
 * flag and mac80211 will handle everything automatically. Additionally,
 * hardware having support for the dynamic PS feature may set the
 * %IEEE80211_HW_SUPPORTS_DYNAMIC_PS flag to indicate that it can support
 * dynamic PS mode itself. The driver needs to look at the
 * @dynamic_ps_timeout hardware configuration value and use it that value
 * whenever %IEEE80211_CONF_PS is set. In this case mac80211 will disable
 * dynamic PS feature in stack and will just keep %IEEE80211_CONF_PS
 * enabled whenever user has enabled powersave.
 *
 * Driver informs U-APSD client support by enabling
 * %IEEE80211_VIF_SUPPORTS_UAPSD flag. The mode is configured through the
 * uapsd parameter in conf_tx() operation. Hardware needs to send the QoS
 * Nullfunc frames and stay awake until the service period has ended. To
 * utilize U-APSD, dynamic powersave is disabled for voip AC and all frames
 * from that AC are transmitted with powersave enabled.
 *
 * Note: U-APSD client mode is not yet supported with
 * %IEEE80211_HW_PS_NULLFUNC_STACK.
 */

/**
 * DOC: Beacon filter support
 *
 * Some hardware have beacon filter support to reduce host cpu wakeups
 * which will reduce system power consumption. It usually works so that
 * the firmware creates a checksum of the beacon but omits all constantly
 * changing elements (TSF, TIM etc). Whenever the checksum changes the
 * beacon is forwarded to the host, otherwise it will be just dropped. That
 * way the host will only receive beacons where some relevant information
 * (for example ERP protection or WMM settings) have changed.
 *
 * Beacon filter support is advertised with the %IEEE80211_VIF_BEACON_FILTER
 * interface capability. The driver needs to enable beacon filter support
 * whenever power save is enabled, that is %IEEE80211_CONF_PS is set. When
 * power save is enabled, the stack will not check for beacon loss and the
 * driver needs to notify about loss of beacons with ieee80211_beacon_loss().
 *
 * The time (or number of beacons missed) until the firmware notifies the
 * driver of a beacon loss event (which in turn causes the driver to call
 * ieee80211_beacon_loss()) should be configurable and will be controlled
 * by mac80211 and the roaming algorithm in the future.
 *
 * Since there may be constantly changing information elements that nothing
 * in the software stack cares about, we will, in the future, have mac80211
 * tell the driver which information elements are interesting in the sense
 * that we want to see changes in them. This will include
 *  - a list of information element IDs
 *  - a list of OUIs for the vendor information element
 *
 * Ideally, the hardware would filter out any beacons without changes in the
 * requested elements, but if it cannot support that it may, at the expense
 * of some efficiency, filter out only a subset. For example, if the device
 * doesn't support checking for OUIs it should pass up all changes in all
 * vendor information elements.
 *
 * Note that change, for the sake of simplification, also includes information
 * elements appearing or disappearing from the beacon.
 *
 * Some hardware supports an "ignore list" instead, just make sure nothing
 * that was requested is on the ignore list, and include commonly changing
 * information element IDs in the ignore list, for example 11 (BSS load) and
 * the various vendor-assigned IEs with unknown contents (128, 129, 133-136,
 * 149, 150, 155, 156, 173, 176, 178, 179, 219); for forward compatibility
 * it could also include some currently unused IDs.
 *
 *
 * In addition to these capabilities, hardware should support notifying the
 * host of changes in the beacon RSSI. This is relevant to implement roaming
 * when no traffic is flowing (when traffic is flowing we see the RSSI of
 * the received data packets). This can consist in notifying the host when
 * the RSSI changes significantly or when it drops below or rises above
 * configurable thresholds. In the future these thresholds will also be
 * configured by mac80211 (which gets them from userspace) to implement
 * them as the roaming algorithm requires.
 *
 * If the hardware cannot implement this, the driver should ask it to
 * periodically pass beacon frames to the host so that software can do the
 * signal strength threshold checking.
 */

/**
 * DOC: Spatial multiplexing power save
 *
 * SMPS (Spatial multiplexing power save) is a mechanism to conserve
 * power in an 802.11n implementation. For details on the mechanism
 * and rationale, please refer to 802.11 (as amended by 802.11n-2009)
 * "11.2.3 SM power save".
 *
 * The mac80211 implementation is capable of sending action frames
 * to update the AP about the station's SMPS mode, and will instruct
 * the driver to enter the specific mode. It will also announce the
 * requested SMPS mode during the association handshake. Hardware
 * support for this feature is required, and can be indicated by
 * hardware flags.
 *
 * The default mode will be "automatic", which nl80211/cfg80211
 * defines to be dynamic SMPS in (regular) powersave, and SMPS
 * turned off otherwise.
 *
 * To support this feature, the driver must set the appropriate
 * hardware support flags, and handle the SMPS flag to the config()
 * operation. It will then with this mechanism be instructed to
 * enter the requested SMPS mode while associated to an HT AP.
 */

/**
 * DOC: Frame filtering
 *
 * mac80211 requires to see many management frames for proper
 * operation, and users may want to see many more frames when
 * in monitor mode. However, for best CPU usage and power consumption,
 * having as few frames as possible percolate through the stack is
 * desirable. Hence, the hardware should filter as much as possible.
 *
 * To achieve this, mac80211 uses filter flags (see below) to tell
 * the driver's configure_filter() function which frames should be
 * passed to mac80211 and which should be filtered out.
 *
 * Before configure_filter() is invoked, the prepare_multicast()
 * callback is invoked with the parameters @mc_count and @mc_list
 * for the combined multicast address list of all virtual interfaces.
 * It's use is optional, and it returns a u64 that is passed to
 * configure_filter(). Additionally, configure_filter() has the
 * arguments @changed_flags telling which flags were changed and
 * @total_flags with the new flag states.
 *
 * If your device has no multicast address filters your driver will
 * need to check both the %FIF_ALLMULTI flag and the @mc_count
 * parameter to see whether multicast frames should be accepted
 * or dropped.
 *
 * All unsupported flags in @total_flags must be cleared.
 * Hardware does not support a flag if it is incapable of _passing_
 * the frame to the stack. Otherwise the driver must ignore
 * the flag, but not clear it.
 * You must _only_ clear the flag (announce no support for the
 * flag to mac80211) if you are not able to pass the packet type
 * to the stack (so the hardware always filters it).
 * So for example, you should clear @FIF_CONTROL, if your hardware
 * always filters control frames. If your hardware always passes
 * control frames to the kernel and is incapable of filtering them,
 * you do _not_ clear the @FIF_CONTROL flag.
 * This rule applies to all other FIF flags as well.
 */

/**
 * DOC: AP support for powersaving clients
 *
 * In order to implement AP and P2P GO modes, mac80211 has support for
 * client powersaving, both "legacy" PS (PS-Poll/null data) and uAPSD.
 * There currently is no support for sAPSD.
 *
 * There is one assumption that mac80211 makes, namely that a client
 * will not poll with PS-Poll and trigger with uAPSD at the same time.
 * Both are supported, and both can be used by the same client, but
 * they can't be used concurrently by the same client. This simplifies
 * the driver code.
 *
 * The first thing to keep in mind is that there is a flag for complete
 * driver implementation: %IEEE80211_HW_AP_LINK_PS. If this flag is set,
 * mac80211 expects the driver to handle most of the state machine for
 * powersaving clients and will ignore the PM bit in incoming frames.
 * Drivers then use ieee80211_sta_ps_transition() to inform mac80211 of
 * stations' powersave transitions. In this mode, mac80211 also doesn't
 * handle PS-Poll/uAPSD.
 *
 * In the mode without %IEEE80211_HW_AP_LINK_PS, mac80211 will check the
 * PM bit in incoming frames for client powersave transitions. When a
 * station goes to sleep, we will stop transmitting to it. There is,
 * however, a race condition: a station might go to sleep while there is
 * data buffered on hardware queues. If the device has support for this
 * it will reject frames, and the driver should give the frames back to
 * mac80211 with the %IEEE80211_TX_STAT_TX_FILTERED flag set which will
 * cause mac80211 to retry the frame when the station wakes up. The
 * driver is also notified of powersave transitions by calling its
 * @sta_notify callback.
 *
 * When the station is asleep, it has three choices: it can wake up,
 * it can PS-Poll, or it can possibly start a uAPSD service period.
 * Waking up is implemented by simply transmitting all buffered (and
 * filtered) frames to the station. This is the easiest case. When
 * the station sends a PS-Poll or a uAPSD trigger frame, mac80211
 * will inform the driver of this with the @allow_buffered_frames
 * callback; this callback is optional. mac80211 will then transmit
 * the frames as usual and set the %IEEE80211_TX_CTL_NO_PS_BUFFER
 * on each frame. The last frame in the service period (or the only
 * response to a PS-Poll) also has %IEEE80211_TX_STATUS_EOSP set to
 * indicate that it ends the service period; as this frame must have
 * TX status report it also sets %IEEE80211_TX_CTL_REQ_TX_STATUS.
 * When TX status is reported for this frame, the service period is
 * marked has having ended and a new one can be started by the peer.
 *
 * Additionally, non-bufferable MMPDUs can also be transmitted by
 * mac80211 with the %IEEE80211_TX_CTL_NO_PS_BUFFER set in them.
 *
 * Another race condition can happen on some devices like iwlwifi
 * when there are frames queued for the station and it wakes up
 * or polls; the frames that are already queued could end up being
 * transmitted first instead, causing reordering and/or wrong
 * processing of the EOSP. The cause is that allowing frames to be
 * transmitted to a certain station is out-of-band communication to
 * the device. To allow this problem to be solved, the driver can
 * call ieee80211_sta_block_awake() if frames are buffered when it
 * is notified that the station went to sleep. When all these frames
 * have been filtered (see above), it must call the function again
 * to indicate that the station is no longer blocked.
 *
 * If the driver buffers frames in the driver for aggregation in any
 * way, it must use the ieee80211_sta_set_buffered() call when it is
 * notified of the station going to sleep to inform mac80211 of any
 * TIDs that have frames buffered. Note that when a station wakes up
 * this information is reset (hence the requirement to call it when
 * informed of the station going to sleep). Then, when a service
 * period starts for any reason, @release_buffered_frames is called
 * with the number of frames to be released and which TIDs they are
 * to come from. In this case, the driver is responsible for setting
 * the EOSP (for uAPSD) and MORE_DATA bits in the released frames,
 * to help the @more_data parameter is passed to tell the driver if
 * there is more data on other TIDs -- the TIDs to release frames
 * from are ignored since mac80211 doesn't know how many frames the
 * buffers for those TIDs contain.
 *
 * If the driver also implement GO mode, where absence periods may
 * shorten service periods (or abort PS-Poll responses), it must
 * filter those response frames except in the case of frames that
 * are buffered in the driver -- those must remain buffered to avoid
 * reordering. Because it is possible that no frames are released
 * in this case, the driver must call ieee80211_sta_eosp()
 * to indicate to mac80211 that the service period ended anyway.
 *
 * Finally, if frames from multiple TIDs are released from mac80211
 * but the driver might reorder them, it must clear & set the flags
 * appropriately (only the last frame may have %IEEE80211_TX_STATUS_EOSP)
 * and also take care of the EOSP and MORE_DATA bits in the frame.
 * The driver may also use ieee80211_sta_eosp() in this case.
 *
 * Note that if the driver ever buffers frames other than QoS-data
 * frames, it must take care to never send a non-QoS-data frame as
 * the last frame in a service period, adding a QoS-nulldata frame
 * after a non-QoS-data frame if needed.
 */

/**
 * DOC: HW queue control
 *
 * Before HW queue control was introduced, mac80211 only had a single static
 * assignment of per-interface AC software queues to hardware queues. This
 * was problematic for a few reasons:
 * 1) off-channel transmissions might get stuck behind other frames
 * 2) multiple virtual interfaces couldn't be handled correctly
 * 3) after-DTIM frames could get stuck behind other frames
 *
 * To solve this, hardware typically uses multiple different queues for all
 * the different usages, and this needs to be propagated into mac80211 so it
 * won't have the same problem with the software queues.
 *
 * Therefore, mac80211 now offers the %IEEE80211_HW_QUEUE_CONTROL capability
 * flag that tells it that the driver implements its own queue control. To do
 * so, the driver will set up the various queues in each &struct ieee80211_vif
 * and the offchannel queue in &struct ieee80211_hw. In response, mac80211 will
 * use those queue IDs in the hw_queue field of &struct ieee80211_tx_info and
 * if necessary will queue the frame on the right software queue that mirrors
 * the hardware queue.
 * Additionally, the driver has to then use these HW queue IDs for the queue
 * management functions (ieee80211_stop_queue() et al.)
 *
 * The driver is free to set up the queue mappings as needed, multiple virtual
 * interfaces may map to the same hardware queues if needed. The setup has to
 * happen during add_interface or change_interface callbacks. For example, a
 * driver supporting station+station and station+AP modes might decide to have
 * 10 hardware queues to handle different scenarios:
 *
 * 4 AC HW queues for 1st vif: 0, 1, 2, 3
 * 4 AC HW queues for 2nd vif: 4, 5, 6, 7
 * after-DTIM queue for AP:   8
 * off-channel queue:         9
 *
 * It would then set up the hardware like this:
 *   hw.offchannel_tx_hw_queue = 9
 *
 * and the first virtual interface that is added as follows:
 *   vif.hw_queue[IEEE80211_AC_VO] = 0
 *   vif.hw_queue[IEEE80211_AC_VI] = 1
 *   vif.hw_queue[IEEE80211_AC_BE] = 2
 *   vif.hw_queue[IEEE80211_AC_BK] = 3
 *   vif.cab_queue = 8 // if AP mode, otherwise %IEEE80211_INVAL_HW_QUEUE
 * and the second virtual interface with 4-7.
 *
 * If queue 6 gets full, for example, mac80211 would only stop the second
 * virtual interface's BE queue since virtual interface queues are per AC.
 *
 * Note that the vif.cab_queue value should be set to %IEEE80211_INVAL_HW_QUEUE
 * whenever the queue is not used (i.e. the interface is not in AP mode) if the
 * queue could potentially be shared since mac80211 will look at cab_queue when
 * a queue is stopped/woken even if the interface is not in AP mode.
 */

/**
 * enum ieee80211_filter_flags - hardware filter flags
 *
 * These flags determine what the filter in hardware should be
 * programmed to let through and what should not be passed to the
 * stack. It is always safe to pass more frames than requested,
 * but this has negative impact on power consumption.
 *
 * @FIF_ALLMULTI: pass all multicast frames, this is used if requested
 *	by the user or if the hardware is not capable of filtering by
 *	multicast address.
 *
 * @FIF_FCSFAIL: pass frames with failed FCS (but you need to set the
 *	%RX_FLAG_FAILED_FCS_CRC for them)
 *
 * @FIF_PLCPFAIL: pass frames with failed PLCP CRC (but you need to set
 *	the %RX_FLAG_FAILED_PLCP_CRC for them
 *
 * @FIF_BCN_PRBRESP_PROMISC: This flag is set during scanning to indicate
 *	to the hardware that it should not filter beacons or probe responses
 *	by BSSID. Filtering them can greatly reduce the amount of processing
 *	mac80211 needs to do and the amount of CPU wakeups, so you should
 *	honour this flag if possible.
 *
 * @FIF_CONTROL: pass control frames (except for PS Poll) addressed to this
 *	station
 *
 * @FIF_OTHER_BSS: pass frames destined to other BSSes
 *
 * @FIF_PSPOLL: pass PS Poll frames
 *
 * @FIF_PROBE_REQ: pass probe request frames
 */
enum ieee80211_filter_flags {
	FIF_ALLMULTI		= 1<<1,
	FIF_FCSFAIL		= 1<<2,
	FIF_PLCPFAIL		= 1<<3,
	FIF_BCN_PRBRESP_PROMISC	= 1<<4,
	FIF_CONTROL		= 1<<5,
	FIF_OTHER_BSS		= 1<<6,
	FIF_PSPOLL		= 1<<7,
	FIF_PROBE_REQ		= 1<<8,
};

/**
 * enum ieee80211_ampdu_mlme_action - A-MPDU actions
 *
 * These flags are used with the ampdu_action() callback in
 * &struct ieee80211_ops to indicate which action is needed.
 *
 * Note that drivers MUST be able to deal with a TX aggregation
 * session being stopped even before they OK'ed starting it by
 * calling ieee80211_start_tx_ba_cb_irqsafe, because the peer
 * might receive the addBA frame and send a delBA right away!
 *
 * @IEEE80211_AMPDU_RX_START: start RX aggregation
 * @IEEE80211_AMPDU_RX_STOP: stop RX aggregation
 * @IEEE80211_AMPDU_TX_START: start TX aggregation
 * @IEEE80211_AMPDU_TX_OPERATIONAL: TX aggregation has become operational
 * @IEEE80211_AMPDU_TX_STOP_CONT: stop TX aggregation but continue transmitting
 *	queued packets, now unaggregated. After all packets are transmitted the
 *	driver has to call ieee80211_stop_tx_ba_cb_irqsafe().
 * @IEEE80211_AMPDU_TX_STOP_FLUSH: stop TX aggregation and flush all packets,
 *	called when the station is removed. There's no need or reason to call
 *	ieee80211_stop_tx_ba_cb_irqsafe() in this case as mac80211 assumes the
 *	session is gone and removes the station.
 * @IEEE80211_AMPDU_TX_STOP_FLUSH_CONT: called when TX aggregation is stopped
 *	but the driver hasn't called ieee80211_stop_tx_ba_cb_irqsafe() yet and
 *	now the connection is dropped and the station will be removed. Drivers
 *	should clean up and drop remaining packets when this is called.
 */
enum ieee80211_ampdu_mlme_action {
	IEEE80211_AMPDU_RX_START,
	IEEE80211_AMPDU_RX_STOP,
	IEEE80211_AMPDU_TX_START,
	IEEE80211_AMPDU_TX_STOP_CONT,
	IEEE80211_AMPDU_TX_STOP_FLUSH,
	IEEE80211_AMPDU_TX_STOP_FLUSH_CONT,
	IEEE80211_AMPDU_TX_OPERATIONAL,
};

/**
 * enum ieee80211_frame_release_type - frame release reason
 * @IEEE80211_FRAME_RELEASE_PSPOLL: frame released for PS-Poll
 * @IEEE80211_FRAME_RELEASE_UAPSD: frame(s) released due to
 *	frame received on trigger-enabled AC
 */
enum ieee80211_frame_release_type {
	IEEE80211_FRAME_RELEASE_PSPOLL,
	IEEE80211_FRAME_RELEASE_UAPSD,
};

/**
 * enum ieee80211_rate_control_changed - flags to indicate what changed
 *
 * @IEEE80211_RC_BW_CHANGED: The bandwidth that can be used to transmit
 *	to this station changed. The actual bandwidth is in the station
 *	information -- for HT20/40 the IEEE80211_HT_CAP_SUP_WIDTH_20_40
 *	flag changes, for HT and VHT the bandwidth field changes.
 * @IEEE80211_RC_SMPS_CHANGED: The SMPS state of the station changed.
 * @IEEE80211_RC_SUPP_RATES_CHANGED: The supported rate set of this peer
 *	changed (in IBSS mode) due to discovering more information about
 *	the peer.
 * @IEEE80211_RC_NSS_CHANGED: N_SS (number of spatial streams) was changed
 *	by the peer
 */
enum ieee80211_rate_control_changed {
	IEEE80211_RC_BW_CHANGED		= BIT(0),
	IEEE80211_RC_SMPS_CHANGED	= BIT(1),
	IEEE80211_RC_SUPP_RATES_CHANGED	= BIT(2),
	IEEE80211_RC_NSS_CHANGED	= BIT(3),
};

/**
 * enum ieee80211_roc_type - remain on channel type
 *
 * With the support for multi channel contexts and multi channel operations,
 * remain on channel operations might be limited/deferred/aborted by other
 * flows/operations which have higher priority (and vise versa).
 * Specifying the ROC type can be used by devices to prioritize the ROC
 * operations compared to other operations/flows.
 *
 * @IEEE80211_ROC_TYPE_NORMAL: There are no special requirements for this ROC.
 * @IEEE80211_ROC_TYPE_MGMT_TX: The remain on channel request is required
 *	for sending managment frames offchannel.
 */
enum ieee80211_roc_type {
	IEEE80211_ROC_TYPE_NORMAL = 0,
	IEEE80211_ROC_TYPE_MGMT_TX,
};

/**
 * enum ieee80211_reconfig_complete_type - reconfig type
 *
 * This enum is used by the reconfig_complete() callback to indicate what
 * reconfiguration type was completed.
 *
 * @IEEE80211_RECONFIG_TYPE_RESTART: hw restart type
 *	(also due to resume() callback returning 1)
 * @IEEE80211_RECONFIG_TYPE_SUSPEND: suspend type (regardless
 *	of wowlan configuration)
 */
enum ieee80211_reconfig_type {
	IEEE80211_RECONFIG_TYPE_RESTART,
	IEEE80211_RECONFIG_TYPE_SUSPEND,
};

/**
 * struct ieee80211_ops - callbacks from mac80211 to the driver
 *
 * This structure contains various callbacks that the driver may
 * handle or, in some cases, must handle, for example to configure
 * the hardware to a new channel or to transmit a frame.
 *
 * @tx: Handler that 802.11 module calls for each transmitted frame.
 *	skb contains the buffer starting from the IEEE 802.11 header.
 *	The low-level driver should send the frame out based on
 *	configuration in the TX control data. This handler should,
 *	preferably, never fail and stop queues appropriately.
 *	Must be atomic.
 *
 * @start: Called before the first netdevice attached to the hardware
 *	is enabled. This should turn on the hardware and must turn on
 *	frame reception (for possibly enabled monitor interfaces.)
 *	Returns negative error codes, these may be seen in userspace,
 *	or zero.
 *	When the device is started it should not have a MAC address
 *	to avoid acknowledging frames before a non-monitor device
 *	is added.
 *	Must be implemented and can sleep.
 *
 * @stop: Called after last netdevice attached to the hardware
 *	is disabled. This should turn off the hardware (at least
 *	it must turn off frame reception.)
 *	May be called right after add_interface if that rejects
 *	an interface. If you added any work onto the mac80211 workqueue
 *	you should ensure to cancel it on this callback.
 *	Must be implemented and can sleep.
 *
 * @suspend: Suspend the device; mac80211 itself will quiesce before and
 *	stop transmitting and doing any other configuration, and then
 *	ask the device to suspend. This is only invoked when WoWLAN is
 *	configured, otherwise the device is deconfigured completely and
 *	reconfigured at resume time.
 *	The driver may also impose special conditions under which it
 *	wants to use the "normal" suspend (deconfigure), say if it only
 *	supports WoWLAN when the device is associated. In this case, it
 *	must return 1 from this function.
 *
 * @resume: If WoWLAN was configured, this indicates that mac80211 is
 *	now resuming its operation, after this the device must be fully
 *	functional again. If this returns an error, the only way out is
 *	to also unregister the device. If it returns 1, then mac80211
 *	will also go through the regular complete restart on resume.
 *
 * @set_wakeup: Enable or disable wakeup when WoWLAN configuration is
 *	modified. The reason is that device_set_wakeup_enable() is
 *	supposed to be called when the configuration changes, not only
 *	in suspend().
 *
 * @add_interface: Called when a netdevice attached to the hardware is
 *	enabled. Because it is not called for monitor mode devices, @start
 *	and @stop must be implemented.
 *	The driver should perform any initialization it needs before
 *	the device can be enabled. The initial configuration for the
 *	interface is given in the conf parameter.
 *	The callback may refuse to add an interface by returning a
 *	negative error code (which will be seen in userspace.)
 *	Must be implemented and can sleep.
 *
 * @change_interface: Called when a netdevice changes type. This callback
 *	is optional, but only if it is supported can interface types be
 *	switched while the interface is UP. The callback may sleep.
 *	Note that while an interface is being switched, it will not be
 *	found by the interface iteration callbacks.
 *
 * @remove_interface: Notifies a driver that an interface is going down.
 *	The @stop callback is called after this if it is the last interface
 *	and no monitor interfaces are present.
 *	When all interfaces are removed, the MAC address in the hardware
 *	must be cleared so the device no longer acknowledges packets,
 *	the mac_addr member of the conf structure is, however, set to the
 *	MAC address of the device going away.
 *	Hence, this callback must be implemented. It can sleep.
 *
 * @config: Handler for configuration requests. IEEE 802.11 code calls this
 *	function to change hardware configuration, e.g., channel.
 *	This function should never fail but returns a negative error code
 *	if it does. The callback can sleep.
 *
 * @bss_info_changed: Handler for configuration requests related to BSS
 *	parameters that may vary during BSS's lifespan, and may affect low
 *	level driver (e.g. assoc/disassoc status, erp parameters).
 *	This function should not be used if no BSS has been set, unless
 *	for association indication. The @changed parameter indicates which
 *	of the bss parameters has changed when a call is made. The callback
 *	can sleep.
 *
 * @prepare_multicast: Prepare for multicast filter configuration.
 *	This callback is optional, and its return value is passed
 *	to configure_filter(). This callback must be atomic.
 *
 * @configure_filter: Configure the device's RX filter.
 *	See the section "Frame filtering" for more information.
 *	This callback must be implemented and can sleep.
 *
 * @config_iface_filter: Configure the interface's RX filter.
 *	This callback is optional and is used to configure which frames
 *	should be passed to mac80211. The filter_flags is the combination
 *	of FIF_* flags. The changed_flags is a bit mask that indicates
 *	which flags are changed.
 *	This callback can sleep.
 *
 * @set_tim: Set TIM bit. mac80211 calls this function when a TIM bit
 * 	must be set or cleared for a given STA. Must be atomic.
 *
 * @set_key: See the section "Hardware crypto acceleration"
 *	This callback is only called between add_interface and
 *	remove_interface calls, i.e. while the given virtual interface
 *	is enabled.
 *	Returns a negative error code if the key can't be added.
 *	The callback can sleep.
 *
 * @update_tkip_key: See the section "Hardware crypto acceleration"
 * 	This callback will be called in the context of Rx. Called for drivers
 * 	which set IEEE80211_KEY_FLAG_TKIP_REQ_RX_P1_KEY.
 *	The callback must be atomic.
 *
 * @set_rekey_data: If the device supports GTK rekeying, for example while the
 *	host is suspended, it can assign this callback to retrieve the data
 *	necessary to do GTK rekeying, this is the KEK, KCK and replay counter.
 *	After rekeying was done it should (for example during resume) notify
 *	userspace of the new replay counter using ieee80211_gtk_rekey_notify().
 *
 * @set_default_unicast_key: Set the default (unicast) key index, useful for
 *	WEP when the device sends data packets autonomously, e.g. for ARP
 *	offloading. The index can be 0-3, or -1 for unsetting it.
 *
 * @hw_scan: Ask the hardware to service the scan request, no need to start
 *	the scan state machine in stack. The scan must honour the channel
 *	configuration done by the regulatory agent in the wiphy's
 *	registered bands. The hardware (or the driver) needs to make sure
 *	that power save is disabled.
 *	The @req ie/ie_len members are rewritten by mac80211 to contain the
 *	entire IEs after the SSID, so that drivers need not look at these
 *	at all but just send them after the SSID -- mac80211 includes the
 *	(extended) supported rates and HT information (where applicable).
 *	When the scan finishes, ieee80211_scan_completed() must be called;
 *	note that it also must be called when the scan cannot finish due to
 *	any error unless this callback returned a negative error code.
 *	The callback can sleep.
 *
 * @cancel_hw_scan: Ask the low-level tp cancel the active hw scan.
 *	The driver should ask the hardware to cancel the scan (if possible),
 *	but the scan will be completed only after the driver will call
 *	ieee80211_scan_completed().
 *	This callback is needed for wowlan, to prevent enqueueing a new
 *	scan_work after the low-level driver was already suspended.
 *	The callback can sleep.
 *
 * @sched_scan_start: Ask the hardware to start scanning repeatedly at
 *	specific intervals.  The driver must call the
 *	ieee80211_sched_scan_results() function whenever it finds results.
 *	This process will continue until sched_scan_stop is called.
 *
 * @sched_scan_stop: Tell the hardware to stop an ongoing scheduled scan.
 *	In this case, ieee80211_sched_scan_stopped() must not be called.
 *
 * @sw_scan_start: Notifier function that is called just before a software scan
 *	is started. Can be NULL, if the driver doesn't need this notification.
 *	The mac_addr parameter allows supporting NL80211_SCAN_FLAG_RANDOM_ADDR,
 *	the driver may set the NL80211_FEATURE_SCAN_RANDOM_MAC_ADDR flag if it
 *	can use this parameter. The callback can sleep.
 *
 * @sw_scan_complete: Notifier function that is called just after a
 *	software scan finished. Can be NULL, if the driver doesn't need
 *	this notification.
 *	The callback can sleep.
 *
 * @get_stats: Return low-level statistics.
 * 	Returns zero if statistics are available.
 *	The callback can sleep.
 *
 * @get_key_seq: If your device implements encryption in hardware and does
 *	IV/PN assignment then this callback should be provided to read the
 *	IV/PN for the given key from hardware.
 *	The callback must be atomic.
 *
 * @set_frag_threshold: Configuration of fragmentation threshold. Assign this
 *	if the device does fragmentation by itself; if this callback is
 *	implemented then the stack will not do fragmentation.
 *	The callback can sleep.
 *
 * @set_rts_threshold: Configuration of RTS threshold (if device needs it)
 *	The callback can sleep.
 *
 * @sta_add: Notifies low level driver about addition of an associated station,
 *	AP, IBSS/WDS/mesh peer etc. This callback can sleep.
 *
 * @sta_remove: Notifies low level driver about removal of an associated
 *	station, AP, IBSS/WDS/mesh peer etc. Note that after the callback
 *	returns it isn't safe to use the pointer, not even RCU protected;
 *	no RCU grace period is guaranteed between returning here and freeing
 *	the station. See @sta_pre_rcu_remove if needed.
 *	This callback can sleep.
 *
 * @sta_add_debugfs: Drivers can use this callback to add debugfs files
 *	when a station is added to mac80211's station list. This callback
 *	and @sta_remove_debugfs should be within a CONFIG_MAC80211_DEBUGFS
 *	conditional. This callback can sleep.
 *
 * @sta_remove_debugfs: Remove the debugfs files which were added using
 *	@sta_add_debugfs. This callback can sleep.
 *
 * @sta_notify: Notifies low level driver about power state transition of an
 *	associated station, AP,  IBSS/WDS/mesh peer etc. For a VIF operating
 *	in AP mode, this callback will not be called when the flag
 *	%IEEE80211_HW_AP_LINK_PS is set. Must be atomic.
 *
 * @sta_state: Notifies low level driver about state transition of a
 *	station (which can be the AP, a client, IBSS/WDS/mesh peer etc.)
 *	This callback is mutually exclusive with @sta_add/@sta_remove.
 *	It must not fail for down transitions but may fail for transitions
 *	up the list of states. Also note that after the callback returns it
 *	isn't safe to use the pointer, not even RCU protected - no RCU grace
 *	period is guaranteed between returning here and freeing the station.
 *	See @sta_pre_rcu_remove if needed.
 *	The callback can sleep.
 *
 * @sta_pre_rcu_remove: Notify driver about station removal before RCU
 *	synchronisation. This is useful if a driver needs to have station
 *	pointers protected using RCU, it can then use this call to clear
 *	the pointers instead of waiting for an RCU grace period to elapse
 *	in @sta_state.
 *	The callback can sleep.
 *
 * @sta_rc_update: Notifies the driver of changes to the bitrates that can be
 *	used to transmit to the station. The changes are advertised with bits
 *	from &enum ieee80211_rate_control_changed and the values are reflected
 *	in the station data. This callback should only be used when the driver
 *	uses hardware rate control (%IEEE80211_HW_HAS_RATE_CONTROL) since
 *	otherwise the rate control algorithm is notified directly.
 *	Must be atomic.
 * @sta_rate_tbl_update: Notifies the driver that the rate table changed. This
 *	is only used if the configured rate control algorithm actually uses
 *	the new rate table API, and is therefore optional. Must be atomic.
 *
 * @sta_statistics: Get statistics for this station. For example with beacon
 *	filtering, the statistics kept by mac80211 might not be accurate, so
 *	let the driver pre-fill the statistics. The driver can fill most of
 *	the values (indicating which by setting the filled bitmap), but not
 *	all of them make sense - see the source for which ones are possible.
 *	Statistics that the driver doesn't fill will be filled by mac80211.
 *	The callback can sleep.
 *
 * @conf_tx: Configure TX queue parameters (EDCF (aifs, cw_min, cw_max),
 *	bursting) for a hardware TX queue.
 *	Returns a negative error code on failure.
 *	The callback can sleep.
 *
 * @get_tsf: Get the current TSF timer value from firmware/hardware. Currently,
 *	this is only used for IBSS mode BSSID merging and debugging. Is not a
 *	required function.
 *	The callback can sleep.
 *
 * @set_tsf: Set the TSF timer to the specified value in the firmware/hardware.
 *	Currently, this is only used for IBSS mode debugging. Is not a
 *	required function.
 *	The callback can sleep.
 *
 * @reset_tsf: Reset the TSF timer and allow firmware/hardware to synchronize
 *	with other STAs in the IBSS. This is only used in IBSS mode. This
 *	function is optional if the firmware/hardware takes full care of
 *	TSF synchronization.
 *	The callback can sleep.
 *
 * @tx_last_beacon: Determine whether the last IBSS beacon was sent by us.
 *	This is needed only for IBSS mode and the result of this function is
 *	used to determine whether to reply to Probe Requests.
 *	Returns non-zero if this device sent the last beacon.
 *	The callback can sleep.
 *
 * @ampdu_action: Perform a certain A-MPDU action
 * 	The RA/TID combination determines the destination and TID we want
 * 	the ampdu action to be performed for. The action is defined through
 * 	ieee80211_ampdu_mlme_action. Starting sequence number (@ssn)
 * 	is the first frame we expect to perform the action on. Notice
 * 	that TX/RX_STOP can pass NULL for this parameter.
 *	The @buf_size parameter is only valid when the action is set to
 *	%IEEE80211_AMPDU_TX_OPERATIONAL and indicates the peer's reorder
 *	buffer size (number of subframes) for this session -- the driver
 *	may neither send aggregates containing more subframes than this
 *	nor send aggregates in a way that lost frames would exceed the
 *	buffer size. If just limiting the aggregate size, this would be
 *	possible with a buf_size of 8:
 *	 - TX: 1.....7
 *	 - RX:  2....7 (lost frame #1)
 *	 - TX:        8..1...
 *	which is invalid since #1 was now re-transmitted well past the
 *	buffer size of 8. Correct ways to retransmit #1 would be:
 *	 - TX:       1 or 18 or 81
 *	Even "189" would be wrong since 1 could be lost again.
 *	The @amsdu parameter is valid when the action is set to
 *	%IEEE80211_AMPDU_TX_OPERATIONAL and indicates the peer's ability
 *	to receive A-MSDU within A-MPDU.
 *
 *	Returns a negative error code on failure.
 *	The callback can sleep.
 *
 * @get_survey: Return per-channel survey information
 *
 * @rfkill_poll: Poll rfkill hardware state. If you need this, you also
 *	need to set wiphy->rfkill_poll to %true before registration,
 *	and need to call wiphy_rfkill_set_hw_state() in the callback.
 *	The callback can sleep.
 *
 * @set_coverage_class: Set slot time for given coverage class as specified
 *	in IEEE 802.11-2007 section 17.3.8.6 and modify ACK timeout
 *	accordingly; coverage class equals to -1 to enable ACK timeout
 *	estimation algorithm (dynack). To disable dynack set valid value for
 *	coverage class. This callback is not required and may sleep.
 *
 * @testmode_cmd: Implement a cfg80211 test mode command. The passed @vif may
 *	be %NULL. The callback can sleep.
 * @testmode_dump: Implement a cfg80211 test mode dump. The callback can sleep.
 *
 * @flush: Flush all pending frames from the hardware queue, making sure
 *	that the hardware queues are empty. The @queues parameter is a bitmap
 *	of queues to flush, which is useful if different virtual interfaces
 *	use different hardware queues; it may also indicate all queues.
 *	If the parameter @drop is set to %true, pending frames may be dropped.
 *	Note that vif can be NULL.
 *	The callback can sleep.
 *
 * @channel_switch: Drivers that need (or want) to offload the channel
 *	switch operation for CSAs received from the AP may implement this
 *	callback. They must then call ieee80211_chswitch_done() to indicate
 *	completion of the channel switch.
 *
 * @set_antenna: Set antenna configuration (tx_ant, rx_ant) on the device.
 *	Parameters are bitmaps of allowed antennas to use for TX/RX. Drivers may
 *	reject TX/RX mask combinations they cannot support by returning -EINVAL
 *	(also see nl80211.h @NL80211_ATTR_WIPHY_ANTENNA_TX).
 *
 * @get_antenna: Get current antenna configuration from device (tx_ant, rx_ant).
 *
 * @remain_on_channel: Starts an off-channel period on the given channel, must
 *	call back to ieee80211_ready_on_channel() when on that channel. Note
 *	that normal channel traffic is not stopped as this is intended for hw
 *	offload. Frames to transmit on the off-channel channel are transmitted
 *	normally except for the %IEEE80211_TX_CTL_TX_OFFCHAN flag. When the
 *	duration (which will always be non-zero) expires, the driver must call
 *	ieee80211_remain_on_channel_expired().
 *	Note that this callback may be called while the device is in IDLE and
 *	must be accepted in this case.
 *	This callback may sleep.
 * @cancel_remain_on_channel: Requests that an ongoing off-channel period is
 *	aborted before it expires. This callback may sleep.
 *
 * @set_ringparam: Set tx and rx ring sizes.
 *
 * @get_ringparam: Get tx and rx ring current and maximum sizes.
 *
 * @tx_frames_pending: Check if there is any pending frame in the hardware
 *	queues before entering power save.
 *
 * @set_bitrate_mask: Set a mask of rates to be used for rate control selection
 *	when transmitting a frame. Currently only legacy rates are handled.
 *	The callback can sleep.
 * @event_callback: Notify driver about any event in mac80211. See
 *	&enum ieee80211_event_type for the different types.
 *	The callback must be atomic.
 *
 * @release_buffered_frames: Release buffered frames according to the given
 *	parameters. In the case where the driver buffers some frames for
 *	sleeping stations mac80211 will use this callback to tell the driver
 *	to release some frames, either for PS-poll or uAPSD.
 *	Note that if the @more_data parameter is %false the driver must check
 *	if there are more frames on the given TIDs, and if there are more than
 *	the frames being released then it must still set the more-data bit in
 *	the frame. If the @more_data parameter is %true, then of course the
 *	more-data bit must always be set.
 *	The @tids parameter tells the driver which TIDs to release frames
 *	from, for PS-poll it will always have only a single bit set.
 *	In the case this is used for a PS-poll initiated release, the
 *	@num_frames parameter will always be 1 so code can be shared. In
 *	this case the driver must also set %IEEE80211_TX_STATUS_EOSP flag
 *	on the TX status (and must report TX status) so that the PS-poll
 *	period is properly ended. This is used to avoid sending multiple
 *	responses for a retried PS-poll frame.
 *	In the case this is used for uAPSD, the @num_frames parameter may be
 *	bigger than one, but the driver may send fewer frames (it must send
 *	at least one, however). In this case it is also responsible for
 *	setting the EOSP flag in the QoS header of the frames. Also, when the
 *	service period ends, the driver must set %IEEE80211_TX_STATUS_EOSP
 *	on the last frame in the SP. Alternatively, it may call the function
 *	ieee80211_sta_eosp() to inform mac80211 of the end of the SP.
 *	This callback must be atomic.
 * @allow_buffered_frames: Prepare device to allow the given number of frames
 *	to go out to the given station. The frames will be sent by mac80211
 *	via the usual TX path after this call. The TX information for frames
 *	released will also have the %IEEE80211_TX_CTL_NO_PS_BUFFER flag set
 *	and the last one will also have %IEEE80211_TX_STATUS_EOSP set. In case
 *	frames from multiple TIDs are released and the driver might reorder
 *	them between the TIDs, it must set the %IEEE80211_TX_STATUS_EOSP flag
 *	on the last frame and clear it on all others and also handle the EOSP
 *	bit in the QoS header correctly. Alternatively, it can also call the
 *	ieee80211_sta_eosp() function.
 *	The @tids parameter is a bitmap and tells the driver which TIDs the
 *	frames will be on; it will at most have two bits set.
 *	This callback must be atomic.
 *
 * @get_et_sset_count:  Ethtool API to get string-set count.
 *
 * @get_et_stats:  Ethtool API to get a set of u64 stats.
 *
 * @get_et_strings:  Ethtool API to get a set of strings to describe stats
 *	and perhaps other supported types of ethtool data-sets.
 *
 * @mgd_prepare_tx: Prepare for transmitting a management frame for association
 *	before associated. In multi-channel scenarios, a virtual interface is
 *	bound to a channel before it is associated, but as it isn't associated
 *	yet it need not necessarily be given airtime, in particular since any
 *	transmission to a P2P GO needs to be synchronized against the GO's
 *	powersave state. mac80211 will call this function before transmitting a
 *	management frame prior to having successfully associated to allow the
 *	driver to give it channel time for the transmission, to get a response
 *	and to be able to synchronize with the GO.
 *	The callback will be called before each transmission and upon return
 *	mac80211 will transmit the frame right away.
 *	The callback is optional and can (should!) sleep.
 *
 * @mgd_protect_tdls_discover: Protect a TDLS discovery session. After sending
 *	a TDLS discovery-request, we expect a reply to arrive on the AP's
 *	channel. We must stay on the channel (no PSM, scan, etc.), since a TDLS
 *	setup-response is a direct packet not buffered by the AP.
 *	mac80211 will call this function just before the transmission of a TDLS
 *	discovery-request. The recommended period of protection is at least
 *	2 * (DTIM period).
 *	The callback is optional and can sleep.
 *
 * @add_chanctx: Notifies device driver about new channel context creation.
 *	This callback may sleep.
 * @remove_chanctx: Notifies device driver about channel context destruction.
 *	This callback may sleep.
 * @change_chanctx: Notifies device driver about channel context changes that
 *	may happen when combining different virtual interfaces on the same
 *	channel context with different settings
 *	This callback may sleep.
 * @assign_vif_chanctx: Notifies device driver about channel context being bound
 *	to vif. Possible use is for hw queue remapping.
 *	This callback may sleep.
 * @unassign_vif_chanctx: Notifies device driver about channel context being
 *	unbound from vif.
 *	This callback may sleep.
 * @switch_vif_chanctx: switch a number of vifs from one chanctx to
 *	another, as specified in the list of
 *	@ieee80211_vif_chanctx_switch passed to the driver, according
 *	to the mode defined in &ieee80211_chanctx_switch_mode.
 *	This callback may sleep.
 *
 * @start_ap: Start operation on the AP interface, this is called after all the
 *	information in bss_conf is set and beacon can be retrieved. A channel
 *	context is bound before this is called. Note that if the driver uses
 *	software scan or ROC, this (and @stop_ap) isn't called when the AP is
 *	just "paused" for scanning/ROC, which is indicated by the beacon being
 *	disabled/enabled via @bss_info_changed.
 * @stop_ap: Stop operation on the AP interface.
 *
 * @reconfig_complete: Called after a call to ieee80211_restart_hw() and
 *	during resume, when the reconfiguration has completed.
 *	This can help the driver implement the reconfiguration step (and
 *	indicate mac80211 is ready to receive frames).
 *	This callback may sleep.
 *
 * @ipv6_addr_change: IPv6 address assignment on the given interface changed.
 *	Currently, this is only called for managed or P2P client interfaces.
 *	This callback is optional; it must not sleep.
 *
 * @channel_switch_beacon: Starts a channel switch to a new channel.
 *	Beacons are modified to include CSA or ECSA IEs before calling this
 *	function. The corresponding count fields in these IEs must be
 *	decremented, and when they reach 1 the driver must call
 *	ieee80211_csa_finish(). Drivers which use ieee80211_beacon_get()
 *	get the csa counter decremented by mac80211, but must check if it is
 *	1 using ieee80211_csa_is_complete() after the beacon has been
 *	transmitted and then call ieee80211_csa_finish().
 *	If the CSA count starts as zero or 1, this function will not be called,
 *	since there won't be any time to beacon before the switch anyway.
 * @pre_channel_switch: This is an optional callback that is called
 *	before a channel switch procedure is started (ie. when a STA
 *	gets a CSA or an userspace initiated channel-switch), allowing
 *	the driver to prepare for the channel switch.
 * @post_channel_switch: This is an optional callback that is called
 *	after a channel switch procedure is completed, allowing the
 *	driver to go back to a normal configuration.
 *
 * @join_ibss: Join an IBSS (on an IBSS interface); this is called after all
 *	information in bss_conf is set up and the beacon can be retrieved. A
 *	channel context is bound before this is called.
 * @leave_ibss: Leave the IBSS again.
 *
 * @get_expected_throughput: extract the expected throughput towards the
 *	specified station. The returned value is expressed in Kbps. It returns 0
 *	if the RC algorithm does not have proper data to provide.
 *
 * @get_txpower: get current maximum tx power (in dBm) based on configuration
 *	and hardware limits.
 *
 * @tdls_channel_switch: Start channel-switching with a TDLS peer. The driver
 *	is responsible for continually initiating channel-switching operations
 *	and returning to the base channel for communication with the AP. The
 *	driver receives a channel-switch request template and the location of
 *	the switch-timing IE within the template as part of the invocation.
 *	The template is valid only within the call, and the driver can
 *	optionally copy the skb for further re-use.
 * @tdls_cancel_channel_switch: Stop channel-switching with a TDLS peer. Both
 *	peers must be on the base channel when the call completes.
 * @tdls_recv_channel_switch: a TDLS channel-switch related frame (request or
 *	response) has been received from a remote peer. The driver gets
 *	parameters parsed from the incoming frame and may use them to continue
 *	an ongoing channel-switch operation. In addition, a channel-switch
 *	response template is provided, together with the location of the
 *	switch-timing IE within the template. The skb can only be used within
 *	the function call.
 *
 * @wake_tx_queue: Called when new packets have been added to the queue.
 */
struct ieee80211_ops {
	void (*tx)(struct ieee80211_hw *hw,
		   struct ieee80211_tx_control *control,
		   struct sk_buff *skb);
	int (*start)(struct ieee80211_hw *hw);
	void (*stop)(struct ieee80211_hw *hw);
#ifdef CONFIG_PM
	int (*suspend)(struct ieee80211_hw *hw, struct cfg80211_wowlan *wowlan);
	int (*resume)(struct ieee80211_hw *hw);
	void (*set_wakeup)(struct ieee80211_hw *hw, bool enabled);
#endif
	int (*add_interface)(struct ieee80211_hw *hw,
			     struct ieee80211_vif *vif);
	int (*change_interface)(struct ieee80211_hw *hw,
				struct ieee80211_vif *vif,
				enum nl80211_iftype new_type, bool p2p);
	void (*remove_interface)(struct ieee80211_hw *hw,
				 struct ieee80211_vif *vif);
	int (*config)(struct ieee80211_hw *hw, u32 changed);
	void (*bss_info_changed)(struct ieee80211_hw *hw,
				 struct ieee80211_vif *vif,
				 struct ieee80211_bss_conf *info,
				 u32 changed);

	int (*start_ap)(struct ieee80211_hw *hw, struct ieee80211_vif *vif);
	void (*stop_ap)(struct ieee80211_hw *hw, struct ieee80211_vif *vif);

	u64 (*prepare_multicast)(struct ieee80211_hw *hw,
				 struct netdev_hw_addr_list *mc_list);
	void (*configure_filter)(struct ieee80211_hw *hw,
				 unsigned int changed_flags,
				 unsigned int *total_flags,
				 u64 multicast);
	void (*config_iface_filter)(struct ieee80211_hw *hw,
				    struct ieee80211_vif *vif,
				    unsigned int filter_flags,
				    unsigned int changed_flags);
	int (*set_tim)(struct ieee80211_hw *hw, struct ieee80211_sta *sta,
		       bool set);
	int (*set_key)(struct ieee80211_hw *hw, enum set_key_cmd cmd,
		       struct ieee80211_vif *vif, struct ieee80211_sta *sta,
		       struct ieee80211_key_conf *key);
	void (*update_tkip_key)(struct ieee80211_hw *hw,
				struct ieee80211_vif *vif,
				struct ieee80211_key_conf *conf,
				struct ieee80211_sta *sta,
				u32 iv32, u16 *phase1key);
	void (*set_rekey_data)(struct ieee80211_hw *hw,
			       struct ieee80211_vif *vif,
			       struct cfg80211_gtk_rekey_data *data);
	void (*set_default_unicast_key)(struct ieee80211_hw *hw,
					struct ieee80211_vif *vif, int idx);
	int (*hw_scan)(struct ieee80211_hw *hw, struct ieee80211_vif *vif,
		       struct ieee80211_scan_request *req);
	void (*cancel_hw_scan)(struct ieee80211_hw *hw,
			       struct ieee80211_vif *vif);
	int (*sched_scan_start)(struct ieee80211_hw *hw,
				struct ieee80211_vif *vif,
				struct cfg80211_sched_scan_request *req,
				struct ieee80211_scan_ies *ies);
	int (*sched_scan_stop)(struct ieee80211_hw *hw,
			       struct ieee80211_vif *vif);
	void (*sw_scan_start)(struct ieee80211_hw *hw,
			      struct ieee80211_vif *vif,
			      const u8 *mac_addr);
	void (*sw_scan_complete)(struct ieee80211_hw *hw,
				 struct ieee80211_vif *vif);
	int (*get_stats)(struct ieee80211_hw *hw,
			 struct ieee80211_low_level_stats *stats);
	void (*get_key_seq)(struct ieee80211_hw *hw,
			    struct ieee80211_key_conf *key,
			    struct ieee80211_key_seq *seq);
	int (*set_frag_threshold)(struct ieee80211_hw *hw, u32 value);
	int (*set_rts_threshold)(struct ieee80211_hw *hw, u32 value);
	int (*sta_add)(struct ieee80211_hw *hw, struct ieee80211_vif *vif,
		       struct ieee80211_sta *sta);
	int (*sta_remove)(struct ieee80211_hw *hw, struct ieee80211_vif *vif,
			  struct ieee80211_sta *sta);
#ifdef CONFIG_MAC80211_DEBUGFS
	void (*sta_add_debugfs)(struct ieee80211_hw *hw,
				struct ieee80211_vif *vif,
				struct ieee80211_sta *sta,
				struct dentry *dir);
	void (*sta_remove_debugfs)(struct ieee80211_hw *hw,
				   struct ieee80211_vif *vif,
				   struct ieee80211_sta *sta,
				   struct dentry *dir);
#endif
	void (*sta_notify)(struct ieee80211_hw *hw, struct ieee80211_vif *vif,
			enum sta_notify_cmd, struct ieee80211_sta *sta);
	int (*sta_state)(struct ieee80211_hw *hw, struct ieee80211_vif *vif,
			 struct ieee80211_sta *sta,
			 enum ieee80211_sta_state old_state,
			 enum ieee80211_sta_state new_state);
	void (*sta_pre_rcu_remove)(struct ieee80211_hw *hw,
				   struct ieee80211_vif *vif,
				   struct ieee80211_sta *sta);
	void (*sta_rc_update)(struct ieee80211_hw *hw,
			      struct ieee80211_vif *vif,
			      struct ieee80211_sta *sta,
			      u32 changed);
	void (*sta_rate_tbl_update)(struct ieee80211_hw *hw,
				    struct ieee80211_vif *vif,
				    struct ieee80211_sta *sta);
	void (*sta_statistics)(struct ieee80211_hw *hw,
			       struct ieee80211_vif *vif,
			       struct ieee80211_sta *sta,
			       struct station_info *sinfo);
	int (*conf_tx)(struct ieee80211_hw *hw,
		       struct ieee80211_vif *vif, u16 ac,
		       const struct ieee80211_tx_queue_params *params);
	u64 (*get_tsf)(struct ieee80211_hw *hw, struct ieee80211_vif *vif);
	void (*set_tsf)(struct ieee80211_hw *hw, struct ieee80211_vif *vif,
			u64 tsf);
	void (*reset_tsf)(struct ieee80211_hw *hw, struct ieee80211_vif *vif);
	int (*tx_last_beacon)(struct ieee80211_hw *hw);
	int (*ampdu_action)(struct ieee80211_hw *hw,
			    struct ieee80211_vif *vif,
			    enum ieee80211_ampdu_mlme_action action,
			    struct ieee80211_sta *sta, u16 tid, u16 *ssn,
			    u8 buf_size, bool amsdu);
	int (*get_survey)(struct ieee80211_hw *hw, int idx,
		struct survey_info *survey);
	void (*rfkill_poll)(struct ieee80211_hw *hw);
	void (*set_coverage_class)(struct ieee80211_hw *hw, s16 coverage_class);
#ifdef CONFIG_NL80211_TESTMODE
	int (*testmode_cmd)(struct ieee80211_hw *hw, struct ieee80211_vif *vif,
			    void *data, int len);
	int (*testmode_dump)(struct ieee80211_hw *hw, struct sk_buff *skb,
			     struct netlink_callback *cb,
			     void *data, int len);
#endif
	void (*flush)(struct ieee80211_hw *hw, struct ieee80211_vif *vif,
		      u32 queues, bool drop);
	void (*channel_switch)(struct ieee80211_hw *hw,
			       struct ieee80211_vif *vif,
			       struct ieee80211_channel_switch *ch_switch);
	int (*set_antenna)(struct ieee80211_hw *hw, u32 tx_ant, u32 rx_ant);
	int (*get_antenna)(struct ieee80211_hw *hw, u32 *tx_ant, u32 *rx_ant);

	int (*remain_on_channel)(struct ieee80211_hw *hw,
				 struct ieee80211_vif *vif,
				 struct ieee80211_channel *chan,
				 int duration,
				 enum ieee80211_roc_type type);
	int (*cancel_remain_on_channel)(struct ieee80211_hw *hw);
	int (*set_ringparam)(struct ieee80211_hw *hw, u32 tx, u32 rx);
	void (*get_ringparam)(struct ieee80211_hw *hw,
			      u32 *tx, u32 *tx_max, u32 *rx, u32 *rx_max);
	bool (*tx_frames_pending)(struct ieee80211_hw *hw);
	int (*set_bitrate_mask)(struct ieee80211_hw *hw, struct ieee80211_vif *vif,
				const struct cfg80211_bitrate_mask *mask);
	void (*event_callback)(struct ieee80211_hw *hw,
			       struct ieee80211_vif *vif,
			       const struct ieee80211_event *event);

	void (*allow_buffered_frames)(struct ieee80211_hw *hw,
				      struct ieee80211_sta *sta,
				      u16 tids, int num_frames,
				      enum ieee80211_frame_release_type reason,
				      bool more_data);
	void (*release_buffered_frames)(struct ieee80211_hw *hw,
					struct ieee80211_sta *sta,
					u16 tids, int num_frames,
					enum ieee80211_frame_release_type reason,
					bool more_data);

	int	(*get_et_sset_count)(struct ieee80211_hw *hw,
				     struct ieee80211_vif *vif, int sset);
	void	(*get_et_stats)(struct ieee80211_hw *hw,
				struct ieee80211_vif *vif,
				struct ethtool_stats *stats, u64 *data);
	void	(*get_et_strings)(struct ieee80211_hw *hw,
				  struct ieee80211_vif *vif,
				  u32 sset, u8 *data);

	void	(*mgd_prepare_tx)(struct ieee80211_hw *hw,
				  struct ieee80211_vif *vif);

	void	(*mgd_protect_tdls_discover)(struct ieee80211_hw *hw,
					     struct ieee80211_vif *vif);

	int (*add_chanctx)(struct ieee80211_hw *hw,
			   struct ieee80211_chanctx_conf *ctx);
	void (*remove_chanctx)(struct ieee80211_hw *hw,
			       struct ieee80211_chanctx_conf *ctx);
	void (*change_chanctx)(struct ieee80211_hw *hw,
			       struct ieee80211_chanctx_conf *ctx,
			       u32 changed);
	int (*assign_vif_chanctx)(struct ieee80211_hw *hw,
				  struct ieee80211_vif *vif,
				  struct ieee80211_chanctx_conf *ctx);
	void (*unassign_vif_chanctx)(struct ieee80211_hw *hw,
				     struct ieee80211_vif *vif,
				     struct ieee80211_chanctx_conf *ctx);
	int (*switch_vif_chanctx)(struct ieee80211_hw *hw,
				  struct ieee80211_vif_chanctx_switch *vifs,
				  int n_vifs,
				  enum ieee80211_chanctx_switch_mode mode);

	void (*reconfig_complete)(struct ieee80211_hw *hw,
				  enum ieee80211_reconfig_type reconfig_type);

#if IS_ENABLED(CONFIG_IPV6)
	void (*ipv6_addr_change)(struct ieee80211_hw *hw,
				 struct ieee80211_vif *vif,
				 struct inet6_dev *idev);
#endif
	void (*channel_switch_beacon)(struct ieee80211_hw *hw,
				      struct ieee80211_vif *vif,
				      struct cfg80211_chan_def *chandef);
	int (*pre_channel_switch)(struct ieee80211_hw *hw,
				  struct ieee80211_vif *vif,
				  struct ieee80211_channel_switch *ch_switch);

	int (*post_channel_switch)(struct ieee80211_hw *hw,
				   struct ieee80211_vif *vif);

	int (*join_ibss)(struct ieee80211_hw *hw, struct ieee80211_vif *vif);
	void (*leave_ibss)(struct ieee80211_hw *hw, struct ieee80211_vif *vif);
	u32 (*get_expected_throughput)(struct ieee80211_sta *sta);
	int (*get_txpower)(struct ieee80211_hw *hw, struct ieee80211_vif *vif,
			   int *dbm);

	int (*tdls_channel_switch)(struct ieee80211_hw *hw,
				   struct ieee80211_vif *vif,
				   struct ieee80211_sta *sta, u8 oper_class,
				   struct cfg80211_chan_def *chandef,
				   struct sk_buff *tmpl_skb, u32 ch_sw_tm_ie);
	void (*tdls_cancel_channel_switch)(struct ieee80211_hw *hw,
					   struct ieee80211_vif *vif,
					   struct ieee80211_sta *sta);
	void (*tdls_recv_channel_switch)(struct ieee80211_hw *hw,
					 struct ieee80211_vif *vif,
					 struct ieee80211_tdls_ch_sw_params *params);

	void (*wake_tx_queue)(struct ieee80211_hw *hw,
			      struct ieee80211_txq *txq);
};

/**
 * ieee80211_alloc_hw_nm - Allocate a new hardware device
 *
 * This must be called once for each hardware device. The returned pointer
 * must be used to refer to this device when calling other functions.
 * mac80211 allocates a private data area for the driver pointed to by
 * @priv in &struct ieee80211_hw, the size of this area is given as
 * @priv_data_len.
 *
 * @priv_data_len: length of private data
 * @ops: callbacks for this device
 * @requested_name: Requested name for this device.
 *	NULL is valid value, and means use the default naming (phy%d)
 *
 * Return: A pointer to the new hardware device, or %NULL on error.
 */
struct ieee80211_hw *ieee80211_alloc_hw_nm(size_t priv_data_len,
					   const struct ieee80211_ops *ops,
					   const char *requested_name);

/**
 * ieee80211_alloc_hw - Allocate a new hardware device
 *
 * This must be called once for each hardware device. The returned pointer
 * must be used to refer to this device when calling other functions.
 * mac80211 allocates a private data area for the driver pointed to by
 * @priv in &struct ieee80211_hw, the size of this area is given as
 * @priv_data_len.
 *
 * @priv_data_len: length of private data
 * @ops: callbacks for this device
 *
 * Return: A pointer to the new hardware device, or %NULL on error.
 */
static inline
struct ieee80211_hw *ieee80211_alloc_hw(size_t priv_data_len,
					const struct ieee80211_ops *ops)
{
	return ieee80211_alloc_hw_nm(priv_data_len, ops, NULL);
}

/**
 * ieee80211_register_hw - Register hardware device
 *
 * You must call this function before any other functions in
 * mac80211. Note that before a hardware can be registered, you
 * need to fill the contained wiphy's information.
 *
 * @hw: the device to register as returned by ieee80211_alloc_hw()
 *
 * Return: 0 on success. An error code otherwise.
 */
int ieee80211_register_hw(struct ieee80211_hw *hw);

/**
 * struct ieee80211_tpt_blink - throughput blink description
 * @throughput: throughput in Kbit/sec
 * @blink_time: blink time in milliseconds
 *	(full cycle, ie. one off + one on period)
 */
struct ieee80211_tpt_blink {
	int throughput;
	int blink_time;
};

/**
 * enum ieee80211_tpt_led_trigger_flags - throughput trigger flags
 * @IEEE80211_TPT_LEDTRIG_FL_RADIO: enable blinking with radio
 * @IEEE80211_TPT_LEDTRIG_FL_WORK: enable blinking when working
 * @IEEE80211_TPT_LEDTRIG_FL_CONNECTED: enable blinking when at least one
 *	interface is connected in some way, including being an AP
 */
enum ieee80211_tpt_led_trigger_flags {
	IEEE80211_TPT_LEDTRIG_FL_RADIO		= BIT(0),
	IEEE80211_TPT_LEDTRIG_FL_WORK		= BIT(1),
	IEEE80211_TPT_LEDTRIG_FL_CONNECTED	= BIT(2),
};

#ifdef CONFIG_MAC80211_LEDS
const char *__ieee80211_get_tx_led_name(struct ieee80211_hw *hw);
const char *__ieee80211_get_rx_led_name(struct ieee80211_hw *hw);
const char *__ieee80211_get_assoc_led_name(struct ieee80211_hw *hw);
const char *__ieee80211_get_radio_led_name(struct ieee80211_hw *hw);
const char *
__ieee80211_create_tpt_led_trigger(struct ieee80211_hw *hw,
				   unsigned int flags,
				   const struct ieee80211_tpt_blink *blink_table,
				   unsigned int blink_table_len);
#endif
/**
 * ieee80211_get_tx_led_name - get name of TX LED
 *
 * mac80211 creates a transmit LED trigger for each wireless hardware
 * that can be used to drive LEDs if your driver registers a LED device.
 * This function returns the name (or %NULL if not configured for LEDs)
 * of the trigger so you can automatically link the LED device.
 *
 * @hw: the hardware to get the LED trigger name for
 *
 * Return: The name of the LED trigger. %NULL if not configured for LEDs.
 */
static inline const char *ieee80211_get_tx_led_name(struct ieee80211_hw *hw)
{
#ifdef CONFIG_MAC80211_LEDS
	return __ieee80211_get_tx_led_name(hw);
#else
	return NULL;
#endif
}

/**
 * ieee80211_get_rx_led_name - get name of RX LED
 *
 * mac80211 creates a receive LED trigger for each wireless hardware
 * that can be used to drive LEDs if your driver registers a LED device.
 * This function returns the name (or %NULL if not configured for LEDs)
 * of the trigger so you can automatically link the LED device.
 *
 * @hw: the hardware to get the LED trigger name for
 *
 * Return: The name of the LED trigger. %NULL if not configured for LEDs.
 */
static inline const char *ieee80211_get_rx_led_name(struct ieee80211_hw *hw)
{
#ifdef CONFIG_MAC80211_LEDS
	return __ieee80211_get_rx_led_name(hw);
#else
	return NULL;
#endif
}

/**
 * ieee80211_get_assoc_led_name - get name of association LED
 *
 * mac80211 creates a association LED trigger for each wireless hardware
 * that can be used to drive LEDs if your driver registers a LED device.
 * This function returns the name (or %NULL if not configured for LEDs)
 * of the trigger so you can automatically link the LED device.
 *
 * @hw: the hardware to get the LED trigger name for
 *
 * Return: The name of the LED trigger. %NULL if not configured for LEDs.
 */
static inline const char *ieee80211_get_assoc_led_name(struct ieee80211_hw *hw)
{
#ifdef CONFIG_MAC80211_LEDS
	return __ieee80211_get_assoc_led_name(hw);
#else
	return NULL;
#endif
}

/**
 * ieee80211_get_radio_led_name - get name of radio LED
 *
 * mac80211 creates a radio change LED trigger for each wireless hardware
 * that can be used to drive LEDs if your driver registers a LED device.
 * This function returns the name (or %NULL if not configured for LEDs)
 * of the trigger so you can automatically link the LED device.
 *
 * @hw: the hardware to get the LED trigger name for
 *
 * Return: The name of the LED trigger. %NULL if not configured for LEDs.
 */
static inline const char *ieee80211_get_radio_led_name(struct ieee80211_hw *hw)
{
#ifdef CONFIG_MAC80211_LEDS
	return __ieee80211_get_radio_led_name(hw);
#else
	return NULL;
#endif
}

/**
 * ieee80211_create_tpt_led_trigger - create throughput LED trigger
 * @hw: the hardware to create the trigger for
 * @flags: trigger flags, see &enum ieee80211_tpt_led_trigger_flags
 * @blink_table: the blink table -- needs to be ordered by throughput
 * @blink_table_len: size of the blink table
 *
 * Return: %NULL (in case of error, or if no LED triggers are
 * configured) or the name of the new trigger.
 *
 * Note: This function must be called before ieee80211_register_hw().
 */
static inline const char *
ieee80211_create_tpt_led_trigger(struct ieee80211_hw *hw, unsigned int flags,
				 const struct ieee80211_tpt_blink *blink_table,
				 unsigned int blink_table_len)
{
#ifdef CONFIG_MAC80211_LEDS
	return __ieee80211_create_tpt_led_trigger(hw, flags, blink_table,
						  blink_table_len);
#else
	return NULL;
#endif
}

/**
 * ieee80211_unregister_hw - Unregister a hardware device
 *
 * This function instructs mac80211 to free allocated resources
 * and unregister netdevices from the networking subsystem.
 *
 * @hw: the hardware to unregister
 */
void ieee80211_unregister_hw(struct ieee80211_hw *hw);

/**
 * ieee80211_free_hw - free hardware descriptor
 *
 * This function frees everything that was allocated, including the
 * private data for the driver. You must call ieee80211_unregister_hw()
 * before calling this function.
 *
 * @hw: the hardware to free
 */
void ieee80211_free_hw(struct ieee80211_hw *hw);

/**
 * ieee80211_restart_hw - restart hardware completely
 *
 * Call this function when the hardware was restarted for some reason
 * (hardware error, ...) and the driver is unable to restore its state
 * by itself. mac80211 assumes that at this point the driver/hardware
 * is completely uninitialised and stopped, it starts the process by
 * calling the ->start() operation. The driver will need to reset all
 * internal state that it has prior to calling this function.
 *
 * @hw: the hardware to restart
 */
void ieee80211_restart_hw(struct ieee80211_hw *hw);

/**
 * ieee80211_rx_napi - receive frame from NAPI context
 *
 * Use this function to hand received frames to mac80211. The receive
 * buffer in @skb must start with an IEEE 802.11 header. In case of a
 * paged @skb is used, the driver is recommended to put the ieee80211
 * header of the frame on the linear part of the @skb to avoid memory
 * allocation and/or memcpy by the stack.
 *
 * This function may not be called in IRQ context. Calls to this function
 * for a single hardware must be synchronized against each other. Calls to
 * this function, ieee80211_rx_ni() and ieee80211_rx_irqsafe() may not be
 * mixed for a single hardware. Must not run concurrently with
 * ieee80211_tx_status() or ieee80211_tx_status_ni().
 *
 * This function must be called with BHs disabled.
 *
 * @hw: the hardware this frame came in on
 * @skb: the buffer to receive, owned by mac80211 after this call
 * @napi: the NAPI context
 */
void ieee80211_rx_napi(struct ieee80211_hw *hw, struct sk_buff *skb,
		       struct napi_struct *napi);

/**
 * ieee80211_rx - receive frame
 *
 * Use this function to hand received frames to mac80211. The receive
 * buffer in @skb must start with an IEEE 802.11 header. In case of a
 * paged @skb is used, the driver is recommended to put the ieee80211
 * header of the frame on the linear part of the @skb to avoid memory
 * allocation and/or memcpy by the stack.
 *
 * This function may not be called in IRQ context. Calls to this function
 * for a single hardware must be synchronized against each other. Calls to
 * this function, ieee80211_rx_ni() and ieee80211_rx_irqsafe() may not be
 * mixed for a single hardware. Must not run concurrently with
 * ieee80211_tx_status() or ieee80211_tx_status_ni().
 *
 * In process context use instead ieee80211_rx_ni().
 *
 * @hw: the hardware this frame came in on
 * @skb: the buffer to receive, owned by mac80211 after this call
 */
static inline void ieee80211_rx(struct ieee80211_hw *hw, struct sk_buff *skb)
{
	ieee80211_rx_napi(hw, skb, NULL);
}

/**
 * ieee80211_rx_irqsafe - receive frame
 *
 * Like ieee80211_rx() but can be called in IRQ context
 * (internally defers to a tasklet.)
 *
 * Calls to this function, ieee80211_rx() or ieee80211_rx_ni() may not
 * be mixed for a single hardware.Must not run concurrently with
 * ieee80211_tx_status() or ieee80211_tx_status_ni().
 *
 * @hw: the hardware this frame came in on
 * @skb: the buffer to receive, owned by mac80211 after this call
 */
void ieee80211_rx_irqsafe(struct ieee80211_hw *hw, struct sk_buff *skb);

/**
 * ieee80211_rx_ni - receive frame (in process context)
 *
 * Like ieee80211_rx() but can be called in process context
 * (internally disables bottom halves).
 *
 * Calls to this function, ieee80211_rx() and ieee80211_rx_irqsafe() may
 * not be mixed for a single hardware. Must not run concurrently with
 * ieee80211_tx_status() or ieee80211_tx_status_ni().
 *
 * @hw: the hardware this frame came in on
 * @skb: the buffer to receive, owned by mac80211 after this call
 */
static inline void ieee80211_rx_ni(struct ieee80211_hw *hw,
				   struct sk_buff *skb)
{
	local_bh_disable();
	ieee80211_rx(hw, skb);
	local_bh_enable();
}

/**
 * ieee80211_sta_ps_transition - PS transition for connected sta
 *
 * When operating in AP mode with the %IEEE80211_HW_AP_LINK_PS
 * flag set, use this function to inform mac80211 about a connected station
 * entering/leaving PS mode.
 *
 * This function may not be called in IRQ context or with softirqs enabled.
 *
 * Calls to this function for a single hardware must be synchronized against
 * each other.
 *
 * @sta: currently connected sta
 * @start: start or stop PS
 *
 * Return: 0 on success. -EINVAL when the requested PS mode is already set.
 */
int ieee80211_sta_ps_transition(struct ieee80211_sta *sta, bool start);

/**
 * ieee80211_sta_ps_transition_ni - PS transition for connected sta
 *                                  (in process context)
 *
 * Like ieee80211_sta_ps_transition() but can be called in process context
 * (internally disables bottom halves). Concurrent call restriction still
 * applies.
 *
 * @sta: currently connected sta
 * @start: start or stop PS
 *
 * Return: Like ieee80211_sta_ps_transition().
 */
static inline int ieee80211_sta_ps_transition_ni(struct ieee80211_sta *sta,
						  bool start)
{
	int ret;

	local_bh_disable();
	ret = ieee80211_sta_ps_transition(sta, start);
	local_bh_enable();

	return ret;
}

/*
 * The TX headroom reserved by mac80211 for its own tx_status functions.
 * This is enough for the radiotap header.
 */
#define IEEE80211_TX_STATUS_HEADROOM	14

/**
 * ieee80211_sta_set_buffered - inform mac80211 about driver-buffered frames
 * @sta: &struct ieee80211_sta pointer for the sleeping station
 * @tid: the TID that has buffered frames
 * @buffered: indicates whether or not frames are buffered for this TID
 *
 * If a driver buffers frames for a powersave station instead of passing
 * them back to mac80211 for retransmission, the station may still need
 * to be told that there are buffered frames via the TIM bit.
 *
 * This function informs mac80211 whether or not there are frames that are
 * buffered in the driver for a given TID; mac80211 can then use this data
 * to set the TIM bit (NOTE: This may call back into the driver's set_tim
 * call! Beware of the locking!)
 *
 * If all frames are released to the station (due to PS-poll or uAPSD)
 * then the driver needs to inform mac80211 that there no longer are
 * frames buffered. However, when the station wakes up mac80211 assumes
 * that all buffered frames will be transmitted and clears this data,
 * drivers need to make sure they inform mac80211 about all buffered
 * frames on the sleep transition (sta_notify() with %STA_NOTIFY_SLEEP).
 *
 * Note that technically mac80211 only needs to know this per AC, not per
 * TID, but since driver buffering will inevitably happen per TID (since
 * it is related to aggregation) it is easier to make mac80211 map the
 * TID to the AC as required instead of keeping track in all drivers that
 * use this API.
 */
void ieee80211_sta_set_buffered(struct ieee80211_sta *sta,
				u8 tid, bool buffered);

/**
 * ieee80211_get_tx_rates - get the selected transmit rates for a packet
 *
 * Call this function in a driver with per-packet rate selection support
 * to combine the rate info in the packet tx info with the most recent
 * rate selection table for the station entry.
 *
 * @vif: &struct ieee80211_vif pointer from the add_interface callback.
 * @sta: the receiver station to which this packet is sent.
 * @skb: the frame to be transmitted.
 * @dest: buffer for extracted rate/retry information
 * @max_rates: maximum number of rates to fetch
 */
void ieee80211_get_tx_rates(struct ieee80211_vif *vif,
			    struct ieee80211_sta *sta,
			    struct sk_buff *skb,
			    struct ieee80211_tx_rate *dest,
			    int max_rates);

/**
 * ieee80211_tx_status - transmit status callback
 *
 * Call this function for all transmitted frames after they have been
 * transmitted. It is permissible to not call this function for
 * multicast frames but this can affect statistics.
 *
 * This function may not be called in IRQ context. Calls to this function
 * for a single hardware must be synchronized against each other. Calls
 * to this function, ieee80211_tx_status_ni() and ieee80211_tx_status_irqsafe()
 * may not be mixed for a single hardware. Must not run concurrently with
 * ieee80211_rx() or ieee80211_rx_ni().
 *
 * @hw: the hardware the frame was transmitted by
 * @skb: the frame that was transmitted, owned by mac80211 after this call
 */
void ieee80211_tx_status(struct ieee80211_hw *hw,
			 struct sk_buff *skb);

/**
 * ieee80211_tx_status_noskb - transmit status callback without skb
 *
 * This function can be used as a replacement for ieee80211_tx_status
 * in drivers that cannot reliably map tx status information back to
 * specific skbs.
 *
 * Calls to this function for a single hardware must be synchronized
 * against each other. Calls to this function, ieee80211_tx_status_ni()
 * and ieee80211_tx_status_irqsafe() may not be mixed for a single hardware.
 *
 * @hw: the hardware the frame was transmitted by
 * @sta: the receiver station to which this packet is sent
 *	(NULL for multicast packets)
 * @info: tx status information
 */
void ieee80211_tx_status_noskb(struct ieee80211_hw *hw,
			       struct ieee80211_sta *sta,
			       struct ieee80211_tx_info *info);

/**
 * ieee80211_tx_status_ni - transmit status callback (in process context)
 *
 * Like ieee80211_tx_status() but can be called in process context.
 *
 * Calls to this function, ieee80211_tx_status() and
 * ieee80211_tx_status_irqsafe() may not be mixed
 * for a single hardware.
 *
 * @hw: the hardware the frame was transmitted by
 * @skb: the frame that was transmitted, owned by mac80211 after this call
 */
static inline void ieee80211_tx_status_ni(struct ieee80211_hw *hw,
					  struct sk_buff *skb)
{
	local_bh_disable();
	ieee80211_tx_status(hw, skb);
	local_bh_enable();
}

/**
 * ieee80211_tx_status_irqsafe - IRQ-safe transmit status callback
 *
 * Like ieee80211_tx_status() but can be called in IRQ context
 * (internally defers to a tasklet.)
 *
 * Calls to this function, ieee80211_tx_status() and
 * ieee80211_tx_status_ni() may not be mixed for a single hardware.
 *
 * @hw: the hardware the frame was transmitted by
 * @skb: the frame that was transmitted, owned by mac80211 after this call
 */
void ieee80211_tx_status_irqsafe(struct ieee80211_hw *hw,
				 struct sk_buff *skb);

/**
 * ieee80211_report_low_ack - report non-responding station
 *
 * When operating in AP-mode, call this function to report a non-responding
 * connected STA.
 *
 * @sta: the non-responding connected sta
 * @num_packets: number of packets sent to @sta without a response
 */
void ieee80211_report_low_ack(struct ieee80211_sta *sta, u32 num_packets);

#define IEEE80211_MAX_CSA_COUNTERS_NUM 2

/**
 * struct ieee80211_mutable_offsets - mutable beacon offsets
 * @tim_offset: position of TIM element
 * @tim_length: size of TIM element
 * @csa_counter_offs: array of IEEE80211_MAX_CSA_COUNTERS_NUM offsets
 *	to CSA counters.  This array can contain zero values which
 *	should be ignored.
 */
struct ieee80211_mutable_offsets {
	u16 tim_offset;
	u16 tim_length;

	u16 csa_counter_offs[IEEE80211_MAX_CSA_COUNTERS_NUM];
};

/**
 * ieee80211_beacon_get_template - beacon template generation function
 * @hw: pointer obtained from ieee80211_alloc_hw().
 * @vif: &struct ieee80211_vif pointer from the add_interface callback.
 * @offs: &struct ieee80211_mutable_offsets pointer to struct that will
 *	receive the offsets that may be updated by the driver.
 *
 * If the driver implements beaconing modes, it must use this function to
 * obtain the beacon template.
 *
 * This function should be used if the beacon frames are generated by the
 * device, and then the driver must use the returned beacon as the template
 * The driver or the device are responsible to update the DTIM and, when
 * applicable, the CSA count.
 *
 * The driver is responsible for freeing the returned skb.
 *
 * Return: The beacon template. %NULL on error.
 */
struct sk_buff *
ieee80211_beacon_get_template(struct ieee80211_hw *hw,
			      struct ieee80211_vif *vif,
			      struct ieee80211_mutable_offsets *offs);

/**
 * ieee80211_beacon_get_tim - beacon generation function
 * @hw: pointer obtained from ieee80211_alloc_hw().
 * @vif: &struct ieee80211_vif pointer from the add_interface callback.
 * @tim_offset: pointer to variable that will receive the TIM IE offset.
 *	Set to 0 if invalid (in non-AP modes).
 * @tim_length: pointer to variable that will receive the TIM IE length,
 *	(including the ID and length bytes!).
 *	Set to 0 if invalid (in non-AP modes).
 *
 * If the driver implements beaconing modes, it must use this function to
 * obtain the beacon frame.
 *
 * If the beacon frames are generated by the host system (i.e., not in
 * hardware/firmware), the driver uses this function to get each beacon
 * frame from mac80211 -- it is responsible for calling this function exactly
 * once before the beacon is needed (e.g. based on hardware interrupt).
 *
 * The driver is responsible for freeing the returned skb.
 *
 * Return: The beacon template. %NULL on error.
 */
struct sk_buff *ieee80211_beacon_get_tim(struct ieee80211_hw *hw,
					 struct ieee80211_vif *vif,
					 u16 *tim_offset, u16 *tim_length);

/**
 * ieee80211_beacon_get - beacon generation function
 * @hw: pointer obtained from ieee80211_alloc_hw().
 * @vif: &struct ieee80211_vif pointer from the add_interface callback.
 *
 * See ieee80211_beacon_get_tim().
 *
 * Return: See ieee80211_beacon_get_tim().
 */
static inline struct sk_buff *ieee80211_beacon_get(struct ieee80211_hw *hw,
						   struct ieee80211_vif *vif)
{
	return ieee80211_beacon_get_tim(hw, vif, NULL, NULL);
}

/**
 * ieee80211_csa_update_counter - request mac80211 to decrement the csa counter
 * @vif: &struct ieee80211_vif pointer from the add_interface callback.
 *
 * The csa counter should be updated after each beacon transmission.
 * This function is called implicitly when
 * ieee80211_beacon_get/ieee80211_beacon_get_tim are called, however if the
 * beacon frames are generated by the device, the driver should call this
 * function after each beacon transmission to sync mac80211's csa counters.
 *
 * Return: new csa counter value
 */
u8 ieee80211_csa_update_counter(struct ieee80211_vif *vif);

/**
 * ieee80211_csa_finish - notify mac80211 about channel switch
 * @vif: &struct ieee80211_vif pointer from the add_interface callback.
 *
 * After a channel switch announcement was scheduled and the counter in this
 * announcement hits 1, this function must be called by the driver to
 * notify mac80211 that the channel can be changed.
 */
void ieee80211_csa_finish(struct ieee80211_vif *vif);

/**
 * ieee80211_csa_is_complete - find out if counters reached 1
 * @vif: &struct ieee80211_vif pointer from the add_interface callback.
 *
 * This function returns whether the channel switch counters reached zero.
 */
bool ieee80211_csa_is_complete(struct ieee80211_vif *vif);


/**
 * ieee80211_proberesp_get - retrieve a Probe Response template
 * @hw: pointer obtained from ieee80211_alloc_hw().
 * @vif: &struct ieee80211_vif pointer from the add_interface callback.
 *
 * Creates a Probe Response template which can, for example, be uploaded to
 * hardware. The destination address should be set by the caller.
 *
 * Can only be called in AP mode.
 *
 * Return: The Probe Response template. %NULL on error.
 */
struct sk_buff *ieee80211_proberesp_get(struct ieee80211_hw *hw,
					struct ieee80211_vif *vif);

/**
 * ieee80211_pspoll_get - retrieve a PS Poll template
 * @hw: pointer obtained from ieee80211_alloc_hw().
 * @vif: &struct ieee80211_vif pointer from the add_interface callback.
 *
 * Creates a PS Poll a template which can, for example, uploaded to
 * hardware. The template must be updated after association so that correct
 * AID, BSSID and MAC address is used.
 *
 * Note: Caller (or hardware) is responsible for setting the
 * &IEEE80211_FCTL_PM bit.
 *
 * Return: The PS Poll template. %NULL on error.
 */
struct sk_buff *ieee80211_pspoll_get(struct ieee80211_hw *hw,
				     struct ieee80211_vif *vif);

/**
 * ieee80211_nullfunc_get - retrieve a nullfunc template
 * @hw: pointer obtained from ieee80211_alloc_hw().
 * @vif: &struct ieee80211_vif pointer from the add_interface callback.
 *
 * Creates a Nullfunc template which can, for example, uploaded to
 * hardware. The template must be updated after association so that correct
 * BSSID and address is used.
 *
 * Note: Caller (or hardware) is responsible for setting the
 * &IEEE80211_FCTL_PM bit as well as Duration and Sequence Control fields.
 *
 * Return: The nullfunc template. %NULL on error.
 */
struct sk_buff *ieee80211_nullfunc_get(struct ieee80211_hw *hw,
				       struct ieee80211_vif *vif);

/**
 * ieee80211_probereq_get - retrieve a Probe Request template
 * @hw: pointer obtained from ieee80211_alloc_hw().
 * @src_addr: source MAC address
 * @ssid: SSID buffer
 * @ssid_len: length of SSID
 * @tailroom: tailroom to reserve at end of SKB for IEs
 *
 * Creates a Probe Request template which can, for example, be uploaded to
 * hardware.
 *
 * Return: The Probe Request template. %NULL on error.
 */
struct sk_buff *ieee80211_probereq_get(struct ieee80211_hw *hw,
				       const u8 *src_addr,
				       const u8 *ssid, size_t ssid_len,
				       size_t tailroom);

/**
 * ieee80211_rts_get - RTS frame generation function
 * @hw: pointer obtained from ieee80211_alloc_hw().
 * @vif: &struct ieee80211_vif pointer from the add_interface callback.
 * @frame: pointer to the frame that is going to be protected by the RTS.
 * @frame_len: the frame length (in octets).
 * @frame_txctl: &struct ieee80211_tx_info of the frame.
 * @rts: The buffer where to store the RTS frame.
 *
 * If the RTS frames are generated by the host system (i.e., not in
 * hardware/firmware), the low-level driver uses this function to receive
 * the next RTS frame from the 802.11 code. The low-level is responsible
 * for calling this function before and RTS frame is needed.
 */
void ieee80211_rts_get(struct ieee80211_hw *hw, struct ieee80211_vif *vif,
		       const void *frame, size_t frame_len,
		       const struct ieee80211_tx_info *frame_txctl,
		       struct ieee80211_rts *rts);

/**
 * ieee80211_rts_duration - Get the duration field for an RTS frame
 * @hw: pointer obtained from ieee80211_alloc_hw().
 * @vif: &struct ieee80211_vif pointer from the add_interface callback.
 * @frame_len: the length of the frame that is going to be protected by the RTS.
 * @frame_txctl: &struct ieee80211_tx_info of the frame.
 *
 * If the RTS is generated in firmware, but the host system must provide
 * the duration field, the low-level driver uses this function to receive
 * the duration field value in little-endian byteorder.
 *
 * Return: The duration.
 */
__le16 ieee80211_rts_duration(struct ieee80211_hw *hw,
			      struct ieee80211_vif *vif, size_t frame_len,
			      const struct ieee80211_tx_info *frame_txctl);

/**
 * ieee80211_ctstoself_get - CTS-to-self frame generation function
 * @hw: pointer obtained from ieee80211_alloc_hw().
 * @vif: &struct ieee80211_vif pointer from the add_interface callback.
 * @frame: pointer to the frame that is going to be protected by the CTS-to-self.
 * @frame_len: the frame length (in octets).
 * @frame_txctl: &struct ieee80211_tx_info of the frame.
 * @cts: The buffer where to store the CTS-to-self frame.
 *
 * If the CTS-to-self frames are generated by the host system (i.e., not in
 * hardware/firmware), the low-level driver uses this function to receive
 * the next CTS-to-self frame from the 802.11 code. The low-level is responsible
 * for calling this function before and CTS-to-self frame is needed.
 */
void ieee80211_ctstoself_get(struct ieee80211_hw *hw,
			     struct ieee80211_vif *vif,
			     const void *frame, size_t frame_len,
			     const struct ieee80211_tx_info *frame_txctl,
			     struct ieee80211_cts *cts);

/**
 * ieee80211_ctstoself_duration - Get the duration field for a CTS-to-self frame
 * @hw: pointer obtained from ieee80211_alloc_hw().
 * @vif: &struct ieee80211_vif pointer from the add_interface callback.
 * @frame_len: the length of the frame that is going to be protected by the CTS-to-self.
 * @frame_txctl: &struct ieee80211_tx_info of the frame.
 *
 * If the CTS-to-self is generated in firmware, but the host system must provide
 * the duration field, the low-level driver uses this function to receive
 * the duration field value in little-endian byteorder.
 *
 * Return: The duration.
 */
__le16 ieee80211_ctstoself_duration(struct ieee80211_hw *hw,
				    struct ieee80211_vif *vif,
				    size_t frame_len,
				    const struct ieee80211_tx_info *frame_txctl);

/**
 * ieee80211_generic_frame_duration - Calculate the duration field for a frame
 * @hw: pointer obtained from ieee80211_alloc_hw().
 * @vif: &struct ieee80211_vif pointer from the add_interface callback.
 * @band: the band to calculate the frame duration on
 * @frame_len: the length of the frame.
 * @rate: the rate at which the frame is going to be transmitted.
 *
 * Calculate the duration field of some generic frame, given its
 * length and transmission rate (in 100kbps).
 *
 * Return: The duration.
 */
__le16 ieee80211_generic_frame_duration(struct ieee80211_hw *hw,
					struct ieee80211_vif *vif,
					enum ieee80211_band band,
					size_t frame_len,
					struct ieee80211_rate *rate);

/**
 * ieee80211_get_buffered_bc - accessing buffered broadcast and multicast frames
 * @hw: pointer as obtained from ieee80211_alloc_hw().
 * @vif: &struct ieee80211_vif pointer from the add_interface callback.
 *
 * Function for accessing buffered broadcast and multicast frames. If
 * hardware/firmware does not implement buffering of broadcast/multicast
 * frames when power saving is used, 802.11 code buffers them in the host
 * memory. The low-level driver uses this function to fetch next buffered
 * frame. In most cases, this is used when generating beacon frame.
 *
 * Return: A pointer to the next buffered skb or NULL if no more buffered
 * frames are available.
 *
 * Note: buffered frames are returned only after DTIM beacon frame was
 * generated with ieee80211_beacon_get() and the low-level driver must thus
 * call ieee80211_beacon_get() first. ieee80211_get_buffered_bc() returns
 * NULL if the previous generated beacon was not DTIM, so the low-level driver
 * does not need to check for DTIM beacons separately and should be able to
 * use common code for all beacons.
 */
struct sk_buff *
ieee80211_get_buffered_bc(struct ieee80211_hw *hw, struct ieee80211_vif *vif);

/**
 * ieee80211_get_tkip_p1k_iv - get a TKIP phase 1 key for IV32
 *
 * This function returns the TKIP phase 1 key for the given IV32.
 *
 * @keyconf: the parameter passed with the set key
 * @iv32: IV32 to get the P1K for
 * @p1k: a buffer to which the key will be written, as 5 u16 values
 */
void ieee80211_get_tkip_p1k_iv(struct ieee80211_key_conf *keyconf,
			       u32 iv32, u16 *p1k);

/**
 * ieee80211_get_tkip_p1k - get a TKIP phase 1 key
 *
 * This function returns the TKIP phase 1 key for the IV32 taken
 * from the given packet.
 *
 * @keyconf: the parameter passed with the set key
 * @skb: the packet to take the IV32 value from that will be encrypted
 *	with this P1K
 * @p1k: a buffer to which the key will be written, as 5 u16 values
 */
static inline void ieee80211_get_tkip_p1k(struct ieee80211_key_conf *keyconf,
					  struct sk_buff *skb, u16 *p1k)
{
	struct ieee80211_hdr *hdr = (struct ieee80211_hdr *)skb->data;
	const u8 *data = (u8 *)hdr + ieee80211_hdrlen(hdr->frame_control);
	u32 iv32 = get_unaligned_le32(&data[4]);

	ieee80211_get_tkip_p1k_iv(keyconf, iv32, p1k);
}

/**
 * ieee80211_get_tkip_rx_p1k - get a TKIP phase 1 key for RX
 *
 * This function returns the TKIP phase 1 key for the given IV32
 * and transmitter address.
 *
 * @keyconf: the parameter passed with the set key
 * @ta: TA that will be used with the key
 * @iv32: IV32 to get the P1K for
 * @p1k: a buffer to which the key will be written, as 5 u16 values
 */
void ieee80211_get_tkip_rx_p1k(struct ieee80211_key_conf *keyconf,
			       const u8 *ta, u32 iv32, u16 *p1k);

/**
 * ieee80211_get_tkip_p2k - get a TKIP phase 2 key
 *
 * This function computes the TKIP RC4 key for the IV values
 * in the packet.
 *
 * @keyconf: the parameter passed with the set key
 * @skb: the packet to take the IV32/IV16 values from that will be
 *	encrypted with this key
 * @p2k: a buffer to which the key will be written, 16 bytes
 */
void ieee80211_get_tkip_p2k(struct ieee80211_key_conf *keyconf,
			    struct sk_buff *skb, u8 *p2k);

/**
 * ieee80211_get_key_tx_seq - get key TX sequence counter
 *
 * @keyconf: the parameter passed with the set key
 * @seq: buffer to receive the sequence data
 *
 * This function allows a driver to retrieve the current TX IV/PN
 * for the given key. It must not be called if IV generation is
 * offloaded to the device.
 *
 * Note that this function may only be called when no TX processing
 * can be done concurrently, for example when queues are stopped
 * and the stop has been synchronized.
 */
void ieee80211_get_key_tx_seq(struct ieee80211_key_conf *keyconf,
			      struct ieee80211_key_seq *seq);

/**
 * ieee80211_get_key_rx_seq - get key RX sequence counter
 *
 * @keyconf: the parameter passed with the set key
 * @tid: The TID, or -1 for the management frame value (CCMP/GCMP only);
 *	the value on TID 0 is also used for non-QoS frames. For
 *	CMAC, only TID 0 is valid.
 * @seq: buffer to receive the sequence data
 *
 * This function allows a driver to retrieve the current RX IV/PNs
 * for the given key. It must not be called if IV checking is done
 * by the device and not by mac80211.
 *
 * Note that this function may only be called when no RX processing
 * can be done concurrently.
 */
void ieee80211_get_key_rx_seq(struct ieee80211_key_conf *keyconf,
			      int tid, struct ieee80211_key_seq *seq);

/**
 * ieee80211_set_key_tx_seq - set key TX sequence counter
 *
 * @keyconf: the parameter passed with the set key
 * @seq: new sequence data
 *
 * This function allows a driver to set the current TX IV/PNs for the
 * given key. This is useful when resuming from WoWLAN sleep and the
 * device may have transmitted frames using the PTK, e.g. replies to
 * ARP requests.
 *
 * Note that this function may only be called when no TX processing
 * can be done concurrently.
 */
void ieee80211_set_key_tx_seq(struct ieee80211_key_conf *keyconf,
			      struct ieee80211_key_seq *seq);

/**
 * ieee80211_set_key_rx_seq - set key RX sequence counter
 *
 * @keyconf: the parameter passed with the set key
 * @tid: The TID, or -1 for the management frame value (CCMP/GCMP only);
 *	the value on TID 0 is also used for non-QoS frames. For
 *	CMAC, only TID 0 is valid.
 * @seq: new sequence data
 *
 * This function allows a driver to set the current RX IV/PNs for the
 * given key. This is useful when resuming from WoWLAN sleep and GTK
 * rekey may have been done while suspended. It should not be called
 * if IV checking is done by the device and not by mac80211.
 *
 * Note that this function may only be called when no RX processing
 * can be done concurrently.
 */
void ieee80211_set_key_rx_seq(struct ieee80211_key_conf *keyconf,
			      int tid, struct ieee80211_key_seq *seq);

/**
 * ieee80211_remove_key - remove the given key
 * @keyconf: the parameter passed with the set key
 *
 * Remove the given key. If the key was uploaded to the hardware at the
 * time this function is called, it is not deleted in the hardware but
 * instead assumed to have been removed already.
 *
 * Note that due to locking considerations this function can (currently)
 * only be called during key iteration (ieee80211_iter_keys().)
 */
void ieee80211_remove_key(struct ieee80211_key_conf *keyconf);

/**
 * ieee80211_gtk_rekey_add - add a GTK key from rekeying during WoWLAN
 * @vif: the virtual interface to add the key on
 * @keyconf: new key data
 *
 * When GTK rekeying was done while the system was suspended, (a) new
 * key(s) will be available. These will be needed by mac80211 for proper
 * RX processing, so this function allows setting them.
 *
 * The function returns the newly allocated key structure, which will
 * have similar contents to the passed key configuration but point to
 * mac80211-owned memory. In case of errors, the function returns an
 * ERR_PTR(), use IS_ERR() etc.
 *
 * Note that this function assumes the key isn't added to hardware
 * acceleration, so no TX will be done with the key. Since it's a GTK
 * on managed (station) networks, this is true anyway. If the driver
 * calls this function from the resume callback and subsequently uses
 * the return code 1 to reconfigure the device, this key will be part
 * of the reconfiguration.
 *
 * Note that the driver should also call ieee80211_set_key_rx_seq()
 * for the new key for each TID to set up sequence counters properly.
 *
 * IMPORTANT: If this replaces a key that is present in the hardware,
 * then it will attempt to remove it during this call. In many cases
 * this isn't what you want, so call ieee80211_remove_key() first for
 * the key that's being replaced.
 */
struct ieee80211_key_conf *
ieee80211_gtk_rekey_add(struct ieee80211_vif *vif,
			struct ieee80211_key_conf *keyconf);

/**
 * ieee80211_gtk_rekey_notify - notify userspace supplicant of rekeying
 * @vif: virtual interface the rekeying was done on
 * @bssid: The BSSID of the AP, for checking association
 * @replay_ctr: the new replay counter after GTK rekeying
 * @gfp: allocation flags
 */
void ieee80211_gtk_rekey_notify(struct ieee80211_vif *vif, const u8 *bssid,
				const u8 *replay_ctr, gfp_t gfp);

/**
 * ieee80211_wake_queue - wake specific queue
 * @hw: pointer as obtained from ieee80211_alloc_hw().
 * @queue: queue number (counted from zero).
 *
 * Drivers should use this function instead of netif_wake_queue.
 */
void ieee80211_wake_queue(struct ieee80211_hw *hw, int queue);

/**
 * ieee80211_stop_queue - stop specific queue
 * @hw: pointer as obtained from ieee80211_alloc_hw().
 * @queue: queue number (counted from zero).
 *
 * Drivers should use this function instead of netif_stop_queue.
 */
void ieee80211_stop_queue(struct ieee80211_hw *hw, int queue);

/**
 * ieee80211_queue_stopped - test status of the queue
 * @hw: pointer as obtained from ieee80211_alloc_hw().
 * @queue: queue number (counted from zero).
 *
 * Drivers should use this function instead of netif_stop_queue.
 *
 * Return: %true if the queue is stopped. %false otherwise.
 */

int ieee80211_queue_stopped(struct ieee80211_hw *hw, int queue);

/**
 * ieee80211_stop_queues - stop all queues
 * @hw: pointer as obtained from ieee80211_alloc_hw().
 *
 * Drivers should use this function instead of netif_stop_queue.
 */
void ieee80211_stop_queues(struct ieee80211_hw *hw);

/**
 * ieee80211_wake_queues - wake all queues
 * @hw: pointer as obtained from ieee80211_alloc_hw().
 *
 * Drivers should use this function instead of netif_wake_queue.
 */
void ieee80211_wake_queues(struct ieee80211_hw *hw);

/**
 * ieee80211_scan_completed - completed hardware scan
 *
 * When hardware scan offload is used (i.e. the hw_scan() callback is
 * assigned) this function needs to be called by the driver to notify
 * mac80211 that the scan finished. This function can be called from
 * any context, including hardirq context.
 *
 * @hw: the hardware that finished the scan
 * @aborted: set to true if scan was aborted
 */
void ieee80211_scan_completed(struct ieee80211_hw *hw, bool aborted);

/**
 * ieee80211_sched_scan_results - got results from scheduled scan
 *
 * When a scheduled scan is running, this function needs to be called by the
 * driver whenever there are new scan results available.
 *
 * @hw: the hardware that is performing scheduled scans
 */
void ieee80211_sched_scan_results(struct ieee80211_hw *hw);

/**
 * ieee80211_sched_scan_stopped - inform that the scheduled scan has stopped
 *
 * When a scheduled scan is running, this function can be called by
 * the driver if it needs to stop the scan to perform another task.
 * Usual scenarios are drivers that cannot continue the scheduled scan
 * while associating, for instance.
 *
 * @hw: the hardware that is performing scheduled scans
 */
void ieee80211_sched_scan_stopped(struct ieee80211_hw *hw);

/**
 * enum ieee80211_interface_iteration_flags - interface iteration flags
 * @IEEE80211_IFACE_ITER_NORMAL: Iterate over all interfaces that have
 *	been added to the driver; However, note that during hardware
 *	reconfiguration (after restart_hw) it will iterate over a new
 *	interface and over all the existing interfaces even if they
 *	haven't been re-added to the driver yet.
 * @IEEE80211_IFACE_ITER_RESUME_ALL: During resume, iterate over all
 *	interfaces, even if they haven't been re-added to the driver yet.
 * @IEEE80211_IFACE_ITER_ACTIVE: Iterate only active interfaces (netdev is up).
 */
enum ieee80211_interface_iteration_flags {
	IEEE80211_IFACE_ITER_NORMAL	= 0,
	IEEE80211_IFACE_ITER_RESUME_ALL	= BIT(0),
	IEEE80211_IFACE_ITER_ACTIVE	= BIT(1),
};

/**
 * ieee80211_iterate_interfaces - iterate interfaces
 *
 * This function iterates over the interfaces associated with a given
 * hardware and calls the callback for them. This includes active as well as
 * inactive interfaces. This function allows the iterator function to sleep.
 * Will iterate over a new interface during add_interface().
 *
 * @hw: the hardware struct of which the interfaces should be iterated over
 * @iter_flags: iteration flags, see &enum ieee80211_interface_iteration_flags
 * @iterator: the iterator function to call
 * @data: first argument of the iterator function
 */
void ieee80211_iterate_interfaces(struct ieee80211_hw *hw, u32 iter_flags,
				  void (*iterator)(void *data, u8 *mac,
						   struct ieee80211_vif *vif),
				  void *data);

/**
 * ieee80211_iterate_active_interfaces - iterate active interfaces
 *
 * This function iterates over the interfaces associated with a given
 * hardware that are currently active and calls the callback for them.
 * This function allows the iterator function to sleep, when the iterator
 * function is atomic @ieee80211_iterate_active_interfaces_atomic can
 * be used.
 * Does not iterate over a new interface during add_interface().
 *
 * @hw: the hardware struct of which the interfaces should be iterated over
 * @iter_flags: iteration flags, see &enum ieee80211_interface_iteration_flags
 * @iterator: the iterator function to call
 * @data: first argument of the iterator function
 */
static inline void
ieee80211_iterate_active_interfaces(struct ieee80211_hw *hw, u32 iter_flags,
				    void (*iterator)(void *data, u8 *mac,
						     struct ieee80211_vif *vif),
				    void *data)
{
	ieee80211_iterate_interfaces(hw,
				     iter_flags | IEEE80211_IFACE_ITER_ACTIVE,
				     iterator, data);
}

/**
 * ieee80211_iterate_active_interfaces_atomic - iterate active interfaces
 *
 * This function iterates over the interfaces associated with a given
 * hardware that are currently active and calls the callback for them.
 * This function requires the iterator callback function to be atomic,
 * if that is not desired, use @ieee80211_iterate_active_interfaces instead.
 * Does not iterate over a new interface during add_interface().
 *
 * @hw: the hardware struct of which the interfaces should be iterated over
 * @iter_flags: iteration flags, see &enum ieee80211_interface_iteration_flags
 * @iterator: the iterator function to call, cannot sleep
 * @data: first argument of the iterator function
 */
void ieee80211_iterate_active_interfaces_atomic(struct ieee80211_hw *hw,
						u32 iter_flags,
						void (*iterator)(void *data,
						    u8 *mac,
						    struct ieee80211_vif *vif),
						void *data);

/**
 * ieee80211_iterate_active_interfaces_rtnl - iterate active interfaces
 *
 * This function iterates over the interfaces associated with a given
 * hardware that are currently active and calls the callback for them.
 * This version can only be used while holding the RTNL.
 *
 * @hw: the hardware struct of which the interfaces should be iterated over
 * @iter_flags: iteration flags, see &enum ieee80211_interface_iteration_flags
 * @iterator: the iterator function to call, cannot sleep
 * @data: first argument of the iterator function
 */
void ieee80211_iterate_active_interfaces_rtnl(struct ieee80211_hw *hw,
					      u32 iter_flags,
					      void (*iterator)(void *data,
						u8 *mac,
						struct ieee80211_vif *vif),
					      void *data);

/**
 * ieee80211_iterate_stations_atomic - iterate stations
 *
 * This function iterates over all stations associated with a given
 * hardware that are currently uploaded to the driver and calls the callback
 * function for them.
 * This function requires the iterator callback function to be atomic,
 *
 * @hw: the hardware struct of which the interfaces should be iterated over
 * @iterator: the iterator function to call, cannot sleep
 * @data: first argument of the iterator function
 */
void ieee80211_iterate_stations_atomic(struct ieee80211_hw *hw,
				       void (*iterator)(void *data,
						struct ieee80211_sta *sta),
				       void *data);
/**
 * ieee80211_queue_work - add work onto the mac80211 workqueue
 *
 * Drivers and mac80211 use this to add work onto the mac80211 workqueue.
 * This helper ensures drivers are not queueing work when they should not be.
 *
 * @hw: the hardware struct for the interface we are adding work for
 * @work: the work we want to add onto the mac80211 workqueue
 */
void ieee80211_queue_work(struct ieee80211_hw *hw, struct work_struct *work);

/**
 * ieee80211_queue_delayed_work - add work onto the mac80211 workqueue
 *
 * Drivers and mac80211 use this to queue delayed work onto the mac80211
 * workqueue.
 *
 * @hw: the hardware struct for the interface we are adding work for
 * @dwork: delayable work to queue onto the mac80211 workqueue
 * @delay: number of jiffies to wait before queueing
 */
void ieee80211_queue_delayed_work(struct ieee80211_hw *hw,
				  struct delayed_work *dwork,
				  unsigned long delay);

/**
 * ieee80211_start_tx_ba_session - Start a tx Block Ack session.
 * @sta: the station for which to start a BA session
 * @tid: the TID to BA on.
 * @timeout: session timeout value (in TUs)
 *
 * Return: success if addBA request was sent, failure otherwise
 *
 * Although mac80211/low level driver/user space application can estimate
 * the need to start aggregation on a certain RA/TID, the session level
 * will be managed by the mac80211.
 */
int ieee80211_start_tx_ba_session(struct ieee80211_sta *sta, u16 tid,
				  u16 timeout);

/**
 * ieee80211_start_tx_ba_cb_irqsafe - low level driver ready to aggregate.
 * @vif: &struct ieee80211_vif pointer from the add_interface callback
 * @ra: receiver address of the BA session recipient.
 * @tid: the TID to BA on.
 *
 * This function must be called by low level driver once it has
 * finished with preparations for the BA session. It can be called
 * from any context.
 */
void ieee80211_start_tx_ba_cb_irqsafe(struct ieee80211_vif *vif, const u8 *ra,
				      u16 tid);

/**
 * ieee80211_stop_tx_ba_session - Stop a Block Ack session.
 * @sta: the station whose BA session to stop
 * @tid: the TID to stop BA.
 *
 * Return: negative error if the TID is invalid, or no aggregation active
 *
 * Although mac80211/low level driver/user space application can estimate
 * the need to stop aggregation on a certain RA/TID, the session level
 * will be managed by the mac80211.
 */
int ieee80211_stop_tx_ba_session(struct ieee80211_sta *sta, u16 tid);

/**
 * ieee80211_stop_tx_ba_cb_irqsafe - low level driver ready to stop aggregate.
 * @vif: &struct ieee80211_vif pointer from the add_interface callback
 * @ra: receiver address of the BA session recipient.
 * @tid: the desired TID to BA on.
 *
 * This function must be called by low level driver once it has
 * finished with preparations for the BA session tear down. It
 * can be called from any context.
 */
void ieee80211_stop_tx_ba_cb_irqsafe(struct ieee80211_vif *vif, const u8 *ra,
				     u16 tid);

/**
 * ieee80211_find_sta - find a station
 *
 * @vif: virtual interface to look for station on
 * @addr: station's address
 *
 * Return: The station, if found. %NULL otherwise.
 *
 * Note: This function must be called under RCU lock and the
 * resulting pointer is only valid under RCU lock as well.
 */
struct ieee80211_sta *ieee80211_find_sta(struct ieee80211_vif *vif,
					 const u8 *addr);

/**
 * ieee80211_find_sta_by_ifaddr - find a station on hardware
 *
 * @hw: pointer as obtained from ieee80211_alloc_hw()
 * @addr: remote station's address
 * @localaddr: local address (vif->sdata->vif.addr). Use NULL for 'any'.
 *
 * Return: The station, if found. %NULL otherwise.
 *
 * Note: This function must be called under RCU lock and the
 * resulting pointer is only valid under RCU lock as well.
 *
 * NOTE: You may pass NULL for localaddr, but then you will just get
 *      the first STA that matches the remote address 'addr'.
 *      We can have multiple STA associated with multiple
 *      logical stations (e.g. consider a station connecting to another
 *      BSSID on the same AP hardware without disconnecting first).
 *      In this case, the result of this method with localaddr NULL
 *      is not reliable.
 *
 * DO NOT USE THIS FUNCTION with localaddr NULL if at all possible.
 */
struct ieee80211_sta *ieee80211_find_sta_by_ifaddr(struct ieee80211_hw *hw,
					       const u8 *addr,
					       const u8 *localaddr);

/**
 * ieee80211_sta_block_awake - block station from waking up
 * @hw: the hardware
 * @pubsta: the station
 * @block: whether to block or unblock
 *
 * Some devices require that all frames that are on the queues
 * for a specific station that went to sleep are flushed before
 * a poll response or frames after the station woke up can be
 * delivered to that it. Note that such frames must be rejected
 * by the driver as filtered, with the appropriate status flag.
 *
 * This function allows implementing this mode in a race-free
 * manner.
 *
 * To do this, a driver must keep track of the number of frames
 * still enqueued for a specific station. If this number is not
 * zero when the station goes to sleep, the driver must call
 * this function to force mac80211 to consider the station to
 * be asleep regardless of the station's actual state. Once the
 * number of outstanding frames reaches zero, the driver must
 * call this function again to unblock the station. That will
 * cause mac80211 to be able to send ps-poll responses, and if
 * the station queried in the meantime then frames will also
 * be sent out as a result of this. Additionally, the driver
 * will be notified that the station woke up some time after
 * it is unblocked, regardless of whether the station actually
 * woke up while blocked or not.
 */
void ieee80211_sta_block_awake(struct ieee80211_hw *hw,
			       struct ieee80211_sta *pubsta, bool block);

/**
 * ieee80211_sta_eosp - notify mac80211 about end of SP
 * @pubsta: the station
 *
 * When a device transmits frames in a way that it can't tell
 * mac80211 in the TX status about the EOSP, it must clear the
 * %IEEE80211_TX_STATUS_EOSP bit and call this function instead.
 * This applies for PS-Poll as well as uAPSD.
 *
 * Note that just like with _tx_status() and _rx() drivers must
 * not mix calls to irqsafe/non-irqsafe versions, this function
 * must not be mixed with those either. Use the all irqsafe, or
 * all non-irqsafe, don't mix!
 *
 * NB: the _irqsafe version of this function doesn't exist, no
 *     driver needs it right now. Don't call this function if
 *     you'd need the _irqsafe version, look at the git history
 *     and restore the _irqsafe version!
 */
void ieee80211_sta_eosp(struct ieee80211_sta *pubsta);

/**
 * ieee80211_iter_keys - iterate keys programmed into the device
 * @hw: pointer obtained from ieee80211_alloc_hw()
 * @vif: virtual interface to iterate, may be %NULL for all
 * @iter: iterator function that will be called for each key
 * @iter_data: custom data to pass to the iterator function
 *
 * This function can be used to iterate all the keys known to
 * mac80211, even those that weren't previously programmed into
 * the device. This is intended for use in WoWLAN if the device
 * needs reprogramming of the keys during suspend. Note that due
 * to locking reasons, it is also only safe to call this at few
 * spots since it must hold the RTNL and be able to sleep.
 *
 * The order in which the keys are iterated matches the order
 * in which they were originally installed and handed to the
 * set_key callback.
 */
void ieee80211_iter_keys(struct ieee80211_hw *hw,
			 struct ieee80211_vif *vif,
			 void (*iter)(struct ieee80211_hw *hw,
				      struct ieee80211_vif *vif,
				      struct ieee80211_sta *sta,
				      struct ieee80211_key_conf *key,
				      void *data),
			 void *iter_data);

/**
 * ieee80211_iter_chan_contexts_atomic - iterate channel contexts
 * @hw: pointre obtained from ieee80211_alloc_hw().
 * @iter: iterator function
 * @iter_data: data passed to iterator function
 *
 * Iterate all active channel contexts. This function is atomic and
 * doesn't acquire any locks internally that might be held in other
 * places while calling into the driver.
 *
 * The iterator will not find a context that's being added (during
 * the driver callback to add it) but will find it while it's being
 * removed.
 *
 * Note that during hardware restart, all contexts that existed
 * before the restart are considered already present so will be
 * found while iterating, whether they've been re-added already
 * or not.
 */
void ieee80211_iter_chan_contexts_atomic(
	struct ieee80211_hw *hw,
	void (*iter)(struct ieee80211_hw *hw,
		     struct ieee80211_chanctx_conf *chanctx_conf,
		     void *data),
	void *iter_data);

/**
 * ieee80211_ap_probereq_get - retrieve a Probe Request template
 * @hw: pointer obtained from ieee80211_alloc_hw().
 * @vif: &struct ieee80211_vif pointer from the add_interface callback.
 *
 * Creates a Probe Request template which can, for example, be uploaded to
 * hardware. The template is filled with bssid, ssid and supported rate
 * information. This function must only be called from within the
 * .bss_info_changed callback function and only in managed mode. The function
 * is only useful when the interface is associated, otherwise it will return
 * %NULL.
 *
 * Return: The Probe Request template. %NULL on error.
 */
struct sk_buff *ieee80211_ap_probereq_get(struct ieee80211_hw *hw,
					  struct ieee80211_vif *vif);

/**
 * ieee80211_beacon_loss - inform hardware does not receive beacons
 *
 * @vif: &struct ieee80211_vif pointer from the add_interface callback.
 *
 * When beacon filtering is enabled with %IEEE80211_VIF_BEACON_FILTER and
 * %IEEE80211_CONF_PS is set, the driver needs to inform whenever the
 * hardware is not receiving beacons with this function.
 */
void ieee80211_beacon_loss(struct ieee80211_vif *vif);

/**
 * ieee80211_connection_loss - inform hardware has lost connection to the AP
 *
 * @vif: &struct ieee80211_vif pointer from the add_interface callback.
 *
 * When beacon filtering is enabled with %IEEE80211_VIF_BEACON_FILTER, and
 * %IEEE80211_CONF_PS and %IEEE80211_HW_CONNECTION_MONITOR are set, the driver
 * needs to inform if the connection to the AP has been lost.
 * The function may also be called if the connection needs to be terminated
 * for some other reason, even if %IEEE80211_HW_CONNECTION_MONITOR isn't set.
 *
 * This function will cause immediate change to disassociated state,
 * without connection recovery attempts.
 */
void ieee80211_connection_loss(struct ieee80211_vif *vif);

/**
 * ieee80211_resume_disconnect - disconnect from AP after resume
 *
 * @vif: &struct ieee80211_vif pointer from the add_interface callback.
 *
 * Instructs mac80211 to disconnect from the AP after resume.
 * Drivers can use this after WoWLAN if they know that the
 * connection cannot be kept up, for example because keys were
 * used while the device was asleep but the replay counters or
 * similar cannot be retrieved from the device during resume.
 *
 * Note that due to implementation issues, if the driver uses
 * the reconfiguration functionality during resume the interface
 * will still be added as associated first during resume and then
 * disconnect normally later.
 *
 * This function can only be called from the resume callback and
 * the driver must not be holding any of its own locks while it
 * calls this function, or at least not any locks it needs in the
 * key configuration paths (if it supports HW crypto).
 */
void ieee80211_resume_disconnect(struct ieee80211_vif *vif);

/**
 * ieee80211_cqm_rssi_notify - inform a configured connection quality monitoring
 *	rssi threshold triggered
 *
 * @vif: &struct ieee80211_vif pointer from the add_interface callback.
 * @rssi_event: the RSSI trigger event type
 * @gfp: context flags
 *
 * When the %IEEE80211_VIF_SUPPORTS_CQM_RSSI is set, and a connection quality
 * monitoring is configured with an rssi threshold, the driver will inform
 * whenever the rssi level reaches the threshold.
 */
void ieee80211_cqm_rssi_notify(struct ieee80211_vif *vif,
			       enum nl80211_cqm_rssi_threshold_event rssi_event,
			       gfp_t gfp);

/**
 * ieee80211_cqm_beacon_loss_notify - inform CQM of beacon loss
 *
 * @vif: &struct ieee80211_vif pointer from the add_interface callback.
 * @gfp: context flags
 */
void ieee80211_cqm_beacon_loss_notify(struct ieee80211_vif *vif, gfp_t gfp);

/**
 * ieee80211_radar_detected - inform that a radar was detected
 *
 * @hw: pointer as obtained from ieee80211_alloc_hw()
 */
void ieee80211_radar_detected(struct ieee80211_hw *hw);

/**
 * ieee80211_chswitch_done - Complete channel switch process
 * @vif: &struct ieee80211_vif pointer from the add_interface callback.
 * @success: make the channel switch successful or not
 *
 * Complete the channel switch post-process: set the new operational channel
 * and wake up the suspended queues.
 */
void ieee80211_chswitch_done(struct ieee80211_vif *vif, bool success);

/**
 * ieee80211_request_smps - request SM PS transition
 * @vif: &struct ieee80211_vif pointer from the add_interface callback.
 * @smps_mode: new SM PS mode
 *
 * This allows the driver to request an SM PS transition in managed
 * mode. This is useful when the driver has more information than
 * the stack about possible interference, for example by bluetooth.
 */
void ieee80211_request_smps(struct ieee80211_vif *vif,
			    enum ieee80211_smps_mode smps_mode);

/**
 * ieee80211_ready_on_channel - notification of remain-on-channel start
 * @hw: pointer as obtained from ieee80211_alloc_hw()
 */
void ieee80211_ready_on_channel(struct ieee80211_hw *hw);

/**
 * ieee80211_remain_on_channel_expired - remain_on_channel duration expired
 * @hw: pointer as obtained from ieee80211_alloc_hw()
 */
void ieee80211_remain_on_channel_expired(struct ieee80211_hw *hw);

/**
 * ieee80211_stop_rx_ba_session - callback to stop existing BA sessions
 *
 * in order not to harm the system performance and user experience, the device
 * may request not to allow any rx ba session and tear down existing rx ba
 * sessions based on system constraints such as periodic BT activity that needs
 * to limit wlan activity (eg.sco or a2dp)."
 * in such cases, the intention is to limit the duration of the rx ppdu and
 * therefore prevent the peer device to use a-mpdu aggregation.
 *
 * @vif: &struct ieee80211_vif pointer from the add_interface callback.
 * @ba_rx_bitmap: Bit map of open rx ba per tid
 * @addr: & to bssid mac address
 */
void ieee80211_stop_rx_ba_session(struct ieee80211_vif *vif, u16 ba_rx_bitmap,
				  const u8 *addr);

/**
 * ieee80211_change_rx_ba_max_subframes - callback to change
 *	sta.max_rx_aggregation_subframes and stop existing BA sessions
 *
<<<<<<< HEAD
 * This capability is useful in cases of IOP, i.e. cases where peer sta
=======
 * This capability is usefull in cases of IOP, i.e. cases where peer sta
>>>>>>> db0b54cd
 * or ap doesn't respect the max subframes in a single-frame and uses the
 * max window size instead. In these cases the driver/chip may recover by
 * decreasing the max_rx_aggregation_subframes to use the single frame
 * limitation.
 *
 * @vif: &struct ieee80211_vif pointer from the add_interface callback.
 * @addr: & to bssid mac address
 * @max_subframes: new max_rx_aggregation_subframes for this sta
 */
void ieee80211_change_rx_ba_max_subframes(struct ieee80211_vif *vif,
					  const u8 *addr,
					  u8 max_subframes);
/**
 * ieee80211_send_bar - send a BlockAckReq frame
 *
 * can be used to flush pending frames from the peer's aggregation reorder
 * buffer.
 *
 * @vif: &struct ieee80211_vif pointer from the add_interface callback.
 * @ra: the peer's destination address
 * @tid: the TID of the aggregation session
 * @ssn: the new starting sequence number for the receiver
 */
void ieee80211_send_bar(struct ieee80211_vif *vif, u8 *ra, u16 tid, u16 ssn);

/**
 * ieee80211_start_rx_ba_session_offl - start a Rx BA session
 *
 * Some device drivers may offload part of the Rx aggregation flow including
 * AddBa/DelBa negotiation but may otherwise be incapable of full Rx
 * reordering.
 *
 * Create structures responsible for reordering so device drivers may call here
 * when they complete AddBa negotiation.
 *
 * @vif: &struct ieee80211_vif pointer from the add_interface callback
 * @addr: station mac address
 * @tid: the rx tid
 */
void ieee80211_start_rx_ba_session_offl(struct ieee80211_vif *vif,
					const u8 *addr, u16 tid);

/**
 * ieee80211_stop_rx_ba_session_offl - stop a Rx BA session
 *
 * Some device drivers may offload part of the Rx aggregation flow including
 * AddBa/DelBa negotiation but may otherwise be incapable of full Rx
 * reordering.
 *
 * Destroy structures responsible for reordering so device drivers may call here
 * when they complete DelBa negotiation.
 *
 * @vif: &struct ieee80211_vif pointer from the add_interface callback
 * @addr: station mac address
 * @tid: the rx tid
 */
void ieee80211_stop_rx_ba_session_offl(struct ieee80211_vif *vif,
				       const u8 *addr, u16 tid);

/* Rate control API */

/**
 * struct ieee80211_tx_rate_control - rate control information for/from RC algo
 *
 * @hw: The hardware the algorithm is invoked for.
 * @sband: The band this frame is being transmitted on.
 * @bss_conf: the current BSS configuration
 * @skb: the skb that will be transmitted, the control information in it needs
 *	to be filled in
 * @reported_rate: The rate control algorithm can fill this in to indicate
 *	which rate should be reported to userspace as the current rate and
 *	used for rate calculations in the mesh network.
 * @rts: whether RTS will be used for this frame because it is longer than the
 *	RTS threshold
 * @short_preamble: whether mac80211 will request short-preamble transmission
 *	if the selected rate supports it
 * @max_rate_idx: user-requested maximum (legacy) rate
 *	(deprecated; this will be removed once drivers get updated to use
 *	rate_idx_mask)
 * @rate_idx_mask: user-requested (legacy) rate mask
 * @rate_idx_mcs_mask: user-requested MCS rate mask (NULL if not in use)
 * @bss: whether this frame is sent out in AP or IBSS mode
 */
struct ieee80211_tx_rate_control {
	struct ieee80211_hw *hw;
	struct ieee80211_supported_band *sband;
	struct ieee80211_bss_conf *bss_conf;
	struct sk_buff *skb;
	struct ieee80211_tx_rate reported_rate;
	bool rts, short_preamble;
	u8 max_rate_idx;
	u32 rate_idx_mask;
	u8 *rate_idx_mcs_mask;
	bool bss;
};

struct rate_control_ops {
	const char *name;
	void *(*alloc)(struct ieee80211_hw *hw, struct dentry *debugfsdir);
	void (*free)(void *priv);

	void *(*alloc_sta)(void *priv, struct ieee80211_sta *sta, gfp_t gfp);
	void (*rate_init)(void *priv, struct ieee80211_supported_band *sband,
			  struct cfg80211_chan_def *chandef,
			  struct ieee80211_sta *sta, void *priv_sta);
	void (*rate_update)(void *priv, struct ieee80211_supported_band *sband,
			    struct cfg80211_chan_def *chandef,
			    struct ieee80211_sta *sta, void *priv_sta,
			    u32 changed);
	void (*free_sta)(void *priv, struct ieee80211_sta *sta,
			 void *priv_sta);

	void (*tx_status_noskb)(void *priv,
				struct ieee80211_supported_band *sband,
				struct ieee80211_sta *sta, void *priv_sta,
				struct ieee80211_tx_info *info);
	void (*tx_status)(void *priv, struct ieee80211_supported_band *sband,
			  struct ieee80211_sta *sta, void *priv_sta,
			  struct sk_buff *skb);
	void (*get_rate)(void *priv, struct ieee80211_sta *sta, void *priv_sta,
			 struct ieee80211_tx_rate_control *txrc);

	void (*add_sta_debugfs)(void *priv, void *priv_sta,
				struct dentry *dir);
	void (*remove_sta_debugfs)(void *priv, void *priv_sta);

	u32 (*get_expected_throughput)(void *priv_sta);
};

static inline int rate_supported(struct ieee80211_sta *sta,
				 enum ieee80211_band band,
				 int index)
{
	return (sta == NULL || sta->supp_rates[band] & BIT(index));
}

/**
 * rate_control_send_low - helper for drivers for management/no-ack frames
 *
 * Rate control algorithms that agree to use the lowest rate to
 * send management frames and NO_ACK data with the respective hw
 * retries should use this in the beginning of their mac80211 get_rate
 * callback. If true is returned the rate control can simply return.
 * If false is returned we guarantee that sta and sta and priv_sta is
 * not null.
 *
 * Rate control algorithms wishing to do more intelligent selection of
 * rate for multicast/broadcast frames may choose to not use this.
 *
 * @sta: &struct ieee80211_sta pointer to the target destination. Note
 * 	that this may be null.
 * @priv_sta: private rate control structure. This may be null.
 * @txrc: rate control information we sholud populate for mac80211.
 */
bool rate_control_send_low(struct ieee80211_sta *sta,
			   void *priv_sta,
			   struct ieee80211_tx_rate_control *txrc);


static inline s8
rate_lowest_index(struct ieee80211_supported_band *sband,
		  struct ieee80211_sta *sta)
{
	int i;

	for (i = 0; i < sband->n_bitrates; i++)
		if (rate_supported(sta, sband->band, i))
			return i;

	/* warn when we cannot find a rate. */
	WARN_ON_ONCE(1);

	/* and return 0 (the lowest index) */
	return 0;
}

static inline
bool rate_usable_index_exists(struct ieee80211_supported_band *sband,
			      struct ieee80211_sta *sta)
{
	unsigned int i;

	for (i = 0; i < sband->n_bitrates; i++)
		if (rate_supported(sta, sband->band, i))
			return true;
	return false;
}

/**
 * rate_control_set_rates - pass the sta rate selection to mac80211/driver
 *
 * When not doing a rate control probe to test rates, rate control should pass
 * its rate selection to mac80211. If the driver supports receiving a station
 * rate table, it will use it to ensure that frames are always sent based on
 * the most recent rate control module decision.
 *
 * @hw: pointer as obtained from ieee80211_alloc_hw()
 * @pubsta: &struct ieee80211_sta pointer to the target destination.
 * @rates: new tx rate set to be used for this station.
 */
int rate_control_set_rates(struct ieee80211_hw *hw,
			   struct ieee80211_sta *pubsta,
			   struct ieee80211_sta_rates *rates);

int ieee80211_rate_control_register(const struct rate_control_ops *ops);
void ieee80211_rate_control_unregister(const struct rate_control_ops *ops);

static inline bool
conf_is_ht20(struct ieee80211_conf *conf)
{
	return conf->chandef.width == NL80211_CHAN_WIDTH_20;
}

static inline bool
conf_is_ht40_minus(struct ieee80211_conf *conf)
{
	return conf->chandef.width == NL80211_CHAN_WIDTH_40 &&
	       conf->chandef.center_freq1 < conf->chandef.chan->center_freq;
}

static inline bool
conf_is_ht40_plus(struct ieee80211_conf *conf)
{
	return conf->chandef.width == NL80211_CHAN_WIDTH_40 &&
	       conf->chandef.center_freq1 > conf->chandef.chan->center_freq;
}

static inline bool
conf_is_ht40(struct ieee80211_conf *conf)
{
	return conf->chandef.width == NL80211_CHAN_WIDTH_40;
}

static inline bool
conf_is_ht(struct ieee80211_conf *conf)
{
	return (conf->chandef.width != NL80211_CHAN_WIDTH_5) &&
		(conf->chandef.width != NL80211_CHAN_WIDTH_10) &&
		(conf->chandef.width != NL80211_CHAN_WIDTH_20_NOHT);
}

static inline enum nl80211_iftype
ieee80211_iftype_p2p(enum nl80211_iftype type, bool p2p)
{
	if (p2p) {
		switch (type) {
		case NL80211_IFTYPE_STATION:
			return NL80211_IFTYPE_P2P_CLIENT;
		case NL80211_IFTYPE_AP:
			return NL80211_IFTYPE_P2P_GO;
		default:
			break;
		}
	}
	return type;
}

static inline enum nl80211_iftype
ieee80211_vif_type_p2p(struct ieee80211_vif *vif)
{
	return ieee80211_iftype_p2p(vif->type, vif->p2p);
}

void ieee80211_enable_rssi_reports(struct ieee80211_vif *vif,
				   int rssi_min_thold,
				   int rssi_max_thold);

void ieee80211_disable_rssi_reports(struct ieee80211_vif *vif);

/**
 * ieee80211_ave_rssi - report the average RSSI for the specified interface
 *
 * @vif: the specified virtual interface
 *
 * Note: This function assumes that the given vif is valid.
 *
 * Return: The average RSSI value for the requested interface, or 0 if not
 * applicable.
 */
int ieee80211_ave_rssi(struct ieee80211_vif *vif);

/**
 * ieee80211_report_wowlan_wakeup - report WoWLAN wakeup
 * @vif: virtual interface
 * @wakeup: wakeup reason(s)
 * @gfp: allocation flags
 *
 * See cfg80211_report_wowlan_wakeup().
 */
void ieee80211_report_wowlan_wakeup(struct ieee80211_vif *vif,
				    struct cfg80211_wowlan_wakeup *wakeup,
				    gfp_t gfp);

/**
 * ieee80211_tx_prepare_skb - prepare an 802.11 skb for transmission
 * @hw: pointer as obtained from ieee80211_alloc_hw()
 * @vif: virtual interface
 * @skb: frame to be sent from within the driver
 * @band: the band to transmit on
 * @sta: optional pointer to get the station to send the frame to
 *
 * Note: must be called under RCU lock
 */
bool ieee80211_tx_prepare_skb(struct ieee80211_hw *hw,
			      struct ieee80211_vif *vif, struct sk_buff *skb,
			      int band, struct ieee80211_sta **sta);

/**
 * struct ieee80211_noa_data - holds temporary data for tracking P2P NoA state
 *
 * @next_tsf: TSF timestamp of the next absent state change
 * @has_next_tsf: next absent state change event pending
 *
 * @absent: descriptor bitmask, set if GO is currently absent
 *
 * private:
 *
 * @count: count fields from the NoA descriptors
 * @desc: adjusted data from the NoA
 */
struct ieee80211_noa_data {
	u32 next_tsf;
	bool has_next_tsf;

	u8 absent;

	u8 count[IEEE80211_P2P_NOA_DESC_MAX];
	struct {
		u32 start;
		u32 duration;
		u32 interval;
	} desc[IEEE80211_P2P_NOA_DESC_MAX];
};

/**
 * ieee80211_parse_p2p_noa - initialize NoA tracking data from P2P IE
 *
 * @attr: P2P NoA IE
 * @data: NoA tracking data
 * @tsf: current TSF timestamp
 *
 * Return: number of successfully parsed descriptors
 */
int ieee80211_parse_p2p_noa(const struct ieee80211_p2p_noa_attr *attr,
			    struct ieee80211_noa_data *data, u32 tsf);

/**
 * ieee80211_update_p2p_noa - get next pending P2P GO absent state change
 *
 * @data: NoA tracking data
 * @tsf: current TSF timestamp
 */
void ieee80211_update_p2p_noa(struct ieee80211_noa_data *data, u32 tsf);

/**
 * ieee80211_tdls_oper - request userspace to perform a TDLS operation
 * @vif: virtual interface
 * @peer: the peer's destination address
 * @oper: the requested TDLS operation
 * @reason_code: reason code for the operation, valid for TDLS teardown
 * @gfp: allocation flags
 *
 * See cfg80211_tdls_oper_request().
 */
void ieee80211_tdls_oper_request(struct ieee80211_vif *vif, const u8 *peer,
				 enum nl80211_tdls_operation oper,
				 u16 reason_code, gfp_t gfp);

/**
 * ieee80211_reserve_tid - request to reserve a specific TID
 *
 * There is sometimes a need (such as in TDLS) for blocking the driver from
 * using a specific TID so that the FW can use it for certain operations such
 * as sending PTI requests. To make sure that the driver doesn't use that TID,
 * this function must be called as it flushes out packets on this TID and marks
 * it as blocked, so that any transmit for the station on this TID will be
 * redirected to the alternative TID in the same AC.
 *
 * Note that this function blocks and may call back into the driver, so it
 * should be called without driver locks held. Also note this function should
 * only be called from the driver's @sta_state callback.
 *
 * @sta: the station to reserve the TID for
 * @tid: the TID to reserve
 *
 * Returns: 0 on success, else on failure
 */
int ieee80211_reserve_tid(struct ieee80211_sta *sta, u8 tid);

/**
 * ieee80211_unreserve_tid - request to unreserve a specific TID
 *
 * Once there is no longer any need for reserving a certain TID, this function
 * should be called, and no longer will packets have their TID modified for
 * preventing use of this TID in the driver.
 *
 * Note that this function blocks and acquires a lock, so it should be called
 * without driver locks held. Also note this function should only be called
 * from the driver's @sta_state callback.
 *
 * @sta: the station
 * @tid: the TID to unreserve
 */
void ieee80211_unreserve_tid(struct ieee80211_sta *sta, u8 tid);

/**
 * ieee80211_tx_dequeue - dequeue a packet from a software tx queue
 *
 * @hw: pointer as obtained from ieee80211_alloc_hw()
 * @txq: pointer obtained from station or virtual interface
 *
 * Returns the skb if successful, %NULL if no frame was available.
 */
struct sk_buff *ieee80211_tx_dequeue(struct ieee80211_hw *hw,
				     struct ieee80211_txq *txq);
#endif /* MAC80211_H */<|MERGE_RESOLUTION|>--- conflicted
+++ resolved
@@ -423,12 +423,8 @@
  * @type: The event itself. See &enum ieee80211_event_type.
  * @rssi: relevant if &type is %RSSI_EVENT
  * @mlme: relevant if &type is %AUTH_EVENT
-<<<<<<< HEAD
- * @u:    union holding the above two fields
-=======
  * @ba: relevant if &type is %BAR_RX_EVENT or %BA_FRAME_TIMEOUT
  * @u:union holding the fields above
->>>>>>> db0b54cd
  */
 struct ieee80211_event {
 	enum ieee80211_event_type type;
@@ -1743,12 +1739,7 @@
  * @sta: station table entry, %NULL for per-vif queue
  * @tid: the TID for this queue (unused for per-vif queue)
  * @ac: the AC for this queue
-<<<<<<< HEAD
- * @drv_priv: data area for driver use, will always be aligned to
- *	sizeof(void *).
-=======
  * @drv_priv: driver private area, sized by hw->txq_data_size
->>>>>>> db0b54cd
  *
  * The driver can obtain packets from this queue by calling
  * ieee80211_tx_dequeue().
@@ -5081,11 +5072,7 @@
  * ieee80211_change_rx_ba_max_subframes - callback to change
  *	sta.max_rx_aggregation_subframes and stop existing BA sessions
  *
-<<<<<<< HEAD
- * This capability is useful in cases of IOP, i.e. cases where peer sta
-=======
  * This capability is usefull in cases of IOP, i.e. cases where peer sta
->>>>>>> db0b54cd
  * or ap doesn't respect the max subframes in a single-frame and uses the
  * max window size instead. In these cases the driver/chip may recover by
  * decreasing the max_rx_aggregation_subframes to use the single frame
