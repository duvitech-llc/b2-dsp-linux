--- conflicted
+++ resolved
@@ -277,8 +277,6 @@
 }
 
 /**
-<<<<<<< HEAD
-=======
  * ieee802154_le16_to_be16 - copies and convert le16 to be16
  * @be16_dst: be16 destination pointer
  * @le16_src: le16 source pointer
@@ -289,7 +287,6 @@
 }
 
 /**
->>>>>>> db0b54cd
  * ieee802154_alloc_hw - Allocate a new hardware device
  *
  * This must be called once for each hardware device. The returned pointer
@@ -341,26 +338,6 @@
 void ieee802154_unregister_hw(struct ieee802154_hw *hw);
 
 /**
-<<<<<<< HEAD
- * ieee802154_rx - receive frame
- *
- * Use this function to hand received frames to mac802154. The receive
- * buffer in @skb must start with an IEEE 802.15.4 header. In case of a
- * paged @skb is used, the driver is recommended to put the ieee802154
- * header of the frame on the linear part of the @skb to avoid memory
- * allocation and/or memcpy by the stack.
- *
- * This function may not be called in IRQ context. Calls to this function
- * for a single hardware must be synchronized against each other.
- *
- * @hw: the hardware this frame came in on
- * @skb: the buffer to receive, owned by mac802154 after this call
- */
-void ieee802154_rx(struct ieee802154_hw *hw, struct sk_buff *skb);
-
-/**
-=======
->>>>>>> db0b54cd
  * ieee802154_rx_irqsafe - receive frame
  *
  * Like ieee802154_rx() but can be called in IRQ context
