--- conflicted
+++ resolved
@@ -36,10 +36,6 @@
  * Macro to allow using the absolute physical address instead of the
  * padconf registers instead of the offset from padconf base.
  */
-<<<<<<< HEAD
-#define AM4372_IOPAD(pa, val)  (((pa) & 0xffff) - 0x0800) (val)
-=======
 #define AM4372_IOPAD(pa, val)	(((pa) & 0xffff) - 0x0800) (val)
->>>>>>> db0b54cd
 
 #endif
