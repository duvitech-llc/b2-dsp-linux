--- conflicted
+++ resolved
@@ -695,8 +695,6 @@
 {
 	return phydev->interface >= PHY_INTERFACE_MODE_RGMII &&
 		phydev->interface <= PHY_INTERFACE_MODE_RGMII_TXID;
-<<<<<<< HEAD
-=======
 };
 
 /*
@@ -707,7 +705,6 @@
 static inline bool phy_is_pseudo_fixed_link(struct phy_device *phydev)
 {
 	return phydev->is_pseudo_fixed_link;
->>>>>>> db0b54cd
 }
 
 /**
