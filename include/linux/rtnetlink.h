--- conflicted
+++ resolved
@@ -114,13 +114,9 @@
 
 extern int ndo_dflt_bridge_getlink(struct sk_buff *skb, u32 pid, u32 seq,
 				   struct net_device *dev, u16 mode,
-<<<<<<< HEAD
-				   u32 flags, u32 mask, int nlflags);
-=======
 				   u32 flags, u32 mask, int nlflags,
 				   u32 filter_mask,
 				   int (*vlan_fill)(struct sk_buff *skb,
 						    struct net_device *dev,
 						    u32 filter_mask));
->>>>>>> db0b54cd
 #endif	/* __LINUX_RTNETLINK_H */