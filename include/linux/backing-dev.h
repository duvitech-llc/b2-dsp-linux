/*
 * include/linux/backing-dev.h
 *
 * low-level device information and state which is propagated up through
 * to high-level code.
 */

#ifndef _LINUX_BACKING_DEV_H
#define _LINUX_BACKING_DEV_H

#include <linux/kernel.h>
#include <linux/fs.h>
#include <linux/sched.h>
#include <linux/blkdev.h>
#include <linux/writeback.h>
#include <linux/blk-cgroup.h>
#include <linux/backing-dev-defs.h>
#include <linux/slab.h>

int __must_check bdi_init(struct backing_dev_info *bdi);
void bdi_exit(struct backing_dev_info *bdi);

__printf(3, 4)
int bdi_register(struct backing_dev_info *bdi, struct device *parent,
		const char *fmt, ...);
int bdi_register_dev(struct backing_dev_info *bdi, dev_t dev);
<<<<<<< HEAD
=======
int bdi_register_owner(struct backing_dev_info *bdi, struct device *owner);
void bdi_unregister(struct backing_dev_info *bdi);

>>>>>>> db0b54cd
int __must_check bdi_setup_and_register(struct backing_dev_info *, char *);
void bdi_destroy(struct backing_dev_info *bdi);

void wb_start_writeback(struct bdi_writeback *wb, long nr_pages,
			bool range_cyclic, enum wb_reason reason);
void wb_start_background_writeback(struct bdi_writeback *wb);
void wb_workfn(struct work_struct *work);
void wb_wakeup_delayed(struct bdi_writeback *wb);

extern spinlock_t bdi_lock;
extern struct list_head bdi_list;

extern struct workqueue_struct *bdi_wq;

static inline bool wb_has_dirty_io(struct bdi_writeback *wb)
{
	return test_bit(WB_has_dirty_io, &wb->state);
}

static inline bool bdi_has_dirty_io(struct backing_dev_info *bdi)
{
	/*
	 * @bdi->tot_write_bandwidth is guaranteed to be > 0 if there are
	 * any dirty wbs.  See wb_update_write_bandwidth().
	 */
	return atomic_long_read(&bdi->tot_write_bandwidth);
}

static inline void __add_wb_stat(struct bdi_writeback *wb,
				 enum wb_stat_item item, s64 amount)
{
	__percpu_counter_add(&wb->stat[item], amount, WB_STAT_BATCH);
}

static inline void __inc_wb_stat(struct bdi_writeback *wb,
				 enum wb_stat_item item)
{
	__add_wb_stat(wb, item, 1);
}

static inline void inc_wb_stat(struct bdi_writeback *wb, enum wb_stat_item item)
{
	unsigned long flags;

	local_irq_save(flags);
	__inc_wb_stat(wb, item);
	local_irq_restore(flags);
}

static inline void __dec_wb_stat(struct bdi_writeback *wb,
				 enum wb_stat_item item)
{
	__add_wb_stat(wb, item, -1);
}

static inline void dec_wb_stat(struct bdi_writeback *wb, enum wb_stat_item item)
{
	unsigned long flags;

	local_irq_save(flags);
	__dec_wb_stat(wb, item);
	local_irq_restore(flags);
}

static inline s64 wb_stat(struct bdi_writeback *wb, enum wb_stat_item item)
{
	return percpu_counter_read_positive(&wb->stat[item]);
}

static inline s64 __wb_stat_sum(struct bdi_writeback *wb,
				enum wb_stat_item item)
{
	return percpu_counter_sum_positive(&wb->stat[item]);
}

static inline s64 wb_stat_sum(struct bdi_writeback *wb, enum wb_stat_item item)
{
	s64 sum;
	unsigned long flags;

	local_irq_save(flags);
	sum = __wb_stat_sum(wb, item);
	local_irq_restore(flags);

	return sum;
}

extern void wb_writeout_inc(struct bdi_writeback *wb);

/*
 * maximal error of a stat counter.
 */
static inline unsigned long wb_stat_error(struct bdi_writeback *wb)
{
#ifdef CONFIG_SMP
	return nr_cpu_ids * WB_STAT_BATCH;
#else
	return 1;
#endif
}

int bdi_set_min_ratio(struct backing_dev_info *bdi, unsigned int min_ratio);
int bdi_set_max_ratio(struct backing_dev_info *bdi, unsigned int max_ratio);

/*
 * Flags in backing_dev_info::capability
 *
 * The first three flags control whether dirty pages will contribute to the
 * VM's accounting and whether writepages() should be called for dirty pages
 * (something that would not, for example, be appropriate for ramfs)
 *
 * WARNING: these flags are closely related and should not normally be
 * used separately.  The BDI_CAP_NO_ACCT_AND_WRITEBACK combines these
 * three flags into a single convenience macro.
 *
 * BDI_CAP_NO_ACCT_DIRTY:  Dirty pages shouldn't contribute to accounting
 * BDI_CAP_NO_WRITEBACK:   Don't write pages back
 * BDI_CAP_NO_ACCT_WB:     Don't automatically account writeback pages
 * BDI_CAP_STRICTLIMIT:    Keep number of dirty pages below bdi threshold.
 *
 * BDI_CAP_CGROUP_WRITEBACK: Supports cgroup-aware writeback.
 */
#define BDI_CAP_NO_ACCT_DIRTY	0x00000001
#define BDI_CAP_NO_WRITEBACK	0x00000002
#define BDI_CAP_NO_ACCT_WB	0x00000004
#define BDI_CAP_STABLE_WRITES	0x00000008
#define BDI_CAP_STRICTLIMIT	0x00000010
#define BDI_CAP_CGROUP_WRITEBACK 0x00000020

#define BDI_CAP_NO_ACCT_AND_WRITEBACK \
	(BDI_CAP_NO_WRITEBACK | BDI_CAP_NO_ACCT_DIRTY | BDI_CAP_NO_ACCT_WB)

extern struct backing_dev_info noop_backing_dev_info;

/**
 * writeback_in_progress - determine whether there is writeback in progress
 * @wb: bdi_writeback of interest
 *
 * Determine whether there is writeback waiting to be handled against a
 * bdi_writeback.
 */
static inline bool writeback_in_progress(struct bdi_writeback *wb)
{
	return test_bit(WB_writeback_running, &wb->state);
}

static inline struct backing_dev_info *inode_to_bdi(struct inode *inode)
{
	struct super_block *sb;

	if (!inode)
		return &noop_backing_dev_info;

	sb = inode->i_sb;
#ifdef CONFIG_BLOCK
	if (sb_is_blkdev_sb(sb))
		return blk_get_backing_dev_info(I_BDEV(inode));
#endif
	return sb->s_bdi;
}

static inline int wb_congested(struct bdi_writeback *wb, int cong_bits)
{
	struct backing_dev_info *bdi = wb->bdi;

	if (bdi->congested_fn)
		return bdi->congested_fn(bdi->congested_data, cong_bits);
	return wb->congested->state & cong_bits;
}

long congestion_wait(int sync, long timeout);
long wait_iff_congested(struct zone *zone, int sync, long timeout);
int pdflush_proc_obsolete(struct ctl_table *table, int write,
		void __user *buffer, size_t *lenp, loff_t *ppos);

static inline bool bdi_cap_stable_pages_required(struct backing_dev_info *bdi)
{
	return bdi->capabilities & BDI_CAP_STABLE_WRITES;
}

static inline bool bdi_cap_writeback_dirty(struct backing_dev_info *bdi)
{
	return !(bdi->capabilities & BDI_CAP_NO_WRITEBACK);
}

static inline bool bdi_cap_account_dirty(struct backing_dev_info *bdi)
{
	return !(bdi->capabilities & BDI_CAP_NO_ACCT_DIRTY);
}

static inline bool bdi_cap_account_writeback(struct backing_dev_info *bdi)
{
	/* Paranoia: BDI_CAP_NO_WRITEBACK implies BDI_CAP_NO_ACCT_WB */
	return !(bdi->capabilities & (BDI_CAP_NO_ACCT_WB |
				      BDI_CAP_NO_WRITEBACK));
}

static inline bool mapping_cap_writeback_dirty(struct address_space *mapping)
{
	return bdi_cap_writeback_dirty(inode_to_bdi(mapping->host));
}

static inline bool mapping_cap_account_dirty(struct address_space *mapping)
{
	return bdi_cap_account_dirty(inode_to_bdi(mapping->host));
}

static inline int bdi_sched_wait(void *word)
{
	schedule();
	return 0;
}

#ifdef CONFIG_CGROUP_WRITEBACK

struct bdi_writeback_congested *
wb_congested_get_create(struct backing_dev_info *bdi, int blkcg_id, gfp_t gfp);
void wb_congested_put(struct bdi_writeback_congested *congested);
struct bdi_writeback *wb_get_create(struct backing_dev_info *bdi,
				    struct cgroup_subsys_state *memcg_css,
				    gfp_t gfp);
void wb_memcg_offline(struct mem_cgroup *memcg);
void wb_blkcg_offline(struct blkcg *blkcg);
int inode_congested(struct inode *inode, int cong_bits);

/**
 * inode_cgwb_enabled - test whether cgroup writeback is enabled on an inode
 * @inode: inode of interest
 *
 * cgroup writeback requires support from both the bdi and filesystem.
 * Also, both memcg and iocg have to be on the default hierarchy.  Test
 * whether all conditions are met.
 *
 * Note that the test result may change dynamically on the same inode
 * depending on how memcg and iocg are configured.
 */
static inline bool inode_cgwb_enabled(struct inode *inode)
{
	struct backing_dev_info *bdi = inode_to_bdi(inode);

	return cgroup_subsys_on_dfl(memory_cgrp_subsys) &&
		cgroup_subsys_on_dfl(io_cgrp_subsys) &&
		bdi_cap_account_dirty(bdi) &&
		(bdi->capabilities & BDI_CAP_CGROUP_WRITEBACK) &&
		(inode->i_sb->s_iflags & SB_I_CGROUPWB);
}

/**
 * wb_find_current - find wb for %current on a bdi
 * @bdi: bdi of interest
 *
 * Find the wb of @bdi which matches both the memcg and blkcg of %current.
 * Must be called under rcu_read_lock() which protects the returend wb.
 * NULL if not found.
 */
static inline struct bdi_writeback *wb_find_current(struct backing_dev_info *bdi)
{
	struct cgroup_subsys_state *memcg_css;
	struct bdi_writeback *wb;

	memcg_css = task_css(current, memory_cgrp_id);
	if (!memcg_css->parent)
		return &bdi->wb;

	wb = radix_tree_lookup(&bdi->cgwb_tree, memcg_css->id);

	/*
	 * %current's blkcg equals the effective blkcg of its memcg.  No
	 * need to use the relatively expensive cgroup_get_e_css().
	 */
	if (likely(wb && wb->blkcg_css == task_css(current, io_cgrp_id)))
		return wb;
	return NULL;
}

/**
 * wb_get_create_current - get or create wb for %current on a bdi
 * @bdi: bdi of interest
 * @gfp: allocation mask
 *
 * Equivalent to wb_get_create() on %current's memcg.  This function is
 * called from a relatively hot path and optimizes the common cases using
 * wb_find_current().
 */
static inline struct bdi_writeback *
wb_get_create_current(struct backing_dev_info *bdi, gfp_t gfp)
{
	struct bdi_writeback *wb;

	rcu_read_lock();
	wb = wb_find_current(bdi);
	if (wb && unlikely(!wb_tryget(wb)))
		wb = NULL;
	rcu_read_unlock();

	if (unlikely(!wb)) {
		struct cgroup_subsys_state *memcg_css;

		memcg_css = task_get_css(current, memory_cgrp_id);
		wb = wb_get_create(bdi, memcg_css, gfp);
		css_put(memcg_css);
	}
	return wb;
}

/**
 * inode_to_wb_is_valid - test whether an inode has a wb associated
 * @inode: inode of interest
 *
 * Returns %true if @inode has a wb associated.  May be called without any
 * locking.
 */
static inline bool inode_to_wb_is_valid(struct inode *inode)
{
	return inode->i_wb;
}

/**
 * inode_to_wb - determine the wb of an inode
 * @inode: inode of interest
 *
 * Returns the wb @inode is currently associated with.  The caller must be
 * holding either @inode->i_lock, @inode->i_mapping->tree_lock, or the
 * associated wb's list_lock.
 */
static inline struct bdi_writeback *inode_to_wb(struct inode *inode)
{
#ifdef CONFIG_LOCKDEP
	WARN_ON_ONCE(debug_locks &&
		     (!lockdep_is_held(&inode->i_lock) &&
		      !lockdep_is_held(&inode->i_mapping->tree_lock) &&
		      !lockdep_is_held(&inode->i_wb->list_lock)));
#endif
	return inode->i_wb;
}

/**
 * unlocked_inode_to_wb_begin - begin unlocked inode wb access transaction
 * @inode: target inode
 * @lockedp: temp bool output param, to be passed to the end function
 *
 * The caller wants to access the wb associated with @inode but isn't
 * holding inode->i_lock, mapping->tree_lock or wb->list_lock.  This
 * function determines the wb associated with @inode and ensures that the
 * association doesn't change until the transaction is finished with
 * unlocked_inode_to_wb_end().
 *
 * The caller must call unlocked_inode_to_wb_end() with *@lockdep
 * afterwards and can't sleep during transaction.  IRQ may or may not be
 * disabled on return.
 */
static inline struct bdi_writeback *
unlocked_inode_to_wb_begin(struct inode *inode, bool *lockedp)
{
	rcu_read_lock();

	/*
	 * Paired with store_release in inode_switch_wb_work_fn() and
	 * ensures that we see the new wb if we see cleared I_WB_SWITCH.
	 */
	*lockedp = smp_load_acquire(&inode->i_state) & I_WB_SWITCH;

	if (unlikely(*lockedp))
		spin_lock_irq(&inode->i_mapping->tree_lock);

	/*
	 * Protected by either !I_WB_SWITCH + rcu_read_lock() or tree_lock.
	 * inode_to_wb() will bark.  Deref directly.
	 */
	return inode->i_wb;
}

/**
 * unlocked_inode_to_wb_end - end inode wb access transaction
 * @inode: target inode
 * @locked: *@lockedp from unlocked_inode_to_wb_begin()
 */
static inline void unlocked_inode_to_wb_end(struct inode *inode, bool locked)
{
	if (unlikely(locked))
		spin_unlock_irq(&inode->i_mapping->tree_lock);

	rcu_read_unlock();
}

#else	/* CONFIG_CGROUP_WRITEBACK */

static inline bool inode_cgwb_enabled(struct inode *inode)
{
	return false;
}

static inline struct bdi_writeback_congested *
wb_congested_get_create(struct backing_dev_info *bdi, int blkcg_id, gfp_t gfp)
{
	atomic_inc(&bdi->wb_congested->refcnt);
	return bdi->wb_congested;
}

static inline void wb_congested_put(struct bdi_writeback_congested *congested)
{
	if (atomic_dec_and_test(&congested->refcnt))
		kfree(congested);
}

static inline struct bdi_writeback *wb_find_current(struct backing_dev_info *bdi)
{
	return &bdi->wb;
}

static inline struct bdi_writeback *
wb_get_create_current(struct backing_dev_info *bdi, gfp_t gfp)
{
	return &bdi->wb;
}

static inline bool inode_to_wb_is_valid(struct inode *inode)
{
	return true;
}

static inline struct bdi_writeback *inode_to_wb(struct inode *inode)
{
	return &inode_to_bdi(inode)->wb;
}

static inline struct bdi_writeback *
unlocked_inode_to_wb_begin(struct inode *inode, bool *lockedp)
{
	return inode_to_wb(inode);
}

static inline void unlocked_inode_to_wb_end(struct inode *inode, bool locked)
{
}

static inline void wb_memcg_offline(struct mem_cgroup *memcg)
{
}

static inline void wb_blkcg_offline(struct blkcg *blkcg)
{
}

static inline int inode_congested(struct inode *inode, int cong_bits)
{
	return wb_congested(&inode_to_bdi(inode)->wb, cong_bits);
}

#endif	/* CONFIG_CGROUP_WRITEBACK */

static inline int inode_read_congested(struct inode *inode)
{
	return inode_congested(inode, 1 << WB_sync_congested);
}

static inline int inode_write_congested(struct inode *inode)
{
	return inode_congested(inode, 1 << WB_async_congested);
}

static inline int inode_rw_congested(struct inode *inode)
{
	return inode_congested(inode, (1 << WB_sync_congested) |
				      (1 << WB_async_congested));
}

static inline int bdi_congested(struct backing_dev_info *bdi, int cong_bits)
{
	return wb_congested(&bdi->wb, cong_bits);
}

static inline int bdi_read_congested(struct backing_dev_info *bdi)
{
	return bdi_congested(bdi, 1 << WB_sync_congested);
}

static inline int bdi_write_congested(struct backing_dev_info *bdi)
{
	return bdi_congested(bdi, 1 << WB_async_congested);
}

static inline int bdi_rw_congested(struct backing_dev_info *bdi)
{
	return bdi_congested(bdi, (1 << WB_sync_congested) |
				  (1 << WB_async_congested));
}

#endif	/* _LINUX_BACKING_DEV_H */<|MERGE_RESOLUTION|>--- conflicted
+++ resolved
@@ -24,12 +24,9 @@
 int bdi_register(struct backing_dev_info *bdi, struct device *parent,
 		const char *fmt, ...);
 int bdi_register_dev(struct backing_dev_info *bdi, dev_t dev);
-<<<<<<< HEAD
-=======
 int bdi_register_owner(struct backing_dev_info *bdi, struct device *owner);
 void bdi_unregister(struct backing_dev_info *bdi);
 
->>>>>>> db0b54cd
 int __must_check bdi_setup_and_register(struct backing_dev_info *, char *);
 void bdi_destroy(struct backing_dev_info *bdi);
 
