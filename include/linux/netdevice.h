--- conflicted
+++ resolved
@@ -1527,13 +1527,10 @@
  *
  *	@qdisc_tx_busylock:	XXX: need comments on this one
  *
-<<<<<<< HEAD
-=======
  *	@proto_down:	protocol port state information can be sent to the
  *			switch driver and used to set the phys state of the
  *			switch port.
  *
->>>>>>> db0b54cd
  *	FIXME: cleanup struct net_device such that network protocol info
  *	moves out.
  */
@@ -2072,20 +2069,6 @@
 	struct u64_stats_sync   syncp;
 };
 
-<<<<<<< HEAD
-#define netdev_alloc_pcpu_stats(type)				\
-({								\
-	typeof(type) __percpu *pcpu_stats = alloc_percpu(type); \
-	if (pcpu_stats)	{					\
-		int __cpu;					\
-		for_each_possible_cpu(__cpu) {			\
-			typeof(type) *stat;			\
-			stat = per_cpu_ptr(pcpu_stats, __cpu);	\
-			u64_stats_init(&stat->syncp);		\
-		}						\
-	}							\
-	pcpu_stats;						\
-=======
 #define __netdev_alloc_pcpu_stats(type, gfp)				\
 ({									\
 	typeof(type) __percpu *pcpu_stats = alloc_percpu_gfp(type, gfp);\
@@ -2098,7 +2081,6 @@
 		}							\
 	}								\
 	pcpu_stats;							\
->>>>>>> db0b54cd
 })
 
 #define netdev_alloc_pcpu_stats(type)					\
