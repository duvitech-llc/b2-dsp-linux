--- conflicted
+++ resolved
@@ -191,8 +191,6 @@
 					   const char *name, const char *desc,
 					   int src, int dst);
 int rpmsg_destroy_channel(struct rpmsg_channel *rpdev);
-<<<<<<< HEAD
-=======
 
 /* use a macro to avoid include chaining to get THIS_MODULE */
 #define register_rpmsg_driver(drv) \
@@ -209,7 +207,6 @@
 #define module_rpmsg_driver(__rpmsg_driver) \
 	module_driver(__rpmsg_driver, register_rpmsg_driver, \
 			unregister_rpmsg_driver)
->>>>>>> db0b54cd
 
 /**
  * rpmsg_send() - send a message across to the remote processor
