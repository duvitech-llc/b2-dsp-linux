#ifndef _LINUX_NFS_XDR_H
#define _LINUX_NFS_XDR_H

#include <linux/nfsacl.h>
#include <linux/sunrpc/gss_api.h>

/*
 * To change the maximum rsize and wsize supported by the NFS client, adjust
 * NFS_MAX_FILE_IO_SIZE.  64KB is a typical maximum, but some servers can
 * support a megabyte or more.  The default is left at 4096 bytes, which is
 * reasonable for NFS over UDP.
 */
#define NFS_MAX_FILE_IO_SIZE	(1048576U)
#define NFS_DEF_FILE_IO_SIZE	(4096U)
#define NFS_MIN_FILE_IO_SIZE	(1024U)

struct nfs4_string {
	unsigned int len;
	char *data;
};

struct nfs_fsid {
	uint64_t		major;
	uint64_t		minor;
};

/*
 * Helper for checking equality between 2 fsids.
 */
static inline int nfs_fsid_equal(const struct nfs_fsid *a, const struct nfs_fsid *b)
{
	return a->major == b->major && a->minor == b->minor;
}

struct nfs4_threshold {
	__u32	bm;
	__u32	l_type;
	__u64	rd_sz;
	__u64	wr_sz;
	__u64	rd_io_sz;
	__u64	wr_io_sz;
};

struct nfs_fattr {
	unsigned int		valid;		/* which fields are valid */
	umode_t			mode;
	__u32			nlink;
	kuid_t			uid;
	kgid_t			gid;
	dev_t			rdev;
	__u64			size;
	union {
		struct {
			__u32	blocksize;
			__u32	blocks;
		} nfs2;
		struct {
			__u64	used;
		} nfs3;
	} du;
	struct nfs_fsid		fsid;
	__u64			fileid;
	__u64			mounted_on_fileid;
	struct timespec		atime;
	struct timespec		mtime;
	struct timespec		ctime;
	__u64			change_attr;	/* NFSv4 change attribute */
	__u64			pre_change_attr;/* pre-op NFSv4 change attribute */
	__u64			pre_size;	/* pre_op_attr.size	  */
	struct timespec		pre_mtime;	/* pre_op_attr.mtime	  */
	struct timespec		pre_ctime;	/* pre_op_attr.ctime	  */
	unsigned long		time_start;
	unsigned long		gencount;
	struct nfs4_string	*owner_name;
	struct nfs4_string	*group_name;
	struct nfs4_threshold	*mdsthreshold;	/* pNFS threshold hints */
};

#define NFS_ATTR_FATTR_TYPE		(1U << 0)
#define NFS_ATTR_FATTR_MODE		(1U << 1)
#define NFS_ATTR_FATTR_NLINK		(1U << 2)
#define NFS_ATTR_FATTR_OWNER		(1U << 3)
#define NFS_ATTR_FATTR_GROUP		(1U << 4)
#define NFS_ATTR_FATTR_RDEV		(1U << 5)
#define NFS_ATTR_FATTR_SIZE		(1U << 6)
#define NFS_ATTR_FATTR_PRESIZE		(1U << 7)
#define NFS_ATTR_FATTR_BLOCKS_USED	(1U << 8)
#define NFS_ATTR_FATTR_SPACE_USED	(1U << 9)
#define NFS_ATTR_FATTR_FSID		(1U << 10)
#define NFS_ATTR_FATTR_FILEID		(1U << 11)
#define NFS_ATTR_FATTR_ATIME		(1U << 12)
#define NFS_ATTR_FATTR_MTIME		(1U << 13)
#define NFS_ATTR_FATTR_CTIME		(1U << 14)
#define NFS_ATTR_FATTR_PREMTIME		(1U << 15)
#define NFS_ATTR_FATTR_PRECTIME		(1U << 16)
#define NFS_ATTR_FATTR_CHANGE		(1U << 17)
#define NFS_ATTR_FATTR_PRECHANGE	(1U << 18)
#define NFS_ATTR_FATTR_V4_LOCATIONS	(1U << 19)
#define NFS_ATTR_FATTR_V4_REFERRAL	(1U << 20)
#define NFS_ATTR_FATTR_MOUNTPOINT	(1U << 21)
#define NFS_ATTR_FATTR_MOUNTED_ON_FILEID (1U << 22)
#define NFS_ATTR_FATTR_OWNER_NAME	(1U << 23)
#define NFS_ATTR_FATTR_GROUP_NAME	(1U << 24)
#define NFS_ATTR_FATTR_V4_SECURITY_LABEL (1U << 25)

#define NFS_ATTR_FATTR (NFS_ATTR_FATTR_TYPE \
		| NFS_ATTR_FATTR_MODE \
		| NFS_ATTR_FATTR_NLINK \
		| NFS_ATTR_FATTR_OWNER \
		| NFS_ATTR_FATTR_GROUP \
		| NFS_ATTR_FATTR_RDEV \
		| NFS_ATTR_FATTR_SIZE \
		| NFS_ATTR_FATTR_FSID \
		| NFS_ATTR_FATTR_FILEID \
		| NFS_ATTR_FATTR_ATIME \
		| NFS_ATTR_FATTR_MTIME \
		| NFS_ATTR_FATTR_CTIME \
		| NFS_ATTR_FATTR_CHANGE)
#define NFS_ATTR_FATTR_V2 (NFS_ATTR_FATTR \
		| NFS_ATTR_FATTR_BLOCKS_USED)
#define NFS_ATTR_FATTR_V3 (NFS_ATTR_FATTR \
		| NFS_ATTR_FATTR_SPACE_USED)
#define NFS_ATTR_FATTR_V4 (NFS_ATTR_FATTR \
		| NFS_ATTR_FATTR_SPACE_USED \
		| NFS_ATTR_FATTR_V4_SECURITY_LABEL)

/*
 * Info on the file system
 */
struct nfs_fsinfo {
	struct nfs_fattr	*fattr; /* Post-op attributes */
	__u32			rtmax;	/* max.  read transfer size */
	__u32			rtpref;	/* pref. read transfer size */
	__u32			rtmult;	/* reads should be multiple of this */
	__u32			wtmax;	/* max.  write transfer size */
	__u32			wtpref;	/* pref. write transfer size */
	__u32			wtmult;	/* writes should be multiple of this */
	__u32			dtpref;	/* pref. readdir transfer size */
	__u64			maxfilesize;
	struct timespec		time_delta; /* server time granularity */
	__u32			lease_time; /* in seconds */
	__u32			layouttype; /* supported pnfs layout driver */
	__u32			blksize; /* preferred pnfs io block size */
	__u32			clone_blksize; /* granularity of a CLONE operation */
};

struct nfs_fsstat {
	struct nfs_fattr	*fattr; /* Post-op attributes */
	__u64			tbytes;	/* total size in bytes */
	__u64			fbytes;	/* # of free bytes */
	__u64			abytes;	/* # of bytes available to user */
	__u64			tfiles;	/* # of files */
	__u64			ffiles;	/* # of free files */
	__u64			afiles;	/* # of files available to user */
};

struct nfs2_fsstat {
	__u32			tsize;  /* Server transfer size */
	__u32			bsize;  /* Filesystem block size */
	__u32			blocks; /* No. of "bsize" blocks on filesystem */
	__u32			bfree;  /* No. of free "bsize" blocks */
	__u32			bavail; /* No. of available "bsize" blocks */
};

struct nfs_pathconf {
	struct nfs_fattr	*fattr; /* Post-op attributes */
	__u32			max_link; /* max # of hard links */
	__u32			max_namelen; /* max name length */
};

struct nfs4_change_info {
	u32			atomic;
	u64			before;
	u64			after;
};

struct nfs_seqid;

/* nfs41 sessions channel attributes */
struct nfs4_channel_attrs {
	u32			max_rqst_sz;
	u32			max_resp_sz;
	u32			max_resp_sz_cached;
	u32			max_ops;
	u32			max_reqs;
};

struct nfs4_slot;
struct nfs4_sequence_args {
	struct nfs4_slot	*sa_slot;
	u8			sa_cache_this : 1,
				sa_privileged : 1;
};

struct nfs4_sequence_res {
	struct nfs4_slot	*sr_slot;	/* slot used to send request */
	unsigned long		sr_timestamp;
	int			sr_status;	/* sequence operation status */
	u32			sr_status_flags;
	u32			sr_highest_slotid;
	u32			sr_target_highest_slotid;
};

struct nfs4_get_lease_time_args {
	struct nfs4_sequence_args	la_seq_args;
};

struct nfs4_get_lease_time_res {
	struct nfs4_sequence_res	lr_seq_res;
	struct nfs_fsinfo	       *lr_fsinfo;
};

#define PNFS_LAYOUT_MAXSIZE 4096

struct nfs4_layoutdriver_data {
	struct page **pages;
	__u32 pglen;
	__u32 len;
};

struct pnfs_layout_range {
	u32 iomode;
	u64 offset;
	u64 length;
};

struct nfs4_layoutget_args {
	struct nfs4_sequence_args seq_args;
	__u32 type;
	struct pnfs_layout_range range;
	__u64 minlength;
	__u32 maxcount;
	struct inode *inode;
	struct nfs_open_context *ctx;
	nfs4_stateid stateid;
	unsigned long timestamp;
	struct nfs4_layoutdriver_data layout;
};

struct nfs4_layoutget_res {
	struct nfs4_sequence_res seq_res;
	__u32 return_on_close;
	struct pnfs_layout_range range;
	__u32 type;
	nfs4_stateid stateid;
	struct nfs4_layoutdriver_data *layoutp;
};

struct nfs4_layoutget {
	struct nfs4_layoutget_args args;
	struct nfs4_layoutget_res res;
	struct rpc_cred *cred;
	gfp_t gfp_flags;
	long timeout;
};

struct nfs4_getdeviceinfo_args {
	struct nfs4_sequence_args seq_args;
	struct pnfs_device *pdev;
	__u32 notify_types;
};

struct nfs4_getdeviceinfo_res {
	struct nfs4_sequence_res seq_res;
	struct pnfs_device *pdev;
	__u32 notification;
};

struct nfs4_layoutcommit_args {
	struct nfs4_sequence_args seq_args;
	nfs4_stateid stateid;
	__u64 lastbytewritten;
	struct inode *inode;
	const u32 *bitmask;
	size_t layoutupdate_len;
	struct page *layoutupdate_page;
	struct page **layoutupdate_pages;
};

struct nfs4_layoutcommit_res {
	struct nfs4_sequence_res seq_res;
	struct nfs_fattr *fattr;
	const struct nfs_server *server;
	int status;
};

struct nfs4_layoutcommit_data {
	struct rpc_task task;
	struct nfs_fattr fattr;
	struct list_head lseg_list;
	struct rpc_cred *cred;
	struct inode *inode;
	struct nfs4_layoutcommit_args args;
	struct nfs4_layoutcommit_res res;
};

struct nfs4_layoutreturn_args {
	struct nfs4_sequence_args seq_args;
	struct pnfs_layout_hdr *layout;
	struct inode *inode;
	struct pnfs_layout_range range;
	nfs4_stateid stateid;
	__u32   layout_type;
};

struct nfs4_layoutreturn_res {
	struct nfs4_sequence_res seq_res;
	u32 lrs_present;
	nfs4_stateid stateid;
};

struct nfs4_layoutreturn {
	struct nfs4_layoutreturn_args args;
	struct nfs4_layoutreturn_res res;
	struct rpc_cred *cred;
	struct nfs_client *clp;
	struct inode *inode;
	int rpc_status;
};

#define PNFS_LAYOUTSTATS_MAXSIZE 256

struct nfs42_layoutstat_args;
struct nfs42_layoutstat_devinfo;
typedef	void (*layoutstats_encode_t)(struct xdr_stream *,
		struct nfs42_layoutstat_args *,
		struct nfs42_layoutstat_devinfo *);

/* Per file per deviceid layoutstats */
struct nfs42_layoutstat_devinfo {
	struct nfs4_deviceid dev_id;
	__u64 offset;
	__u64 length;
	__u64 read_count;
	__u64 read_bytes;
	__u64 write_count;
	__u64 write_bytes;
	__u32 layout_type;
	layoutstats_encode_t layoutstats_encode;
	void *layout_private;
};

struct nfs42_layoutstat_args {
	struct nfs4_sequence_args seq_args;
	struct nfs_fh *fh;
	struct inode *inode;
	nfs4_stateid stateid;
	int num_dev;
	struct nfs42_layoutstat_devinfo *devinfo;
};

struct nfs42_layoutstat_res {
	struct nfs4_sequence_res seq_res;
	int num_dev;
	int rpc_status;
};

struct nfs42_layoutstat_data {
	struct inode *inode;
	struct nfs42_layoutstat_args args;
	struct nfs42_layoutstat_res res;
};

struct nfs42_clone_args {
	struct nfs4_sequence_args	seq_args;
	struct nfs_fh			*src_fh;
	struct nfs_fh			*dst_fh;
	nfs4_stateid			src_stateid;
	nfs4_stateid			dst_stateid;
	__u64				src_offset;
	__u64				dst_offset;
	__u64				count;
	const u32			*dst_bitmask;
};

struct nfs42_clone_res {
	struct nfs4_sequence_res	seq_res;
	unsigned int			rpc_status;
	struct nfs_fattr		*dst_fattr;
	const struct nfs_server		*server;
};

struct stateowner_id {
	__u64	create_time;
	__u32	uniquifier;
};

/*
 * Arguments to the open call.
 */
struct nfs_openargs {
	struct nfs4_sequence_args	seq_args;
	const struct nfs_fh *	fh;
	struct nfs_seqid *	seqid;
	int			open_flags;
	fmode_t			fmode;
	u32			share_access;
	u32			access;
	__u64                   clientid;
	struct stateowner_id	id;
	union {
		struct {
			struct iattr *  attrs;    /* UNCHECKED, GUARDED, EXCLUSIVE4_1 */
			nfs4_verifier   verifier; /* EXCLUSIVE */
		};
		nfs4_stateid	delegation;		/* CLAIM_DELEGATE_CUR */
		fmode_t		delegation_type;	/* CLAIM_PREVIOUS */
	} u;
	const struct qstr *	name;
	const struct nfs_server *server;	 /* Needed for ID mapping */
	const u32 *		bitmask;
	const u32 *		open_bitmap;
	enum open_claim_type4	claim;
	enum createmode4	createmode;
	const struct nfs4_label *label;
};

struct nfs_openres {
	struct nfs4_sequence_res	seq_res;
	nfs4_stateid            stateid;
	struct nfs_fh           fh;
	struct nfs4_change_info	cinfo;
	__u32                   rflags;
	struct nfs_fattr *      f_attr;
	struct nfs4_label	*f_label;
	struct nfs_seqid *	seqid;
	const struct nfs_server *server;
	fmode_t			delegation_type;
	nfs4_stateid		delegation;
	unsigned long		pagemod_limit;
	__u32			do_recall;
	__u32			attrset[NFS4_BITMAP_SIZE];
	struct nfs4_string	*owner;
	struct nfs4_string	*group_owner;
	__u32			access_request;
	__u32			access_supported;
	__u32			access_result;
};

/*
 * Arguments to the open_confirm call.
 */
struct nfs_open_confirmargs {
	struct nfs4_sequence_args	seq_args;
	const struct nfs_fh *	fh;
	nfs4_stateid *		stateid;
	struct nfs_seqid *	seqid;
};

struct nfs_open_confirmres {
	struct nfs4_sequence_res	seq_res;
	nfs4_stateid            stateid;
	struct nfs_seqid *	seqid;
};

/*
 * Arguments to the close call.
 */
struct nfs_closeargs {
	struct nfs4_sequence_args	seq_args;
	struct nfs_fh *         fh;
	nfs4_stateid 		stateid;
	struct nfs_seqid *	seqid;
	fmode_t			fmode;
	u32			share_access;
	const u32 *		bitmask;
};

struct nfs_closeres {
	struct nfs4_sequence_res	seq_res;
	nfs4_stateid            stateid;
	struct nfs_fattr *	fattr;
	struct nfs_seqid *	seqid;
	const struct nfs_server *server;
};
/*
 *  * Arguments to the lock,lockt, and locku call.
 *   */
struct nfs_lowner {
	__u64			clientid;
	__u64			id;
	dev_t			s_dev;
};

struct nfs_lock_args {
	struct nfs4_sequence_args	seq_args;
	struct nfs_fh *		fh;
	struct file_lock *	fl;
	struct nfs_seqid *	lock_seqid;
	nfs4_stateid		lock_stateid;
	struct nfs_seqid *	open_seqid;
	nfs4_stateid		open_stateid;
	struct nfs_lowner	lock_owner;
	unsigned char		block : 1;
	unsigned char		reclaim : 1;
	unsigned char		new_lock : 1;
	unsigned char		new_lock_owner : 1;
};

struct nfs_lock_res {
	struct nfs4_sequence_res	seq_res;
	nfs4_stateid		stateid;
	struct nfs_seqid *	lock_seqid;
	struct nfs_seqid *	open_seqid;
};

struct nfs_locku_args {
	struct nfs4_sequence_args	seq_args;
	struct nfs_fh *		fh;
	struct file_lock *	fl;
	struct nfs_seqid *	seqid;
	nfs4_stateid 		stateid;
};

struct nfs_locku_res {
	struct nfs4_sequence_res	seq_res;
	nfs4_stateid		stateid;
	struct nfs_seqid *	seqid;
};

struct nfs_lockt_args {
	struct nfs4_sequence_args	seq_args;
	struct nfs_fh *		fh;
	struct file_lock *	fl;
	struct nfs_lowner	lock_owner;
};

struct nfs_lockt_res {
	struct nfs4_sequence_res	seq_res;
	struct file_lock *	denied; /* LOCK, LOCKT failed */
};

struct nfs_release_lockowner_args {
	struct nfs4_sequence_args	seq_args;
	struct nfs_lowner	lock_owner;
};

struct nfs_release_lockowner_res {
	struct nfs4_sequence_res	seq_res;
};

struct nfs4_delegreturnargs {
	struct nfs4_sequence_args	seq_args;
	const struct nfs_fh *fhandle;
	const nfs4_stateid *stateid;
	const u32 * bitmask;
};

struct nfs4_delegreturnres {
	struct nfs4_sequence_res	seq_res;
	struct nfs_fattr * fattr;
	struct nfs_server *server;
};

/*
 * Arguments to the write call.
 */
struct nfs_write_verifier {
	char			data[8];
};

struct nfs_writeverf {
	struct nfs_write_verifier verifier;
	enum nfs3_stable_how	committed;
};

/*
 * Arguments shared by the read and write call.
 */
struct nfs_pgio_args {
	struct nfs4_sequence_args	seq_args;
	struct nfs_fh *		fh;
	struct nfs_open_context *context;
	struct nfs_lock_context *lock_context;
	nfs4_stateid		stateid;
	__u64			offset;
	__u32			count;
	unsigned int		pgbase;
	struct page **		pages;
	const u32 *		bitmask;	/* used by write */
	enum nfs3_stable_how	stable;		/* used by write */
};

struct nfs_pgio_res {
	struct nfs4_sequence_res	seq_res;
	struct nfs_fattr *	fattr;
	__u32			count;
	__u32			op_status;
	int			eof;		/* used by read */
	struct nfs_writeverf *	verf;		/* used by write */
	const struct nfs_server *server;	/* used by write */

};

/*
 * Arguments to the commit call.
 */
struct nfs_commitargs {
	struct nfs4_sequence_args	seq_args;
	struct nfs_fh		*fh;
	__u64			offset;
	__u32			count;
	const u32		*bitmask;
};

struct nfs_commitres {
	struct nfs4_sequence_res	seq_res;
	__u32			op_status;
	struct nfs_fattr	*fattr;
	struct nfs_writeverf	*verf;
	const struct nfs_server *server;
};

/*
 * Common arguments to the unlink call
 */
struct nfs_removeargs {
	struct nfs4_sequence_args	seq_args;
	const struct nfs_fh	*fh;
	struct qstr		name;
};

struct nfs_removeres {
	struct nfs4_sequence_res 	seq_res;
	struct nfs_server *server;
	struct nfs_fattr	*dir_attr;
	struct nfs4_change_info	cinfo;
};

/*
 * Common arguments to the rename call
 */
struct nfs_renameargs {
	struct nfs4_sequence_args	seq_args;
	const struct nfs_fh		*old_dir;
	const struct nfs_fh		*new_dir;
	const struct qstr		*old_name;
	const struct qstr		*new_name;
};

struct nfs_renameres {
	struct nfs4_sequence_res	seq_res;
	struct nfs_server		*server;
	struct nfs4_change_info		old_cinfo;
	struct nfs_fattr		*old_fattr;
	struct nfs4_change_info		new_cinfo;
	struct nfs_fattr		*new_fattr;
};

/* parsed sec= options */
#define NFS_AUTH_INFO_MAX_FLAVORS 12 /* see fs/nfs/super.c */
struct nfs_auth_info {
	unsigned int            flavor_len;
	rpc_authflavor_t        flavors[NFS_AUTH_INFO_MAX_FLAVORS];
};

/*
 * Argument struct for decode_entry function
 */
struct nfs_entry {
	__u64			ino;
	__u64			cookie,
				prev_cookie;
	const char *		name;
	unsigned int		len;
	int			eof;
	struct nfs_fh *		fh;
	struct nfs_fattr *	fattr;
	struct nfs4_label  *label;
	unsigned char		d_type;
	struct nfs_server *	server;
};

/*
 * The following types are for NFSv2 only.
 */
struct nfs_sattrargs {
	struct nfs_fh *		fh;
	struct iattr *		sattr;
};

struct nfs_diropargs {
	struct nfs_fh *		fh;
	const char *		name;
	unsigned int		len;
};

struct nfs_createargs {
	struct nfs_fh *		fh;
	const char *		name;
	unsigned int		len;
	struct iattr *		sattr;
};

struct nfs_setattrargs {
	struct nfs4_sequence_args 	seq_args;
	struct nfs_fh *                 fh;
	nfs4_stateid                    stateid;
	struct iattr *                  iap;
	const struct nfs_server *	server; /* Needed for name mapping */
	const u32 *			bitmask;
	const struct nfs4_label		*label;
};

struct nfs_setaclargs {
	struct nfs4_sequence_args	seq_args;
	struct nfs_fh *			fh;
	size_t				acl_len;
	struct page **			acl_pages;
};

struct nfs_setaclres {
	struct nfs4_sequence_res	seq_res;
};

struct nfs_getaclargs {
	struct nfs4_sequence_args 	seq_args;
	struct nfs_fh *			fh;
	size_t				acl_len;
	struct page **			acl_pages;
};

/* getxattr ACL interface flags */
#define NFS4_ACL_TRUNC		0x0001	/* ACL was truncated */
struct nfs_getaclres {
	struct nfs4_sequence_res	seq_res;
	size_t				acl_len;
	size_t				acl_data_offset;
	int				acl_flags;
	struct page *			acl_scratch;
};

struct nfs_setattrres {
	struct nfs4_sequence_res	seq_res;
	struct nfs_fattr *              fattr;
	struct nfs4_label		*label;
	const struct nfs_server *	server;
};

struct nfs_linkargs {
	struct nfs_fh *		fromfh;
	struct nfs_fh *		tofh;
	const char *		toname;
	unsigned int		tolen;
};

struct nfs_symlinkargs {
	struct nfs_fh *		fromfh;
	const char *		fromname;
	unsigned int		fromlen;
	struct page **		pages;
	unsigned int		pathlen;
	struct iattr *		sattr;
};

struct nfs_readdirargs {
	struct nfs_fh *		fh;
	__u32			cookie;
	unsigned int		count;
	struct page **		pages;
};

struct nfs3_getaclargs {
	struct nfs_fh *		fh;
	int			mask;
	struct page **		pages;
};

struct nfs3_setaclargs {
	struct inode *		inode;
	int			mask;
	struct posix_acl *	acl_access;
	struct posix_acl *	acl_default;
	size_t			len;
	unsigned int		npages;
	struct page **		pages;
};

struct nfs_diropok {
	struct nfs_fh *		fh;
	struct nfs_fattr *	fattr;
};

struct nfs_readlinkargs {
	struct nfs_fh *		fh;
	unsigned int		pgbase;
	unsigned int		pglen;
	struct page **		pages;
};

struct nfs3_sattrargs {
	struct nfs_fh *		fh;
	struct iattr *		sattr;
	unsigned int		guard;
	struct timespec		guardtime;
};

struct nfs3_diropargs {
	struct nfs_fh *		fh;
	const char *		name;
	unsigned int		len;
};

struct nfs3_accessargs {
	struct nfs_fh *		fh;
	__u32			access;
};

struct nfs3_createargs {
	struct nfs_fh *		fh;
	const char *		name;
	unsigned int		len;
	struct iattr *		sattr;
	enum nfs3_createmode	createmode;
	__be32			verifier[2];
};

struct nfs3_mkdirargs {
	struct nfs_fh *		fh;
	const char *		name;
	unsigned int		len;
	struct iattr *		sattr;
};

struct nfs3_symlinkargs {
	struct nfs_fh *		fromfh;
	const char *		fromname;
	unsigned int		fromlen;
	struct page **		pages;
	unsigned int		pathlen;
	struct iattr *		sattr;
};

struct nfs3_mknodargs {
	struct nfs_fh *		fh;
	const char *		name;
	unsigned int		len;
	enum nfs3_ftype		type;
	struct iattr *		sattr;
	dev_t			rdev;
};

struct nfs3_linkargs {
	struct nfs_fh *		fromfh;
	struct nfs_fh *		tofh;
	const char *		toname;
	unsigned int		tolen;
};

struct nfs3_readdirargs {
	struct nfs_fh *		fh;
	__u64			cookie;
	__be32			verf[2];
	int			plus;
	unsigned int            count;
	struct page **		pages;
};

struct nfs3_diropres {
	struct nfs_fattr *	dir_attr;
	struct nfs_fh *		fh;
	struct nfs_fattr *	fattr;
};

struct nfs3_accessres {
	struct nfs_fattr *	fattr;
	__u32			access;
};

struct nfs3_readlinkargs {
	struct nfs_fh *		fh;
	unsigned int		pgbase;
	unsigned int		pglen;
	struct page **		pages;
};

struct nfs3_linkres {
	struct nfs_fattr *	dir_attr;
	struct nfs_fattr *	fattr;
};

struct nfs3_readdirres {
	struct nfs_fattr *	dir_attr;
	__be32 *		verf;
	int			plus;
};

struct nfs3_getaclres {
	struct nfs_fattr *	fattr;
	int			mask;
	unsigned int		acl_access_count;
	unsigned int		acl_default_count;
	struct posix_acl *	acl_access;
	struct posix_acl *	acl_default;
};

#if IS_ENABLED(CONFIG_NFS_V4)

typedef u64 clientid4;

struct nfs4_accessargs {
	struct nfs4_sequence_args	seq_args;
	const struct nfs_fh *		fh;
	const u32 *			bitmask;
	u32				access;
};

struct nfs4_accessres {
	struct nfs4_sequence_res	seq_res;
	const struct nfs_server *	server;
	struct nfs_fattr *		fattr;
	u32				supported;
	u32				access;
};

struct nfs4_create_arg {
	struct nfs4_sequence_args 	seq_args;
	u32				ftype;
	union {
		struct {
			struct page **	pages;
			unsigned int	len;
		} symlink;   /* NF4LNK */
		struct {
			u32		specdata1;
			u32		specdata2;
		} device;    /* NF4BLK, NF4CHR */
	} u;
	const struct qstr *		name;
	const struct nfs_server *	server;
	const struct iattr *		attrs;
	const struct nfs_fh *		dir_fh;
	const u32 *			bitmask;
	const struct nfs4_label		*label;
};

struct nfs4_create_res {
	struct nfs4_sequence_res	seq_res;
	const struct nfs_server *	server;
	struct nfs_fh *			fh;
	struct nfs_fattr *		fattr;
	struct nfs4_label		*label;
	struct nfs4_change_info		dir_cinfo;
};

struct nfs4_fsinfo_arg {
	struct nfs4_sequence_args	seq_args;
	const struct nfs_fh *		fh;
	const u32 *			bitmask;
};

struct nfs4_fsinfo_res {
	struct nfs4_sequence_res	seq_res;
	struct nfs_fsinfo	       *fsinfo;
};

struct nfs4_getattr_arg {
	struct nfs4_sequence_args	seq_args;
	const struct nfs_fh *		fh;
	const u32 *			bitmask;
};

struct nfs4_getattr_res {
	struct nfs4_sequence_res	seq_res;
	const struct nfs_server *	server;
	struct nfs_fattr *		fattr;
	struct nfs4_label		*label;
};

struct nfs4_link_arg {
	struct nfs4_sequence_args 	seq_args;
	const struct nfs_fh *		fh;
	const struct nfs_fh *		dir_fh;
	const struct qstr *		name;
	const u32 *			bitmask;
};

struct nfs4_link_res {
	struct nfs4_sequence_res	seq_res;
	const struct nfs_server *	server;
	struct nfs_fattr *		fattr;
	struct nfs4_label		*label;
	struct nfs4_change_info		cinfo;
	struct nfs_fattr *		dir_attr;
};


struct nfs4_lookup_arg {
	struct nfs4_sequence_args	seq_args;
	const struct nfs_fh *		dir_fh;
	const struct qstr *		name;
	const u32 *			bitmask;
};

struct nfs4_lookup_res {
	struct nfs4_sequence_res	seq_res;
	const struct nfs_server *	server;
	struct nfs_fattr *		fattr;
	struct nfs_fh *			fh;
	struct nfs4_label		*label;
};

struct nfs4_lookup_root_arg {
	struct nfs4_sequence_args	seq_args;
	const u32 *			bitmask;
};

struct nfs4_pathconf_arg {
	struct nfs4_sequence_args	seq_args;
	const struct nfs_fh *		fh;
	const u32 *			bitmask;
};

struct nfs4_pathconf_res {
	struct nfs4_sequence_res	seq_res;
	struct nfs_pathconf	       *pathconf;
};

struct nfs4_readdir_arg {
	struct nfs4_sequence_args	seq_args;
	const struct nfs_fh *		fh;
	u64				cookie;
	nfs4_verifier			verifier;
	u32				count;
	struct page **			pages;	/* zero-copy data */
	unsigned int			pgbase;	/* zero-copy data */
	const u32 *			bitmask;
	int				plus;
};

struct nfs4_readdir_res {
	struct nfs4_sequence_res	seq_res;
	nfs4_verifier			verifier;
	unsigned int			pgbase;
};

struct nfs4_readlink {
	struct nfs4_sequence_args	seq_args;
	const struct nfs_fh *		fh;
	unsigned int			pgbase;
	unsigned int			pglen;   /* zero-copy data */
	struct page **			pages;   /* zero-copy data */
};

struct nfs4_readlink_res {
	struct nfs4_sequence_res	seq_res;
};

struct nfs4_setclientid {
	const nfs4_verifier *		sc_verifier;
	u32				sc_prog;
	unsigned int			sc_netid_len;
	char				sc_netid[RPCBIND_MAXNETIDLEN + 1];
	unsigned int			sc_uaddr_len;
	char				sc_uaddr[RPCBIND_MAXUADDRLEN + 1];
	struct nfs_client		*sc_clnt;
	struct rpc_cred			*sc_cred;
};

struct nfs4_setclientid_res {
	u64				clientid;
	nfs4_verifier			confirm;
};

struct nfs4_statfs_arg {
	struct nfs4_sequence_args	seq_args;
	const struct nfs_fh *		fh;
	const u32 *			bitmask;
};

struct nfs4_statfs_res {
	struct nfs4_sequence_res	seq_res;
	struct nfs_fsstat	       *fsstat;
};

struct nfs4_server_caps_arg {
	struct nfs4_sequence_args	seq_args;
	struct nfs_fh		       *fhandle;
	const u32 *			bitmask;
};

struct nfs4_server_caps_res {
	struct nfs4_sequence_res	seq_res;
	u32				attr_bitmask[3];
	u32				exclcreat_bitmask[3];
	u32				acl_bitmask;
	u32				has_links;
	u32				has_symlinks;
	u32				fh_expire_type;
};

#define NFS4_PATHNAME_MAXCOMPONENTS 512
struct nfs4_pathname {
	unsigned int ncomponents;
	struct nfs4_string components[NFS4_PATHNAME_MAXCOMPONENTS];
};

#define NFS4_FS_LOCATION_MAXSERVERS 10
struct nfs4_fs_location {
	unsigned int nservers;
	struct nfs4_string servers[NFS4_FS_LOCATION_MAXSERVERS];
	struct nfs4_pathname rootpath;
};

#define NFS4_FS_LOCATIONS_MAXENTRIES 10
struct nfs4_fs_locations {
	struct nfs_fattr fattr;
	const struct nfs_server *server;
	struct nfs4_pathname fs_path;
	int nlocations;
	struct nfs4_fs_location locations[NFS4_FS_LOCATIONS_MAXENTRIES];
};

struct nfs4_fs_locations_arg {
	struct nfs4_sequence_args	seq_args;
	const struct nfs_fh *dir_fh;
	const struct nfs_fh *fh;
	const struct qstr *name;
	struct page *page;
	const u32 *bitmask;
	clientid4 clientid;
	unsigned char migration:1, renew:1;
};

struct nfs4_fs_locations_res {
	struct nfs4_sequence_res	seq_res;
	struct nfs4_fs_locations       *fs_locations;
	unsigned char			migration:1, renew:1;
};

struct nfs4_secinfo4 {
	u32			flavor;
	struct rpcsec_gss_info	flavor_info;
};

struct nfs4_secinfo_flavors {
	unsigned int		num_flavors;
	struct nfs4_secinfo4	flavors[0];
};

struct nfs4_secinfo_arg {
	struct nfs4_sequence_args	seq_args;
	const struct nfs_fh		*dir_fh;
	const struct qstr		*name;
};

struct nfs4_secinfo_res {
	struct nfs4_sequence_res	seq_res;
	struct nfs4_secinfo_flavors	*flavors;
};

struct nfs4_fsid_present_arg {
	struct nfs4_sequence_args	seq_args;
	const struct nfs_fh		*fh;
	clientid4			clientid;
	unsigned char			renew:1;
};

struct nfs4_fsid_present_res {
	struct nfs4_sequence_res	seq_res;
	struct nfs_fh			*fh;
	unsigned char			renew:1;
};

#endif /* CONFIG_NFS_V4 */

struct nfstime4 {
	u64	seconds;
	u32	nseconds;
};

#ifdef CONFIG_NFS_V4_1

struct pnfs_commit_bucket {
	struct list_head written;
	struct list_head committing;
	struct pnfs_layout_segment *wlseg;
	struct pnfs_layout_segment *clseg;
	struct nfs_writeverf direct_verf;
};

struct pnfs_ds_commit_info {
	int nwritten;
	int ncommitting;
	int nbuckets;
	struct pnfs_commit_bucket *buckets;
};

#define NFS4_OP_MAP_NUM_LONGS \
	DIV_ROUND_UP(LAST_NFS4_OP, 8 * sizeof(unsigned long))
#define NFS4_OP_MAP_NUM_WORDS \
	(NFS4_OP_MAP_NUM_LONGS * sizeof(unsigned long) / sizeof(u32))
struct nfs4_op_map {
	union {
		unsigned long longs[NFS4_OP_MAP_NUM_LONGS];
		u32 words[NFS4_OP_MAP_NUM_WORDS];
	} u;
};

struct nfs41_state_protection {
	u32 how;
	struct nfs4_op_map enforce;
	struct nfs4_op_map allow;
};

<<<<<<< HEAD
#define NFS4_EXCHANGE_ID_LEN	(127)
=======
>>>>>>> db0b54cd
struct nfs41_exchange_id_args {
	struct nfs_client		*client;
	nfs4_verifier			*verifier;
	u32				flags;
	struct nfs41_state_protection	state_protect;
};

struct nfs41_server_owner {
	uint64_t			minor_id;
	uint32_t			major_id_sz;
	char				major_id[NFS4_OPAQUE_LIMIT];
};

struct nfs41_server_scope {
	uint32_t			server_scope_sz;
	char 				server_scope[NFS4_OPAQUE_LIMIT];
};

struct nfs41_impl_id {
	char				domain[NFS4_OPAQUE_LIMIT + 1];
	char				name[NFS4_OPAQUE_LIMIT + 1];
	struct nfstime4			date;
};

struct nfs41_bind_conn_to_session_args {
	struct nfs_client		*client;
	struct nfs4_sessionid		sessionid;
	u32				dir;
	bool				use_conn_in_rdma_mode;
};

struct nfs41_bind_conn_to_session_res {
	struct nfs4_sessionid		sessionid;
	u32				dir;
	bool				use_conn_in_rdma_mode;
};

struct nfs41_exchange_id_res {
	u64				clientid;
	u32				seqid;
	u32				flags;
	struct nfs41_server_owner	*server_owner;
	struct nfs41_server_scope	*server_scope;
	struct nfs41_impl_id		*impl_id;
	struct nfs41_state_protection	state_protect;
};

struct nfs41_create_session_args {
	struct nfs_client	       *client;
	u64				clientid;
	uint32_t			seqid;
	uint32_t			flags;
	uint32_t			cb_program;
	struct nfs4_channel_attrs	fc_attrs;	/* Fore Channel */
	struct nfs4_channel_attrs	bc_attrs;	/* Back Channel */
};

struct nfs41_create_session_res {
	struct nfs4_sessionid		sessionid;
	uint32_t			seqid;
	uint32_t			flags;
	struct nfs4_channel_attrs	fc_attrs;	/* Fore Channel */
	struct nfs4_channel_attrs	bc_attrs;	/* Back Channel */
};

struct nfs41_reclaim_complete_args {
	struct nfs4_sequence_args	seq_args;
	/* In the future extend to include curr_fh for use with migration */
	unsigned char			one_fs:1;
};

struct nfs41_reclaim_complete_res {
	struct nfs4_sequence_res	seq_res;
};

#define SECINFO_STYLE_CURRENT_FH 0
#define SECINFO_STYLE_PARENT 1
struct nfs41_secinfo_no_name_args {
	struct nfs4_sequence_args	seq_args;
	int				style;
};

struct nfs41_test_stateid_args {
	struct nfs4_sequence_args	seq_args;
	nfs4_stateid			*stateid;
};

struct nfs41_test_stateid_res {
	struct nfs4_sequence_res	seq_res;
	unsigned int			status;
};

struct nfs41_free_stateid_args {
	struct nfs4_sequence_args	seq_args;
	nfs4_stateid			stateid;
};

struct nfs41_free_stateid_res {
	struct nfs4_sequence_res	seq_res;
	unsigned int			status;
};

static inline void
nfs_free_pnfs_ds_cinfo(struct pnfs_ds_commit_info *cinfo)
{
	kfree(cinfo->buckets);
}

#else

struct pnfs_ds_commit_info {
};

static inline void
nfs_free_pnfs_ds_cinfo(struct pnfs_ds_commit_info *cinfo)
{
}

#endif /* CONFIG_NFS_V4_1 */

#ifdef CONFIG_NFS_V4_2
struct nfs42_falloc_args {
	struct nfs4_sequence_args	seq_args;

	struct nfs_fh			*falloc_fh;
	nfs4_stateid			 falloc_stateid;
	u64				 falloc_offset;
	u64				 falloc_length;
	const u32			*falloc_bitmask;
};

struct nfs42_falloc_res {
	struct nfs4_sequence_res	seq_res;
	unsigned int			status;

	struct nfs_fattr		*falloc_fattr;
	const struct nfs_server		*falloc_server;
};

struct nfs42_seek_args {
	struct nfs4_sequence_args	seq_args;

	struct nfs_fh			*sa_fh;
	nfs4_stateid			sa_stateid;
	u64				sa_offset;
	u32				sa_what;
};

struct nfs42_seek_res {
	struct nfs4_sequence_res	seq_res;
	unsigned int			status;

	u32	sr_eof;
	u64	sr_offset;
};
#endif

struct nfs_page;

#define NFS_PAGEVEC_SIZE	(8U)

struct nfs_page_array {
	struct page		**pagevec;
	unsigned int		npages;		/* Max length of pagevec */
	struct page		*page_array[NFS_PAGEVEC_SIZE];
};

/* used as flag bits in nfs_pgio_header */
enum {
	NFS_IOHDR_ERROR = 0,
	NFS_IOHDR_EOF,
	NFS_IOHDR_REDO,
};

struct nfs_pgio_header {
	struct inode		*inode;
	struct rpc_cred		*cred;
	struct list_head	pages;
	struct nfs_page		*req;
	struct nfs_writeverf	verf;		/* Used for writes */
	struct pnfs_layout_segment *lseg;
	loff_t			io_start;
	const struct rpc_call_ops *mds_ops;
	void (*release) (struct nfs_pgio_header *hdr);
	const struct nfs_pgio_completion_ops *completion_ops;
	const struct nfs_rw_ops	*rw_ops;
	struct nfs_direct_req	*dreq;
	void			*layout_private;
	spinlock_t		lock;
	/* fields protected by lock */
	int			pnfs_error;
	int			error;		/* merge with pnfs_error */
	unsigned long		good_bytes;	/* boundary of good data */
	unsigned long		flags;

	/*
	 * rpc data
	 */
	struct rpc_task		task;
	struct nfs_fattr	fattr;
	struct nfs_pgio_args	args;		/* argument struct */
	struct nfs_pgio_res	res;		/* result struct */
	unsigned long		timestamp;	/* For lease renewal */
	int (*pgio_done_cb)(struct rpc_task *, struct nfs_pgio_header *);
	__u64			mds_offset;	/* Filelayout dense stripe */
	struct nfs_page_array	page_array;
	struct nfs_client	*ds_clp;	/* pNFS data server */
	int			ds_commit_idx;	/* ds index if ds_clp is set */
	int			pgio_mirror_idx;/* mirror index in pgio layer */
};

struct nfs_mds_commit_info {
	atomic_t rpcs_out;
	unsigned long		ncommit;
	struct list_head	list;
};

struct nfs_commit_data;
struct nfs_inode;
struct nfs_commit_completion_ops {
	void (*error_cleanup) (struct nfs_inode *nfsi);
	void (*completion) (struct nfs_commit_data *data);
};

struct nfs_commit_info {
	spinlock_t			*lock;	/* inode->i_lock */
	struct nfs_mds_commit_info	*mds;
	struct pnfs_ds_commit_info	*ds;
	struct nfs_direct_req		*dreq;	/* O_DIRECT request */
	const struct nfs_commit_completion_ops *completion_ops;
};

struct nfs_commit_data {
	struct rpc_task		task;
	struct inode		*inode;
	struct rpc_cred		*cred;
	struct nfs_fattr	fattr;
	struct nfs_writeverf	verf;
	struct list_head	pages;		/* Coalesced requests we wish to flush */
	struct list_head	list;		/* lists of struct nfs_write_data */
	struct nfs_direct_req	*dreq;		/* O_DIRECT request */
	struct nfs_commitargs	args;		/* argument struct */
	struct nfs_commitres	res;		/* result struct */
	struct nfs_open_context *context;
	struct pnfs_layout_segment *lseg;
	struct nfs_client	*ds_clp;	/* pNFS data server */
	int			ds_commit_index;
	loff_t			lwb;
	const struct rpc_call_ops *mds_ops;
	const struct nfs_commit_completion_ops *completion_ops;
	int (*commit_done_cb) (struct rpc_task *task, struct nfs_commit_data *data);
};

struct nfs_pgio_completion_ops {
	void	(*error_cleanup)(struct list_head *head);
	void	(*init_hdr)(struct nfs_pgio_header *hdr);
	void	(*completion)(struct nfs_pgio_header *hdr);
};

struct nfs_unlinkdata {
	struct hlist_node list;
	struct nfs_removeargs args;
	struct nfs_removeres res;
	struct inode *dir;
	struct rpc_cred	*cred;
	struct nfs_fattr dir_attr;
	long timeout;
};

struct nfs_renamedata {
	struct nfs_renameargs	args;
	struct nfs_renameres	res;
	struct rpc_cred		*cred;
	struct inode		*old_dir;
	struct dentry		*old_dentry;
	struct nfs_fattr	old_fattr;
	struct inode		*new_dir;
	struct dentry		*new_dentry;
	struct nfs_fattr	new_fattr;
	void (*complete)(struct rpc_task *, struct nfs_renamedata *);
	long timeout;
};

struct nfs_access_entry;
struct nfs_client;
struct rpc_timeout;
struct nfs_subversion;
struct nfs_mount_info;
struct nfs_client_initdata;
struct nfs_pageio_descriptor;

/*
 * RPC procedure vector for NFSv2/NFSv3 demuxing
 */
struct nfs_rpc_ops {
	u32	version;		/* Protocol version */
	const struct dentry_operations *dentry_ops;
	const struct inode_operations *dir_inode_ops;
	const struct inode_operations *file_inode_ops;
	const struct file_operations *file_ops;

	int	(*getroot) (struct nfs_server *, struct nfs_fh *,
			    struct nfs_fsinfo *);
	struct vfsmount *(*submount) (struct nfs_server *, struct dentry *,
				      struct nfs_fh *, struct nfs_fattr *);
	struct dentry *(*try_mount) (int, const char *, struct nfs_mount_info *,
				     struct nfs_subversion *);
	int	(*getattr) (struct nfs_server *, struct nfs_fh *,
			    struct nfs_fattr *, struct nfs4_label *);
	int	(*setattr) (struct dentry *, struct nfs_fattr *,
			    struct iattr *);
	int	(*lookup)  (struct inode *, struct qstr *,
			    struct nfs_fh *, struct nfs_fattr *,
			    struct nfs4_label *);
	int	(*access)  (struct inode *, struct nfs_access_entry *);
	int	(*readlink)(struct inode *, struct page *, unsigned int,
			    unsigned int);
	int	(*create)  (struct inode *, struct dentry *,
			    struct iattr *, int);
	int	(*remove)  (struct inode *, struct qstr *);
	void	(*unlink_setup)  (struct rpc_message *, struct inode *dir);
	void	(*unlink_rpc_prepare) (struct rpc_task *, struct nfs_unlinkdata *);
	int	(*unlink_done) (struct rpc_task *, struct inode *);
	void	(*rename_setup)  (struct rpc_message *msg, struct inode *dir);
	void	(*rename_rpc_prepare)(struct rpc_task *task, struct nfs_renamedata *);
	int	(*rename_done) (struct rpc_task *task, struct inode *old_dir, struct inode *new_dir);
	int	(*link)    (struct inode *, struct inode *, struct qstr *);
	int	(*symlink) (struct inode *, struct dentry *, struct page *,
			    unsigned int, struct iattr *);
	int	(*mkdir)   (struct inode *, struct dentry *, struct iattr *);
	int	(*rmdir)   (struct inode *, struct qstr *);
	int	(*readdir) (struct dentry *, struct rpc_cred *,
			    u64, struct page **, unsigned int, int);
	int	(*mknod)   (struct inode *, struct dentry *, struct iattr *,
			    dev_t);
	int	(*statfs)  (struct nfs_server *, struct nfs_fh *,
			    struct nfs_fsstat *);
	int	(*fsinfo)  (struct nfs_server *, struct nfs_fh *,
			    struct nfs_fsinfo *);
	int	(*pathconf) (struct nfs_server *, struct nfs_fh *,
			     struct nfs_pathconf *);
	int	(*set_capabilities)(struct nfs_server *, struct nfs_fh *);
	int	(*decode_dirent)(struct xdr_stream *, struct nfs_entry *, int);
	int	(*pgio_rpc_prepare)(struct rpc_task *,
				    struct nfs_pgio_header *);
	void	(*read_setup)(struct nfs_pgio_header *, struct rpc_message *);
	int	(*read_done)(struct rpc_task *, struct nfs_pgio_header *);
	void	(*write_setup)(struct nfs_pgio_header *, struct rpc_message *);
	int	(*write_done)(struct rpc_task *, struct nfs_pgio_header *);
	void	(*commit_setup) (struct nfs_commit_data *, struct rpc_message *);
	void	(*commit_rpc_prepare)(struct rpc_task *, struct nfs_commit_data *);
	int	(*commit_done) (struct rpc_task *, struct nfs_commit_data *);
	int	(*lock)(struct file *, int, struct file_lock *);
	int	(*lock_check_bounds)(const struct file_lock *);
	void	(*clear_acl_cache)(struct inode *);
	void	(*close_context)(struct nfs_open_context *ctx, int);
	struct inode * (*open_context) (struct inode *dir,
				struct nfs_open_context *ctx,
				int open_flags,
				struct iattr *iattr,
				int *);
	int (*have_delegation)(struct inode *, fmode_t);
	int (*return_delegation)(struct inode *);
	struct nfs_client *(*alloc_client) (const struct nfs_client_initdata *);
	struct nfs_client *
		(*init_client) (struct nfs_client *, const struct rpc_timeout *,
				const char *);
	void	(*free_client) (struct nfs_client *);
	struct nfs_server *(*create_server)(struct nfs_mount_info *, struct nfs_subversion *);
	struct nfs_server *(*clone_server)(struct nfs_server *, struct nfs_fh *,
					   struct nfs_fattr *, rpc_authflavor_t);
};

/*
 * 	NFS_CALL(getattr, inode, (fattr));
 * into
 *	NFS_PROTO(inode)->getattr(fattr);
 */
#define NFS_CALL(op, inode, args)	NFS_PROTO(inode)->op args

/*
 * Function vectors etc. for the NFS client
 */
extern const struct nfs_rpc_ops	nfs_v2_clientops;
extern const struct nfs_rpc_ops	nfs_v3_clientops;
extern const struct nfs_rpc_ops	nfs_v4_clientops;
extern const struct rpc_version nfs_version2;
extern const struct rpc_version nfs_version3;
extern const struct rpc_version nfs_version4;

extern const struct rpc_version nfsacl_version3;
extern const struct rpc_program nfsacl_program;

#endif<|MERGE_RESOLUTION|>--- conflicted
+++ resolved
@@ -1203,10 +1203,6 @@
 	struct nfs4_op_map allow;
 };
 
-<<<<<<< HEAD
-#define NFS4_EXCHANGE_ID_LEN	(127)
-=======
->>>>>>> db0b54cd
 struct nfs41_exchange_id_args {
 	struct nfs_client		*client;
 	nfs4_verifier			*verifier;
