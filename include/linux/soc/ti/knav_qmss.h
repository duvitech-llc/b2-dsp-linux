--- conflicted
+++ resolved
@@ -87,11 +87,8 @@
 dma_addr_t knav_pool_desc_virt_to_dma(void *ph, void *virt);
 void *knav_pool_desc_dma_to_virt(void *ph, dma_addr_t dma);
 bool knav_qmss_device_ready(void);
-<<<<<<< HEAD
-=======
 void knav_dma_desc_unmap(dma_addr_t dma, unsigned dma_sz,
 			 void *desc, unsigned desc_sz, void *ph);
 void *knav_desc_dma_to_virt(dma_addr_t dma, unsigned *desc_size);
->>>>>>> db0b54cd
 
 #endif /* __SOC_TI_KNAV_QMSS_H__ */