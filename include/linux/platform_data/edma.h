/*
 *  TI EDMA definitions
 *
 *  Copyright (C) 2006-2013 Texas Instruments.
 *
 *  This program is free software; you can redistribute  it and/or modify it
 *  under  the terms of  the GNU General  Public License as published by the
 *  Free Software Foundation;  either version 2 of the  License, or (at your
 *  option) any later version.
 */

/*
 * This EDMA3 programming framework exposes two basic kinds of resource:
 *
 *  Channel	Triggers transfers, usually from a hardware event but
 *		also manually or by "chaining" from DMA completions.
 *		Each channel is coupled to a Parameter RAM (PaRAM) slot.
 *
 *  Slot	Each PaRAM slot holds a DMA transfer descriptor (PaRAM
 *		"set"), source and destination addresses, a link to a
 *		next PaRAM slot (if any), options for the transfer, and
 *		instructions for updating those addresses.  There are
 *		more than twice as many slots as event channels.
 *
 * Each PaRAM set describes a sequence of transfers, either for one large
 * buffer or for several discontiguous smaller buffers.  An EDMA transfer
 * is driven only from a channel, which performs the transfers specified
 * in its PaRAM slot until there are no more transfers.  When that last
 * transfer completes, the "link" field may be used to reload the channel's
 * PaRAM slot with a new transfer descriptor.
 *
 * The EDMA Channel Controller (CC) maps requests from channels into physical
 * Transfer Controller (TC) requests when the channel triggers (by hardware
 * or software events, or by chaining).  The two physical DMA channels provided
 * by the TCs are thus shared by many logical channels.
 *
 * DaVinci hardware also has a "QDMA" mechanism which is not currently
 * supported through this interface.  (DSP firmware uses it though.)
 */

#ifndef EDMA_H_
#define EDMA_H_

enum dma_event_q {
	EVENTQ_0 = 0,
	EVENTQ_1 = 1,
	EVENTQ_2 = 2,
	EVENTQ_3 = 3,
	EVENTQ_DEFAULT = -1
};

#define EDMA_CTLR_CHAN(ctlr, chan)	(((ctlr) << 16) | (chan))
#define EDMA_CTLR(i)			((i) >> 16)
#define EDMA_CHAN_SLOT(i)		((i) & 0xffff)

<<<<<<< HEAD
#define EDMA_CHANNEL_ANY		-1	/* for edma_alloc_channel() */
#define EDMA_SLOT_ANY			-1	/* for edma_alloc_slot() */
#define EDMA_CONT_PARAMS_ANY		 1001
#define EDMA_CONT_PARAMS_FIXED_EXACT	 1002
#define EDMA_CONT_PARAMS_FIXED_NOT_EXACT 1003

#define EDMA_MAX_CC               2

/* alloc/free DMA channels and their dedicated parameter RAM slots */
int edma_alloc_channel(int channel,
	void (*callback)(unsigned channel, u16 ch_status, void *data),
	void *data, enum dma_event_q);
void edma_free_channel(unsigned channel);

/* alloc/free parameter RAM slots */
int edma_alloc_slot(unsigned ctlr, int slot);
void edma_free_slot(unsigned slot);

/* alloc/free a set of contiguous parameter RAM slots */
int edma_alloc_cont_slots(unsigned ctlr, unsigned int id, int slot, int count);
int edma_free_cont_slots(unsigned slot, int count);

/* calls that operate on part of a parameter RAM slot */
void edma_set_src(unsigned slot, dma_addr_t src_port,
				enum address_mode mode, enum fifo_width);
void edma_set_dest(unsigned slot, dma_addr_t dest_port,
				 enum address_mode mode, enum fifo_width);
bool edma_is_active(unsigned slot);
dma_addr_t edma_get_position(unsigned slot, bool dst);
void edma_set_src_index(unsigned slot, s16 src_bidx, s16 src_cidx);
void edma_set_dest_index(unsigned slot, s16 dest_bidx, s16 dest_cidx);
void edma_set_transfer_params(unsigned slot, u16 acnt, u16 bcnt, u16 ccnt,
		u16 bcnt_rld, enum sync_dimension sync_mode);
void edma_link(unsigned from, unsigned to);
void edma_unlink(unsigned from);

/* calls that operate on an entire parameter RAM slot */
void edma_write_slot(unsigned slot, const struct edmacc_param *params);
void edma_read_slot(unsigned slot, struct edmacc_param *params);

/* channel control operations */
int edma_start(unsigned channel);
void edma_stop(unsigned channel);
void edma_clean_channel(unsigned channel);
void edma_clear_event(unsigned channel);
void edma_pause(unsigned channel);
void edma_resume(unsigned channel);

void edma_assign_channel_eventq(unsigned channel, enum dma_event_q eventq_no);
=======
#define EDMA_FILTER_PARAM(ctlr, chan)	((int[]) { EDMA_CTLR_CHAN(ctlr, chan) })
>>>>>>> db0b54cd

struct edma_rsv_info {

	const s16	(*rsv_chans)[2];
	const s16	(*rsv_slots)[2];
};

struct dma_slave_map;

/* platform_data for EDMA driver */
struct edma_soc_info {
	/*
	 * Default queue is expected to be a low-priority queue.
	 * This way, long transfers on the default queue started
	 * by the codec engine will not cause audio defects.
	 */
	enum dma_event_q	default_queue;

	/* Resource reservation for other cores */
	struct edma_rsv_info	*rsv;

	/* List of channels allocated for memcpy, terminated with -1 */
	s32			*memcpy_channels;

	s8	(*queue_priority_mapping)[2];
	const s16	(*xbar_chans)[2];

	const struct dma_slave_map *slave_map;
	int slavecnt;
};

#endif<|MERGE_RESOLUTION|>--- conflicted
+++ resolved
@@ -53,59 +53,7 @@
 #define EDMA_CTLR(i)			((i) >> 16)
 #define EDMA_CHAN_SLOT(i)		((i) & 0xffff)
 
-<<<<<<< HEAD
-#define EDMA_CHANNEL_ANY		-1	/* for edma_alloc_channel() */
-#define EDMA_SLOT_ANY			-1	/* for edma_alloc_slot() */
-#define EDMA_CONT_PARAMS_ANY		 1001
-#define EDMA_CONT_PARAMS_FIXED_EXACT	 1002
-#define EDMA_CONT_PARAMS_FIXED_NOT_EXACT 1003
-
-#define EDMA_MAX_CC               2
-
-/* alloc/free DMA channels and their dedicated parameter RAM slots */
-int edma_alloc_channel(int channel,
-	void (*callback)(unsigned channel, u16 ch_status, void *data),
-	void *data, enum dma_event_q);
-void edma_free_channel(unsigned channel);
-
-/* alloc/free parameter RAM slots */
-int edma_alloc_slot(unsigned ctlr, int slot);
-void edma_free_slot(unsigned slot);
-
-/* alloc/free a set of contiguous parameter RAM slots */
-int edma_alloc_cont_slots(unsigned ctlr, unsigned int id, int slot, int count);
-int edma_free_cont_slots(unsigned slot, int count);
-
-/* calls that operate on part of a parameter RAM slot */
-void edma_set_src(unsigned slot, dma_addr_t src_port,
-				enum address_mode mode, enum fifo_width);
-void edma_set_dest(unsigned slot, dma_addr_t dest_port,
-				 enum address_mode mode, enum fifo_width);
-bool edma_is_active(unsigned slot);
-dma_addr_t edma_get_position(unsigned slot, bool dst);
-void edma_set_src_index(unsigned slot, s16 src_bidx, s16 src_cidx);
-void edma_set_dest_index(unsigned slot, s16 dest_bidx, s16 dest_cidx);
-void edma_set_transfer_params(unsigned slot, u16 acnt, u16 bcnt, u16 ccnt,
-		u16 bcnt_rld, enum sync_dimension sync_mode);
-void edma_link(unsigned from, unsigned to);
-void edma_unlink(unsigned from);
-
-/* calls that operate on an entire parameter RAM slot */
-void edma_write_slot(unsigned slot, const struct edmacc_param *params);
-void edma_read_slot(unsigned slot, struct edmacc_param *params);
-
-/* channel control operations */
-int edma_start(unsigned channel);
-void edma_stop(unsigned channel);
-void edma_clean_channel(unsigned channel);
-void edma_clear_event(unsigned channel);
-void edma_pause(unsigned channel);
-void edma_resume(unsigned channel);
-
-void edma_assign_channel_eventq(unsigned channel, enum dma_event_q eventq_no);
-=======
 #define EDMA_FILTER_PARAM(ctlr, chan)	((int[]) { EDMA_CTLR_CHAN(ctlr, chan) })
->>>>>>> db0b54cd
 
 struct edma_rsv_info {
 
