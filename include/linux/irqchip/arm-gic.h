--- conflicted
+++ resolved
@@ -100,12 +100,6 @@
 
 struct device_node;
 
-<<<<<<< HEAD
-void gic_set_irqchip_flags(unsigned long flags);
-void gic_init_bases(unsigned int, int, void __iomem *, void __iomem *,
-		    u32 offset, struct device_node *);
-=======
->>>>>>> db0b54cd
 void gic_cascade_irq(unsigned int gic_nr, unsigned int irq);
 int gic_cpu_if_down(unsigned int gic_nr);
 
