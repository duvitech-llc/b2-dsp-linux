--- conflicted
+++ resolved
@@ -11,11 +11,8 @@
 
 #include <linux/phy/phy.h>
 #include <linux/device.h>
-<<<<<<< HEAD
-=======
 #include <linux/hrtimer.h>
 #include <linux/ktime.h>
->>>>>>> db0b54cd
 #include <linux/usb.h>
 #include <linux/usb/hcd.h>
 #include <linux/usb/gadget.h>
@@ -92,8 +89,6 @@
 
 	enum usb_otg_state	state;
 
-<<<<<<< HEAD
-=======
 	struct device *dev;
 	struct usb_otg_caps *caps;
 	struct otg_fsm fsm;
@@ -114,7 +109,6 @@
 	/* use otg->fsm.lock for serializing access */
 	bool drd_only;
 
->>>>>>> db0b54cd
 /*------------- deprecated interface -----------------------------*/
 	/* bind/unbind the host controller */
 	int	(*set_host)(struct usb_otg *otg, struct usb_bus *host);
@@ -132,8 +126,6 @@
 	/* start or continue HNP role switch */
 	int	(*start_hnp)(struct usb_otg *otg);
 /*---------------------------------------------------------------*/
-<<<<<<< HEAD
-=======
 };
 
 /**
@@ -161,29 +153,14 @@
 	struct usb_otg_caps otg_caps;
 	struct otg_fsm_ops *fsm_ops;
 	unsigned otg_timeouts[NUM_OTG_FSM_TIMERS];
->>>>>>> db0b54cd
 };
 
 extern const char *usb_otg_state_string(enum usb_otg_state state);
 
-<<<<<<< HEAD
-enum usb_dr_mode {
-	USB_DR_MODE_UNKNOWN,
-	USB_DR_MODE_HOST,
-	USB_DR_MODE_PERIPHERAL,
-	USB_DR_MODE_OTG,
-};
-
-#if IS_ENABLED(CONFIG_USB_OTG)
-struct otg_fsm *usb_otg_register(struct device *parent_dev,
-				 struct otg_fsm_ops *fsm_ops, bool drd_only);
-int usb_otg_unregister(struct device *parent_dev);
-=======
 #if IS_ENABLED(CONFIG_USB_OTG)
 struct otg_fsm *usb_otg_register(struct device *dev,
 				 struct usb_otg_config *config);
 int usb_otg_unregister(struct device *dev);
->>>>>>> db0b54cd
 int usb_otg_register_hcd(struct usb_hcd *hcd, unsigned int irqnum,
 			 unsigned long irqflags, struct otg_hcd_ops *ops);
 int usb_otg_unregister_hcd(struct usb_hcd *hcd);
@@ -193,14 +170,6 @@
 void usb_otg_sync_inputs(struct otg_fsm *fsm);
 int usb_otg_kick_fsm(struct device *hcd_gcd_device);
 struct device *usb_otg_fsm_to_dev(struct otg_fsm *fsm);
-<<<<<<< HEAD
-
-#else /* CONFIG_USB_OTG */
-
-static inline struct otg_fsm *usb_otg_register(struct device *parent_dev,
-					       struct otg_fsm_ops *fsm_ops,
-					       bool drd_only)
-=======
 int usb_otg_start_host(struct otg_fsm *fsm, int on);
 int usb_otg_start_gadget(struct otg_fsm *fsm, int on);
 
@@ -208,16 +177,11 @@
 
 static inline struct otg_fsm *usb_otg_register(struct device *dev,
 					       struct usb_otg_config *config)
->>>>>>> db0b54cd
 {
 	return ERR_PTR(-ENOTSUPP);
 }
 
-<<<<<<< HEAD
-static inline int usb_otg_unregister(struct device *parent_dev)
-=======
 static inline int usb_otg_unregister(struct device *dev)
->>>>>>> db0b54cd
 {
 	return -ENOTSUPP;
 }
@@ -259,8 +223,6 @@
 	return NULL;
 }
 
-<<<<<<< HEAD
-=======
 static inline int usb_otg_start_host(struct otg_fsm *fsm, int on)
 {
 	return -ENOTSUPP;
@@ -270,7 +232,6 @@
 {
 	return -ENOTSUPP;
 }
->>>>>>> db0b54cd
 #endif /* CONFIG_USB_OTG */
 
 /*------------- deprecated interface -----------------------------*/
@@ -330,8 +291,6 @@
 /* for OTG controller drivers (and maybe other stuff) */
 extern int usb_bus_start_enum(struct usb_bus *bus, unsigned port_num);
 
-<<<<<<< HEAD
-=======
 enum usb_dr_mode {
 	USB_DR_MODE_UNKNOWN,
 	USB_DR_MODE_HOST,
@@ -348,5 +307,4 @@
  */
 extern enum usb_dr_mode usb_get_dr_mode(struct device *dev);
 
->>>>>>> db0b54cd
 #endif /* __LINUX_USB_OTG_H */