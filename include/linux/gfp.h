#ifndef __LINUX_GFP_H
#define __LINUX_GFP_H

#include <linux/mmdebug.h>
#include <linux/mmzone.h>
#include <linux/stddef.h>
#include <linux/linkage.h>
#include <linux/topology.h>

struct vm_area_struct;

/* Plain integer GFP bitmasks. Do not use this directly. */
#define ___GFP_DMA		0x01u
#define ___GFP_HIGHMEM		0x02u
#define ___GFP_DMA32		0x04u
#define ___GFP_MOVABLE		0x08u
#define ___GFP_RECLAIMABLE	0x10u
#define ___GFP_HIGH		0x20u
#define ___GFP_IO		0x40u
#define ___GFP_FS		0x80u
#define ___GFP_COLD		0x100u
#define ___GFP_NOWARN		0x200u
#define ___GFP_REPEAT		0x400u
#define ___GFP_NOFAIL		0x800u
#define ___GFP_NORETRY		0x1000u
#define ___GFP_MEMALLOC		0x2000u
#define ___GFP_COMP		0x4000u
#define ___GFP_ZERO		0x8000u
#define ___GFP_NOMEMALLOC	0x10000u
#define ___GFP_HARDWALL		0x20000u
#define ___GFP_THISNODE		0x40000u
<<<<<<< HEAD
#define ___GFP_RECLAIMABLE	0x80000u
=======
#define ___GFP_ATOMIC		0x80000u
>>>>>>> db0b54cd
#define ___GFP_NOACCOUNT	0x100000u
#define ___GFP_NOTRACK		0x200000u
#define ___GFP_DIRECT_RECLAIM	0x400000u
#define ___GFP_OTHER_NODE	0x800000u
#define ___GFP_WRITE		0x1000000u
#define ___GFP_KSWAPD_RECLAIM	0x2000000u
/* If the above are modified, __GFP_BITS_SHIFT may need updating */

/*
 * Physical address zone modifiers (see linux/mmzone.h - low four bits)
 *
 * Do not put any conditional on these. If necessary modify the definitions
 * without the underscores and use them consistently. The definitions here may
 * be used in bit comparisons.
 */
#define __GFP_DMA	((__force gfp_t)___GFP_DMA)
#define __GFP_HIGHMEM	((__force gfp_t)___GFP_HIGHMEM)
#define __GFP_DMA32	((__force gfp_t)___GFP_DMA32)
#define __GFP_MOVABLE	((__force gfp_t)___GFP_MOVABLE)  /* Page is movable */
#define __GFP_MOVABLE	((__force gfp_t)___GFP_MOVABLE)  /* ZONE_MOVABLE allowed */
#define GFP_ZONEMASK	(__GFP_DMA|__GFP_HIGHMEM|__GFP_DMA32|__GFP_MOVABLE)

/*
 * Page mobility and placement hints
 *
 * These flags provide hints about how mobile the page is. Pages with similar
 * mobility are placed within the same pageblocks to minimise problems due
 * to external fragmentation.
 *
 * __GFP_MOVABLE (also a zone modifier) indicates that the page can be
 *   moved by page migration during memory compaction or can be reclaimed.
 *
 * __GFP_RECLAIMABLE is used for slab allocations that specify
 *   SLAB_RECLAIM_ACCOUNT and whose pages can be freed via shrinkers.
 *
 * __GFP_WRITE indicates the caller intends to dirty the page. Where possible,
 *   these pages will be spread between local zones to avoid all the dirty
 *   pages being in one zone (fair zone allocation policy).
 *
 * __GFP_HARDWALL enforces the cpuset memory allocation policy.
 *
 * __GFP_THISNODE forces the allocation to be satisified from the requested
 *   node with no fallbacks or placement policy enforcements.
 */
#define __GFP_RECLAIMABLE ((__force gfp_t)___GFP_RECLAIMABLE)
#define __GFP_WRITE	((__force gfp_t)___GFP_WRITE)
#define __GFP_HARDWALL   ((__force gfp_t)___GFP_HARDWALL)
#define __GFP_THISNODE	((__force gfp_t)___GFP_THISNODE)

/*
 * Watermark modifiers -- controls access to emergency reserves
 *
 * __GFP_HIGH indicates that the caller is high-priority and that granting
 *   the request is necessary before the system can make forward progress.
 *   For example, creating an IO context to clean pages.
 *
 * __GFP_ATOMIC indicates that the caller cannot reclaim or sleep and is
 *   high priority. Users are typically interrupt handlers. This may be
 *   used in conjunction with __GFP_HIGH
 *
 * __GFP_MEMALLOC allows access to all memory. This should only be used when
 *   the caller guarantees the allocation will allow more memory to be freed
 *   very shortly e.g. process exiting or swapping. Users either should
 *   be the MM or co-ordinating closely with the VM (e.g. swap over NFS).
 *
 * __GFP_NOMEMALLOC is used to explicitly forbid access to emergency reserves.
 *   This takes precedence over the __GFP_MEMALLOC flag if both are set.
 *
 * __GFP_NOACCOUNT ignores the accounting for kmemcg limit enforcement.
 */
#define __GFP_ATOMIC	((__force gfp_t)___GFP_ATOMIC)
#define __GFP_HIGH	((__force gfp_t)___GFP_HIGH)
#define __GFP_MEMALLOC	((__force gfp_t)___GFP_MEMALLOC)
#define __GFP_NOMEMALLOC ((__force gfp_t)___GFP_NOMEMALLOC)
#define __GFP_NOACCOUNT	((__force gfp_t)___GFP_NOACCOUNT)

/*
 * Reclaim modifiers
 *
 * __GFP_IO can start physical IO.
 *
 * __GFP_FS can call down to the low-level FS. Clearing the flag avoids the
 *   allocator recursing into the filesystem which might already be holding
 *   locks.
 *
 * __GFP_DIRECT_RECLAIM indicates that the caller may enter direct reclaim.
 *   This flag can be cleared to avoid unnecessary delays when a fallback
 *   option is available.
 *
 * __GFP_KSWAPD_RECLAIM indicates that the caller wants to wake kswapd when
 *   the low watermark is reached and have it reclaim pages until the high
 *   watermark is reached. A caller may wish to clear this flag when fallback
 *   options are available and the reclaim is likely to disrupt the system. The
 *   canonical example is THP allocation where a fallback is cheap but
 *   reclaim/compaction may cause indirect stalls.
 *
 * __GFP_RECLAIM is shorthand to allow/forbid both direct and kswapd reclaim.
 *
 * __GFP_REPEAT: Try hard to allocate the memory, but the allocation attempt
 *   _might_ fail.  This depends upon the particular VM implementation.
 *
 * __GFP_NOFAIL: The VM implementation _must_ retry infinitely: the caller
 *   cannot handle allocation failures. New users should be evaluated carefully
 *   (and the flag should be used only when there is no reasonable failure
 *   policy) but it is definitely preferable to use the flag rather than
 *   opencode endless loop around allocator.
 *
 * __GFP_NORETRY: The VM implementation must not retry indefinitely and will
 *   return NULL when direct reclaim and memory compaction have failed to allow
 *   the allocation to succeed.  The OOM killer is not called with the current
 *   implementation.
 */
<<<<<<< HEAD
#define __GFP_WAIT	((__force gfp_t)___GFP_WAIT)	/* Can wait and reschedule? */
#define __GFP_HIGH	((__force gfp_t)___GFP_HIGH)	/* Should access emergency pools? */
#define __GFP_IO	((__force gfp_t)___GFP_IO)	/* Can start physical IO? */
#define __GFP_FS	((__force gfp_t)___GFP_FS)	/* Can call down to low-level FS? */
#define __GFP_COLD	((__force gfp_t)___GFP_COLD)	/* Cache-cold page required */
#define __GFP_NOWARN	((__force gfp_t)___GFP_NOWARN)	/* Suppress page allocation failure warning */
#define __GFP_REPEAT	((__force gfp_t)___GFP_REPEAT)	/* See above */
#define __GFP_NOFAIL	((__force gfp_t)___GFP_NOFAIL)	/* See above */
#define __GFP_NORETRY	((__force gfp_t)___GFP_NORETRY) /* See above */
#define __GFP_MEMALLOC	((__force gfp_t)___GFP_MEMALLOC)/* Allow access to emergency reserves */
#define __GFP_COMP	((__force gfp_t)___GFP_COMP)	/* Add compound page metadata */
#define __GFP_ZERO	((__force gfp_t)___GFP_ZERO)	/* Return zeroed page on success */
#define __GFP_NOMEMALLOC ((__force gfp_t)___GFP_NOMEMALLOC) /* Don't use emergency reserves.
							 * This takes precedence over the
							 * __GFP_MEMALLOC flag if both are
							 * set
							 */
#define __GFP_HARDWALL   ((__force gfp_t)___GFP_HARDWALL) /* Enforce hardwall cpuset memory allocs */
#define __GFP_THISNODE	((__force gfp_t)___GFP_THISNODE)/* No fallback, no policies */
#define __GFP_RECLAIMABLE ((__force gfp_t)___GFP_RECLAIMABLE) /* Page is reclaimable */
#define __GFP_NOACCOUNT	((__force gfp_t)___GFP_NOACCOUNT) /* Don't account to kmemcg */
#define __GFP_NOTRACK	((__force gfp_t)___GFP_NOTRACK)  /* Don't track with kmemcheck */

#define __GFP_NO_KSWAPD	((__force gfp_t)___GFP_NO_KSWAPD)
#define __GFP_OTHER_NODE ((__force gfp_t)___GFP_OTHER_NODE) /* On behalf of other node */
#define __GFP_WRITE	((__force gfp_t)___GFP_WRITE)	/* Allocator intends to dirty page */
=======
#define __GFP_IO	((__force gfp_t)___GFP_IO)
#define __GFP_FS	((__force gfp_t)___GFP_FS)
#define __GFP_DIRECT_RECLAIM	((__force gfp_t)___GFP_DIRECT_RECLAIM) /* Caller can reclaim */
#define __GFP_KSWAPD_RECLAIM	((__force gfp_t)___GFP_KSWAPD_RECLAIM) /* kswapd can wake */
#define __GFP_RECLAIM ((__force gfp_t)(___GFP_DIRECT_RECLAIM|___GFP_KSWAPD_RECLAIM))
#define __GFP_REPEAT	((__force gfp_t)___GFP_REPEAT)
#define __GFP_NOFAIL	((__force gfp_t)___GFP_NOFAIL)
#define __GFP_NORETRY	((__force gfp_t)___GFP_NORETRY)
>>>>>>> db0b54cd

/*
 * Action modifiers
 *
 * __GFP_COLD indicates that the caller does not expect to be used in the near
 *   future. Where possible, a cache-cold page will be returned.
 *
 * __GFP_NOWARN suppresses allocation failure reports.
 *
 * __GFP_COMP address compound page metadata.
 *
 * __GFP_ZERO returns a zeroed page on success.
 *
 * __GFP_NOTRACK avoids tracking with kmemcheck.
 *
 * __GFP_NOTRACK_FALSE_POSITIVE is an alias of __GFP_NOTRACK. It's a means of
 *   distinguishing in the source between false positives and allocations that
 *   cannot be supported (e.g. page tables).
 *
 * __GFP_OTHER_NODE is for allocations that are on a remote node but that
 *   should not be accounted for as a remote allocation in vmstat. A
 *   typical user would be khugepaged collapsing a huge page on a remote
 *   node.
 */
#define __GFP_COLD	((__force gfp_t)___GFP_COLD)
#define __GFP_NOWARN	((__force gfp_t)___GFP_NOWARN)
#define __GFP_COMP	((__force gfp_t)___GFP_COMP)
#define __GFP_ZERO	((__force gfp_t)___GFP_ZERO)
#define __GFP_NOTRACK	((__force gfp_t)___GFP_NOTRACK)
#define __GFP_NOTRACK_FALSE_POSITIVE (__GFP_NOTRACK)
#define __GFP_OTHER_NODE ((__force gfp_t)___GFP_OTHER_NODE)

/* Room for N __GFP_FOO bits */
#define __GFP_BITS_SHIFT 26
#define __GFP_BITS_MASK ((__force gfp_t)((1 << __GFP_BITS_SHIFT) - 1))

/*
 * Useful GFP flag combinations that are commonly used. It is recommended
 * that subsystems start with one of these combinations and then set/clear
 * __GFP_FOO flags as necessary.
 *
 * GFP_ATOMIC users can not sleep and need the allocation to succeed. A lower
 *   watermark is applied to allow access to "atomic reserves"
 *
 * GFP_KERNEL is typical for kernel-internal allocations. The caller requires
 *   ZONE_NORMAL or a lower zone for direct access but can direct reclaim.
 *
 * GFP_NOWAIT is for kernel allocations that should not stall for direct
 *   reclaim, start physical IO or use any filesystem callback.
 *
 * GFP_NOIO will use direct reclaim to discard clean pages or slab pages
 *   that do not require the starting of any physical IO.
 *
 * GFP_NOFS will use direct reclaim but will not use any filesystem interfaces.
 *
 * GFP_USER is for userspace allocations that also need to be directly
 *   accessibly by the kernel or hardware. It is typically used by hardware
 *   for buffers that are mapped to userspace (e.g. graphics) that hardware
 *   still must DMA to. cpuset limits are enforced for these allocations.
 *
 * GFP_DMA exists for historical reasons and should be avoided where possible.
 *   The flags indicates that the caller requires that the lowest zone be
 *   used (ZONE_DMA or 16M on x86-64). Ideally, this would be removed but
 *   it would require careful auditing as some users really require it and
 *   others use the flag to avoid lowmem reserves in ZONE_DMA and treat the
 *   lowest zone as a type of emergency reserve.
 *
 * GFP_DMA32 is similar to GFP_DMA except that the caller requires a 32-bit
 *   address.
 *
 * GFP_HIGHUSER is for userspace allocations that may be mapped to userspace,
 *   do not need to be directly accessible by the kernel but that cannot
 *   move once in use. An example may be a hardware allocation that maps
 *   data directly into userspace but has no addressing limitations.
 *
 * GFP_HIGHUSER_MOVABLE is for userspace allocations that the kernel does not
 *   need direct access to but can use kmap() when access is required. They
 *   are expected to be movable via page reclaim or page migration. Typically,
 *   pages on the LRU would also be allocated with GFP_HIGHUSER_MOVABLE.
 *
 * GFP_TRANSHUGE is used for THP allocations. They are compound allocations
 *   that will fail quickly if memory is not available and will not wake
 *   kswapd on failure.
 */
#define GFP_ATOMIC	(__GFP_HIGH|__GFP_ATOMIC|__GFP_KSWAPD_RECLAIM)
#define GFP_KERNEL	(__GFP_RECLAIM | __GFP_IO | __GFP_FS)
#define GFP_NOWAIT	(__GFP_KSWAPD_RECLAIM)
#define GFP_NOIO	(__GFP_RECLAIM)
#define GFP_NOFS	(__GFP_RECLAIM | __GFP_IO)
#define GFP_TEMPORARY	(__GFP_RECLAIM | __GFP_IO | __GFP_FS | \
			 __GFP_RECLAIMABLE)
#define GFP_USER	(__GFP_RECLAIM | __GFP_IO | __GFP_FS | __GFP_HARDWALL)
#define GFP_DMA		__GFP_DMA
#define GFP_DMA32	__GFP_DMA32
#define GFP_HIGHUSER	(GFP_USER | __GFP_HIGHMEM)
#define GFP_HIGHUSER_MOVABLE	(GFP_HIGHUSER | __GFP_MOVABLE)
#define GFP_TRANSHUGE	((GFP_HIGHUSER_MOVABLE | __GFP_COMP | \
			 __GFP_NOMEMALLOC | __GFP_NORETRY | __GFP_NOWARN) & \
			 ~__GFP_KSWAPD_RECLAIM)

/* Convert GFP flags to their corresponding migrate type */
#define GFP_MOVABLE_MASK (__GFP_RECLAIMABLE|__GFP_MOVABLE)
#define GFP_MOVABLE_SHIFT 3

static inline int gfpflags_to_migratetype(const gfp_t gfp_flags)
{
	VM_WARN_ON((gfp_flags & GFP_MOVABLE_MASK) == GFP_MOVABLE_MASK);
	BUILD_BUG_ON((1UL << GFP_MOVABLE_SHIFT) != ___GFP_MOVABLE);
	BUILD_BUG_ON((___GFP_MOVABLE >> GFP_MOVABLE_SHIFT) != MIGRATE_MOVABLE);

	if (unlikely(page_group_by_mobility_disabled))
		return MIGRATE_UNMOVABLE;

	/* Group based on mobility */
	return (gfp_flags & GFP_MOVABLE_MASK) >> GFP_MOVABLE_SHIFT;
}
#undef GFP_MOVABLE_MASK
#undef GFP_MOVABLE_SHIFT

static inline bool gfpflags_allow_blocking(const gfp_t gfp_flags)
{
	return (bool __force)(gfp_flags & __GFP_DIRECT_RECLAIM);
}

#ifdef CONFIG_HIGHMEM
#define OPT_ZONE_HIGHMEM ZONE_HIGHMEM
#else
#define OPT_ZONE_HIGHMEM ZONE_NORMAL
#endif

#ifdef CONFIG_ZONE_DMA
#define OPT_ZONE_DMA ZONE_DMA
#else
#define OPT_ZONE_DMA ZONE_NORMAL
#endif

#ifdef CONFIG_ZONE_DMA32
#define OPT_ZONE_DMA32 ZONE_DMA32
#else
#define OPT_ZONE_DMA32 ZONE_NORMAL
#endif

/*
 * GFP_ZONE_TABLE is a word size bitstring that is used for looking up the
 * zone to use given the lowest 4 bits of gfp_t. Entries are ZONE_SHIFT long
 * and there are 16 of them to cover all possible combinations of
 * __GFP_DMA, __GFP_DMA32, __GFP_MOVABLE and __GFP_HIGHMEM.
 *
 * The zone fallback order is MOVABLE=>HIGHMEM=>NORMAL=>DMA32=>DMA.
 * But GFP_MOVABLE is not only a zone specifier but also an allocation
 * policy. Therefore __GFP_MOVABLE plus another zone selector is valid.
 * Only 1 bit of the lowest 3 bits (DMA,DMA32,HIGHMEM) can be set to "1".
 *
 *       bit       result
 *       =================
 *       0x0    => NORMAL
 *       0x1    => DMA or NORMAL
 *       0x2    => HIGHMEM or NORMAL
 *       0x3    => BAD (DMA+HIGHMEM)
 *       0x4    => DMA32 or DMA or NORMAL
 *       0x5    => BAD (DMA+DMA32)
 *       0x6    => BAD (HIGHMEM+DMA32)
 *       0x7    => BAD (HIGHMEM+DMA32+DMA)
 *       0x8    => NORMAL (MOVABLE+0)
 *       0x9    => DMA or NORMAL (MOVABLE+DMA)
 *       0xa    => MOVABLE (Movable is valid only if HIGHMEM is set too)
 *       0xb    => BAD (MOVABLE+HIGHMEM+DMA)
 *       0xc    => DMA32 (MOVABLE+DMA32)
 *       0xd    => BAD (MOVABLE+DMA32+DMA)
 *       0xe    => BAD (MOVABLE+DMA32+HIGHMEM)
 *       0xf    => BAD (MOVABLE+DMA32+HIGHMEM+DMA)
 *
 * ZONES_SHIFT must be <= 2 on 32 bit platforms.
 */

#if 16 * ZONES_SHIFT > BITS_PER_LONG
#error ZONES_SHIFT too large to create GFP_ZONE_TABLE integer
#endif

#define GFP_ZONE_TABLE ( \
	(ZONE_NORMAL << 0 * ZONES_SHIFT)				      \
	| (OPT_ZONE_DMA << ___GFP_DMA * ZONES_SHIFT)			      \
	| (OPT_ZONE_HIGHMEM << ___GFP_HIGHMEM * ZONES_SHIFT)		      \
	| (OPT_ZONE_DMA32 << ___GFP_DMA32 * ZONES_SHIFT)		      \
	| (ZONE_NORMAL << ___GFP_MOVABLE * ZONES_SHIFT)			      \
	| (OPT_ZONE_DMA << (___GFP_MOVABLE | ___GFP_DMA) * ZONES_SHIFT)	      \
	| (ZONE_MOVABLE << (___GFP_MOVABLE | ___GFP_HIGHMEM) * ZONES_SHIFT)   \
	| (OPT_ZONE_DMA32 << (___GFP_MOVABLE | ___GFP_DMA32) * ZONES_SHIFT)   \
)

/*
 * GFP_ZONE_BAD is a bitmap for all combinations of __GFP_DMA, __GFP_DMA32
 * __GFP_HIGHMEM and __GFP_MOVABLE that are not permitted. One flag per
 * entry starting with bit 0. Bit is set if the combination is not
 * allowed.
 */
#define GFP_ZONE_BAD ( \
	1 << (___GFP_DMA | ___GFP_HIGHMEM)				      \
	| 1 << (___GFP_DMA | ___GFP_DMA32)				      \
	| 1 << (___GFP_DMA32 | ___GFP_HIGHMEM)				      \
	| 1 << (___GFP_DMA | ___GFP_DMA32 | ___GFP_HIGHMEM)		      \
	| 1 << (___GFP_MOVABLE | ___GFP_HIGHMEM | ___GFP_DMA)		      \
	| 1 << (___GFP_MOVABLE | ___GFP_DMA32 | ___GFP_DMA)		      \
	| 1 << (___GFP_MOVABLE | ___GFP_DMA32 | ___GFP_HIGHMEM)		      \
	| 1 << (___GFP_MOVABLE | ___GFP_DMA32 | ___GFP_DMA | ___GFP_HIGHMEM)  \
)

static inline enum zone_type gfp_zone(gfp_t flags)
{
	enum zone_type z;
	int bit = (__force int) (flags & GFP_ZONEMASK);

	z = (GFP_ZONE_TABLE >> (bit * ZONES_SHIFT)) &
					 ((1 << ZONES_SHIFT) - 1);
	VM_BUG_ON((GFP_ZONE_BAD >> bit) & 1);
	return z;
}

/*
 * There is only one page-allocator function, and two main namespaces to
 * it. The alloc_page*() variants return 'struct page *' and as such
 * can allocate highmem pages, the *get*page*() variants return
 * virtual kernel addresses to the allocated page(s).
 */

static inline int gfp_zonelist(gfp_t flags)
{
	if (IS_ENABLED(CONFIG_NUMA) && unlikely(flags & __GFP_THISNODE))
		return 1;

	return 0;
}

/*
 * We get the zone list from the current node and the gfp_mask.
 * This zone list contains a maximum of MAXNODES*MAX_NR_ZONES zones.
 * There are two zonelists per node, one for all zones with memory and
 * one containing just zones from the node the zonelist belongs to.
 *
 * For the normal case of non-DISCONTIGMEM systems the NODE_DATA() gets
 * optimized to &contig_page_data at compile-time.
 */
static inline struct zonelist *node_zonelist(int nid, gfp_t flags)
{
	return NODE_DATA(nid)->node_zonelists + gfp_zonelist(flags);
}

#ifndef HAVE_ARCH_FREE_PAGE
static inline void arch_free_page(struct page *page, int order) { }
#endif
#ifndef HAVE_ARCH_ALLOC_PAGE
static inline void arch_alloc_page(struct page *page, int order) { }
#endif

struct page *
__alloc_pages_nodemask(gfp_t gfp_mask, unsigned int order,
		       struct zonelist *zonelist, nodemask_t *nodemask);

static inline struct page *
__alloc_pages(gfp_t gfp_mask, unsigned int order,
		struct zonelist *zonelist)
{
	return __alloc_pages_nodemask(gfp_mask, order, zonelist, NULL);
}

/*
 * Allocate pages, preferring the node given as nid. The node must be valid and
 * online. For more general interface, see alloc_pages_node().
 */
static inline struct page *
__alloc_pages_node(int nid, gfp_t gfp_mask, unsigned int order)
{
	VM_BUG_ON(nid < 0 || nid >= MAX_NUMNODES);
	VM_WARN_ON(!node_online(nid));

	return __alloc_pages(gfp_mask, order, node_zonelist(nid, gfp_mask));
}

/*
 * Allocate pages, preferring the node given as nid. When nid == NUMA_NO_NODE,
 * prefer the current CPU's closest node. Otherwise node must be valid and
 * online.
 */
static inline struct page *alloc_pages_node(int nid, gfp_t gfp_mask,
						unsigned int order)
{
	if (nid == NUMA_NO_NODE)
		nid = numa_mem_id();

	return __alloc_pages_node(nid, gfp_mask, order);
}

#ifdef CONFIG_NUMA
extern struct page *alloc_pages_current(gfp_t gfp_mask, unsigned order);

static inline struct page *
alloc_pages(gfp_t gfp_mask, unsigned int order)
{
	return alloc_pages_current(gfp_mask, order);
}
extern struct page *alloc_pages_vma(gfp_t gfp_mask, int order,
			struct vm_area_struct *vma, unsigned long addr,
			int node, bool hugepage);
#define alloc_hugepage_vma(gfp_mask, vma, addr, order)	\
	alloc_pages_vma(gfp_mask, order, vma, addr, numa_node_id(), true)
#else
#define alloc_pages(gfp_mask, order) \
		alloc_pages_node(numa_node_id(), gfp_mask, order)
#define alloc_pages_vma(gfp_mask, order, vma, addr, node, false)\
	alloc_pages(gfp_mask, order)
#define alloc_hugepage_vma(gfp_mask, vma, addr, order)	\
	alloc_pages(gfp_mask, order)
#endif
#define alloc_page(gfp_mask) alloc_pages(gfp_mask, 0)
#define alloc_page_vma(gfp_mask, vma, addr)			\
	alloc_pages_vma(gfp_mask, 0, vma, addr, numa_node_id(), false)
#define alloc_page_vma_node(gfp_mask, vma, addr, node)		\
	alloc_pages_vma(gfp_mask, 0, vma, addr, node, false)

extern struct page *alloc_kmem_pages(gfp_t gfp_mask, unsigned int order);
extern struct page *alloc_kmem_pages_node(int nid, gfp_t gfp_mask,
					  unsigned int order);

extern unsigned long __get_free_pages(gfp_t gfp_mask, unsigned int order);
extern unsigned long get_zeroed_page(gfp_t gfp_mask);

void *alloc_pages_exact(size_t size, gfp_t gfp_mask);
void free_pages_exact(void *virt, size_t size);
void * __meminit alloc_pages_exact_nid(int nid, size_t size, gfp_t gfp_mask);

#define __get_free_page(gfp_mask) \
		__get_free_pages((gfp_mask), 0)

#define __get_dma_pages(gfp_mask, order) \
		__get_free_pages((gfp_mask) | GFP_DMA, (order))

extern void __free_pages(struct page *page, unsigned int order);
extern void free_pages(unsigned long addr, unsigned int order);
extern void free_hot_cold_page(struct page *page, bool cold);
extern void free_hot_cold_page_list(struct list_head *list, bool cold);

struct page_frag_cache;
extern void *__alloc_page_frag(struct page_frag_cache *nc,
			       unsigned int fragsz, gfp_t gfp_mask);
extern void __free_page_frag(void *addr);

extern void __free_kmem_pages(struct page *page, unsigned int order);
extern void free_kmem_pages(unsigned long addr, unsigned int order);

#define __free_page(page) __free_pages((page), 0)
#define free_page(addr) free_pages((addr), 0)

void page_alloc_init(void);
void drain_zone_pages(struct zone *zone, struct per_cpu_pages *pcp);
void drain_all_pages(struct zone *zone);
void drain_local_pages(struct zone *zone);

#ifdef CONFIG_DEFERRED_STRUCT_PAGE_INIT
void page_alloc_init_late(void);
#else
static inline void page_alloc_init_late(void)
{
}
#endif

/*
 * gfp_allowed_mask is set to GFP_BOOT_MASK during early boot to restrict what
 * GFP flags are used before interrupts are enabled. Once interrupts are
 * enabled, it is set to __GFP_BITS_MASK while the system is running. During
 * hibernation, it is used by PM to avoid I/O during memory allocation while
 * devices are suspended.
 */
extern gfp_t gfp_allowed_mask;

/* Returns true if the gfp_mask allows use of ALLOC_NO_WATERMARK */
bool gfp_pfmemalloc_allowed(gfp_t gfp_mask);

extern void pm_restrict_gfp_mask(void);
extern void pm_restore_gfp_mask(void);

#ifdef CONFIG_PM_SLEEP
extern bool pm_suspended_storage(void);
#else
static inline bool pm_suspended_storage(void)
{
	return false;
}
#endif /* CONFIG_PM_SLEEP */

#ifdef CONFIG_CMA

/* The below functions must be run on a range from a single zone. */
extern int alloc_contig_range(unsigned long start, unsigned long end,
			      unsigned migratetype);
extern void free_contig_range(unsigned long pfn, unsigned nr_pages);

/* CMA stuff */
extern void init_cma_reserved_pageblock(struct page *page);

#endif

#endif /* __LINUX_GFP_H */<|MERGE_RESOLUTION|>--- conflicted
+++ resolved
@@ -29,11 +29,7 @@
 #define ___GFP_NOMEMALLOC	0x10000u
 #define ___GFP_HARDWALL		0x20000u
 #define ___GFP_THISNODE		0x40000u
-<<<<<<< HEAD
-#define ___GFP_RECLAIMABLE	0x80000u
-=======
 #define ___GFP_ATOMIC		0x80000u
->>>>>>> db0b54cd
 #define ___GFP_NOACCOUNT	0x100000u
 #define ___GFP_NOTRACK		0x200000u
 #define ___GFP_DIRECT_RECLAIM	0x400000u
@@ -146,34 +142,6 @@
  *   the allocation to succeed.  The OOM killer is not called with the current
  *   implementation.
  */
-<<<<<<< HEAD
-#define __GFP_WAIT	((__force gfp_t)___GFP_WAIT)	/* Can wait and reschedule? */
-#define __GFP_HIGH	((__force gfp_t)___GFP_HIGH)	/* Should access emergency pools? */
-#define __GFP_IO	((__force gfp_t)___GFP_IO)	/* Can start physical IO? */
-#define __GFP_FS	((__force gfp_t)___GFP_FS)	/* Can call down to low-level FS? */
-#define __GFP_COLD	((__force gfp_t)___GFP_COLD)	/* Cache-cold page required */
-#define __GFP_NOWARN	((__force gfp_t)___GFP_NOWARN)	/* Suppress page allocation failure warning */
-#define __GFP_REPEAT	((__force gfp_t)___GFP_REPEAT)	/* See above */
-#define __GFP_NOFAIL	((__force gfp_t)___GFP_NOFAIL)	/* See above */
-#define __GFP_NORETRY	((__force gfp_t)___GFP_NORETRY) /* See above */
-#define __GFP_MEMALLOC	((__force gfp_t)___GFP_MEMALLOC)/* Allow access to emergency reserves */
-#define __GFP_COMP	((__force gfp_t)___GFP_COMP)	/* Add compound page metadata */
-#define __GFP_ZERO	((__force gfp_t)___GFP_ZERO)	/* Return zeroed page on success */
-#define __GFP_NOMEMALLOC ((__force gfp_t)___GFP_NOMEMALLOC) /* Don't use emergency reserves.
-							 * This takes precedence over the
-							 * __GFP_MEMALLOC flag if both are
-							 * set
-							 */
-#define __GFP_HARDWALL   ((__force gfp_t)___GFP_HARDWALL) /* Enforce hardwall cpuset memory allocs */
-#define __GFP_THISNODE	((__force gfp_t)___GFP_THISNODE)/* No fallback, no policies */
-#define __GFP_RECLAIMABLE ((__force gfp_t)___GFP_RECLAIMABLE) /* Page is reclaimable */
-#define __GFP_NOACCOUNT	((__force gfp_t)___GFP_NOACCOUNT) /* Don't account to kmemcg */
-#define __GFP_NOTRACK	((__force gfp_t)___GFP_NOTRACK)  /* Don't track with kmemcheck */
-
-#define __GFP_NO_KSWAPD	((__force gfp_t)___GFP_NO_KSWAPD)
-#define __GFP_OTHER_NODE ((__force gfp_t)___GFP_OTHER_NODE) /* On behalf of other node */
-#define __GFP_WRITE	((__force gfp_t)___GFP_WRITE)	/* Allocator intends to dirty page */
-=======
 #define __GFP_IO	((__force gfp_t)___GFP_IO)
 #define __GFP_FS	((__force gfp_t)___GFP_FS)
 #define __GFP_DIRECT_RECLAIM	((__force gfp_t)___GFP_DIRECT_RECLAIM) /* Caller can reclaim */
@@ -182,7 +150,6 @@
 #define __GFP_REPEAT	((__force gfp_t)___GFP_REPEAT)
 #define __GFP_NOFAIL	((__force gfp_t)___GFP_NOFAIL)
 #define __GFP_NORETRY	((__force gfp_t)___GFP_NORETRY)
->>>>>>> db0b54cd
 
 /*
  * Action modifiers
