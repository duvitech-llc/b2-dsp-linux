--- conflicted
+++ resolved
@@ -722,10 +722,7 @@
  * 		along with subsystem-level and driver-level callbacks.
  * @pins:	For device pin management.
  *		See Documentation/pinctrl.txt for details.
-<<<<<<< HEAD
-=======
  * @msi_list:	Hosts MSI descriptors
->>>>>>> db0b54cd
  * @msi_domain: The generic MSI domain this device is using.
  * @numa_node:	NUMA node this device is close to.
  * @dma_mask:	Dma mask (if dma'ble device).
