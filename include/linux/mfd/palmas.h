/*
 * TI Palmas
 *
 * Copyright 2011-2013 Texas Instruments Inc.
 *
 * Author: Graeme Gregory <gg@slimlogic.co.uk>
 * Author: Ian Lartey <ian@slimlogic.co.uk>
 *
 *  This program is free software; you can redistribute it and/or modify it
 *  under  the terms of the GNU General  Public License as published by the
 *  Free Software Foundation;  either version 2 of the License, or (at your
 *  option) any later version.
 *
 */

#ifndef __LINUX_MFD_PALMAS_H
#define __LINUX_MFD_PALMAS_H

#include <linux/usb/otg.h>
#include <linux/leds.h>
#include <linux/regmap.h>
#include <linux/regulator/driver.h>
#include <linux/extcon.h>
#include <linux/of_gpio.h>
#include <linux/usb/phy_companion.h>

#define PALMAS_NUM_CLIENTS		3

/* The ID_REVISION NUMBERS */
#define PALMAS_CHIP_OLD_ID		0x0000
#define PALMAS_CHIP_ID			0xC035
#define PALMAS_CHIP_CHARGER_ID		0xC036

#define TPS65917_RESERVED		-1

#define is_palmas(a)	(((a) == PALMAS_CHIP_OLD_ID) || \
			((a) == PALMAS_CHIP_ID))
#define is_palmas_charger(a) ((a) == PALMAS_CHIP_CHARGER_ID)

/**
 * Palmas PMIC feature types
 *
 * PALMAS_PMIC_FEATURE_SMPS10_BOOST - used when the PMIC provides SMPS10_BOOST
 *	regulator.
 *
 * PALMAS_PMIC_HAS(b, f) - macro to check if a bandgap device is capable of a
 *	specific feature (above) or not. Return non-zero, if yes.
 */
#define PALMAS_PMIC_FEATURE_SMPS10_BOOST	BIT(0)
#define PALMAS_PMIC_HAS(b, f)			\
			((b)->features & PALMAS_PMIC_FEATURE_ ## f)

struct palmas_pmic;
struct palmas_gpadc;
struct palmas_resource;
struct palmas_usb;
struct palmas_pmic_driver_data;
struct palmas_pmic_platform_data;

enum palmas_usb_state {
	PALMAS_USB_STATE_DISCONNECT,
	PALMAS_USB_STATE_VBUS,
	PALMAS_USB_STATE_ID,
};

struct palmas {
	struct device *dev;

	struct i2c_client *i2c_clients[PALMAS_NUM_CLIENTS];
	struct regmap *regmap[PALMAS_NUM_CLIENTS];

	/* Stored chip id */
	int id;

	unsigned int features;
	/* IRQ Data */
	int irq;
	u32 irq_mask;
	struct mutex irq_lock;
	struct regmap_irq_chip_data *irq_data;

	struct palmas_pmic_driver_data *pmic_ddata;

	/* Child Devices */
	struct palmas_pmic *pmic;
	struct palmas_gpadc *gpadc;
	struct palmas_resource *resource;
	struct palmas_usb *usb;

	/* GPIO MUXing */
	u8 gpio_muxed;
	u8 led_muxed;
	u8 pwm_muxed;
};

#define PALMAS_EXT_REQ (PALMAS_EXT_CONTROL_ENABLE1 |	\
			PALMAS_EXT_CONTROL_ENABLE2 |	\
			PALMAS_EXT_CONTROL_NSLEEP)

struct palmas_sleep_requestor_info {
	int id;
	int reg_offset;
	int bit_pos;
};

struct palmas_regs_info {
	char	*name;
	char	*sname;
	u8	vsel_addr;
	u8	ctrl_addr;
	u8	tstep_addr;
	int	sleep_id;
};

struct palmas_pmic_driver_data {
	int smps_start;
	int smps_end;
	int ldo_begin;
	int ldo_end;
	int max_reg;
	bool has_regen3;
	struct palmas_regs_info *palmas_regs_info;
	struct of_regulator_match *palmas_matches;
	struct palmas_sleep_requestor_info *sleep_req_info;
	int (*smps_register)(struct palmas_pmic *pmic,
			     struct palmas_pmic_driver_data *ddata,
			     struct palmas_pmic_platform_data *pdata,
			     const char *pdev_name,
			     struct regulator_config config);
	int (*ldo_register)(struct palmas_pmic *pmic,
			    struct palmas_pmic_driver_data *ddata,
			    struct palmas_pmic_platform_data *pdata,
			    const char *pdev_name,
			    struct regulator_config config);
};

struct palmas_gpadc_platform_data {
	/* Channel 3 current source is only enabled during conversion */
	int ch3_current;

	/* Channel 0 current source can be used for battery detection.
	 * If used for battery detection this will cause a permanent current
	 * consumption depending on current level set here.
	 */
	int ch0_current;

	/* default BAT_REMOVAL_DAT setting on device probe */
	int bat_removal;

	/* Sets the START_POLARITY bit in the RT_CTRL register */
	int start_polarity;
};

struct palmas_reg_init {
	/* warm_rest controls the voltage levels after a warm reset
	 *
	 * 0: reload default values from OTP on warm reset
	 * 1: maintain voltage from VSEL on warm reset
	 */
	int warm_reset;

	/* roof_floor controls whether the regulator uses the i2c style
	 * of DVS or uses the method where a GPIO or other control method is
	 * attached to the NSLEEP/ENABLE1/ENABLE2 pins
	 *
	 * For SMPS
	 *
	 * 0: i2c selection of voltage
	 * 1: pin selection of voltage.
	 *
	 * For LDO unused
	 */
	int roof_floor;

	/* sleep_mode is the mode loaded to MODE_SLEEP bits as defined in
	 * the data sheet.
	 *
	 * For SMPS
	 *
	 * 0: Off
	 * 1: AUTO
	 * 2: ECO
	 * 3: Forced PWM
	 *
	 * For LDO
	 *
	 * 0: Off
	 * 1: On
	 */
	int mode_sleep;

	/* voltage_sel is the bitfield loaded onto the SMPSX_VOLTAGE
	 * register. Set this is the default voltage set in OTP needs
	 * to be overridden.
	 */
	u8 vsel;

};

enum palmas_regulators {
	/* SMPS regulators */
	PALMAS_REG_SMPS12,
	PALMAS_REG_SMPS123,
	PALMAS_REG_SMPS3,
	PALMAS_REG_SMPS45,
	PALMAS_REG_SMPS457,
	PALMAS_REG_SMPS6,
	PALMAS_REG_SMPS7,
	PALMAS_REG_SMPS8,
	PALMAS_REG_SMPS9,
	PALMAS_REG_SMPS10_OUT2,
	PALMAS_REG_SMPS10_OUT1,
	/* LDO regulators */
	PALMAS_REG_LDO1,
	PALMAS_REG_LDO2,
	PALMAS_REG_LDO3,
	PALMAS_REG_LDO4,
	PALMAS_REG_LDO5,
	PALMAS_REG_LDO6,
	PALMAS_REG_LDO7,
	PALMAS_REG_LDO8,
	PALMAS_REG_LDO9,
	PALMAS_REG_LDOLN,
	PALMAS_REG_LDOUSB,
	/* External regulators */
	PALMAS_REG_REGEN1,
	PALMAS_REG_REGEN2,
	PALMAS_REG_REGEN3,
	PALMAS_REG_SYSEN1,
	PALMAS_REG_SYSEN2,
	/* Total number of regulators */
	PALMAS_NUM_REGS,
};

enum tps65917_regulators {
	/* SMPS regulators */
	TPS65917_REG_SMPS1,
	TPS65917_REG_SMPS2,
	TPS65917_REG_SMPS3,
	TPS65917_REG_SMPS4,
	TPS65917_REG_SMPS5,
	/* LDO regulators */
	TPS65917_REG_LDO1,
	TPS65917_REG_LDO2,
	TPS65917_REG_LDO3,
	TPS65917_REG_LDO4,
	TPS65917_REG_LDO5,
	TPS65917_REG_REGEN1,
	TPS65917_REG_REGEN2,
	TPS65917_REG_REGEN3,

	/* Total number of regulators */
	TPS65917_NUM_REGS,
};

/* External controll signal name */
enum {
	PALMAS_EXT_CONTROL_ENABLE1      = 0x1,
	PALMAS_EXT_CONTROL_ENABLE2      = 0x2,
	PALMAS_EXT_CONTROL_NSLEEP       = 0x4,
};

/*
 * Palmas device resources can be controlled externally for
 * enabling/disabling it rather than register write through i2c.
 * Add the external controlled requestor ID for different resources.
 */
enum palmas_external_requestor_id {
	PALMAS_EXTERNAL_REQSTR_ID_REGEN1,
	PALMAS_EXTERNAL_REQSTR_ID_REGEN2,
	PALMAS_EXTERNAL_REQSTR_ID_SYSEN1,
	PALMAS_EXTERNAL_REQSTR_ID_SYSEN2,
	PALMAS_EXTERNAL_REQSTR_ID_CLK32KG,
	PALMAS_EXTERNAL_REQSTR_ID_CLK32KGAUDIO,
	PALMAS_EXTERNAL_REQSTR_ID_REGEN3,
	PALMAS_EXTERNAL_REQSTR_ID_SMPS12,
	PALMAS_EXTERNAL_REQSTR_ID_SMPS3,
	PALMAS_EXTERNAL_REQSTR_ID_SMPS45,
	PALMAS_EXTERNAL_REQSTR_ID_SMPS6,
	PALMAS_EXTERNAL_REQSTR_ID_SMPS7,
	PALMAS_EXTERNAL_REQSTR_ID_SMPS8,
	PALMAS_EXTERNAL_REQSTR_ID_SMPS9,
	PALMAS_EXTERNAL_REQSTR_ID_SMPS10,
	PALMAS_EXTERNAL_REQSTR_ID_LDO1,
	PALMAS_EXTERNAL_REQSTR_ID_LDO2,
	PALMAS_EXTERNAL_REQSTR_ID_LDO3,
	PALMAS_EXTERNAL_REQSTR_ID_LDO4,
	PALMAS_EXTERNAL_REQSTR_ID_LDO5,
	PALMAS_EXTERNAL_REQSTR_ID_LDO6,
	PALMAS_EXTERNAL_REQSTR_ID_LDO7,
	PALMAS_EXTERNAL_REQSTR_ID_LDO8,
	PALMAS_EXTERNAL_REQSTR_ID_LDO9,
	PALMAS_EXTERNAL_REQSTR_ID_LDOLN,
	PALMAS_EXTERNAL_REQSTR_ID_LDOUSB,

	/* Last entry */
	PALMAS_EXTERNAL_REQSTR_ID_MAX,
};

enum tps65917_external_requestor_id {
	TPS65917_EXTERNAL_REQSTR_ID_REGEN1,
	TPS65917_EXTERNAL_REQSTR_ID_REGEN2,
	TPS65917_EXTERNAL_REQSTR_ID_REGEN3,
	TPS65917_EXTERNAL_REQSTR_ID_SMPS1,
	TPS65917_EXTERNAL_REQSTR_ID_SMPS2,
	TPS65917_EXTERNAL_REQSTR_ID_SMPS3,
	TPS65917_EXTERNAL_REQSTR_ID_SMPS4,
	TPS65917_EXTERNAL_REQSTR_ID_SMPS5,
	TPS65917_EXTERNAL_REQSTR_ID_LDO1,
	TPS65917_EXTERNAL_REQSTR_ID_LDO2,
	TPS65917_EXTERNAL_REQSTR_ID_LDO3,
	TPS65917_EXTERNAL_REQSTR_ID_LDO4,
	TPS65917_EXTERNAL_REQSTR_ID_LDO5,
	/* Last entry */
	TPS65917_EXTERNAL_REQSTR_ID_MAX,
};

struct palmas_pmic_platform_data {
	/* An array of pointers to regulator init data indexed by regulator
	 * ID
	 */
	struct regulator_init_data *reg_data[PALMAS_NUM_REGS];

	/* An array of pointers to structures containing sleep mode and DVS
	 * configuration for regulators indexed by ID
	 */
	struct palmas_reg_init *reg_init[PALMAS_NUM_REGS];

	/* use LDO6 for vibrator control */
	int ldo6_vibrator;

	/* Enable tracking mode of LDO8 */
	bool enable_ldo8_tracking;
};

struct palmas_usb_platform_data {
	/* Do we enable the wakeup comparator on probe */
	int wakeup;
};

struct palmas_resource_platform_data {
	int regen1_mode_sleep;
	int regen2_mode_sleep;
	int sysen1_mode_sleep;
	int sysen2_mode_sleep;

	/* bitfield to be loaded to NSLEEP_RES_ASSIGN */
	u8 nsleep_res;
	/* bitfield to be loaded to NSLEEP_SMPS_ASSIGN */
	u8 nsleep_smps;
	/* bitfield to be loaded to NSLEEP_LDO_ASSIGN1 */
	u8 nsleep_ldo1;
	/* bitfield to be loaded to NSLEEP_LDO_ASSIGN2 */
	u8 nsleep_ldo2;

	/* bitfield to be loaded to ENABLE1_RES_ASSIGN */
	u8 enable1_res;
	/* bitfield to be loaded to ENABLE1_SMPS_ASSIGN */
	u8 enable1_smps;
	/* bitfield to be loaded to ENABLE1_LDO_ASSIGN1 */
	u8 enable1_ldo1;
	/* bitfield to be loaded to ENABLE1_LDO_ASSIGN2 */
	u8 enable1_ldo2;

	/* bitfield to be loaded to ENABLE2_RES_ASSIGN */
	u8 enable2_res;
	/* bitfield to be loaded to ENABLE2_SMPS_ASSIGN */
	u8 enable2_smps;
	/* bitfield to be loaded to ENABLE2_LDO_ASSIGN1 */
	u8 enable2_ldo1;
	/* bitfield to be loaded to ENABLE2_LDO_ASSIGN2 */
	u8 enable2_ldo2;
};

struct palmas_clk_platform_data {
	int clk32kg_mode_sleep;
	int clk32kgaudio_mode_sleep;
};

struct palmas_platform_data {
	int irq_flags;
	int gpio_base;

	/* bit value to be loaded to the POWER_CTRL register */
	u8 power_ctrl;

	/*
	 * boolean to select if we want to configure muxing here
	 * then the two value to load into the registers if true
	 */
	int mux_from_pdata;
	u8 pad1, pad2;
	bool pm_off;

	struct palmas_pmic_platform_data *pmic_pdata;
	struct palmas_gpadc_platform_data *gpadc_pdata;
	struct palmas_usb_platform_data *usb_pdata;
	struct palmas_resource_platform_data *resource_pdata;
	struct palmas_clk_platform_data *clk_pdata;
};

struct palmas_gpadc_calibration {
	s32 gain;
	s32 gain_error;
	s32 offset_error;
};

struct palmas_gpadc {
	struct device *dev;
	struct palmas *palmas;

	int ch3_current;
	int ch0_current;

	int gpadc_force;

	int bat_removal;

	struct mutex reading_lock;
	struct completion irq_complete;

	int eoc_sw_irq;

	struct palmas_gpadc_calibration *palmas_cal_tbl;

	int conv0_channel;
	int conv1_channel;
	int rt_channel;
};

struct palmas_gpadc_result {
	s32 raw_code;
	s32 corrected_code;
	s32 result;
};

#define PALMAS_MAX_CHANNELS 16

/* Define the tps65917 IRQ numbers */
enum tps65917_irqs {
	/* INT1 registers */
	TPS65917_RESERVED1,
	TPS65917_PWRON_IRQ,
	TPS65917_LONG_PRESS_KEY_IRQ,
	TPS65917_RESERVED2,
	TPS65917_PWRDOWN_IRQ,
	TPS65917_HOTDIE_IRQ,
	TPS65917_VSYS_MON_IRQ,
	TPS65917_RESERVED3,
	/* INT2 registers */
	TPS65917_RESERVED4,
	TPS65917_OTP_ERROR_IRQ,
	TPS65917_WDT_IRQ,
	TPS65917_RESERVED5,
	TPS65917_RESET_IN_IRQ,
	TPS65917_FSD_IRQ,
	TPS65917_SHORT_IRQ,
	TPS65917_RESERVED6,
	/* INT3 registers */
	TPS65917_GPADC_AUTO_0_IRQ,
	TPS65917_GPADC_AUTO_1_IRQ,
	TPS65917_GPADC_EOC_SW_IRQ,
	TPS65917_RESREVED6,
	TPS65917_RESERVED7,
	TPS65917_RESERVED8,
	TPS65917_RESERVED9,
	TPS65917_VBUS_IRQ,
	/* INT4 registers */
	TPS65917_GPIO_0_IRQ,
	TPS65917_GPIO_1_IRQ,
	TPS65917_GPIO_2_IRQ,
	TPS65917_GPIO_3_IRQ,
	TPS65917_GPIO_4_IRQ,
	TPS65917_GPIO_5_IRQ,
	TPS65917_GPIO_6_IRQ,
	TPS65917_RESERVED10,
	/* Total Number IRQs */
	TPS65917_NUM_IRQ,
};

/* Define the palmas IRQ numbers */
enum palmas_irqs {
	/* INT1 registers */
	PALMAS_CHARG_DET_N_VBUS_OVV_IRQ,
	PALMAS_PWRON_IRQ,
	PALMAS_LONG_PRESS_KEY_IRQ,
	PALMAS_RPWRON_IRQ,
	PALMAS_PWRDOWN_IRQ,
	PALMAS_HOTDIE_IRQ,
	PALMAS_VSYS_MON_IRQ,
	PALMAS_VBAT_MON_IRQ,
	/* INT2 registers */
	PALMAS_RTC_ALARM_IRQ,
	PALMAS_RTC_TIMER_IRQ,
	PALMAS_WDT_IRQ,
	PALMAS_BATREMOVAL_IRQ,
	PALMAS_RESET_IN_IRQ,
	PALMAS_FBI_BB_IRQ,
	PALMAS_SHORT_IRQ,
	PALMAS_VAC_ACOK_IRQ,
	/* INT3 registers */
	PALMAS_GPADC_AUTO_0_IRQ,
	PALMAS_GPADC_AUTO_1_IRQ,
	PALMAS_GPADC_EOC_SW_IRQ,
	PALMAS_GPADC_EOC_RT_IRQ,
	PALMAS_ID_OTG_IRQ,
	PALMAS_ID_IRQ,
	PALMAS_VBUS_OTG_IRQ,
	PALMAS_VBUS_IRQ,
	/* INT4 registers */
	PALMAS_GPIO_0_IRQ,
	PALMAS_GPIO_1_IRQ,
	PALMAS_GPIO_2_IRQ,
	PALMAS_GPIO_3_IRQ,
	PALMAS_GPIO_4_IRQ,
	PALMAS_GPIO_5_IRQ,
	PALMAS_GPIO_6_IRQ,
	PALMAS_GPIO_7_IRQ,
	/* Total Number IRQs */
	PALMAS_NUM_IRQ,
};

struct palmas_pmic {
	struct palmas *palmas;
	struct device *dev;
	struct regulator_desc desc[PALMAS_NUM_REGS];
	struct regulator_dev *rdev[PALMAS_NUM_REGS];
	struct mutex mutex;

	int smps123;
	int smps457;
	int smps12;

	int range[PALMAS_REG_SMPS10_OUT1];
	unsigned int ramp_delay[PALMAS_REG_SMPS10_OUT1];
	unsigned int current_reg_mode[PALMAS_REG_SMPS10_OUT1];
};

struct palmas_resource {
	struct palmas *palmas;
	struct device *dev;
};

struct palmas_usb {
	struct palmas *palmas;
	struct device *dev;

	struct extcon_dev *edev;

	int id_otg_irq;
	int id_irq;
	int vbus_otg_irq;
	int vbus_irq;

	int gpio_id_irq;
<<<<<<< HEAD
	struct gpio_desc *id_gpiod;
	int sw_debounce_ms;
=======
	int gpio_vbus_irq;
	struct gpio_desc *id_gpiod;
	struct gpio_desc *vbus_gpiod;
	unsigned long sw_debounce_jiffies;
	struct delayed_work wq_detectid;
>>>>>>> db0b54cd

	enum palmas_usb_state linkstat;
	int wakeup;
	bool enable_vbus_detection;
	bool enable_id_detection;
	bool enable_gpio_id_detection;
<<<<<<< HEAD
=======
	bool enable_gpio_vbus_detection;
>>>>>>> db0b54cd
};

#define comparator_to_palmas(x) container_of((x), struct palmas_usb, comparator)

enum usb_irq_events {
	/* Wakeup events from INT3 */
	PALMAS_USB_ID_WAKEPUP,
	PALMAS_USB_VBUS_WAKEUP,

	/* ID_OTG_EVENTS */
	PALMAS_USB_ID_GND,
	N_PALMAS_USB_ID_GND,
	PALMAS_USB_ID_C,
	N_PALMAS_USB_ID_C,
	PALMAS_USB_ID_B,
	N_PALMAS_USB_ID_B,
	PALMAS_USB_ID_A,
	N_PALMAS_USB_ID_A,
	PALMAS_USB_ID_FLOAT,
	N_PALMAS_USB_ID_FLOAT,

	/* VBUS_OTG_EVENTS */
	PALMAS_USB_VB_SESS_END,
	N_PALMAS_USB_VB_SESS_END,
	PALMAS_USB_VB_SESS_VLD,
	N_PALMAS_USB_VB_SESS_VLD,
	PALMAS_USB_VA_SESS_VLD,
	N_PALMAS_USB_VA_SESS_VLD,
	PALMAS_USB_VA_VBUS_VLD,
	N_PALMAS_USB_VA_VBUS_VLD,
	PALMAS_USB_VADP_SNS,
	N_PALMAS_USB_VADP_SNS,
	PALMAS_USB_VADP_PRB,
	N_PALMAS_USB_VADP_PRB,
	PALMAS_USB_VOTG_SESS_VLD,
	N_PALMAS_USB_VOTG_SESS_VLD,
};

/* defines so we can store the mux settings */
#define PALMAS_GPIO_0_MUXED					(1 << 0)
#define PALMAS_GPIO_1_MUXED					(1 << 1)
#define PALMAS_GPIO_2_MUXED					(1 << 2)
#define PALMAS_GPIO_3_MUXED					(1 << 3)
#define PALMAS_GPIO_4_MUXED					(1 << 4)
#define PALMAS_GPIO_5_MUXED					(1 << 5)
#define PALMAS_GPIO_6_MUXED					(1 << 6)
#define PALMAS_GPIO_7_MUXED					(1 << 7)

#define PALMAS_LED1_MUXED					(1 << 0)
#define PALMAS_LED2_MUXED					(1 << 1)

#define PALMAS_PWM1_MUXED					(1 << 0)
#define PALMAS_PWM2_MUXED					(1 << 1)

/* helper macro to get correct slave number */
#define PALMAS_BASE_TO_SLAVE(x)		((x >> 8) - 1)
#define PALMAS_BASE_TO_REG(x, y)	((x & 0xFF) + y)

/* Base addresses of IP blocks in Palmas */
#define PALMAS_SMPS_DVS_BASE					0x020
#define PALMAS_RTC_BASE						0x100
#define PALMAS_VALIDITY_BASE					0x118
#define PALMAS_SMPS_BASE					0x120
#define PALMAS_LDO_BASE						0x150
#define PALMAS_DVFS_BASE					0x180
#define PALMAS_PMU_CONTROL_BASE					0x1A0
#define PALMAS_RESOURCE_BASE					0x1D4
#define PALMAS_PU_PD_OD_BASE					0x1F0
#define PALMAS_LED_BASE						0x200
#define PALMAS_INTERRUPT_BASE					0x210
#define PALMAS_USB_OTG_BASE					0x250
#define PALMAS_VIBRATOR_BASE					0x270
#define PALMAS_GPIO_BASE					0x280
#define PALMAS_USB_BASE						0x290
#define PALMAS_GPADC_BASE					0x2C0
#define PALMAS_TRIM_GPADC_BASE					0x3CD

/* Registers for function RTC */
#define PALMAS_SECONDS_REG					0x00
#define PALMAS_MINUTES_REG					0x01
#define PALMAS_HOURS_REG					0x02
#define PALMAS_DAYS_REG						0x03
#define PALMAS_MONTHS_REG					0x04
#define PALMAS_YEARS_REG					0x05
#define PALMAS_WEEKS_REG					0x06
#define PALMAS_ALARM_SECONDS_REG				0x08
#define PALMAS_ALARM_MINUTES_REG				0x09
#define PALMAS_ALARM_HOURS_REG					0x0A
#define PALMAS_ALARM_DAYS_REG					0x0B
#define PALMAS_ALARM_MONTHS_REG					0x0C
#define PALMAS_ALARM_YEARS_REG					0x0D
#define PALMAS_RTC_CTRL_REG					0x10
#define PALMAS_RTC_STATUS_REG					0x11
#define PALMAS_RTC_INTERRUPTS_REG				0x12
#define PALMAS_RTC_COMP_LSB_REG					0x13
#define PALMAS_RTC_COMP_MSB_REG					0x14
#define PALMAS_RTC_RES_PROG_REG					0x15
#define PALMAS_RTC_RESET_STATUS_REG				0x16

/* Bit definitions for SECONDS_REG */
#define PALMAS_SECONDS_REG_SEC1_MASK				0x70
#define PALMAS_SECONDS_REG_SEC1_SHIFT				0x04
#define PALMAS_SECONDS_REG_SEC0_MASK				0x0F
#define PALMAS_SECONDS_REG_SEC0_SHIFT				0x00

/* Bit definitions for MINUTES_REG */
#define PALMAS_MINUTES_REG_MIN1_MASK				0x70
#define PALMAS_MINUTES_REG_MIN1_SHIFT				0x04
#define PALMAS_MINUTES_REG_MIN0_MASK				0x0F
#define PALMAS_MINUTES_REG_MIN0_SHIFT				0x00

/* Bit definitions for HOURS_REG */
#define PALMAS_HOURS_REG_PM_NAM					0x80
#define PALMAS_HOURS_REG_PM_NAM_SHIFT				0x07
#define PALMAS_HOURS_REG_HOUR1_MASK				0x30
#define PALMAS_HOURS_REG_HOUR1_SHIFT				0x04
#define PALMAS_HOURS_REG_HOUR0_MASK				0x0F
#define PALMAS_HOURS_REG_HOUR0_SHIFT				0x00

/* Bit definitions for DAYS_REG */
#define PALMAS_DAYS_REG_DAY1_MASK				0x30
#define PALMAS_DAYS_REG_DAY1_SHIFT				0x04
#define PALMAS_DAYS_REG_DAY0_MASK				0x0F
#define PALMAS_DAYS_REG_DAY0_SHIFT				0x00

/* Bit definitions for MONTHS_REG */
#define PALMAS_MONTHS_REG_MONTH1				0x10
#define PALMAS_MONTHS_REG_MONTH1_SHIFT				0x04
#define PALMAS_MONTHS_REG_MONTH0_MASK				0x0F
#define PALMAS_MONTHS_REG_MONTH0_SHIFT				0x00

/* Bit definitions for YEARS_REG */
#define PALMAS_YEARS_REG_YEAR1_MASK				0xf0
#define PALMAS_YEARS_REG_YEAR1_SHIFT				0x04
#define PALMAS_YEARS_REG_YEAR0_MASK				0x0F
#define PALMAS_YEARS_REG_YEAR0_SHIFT				0x00

/* Bit definitions for WEEKS_REG */
#define PALMAS_WEEKS_REG_WEEK_MASK				0x07
#define PALMAS_WEEKS_REG_WEEK_SHIFT				0x00

/* Bit definitions for ALARM_SECONDS_REG */
#define PALMAS_ALARM_SECONDS_REG_ALARM_SEC1_MASK		0x70
#define PALMAS_ALARM_SECONDS_REG_ALARM_SEC1_SHIFT		0x04
#define PALMAS_ALARM_SECONDS_REG_ALARM_SEC0_MASK		0x0F
#define PALMAS_ALARM_SECONDS_REG_ALARM_SEC0_SHIFT		0x00

/* Bit definitions for ALARM_MINUTES_REG */
#define PALMAS_ALARM_MINUTES_REG_ALARM_MIN1_MASK		0x70
#define PALMAS_ALARM_MINUTES_REG_ALARM_MIN1_SHIFT		0x04
#define PALMAS_ALARM_MINUTES_REG_ALARM_MIN0_MASK		0x0F
#define PALMAS_ALARM_MINUTES_REG_ALARM_MIN0_SHIFT		0x00

/* Bit definitions for ALARM_HOURS_REG */
#define PALMAS_ALARM_HOURS_REG_ALARM_PM_NAM			0x80
#define PALMAS_ALARM_HOURS_REG_ALARM_PM_NAM_SHIFT		0x07
#define PALMAS_ALARM_HOURS_REG_ALARM_HOUR1_MASK			0x30
#define PALMAS_ALARM_HOURS_REG_ALARM_HOUR1_SHIFT		0x04
#define PALMAS_ALARM_HOURS_REG_ALARM_HOUR0_MASK			0x0F
#define PALMAS_ALARM_HOURS_REG_ALARM_HOUR0_SHIFT		0x00

/* Bit definitions for ALARM_DAYS_REG */
#define PALMAS_ALARM_DAYS_REG_ALARM_DAY1_MASK			0x30
#define PALMAS_ALARM_DAYS_REG_ALARM_DAY1_SHIFT			0x04
#define PALMAS_ALARM_DAYS_REG_ALARM_DAY0_MASK			0x0F
#define PALMAS_ALARM_DAYS_REG_ALARM_DAY0_SHIFT			0x00

/* Bit definitions for ALARM_MONTHS_REG */
#define PALMAS_ALARM_MONTHS_REG_ALARM_MONTH1			0x10
#define PALMAS_ALARM_MONTHS_REG_ALARM_MONTH1_SHIFT		0x04
#define PALMAS_ALARM_MONTHS_REG_ALARM_MONTH0_MASK		0x0F
#define PALMAS_ALARM_MONTHS_REG_ALARM_MONTH0_SHIFT		0x00

/* Bit definitions for ALARM_YEARS_REG */
#define PALMAS_ALARM_YEARS_REG_ALARM_YEAR1_MASK			0xf0
#define PALMAS_ALARM_YEARS_REG_ALARM_YEAR1_SHIFT		0x04
#define PALMAS_ALARM_YEARS_REG_ALARM_YEAR0_MASK			0x0F
#define PALMAS_ALARM_YEARS_REG_ALARM_YEAR0_SHIFT		0x00

/* Bit definitions for RTC_CTRL_REG */
#define PALMAS_RTC_CTRL_REG_RTC_V_OPT				0x80
#define PALMAS_RTC_CTRL_REG_RTC_V_OPT_SHIFT			0x07
#define PALMAS_RTC_CTRL_REG_GET_TIME				0x40
#define PALMAS_RTC_CTRL_REG_GET_TIME_SHIFT			0x06
#define PALMAS_RTC_CTRL_REG_SET_32_COUNTER			0x20
#define PALMAS_RTC_CTRL_REG_SET_32_COUNTER_SHIFT		0x05
#define PALMAS_RTC_CTRL_REG_TEST_MODE				0x10
#define PALMAS_RTC_CTRL_REG_TEST_MODE_SHIFT			0x04
#define PALMAS_RTC_CTRL_REG_MODE_12_24				0x08
#define PALMAS_RTC_CTRL_REG_MODE_12_24_SHIFT			0x03
#define PALMAS_RTC_CTRL_REG_AUTO_COMP				0x04
#define PALMAS_RTC_CTRL_REG_AUTO_COMP_SHIFT			0x02
#define PALMAS_RTC_CTRL_REG_ROUND_30S				0x02
#define PALMAS_RTC_CTRL_REG_ROUND_30S_SHIFT			0x01
#define PALMAS_RTC_CTRL_REG_STOP_RTC				0x01
#define PALMAS_RTC_CTRL_REG_STOP_RTC_SHIFT			0x00

/* Bit definitions for RTC_STATUS_REG */
#define PALMAS_RTC_STATUS_REG_POWER_UP				0x80
#define PALMAS_RTC_STATUS_REG_POWER_UP_SHIFT			0x07
#define PALMAS_RTC_STATUS_REG_ALARM				0x40
#define PALMAS_RTC_STATUS_REG_ALARM_SHIFT			0x06
#define PALMAS_RTC_STATUS_REG_EVENT_1D				0x20
#define PALMAS_RTC_STATUS_REG_EVENT_1D_SHIFT			0x05
#define PALMAS_RTC_STATUS_REG_EVENT_1H				0x10
#define PALMAS_RTC_STATUS_REG_EVENT_1H_SHIFT			0x04
#define PALMAS_RTC_STATUS_REG_EVENT_1M				0x08
#define PALMAS_RTC_STATUS_REG_EVENT_1M_SHIFT			0x03
#define PALMAS_RTC_STATUS_REG_EVENT_1S				0x04
#define PALMAS_RTC_STATUS_REG_EVENT_1S_SHIFT			0x02
#define PALMAS_RTC_STATUS_REG_RUN				0x02
#define PALMAS_RTC_STATUS_REG_RUN_SHIFT				0x01

/* Bit definitions for RTC_INTERRUPTS_REG */
#define PALMAS_RTC_INTERRUPTS_REG_IT_SLEEP_MASK_EN		0x10
#define PALMAS_RTC_INTERRUPTS_REG_IT_SLEEP_MASK_EN_SHIFT	0x04
#define PALMAS_RTC_INTERRUPTS_REG_IT_ALARM			0x08
#define PALMAS_RTC_INTERRUPTS_REG_IT_ALARM_SHIFT		0x03
#define PALMAS_RTC_INTERRUPTS_REG_IT_TIMER			0x04
#define PALMAS_RTC_INTERRUPTS_REG_IT_TIMER_SHIFT		0x02
#define PALMAS_RTC_INTERRUPTS_REG_EVERY_MASK			0x03
#define PALMAS_RTC_INTERRUPTS_REG_EVERY_SHIFT			0x00

/* Bit definitions for RTC_COMP_LSB_REG */
#define PALMAS_RTC_COMP_LSB_REG_RTC_COMP_LSB_MASK		0xFF
#define PALMAS_RTC_COMP_LSB_REG_RTC_COMP_LSB_SHIFT		0x00

/* Bit definitions for RTC_COMP_MSB_REG */
#define PALMAS_RTC_COMP_MSB_REG_RTC_COMP_MSB_MASK		0xFF
#define PALMAS_RTC_COMP_MSB_REG_RTC_COMP_MSB_SHIFT		0x00

/* Bit definitions for RTC_RES_PROG_REG */
#define PALMAS_RTC_RES_PROG_REG_SW_RES_PROG_MASK		0x3F
#define PALMAS_RTC_RES_PROG_REG_SW_RES_PROG_SHIFT		0x00

/* Bit definitions for RTC_RESET_STATUS_REG */
#define PALMAS_RTC_RESET_STATUS_REG_RESET_STATUS		0x01
#define PALMAS_RTC_RESET_STATUS_REG_RESET_STATUS_SHIFT		0x00

/* Registers for function BACKUP */
#define PALMAS_BACKUP0						0x00
#define PALMAS_BACKUP1						0x01
#define PALMAS_BACKUP2						0x02
#define PALMAS_BACKUP3						0x03
#define PALMAS_BACKUP4						0x04
#define PALMAS_BACKUP5						0x05
#define PALMAS_BACKUP6						0x06
#define PALMAS_BACKUP7						0x07

/* Bit definitions for BACKUP0 */
#define PALMAS_BACKUP0_BACKUP_MASK				0xFF
#define PALMAS_BACKUP0_BACKUP_SHIFT				0x00

/* Bit definitions for BACKUP1 */
#define PALMAS_BACKUP1_BACKUP_MASK				0xFF
#define PALMAS_BACKUP1_BACKUP_SHIFT				0x00

/* Bit definitions for BACKUP2 */
#define PALMAS_BACKUP2_BACKUP_MASK				0xFF
#define PALMAS_BACKUP2_BACKUP_SHIFT				0x00

/* Bit definitions for BACKUP3 */
#define PALMAS_BACKUP3_BACKUP_MASK				0xFF
#define PALMAS_BACKUP3_BACKUP_SHIFT				0x00

/* Bit definitions for BACKUP4 */
#define PALMAS_BACKUP4_BACKUP_MASK				0xFF
#define PALMAS_BACKUP4_BACKUP_SHIFT				0x00

/* Bit definitions for BACKUP5 */
#define PALMAS_BACKUP5_BACKUP_MASK				0xFF
#define PALMAS_BACKUP5_BACKUP_SHIFT				0x00

/* Bit definitions for BACKUP6 */
#define PALMAS_BACKUP6_BACKUP_MASK				0xFF
#define PALMAS_BACKUP6_BACKUP_SHIFT				0x00

/* Bit definitions for BACKUP7 */
#define PALMAS_BACKUP7_BACKUP_MASK				0xFF
#define PALMAS_BACKUP7_BACKUP_SHIFT				0x00

/* Registers for function SMPS */
#define PALMAS_SMPS12_CTRL					0x00
#define PALMAS_SMPS12_TSTEP					0x01
#define PALMAS_SMPS12_FORCE					0x02
#define PALMAS_SMPS12_VOLTAGE					0x03
#define PALMAS_SMPS3_CTRL					0x04
#define PALMAS_SMPS3_VOLTAGE					0x07
#define PALMAS_SMPS45_CTRL					0x08
#define PALMAS_SMPS45_TSTEP					0x09
#define PALMAS_SMPS45_FORCE					0x0A
#define PALMAS_SMPS45_VOLTAGE					0x0B
#define PALMAS_SMPS6_CTRL					0x0C
#define PALMAS_SMPS6_TSTEP					0x0D
#define PALMAS_SMPS6_FORCE					0x0E
#define PALMAS_SMPS6_VOLTAGE					0x0F
#define PALMAS_SMPS7_CTRL					0x10
#define PALMAS_SMPS7_VOLTAGE					0x13
#define PALMAS_SMPS8_CTRL					0x14
#define PALMAS_SMPS8_TSTEP					0x15
#define PALMAS_SMPS8_FORCE					0x16
#define PALMAS_SMPS8_VOLTAGE					0x17
#define PALMAS_SMPS9_CTRL					0x18
#define PALMAS_SMPS9_VOLTAGE					0x1B
#define PALMAS_SMPS10_CTRL					0x1C
#define PALMAS_SMPS10_STATUS					0x1F
#define PALMAS_SMPS_CTRL					0x24
#define PALMAS_SMPS_PD_CTRL					0x25
#define PALMAS_SMPS_DITHER_EN					0x26
#define PALMAS_SMPS_THERMAL_EN					0x27
#define PALMAS_SMPS_THERMAL_STATUS				0x28
#define PALMAS_SMPS_SHORT_STATUS				0x29
#define PALMAS_SMPS_NEGATIVE_CURRENT_LIMIT_EN			0x2A
#define PALMAS_SMPS_POWERGOOD_MASK1				0x2B
#define PALMAS_SMPS_POWERGOOD_MASK2				0x2C

/* Bit definitions for SMPS12_CTRL */
#define PALMAS_SMPS12_CTRL_WR_S					0x80
#define PALMAS_SMPS12_CTRL_WR_S_SHIFT				0x07
#define PALMAS_SMPS12_CTRL_ROOF_FLOOR_EN			0x40
#define PALMAS_SMPS12_CTRL_ROOF_FLOOR_EN_SHIFT			0x06
#define PALMAS_SMPS12_CTRL_STATUS_MASK				0x30
#define PALMAS_SMPS12_CTRL_STATUS_SHIFT				0x04
#define PALMAS_SMPS12_CTRL_MODE_SLEEP_MASK			0x0c
#define PALMAS_SMPS12_CTRL_MODE_SLEEP_SHIFT			0x02
#define PALMAS_SMPS12_CTRL_MODE_ACTIVE_MASK			0x03
#define PALMAS_SMPS12_CTRL_MODE_ACTIVE_SHIFT			0x00

/* Bit definitions for SMPS12_TSTEP */
#define PALMAS_SMPS12_TSTEP_TSTEP_MASK				0x03
#define PALMAS_SMPS12_TSTEP_TSTEP_SHIFT				0x00

/* Bit definitions for SMPS12_FORCE */
#define PALMAS_SMPS12_FORCE_CMD					0x80
#define PALMAS_SMPS12_FORCE_CMD_SHIFT				0x07
#define PALMAS_SMPS12_FORCE_VSEL_MASK				0x7F
#define PALMAS_SMPS12_FORCE_VSEL_SHIFT				0x00

/* Bit definitions for SMPS12_VOLTAGE */
#define PALMAS_SMPS12_VOLTAGE_RANGE				0x80
#define PALMAS_SMPS12_VOLTAGE_RANGE_SHIFT			0x07
#define PALMAS_SMPS12_VOLTAGE_VSEL_MASK				0x7F
#define PALMAS_SMPS12_VOLTAGE_VSEL_SHIFT			0x00

/* Bit definitions for SMPS3_CTRL */
#define PALMAS_SMPS3_CTRL_WR_S					0x80
#define PALMAS_SMPS3_CTRL_WR_S_SHIFT				0x07
#define PALMAS_SMPS3_CTRL_STATUS_MASK				0x30
#define PALMAS_SMPS3_CTRL_STATUS_SHIFT				0x04
#define PALMAS_SMPS3_CTRL_MODE_SLEEP_MASK			0x0c
#define PALMAS_SMPS3_CTRL_MODE_SLEEP_SHIFT			0x02
#define PALMAS_SMPS3_CTRL_MODE_ACTIVE_MASK			0x03
#define PALMAS_SMPS3_CTRL_MODE_ACTIVE_SHIFT			0x00

/* Bit definitions for SMPS3_VOLTAGE */
#define PALMAS_SMPS3_VOLTAGE_RANGE				0x80
#define PALMAS_SMPS3_VOLTAGE_RANGE_SHIFT			0x07
#define PALMAS_SMPS3_VOLTAGE_VSEL_MASK				0x7F
#define PALMAS_SMPS3_VOLTAGE_VSEL_SHIFT				0x00

/* Bit definitions for SMPS45_CTRL */
#define PALMAS_SMPS45_CTRL_WR_S					0x80
#define PALMAS_SMPS45_CTRL_WR_S_SHIFT				0x07
#define PALMAS_SMPS45_CTRL_ROOF_FLOOR_EN			0x40
#define PALMAS_SMPS45_CTRL_ROOF_FLOOR_EN_SHIFT			0x06
#define PALMAS_SMPS45_CTRL_STATUS_MASK				0x30
#define PALMAS_SMPS45_CTRL_STATUS_SHIFT				0x04
#define PALMAS_SMPS45_CTRL_MODE_SLEEP_MASK			0x0c
#define PALMAS_SMPS45_CTRL_MODE_SLEEP_SHIFT			0x02
#define PALMAS_SMPS45_CTRL_MODE_ACTIVE_MASK			0x03
#define PALMAS_SMPS45_CTRL_MODE_ACTIVE_SHIFT			0x00

/* Bit definitions for SMPS45_TSTEP */
#define PALMAS_SMPS45_TSTEP_TSTEP_MASK				0x03
#define PALMAS_SMPS45_TSTEP_TSTEP_SHIFT				0x00

/* Bit definitions for SMPS45_FORCE */
#define PALMAS_SMPS45_FORCE_CMD					0x80
#define PALMAS_SMPS45_FORCE_CMD_SHIFT				0x07
#define PALMAS_SMPS45_FORCE_VSEL_MASK				0x7F
#define PALMAS_SMPS45_FORCE_VSEL_SHIFT				0x00

/* Bit definitions for SMPS45_VOLTAGE */
#define PALMAS_SMPS45_VOLTAGE_RANGE				0x80
#define PALMAS_SMPS45_VOLTAGE_RANGE_SHIFT			0x07
#define PALMAS_SMPS45_VOLTAGE_VSEL_MASK				0x7F
#define PALMAS_SMPS45_VOLTAGE_VSEL_SHIFT			0x00

/* Bit definitions for SMPS6_CTRL */
#define PALMAS_SMPS6_CTRL_WR_S					0x80
#define PALMAS_SMPS6_CTRL_WR_S_SHIFT				0x07
#define PALMAS_SMPS6_CTRL_ROOF_FLOOR_EN				0x40
#define PALMAS_SMPS6_CTRL_ROOF_FLOOR_EN_SHIFT			0x06
#define PALMAS_SMPS6_CTRL_STATUS_MASK				0x30
#define PALMAS_SMPS6_CTRL_STATUS_SHIFT				0x04
#define PALMAS_SMPS6_CTRL_MODE_SLEEP_MASK			0x0c
#define PALMAS_SMPS6_CTRL_MODE_SLEEP_SHIFT			0x02
#define PALMAS_SMPS6_CTRL_MODE_ACTIVE_MASK			0x03
#define PALMAS_SMPS6_CTRL_MODE_ACTIVE_SHIFT			0x00

/* Bit definitions for SMPS6_TSTEP */
#define PALMAS_SMPS6_TSTEP_TSTEP_MASK				0x03
#define PALMAS_SMPS6_TSTEP_TSTEP_SHIFT				0x00

/* Bit definitions for SMPS6_FORCE */
#define PALMAS_SMPS6_FORCE_CMD					0x80
#define PALMAS_SMPS6_FORCE_CMD_SHIFT				0x07
#define PALMAS_SMPS6_FORCE_VSEL_MASK				0x7F
#define PALMAS_SMPS6_FORCE_VSEL_SHIFT				0x00

/* Bit definitions for SMPS6_VOLTAGE */
#define PALMAS_SMPS6_VOLTAGE_RANGE				0x80
#define PALMAS_SMPS6_VOLTAGE_RANGE_SHIFT			0x07
#define PALMAS_SMPS6_VOLTAGE_VSEL_MASK				0x7F
#define PALMAS_SMPS6_VOLTAGE_VSEL_SHIFT				0x00

/* Bit definitions for SMPS7_CTRL */
#define PALMAS_SMPS7_CTRL_WR_S					0x80
#define PALMAS_SMPS7_CTRL_WR_S_SHIFT				0x07
#define PALMAS_SMPS7_CTRL_STATUS_MASK				0x30
#define PALMAS_SMPS7_CTRL_STATUS_SHIFT				0x04
#define PALMAS_SMPS7_CTRL_MODE_SLEEP_MASK			0x0c
#define PALMAS_SMPS7_CTRL_MODE_SLEEP_SHIFT			0x02
#define PALMAS_SMPS7_CTRL_MODE_ACTIVE_MASK			0x03
#define PALMAS_SMPS7_CTRL_MODE_ACTIVE_SHIFT			0x00

/* Bit definitions for SMPS7_VOLTAGE */
#define PALMAS_SMPS7_VOLTAGE_RANGE				0x80
#define PALMAS_SMPS7_VOLTAGE_RANGE_SHIFT			0x07
#define PALMAS_SMPS7_VOLTAGE_VSEL_MASK				0x7F
#define PALMAS_SMPS7_VOLTAGE_VSEL_SHIFT				0x00

/* Bit definitions for SMPS8_CTRL */
#define PALMAS_SMPS8_CTRL_WR_S					0x80
#define PALMAS_SMPS8_CTRL_WR_S_SHIFT				0x07
#define PALMAS_SMPS8_CTRL_ROOF_FLOOR_EN				0x40
#define PALMAS_SMPS8_CTRL_ROOF_FLOOR_EN_SHIFT			0x06
#define PALMAS_SMPS8_CTRL_STATUS_MASK				0x30
#define PALMAS_SMPS8_CTRL_STATUS_SHIFT				0x04
#define PALMAS_SMPS8_CTRL_MODE_SLEEP_MASK			0x0c
#define PALMAS_SMPS8_CTRL_MODE_SLEEP_SHIFT			0x02
#define PALMAS_SMPS8_CTRL_MODE_ACTIVE_MASK			0x03
#define PALMAS_SMPS8_CTRL_MODE_ACTIVE_SHIFT			0x00

/* Bit definitions for SMPS8_TSTEP */
#define PALMAS_SMPS8_TSTEP_TSTEP_MASK				0x03
#define PALMAS_SMPS8_TSTEP_TSTEP_SHIFT				0x00

/* Bit definitions for SMPS8_FORCE */
#define PALMAS_SMPS8_FORCE_CMD					0x80
#define PALMAS_SMPS8_FORCE_CMD_SHIFT				0x07
#define PALMAS_SMPS8_FORCE_VSEL_MASK				0x7F
#define PALMAS_SMPS8_FORCE_VSEL_SHIFT				0x00

/* Bit definitions for SMPS8_VOLTAGE */
#define PALMAS_SMPS8_VOLTAGE_RANGE				0x80
#define PALMAS_SMPS8_VOLTAGE_RANGE_SHIFT			0x07
#define PALMAS_SMPS8_VOLTAGE_VSEL_MASK				0x7F
#define PALMAS_SMPS8_VOLTAGE_VSEL_SHIFT				0x00

/* Bit definitions for SMPS9_CTRL */
#define PALMAS_SMPS9_CTRL_WR_S					0x80
#define PALMAS_SMPS9_CTRL_WR_S_SHIFT				0x07
#define PALMAS_SMPS9_CTRL_STATUS_MASK				0x30
#define PALMAS_SMPS9_CTRL_STATUS_SHIFT				0x04
#define PALMAS_SMPS9_CTRL_MODE_SLEEP_MASK			0x0c
#define PALMAS_SMPS9_CTRL_MODE_SLEEP_SHIFT			0x02
#define PALMAS_SMPS9_CTRL_MODE_ACTIVE_MASK			0x03
#define PALMAS_SMPS9_CTRL_MODE_ACTIVE_SHIFT			0x00

/* Bit definitions for SMPS9_VOLTAGE */
#define PALMAS_SMPS9_VOLTAGE_RANGE				0x80
#define PALMAS_SMPS9_VOLTAGE_RANGE_SHIFT			0x07
#define PALMAS_SMPS9_VOLTAGE_VSEL_MASK				0x7F
#define PALMAS_SMPS9_VOLTAGE_VSEL_SHIFT				0x00

/* Bit definitions for SMPS10_CTRL */
#define PALMAS_SMPS10_CTRL_MODE_SLEEP_MASK			0xf0
#define PALMAS_SMPS10_CTRL_MODE_SLEEP_SHIFT			0x04
#define PALMAS_SMPS10_CTRL_MODE_ACTIVE_MASK			0x0F
#define PALMAS_SMPS10_CTRL_MODE_ACTIVE_SHIFT			0x00

/* Bit definitions for SMPS10_STATUS */
#define PALMAS_SMPS10_STATUS_STATUS_MASK			0x0F
#define PALMAS_SMPS10_STATUS_STATUS_SHIFT			0x00

/* Bit definitions for SMPS_CTRL */
#define PALMAS_SMPS_CTRL_SMPS45_SMPS457_EN			0x20
#define PALMAS_SMPS_CTRL_SMPS45_SMPS457_EN_SHIFT		0x05
#define PALMAS_SMPS_CTRL_SMPS12_SMPS123_EN			0x10
#define PALMAS_SMPS_CTRL_SMPS12_SMPS123_EN_SHIFT		0x04
#define PALMAS_SMPS_CTRL_SMPS45_PHASE_CTRL_MASK			0x0c
#define PALMAS_SMPS_CTRL_SMPS45_PHASE_CTRL_SHIFT		0x02
#define PALMAS_SMPS_CTRL_SMPS123_PHASE_CTRL_MASK		0x03
#define PALMAS_SMPS_CTRL_SMPS123_PHASE_CTRL_SHIFT		0x00

/* Bit definitions for SMPS_PD_CTRL */
#define PALMAS_SMPS_PD_CTRL_SMPS9				0x40
#define PALMAS_SMPS_PD_CTRL_SMPS9_SHIFT				0x06
#define PALMAS_SMPS_PD_CTRL_SMPS8				0x20
#define PALMAS_SMPS_PD_CTRL_SMPS8_SHIFT				0x05
#define PALMAS_SMPS_PD_CTRL_SMPS7				0x10
#define PALMAS_SMPS_PD_CTRL_SMPS7_SHIFT				0x04
#define PALMAS_SMPS_PD_CTRL_SMPS6				0x08
#define PALMAS_SMPS_PD_CTRL_SMPS6_SHIFT				0x03
#define PALMAS_SMPS_PD_CTRL_SMPS45				0x04
#define PALMAS_SMPS_PD_CTRL_SMPS45_SHIFT			0x02
#define PALMAS_SMPS_PD_CTRL_SMPS3				0x02
#define PALMAS_SMPS_PD_CTRL_SMPS3_SHIFT				0x01
#define PALMAS_SMPS_PD_CTRL_SMPS12				0x01
#define PALMAS_SMPS_PD_CTRL_SMPS12_SHIFT			0x00

/* Bit definitions for SMPS_THERMAL_EN */
#define PALMAS_SMPS_THERMAL_EN_SMPS9				0x40
#define PALMAS_SMPS_THERMAL_EN_SMPS9_SHIFT			0x06
#define PALMAS_SMPS_THERMAL_EN_SMPS8				0x20
#define PALMAS_SMPS_THERMAL_EN_SMPS8_SHIFT			0x05
#define PALMAS_SMPS_THERMAL_EN_SMPS6				0x08
#define PALMAS_SMPS_THERMAL_EN_SMPS6_SHIFT			0x03
#define PALMAS_SMPS_THERMAL_EN_SMPS457				0x04
#define PALMAS_SMPS_THERMAL_EN_SMPS457_SHIFT			0x02
#define PALMAS_SMPS_THERMAL_EN_SMPS123				0x01
#define PALMAS_SMPS_THERMAL_EN_SMPS123_SHIFT			0x00

/* Bit definitions for SMPS_THERMAL_STATUS */
#define PALMAS_SMPS_THERMAL_STATUS_SMPS9			0x40
#define PALMAS_SMPS_THERMAL_STATUS_SMPS9_SHIFT			0x06
#define PALMAS_SMPS_THERMAL_STATUS_SMPS8			0x20
#define PALMAS_SMPS_THERMAL_STATUS_SMPS8_SHIFT			0x05
#define PALMAS_SMPS_THERMAL_STATUS_SMPS6			0x08
#define PALMAS_SMPS_THERMAL_STATUS_SMPS6_SHIFT			0x03
#define PALMAS_SMPS_THERMAL_STATUS_SMPS457			0x04
#define PALMAS_SMPS_THERMAL_STATUS_SMPS457_SHIFT		0x02
#define PALMAS_SMPS_THERMAL_STATUS_SMPS123			0x01
#define PALMAS_SMPS_THERMAL_STATUS_SMPS123_SHIFT		0x00

/* Bit definitions for SMPS_SHORT_STATUS */
#define PALMAS_SMPS_SHORT_STATUS_SMPS10				0x80
#define PALMAS_SMPS_SHORT_STATUS_SMPS10_SHIFT			0x07
#define PALMAS_SMPS_SHORT_STATUS_SMPS9				0x40
#define PALMAS_SMPS_SHORT_STATUS_SMPS9_SHIFT			0x06
#define PALMAS_SMPS_SHORT_STATUS_SMPS8				0x20
#define PALMAS_SMPS_SHORT_STATUS_SMPS8_SHIFT			0x05
#define PALMAS_SMPS_SHORT_STATUS_SMPS7				0x10
#define PALMAS_SMPS_SHORT_STATUS_SMPS7_SHIFT			0x04
#define PALMAS_SMPS_SHORT_STATUS_SMPS6				0x08
#define PALMAS_SMPS_SHORT_STATUS_SMPS6_SHIFT			0x03
#define PALMAS_SMPS_SHORT_STATUS_SMPS45				0x04
#define PALMAS_SMPS_SHORT_STATUS_SMPS45_SHIFT			0x02
#define PALMAS_SMPS_SHORT_STATUS_SMPS3				0x02
#define PALMAS_SMPS_SHORT_STATUS_SMPS3_SHIFT			0x01
#define PALMAS_SMPS_SHORT_STATUS_SMPS12				0x01
#define PALMAS_SMPS_SHORT_STATUS_SMPS12_SHIFT			0x00

/* Bit definitions for SMPS_NEGATIVE_CURRENT_LIMIT_EN */
#define PALMAS_SMPS_NEGATIVE_CURRENT_LIMIT_EN_SMPS9		0x40
#define PALMAS_SMPS_NEGATIVE_CURRENT_LIMIT_EN_SMPS9_SHIFT	0x06
#define PALMAS_SMPS_NEGATIVE_CURRENT_LIMIT_EN_SMPS8		0x20
#define PALMAS_SMPS_NEGATIVE_CURRENT_LIMIT_EN_SMPS8_SHIFT	0x05
#define PALMAS_SMPS_NEGATIVE_CURRENT_LIMIT_EN_SMPS7		0x10
#define PALMAS_SMPS_NEGATIVE_CURRENT_LIMIT_EN_SMPS7_SHIFT	0x04
#define PALMAS_SMPS_NEGATIVE_CURRENT_LIMIT_EN_SMPS6		0x08
#define PALMAS_SMPS_NEGATIVE_CURRENT_LIMIT_EN_SMPS6_SHIFT	0x03
#define PALMAS_SMPS_NEGATIVE_CURRENT_LIMIT_EN_SMPS45		0x04
#define PALMAS_SMPS_NEGATIVE_CURRENT_LIMIT_EN_SMPS45_SHIFT	0x02
#define PALMAS_SMPS_NEGATIVE_CURRENT_LIMIT_EN_SMPS3		0x02
#define PALMAS_SMPS_NEGATIVE_CURRENT_LIMIT_EN_SMPS3_SHIFT	0x01
#define PALMAS_SMPS_NEGATIVE_CURRENT_LIMIT_EN_SMPS12		0x01
#define PALMAS_SMPS_NEGATIVE_CURRENT_LIMIT_EN_SMPS12_SHIFT	0x00

/* Bit definitions for SMPS_POWERGOOD_MASK1 */
#define PALMAS_SMPS_POWERGOOD_MASK1_SMPS10			0x80
#define PALMAS_SMPS_POWERGOOD_MASK1_SMPS10_SHIFT		0x07
#define PALMAS_SMPS_POWERGOOD_MASK1_SMPS9			0x40
#define PALMAS_SMPS_POWERGOOD_MASK1_SMPS9_SHIFT			0x06
#define PALMAS_SMPS_POWERGOOD_MASK1_SMPS8			0x20
#define PALMAS_SMPS_POWERGOOD_MASK1_SMPS8_SHIFT			0x05
#define PALMAS_SMPS_POWERGOOD_MASK1_SMPS7			0x10
#define PALMAS_SMPS_POWERGOOD_MASK1_SMPS7_SHIFT			0x04
#define PALMAS_SMPS_POWERGOOD_MASK1_SMPS6			0x08
#define PALMAS_SMPS_POWERGOOD_MASK1_SMPS6_SHIFT			0x03
#define PALMAS_SMPS_POWERGOOD_MASK1_SMPS45			0x04
#define PALMAS_SMPS_POWERGOOD_MASK1_SMPS45_SHIFT		0x02
#define PALMAS_SMPS_POWERGOOD_MASK1_SMPS3			0x02
#define PALMAS_SMPS_POWERGOOD_MASK1_SMPS3_SHIFT			0x01
#define PALMAS_SMPS_POWERGOOD_MASK1_SMPS12			0x01
#define PALMAS_SMPS_POWERGOOD_MASK1_SMPS12_SHIFT		0x00

/* Bit definitions for SMPS_POWERGOOD_MASK2 */
#define PALMAS_SMPS_POWERGOOD_MASK2_POWERGOOD_TYPE_SELECT	0x80
#define PALMAS_SMPS_POWERGOOD_MASK2_POWERGOOD_TYPE_SELECT_SHIFT	0x07
#define PALMAS_SMPS_POWERGOOD_MASK2_GPIO_7			0x04
#define PALMAS_SMPS_POWERGOOD_MASK2_GPIO_7_SHIFT		0x02
#define PALMAS_SMPS_POWERGOOD_MASK2_VBUS			0x02
#define PALMAS_SMPS_POWERGOOD_MASK2_VBUS_SHIFT			0x01
#define PALMAS_SMPS_POWERGOOD_MASK2_ACOK			0x01
#define PALMAS_SMPS_POWERGOOD_MASK2_ACOK_SHIFT			0x00

/* Registers for function LDO */
#define PALMAS_LDO1_CTRL					0x00
#define PALMAS_LDO1_VOLTAGE					0x01
#define PALMAS_LDO2_CTRL					0x02
#define PALMAS_LDO2_VOLTAGE					0x03
#define PALMAS_LDO3_CTRL					0x04
#define PALMAS_LDO3_VOLTAGE					0x05
#define PALMAS_LDO4_CTRL					0x06
#define PALMAS_LDO4_VOLTAGE					0x07
#define PALMAS_LDO5_CTRL					0x08
#define PALMAS_LDO5_VOLTAGE					0x09
#define PALMAS_LDO6_CTRL					0x0A
#define PALMAS_LDO6_VOLTAGE					0x0B
#define PALMAS_LDO7_CTRL					0x0C
#define PALMAS_LDO7_VOLTAGE					0x0D
#define PALMAS_LDO8_CTRL					0x0E
#define PALMAS_LDO8_VOLTAGE					0x0F
#define PALMAS_LDO9_CTRL					0x10
#define PALMAS_LDO9_VOLTAGE					0x11
#define PALMAS_LDOLN_CTRL					0x12
#define PALMAS_LDOLN_VOLTAGE					0x13
#define PALMAS_LDOUSB_CTRL					0x14
#define PALMAS_LDOUSB_VOLTAGE					0x15
#define PALMAS_LDO_CTRL						0x1A
#define PALMAS_LDO_PD_CTRL1					0x1B
#define PALMAS_LDO_PD_CTRL2					0x1C
#define PALMAS_LDO_SHORT_STATUS1				0x1D
#define PALMAS_LDO_SHORT_STATUS2				0x1E

/* Bit definitions for LDO1_CTRL */
#define PALMAS_LDO1_CTRL_WR_S					0x80
#define PALMAS_LDO1_CTRL_WR_S_SHIFT				0x07
#define PALMAS_LDO1_CTRL_STATUS					0x10
#define PALMAS_LDO1_CTRL_STATUS_SHIFT				0x04
#define PALMAS_LDO1_CTRL_MODE_SLEEP				0x04
#define PALMAS_LDO1_CTRL_MODE_SLEEP_SHIFT			0x02
#define PALMAS_LDO1_CTRL_MODE_ACTIVE				0x01
#define PALMAS_LDO1_CTRL_MODE_ACTIVE_SHIFT			0x00

/* Bit definitions for LDO1_VOLTAGE */
#define PALMAS_LDO1_VOLTAGE_VSEL_MASK				0x3F
#define PALMAS_LDO1_VOLTAGE_VSEL_SHIFT				0x00

/* Bit definitions for LDO2_CTRL */
#define PALMAS_LDO2_CTRL_WR_S					0x80
#define PALMAS_LDO2_CTRL_WR_S_SHIFT				0x07
#define PALMAS_LDO2_CTRL_STATUS					0x10
#define PALMAS_LDO2_CTRL_STATUS_SHIFT				0x04
#define PALMAS_LDO2_CTRL_MODE_SLEEP				0x04
#define PALMAS_LDO2_CTRL_MODE_SLEEP_SHIFT			0x02
#define PALMAS_LDO2_CTRL_MODE_ACTIVE				0x01
#define PALMAS_LDO2_CTRL_MODE_ACTIVE_SHIFT			0x00

/* Bit definitions for LDO2_VOLTAGE */
#define PALMAS_LDO2_VOLTAGE_VSEL_MASK				0x3F
#define PALMAS_LDO2_VOLTAGE_VSEL_SHIFT				0x00

/* Bit definitions for LDO3_CTRL */
#define PALMAS_LDO3_CTRL_WR_S					0x80
#define PALMAS_LDO3_CTRL_WR_S_SHIFT				0x07
#define PALMAS_LDO3_CTRL_STATUS					0x10
#define PALMAS_LDO3_CTRL_STATUS_SHIFT				0x04
#define PALMAS_LDO3_CTRL_MODE_SLEEP				0x04
#define PALMAS_LDO3_CTRL_MODE_SLEEP_SHIFT			0x02
#define PALMAS_LDO3_CTRL_MODE_ACTIVE				0x01
#define PALMAS_LDO3_CTRL_MODE_ACTIVE_SHIFT			0x00

/* Bit definitions for LDO3_VOLTAGE */
#define PALMAS_LDO3_VOLTAGE_VSEL_MASK				0x3F
#define PALMAS_LDO3_VOLTAGE_VSEL_SHIFT				0x00

/* Bit definitions for LDO4_CTRL */
#define PALMAS_LDO4_CTRL_WR_S					0x80
#define PALMAS_LDO4_CTRL_WR_S_SHIFT				0x07
#define PALMAS_LDO4_CTRL_STATUS					0x10
#define PALMAS_LDO4_CTRL_STATUS_SHIFT				0x04
#define PALMAS_LDO4_CTRL_MODE_SLEEP				0x04
#define PALMAS_LDO4_CTRL_MODE_SLEEP_SHIFT			0x02
#define PALMAS_LDO4_CTRL_MODE_ACTIVE				0x01
#define PALMAS_LDO4_CTRL_MODE_ACTIVE_SHIFT			0x00

/* Bit definitions for LDO4_VOLTAGE */
#define PALMAS_LDO4_VOLTAGE_VSEL_MASK				0x3F
#define PALMAS_LDO4_VOLTAGE_VSEL_SHIFT				0x00

/* Bit definitions for LDO5_CTRL */
#define PALMAS_LDO5_CTRL_WR_S					0x80
#define PALMAS_LDO5_CTRL_WR_S_SHIFT				0x07
#define PALMAS_LDO5_CTRL_STATUS					0x10
#define PALMAS_LDO5_CTRL_STATUS_SHIFT				0x04
#define PALMAS_LDO5_CTRL_MODE_SLEEP				0x04
#define PALMAS_LDO5_CTRL_MODE_SLEEP_SHIFT			0x02
#define PALMAS_LDO5_CTRL_MODE_ACTIVE				0x01
#define PALMAS_LDO5_CTRL_MODE_ACTIVE_SHIFT			0x00

/* Bit definitions for LDO5_VOLTAGE */
#define PALMAS_LDO5_VOLTAGE_VSEL_MASK				0x3F
#define PALMAS_LDO5_VOLTAGE_VSEL_SHIFT				0x00

/* Bit definitions for LDO6_CTRL */
#define PALMAS_LDO6_CTRL_WR_S					0x80
#define PALMAS_LDO6_CTRL_WR_S_SHIFT				0x07
#define PALMAS_LDO6_CTRL_LDO_VIB_EN				0x40
#define PALMAS_LDO6_CTRL_LDO_VIB_EN_SHIFT			0x06
#define PALMAS_LDO6_CTRL_STATUS					0x10
#define PALMAS_LDO6_CTRL_STATUS_SHIFT				0x04
#define PALMAS_LDO6_CTRL_MODE_SLEEP				0x04
#define PALMAS_LDO6_CTRL_MODE_SLEEP_SHIFT			0x02
#define PALMAS_LDO6_CTRL_MODE_ACTIVE				0x01
#define PALMAS_LDO6_CTRL_MODE_ACTIVE_SHIFT			0x00

/* Bit definitions for LDO6_VOLTAGE */
#define PALMAS_LDO6_VOLTAGE_VSEL_MASK				0x3F
#define PALMAS_LDO6_VOLTAGE_VSEL_SHIFT				0x00

/* Bit definitions for LDO7_CTRL */
#define PALMAS_LDO7_CTRL_WR_S					0x80
#define PALMAS_LDO7_CTRL_WR_S_SHIFT				0x07
#define PALMAS_LDO7_CTRL_STATUS					0x10
#define PALMAS_LDO7_CTRL_STATUS_SHIFT				0x04
#define PALMAS_LDO7_CTRL_MODE_SLEEP				0x04
#define PALMAS_LDO7_CTRL_MODE_SLEEP_SHIFT			0x02
#define PALMAS_LDO7_CTRL_MODE_ACTIVE				0x01
#define PALMAS_LDO7_CTRL_MODE_ACTIVE_SHIFT			0x00

/* Bit definitions for LDO7_VOLTAGE */
#define PALMAS_LDO7_VOLTAGE_VSEL_MASK				0x3F
#define PALMAS_LDO7_VOLTAGE_VSEL_SHIFT				0x00

/* Bit definitions for LDO8_CTRL */
#define PALMAS_LDO8_CTRL_WR_S					0x80
#define PALMAS_LDO8_CTRL_WR_S_SHIFT				0x07
#define PALMAS_LDO8_CTRL_LDO_TRACKING_EN			0x40
#define PALMAS_LDO8_CTRL_LDO_TRACKING_EN_SHIFT			0x06
#define PALMAS_LDO8_CTRL_STATUS					0x10
#define PALMAS_LDO8_CTRL_STATUS_SHIFT				0x04
#define PALMAS_LDO8_CTRL_MODE_SLEEP				0x04
#define PALMAS_LDO8_CTRL_MODE_SLEEP_SHIFT			0x02
#define PALMAS_LDO8_CTRL_MODE_ACTIVE				0x01
#define PALMAS_LDO8_CTRL_MODE_ACTIVE_SHIFT			0x00

/* Bit definitions for LDO8_VOLTAGE */
#define PALMAS_LDO8_VOLTAGE_VSEL_MASK				0x3F
#define PALMAS_LDO8_VOLTAGE_VSEL_SHIFT				0x00

/* Bit definitions for LDO9_CTRL */
#define PALMAS_LDO9_CTRL_WR_S					0x80
#define PALMAS_LDO9_CTRL_WR_S_SHIFT				0x07
#define PALMAS_LDO9_CTRL_LDO_BYPASS_EN				0x40
#define PALMAS_LDO9_CTRL_LDO_BYPASS_EN_SHIFT			0x06
#define PALMAS_LDO9_CTRL_STATUS					0x10
#define PALMAS_LDO9_CTRL_STATUS_SHIFT				0x04
#define PALMAS_LDO9_CTRL_MODE_SLEEP				0x04
#define PALMAS_LDO9_CTRL_MODE_SLEEP_SHIFT			0x02
#define PALMAS_LDO9_CTRL_MODE_ACTIVE				0x01
#define PALMAS_LDO9_CTRL_MODE_ACTIVE_SHIFT			0x00

/* Bit definitions for LDO9_VOLTAGE */
#define PALMAS_LDO9_VOLTAGE_VSEL_MASK				0x3F
#define PALMAS_LDO9_VOLTAGE_VSEL_SHIFT				0x00

/* Bit definitions for LDOLN_CTRL */
#define PALMAS_LDOLN_CTRL_WR_S					0x80
#define PALMAS_LDOLN_CTRL_WR_S_SHIFT				0x07
#define PALMAS_LDOLN_CTRL_STATUS				0x10
#define PALMAS_LDOLN_CTRL_STATUS_SHIFT				0x04
#define PALMAS_LDOLN_CTRL_MODE_SLEEP				0x04
#define PALMAS_LDOLN_CTRL_MODE_SLEEP_SHIFT			0x02
#define PALMAS_LDOLN_CTRL_MODE_ACTIVE				0x01
#define PALMAS_LDOLN_CTRL_MODE_ACTIVE_SHIFT			0x00

/* Bit definitions for LDOLN_VOLTAGE */
#define PALMAS_LDOLN_VOLTAGE_VSEL_MASK				0x3F
#define PALMAS_LDOLN_VOLTAGE_VSEL_SHIFT				0x00

/* Bit definitions for LDOUSB_CTRL */
#define PALMAS_LDOUSB_CTRL_WR_S					0x80
#define PALMAS_LDOUSB_CTRL_WR_S_SHIFT				0x07
#define PALMAS_LDOUSB_CTRL_STATUS				0x10
#define PALMAS_LDOUSB_CTRL_STATUS_SHIFT				0x04
#define PALMAS_LDOUSB_CTRL_MODE_SLEEP				0x04
#define PALMAS_LDOUSB_CTRL_MODE_SLEEP_SHIFT			0x02
#define PALMAS_LDOUSB_CTRL_MODE_ACTIVE				0x01
#define PALMAS_LDOUSB_CTRL_MODE_ACTIVE_SHIFT			0x00

/* Bit definitions for LDOUSB_VOLTAGE */
#define PALMAS_LDOUSB_VOLTAGE_VSEL_MASK				0x3F
#define PALMAS_LDOUSB_VOLTAGE_VSEL_SHIFT			0x00

/* Bit definitions for LDO_CTRL */
#define PALMAS_LDO_CTRL_LDOUSB_ON_VBUS_VSYS			0x01
#define PALMAS_LDO_CTRL_LDOUSB_ON_VBUS_VSYS_SHIFT		0x00

/* Bit definitions for LDO_PD_CTRL1 */
#define PALMAS_LDO_PD_CTRL1_LDO8				0x80
#define PALMAS_LDO_PD_CTRL1_LDO8_SHIFT				0x07
#define PALMAS_LDO_PD_CTRL1_LDO7				0x40
#define PALMAS_LDO_PD_CTRL1_LDO7_SHIFT				0x06
#define PALMAS_LDO_PD_CTRL1_LDO6				0x20
#define PALMAS_LDO_PD_CTRL1_LDO6_SHIFT				0x05
#define PALMAS_LDO_PD_CTRL1_LDO5				0x10
#define PALMAS_LDO_PD_CTRL1_LDO5_SHIFT				0x04
#define PALMAS_LDO_PD_CTRL1_LDO4				0x08
#define PALMAS_LDO_PD_CTRL1_LDO4_SHIFT				0x03
#define PALMAS_LDO_PD_CTRL1_LDO3				0x04
#define PALMAS_LDO_PD_CTRL1_LDO3_SHIFT				0x02
#define PALMAS_LDO_PD_CTRL1_LDO2				0x02
#define PALMAS_LDO_PD_CTRL1_LDO2_SHIFT				0x01
#define PALMAS_LDO_PD_CTRL1_LDO1				0x01
#define PALMAS_LDO_PD_CTRL1_LDO1_SHIFT				0x00

/* Bit definitions for LDO_PD_CTRL2 */
#define PALMAS_LDO_PD_CTRL2_LDOUSB				0x04
#define PALMAS_LDO_PD_CTRL2_LDOUSB_SHIFT			0x02
#define PALMAS_LDO_PD_CTRL2_LDOLN				0x02
#define PALMAS_LDO_PD_CTRL2_LDOLN_SHIFT				0x01
#define PALMAS_LDO_PD_CTRL2_LDO9				0x01
#define PALMAS_LDO_PD_CTRL2_LDO9_SHIFT				0x00

/* Bit definitions for LDO_SHORT_STATUS1 */
#define PALMAS_LDO_SHORT_STATUS1_LDO8				0x80
#define PALMAS_LDO_SHORT_STATUS1_LDO8_SHIFT			0x07
#define PALMAS_LDO_SHORT_STATUS1_LDO7				0x40
#define PALMAS_LDO_SHORT_STATUS1_LDO7_SHIFT			0x06
#define PALMAS_LDO_SHORT_STATUS1_LDO6				0x20
#define PALMAS_LDO_SHORT_STATUS1_LDO6_SHIFT			0x05
#define PALMAS_LDO_SHORT_STATUS1_LDO5				0x10
#define PALMAS_LDO_SHORT_STATUS1_LDO5_SHIFT			0x04
#define PALMAS_LDO_SHORT_STATUS1_LDO4				0x08
#define PALMAS_LDO_SHORT_STATUS1_LDO4_SHIFT			0x03
#define PALMAS_LDO_SHORT_STATUS1_LDO3				0x04
#define PALMAS_LDO_SHORT_STATUS1_LDO3_SHIFT			0x02
#define PALMAS_LDO_SHORT_STATUS1_LDO2				0x02
#define PALMAS_LDO_SHORT_STATUS1_LDO2_SHIFT			0x01
#define PALMAS_LDO_SHORT_STATUS1_LDO1				0x01
#define PALMAS_LDO_SHORT_STATUS1_LDO1_SHIFT			0x00

/* Bit definitions for LDO_SHORT_STATUS2 */
#define PALMAS_LDO_SHORT_STATUS2_LDOVANA			0x08
#define PALMAS_LDO_SHORT_STATUS2_LDOVANA_SHIFT			0x03
#define PALMAS_LDO_SHORT_STATUS2_LDOUSB				0x04
#define PALMAS_LDO_SHORT_STATUS2_LDOUSB_SHIFT			0x02
#define PALMAS_LDO_SHORT_STATUS2_LDOLN				0x02
#define PALMAS_LDO_SHORT_STATUS2_LDOLN_SHIFT			0x01
#define PALMAS_LDO_SHORT_STATUS2_LDO9				0x01
#define PALMAS_LDO_SHORT_STATUS2_LDO9_SHIFT			0x00

/* Registers for function PMU_CONTROL */
#define PALMAS_DEV_CTRL						0x00
#define PALMAS_POWER_CTRL					0x01
#define PALMAS_VSYS_LO						0x02
#define PALMAS_VSYS_MON						0x03
#define PALMAS_VBAT_MON						0x04
#define PALMAS_WATCHDOG						0x05
#define PALMAS_BOOT_STATUS					0x06
#define PALMAS_BATTERY_BOUNCE					0x07
#define PALMAS_BACKUP_BATTERY_CTRL				0x08
#define PALMAS_LONG_PRESS_KEY					0x09
#define PALMAS_OSC_THERM_CTRL					0x0A
#define PALMAS_BATDEBOUNCING					0x0B
#define PALMAS_SWOFF_HWRST					0x0F
#define PALMAS_SWOFF_COLDRST					0x10
#define PALMAS_SWOFF_STATUS					0x11
#define PALMAS_PMU_CONFIG					0x12
#define PALMAS_SPARE						0x14
#define PALMAS_PMU_SECONDARY_INT				0x15
#define PALMAS_SW_REVISION					0x17
#define PALMAS_EXT_CHRG_CTRL					0x18
#define PALMAS_PMU_SECONDARY_INT2				0x19

/* Bit definitions for DEV_CTRL */
#define PALMAS_DEV_CTRL_DEV_STATUS_MASK				0x0c
#define PALMAS_DEV_CTRL_DEV_STATUS_SHIFT			0x02
#define PALMAS_DEV_CTRL_SW_RST					0x02
#define PALMAS_DEV_CTRL_SW_RST_SHIFT				0x01
#define PALMAS_DEV_CTRL_DEV_ON					0x01
#define PALMAS_DEV_CTRL_DEV_ON_SHIFT				0x00

/* Bit definitions for POWER_CTRL */
#define PALMAS_POWER_CTRL_ENABLE2_MASK				0x04
#define PALMAS_POWER_CTRL_ENABLE2_MASK_SHIFT			0x02
#define PALMAS_POWER_CTRL_ENABLE1_MASK				0x02
#define PALMAS_POWER_CTRL_ENABLE1_MASK_SHIFT			0x01
#define PALMAS_POWER_CTRL_NSLEEP_MASK				0x01
#define PALMAS_POWER_CTRL_NSLEEP_MASK_SHIFT			0x00

/* Bit definitions for VSYS_LO */
#define PALMAS_VSYS_LO_THRESHOLD_MASK				0x1F
#define PALMAS_VSYS_LO_THRESHOLD_SHIFT				0x00

/* Bit definitions for VSYS_MON */
#define PALMAS_VSYS_MON_ENABLE					0x80
#define PALMAS_VSYS_MON_ENABLE_SHIFT				0x07
#define PALMAS_VSYS_MON_THRESHOLD_MASK				0x3F
#define PALMAS_VSYS_MON_THRESHOLD_SHIFT				0x00

/* Bit definitions for VBAT_MON */
#define PALMAS_VBAT_MON_ENABLE					0x80
#define PALMAS_VBAT_MON_ENABLE_SHIFT				0x07
#define PALMAS_VBAT_MON_THRESHOLD_MASK				0x3F
#define PALMAS_VBAT_MON_THRESHOLD_SHIFT				0x00

/* Bit definitions for WATCHDOG */
#define PALMAS_WATCHDOG_LOCK					0x20
#define PALMAS_WATCHDOG_LOCK_SHIFT				0x05
#define PALMAS_WATCHDOG_ENABLE					0x10
#define PALMAS_WATCHDOG_ENABLE_SHIFT				0x04
#define PALMAS_WATCHDOG_MODE					0x08
#define PALMAS_WATCHDOG_MODE_SHIFT				0x03
#define PALMAS_WATCHDOG_TIMER_MASK				0x07
#define PALMAS_WATCHDOG_TIMER_SHIFT				0x00

/* Bit definitions for BOOT_STATUS */
#define PALMAS_BOOT_STATUS_BOOT1				0x02
#define PALMAS_BOOT_STATUS_BOOT1_SHIFT				0x01
#define PALMAS_BOOT_STATUS_BOOT0				0x01
#define PALMAS_BOOT_STATUS_BOOT0_SHIFT				0x00

/* Bit definitions for BATTERY_BOUNCE */
#define PALMAS_BATTERY_BOUNCE_BB_DELAY_MASK			0x3F
#define PALMAS_BATTERY_BOUNCE_BB_DELAY_SHIFT			0x00

/* Bit definitions for BACKUP_BATTERY_CTRL */
#define PALMAS_BACKUP_BATTERY_CTRL_VRTC_18_15			0x80
#define PALMAS_BACKUP_BATTERY_CTRL_VRTC_18_15_SHIFT		0x07
#define PALMAS_BACKUP_BATTERY_CTRL_VRTC_EN_SLP			0x40
#define PALMAS_BACKUP_BATTERY_CTRL_VRTC_EN_SLP_SHIFT		0x06
#define PALMAS_BACKUP_BATTERY_CTRL_VRTC_EN_OFF			0x20
#define PALMAS_BACKUP_BATTERY_CTRL_VRTC_EN_OFF_SHIFT		0x05
#define PALMAS_BACKUP_BATTERY_CTRL_VRTC_PWEN			0x10
#define PALMAS_BACKUP_BATTERY_CTRL_VRTC_PWEN_SHIFT		0x04
#define PALMAS_BACKUP_BATTERY_CTRL_BBS_BBC_LOW_ICHRG		0x08
#define PALMAS_BACKUP_BATTERY_CTRL_BBS_BBC_LOW_ICHRG_SHIFT	0x03
#define PALMAS_BACKUP_BATTERY_CTRL_BB_SEL_MASK			0x06
#define PALMAS_BACKUP_BATTERY_CTRL_BB_SEL_SHIFT			0x01
#define PALMAS_BACKUP_BATTERY_CTRL_BB_CHG_EN			0x01
#define PALMAS_BACKUP_BATTERY_CTRL_BB_CHG_EN_SHIFT		0x00

/* Bit definitions for LONG_PRESS_KEY */
#define PALMAS_LONG_PRESS_KEY_LPK_LOCK				0x80
#define PALMAS_LONG_PRESS_KEY_LPK_LOCK_SHIFT			0x07
#define PALMAS_LONG_PRESS_KEY_LPK_INT_CLR			0x10
#define PALMAS_LONG_PRESS_KEY_LPK_INT_CLR_SHIFT			0x04
#define PALMAS_LONG_PRESS_KEY_LPK_TIME_MASK			0x0c
#define PALMAS_LONG_PRESS_KEY_LPK_TIME_SHIFT			0x02
#define PALMAS_LONG_PRESS_KEY_PWRON_DEBOUNCE_MASK		0x03
#define PALMAS_LONG_PRESS_KEY_PWRON_DEBOUNCE_SHIFT		0x00

/* Bit definitions for OSC_THERM_CTRL */
#define PALMAS_OSC_THERM_CTRL_VANA_ON_IN_SLEEP			0x80
#define PALMAS_OSC_THERM_CTRL_VANA_ON_IN_SLEEP_SHIFT		0x07
#define PALMAS_OSC_THERM_CTRL_INT_MASK_IN_SLEEP			0x40
#define PALMAS_OSC_THERM_CTRL_INT_MASK_IN_SLEEP_SHIFT		0x06
#define PALMAS_OSC_THERM_CTRL_RC15MHZ_ON_IN_SLEEP		0x20
#define PALMAS_OSC_THERM_CTRL_RC15MHZ_ON_IN_SLEEP_SHIFT		0x05
#define PALMAS_OSC_THERM_CTRL_THERM_OFF_IN_SLEEP		0x10
#define PALMAS_OSC_THERM_CTRL_THERM_OFF_IN_SLEEP_SHIFT		0x04
#define PALMAS_OSC_THERM_CTRL_THERM_HD_SEL_MASK			0x0c
#define PALMAS_OSC_THERM_CTRL_THERM_HD_SEL_SHIFT		0x02
#define PALMAS_OSC_THERM_CTRL_OSC_BYPASS			0x02
#define PALMAS_OSC_THERM_CTRL_OSC_BYPASS_SHIFT			0x01
#define PALMAS_OSC_THERM_CTRL_OSC_HPMODE			0x01
#define PALMAS_OSC_THERM_CTRL_OSC_HPMODE_SHIFT			0x00

/* Bit definitions for BATDEBOUNCING */
#define PALMAS_BATDEBOUNCING_BAT_DEB_BYPASS			0x80
#define PALMAS_BATDEBOUNCING_BAT_DEB_BYPASS_SHIFT		0x07
#define PALMAS_BATDEBOUNCING_BINS_DEB_MASK			0x78
#define PALMAS_BATDEBOUNCING_BINS_DEB_SHIFT			0x03
#define PALMAS_BATDEBOUNCING_BEXT_DEB_MASK			0x07
#define PALMAS_BATDEBOUNCING_BEXT_DEB_SHIFT			0x00

/* Bit definitions for SWOFF_HWRST */
#define PALMAS_SWOFF_HWRST_PWRON_LPK				0x80
#define PALMAS_SWOFF_HWRST_PWRON_LPK_SHIFT			0x07
#define PALMAS_SWOFF_HWRST_PWRDOWN				0x40
#define PALMAS_SWOFF_HWRST_PWRDOWN_SHIFT			0x06
#define PALMAS_SWOFF_HWRST_WTD					0x20
#define PALMAS_SWOFF_HWRST_WTD_SHIFT				0x05
#define PALMAS_SWOFF_HWRST_TSHUT				0x10
#define PALMAS_SWOFF_HWRST_TSHUT_SHIFT				0x04
#define PALMAS_SWOFF_HWRST_RESET_IN				0x08
#define PALMAS_SWOFF_HWRST_RESET_IN_SHIFT			0x03
#define PALMAS_SWOFF_HWRST_SW_RST				0x04
#define PALMAS_SWOFF_HWRST_SW_RST_SHIFT				0x02
#define PALMAS_SWOFF_HWRST_VSYS_LO				0x02
#define PALMAS_SWOFF_HWRST_VSYS_LO_SHIFT			0x01
#define PALMAS_SWOFF_HWRST_GPADC_SHUTDOWN			0x01
#define PALMAS_SWOFF_HWRST_GPADC_SHUTDOWN_SHIFT			0x00

/* Bit definitions for SWOFF_COLDRST */
#define PALMAS_SWOFF_COLDRST_PWRON_LPK				0x80
#define PALMAS_SWOFF_COLDRST_PWRON_LPK_SHIFT			0x07
#define PALMAS_SWOFF_COLDRST_PWRDOWN				0x40
#define PALMAS_SWOFF_COLDRST_PWRDOWN_SHIFT			0x06
#define PALMAS_SWOFF_COLDRST_WTD				0x20
#define PALMAS_SWOFF_COLDRST_WTD_SHIFT				0x05
#define PALMAS_SWOFF_COLDRST_TSHUT				0x10
#define PALMAS_SWOFF_COLDRST_TSHUT_SHIFT			0x04
#define PALMAS_SWOFF_COLDRST_RESET_IN				0x08
#define PALMAS_SWOFF_COLDRST_RESET_IN_SHIFT			0x03
#define PALMAS_SWOFF_COLDRST_SW_RST				0x04
#define PALMAS_SWOFF_COLDRST_SW_RST_SHIFT			0x02
#define PALMAS_SWOFF_COLDRST_VSYS_LO				0x02
#define PALMAS_SWOFF_COLDRST_VSYS_LO_SHIFT			0x01
#define PALMAS_SWOFF_COLDRST_GPADC_SHUTDOWN			0x01
#define PALMAS_SWOFF_COLDRST_GPADC_SHUTDOWN_SHIFT		0x00

/* Bit definitions for SWOFF_STATUS */
#define PALMAS_SWOFF_STATUS_PWRON_LPK				0x80
#define PALMAS_SWOFF_STATUS_PWRON_LPK_SHIFT			0x07
#define PALMAS_SWOFF_STATUS_PWRDOWN				0x40
#define PALMAS_SWOFF_STATUS_PWRDOWN_SHIFT			0x06
#define PALMAS_SWOFF_STATUS_WTD					0x20
#define PALMAS_SWOFF_STATUS_WTD_SHIFT				0x05
#define PALMAS_SWOFF_STATUS_TSHUT				0x10
#define PALMAS_SWOFF_STATUS_TSHUT_SHIFT				0x04
#define PALMAS_SWOFF_STATUS_RESET_IN				0x08
#define PALMAS_SWOFF_STATUS_RESET_IN_SHIFT			0x03
#define PALMAS_SWOFF_STATUS_SW_RST				0x04
#define PALMAS_SWOFF_STATUS_SW_RST_SHIFT			0x02
#define PALMAS_SWOFF_STATUS_VSYS_LO				0x02
#define PALMAS_SWOFF_STATUS_VSYS_LO_SHIFT			0x01
#define PALMAS_SWOFF_STATUS_GPADC_SHUTDOWN			0x01
#define PALMAS_SWOFF_STATUS_GPADC_SHUTDOWN_SHIFT		0x00

/* Bit definitions for PMU_CONFIG */
#define PALMAS_PMU_CONFIG_MULTI_CELL_EN				0x40
#define PALMAS_PMU_CONFIG_MULTI_CELL_EN_SHIFT			0x06
#define PALMAS_PMU_CONFIG_SPARE_MASK				0x30
#define PALMAS_PMU_CONFIG_SPARE_SHIFT				0x04
#define PALMAS_PMU_CONFIG_SWOFF_DLY_MASK			0x0c
#define PALMAS_PMU_CONFIG_SWOFF_DLY_SHIFT			0x02
#define PALMAS_PMU_CONFIG_GATE_RESET_OUT			0x02
#define PALMAS_PMU_CONFIG_GATE_RESET_OUT_SHIFT			0x01
#define PALMAS_PMU_CONFIG_AUTODEVON				0x01
#define PALMAS_PMU_CONFIG_AUTODEVON_SHIFT			0x00

/* Bit definitions for SPARE */
#define PALMAS_SPARE_SPARE_MASK					0xf8
#define PALMAS_SPARE_SPARE_SHIFT				0x03
#define PALMAS_SPARE_REGEN3_OD					0x04
#define PALMAS_SPARE_REGEN3_OD_SHIFT				0x02
#define PALMAS_SPARE_REGEN2_OD					0x02
#define PALMAS_SPARE_REGEN2_OD_SHIFT				0x01
#define PALMAS_SPARE_REGEN1_OD					0x01
#define PALMAS_SPARE_REGEN1_OD_SHIFT				0x00

/* Bit definitions for PMU_SECONDARY_INT */
#define PALMAS_PMU_SECONDARY_INT_VBUS_OVV_INT_SRC		0x80
#define PALMAS_PMU_SECONDARY_INT_VBUS_OVV_INT_SRC_SHIFT		0x07
#define PALMAS_PMU_SECONDARY_INT_CHARG_DET_N_INT_SRC		0x40
#define PALMAS_PMU_SECONDARY_INT_CHARG_DET_N_INT_SRC_SHIFT	0x06
#define PALMAS_PMU_SECONDARY_INT_BB_INT_SRC			0x20
#define PALMAS_PMU_SECONDARY_INT_BB_INT_SRC_SHIFT		0x05
#define PALMAS_PMU_SECONDARY_INT_FBI_INT_SRC			0x10
#define PALMAS_PMU_SECONDARY_INT_FBI_INT_SRC_SHIFT		0x04
#define PALMAS_PMU_SECONDARY_INT_VBUS_OVV_MASK			0x08
#define PALMAS_PMU_SECONDARY_INT_VBUS_OVV_MASK_SHIFT		0x03
#define PALMAS_PMU_SECONDARY_INT_CHARG_DET_N_MASK		0x04
#define PALMAS_PMU_SECONDARY_INT_CHARG_DET_N_MASK_SHIFT		0x02
#define PALMAS_PMU_SECONDARY_INT_BB_MASK			0x02
#define PALMAS_PMU_SECONDARY_INT_BB_MASK_SHIFT			0x01
#define PALMAS_PMU_SECONDARY_INT_FBI_MASK			0x01
#define PALMAS_PMU_SECONDARY_INT_FBI_MASK_SHIFT			0x00

/* Bit definitions for SW_REVISION */
#define PALMAS_SW_REVISION_SW_REVISION_MASK			0xFF
#define PALMAS_SW_REVISION_SW_REVISION_SHIFT			0x00

/* Bit definitions for EXT_CHRG_CTRL */
#define PALMAS_EXT_CHRG_CTRL_VBUS_OVV_STATUS			0x80
#define PALMAS_EXT_CHRG_CTRL_VBUS_OVV_STATUS_SHIFT		0x07
#define PALMAS_EXT_CHRG_CTRL_CHARG_DET_N_STATUS			0x40
#define PALMAS_EXT_CHRG_CTRL_CHARG_DET_N_STATUS_SHIFT		0x06
#define PALMAS_EXT_CHRG_CTRL_VSYS_DEBOUNCE_DELAY		0x08
#define PALMAS_EXT_CHRG_CTRL_VSYS_DEBOUNCE_DELAY_SHIFT		0x03
#define PALMAS_EXT_CHRG_CTRL_CHRG_DET_N				0x04
#define PALMAS_EXT_CHRG_CTRL_CHRG_DET_N_SHIFT			0x02
#define PALMAS_EXT_CHRG_CTRL_AUTO_ACA_EN			0x02
#define PALMAS_EXT_CHRG_CTRL_AUTO_ACA_EN_SHIFT			0x01
#define PALMAS_EXT_CHRG_CTRL_AUTO_LDOUSB_EN			0x01
#define PALMAS_EXT_CHRG_CTRL_AUTO_LDOUSB_EN_SHIFT		0x00

/* Bit definitions for PMU_SECONDARY_INT2 */
#define PALMAS_PMU_SECONDARY_INT2_DVFS2_INT_SRC			0x20
#define PALMAS_PMU_SECONDARY_INT2_DVFS2_INT_SRC_SHIFT		0x05
#define PALMAS_PMU_SECONDARY_INT2_DVFS1_INT_SRC			0x10
#define PALMAS_PMU_SECONDARY_INT2_DVFS1_INT_SRC_SHIFT		0x04
#define PALMAS_PMU_SECONDARY_INT2_DVFS2_MASK			0x02
#define PALMAS_PMU_SECONDARY_INT2_DVFS2_MASK_SHIFT		0x01
#define PALMAS_PMU_SECONDARY_INT2_DVFS1_MASK			0x01
#define PALMAS_PMU_SECONDARY_INT2_DVFS1_MASK_SHIFT		0x00

/* Registers for function RESOURCE */
#define PALMAS_CLK32KG_CTRL					0x00
#define PALMAS_CLK32KGAUDIO_CTRL				0x01
#define PALMAS_REGEN1_CTRL					0x02
#define PALMAS_REGEN2_CTRL					0x03
#define PALMAS_SYSEN1_CTRL					0x04
#define PALMAS_SYSEN2_CTRL					0x05
#define PALMAS_NSLEEP_RES_ASSIGN				0x06
#define PALMAS_NSLEEP_SMPS_ASSIGN				0x07
#define PALMAS_NSLEEP_LDO_ASSIGN1				0x08
#define PALMAS_NSLEEP_LDO_ASSIGN2				0x09
#define PALMAS_ENABLE1_RES_ASSIGN				0x0A
#define PALMAS_ENABLE1_SMPS_ASSIGN				0x0B
#define PALMAS_ENABLE1_LDO_ASSIGN1				0x0C
#define PALMAS_ENABLE1_LDO_ASSIGN2				0x0D
#define PALMAS_ENABLE2_RES_ASSIGN				0x0E
#define PALMAS_ENABLE2_SMPS_ASSIGN				0x0F
#define PALMAS_ENABLE2_LDO_ASSIGN1				0x10
#define PALMAS_ENABLE2_LDO_ASSIGN2				0x11
#define PALMAS_REGEN3_CTRL					0x12

/* Bit definitions for CLK32KG_CTRL */
#define PALMAS_CLK32KG_CTRL_STATUS				0x10
#define PALMAS_CLK32KG_CTRL_STATUS_SHIFT			0x04
#define PALMAS_CLK32KG_CTRL_MODE_SLEEP				0x04
#define PALMAS_CLK32KG_CTRL_MODE_SLEEP_SHIFT			0x02
#define PALMAS_CLK32KG_CTRL_MODE_ACTIVE				0x01
#define PALMAS_CLK32KG_CTRL_MODE_ACTIVE_SHIFT			0x00

/* Bit definitions for CLK32KGAUDIO_CTRL */
#define PALMAS_CLK32KGAUDIO_CTRL_STATUS				0x10
#define PALMAS_CLK32KGAUDIO_CTRL_STATUS_SHIFT			0x04
#define PALMAS_CLK32KGAUDIO_CTRL_RESERVED3			0x08
#define PALMAS_CLK32KGAUDIO_CTRL_RESERVED3_SHIFT		0x03
#define PALMAS_CLK32KGAUDIO_CTRL_MODE_SLEEP			0x04
#define PALMAS_CLK32KGAUDIO_CTRL_MODE_SLEEP_SHIFT		0x02
#define PALMAS_CLK32KGAUDIO_CTRL_MODE_ACTIVE			0x01
#define PALMAS_CLK32KGAUDIO_CTRL_MODE_ACTIVE_SHIFT		0x00

/* Bit definitions for REGEN1_CTRL */
#define PALMAS_REGEN1_CTRL_STATUS				0x10
#define PALMAS_REGEN1_CTRL_STATUS_SHIFT				0x04
#define PALMAS_REGEN1_CTRL_MODE_SLEEP				0x04
#define PALMAS_REGEN1_CTRL_MODE_SLEEP_SHIFT			0x02
#define PALMAS_REGEN1_CTRL_MODE_ACTIVE				0x01
#define PALMAS_REGEN1_CTRL_MODE_ACTIVE_SHIFT			0x00

/* Bit definitions for REGEN2_CTRL */
#define PALMAS_REGEN2_CTRL_STATUS				0x10
#define PALMAS_REGEN2_CTRL_STATUS_SHIFT				0x04
#define PALMAS_REGEN2_CTRL_MODE_SLEEP				0x04
#define PALMAS_REGEN2_CTRL_MODE_SLEEP_SHIFT			0x02
#define PALMAS_REGEN2_CTRL_MODE_ACTIVE				0x01
#define PALMAS_REGEN2_CTRL_MODE_ACTIVE_SHIFT			0x00

/* Bit definitions for SYSEN1_CTRL */
#define PALMAS_SYSEN1_CTRL_STATUS				0x10
#define PALMAS_SYSEN1_CTRL_STATUS_SHIFT				0x04
#define PALMAS_SYSEN1_CTRL_MODE_SLEEP				0x04
#define PALMAS_SYSEN1_CTRL_MODE_SLEEP_SHIFT			0x02
#define PALMAS_SYSEN1_CTRL_MODE_ACTIVE				0x01
#define PALMAS_SYSEN1_CTRL_MODE_ACTIVE_SHIFT			0x00

/* Bit definitions for SYSEN2_CTRL */
#define PALMAS_SYSEN2_CTRL_STATUS				0x10
#define PALMAS_SYSEN2_CTRL_STATUS_SHIFT				0x04
#define PALMAS_SYSEN2_CTRL_MODE_SLEEP				0x04
#define PALMAS_SYSEN2_CTRL_MODE_SLEEP_SHIFT			0x02
#define PALMAS_SYSEN2_CTRL_MODE_ACTIVE				0x01
#define PALMAS_SYSEN2_CTRL_MODE_ACTIVE_SHIFT			0x00

/* Bit definitions for NSLEEP_RES_ASSIGN */
#define PALMAS_NSLEEP_RES_ASSIGN_REGEN3				0x40
#define PALMAS_NSLEEP_RES_ASSIGN_REGEN3_SHIFT			0x06
#define PALMAS_NSLEEP_RES_ASSIGN_CLK32KGAUDIO			0x20
#define PALMAS_NSLEEP_RES_ASSIGN_CLK32KGAUDIO_SHIFT		0x05
#define PALMAS_NSLEEP_RES_ASSIGN_CLK32KG			0x10
#define PALMAS_NSLEEP_RES_ASSIGN_CLK32KG_SHIFT			0x04
#define PALMAS_NSLEEP_RES_ASSIGN_SYSEN2				0x08
#define PALMAS_NSLEEP_RES_ASSIGN_SYSEN2_SHIFT			0x03
#define PALMAS_NSLEEP_RES_ASSIGN_SYSEN1				0x04
#define PALMAS_NSLEEP_RES_ASSIGN_SYSEN1_SHIFT			0x02
#define PALMAS_NSLEEP_RES_ASSIGN_REGEN2				0x02
#define PALMAS_NSLEEP_RES_ASSIGN_REGEN2_SHIFT			0x01
#define PALMAS_NSLEEP_RES_ASSIGN_REGEN1				0x01
#define PALMAS_NSLEEP_RES_ASSIGN_REGEN1_SHIFT			0x00

/* Bit definitions for NSLEEP_SMPS_ASSIGN */
#define PALMAS_NSLEEP_SMPS_ASSIGN_SMPS10			0x80
#define PALMAS_NSLEEP_SMPS_ASSIGN_SMPS10_SHIFT			0x07
#define PALMAS_NSLEEP_SMPS_ASSIGN_SMPS9				0x40
#define PALMAS_NSLEEP_SMPS_ASSIGN_SMPS9_SHIFT			0x06
#define PALMAS_NSLEEP_SMPS_ASSIGN_SMPS8				0x20
#define PALMAS_NSLEEP_SMPS_ASSIGN_SMPS8_SHIFT			0x05
#define PALMAS_NSLEEP_SMPS_ASSIGN_SMPS7				0x10
#define PALMAS_NSLEEP_SMPS_ASSIGN_SMPS7_SHIFT			0x04
#define PALMAS_NSLEEP_SMPS_ASSIGN_SMPS6				0x08
#define PALMAS_NSLEEP_SMPS_ASSIGN_SMPS6_SHIFT			0x03
#define PALMAS_NSLEEP_SMPS_ASSIGN_SMPS45			0x04
#define PALMAS_NSLEEP_SMPS_ASSIGN_SMPS45_SHIFT			0x02
#define PALMAS_NSLEEP_SMPS_ASSIGN_SMPS3				0x02
#define PALMAS_NSLEEP_SMPS_ASSIGN_SMPS3_SHIFT			0x01
#define PALMAS_NSLEEP_SMPS_ASSIGN_SMPS12			0x01
#define PALMAS_NSLEEP_SMPS_ASSIGN_SMPS12_SHIFT			0x00

/* Bit definitions for NSLEEP_LDO_ASSIGN1 */
#define PALMAS_NSLEEP_LDO_ASSIGN1_LDO8				0x80
#define PALMAS_NSLEEP_LDO_ASSIGN1_LDO8_SHIFT			0x07
#define PALMAS_NSLEEP_LDO_ASSIGN1_LDO7				0x40
#define PALMAS_NSLEEP_LDO_ASSIGN1_LDO7_SHIFT			0x06
#define PALMAS_NSLEEP_LDO_ASSIGN1_LDO6				0x20
#define PALMAS_NSLEEP_LDO_ASSIGN1_LDO6_SHIFT			0x05
#define PALMAS_NSLEEP_LDO_ASSIGN1_LDO5				0x10
#define PALMAS_NSLEEP_LDO_ASSIGN1_LDO5_SHIFT			0x04
#define PALMAS_NSLEEP_LDO_ASSIGN1_LDO4				0x08
#define PALMAS_NSLEEP_LDO_ASSIGN1_LDO4_SHIFT			0x03
#define PALMAS_NSLEEP_LDO_ASSIGN1_LDO3				0x04
#define PALMAS_NSLEEP_LDO_ASSIGN1_LDO3_SHIFT			0x02
#define PALMAS_NSLEEP_LDO_ASSIGN1_LDO2				0x02
#define PALMAS_NSLEEP_LDO_ASSIGN1_LDO2_SHIFT			0x01
#define PALMAS_NSLEEP_LDO_ASSIGN1_LDO1				0x01
#define PALMAS_NSLEEP_LDO_ASSIGN1_LDO1_SHIFT			0x00

/* Bit definitions for NSLEEP_LDO_ASSIGN2 */
#define PALMAS_NSLEEP_LDO_ASSIGN2_LDOUSB			0x04
#define PALMAS_NSLEEP_LDO_ASSIGN2_LDOUSB_SHIFT			0x02
#define PALMAS_NSLEEP_LDO_ASSIGN2_LDOLN				0x02
#define PALMAS_NSLEEP_LDO_ASSIGN2_LDOLN_SHIFT			0x01
#define PALMAS_NSLEEP_LDO_ASSIGN2_LDO9				0x01
#define PALMAS_NSLEEP_LDO_ASSIGN2_LDO9_SHIFT			0x00

/* Bit definitions for ENABLE1_RES_ASSIGN */
#define PALMAS_ENABLE1_RES_ASSIGN_REGEN3			0x40
#define PALMAS_ENABLE1_RES_ASSIGN_REGEN3_SHIFT			0x06
#define PALMAS_ENABLE1_RES_ASSIGN_CLK32KGAUDIO			0x20
#define PALMAS_ENABLE1_RES_ASSIGN_CLK32KGAUDIO_SHIFT		0x05
#define PALMAS_ENABLE1_RES_ASSIGN_CLK32KG			0x10
#define PALMAS_ENABLE1_RES_ASSIGN_CLK32KG_SHIFT			0x04
#define PALMAS_ENABLE1_RES_ASSIGN_SYSEN2			0x08
#define PALMAS_ENABLE1_RES_ASSIGN_SYSEN2_SHIFT			0x03
#define PALMAS_ENABLE1_RES_ASSIGN_SYSEN1			0x04
#define PALMAS_ENABLE1_RES_ASSIGN_SYSEN1_SHIFT			0x02
#define PALMAS_ENABLE1_RES_ASSIGN_REGEN2			0x02
#define PALMAS_ENABLE1_RES_ASSIGN_REGEN2_SHIFT			0x01
#define PALMAS_ENABLE1_RES_ASSIGN_REGEN1			0x01
#define PALMAS_ENABLE1_RES_ASSIGN_REGEN1_SHIFT			0x00

/* Bit definitions for ENABLE1_SMPS_ASSIGN */
#define PALMAS_ENABLE1_SMPS_ASSIGN_SMPS10			0x80
#define PALMAS_ENABLE1_SMPS_ASSIGN_SMPS10_SHIFT			0x07
#define PALMAS_ENABLE1_SMPS_ASSIGN_SMPS9			0x40
#define PALMAS_ENABLE1_SMPS_ASSIGN_SMPS9_SHIFT			0x06
#define PALMAS_ENABLE1_SMPS_ASSIGN_SMPS8			0x20
#define PALMAS_ENABLE1_SMPS_ASSIGN_SMPS8_SHIFT			0x05
#define PALMAS_ENABLE1_SMPS_ASSIGN_SMPS7			0x10
#define PALMAS_ENABLE1_SMPS_ASSIGN_SMPS7_SHIFT			0x04
#define PALMAS_ENABLE1_SMPS_ASSIGN_SMPS6			0x08
#define PALMAS_ENABLE1_SMPS_ASSIGN_SMPS6_SHIFT			0x03
#define PALMAS_ENABLE1_SMPS_ASSIGN_SMPS45			0x04
#define PALMAS_ENABLE1_SMPS_ASSIGN_SMPS45_SHIFT			0x02
#define PALMAS_ENABLE1_SMPS_ASSIGN_SMPS3			0x02
#define PALMAS_ENABLE1_SMPS_ASSIGN_SMPS3_SHIFT			0x01
#define PALMAS_ENABLE1_SMPS_ASSIGN_SMPS12			0x01
#define PALMAS_ENABLE1_SMPS_ASSIGN_SMPS12_SHIFT			0x00

/* Bit definitions for ENABLE1_LDO_ASSIGN1 */
#define PALMAS_ENABLE1_LDO_ASSIGN1_LDO8				0x80
#define PALMAS_ENABLE1_LDO_ASSIGN1_LDO8_SHIFT			0x07
#define PALMAS_ENABLE1_LDO_ASSIGN1_LDO7				0x40
#define PALMAS_ENABLE1_LDO_ASSIGN1_LDO7_SHIFT			0x06
#define PALMAS_ENABLE1_LDO_ASSIGN1_LDO6				0x20
#define PALMAS_ENABLE1_LDO_ASSIGN1_LDO6_SHIFT			0x05
#define PALMAS_ENABLE1_LDO_ASSIGN1_LDO5				0x10
#define PALMAS_ENABLE1_LDO_ASSIGN1_LDO5_SHIFT			0x04
#define PALMAS_ENABLE1_LDO_ASSIGN1_LDO4				0x08
#define PALMAS_ENABLE1_LDO_ASSIGN1_LDO4_SHIFT			0x03
#define PALMAS_ENABLE1_LDO_ASSIGN1_LDO3				0x04
#define PALMAS_ENABLE1_LDO_ASSIGN1_LDO3_SHIFT			0x02
#define PALMAS_ENABLE1_LDO_ASSIGN1_LDO2				0x02
#define PALMAS_ENABLE1_LDO_ASSIGN1_LDO2_SHIFT			0x01
#define PALMAS_ENABLE1_LDO_ASSIGN1_LDO1				0x01
#define PALMAS_ENABLE1_LDO_ASSIGN1_LDO1_SHIFT			0x00

/* Bit definitions for ENABLE1_LDO_ASSIGN2 */
#define PALMAS_ENABLE1_LDO_ASSIGN2_LDOUSB			0x04
#define PALMAS_ENABLE1_LDO_ASSIGN2_LDOUSB_SHIFT			0x02
#define PALMAS_ENABLE1_LDO_ASSIGN2_LDOLN			0x02
#define PALMAS_ENABLE1_LDO_ASSIGN2_LDOLN_SHIFT			0x01
#define PALMAS_ENABLE1_LDO_ASSIGN2_LDO9				0x01
#define PALMAS_ENABLE1_LDO_ASSIGN2_LDO9_SHIFT			0x00

/* Bit definitions for ENABLE2_RES_ASSIGN */
#define PALMAS_ENABLE2_RES_ASSIGN_REGEN3			0x40
#define PALMAS_ENABLE2_RES_ASSIGN_REGEN3_SHIFT			0x06
#define PALMAS_ENABLE2_RES_ASSIGN_CLK32KGAUDIO			0x20
#define PALMAS_ENABLE2_RES_ASSIGN_CLK32KGAUDIO_SHIFT		0x05
#define PALMAS_ENABLE2_RES_ASSIGN_CLK32KG			0x10
#define PALMAS_ENABLE2_RES_ASSIGN_CLK32KG_SHIFT			0x04
#define PALMAS_ENABLE2_RES_ASSIGN_SYSEN2			0x08
#define PALMAS_ENABLE2_RES_ASSIGN_SYSEN2_SHIFT			0x03
#define PALMAS_ENABLE2_RES_ASSIGN_SYSEN1			0x04
#define PALMAS_ENABLE2_RES_ASSIGN_SYSEN1_SHIFT			0x02
#define PALMAS_ENABLE2_RES_ASSIGN_REGEN2			0x02
#define PALMAS_ENABLE2_RES_ASSIGN_REGEN2_SHIFT			0x01
#define PALMAS_ENABLE2_RES_ASSIGN_REGEN1			0x01
#define PALMAS_ENABLE2_RES_ASSIGN_REGEN1_SHIFT			0x00

/* Bit definitions for ENABLE2_SMPS_ASSIGN */
#define PALMAS_ENABLE2_SMPS_ASSIGN_SMPS10			0x80
#define PALMAS_ENABLE2_SMPS_ASSIGN_SMPS10_SHIFT			0x07
#define PALMAS_ENABLE2_SMPS_ASSIGN_SMPS9			0x40
#define PALMAS_ENABLE2_SMPS_ASSIGN_SMPS9_SHIFT			0x06
#define PALMAS_ENABLE2_SMPS_ASSIGN_SMPS8			0x20
#define PALMAS_ENABLE2_SMPS_ASSIGN_SMPS8_SHIFT			0x05
#define PALMAS_ENABLE2_SMPS_ASSIGN_SMPS7			0x10
#define PALMAS_ENABLE2_SMPS_ASSIGN_SMPS7_SHIFT			0x04
#define PALMAS_ENABLE2_SMPS_ASSIGN_SMPS6			0x08
#define PALMAS_ENABLE2_SMPS_ASSIGN_SMPS6_SHIFT			0x03
#define PALMAS_ENABLE2_SMPS_ASSIGN_SMPS45			0x04
#define PALMAS_ENABLE2_SMPS_ASSIGN_SMPS45_SHIFT			0x02
#define PALMAS_ENABLE2_SMPS_ASSIGN_SMPS3			0x02
#define PALMAS_ENABLE2_SMPS_ASSIGN_SMPS3_SHIFT			0x01
#define PALMAS_ENABLE2_SMPS_ASSIGN_SMPS12			0x01
#define PALMAS_ENABLE2_SMPS_ASSIGN_SMPS12_SHIFT			0x00

/* Bit definitions for ENABLE2_LDO_ASSIGN1 */
#define PALMAS_ENABLE2_LDO_ASSIGN1_LDO8				0x80
#define PALMAS_ENABLE2_LDO_ASSIGN1_LDO8_SHIFT			0x07
#define PALMAS_ENABLE2_LDO_ASSIGN1_LDO7				0x40
#define PALMAS_ENABLE2_LDO_ASSIGN1_LDO7_SHIFT			0x06
#define PALMAS_ENABLE2_LDO_ASSIGN1_LDO6				0x20
#define PALMAS_ENABLE2_LDO_ASSIGN1_LDO6_SHIFT			0x05
#define PALMAS_ENABLE2_LDO_ASSIGN1_LDO5				0x10
#define PALMAS_ENABLE2_LDO_ASSIGN1_LDO5_SHIFT			0x04
#define PALMAS_ENABLE2_LDO_ASSIGN1_LDO4				0x08
#define PALMAS_ENABLE2_LDO_ASSIGN1_LDO4_SHIFT			0x03
#define PALMAS_ENABLE2_LDO_ASSIGN1_LDO3				0x04
#define PALMAS_ENABLE2_LDO_ASSIGN1_LDO3_SHIFT			0x02
#define PALMAS_ENABLE2_LDO_ASSIGN1_LDO2				0x02
#define PALMAS_ENABLE2_LDO_ASSIGN1_LDO2_SHIFT			0x01
#define PALMAS_ENABLE2_LDO_ASSIGN1_LDO1				0x01
#define PALMAS_ENABLE2_LDO_ASSIGN1_LDO1_SHIFT			0x00

/* Bit definitions for ENABLE2_LDO_ASSIGN2 */
#define PALMAS_ENABLE2_LDO_ASSIGN2_LDOUSB			0x04
#define PALMAS_ENABLE2_LDO_ASSIGN2_LDOUSB_SHIFT			0x02
#define PALMAS_ENABLE2_LDO_ASSIGN2_LDOLN			0x02
#define PALMAS_ENABLE2_LDO_ASSIGN2_LDOLN_SHIFT			0x01
#define PALMAS_ENABLE2_LDO_ASSIGN2_LDO9				0x01
#define PALMAS_ENABLE2_LDO_ASSIGN2_LDO9_SHIFT			0x00

/* Bit definitions for REGEN3_CTRL */
#define PALMAS_REGEN3_CTRL_STATUS				0x10
#define PALMAS_REGEN3_CTRL_STATUS_SHIFT				0x04
#define PALMAS_REGEN3_CTRL_MODE_SLEEP				0x04
#define PALMAS_REGEN3_CTRL_MODE_SLEEP_SHIFT			0x02
#define PALMAS_REGEN3_CTRL_MODE_ACTIVE				0x01
#define PALMAS_REGEN3_CTRL_MODE_ACTIVE_SHIFT			0x00

/* Registers for function PAD_CONTROL */
#define PALMAS_OD_OUTPUT_CTRL2					0x02
#define PALMAS_POLARITY_CTRL2					0x03
#define PALMAS_PU_PD_INPUT_CTRL1				0x04
#define PALMAS_PU_PD_INPUT_CTRL2				0x05
#define PALMAS_PU_PD_INPUT_CTRL3				0x06
#define PALMAS_PU_PD_INPUT_CTRL5				0x07
#define PALMAS_OD_OUTPUT_CTRL					0x08
#define PALMAS_POLARITY_CTRL					0x09
#define PALMAS_PRIMARY_SECONDARY_PAD1				0x0A
#define PALMAS_PRIMARY_SECONDARY_PAD2				0x0B
#define PALMAS_I2C_SPI						0x0C
#define PALMAS_PU_PD_INPUT_CTRL4				0x0D
#define PALMAS_PRIMARY_SECONDARY_PAD3				0x0E
#define PALMAS_PRIMARY_SECONDARY_PAD4				0x0F

/* Bit definitions for PU_PD_INPUT_CTRL1 */
#define PALMAS_PU_PD_INPUT_CTRL1_RESET_IN_PD			0x40
#define PALMAS_PU_PD_INPUT_CTRL1_RESET_IN_PD_SHIFT		0x06
#define PALMAS_PU_PD_INPUT_CTRL1_GPADC_START_PU			0x20
#define PALMAS_PU_PD_INPUT_CTRL1_GPADC_START_PU_SHIFT		0x05
#define PALMAS_PU_PD_INPUT_CTRL1_GPADC_START_PD			0x10
#define PALMAS_PU_PD_INPUT_CTRL1_GPADC_START_PD_SHIFT		0x04
#define PALMAS_PU_PD_INPUT_CTRL1_PWRDOWN_PD			0x04
#define PALMAS_PU_PD_INPUT_CTRL1_PWRDOWN_PD_SHIFT		0x02
#define PALMAS_PU_PD_INPUT_CTRL1_NRESWARM_PU			0x02
#define PALMAS_PU_PD_INPUT_CTRL1_NRESWARM_PU_SHIFT		0x01

/* Bit definitions for PU_PD_INPUT_CTRL2 */
#define PALMAS_PU_PD_INPUT_CTRL2_ENABLE2_PU			0x20
#define PALMAS_PU_PD_INPUT_CTRL2_ENABLE2_PU_SHIFT		0x05
#define PALMAS_PU_PD_INPUT_CTRL2_ENABLE2_PD			0x10
#define PALMAS_PU_PD_INPUT_CTRL2_ENABLE2_PD_SHIFT		0x04
#define PALMAS_PU_PD_INPUT_CTRL2_ENABLE1_PU			0x08
#define PALMAS_PU_PD_INPUT_CTRL2_ENABLE1_PU_SHIFT		0x03
#define PALMAS_PU_PD_INPUT_CTRL2_ENABLE1_PD			0x04
#define PALMAS_PU_PD_INPUT_CTRL2_ENABLE1_PD_SHIFT		0x02
#define PALMAS_PU_PD_INPUT_CTRL2_NSLEEP_PU			0x02
#define PALMAS_PU_PD_INPUT_CTRL2_NSLEEP_PU_SHIFT		0x01
#define PALMAS_PU_PD_INPUT_CTRL2_NSLEEP_PD			0x01
#define PALMAS_PU_PD_INPUT_CTRL2_NSLEEP_PD_SHIFT		0x00

/* Bit definitions for PU_PD_INPUT_CTRL3 */
#define PALMAS_PU_PD_INPUT_CTRL3_ACOK_PD			0x40
#define PALMAS_PU_PD_INPUT_CTRL3_ACOK_PD_SHIFT			0x06
#define PALMAS_PU_PD_INPUT_CTRL3_CHRG_DET_N_PD			0x10
#define PALMAS_PU_PD_INPUT_CTRL3_CHRG_DET_N_PD_SHIFT		0x04
#define PALMAS_PU_PD_INPUT_CTRL3_POWERHOLD_PD			0x04
#define PALMAS_PU_PD_INPUT_CTRL3_POWERHOLD_PD_SHIFT		0x02
#define PALMAS_PU_PD_INPUT_CTRL3_MSECURE_PD			0x01
#define PALMAS_PU_PD_INPUT_CTRL3_MSECURE_PD_SHIFT		0x00

/* Bit definitions for OD_OUTPUT_CTRL */
#define PALMAS_OD_OUTPUT_CTRL_PWM_2_OD				0x80
#define PALMAS_OD_OUTPUT_CTRL_PWM_2_OD_SHIFT			0x07
#define PALMAS_OD_OUTPUT_CTRL_VBUSDET_OD			0x40
#define PALMAS_OD_OUTPUT_CTRL_VBUSDET_OD_SHIFT			0x06
#define PALMAS_OD_OUTPUT_CTRL_PWM_1_OD				0x20
#define PALMAS_OD_OUTPUT_CTRL_PWM_1_OD_SHIFT			0x05
#define PALMAS_OD_OUTPUT_CTRL_INT_OD				0x08
#define PALMAS_OD_OUTPUT_CTRL_INT_OD_SHIFT			0x03

/* Bit definitions for POLARITY_CTRL */
#define PALMAS_POLARITY_CTRL_INT_POLARITY			0x80
#define PALMAS_POLARITY_CTRL_INT_POLARITY_SHIFT			0x07
#define PALMAS_POLARITY_CTRL_ENABLE2_POLARITY			0x40
#define PALMAS_POLARITY_CTRL_ENABLE2_POLARITY_SHIFT		0x06
#define PALMAS_POLARITY_CTRL_ENABLE1_POLARITY			0x20
#define PALMAS_POLARITY_CTRL_ENABLE1_POLARITY_SHIFT		0x05
#define PALMAS_POLARITY_CTRL_NSLEEP_POLARITY			0x10
#define PALMAS_POLARITY_CTRL_NSLEEP_POLARITY_SHIFT		0x04
#define PALMAS_POLARITY_CTRL_RESET_IN_POLARITY			0x08
#define PALMAS_POLARITY_CTRL_RESET_IN_POLARITY_SHIFT		0x03
#define PALMAS_POLARITY_CTRL_GPIO_3_CHRG_DET_N_POLARITY		0x04
#define PALMAS_POLARITY_CTRL_GPIO_3_CHRG_DET_N_POLARITY_SHIFT	0x02
#define PALMAS_POLARITY_CTRL_POWERGOOD_USB_PSEL_POLARITY	0x02
#define PALMAS_POLARITY_CTRL_POWERGOOD_USB_PSEL_POLARITY_SHIFT	0x01
#define PALMAS_POLARITY_CTRL_PWRDOWN_POLARITY			0x01
#define PALMAS_POLARITY_CTRL_PWRDOWN_POLARITY_SHIFT		0x00

/* Bit definitions for PRIMARY_SECONDARY_PAD1 */
#define PALMAS_PRIMARY_SECONDARY_PAD1_GPIO_3			0x80
#define PALMAS_PRIMARY_SECONDARY_PAD1_GPIO_3_SHIFT		0x07
#define PALMAS_PRIMARY_SECONDARY_PAD1_GPIO_2_MASK		0x60
#define PALMAS_PRIMARY_SECONDARY_PAD1_GPIO_2_SHIFT		0x05
#define PALMAS_PRIMARY_SECONDARY_PAD1_GPIO_1_MASK		0x18
#define PALMAS_PRIMARY_SECONDARY_PAD1_GPIO_1_SHIFT		0x03
#define PALMAS_PRIMARY_SECONDARY_PAD1_GPIO_0			0x04
#define PALMAS_PRIMARY_SECONDARY_PAD1_GPIO_0_SHIFT		0x02
#define PALMAS_PRIMARY_SECONDARY_PAD1_VAC			0x02
#define PALMAS_PRIMARY_SECONDARY_PAD1_VAC_SHIFT			0x01
#define PALMAS_PRIMARY_SECONDARY_PAD1_POWERGOOD			0x01
#define PALMAS_PRIMARY_SECONDARY_PAD1_POWERGOOD_SHIFT		0x00

/* Bit definitions for PRIMARY_SECONDARY_PAD2 */
#define PALMAS_PRIMARY_SECONDARY_PAD2_GPIO_7_MASK		0x30
#define PALMAS_PRIMARY_SECONDARY_PAD2_GPIO_7_SHIFT		0x04
#define PALMAS_PRIMARY_SECONDARY_PAD2_GPIO_6			0x08
#define PALMAS_PRIMARY_SECONDARY_PAD2_GPIO_6_SHIFT		0x03
#define PALMAS_PRIMARY_SECONDARY_PAD2_GPIO_5_MASK		0x06
#define PALMAS_PRIMARY_SECONDARY_PAD2_GPIO_5_SHIFT		0x01
#define PALMAS_PRIMARY_SECONDARY_PAD2_GPIO_4			0x01
#define PALMAS_PRIMARY_SECONDARY_PAD2_GPIO_4_SHIFT		0x00

/* Bit definitions for I2C_SPI */
#define PALMAS_I2C_SPI_I2C2OTP_EN				0x80
#define PALMAS_I2C_SPI_I2C2OTP_EN_SHIFT				0x07
#define PALMAS_I2C_SPI_I2C2OTP_PAGESEL				0x40
#define PALMAS_I2C_SPI_I2C2OTP_PAGESEL_SHIFT			0x06
#define PALMAS_I2C_SPI_ID_I2C2					0x20
#define PALMAS_I2C_SPI_ID_I2C2_SHIFT				0x05
#define PALMAS_I2C_SPI_I2C_SPI					0x10
#define PALMAS_I2C_SPI_I2C_SPI_SHIFT				0x04
#define PALMAS_I2C_SPI_ID_I2C1_MASK				0x0F
#define PALMAS_I2C_SPI_ID_I2C1_SHIFT				0x00

/* Bit definitions for PU_PD_INPUT_CTRL4 */
#define PALMAS_PU_PD_INPUT_CTRL4_DVFS2_DAT_PD			0x40
#define PALMAS_PU_PD_INPUT_CTRL4_DVFS2_DAT_PD_SHIFT		0x06
#define PALMAS_PU_PD_INPUT_CTRL4_DVFS2_CLK_PD			0x10
#define PALMAS_PU_PD_INPUT_CTRL4_DVFS2_CLK_PD_SHIFT		0x04
#define PALMAS_PU_PD_INPUT_CTRL4_DVFS1_DAT_PD			0x04
#define PALMAS_PU_PD_INPUT_CTRL4_DVFS1_DAT_PD_SHIFT		0x02
#define PALMAS_PU_PD_INPUT_CTRL4_DVFS1_CLK_PD			0x01
#define PALMAS_PU_PD_INPUT_CTRL4_DVFS1_CLK_PD_SHIFT		0x00

/* Bit definitions for PRIMARY_SECONDARY_PAD3 */
#define PALMAS_PRIMARY_SECONDARY_PAD3_DVFS2			0x02
#define PALMAS_PRIMARY_SECONDARY_PAD3_DVFS2_SHIFT		0x01
#define PALMAS_PRIMARY_SECONDARY_PAD3_DVFS1			0x01
#define PALMAS_PRIMARY_SECONDARY_PAD3_DVFS1_SHIFT		0x00

/* Registers for function LED_PWM */
#define PALMAS_LED_PERIOD_CTRL					0x00
#define PALMAS_LED_CTRL						0x01
#define PALMAS_PWM_CTRL1					0x02
#define PALMAS_PWM_CTRL2					0x03

/* Bit definitions for LED_PERIOD_CTRL */
#define PALMAS_LED_PERIOD_CTRL_LED_2_PERIOD_MASK		0x38
#define PALMAS_LED_PERIOD_CTRL_LED_2_PERIOD_SHIFT		0x03
#define PALMAS_LED_PERIOD_CTRL_LED_1_PERIOD_MASK		0x07
#define PALMAS_LED_PERIOD_CTRL_LED_1_PERIOD_SHIFT		0x00

/* Bit definitions for LED_CTRL */
#define PALMAS_LED_CTRL_LED_2_SEQ				0x20
#define PALMAS_LED_CTRL_LED_2_SEQ_SHIFT				0x05
#define PALMAS_LED_CTRL_LED_1_SEQ				0x10
#define PALMAS_LED_CTRL_LED_1_SEQ_SHIFT				0x04
#define PALMAS_LED_CTRL_LED_2_ON_TIME_MASK			0x0c
#define PALMAS_LED_CTRL_LED_2_ON_TIME_SHIFT			0x02
#define PALMAS_LED_CTRL_LED_1_ON_TIME_MASK			0x03
#define PALMAS_LED_CTRL_LED_1_ON_TIME_SHIFT			0x00

/* Bit definitions for PWM_CTRL1 */
#define PALMAS_PWM_CTRL1_PWM_FREQ_EN				0x02
#define PALMAS_PWM_CTRL1_PWM_FREQ_EN_SHIFT			0x01
#define PALMAS_PWM_CTRL1_PWM_FREQ_SEL				0x01
#define PALMAS_PWM_CTRL1_PWM_FREQ_SEL_SHIFT			0x00

/* Bit definitions for PWM_CTRL2 */
#define PALMAS_PWM_CTRL2_PWM_DUTY_SEL_MASK			0xFF
#define PALMAS_PWM_CTRL2_PWM_DUTY_SEL_SHIFT			0x00

/* Registers for function INTERRUPT */
#define PALMAS_INT1_STATUS					0x00
#define PALMAS_INT1_MASK					0x01
#define PALMAS_INT1_LINE_STATE					0x02
#define PALMAS_INT1_EDGE_DETECT1_RESERVED			0x03
#define PALMAS_INT1_EDGE_DETECT2_RESERVED			0x04
#define PALMAS_INT2_STATUS					0x05
#define PALMAS_INT2_MASK					0x06
#define PALMAS_INT2_LINE_STATE					0x07
#define PALMAS_INT2_EDGE_DETECT1_RESERVED			0x08
#define PALMAS_INT2_EDGE_DETECT2_RESERVED			0x09
#define PALMAS_INT3_STATUS					0x0A
#define PALMAS_INT3_MASK					0x0B
#define PALMAS_INT3_LINE_STATE					0x0C
#define PALMAS_INT3_EDGE_DETECT1_RESERVED			0x0D
#define PALMAS_INT3_EDGE_DETECT2_RESERVED			0x0E
#define PALMAS_INT4_STATUS					0x0F
#define PALMAS_INT4_MASK					0x10
#define PALMAS_INT4_LINE_STATE					0x11
#define PALMAS_INT4_EDGE_DETECT1				0x12
#define PALMAS_INT4_EDGE_DETECT2				0x13
#define PALMAS_INT_CTRL						0x14

/* Bit definitions for INT1_STATUS */
#define PALMAS_INT1_STATUS_VBAT_MON				0x80
#define PALMAS_INT1_STATUS_VBAT_MON_SHIFT			0x07
#define PALMAS_INT1_STATUS_VSYS_MON				0x40
#define PALMAS_INT1_STATUS_VSYS_MON_SHIFT			0x06
#define PALMAS_INT1_STATUS_HOTDIE				0x20
#define PALMAS_INT1_STATUS_HOTDIE_SHIFT				0x05
#define PALMAS_INT1_STATUS_PWRDOWN				0x10
#define PALMAS_INT1_STATUS_PWRDOWN_SHIFT			0x04
#define PALMAS_INT1_STATUS_RPWRON				0x08
#define PALMAS_INT1_STATUS_RPWRON_SHIFT				0x03
#define PALMAS_INT1_STATUS_LONG_PRESS_KEY			0x04
#define PALMAS_INT1_STATUS_LONG_PRESS_KEY_SHIFT			0x02
#define PALMAS_INT1_STATUS_PWRON				0x02
#define PALMAS_INT1_STATUS_PWRON_SHIFT				0x01
#define PALMAS_INT1_STATUS_CHARG_DET_N_VBUS_OVV			0x01
#define PALMAS_INT1_STATUS_CHARG_DET_N_VBUS_OVV_SHIFT		0x00

/* Bit definitions for INT1_MASK */
#define PALMAS_INT1_MASK_VBAT_MON				0x80
#define PALMAS_INT1_MASK_VBAT_MON_SHIFT				0x07
#define PALMAS_INT1_MASK_VSYS_MON				0x40
#define PALMAS_INT1_MASK_VSYS_MON_SHIFT				0x06
#define PALMAS_INT1_MASK_HOTDIE					0x20
#define PALMAS_INT1_MASK_HOTDIE_SHIFT				0x05
#define PALMAS_INT1_MASK_PWRDOWN				0x10
#define PALMAS_INT1_MASK_PWRDOWN_SHIFT				0x04
#define PALMAS_INT1_MASK_RPWRON					0x08
#define PALMAS_INT1_MASK_RPWRON_SHIFT				0x03
#define PALMAS_INT1_MASK_LONG_PRESS_KEY				0x04
#define PALMAS_INT1_MASK_LONG_PRESS_KEY_SHIFT			0x02
#define PALMAS_INT1_MASK_PWRON					0x02
#define PALMAS_INT1_MASK_PWRON_SHIFT				0x01
#define PALMAS_INT1_MASK_CHARG_DET_N_VBUS_OVV			0x01
#define PALMAS_INT1_MASK_CHARG_DET_N_VBUS_OVV_SHIFT		0x00

/* Bit definitions for INT1_LINE_STATE */
#define PALMAS_INT1_LINE_STATE_VBAT_MON				0x80
#define PALMAS_INT1_LINE_STATE_VBAT_MON_SHIFT			0x07
#define PALMAS_INT1_LINE_STATE_VSYS_MON				0x40
#define PALMAS_INT1_LINE_STATE_VSYS_MON_SHIFT			0x06
#define PALMAS_INT1_LINE_STATE_HOTDIE				0x20
#define PALMAS_INT1_LINE_STATE_HOTDIE_SHIFT			0x05
#define PALMAS_INT1_LINE_STATE_PWRDOWN				0x10
#define PALMAS_INT1_LINE_STATE_PWRDOWN_SHIFT			0x04
#define PALMAS_INT1_LINE_STATE_RPWRON				0x08
#define PALMAS_INT1_LINE_STATE_RPWRON_SHIFT			0x03
#define PALMAS_INT1_LINE_STATE_LONG_PRESS_KEY			0x04
#define PALMAS_INT1_LINE_STATE_LONG_PRESS_KEY_SHIFT		0x02
#define PALMAS_INT1_LINE_STATE_PWRON				0x02
#define PALMAS_INT1_LINE_STATE_PWRON_SHIFT			0x01
#define PALMAS_INT1_LINE_STATE_CHARG_DET_N_VBUS_OVV		0x01
#define PALMAS_INT1_LINE_STATE_CHARG_DET_N_VBUS_OVV_SHIFT	0x00

/* Bit definitions for INT2_STATUS */
#define PALMAS_INT2_STATUS_VAC_ACOK				0x80
#define PALMAS_INT2_STATUS_VAC_ACOK_SHIFT			0x07
#define PALMAS_INT2_STATUS_SHORT				0x40
#define PALMAS_INT2_STATUS_SHORT_SHIFT				0x06
#define PALMAS_INT2_STATUS_FBI_BB				0x20
#define PALMAS_INT2_STATUS_FBI_BB_SHIFT				0x05
#define PALMAS_INT2_STATUS_RESET_IN				0x10
#define PALMAS_INT2_STATUS_RESET_IN_SHIFT			0x04
#define PALMAS_INT2_STATUS_BATREMOVAL				0x08
#define PALMAS_INT2_STATUS_BATREMOVAL_SHIFT			0x03
#define PALMAS_INT2_STATUS_WDT					0x04
#define PALMAS_INT2_STATUS_WDT_SHIFT				0x02
#define PALMAS_INT2_STATUS_RTC_TIMER				0x02
#define PALMAS_INT2_STATUS_RTC_TIMER_SHIFT			0x01
#define PALMAS_INT2_STATUS_RTC_ALARM				0x01
#define PALMAS_INT2_STATUS_RTC_ALARM_SHIFT			0x00

/* Bit definitions for INT2_MASK */
#define PALMAS_INT2_MASK_VAC_ACOK				0x80
#define PALMAS_INT2_MASK_VAC_ACOK_SHIFT				0x07
#define PALMAS_INT2_MASK_SHORT					0x40
#define PALMAS_INT2_MASK_SHORT_SHIFT				0x06
#define PALMAS_INT2_MASK_FBI_BB					0x20
#define PALMAS_INT2_MASK_FBI_BB_SHIFT				0x05
#define PALMAS_INT2_MASK_RESET_IN				0x10
#define PALMAS_INT2_MASK_RESET_IN_SHIFT				0x04
#define PALMAS_INT2_MASK_BATREMOVAL				0x08
#define PALMAS_INT2_MASK_BATREMOVAL_SHIFT			0x03
#define PALMAS_INT2_MASK_WDT					0x04
#define PALMAS_INT2_MASK_WDT_SHIFT				0x02
#define PALMAS_INT2_MASK_RTC_TIMER				0x02
#define PALMAS_INT2_MASK_RTC_TIMER_SHIFT			0x01
#define PALMAS_INT2_MASK_RTC_ALARM				0x01
#define PALMAS_INT2_MASK_RTC_ALARM_SHIFT			0x00

/* Bit definitions for INT2_LINE_STATE */
#define PALMAS_INT2_LINE_STATE_VAC_ACOK				0x80
#define PALMAS_INT2_LINE_STATE_VAC_ACOK_SHIFT			0x07
#define PALMAS_INT2_LINE_STATE_SHORT				0x40
#define PALMAS_INT2_LINE_STATE_SHORT_SHIFT			0x06
#define PALMAS_INT2_LINE_STATE_FBI_BB				0x20
#define PALMAS_INT2_LINE_STATE_FBI_BB_SHIFT			0x05
#define PALMAS_INT2_LINE_STATE_RESET_IN				0x10
#define PALMAS_INT2_LINE_STATE_RESET_IN_SHIFT			0x04
#define PALMAS_INT2_LINE_STATE_BATREMOVAL			0x08
#define PALMAS_INT2_LINE_STATE_BATREMOVAL_SHIFT			0x03
#define PALMAS_INT2_LINE_STATE_WDT				0x04
#define PALMAS_INT2_LINE_STATE_WDT_SHIFT			0x02
#define PALMAS_INT2_LINE_STATE_RTC_TIMER			0x02
#define PALMAS_INT2_LINE_STATE_RTC_TIMER_SHIFT			0x01
#define PALMAS_INT2_LINE_STATE_RTC_ALARM			0x01
#define PALMAS_INT2_LINE_STATE_RTC_ALARM_SHIFT			0x00

/* Bit definitions for INT3_STATUS */
#define PALMAS_INT3_STATUS_VBUS					0x80
#define PALMAS_INT3_STATUS_VBUS_SHIFT				0x07
#define PALMAS_INT3_STATUS_VBUS_OTG				0x40
#define PALMAS_INT3_STATUS_VBUS_OTG_SHIFT			0x06
#define PALMAS_INT3_STATUS_ID					0x20
#define PALMAS_INT3_STATUS_ID_SHIFT				0x05
#define PALMAS_INT3_STATUS_ID_OTG				0x10
#define PALMAS_INT3_STATUS_ID_OTG_SHIFT				0x04
#define PALMAS_INT3_STATUS_GPADC_EOC_RT				0x08
#define PALMAS_INT3_STATUS_GPADC_EOC_RT_SHIFT			0x03
#define PALMAS_INT3_STATUS_GPADC_EOC_SW				0x04
#define PALMAS_INT3_STATUS_GPADC_EOC_SW_SHIFT			0x02
#define PALMAS_INT3_STATUS_GPADC_AUTO_1				0x02
#define PALMAS_INT3_STATUS_GPADC_AUTO_1_SHIFT			0x01
#define PALMAS_INT3_STATUS_GPADC_AUTO_0				0x01
#define PALMAS_INT3_STATUS_GPADC_AUTO_0_SHIFT			0x00

/* Bit definitions for INT3_MASK */
#define PALMAS_INT3_MASK_VBUS					0x80
#define PALMAS_INT3_MASK_VBUS_SHIFT				0x07
#define PALMAS_INT3_MASK_VBUS_OTG				0x40
#define PALMAS_INT3_MASK_VBUS_OTG_SHIFT				0x06
#define PALMAS_INT3_MASK_ID					0x20
#define PALMAS_INT3_MASK_ID_SHIFT				0x05
#define PALMAS_INT3_MASK_ID_OTG					0x10
#define PALMAS_INT3_MASK_ID_OTG_SHIFT				0x04
#define PALMAS_INT3_MASK_GPADC_EOC_RT				0x08
#define PALMAS_INT3_MASK_GPADC_EOC_RT_SHIFT			0x03
#define PALMAS_INT3_MASK_GPADC_EOC_SW				0x04
#define PALMAS_INT3_MASK_GPADC_EOC_SW_SHIFT			0x02
#define PALMAS_INT3_MASK_GPADC_AUTO_1				0x02
#define PALMAS_INT3_MASK_GPADC_AUTO_1_SHIFT			0x01
#define PALMAS_INT3_MASK_GPADC_AUTO_0				0x01
#define PALMAS_INT3_MASK_GPADC_AUTO_0_SHIFT			0x00

/* Bit definitions for INT3_LINE_STATE */
#define PALMAS_INT3_LINE_STATE_VBUS				0x80
#define PALMAS_INT3_LINE_STATE_VBUS_SHIFT			0x07
#define PALMAS_INT3_LINE_STATE_VBUS_OTG				0x40
#define PALMAS_INT3_LINE_STATE_VBUS_OTG_SHIFT			0x06
#define PALMAS_INT3_LINE_STATE_ID				0x20
#define PALMAS_INT3_LINE_STATE_ID_SHIFT				0x05
#define PALMAS_INT3_LINE_STATE_ID_OTG				0x10
#define PALMAS_INT3_LINE_STATE_ID_OTG_SHIFT			0x04
#define PALMAS_INT3_LINE_STATE_GPADC_EOC_RT			0x08
#define PALMAS_INT3_LINE_STATE_GPADC_EOC_RT_SHIFT		0x03
#define PALMAS_INT3_LINE_STATE_GPADC_EOC_SW			0x04
#define PALMAS_INT3_LINE_STATE_GPADC_EOC_SW_SHIFT		0x02
#define PALMAS_INT3_LINE_STATE_GPADC_AUTO_1			0x02
#define PALMAS_INT3_LINE_STATE_GPADC_AUTO_1_SHIFT		0x01
#define PALMAS_INT3_LINE_STATE_GPADC_AUTO_0			0x01
#define PALMAS_INT3_LINE_STATE_GPADC_AUTO_0_SHIFT		0x00

/* Bit definitions for INT4_STATUS */
#define PALMAS_INT4_STATUS_GPIO_7				0x80
#define PALMAS_INT4_STATUS_GPIO_7_SHIFT				0x07
#define PALMAS_INT4_STATUS_GPIO_6				0x40
#define PALMAS_INT4_STATUS_GPIO_6_SHIFT				0x06
#define PALMAS_INT4_STATUS_GPIO_5				0x20
#define PALMAS_INT4_STATUS_GPIO_5_SHIFT				0x05
#define PALMAS_INT4_STATUS_GPIO_4				0x10
#define PALMAS_INT4_STATUS_GPIO_4_SHIFT				0x04
#define PALMAS_INT4_STATUS_GPIO_3				0x08
#define PALMAS_INT4_STATUS_GPIO_3_SHIFT				0x03
#define PALMAS_INT4_STATUS_GPIO_2				0x04
#define PALMAS_INT4_STATUS_GPIO_2_SHIFT				0x02
#define PALMAS_INT4_STATUS_GPIO_1				0x02
#define PALMAS_INT4_STATUS_GPIO_1_SHIFT				0x01
#define PALMAS_INT4_STATUS_GPIO_0				0x01
#define PALMAS_INT4_STATUS_GPIO_0_SHIFT				0x00

/* Bit definitions for INT4_MASK */
#define PALMAS_INT4_MASK_GPIO_7					0x80
#define PALMAS_INT4_MASK_GPIO_7_SHIFT				0x07
#define PALMAS_INT4_MASK_GPIO_6					0x40
#define PALMAS_INT4_MASK_GPIO_6_SHIFT				0x06
#define PALMAS_INT4_MASK_GPIO_5					0x20
#define PALMAS_INT4_MASK_GPIO_5_SHIFT				0x05
#define PALMAS_INT4_MASK_GPIO_4					0x10
#define PALMAS_INT4_MASK_GPIO_4_SHIFT				0x04
#define PALMAS_INT4_MASK_GPIO_3					0x08
#define PALMAS_INT4_MASK_GPIO_3_SHIFT				0x03
#define PALMAS_INT4_MASK_GPIO_2					0x04
#define PALMAS_INT4_MASK_GPIO_2_SHIFT				0x02
#define PALMAS_INT4_MASK_GPIO_1					0x02
#define PALMAS_INT4_MASK_GPIO_1_SHIFT				0x01
#define PALMAS_INT4_MASK_GPIO_0					0x01
#define PALMAS_INT4_MASK_GPIO_0_SHIFT				0x00

/* Bit definitions for INT4_LINE_STATE */
#define PALMAS_INT4_LINE_STATE_GPIO_7				0x80
#define PALMAS_INT4_LINE_STATE_GPIO_7_SHIFT			0x07
#define PALMAS_INT4_LINE_STATE_GPIO_6				0x40
#define PALMAS_INT4_LINE_STATE_GPIO_6_SHIFT			0x06
#define PALMAS_INT4_LINE_STATE_GPIO_5				0x20
#define PALMAS_INT4_LINE_STATE_GPIO_5_SHIFT			0x05
#define PALMAS_INT4_LINE_STATE_GPIO_4				0x10
#define PALMAS_INT4_LINE_STATE_GPIO_4_SHIFT			0x04
#define PALMAS_INT4_LINE_STATE_GPIO_3				0x08
#define PALMAS_INT4_LINE_STATE_GPIO_3_SHIFT			0x03
#define PALMAS_INT4_LINE_STATE_GPIO_2				0x04
#define PALMAS_INT4_LINE_STATE_GPIO_2_SHIFT			0x02
#define PALMAS_INT4_LINE_STATE_GPIO_1				0x02
#define PALMAS_INT4_LINE_STATE_GPIO_1_SHIFT			0x01
#define PALMAS_INT4_LINE_STATE_GPIO_0				0x01
#define PALMAS_INT4_LINE_STATE_GPIO_0_SHIFT			0x00

/* Bit definitions for INT4_EDGE_DETECT1 */
#define PALMAS_INT4_EDGE_DETECT1_GPIO_3_RISING			0x80
#define PALMAS_INT4_EDGE_DETECT1_GPIO_3_RISING_SHIFT		0x07
#define PALMAS_INT4_EDGE_DETECT1_GPIO_3_FALLING			0x40
#define PALMAS_INT4_EDGE_DETECT1_GPIO_3_FALLING_SHIFT		0x06
#define PALMAS_INT4_EDGE_DETECT1_GPIO_2_RISING			0x20
#define PALMAS_INT4_EDGE_DETECT1_GPIO_2_RISING_SHIFT		0x05
#define PALMAS_INT4_EDGE_DETECT1_GPIO_2_FALLING			0x10
#define PALMAS_INT4_EDGE_DETECT1_GPIO_2_FALLING_SHIFT		0x04
#define PALMAS_INT4_EDGE_DETECT1_GPIO_1_RISING			0x08
#define PALMAS_INT4_EDGE_DETECT1_GPIO_1_RISING_SHIFT		0x03
#define PALMAS_INT4_EDGE_DETECT1_GPIO_1_FALLING			0x04
#define PALMAS_INT4_EDGE_DETECT1_GPIO_1_FALLING_SHIFT		0x02
#define PALMAS_INT4_EDGE_DETECT1_GPIO_0_RISING			0x02
#define PALMAS_INT4_EDGE_DETECT1_GPIO_0_RISING_SHIFT		0x01
#define PALMAS_INT4_EDGE_DETECT1_GPIO_0_FALLING			0x01
#define PALMAS_INT4_EDGE_DETECT1_GPIO_0_FALLING_SHIFT		0x00

/* Bit definitions for INT4_EDGE_DETECT2 */
#define PALMAS_INT4_EDGE_DETECT2_GPIO_7_RISING			0x80
#define PALMAS_INT4_EDGE_DETECT2_GPIO_7_RISING_SHIFT		0x07
#define PALMAS_INT4_EDGE_DETECT2_GPIO_7_FALLING			0x40
#define PALMAS_INT4_EDGE_DETECT2_GPIO_7_FALLING_SHIFT		0x06
#define PALMAS_INT4_EDGE_DETECT2_GPIO_6_RISING			0x20
#define PALMAS_INT4_EDGE_DETECT2_GPIO_6_RISING_SHIFT		0x05
#define PALMAS_INT4_EDGE_DETECT2_GPIO_6_FALLING			0x10
#define PALMAS_INT4_EDGE_DETECT2_GPIO_6_FALLING_SHIFT		0x04
#define PALMAS_INT4_EDGE_DETECT2_GPIO_5_RISING			0x08
#define PALMAS_INT4_EDGE_DETECT2_GPIO_5_RISING_SHIFT		0x03
#define PALMAS_INT4_EDGE_DETECT2_GPIO_5_FALLING			0x04
#define PALMAS_INT4_EDGE_DETECT2_GPIO_5_FALLING_SHIFT		0x02
#define PALMAS_INT4_EDGE_DETECT2_GPIO_4_RISING			0x02
#define PALMAS_INT4_EDGE_DETECT2_GPIO_4_RISING_SHIFT		0x01
#define PALMAS_INT4_EDGE_DETECT2_GPIO_4_FALLING			0x01
#define PALMAS_INT4_EDGE_DETECT2_GPIO_4_FALLING_SHIFT		0x00

/* Bit definitions for INT_CTRL */
#define PALMAS_INT_CTRL_INT_PENDING				0x04
#define PALMAS_INT_CTRL_INT_PENDING_SHIFT			0x02
#define PALMAS_INT_CTRL_INT_CLEAR				0x01
#define PALMAS_INT_CTRL_INT_CLEAR_SHIFT				0x00

/* Registers for function USB_OTG */
#define PALMAS_USB_WAKEUP					0x03
#define PALMAS_USB_VBUS_CTRL_SET				0x04
#define PALMAS_USB_VBUS_CTRL_CLR				0x05
#define PALMAS_USB_ID_CTRL_SET					0x06
#define PALMAS_USB_ID_CTRL_CLEAR				0x07
#define PALMAS_USB_VBUS_INT_SRC					0x08
#define PALMAS_USB_VBUS_INT_LATCH_SET				0x09
#define PALMAS_USB_VBUS_INT_LATCH_CLR				0x0A
#define PALMAS_USB_VBUS_INT_EN_LO_SET				0x0B
#define PALMAS_USB_VBUS_INT_EN_LO_CLR				0x0C
#define PALMAS_USB_VBUS_INT_EN_HI_SET				0x0D
#define PALMAS_USB_VBUS_INT_EN_HI_CLR				0x0E
#define PALMAS_USB_ID_INT_SRC					0x0F
#define PALMAS_USB_ID_INT_LATCH_SET				0x10
#define PALMAS_USB_ID_INT_LATCH_CLR				0x11
#define PALMAS_USB_ID_INT_EN_LO_SET				0x12
#define PALMAS_USB_ID_INT_EN_LO_CLR				0x13
#define PALMAS_USB_ID_INT_EN_HI_SET				0x14
#define PALMAS_USB_ID_INT_EN_HI_CLR				0x15
#define PALMAS_USB_OTG_ADP_CTRL					0x16
#define PALMAS_USB_OTG_ADP_HIGH					0x17
#define PALMAS_USB_OTG_ADP_LOW					0x18
#define PALMAS_USB_OTG_ADP_RISE					0x19
#define PALMAS_USB_OTG_REVISION					0x1A

/* Bit definitions for USB_WAKEUP */
#define PALMAS_USB_WAKEUP_ID_WK_UP_COMP				0x01
#define PALMAS_USB_WAKEUP_ID_WK_UP_COMP_SHIFT			0x00

/* Bit definitions for USB_VBUS_CTRL_SET */
#define PALMAS_USB_VBUS_CTRL_SET_VBUS_CHRG_VSYS			0x80
#define PALMAS_USB_VBUS_CTRL_SET_VBUS_CHRG_VSYS_SHIFT		0x07
#define PALMAS_USB_VBUS_CTRL_SET_VBUS_DISCHRG			0x20
#define PALMAS_USB_VBUS_CTRL_SET_VBUS_DISCHRG_SHIFT		0x05
#define PALMAS_USB_VBUS_CTRL_SET_VBUS_IADP_SRC			0x10
#define PALMAS_USB_VBUS_CTRL_SET_VBUS_IADP_SRC_SHIFT		0x04
#define PALMAS_USB_VBUS_CTRL_SET_VBUS_IADP_SINK			0x08
#define PALMAS_USB_VBUS_CTRL_SET_VBUS_IADP_SINK_SHIFT		0x03
#define PALMAS_USB_VBUS_CTRL_SET_VBUS_ACT_COMP			0x04
#define PALMAS_USB_VBUS_CTRL_SET_VBUS_ACT_COMP_SHIFT		0x02

/* Bit definitions for USB_VBUS_CTRL_CLR */
#define PALMAS_USB_VBUS_CTRL_CLR_VBUS_CHRG_VSYS			0x80
#define PALMAS_USB_VBUS_CTRL_CLR_VBUS_CHRG_VSYS_SHIFT		0x07
#define PALMAS_USB_VBUS_CTRL_CLR_VBUS_DISCHRG			0x20
#define PALMAS_USB_VBUS_CTRL_CLR_VBUS_DISCHRG_SHIFT		0x05
#define PALMAS_USB_VBUS_CTRL_CLR_VBUS_IADP_SRC			0x10
#define PALMAS_USB_VBUS_CTRL_CLR_VBUS_IADP_SRC_SHIFT		0x04
#define PALMAS_USB_VBUS_CTRL_CLR_VBUS_IADP_SINK			0x08
#define PALMAS_USB_VBUS_CTRL_CLR_VBUS_IADP_SINK_SHIFT		0x03
#define PALMAS_USB_VBUS_CTRL_CLR_VBUS_ACT_COMP			0x04
#define PALMAS_USB_VBUS_CTRL_CLR_VBUS_ACT_COMP_SHIFT		0x02

/* Bit definitions for USB_ID_CTRL_SET */
#define PALMAS_USB_ID_CTRL_SET_ID_PU_220K			0x80
#define PALMAS_USB_ID_CTRL_SET_ID_PU_220K_SHIFT			0x07
#define PALMAS_USB_ID_CTRL_SET_ID_PU_100K			0x40
#define PALMAS_USB_ID_CTRL_SET_ID_PU_100K_SHIFT			0x06
#define PALMAS_USB_ID_CTRL_SET_ID_GND_DRV			0x20
#define PALMAS_USB_ID_CTRL_SET_ID_GND_DRV_SHIFT			0x05
#define PALMAS_USB_ID_CTRL_SET_ID_SRC_16U			0x10
#define PALMAS_USB_ID_CTRL_SET_ID_SRC_16U_SHIFT			0x04
#define PALMAS_USB_ID_CTRL_SET_ID_SRC_5U			0x08
#define PALMAS_USB_ID_CTRL_SET_ID_SRC_5U_SHIFT			0x03
#define PALMAS_USB_ID_CTRL_SET_ID_ACT_COMP			0x04
#define PALMAS_USB_ID_CTRL_SET_ID_ACT_COMP_SHIFT		0x02

/* Bit definitions for USB_ID_CTRL_CLEAR */
#define PALMAS_USB_ID_CTRL_CLEAR_ID_PU_220K			0x80
#define PALMAS_USB_ID_CTRL_CLEAR_ID_PU_220K_SHIFT		0x07
#define PALMAS_USB_ID_CTRL_CLEAR_ID_PU_100K			0x40
#define PALMAS_USB_ID_CTRL_CLEAR_ID_PU_100K_SHIFT		0x06
#define PALMAS_USB_ID_CTRL_CLEAR_ID_GND_DRV			0x20
#define PALMAS_USB_ID_CTRL_CLEAR_ID_GND_DRV_SHIFT		0x05
#define PALMAS_USB_ID_CTRL_CLEAR_ID_SRC_16U			0x10
#define PALMAS_USB_ID_CTRL_CLEAR_ID_SRC_16U_SHIFT		0x04
#define PALMAS_USB_ID_CTRL_CLEAR_ID_SRC_5U			0x08
#define PALMAS_USB_ID_CTRL_CLEAR_ID_SRC_5U_SHIFT		0x03
#define PALMAS_USB_ID_CTRL_CLEAR_ID_ACT_COMP			0x04
#define PALMAS_USB_ID_CTRL_CLEAR_ID_ACT_COMP_SHIFT		0x02

/* Bit definitions for USB_VBUS_INT_SRC */
#define PALMAS_USB_VBUS_INT_SRC_VOTG_SESS_VLD			0x80
#define PALMAS_USB_VBUS_INT_SRC_VOTG_SESS_VLD_SHIFT		0x07
#define PALMAS_USB_VBUS_INT_SRC_VADP_PRB			0x40
#define PALMAS_USB_VBUS_INT_SRC_VADP_PRB_SHIFT			0x06
#define PALMAS_USB_VBUS_INT_SRC_VADP_SNS			0x20
#define PALMAS_USB_VBUS_INT_SRC_VADP_SNS_SHIFT			0x05
#define PALMAS_USB_VBUS_INT_SRC_VA_VBUS_VLD			0x08
#define PALMAS_USB_VBUS_INT_SRC_VA_VBUS_VLD_SHIFT		0x03
#define PALMAS_USB_VBUS_INT_SRC_VA_SESS_VLD			0x04
#define PALMAS_USB_VBUS_INT_SRC_VA_SESS_VLD_SHIFT		0x02
#define PALMAS_USB_VBUS_INT_SRC_VB_SESS_VLD			0x02
#define PALMAS_USB_VBUS_INT_SRC_VB_SESS_VLD_SHIFT		0x01
#define PALMAS_USB_VBUS_INT_SRC_VB_SESS_END			0x01
#define PALMAS_USB_VBUS_INT_SRC_VB_SESS_END_SHIFT		0x00

/* Bit definitions for USB_VBUS_INT_LATCH_SET */
#define PALMAS_USB_VBUS_INT_LATCH_SET_VOTG_SESS_VLD		0x80
#define PALMAS_USB_VBUS_INT_LATCH_SET_VOTG_SESS_VLD_SHIFT	0x07
#define PALMAS_USB_VBUS_INT_LATCH_SET_VADP_PRB			0x40
#define PALMAS_USB_VBUS_INT_LATCH_SET_VADP_PRB_SHIFT		0x06
#define PALMAS_USB_VBUS_INT_LATCH_SET_VADP_SNS			0x20
#define PALMAS_USB_VBUS_INT_LATCH_SET_VADP_SNS_SHIFT		0x05
#define PALMAS_USB_VBUS_INT_LATCH_SET_ADP			0x10
#define PALMAS_USB_VBUS_INT_LATCH_SET_ADP_SHIFT			0x04
#define PALMAS_USB_VBUS_INT_LATCH_SET_VA_VBUS_VLD		0x08
#define PALMAS_USB_VBUS_INT_LATCH_SET_VA_VBUS_VLD_SHIFT		0x03
#define PALMAS_USB_VBUS_INT_LATCH_SET_VA_SESS_VLD		0x04
#define PALMAS_USB_VBUS_INT_LATCH_SET_VA_SESS_VLD_SHIFT		0x02
#define PALMAS_USB_VBUS_INT_LATCH_SET_VB_SESS_VLD		0x02
#define PALMAS_USB_VBUS_INT_LATCH_SET_VB_SESS_VLD_SHIFT		0x01
#define PALMAS_USB_VBUS_INT_LATCH_SET_VB_SESS_END		0x01
#define PALMAS_USB_VBUS_INT_LATCH_SET_VB_SESS_END_SHIFT		0x00

/* Bit definitions for USB_VBUS_INT_LATCH_CLR */
#define PALMAS_USB_VBUS_INT_LATCH_CLR_VOTG_SESS_VLD		0x80
#define PALMAS_USB_VBUS_INT_LATCH_CLR_VOTG_SESS_VLD_SHIFT	0x07
#define PALMAS_USB_VBUS_INT_LATCH_CLR_VADP_PRB			0x40
#define PALMAS_USB_VBUS_INT_LATCH_CLR_VADP_PRB_SHIFT		0x06
#define PALMAS_USB_VBUS_INT_LATCH_CLR_VADP_SNS			0x20
#define PALMAS_USB_VBUS_INT_LATCH_CLR_VADP_SNS_SHIFT		0x05
#define PALMAS_USB_VBUS_INT_LATCH_CLR_ADP			0x10
#define PALMAS_USB_VBUS_INT_LATCH_CLR_ADP_SHIFT			0x04
#define PALMAS_USB_VBUS_INT_LATCH_CLR_VA_VBUS_VLD		0x08
#define PALMAS_USB_VBUS_INT_LATCH_CLR_VA_VBUS_VLD_SHIFT		0x03
#define PALMAS_USB_VBUS_INT_LATCH_CLR_VA_SESS_VLD		0x04
#define PALMAS_USB_VBUS_INT_LATCH_CLR_VA_SESS_VLD_SHIFT		0x02
#define PALMAS_USB_VBUS_INT_LATCH_CLR_VB_SESS_VLD		0x02
#define PALMAS_USB_VBUS_INT_LATCH_CLR_VB_SESS_VLD_SHIFT		0x01
#define PALMAS_USB_VBUS_INT_LATCH_CLR_VB_SESS_END		0x01
#define PALMAS_USB_VBUS_INT_LATCH_CLR_VB_SESS_END_SHIFT		0x00

/* Bit definitions for USB_VBUS_INT_EN_LO_SET */
#define PALMAS_USB_VBUS_INT_EN_LO_SET_VOTG_SESS_VLD		0x80
#define PALMAS_USB_VBUS_INT_EN_LO_SET_VOTG_SESS_VLD_SHIFT	0x07
#define PALMAS_USB_VBUS_INT_EN_LO_SET_VADP_PRB			0x40
#define PALMAS_USB_VBUS_INT_EN_LO_SET_VADP_PRB_SHIFT		0x06
#define PALMAS_USB_VBUS_INT_EN_LO_SET_VADP_SNS			0x20
#define PALMAS_USB_VBUS_INT_EN_LO_SET_VADP_SNS_SHIFT		0x05
#define PALMAS_USB_VBUS_INT_EN_LO_SET_VA_VBUS_VLD		0x08
#define PALMAS_USB_VBUS_INT_EN_LO_SET_VA_VBUS_VLD_SHIFT		0x03
#define PALMAS_USB_VBUS_INT_EN_LO_SET_VA_SESS_VLD		0x04
#define PALMAS_USB_VBUS_INT_EN_LO_SET_VA_SESS_VLD_SHIFT		0x02
#define PALMAS_USB_VBUS_INT_EN_LO_SET_VB_SESS_VLD		0x02
#define PALMAS_USB_VBUS_INT_EN_LO_SET_VB_SESS_VLD_SHIFT		0x01
#define PALMAS_USB_VBUS_INT_EN_LO_SET_VB_SESS_END		0x01
#define PALMAS_USB_VBUS_INT_EN_LO_SET_VB_SESS_END_SHIFT		0x00

/* Bit definitions for USB_VBUS_INT_EN_LO_CLR */
#define PALMAS_USB_VBUS_INT_EN_LO_CLR_VOTG_SESS_VLD		0x80
#define PALMAS_USB_VBUS_INT_EN_LO_CLR_VOTG_SESS_VLD_SHIFT	0x07
#define PALMAS_USB_VBUS_INT_EN_LO_CLR_VADP_PRB			0x40
#define PALMAS_USB_VBUS_INT_EN_LO_CLR_VADP_PRB_SHIFT		0x06
#define PALMAS_USB_VBUS_INT_EN_LO_CLR_VADP_SNS			0x20
#define PALMAS_USB_VBUS_INT_EN_LO_CLR_VADP_SNS_SHIFT		0x05
#define PALMAS_USB_VBUS_INT_EN_LO_CLR_VA_VBUS_VLD		0x08
#define PALMAS_USB_VBUS_INT_EN_LO_CLR_VA_VBUS_VLD_SHIFT		0x03
#define PALMAS_USB_VBUS_INT_EN_LO_CLR_VA_SESS_VLD		0x04
#define PALMAS_USB_VBUS_INT_EN_LO_CLR_VA_SESS_VLD_SHIFT		0x02
#define PALMAS_USB_VBUS_INT_EN_LO_CLR_VB_SESS_VLD		0x02
#define PALMAS_USB_VBUS_INT_EN_LO_CLR_VB_SESS_VLD_SHIFT		0x01
#define PALMAS_USB_VBUS_INT_EN_LO_CLR_VB_SESS_END		0x01
#define PALMAS_USB_VBUS_INT_EN_LO_CLR_VB_SESS_END_SHIFT		0x00

/* Bit definitions for USB_VBUS_INT_EN_HI_SET */
#define PALMAS_USB_VBUS_INT_EN_HI_SET_VOTG_SESS_VLD		0x80
#define PALMAS_USB_VBUS_INT_EN_HI_SET_VOTG_SESS_VLD_SHIFT	0x07
#define PALMAS_USB_VBUS_INT_EN_HI_SET_VADP_PRB			0x40
#define PALMAS_USB_VBUS_INT_EN_HI_SET_VADP_PRB_SHIFT		0x06
#define PALMAS_USB_VBUS_INT_EN_HI_SET_VADP_SNS			0x20
#define PALMAS_USB_VBUS_INT_EN_HI_SET_VADP_SNS_SHIFT		0x05
#define PALMAS_USB_VBUS_INT_EN_HI_SET_ADP			0x10
#define PALMAS_USB_VBUS_INT_EN_HI_SET_ADP_SHIFT			0x04
#define PALMAS_USB_VBUS_INT_EN_HI_SET_VA_VBUS_VLD		0x08
#define PALMAS_USB_VBUS_INT_EN_HI_SET_VA_VBUS_VLD_SHIFT		0x03
#define PALMAS_USB_VBUS_INT_EN_HI_SET_VA_SESS_VLD		0x04
#define PALMAS_USB_VBUS_INT_EN_HI_SET_VA_SESS_VLD_SHIFT		0x02
#define PALMAS_USB_VBUS_INT_EN_HI_SET_VB_SESS_VLD		0x02
#define PALMAS_USB_VBUS_INT_EN_HI_SET_VB_SESS_VLD_SHIFT		0x01
#define PALMAS_USB_VBUS_INT_EN_HI_SET_VB_SESS_END		0x01
#define PALMAS_USB_VBUS_INT_EN_HI_SET_VB_SESS_END_SHIFT		0x00

/* Bit definitions for USB_VBUS_INT_EN_HI_CLR */
#define PALMAS_USB_VBUS_INT_EN_HI_CLR_VOTG_SESS_VLD		0x80
#define PALMAS_USB_VBUS_INT_EN_HI_CLR_VOTG_SESS_VLD_SHIFT	0x07
#define PALMAS_USB_VBUS_INT_EN_HI_CLR_VADP_PRB			0x40
#define PALMAS_USB_VBUS_INT_EN_HI_CLR_VADP_PRB_SHIFT		0x06
#define PALMAS_USB_VBUS_INT_EN_HI_CLR_VADP_SNS			0x20
#define PALMAS_USB_VBUS_INT_EN_HI_CLR_VADP_SNS_SHIFT		0x05
#define PALMAS_USB_VBUS_INT_EN_HI_CLR_ADP			0x10
#define PALMAS_USB_VBUS_INT_EN_HI_CLR_ADP_SHIFT			0x04
#define PALMAS_USB_VBUS_INT_EN_HI_CLR_VA_VBUS_VLD		0x08
#define PALMAS_USB_VBUS_INT_EN_HI_CLR_VA_VBUS_VLD_SHIFT		0x03
#define PALMAS_USB_VBUS_INT_EN_HI_CLR_VA_SESS_VLD		0x04
#define PALMAS_USB_VBUS_INT_EN_HI_CLR_VA_SESS_VLD_SHIFT		0x02
#define PALMAS_USB_VBUS_INT_EN_HI_CLR_VB_SESS_VLD		0x02
#define PALMAS_USB_VBUS_INT_EN_HI_CLR_VB_SESS_VLD_SHIFT		0x01
#define PALMAS_USB_VBUS_INT_EN_HI_CLR_VB_SESS_END		0x01
#define PALMAS_USB_VBUS_INT_EN_HI_CLR_VB_SESS_END_SHIFT		0x00

/* Bit definitions for USB_ID_INT_SRC */
#define PALMAS_USB_ID_INT_SRC_ID_FLOAT				0x10
#define PALMAS_USB_ID_INT_SRC_ID_FLOAT_SHIFT			0x04
#define PALMAS_USB_ID_INT_SRC_ID_A				0x08
#define PALMAS_USB_ID_INT_SRC_ID_A_SHIFT			0x03
#define PALMAS_USB_ID_INT_SRC_ID_B				0x04
#define PALMAS_USB_ID_INT_SRC_ID_B_SHIFT			0x02
#define PALMAS_USB_ID_INT_SRC_ID_C				0x02
#define PALMAS_USB_ID_INT_SRC_ID_C_SHIFT			0x01
#define PALMAS_USB_ID_INT_SRC_ID_GND				0x01
#define PALMAS_USB_ID_INT_SRC_ID_GND_SHIFT			0x00

/* Bit definitions for USB_ID_INT_LATCH_SET */
#define PALMAS_USB_ID_INT_LATCH_SET_ID_FLOAT			0x10
#define PALMAS_USB_ID_INT_LATCH_SET_ID_FLOAT_SHIFT		0x04
#define PALMAS_USB_ID_INT_LATCH_SET_ID_A			0x08
#define PALMAS_USB_ID_INT_LATCH_SET_ID_A_SHIFT			0x03
#define PALMAS_USB_ID_INT_LATCH_SET_ID_B			0x04
#define PALMAS_USB_ID_INT_LATCH_SET_ID_B_SHIFT			0x02
#define PALMAS_USB_ID_INT_LATCH_SET_ID_C			0x02
#define PALMAS_USB_ID_INT_LATCH_SET_ID_C_SHIFT			0x01
#define PALMAS_USB_ID_INT_LATCH_SET_ID_GND			0x01
#define PALMAS_USB_ID_INT_LATCH_SET_ID_GND_SHIFT		0x00

/* Bit definitions for USB_ID_INT_LATCH_CLR */
#define PALMAS_USB_ID_INT_LATCH_CLR_ID_FLOAT			0x10
#define PALMAS_USB_ID_INT_LATCH_CLR_ID_FLOAT_SHIFT		0x04
#define PALMAS_USB_ID_INT_LATCH_CLR_ID_A			0x08
#define PALMAS_USB_ID_INT_LATCH_CLR_ID_A_SHIFT			0x03
#define PALMAS_USB_ID_INT_LATCH_CLR_ID_B			0x04
#define PALMAS_USB_ID_INT_LATCH_CLR_ID_B_SHIFT			0x02
#define PALMAS_USB_ID_INT_LATCH_CLR_ID_C			0x02
#define PALMAS_USB_ID_INT_LATCH_CLR_ID_C_SHIFT			0x01
#define PALMAS_USB_ID_INT_LATCH_CLR_ID_GND			0x01
#define PALMAS_USB_ID_INT_LATCH_CLR_ID_GND_SHIFT		0x00

/* Bit definitions for USB_ID_INT_EN_LO_SET */
#define PALMAS_USB_ID_INT_EN_LO_SET_ID_FLOAT			0x10
#define PALMAS_USB_ID_INT_EN_LO_SET_ID_FLOAT_SHIFT		0x04
#define PALMAS_USB_ID_INT_EN_LO_SET_ID_A			0x08
#define PALMAS_USB_ID_INT_EN_LO_SET_ID_A_SHIFT			0x03
#define PALMAS_USB_ID_INT_EN_LO_SET_ID_B			0x04
#define PALMAS_USB_ID_INT_EN_LO_SET_ID_B_SHIFT			0x02
#define PALMAS_USB_ID_INT_EN_LO_SET_ID_C			0x02
#define PALMAS_USB_ID_INT_EN_LO_SET_ID_C_SHIFT			0x01
#define PALMAS_USB_ID_INT_EN_LO_SET_ID_GND			0x01
#define PALMAS_USB_ID_INT_EN_LO_SET_ID_GND_SHIFT		0x00

/* Bit definitions for USB_ID_INT_EN_LO_CLR */
#define PALMAS_USB_ID_INT_EN_LO_CLR_ID_FLOAT			0x10
#define PALMAS_USB_ID_INT_EN_LO_CLR_ID_FLOAT_SHIFT		0x04
#define PALMAS_USB_ID_INT_EN_LO_CLR_ID_A			0x08
#define PALMAS_USB_ID_INT_EN_LO_CLR_ID_A_SHIFT			0x03
#define PALMAS_USB_ID_INT_EN_LO_CLR_ID_B			0x04
#define PALMAS_USB_ID_INT_EN_LO_CLR_ID_B_SHIFT			0x02
#define PALMAS_USB_ID_INT_EN_LO_CLR_ID_C			0x02
#define PALMAS_USB_ID_INT_EN_LO_CLR_ID_C_SHIFT			0x01
#define PALMAS_USB_ID_INT_EN_LO_CLR_ID_GND			0x01
#define PALMAS_USB_ID_INT_EN_LO_CLR_ID_GND_SHIFT		0x00

/* Bit definitions for USB_ID_INT_EN_HI_SET */
#define PALMAS_USB_ID_INT_EN_HI_SET_ID_FLOAT			0x10
#define PALMAS_USB_ID_INT_EN_HI_SET_ID_FLOAT_SHIFT		0x04
#define PALMAS_USB_ID_INT_EN_HI_SET_ID_A			0x08
#define PALMAS_USB_ID_INT_EN_HI_SET_ID_A_SHIFT			0x03
#define PALMAS_USB_ID_INT_EN_HI_SET_ID_B			0x04
#define PALMAS_USB_ID_INT_EN_HI_SET_ID_B_SHIFT			0x02
#define PALMAS_USB_ID_INT_EN_HI_SET_ID_C			0x02
#define PALMAS_USB_ID_INT_EN_HI_SET_ID_C_SHIFT			0x01
#define PALMAS_USB_ID_INT_EN_HI_SET_ID_GND			0x01
#define PALMAS_USB_ID_INT_EN_HI_SET_ID_GND_SHIFT		0x00

/* Bit definitions for USB_ID_INT_EN_HI_CLR */
#define PALMAS_USB_ID_INT_EN_HI_CLR_ID_FLOAT			0x10
#define PALMAS_USB_ID_INT_EN_HI_CLR_ID_FLOAT_SHIFT		0x04
#define PALMAS_USB_ID_INT_EN_HI_CLR_ID_A			0x08
#define PALMAS_USB_ID_INT_EN_HI_CLR_ID_A_SHIFT			0x03
#define PALMAS_USB_ID_INT_EN_HI_CLR_ID_B			0x04
#define PALMAS_USB_ID_INT_EN_HI_CLR_ID_B_SHIFT			0x02
#define PALMAS_USB_ID_INT_EN_HI_CLR_ID_C			0x02
#define PALMAS_USB_ID_INT_EN_HI_CLR_ID_C_SHIFT			0x01
#define PALMAS_USB_ID_INT_EN_HI_CLR_ID_GND			0x01
#define PALMAS_USB_ID_INT_EN_HI_CLR_ID_GND_SHIFT		0x00

/* Bit definitions for USB_OTG_ADP_CTRL */
#define PALMAS_USB_OTG_ADP_CTRL_ADP_EN				0x04
#define PALMAS_USB_OTG_ADP_CTRL_ADP_EN_SHIFT			0x02
#define PALMAS_USB_OTG_ADP_CTRL_ADP_MODE_MASK			0x03
#define PALMAS_USB_OTG_ADP_CTRL_ADP_MODE_SHIFT			0x00

/* Bit definitions for USB_OTG_ADP_HIGH */
#define PALMAS_USB_OTG_ADP_HIGH_T_ADP_HIGH_MASK			0xFF
#define PALMAS_USB_OTG_ADP_HIGH_T_ADP_HIGH_SHIFT		0x00

/* Bit definitions for USB_OTG_ADP_LOW */
#define PALMAS_USB_OTG_ADP_LOW_T_ADP_LOW_MASK			0xFF
#define PALMAS_USB_OTG_ADP_LOW_T_ADP_LOW_SHIFT			0x00

/* Bit definitions for USB_OTG_ADP_RISE */
#define PALMAS_USB_OTG_ADP_RISE_T_ADP_RISE_MASK			0xFF
#define PALMAS_USB_OTG_ADP_RISE_T_ADP_RISE_SHIFT		0x00

/* Bit definitions for USB_OTG_REVISION */
#define PALMAS_USB_OTG_REVISION_OTG_REV				0x01
#define PALMAS_USB_OTG_REVISION_OTG_REV_SHIFT			0x00

/* Registers for function VIBRATOR */
#define PALMAS_VIBRA_CTRL					0x00

/* Bit definitions for VIBRA_CTRL */
#define PALMAS_VIBRA_CTRL_PWM_DUTY_SEL_MASK			0x06
#define PALMAS_VIBRA_CTRL_PWM_DUTY_SEL_SHIFT			0x01
#define PALMAS_VIBRA_CTRL_PWM_FREQ_SEL				0x01
#define PALMAS_VIBRA_CTRL_PWM_FREQ_SEL_SHIFT			0x00

/* Registers for function GPIO */
#define PALMAS_GPIO_DATA_IN					0x00
#define PALMAS_GPIO_DATA_DIR					0x01
#define PALMAS_GPIO_DATA_OUT					0x02
#define PALMAS_GPIO_DEBOUNCE_EN					0x03
#define PALMAS_GPIO_CLEAR_DATA_OUT				0x04
#define PALMAS_GPIO_SET_DATA_OUT				0x05
#define PALMAS_PU_PD_GPIO_CTRL1					0x06
#define PALMAS_PU_PD_GPIO_CTRL2					0x07
#define PALMAS_OD_OUTPUT_GPIO_CTRL				0x08
#define PALMAS_GPIO_DATA_IN2					0x09
#define PALMAS_GPIO_DATA_DIR2					0x0A
#define PALMAS_GPIO_DATA_OUT2					0x0B
#define PALMAS_GPIO_DEBOUNCE_EN2				0x0C
#define PALMAS_GPIO_CLEAR_DATA_OUT2				0x0D
#define PALMAS_GPIO_SET_DATA_OUT2				0x0E
#define PALMAS_PU_PD_GPIO_CTRL3					0x0F
#define PALMAS_PU_PD_GPIO_CTRL4					0x10
#define PALMAS_OD_OUTPUT_GPIO_CTRL2				0x11

/* Bit definitions for GPIO_DATA_IN */
#define PALMAS_GPIO_DATA_IN_GPIO_7_IN				0x80
#define PALMAS_GPIO_DATA_IN_GPIO_7_IN_SHIFT			0x07
#define PALMAS_GPIO_DATA_IN_GPIO_6_IN				0x40
#define PALMAS_GPIO_DATA_IN_GPIO_6_IN_SHIFT			0x06
#define PALMAS_GPIO_DATA_IN_GPIO_5_IN				0x20
#define PALMAS_GPIO_DATA_IN_GPIO_5_IN_SHIFT			0x05
#define PALMAS_GPIO_DATA_IN_GPIO_4_IN				0x10
#define PALMAS_GPIO_DATA_IN_GPIO_4_IN_SHIFT			0x04
#define PALMAS_GPIO_DATA_IN_GPIO_3_IN				0x08
#define PALMAS_GPIO_DATA_IN_GPIO_3_IN_SHIFT			0x03
#define PALMAS_GPIO_DATA_IN_GPIO_2_IN				0x04
#define PALMAS_GPIO_DATA_IN_GPIO_2_IN_SHIFT			0x02
#define PALMAS_GPIO_DATA_IN_GPIO_1_IN				0x02
#define PALMAS_GPIO_DATA_IN_GPIO_1_IN_SHIFT			0x01
#define PALMAS_GPIO_DATA_IN_GPIO_0_IN				0x01
#define PALMAS_GPIO_DATA_IN_GPIO_0_IN_SHIFT			0x00

/* Bit definitions for GPIO_DATA_DIR */
#define PALMAS_GPIO_DATA_DIR_GPIO_7_DIR				0x80
#define PALMAS_GPIO_DATA_DIR_GPIO_7_DIR_SHIFT			0x07
#define PALMAS_GPIO_DATA_DIR_GPIO_6_DIR				0x40
#define PALMAS_GPIO_DATA_DIR_GPIO_6_DIR_SHIFT			0x06
#define PALMAS_GPIO_DATA_DIR_GPIO_5_DIR				0x20
#define PALMAS_GPIO_DATA_DIR_GPIO_5_DIR_SHIFT			0x05
#define PALMAS_GPIO_DATA_DIR_GPIO_4_DIR				0x10
#define PALMAS_GPIO_DATA_DIR_GPIO_4_DIR_SHIFT			0x04
#define PALMAS_GPIO_DATA_DIR_GPIO_3_DIR				0x08
#define PALMAS_GPIO_DATA_DIR_GPIO_3_DIR_SHIFT			0x03
#define PALMAS_GPIO_DATA_DIR_GPIO_2_DIR				0x04
#define PALMAS_GPIO_DATA_DIR_GPIO_2_DIR_SHIFT			0x02
#define PALMAS_GPIO_DATA_DIR_GPIO_1_DIR				0x02
#define PALMAS_GPIO_DATA_DIR_GPIO_1_DIR_SHIFT			0x01
#define PALMAS_GPIO_DATA_DIR_GPIO_0_DIR				0x01
#define PALMAS_GPIO_DATA_DIR_GPIO_0_DIR_SHIFT			0x00

/* Bit definitions for GPIO_DATA_OUT */
#define PALMAS_GPIO_DATA_OUT_GPIO_7_OUT				0x80
#define PALMAS_GPIO_DATA_OUT_GPIO_7_OUT_SHIFT			0x07
#define PALMAS_GPIO_DATA_OUT_GPIO_6_OUT				0x40
#define PALMAS_GPIO_DATA_OUT_GPIO_6_OUT_SHIFT			0x06
#define PALMAS_GPIO_DATA_OUT_GPIO_5_OUT				0x20
#define PALMAS_GPIO_DATA_OUT_GPIO_5_OUT_SHIFT			0x05
#define PALMAS_GPIO_DATA_OUT_GPIO_4_OUT				0x10
#define PALMAS_GPIO_DATA_OUT_GPIO_4_OUT_SHIFT			0x04
#define PALMAS_GPIO_DATA_OUT_GPIO_3_OUT				0x08
#define PALMAS_GPIO_DATA_OUT_GPIO_3_OUT_SHIFT			0x03
#define PALMAS_GPIO_DATA_OUT_GPIO_2_OUT				0x04
#define PALMAS_GPIO_DATA_OUT_GPIO_2_OUT_SHIFT			0x02
#define PALMAS_GPIO_DATA_OUT_GPIO_1_OUT				0x02
#define PALMAS_GPIO_DATA_OUT_GPIO_1_OUT_SHIFT			0x01
#define PALMAS_GPIO_DATA_OUT_GPIO_0_OUT				0x01
#define PALMAS_GPIO_DATA_OUT_GPIO_0_OUT_SHIFT			0x00

/* Bit definitions for GPIO_DEBOUNCE_EN */
#define PALMAS_GPIO_DEBOUNCE_EN_GPIO_7_DEBOUNCE_EN		0x80
#define PALMAS_GPIO_DEBOUNCE_EN_GPIO_7_DEBOUNCE_EN_SHIFT	0x07
#define PALMAS_GPIO_DEBOUNCE_EN_GPIO_6_DEBOUNCE_EN		0x40
#define PALMAS_GPIO_DEBOUNCE_EN_GPIO_6_DEBOUNCE_EN_SHIFT	0x06
#define PALMAS_GPIO_DEBOUNCE_EN_GPIO_5_DEBOUNCE_EN		0x20
#define PALMAS_GPIO_DEBOUNCE_EN_GPIO_5_DEBOUNCE_EN_SHIFT	0x05
#define PALMAS_GPIO_DEBOUNCE_EN_GPIO_4_DEBOUNCE_EN		0x10
#define PALMAS_GPIO_DEBOUNCE_EN_GPIO_4_DEBOUNCE_EN_SHIFT	0x04
#define PALMAS_GPIO_DEBOUNCE_EN_GPIO_3_DEBOUNCE_EN		0x08
#define PALMAS_GPIO_DEBOUNCE_EN_GPIO_3_DEBOUNCE_EN_SHIFT	0x03
#define PALMAS_GPIO_DEBOUNCE_EN_GPIO_2_DEBOUNCE_EN		0x04
#define PALMAS_GPIO_DEBOUNCE_EN_GPIO_2_DEBOUNCE_EN_SHIFT	0x02
#define PALMAS_GPIO_DEBOUNCE_EN_GPIO_1_DEBOUNCE_EN		0x02
#define PALMAS_GPIO_DEBOUNCE_EN_GPIO_1_DEBOUNCE_EN_SHIFT	0x01
#define PALMAS_GPIO_DEBOUNCE_EN_GPIO_0_DEBOUNCE_EN		0x01
#define PALMAS_GPIO_DEBOUNCE_EN_GPIO_0_DEBOUNCE_EN_SHIFT	0x00

/* Bit definitions for GPIO_CLEAR_DATA_OUT */
#define PALMAS_GPIO_CLEAR_DATA_OUT_GPIO_7_CLEAR_DATA_OUT	0x80
#define PALMAS_GPIO_CLEAR_DATA_OUT_GPIO_7_CLEAR_DATA_OUT_SHIFT	0x07
#define PALMAS_GPIO_CLEAR_DATA_OUT_GPIO_6_CLEAR_DATA_OUT	0x40
#define PALMAS_GPIO_CLEAR_DATA_OUT_GPIO_6_CLEAR_DATA_OUT_SHIFT	0x06
#define PALMAS_GPIO_CLEAR_DATA_OUT_GPIO_5_CLEAR_DATA_OUT	0x20
#define PALMAS_GPIO_CLEAR_DATA_OUT_GPIO_5_CLEAR_DATA_OUT_SHIFT	0x05
#define PALMAS_GPIO_CLEAR_DATA_OUT_GPIO_4_CLEAR_DATA_OUT	0x10
#define PALMAS_GPIO_CLEAR_DATA_OUT_GPIO_4_CLEAR_DATA_OUT_SHIFT	0x04
#define PALMAS_GPIO_CLEAR_DATA_OUT_GPIO_3_CLEAR_DATA_OUT	0x08
#define PALMAS_GPIO_CLEAR_DATA_OUT_GPIO_3_CLEAR_DATA_OUT_SHIFT	0x03
#define PALMAS_GPIO_CLEAR_DATA_OUT_GPIO_2_CLEAR_DATA_OUT	0x04
#define PALMAS_GPIO_CLEAR_DATA_OUT_GPIO_2_CLEAR_DATA_OUT_SHIFT	0x02
#define PALMAS_GPIO_CLEAR_DATA_OUT_GPIO_1_CLEAR_DATA_OUT	0x02
#define PALMAS_GPIO_CLEAR_DATA_OUT_GPIO_1_CLEAR_DATA_OUT_SHIFT	0x01
#define PALMAS_GPIO_CLEAR_DATA_OUT_GPIO_0_CLEAR_DATA_OUT	0x01
#define PALMAS_GPIO_CLEAR_DATA_OUT_GPIO_0_CLEAR_DATA_OUT_SHIFT	0x00

/* Bit definitions for GPIO_SET_DATA_OUT */
#define PALMAS_GPIO_SET_DATA_OUT_GPIO_7_SET_DATA_OUT		0x80
#define PALMAS_GPIO_SET_DATA_OUT_GPIO_7_SET_DATA_OUT_SHIFT	0x07
#define PALMAS_GPIO_SET_DATA_OUT_GPIO_6_SET_DATA_OUT		0x40
#define PALMAS_GPIO_SET_DATA_OUT_GPIO_6_SET_DATA_OUT_SHIFT	0x06
#define PALMAS_GPIO_SET_DATA_OUT_GPIO_5_SET_DATA_OUT		0x20
#define PALMAS_GPIO_SET_DATA_OUT_GPIO_5_SET_DATA_OUT_SHIFT	0x05
#define PALMAS_GPIO_SET_DATA_OUT_GPIO_4_SET_DATA_OUT		0x10
#define PALMAS_GPIO_SET_DATA_OUT_GPIO_4_SET_DATA_OUT_SHIFT	0x04
#define PALMAS_GPIO_SET_DATA_OUT_GPIO_3_SET_DATA_OUT		0x08
#define PALMAS_GPIO_SET_DATA_OUT_GPIO_3_SET_DATA_OUT_SHIFT	0x03
#define PALMAS_GPIO_SET_DATA_OUT_GPIO_2_SET_DATA_OUT		0x04
#define PALMAS_GPIO_SET_DATA_OUT_GPIO_2_SET_DATA_OUT_SHIFT	0x02
#define PALMAS_GPIO_SET_DATA_OUT_GPIO_1_SET_DATA_OUT		0x02
#define PALMAS_GPIO_SET_DATA_OUT_GPIO_1_SET_DATA_OUT_SHIFT	0x01
#define PALMAS_GPIO_SET_DATA_OUT_GPIO_0_SET_DATA_OUT		0x01
#define PALMAS_GPIO_SET_DATA_OUT_GPIO_0_SET_DATA_OUT_SHIFT	0x00

/* Bit definitions for PU_PD_GPIO_CTRL1 */
#define PALMAS_PU_PD_GPIO_CTRL1_GPIO_3_PD			0x40
#define PALMAS_PU_PD_GPIO_CTRL1_GPIO_3_PD_SHIFT			0x06
#define PALMAS_PU_PD_GPIO_CTRL1_GPIO_2_PU			0x20
#define PALMAS_PU_PD_GPIO_CTRL1_GPIO_2_PU_SHIFT			0x05
#define PALMAS_PU_PD_GPIO_CTRL1_GPIO_2_PD			0x10
#define PALMAS_PU_PD_GPIO_CTRL1_GPIO_2_PD_SHIFT			0x04
#define PALMAS_PU_PD_GPIO_CTRL1_GPIO_1_PU			0x08
#define PALMAS_PU_PD_GPIO_CTRL1_GPIO_1_PU_SHIFT			0x03
#define PALMAS_PU_PD_GPIO_CTRL1_GPIO_1_PD			0x04
#define PALMAS_PU_PD_GPIO_CTRL1_GPIO_1_PD_SHIFT			0x02
#define PALMAS_PU_PD_GPIO_CTRL1_GPIO_0_PD			0x01
#define PALMAS_PU_PD_GPIO_CTRL1_GPIO_0_PD_SHIFT			0x00

/* Bit definitions for PU_PD_GPIO_CTRL2 */
#define PALMAS_PU_PD_GPIO_CTRL2_GPIO_7_PD			0x40
#define PALMAS_PU_PD_GPIO_CTRL2_GPIO_7_PD_SHIFT			0x06
#define PALMAS_PU_PD_GPIO_CTRL2_GPIO_6_PU			0x20
#define PALMAS_PU_PD_GPIO_CTRL2_GPIO_6_PU_SHIFT			0x05
#define PALMAS_PU_PD_GPIO_CTRL2_GPIO_6_PD			0x10
#define PALMAS_PU_PD_GPIO_CTRL2_GPIO_6_PD_SHIFT			0x04
#define PALMAS_PU_PD_GPIO_CTRL2_GPIO_5_PU			0x08
#define PALMAS_PU_PD_GPIO_CTRL2_GPIO_5_PU_SHIFT			0x03
#define PALMAS_PU_PD_GPIO_CTRL2_GPIO_5_PD			0x04
#define PALMAS_PU_PD_GPIO_CTRL2_GPIO_5_PD_SHIFT			0x02
#define PALMAS_PU_PD_GPIO_CTRL2_GPIO_4_PU			0x02
#define PALMAS_PU_PD_GPIO_CTRL2_GPIO_4_PU_SHIFT			0x01
#define PALMAS_PU_PD_GPIO_CTRL2_GPIO_4_PD			0x01
#define PALMAS_PU_PD_GPIO_CTRL2_GPIO_4_PD_SHIFT			0x00

/* Bit definitions for OD_OUTPUT_GPIO_CTRL */
#define PALMAS_OD_OUTPUT_GPIO_CTRL_GPIO_5_OD			0x20
#define PALMAS_OD_OUTPUT_GPIO_CTRL_GPIO_5_OD_SHIFT		0x05
#define PALMAS_OD_OUTPUT_GPIO_CTRL_GPIO_2_OD			0x04
#define PALMAS_OD_OUTPUT_GPIO_CTRL_GPIO_2_OD_SHIFT		0x02
#define PALMAS_OD_OUTPUT_GPIO_CTRL_GPIO_1_OD			0x02
#define PALMAS_OD_OUTPUT_GPIO_CTRL_GPIO_1_OD_SHIFT		0x01

/* Registers for function GPADC */
#define PALMAS_GPADC_CTRL1					0x00
#define PALMAS_GPADC_CTRL2					0x01
#define PALMAS_GPADC_RT_CTRL					0x02
#define PALMAS_GPADC_AUTO_CTRL					0x03
#define PALMAS_GPADC_STATUS					0x04
#define PALMAS_GPADC_RT_SELECT					0x05
#define PALMAS_GPADC_RT_CONV0_LSB				0x06
#define PALMAS_GPADC_RT_CONV0_MSB				0x07
#define PALMAS_GPADC_AUTO_SELECT				0x08
#define PALMAS_GPADC_AUTO_CONV0_LSB				0x09
#define PALMAS_GPADC_AUTO_CONV0_MSB				0x0A
#define PALMAS_GPADC_AUTO_CONV1_LSB				0x0B
#define PALMAS_GPADC_AUTO_CONV1_MSB				0x0C
#define PALMAS_GPADC_SW_SELECT					0x0D
#define PALMAS_GPADC_SW_CONV0_LSB				0x0E
#define PALMAS_GPADC_SW_CONV0_MSB				0x0F
#define PALMAS_GPADC_THRES_CONV0_LSB				0x10
#define PALMAS_GPADC_THRES_CONV0_MSB				0x11
#define PALMAS_GPADC_THRES_CONV1_LSB				0x12
#define PALMAS_GPADC_THRES_CONV1_MSB				0x13
#define PALMAS_GPADC_SMPS_ILMONITOR_EN				0x14
#define PALMAS_GPADC_SMPS_VSEL_MONITORING			0x15

/* Bit definitions for GPADC_CTRL1 */
#define PALMAS_GPADC_CTRL1_RESERVED_MASK			0xc0
#define PALMAS_GPADC_CTRL1_RESERVED_SHIFT			0x06
#define PALMAS_GPADC_CTRL1_CURRENT_SRC_CH3_MASK			0x30
#define PALMAS_GPADC_CTRL1_CURRENT_SRC_CH3_SHIFT		0x04
#define PALMAS_GPADC_CTRL1_CURRENT_SRC_CH0_MASK			0x0c
#define PALMAS_GPADC_CTRL1_CURRENT_SRC_CH0_SHIFT		0x02
#define PALMAS_GPADC_CTRL1_BAT_REMOVAL_DET			0x02
#define PALMAS_GPADC_CTRL1_BAT_REMOVAL_DET_SHIFT		0x01
#define PALMAS_GPADC_CTRL1_GPADC_FORCE				0x01
#define PALMAS_GPADC_CTRL1_GPADC_FORCE_SHIFT			0x00

/* Bit definitions for GPADC_CTRL2 */
#define PALMAS_GPADC_CTRL2_RESERVED_MASK			0x06
#define PALMAS_GPADC_CTRL2_RESERVED_SHIFT			0x01

/* Bit definitions for GPADC_RT_CTRL */
#define PALMAS_GPADC_RT_CTRL_EXTEND_DELAY			0x02
#define PALMAS_GPADC_RT_CTRL_EXTEND_DELAY_SHIFT			0x01
#define PALMAS_GPADC_RT_CTRL_START_POLARITY			0x01
#define PALMAS_GPADC_RT_CTRL_START_POLARITY_SHIFT		0x00

/* Bit definitions for GPADC_AUTO_CTRL */
#define PALMAS_GPADC_AUTO_CTRL_SHUTDOWN_CONV1			0x80
#define PALMAS_GPADC_AUTO_CTRL_SHUTDOWN_CONV1_SHIFT		0x07
#define PALMAS_GPADC_AUTO_CTRL_SHUTDOWN_CONV0			0x40
#define PALMAS_GPADC_AUTO_CTRL_SHUTDOWN_CONV0_SHIFT		0x06
#define PALMAS_GPADC_AUTO_CTRL_AUTO_CONV1_EN			0x20
#define PALMAS_GPADC_AUTO_CTRL_AUTO_CONV1_EN_SHIFT		0x05
#define PALMAS_GPADC_AUTO_CTRL_AUTO_CONV0_EN			0x10
#define PALMAS_GPADC_AUTO_CTRL_AUTO_CONV0_EN_SHIFT		0x04
#define PALMAS_GPADC_AUTO_CTRL_COUNTER_CONV_MASK		0x0F
#define PALMAS_GPADC_AUTO_CTRL_COUNTER_CONV_SHIFT		0x00

/* Bit definitions for GPADC_STATUS */
#define PALMAS_GPADC_STATUS_GPADC_AVAILABLE			0x10
#define PALMAS_GPADC_STATUS_GPADC_AVAILABLE_SHIFT		0x04

/* Bit definitions for GPADC_RT_SELECT */
#define PALMAS_GPADC_RT_SELECT_RT_CONV_EN			0x80
#define PALMAS_GPADC_RT_SELECT_RT_CONV_EN_SHIFT			0x07
#define PALMAS_GPADC_RT_SELECT_RT_CONV0_SEL_MASK		0x0F
#define PALMAS_GPADC_RT_SELECT_RT_CONV0_SEL_SHIFT		0x00

/* Bit definitions for GPADC_RT_CONV0_LSB */
#define PALMAS_GPADC_RT_CONV0_LSB_RT_CONV0_LSB_MASK		0xFF
#define PALMAS_GPADC_RT_CONV0_LSB_RT_CONV0_LSB_SHIFT		0x00

/* Bit definitions for GPADC_RT_CONV0_MSB */
#define PALMAS_GPADC_RT_CONV0_MSB_RT_CONV0_MSB_MASK		0x0F
#define PALMAS_GPADC_RT_CONV0_MSB_RT_CONV0_MSB_SHIFT		0x00

/* Bit definitions for GPADC_AUTO_SELECT */
#define PALMAS_GPADC_AUTO_SELECT_AUTO_CONV1_SEL_MASK		0xF0
#define PALMAS_GPADC_AUTO_SELECT_AUTO_CONV1_SEL_SHIFT		0x04
#define PALMAS_GPADC_AUTO_SELECT_AUTO_CONV0_SEL_MASK		0x0F
#define PALMAS_GPADC_AUTO_SELECT_AUTO_CONV0_SEL_SHIFT		0x00

/* Bit definitions for GPADC_AUTO_CONV0_LSB */
#define PALMAS_GPADC_AUTO_CONV0_LSB_AUTO_CONV0_LSB_MASK		0xFF
#define PALMAS_GPADC_AUTO_CONV0_LSB_AUTO_CONV0_LSB_SHIFT	0x00

/* Bit definitions for GPADC_AUTO_CONV0_MSB */
#define PALMAS_GPADC_AUTO_CONV0_MSB_AUTO_CONV0_MSB_MASK		0x0F
#define PALMAS_GPADC_AUTO_CONV0_MSB_AUTO_CONV0_MSB_SHIFT	0x00

/* Bit definitions for GPADC_AUTO_CONV1_LSB */
#define PALMAS_GPADC_AUTO_CONV1_LSB_AUTO_CONV1_LSB_MASK		0xFF
#define PALMAS_GPADC_AUTO_CONV1_LSB_AUTO_CONV1_LSB_SHIFT	0x00

/* Bit definitions for GPADC_AUTO_CONV1_MSB */
#define PALMAS_GPADC_AUTO_CONV1_MSB_AUTO_CONV1_MSB_MASK		0x0F
#define PALMAS_GPADC_AUTO_CONV1_MSB_AUTO_CONV1_MSB_SHIFT	0x00

/* Bit definitions for GPADC_SW_SELECT */
#define PALMAS_GPADC_SW_SELECT_SW_CONV_EN			0x80
#define PALMAS_GPADC_SW_SELECT_SW_CONV_EN_SHIFT			0x07
#define PALMAS_GPADC_SW_SELECT_SW_START_CONV0			0x10
#define PALMAS_GPADC_SW_SELECT_SW_START_CONV0_SHIFT		0x04
#define PALMAS_GPADC_SW_SELECT_SW_CONV0_SEL_MASK		0x0F
#define PALMAS_GPADC_SW_SELECT_SW_CONV0_SEL_SHIFT		0x00

/* Bit definitions for GPADC_SW_CONV0_LSB */
#define PALMAS_GPADC_SW_CONV0_LSB_SW_CONV0_LSB_MASK		0xFF
#define PALMAS_GPADC_SW_CONV0_LSB_SW_CONV0_LSB_SHIFT		0x00

/* Bit definitions for GPADC_SW_CONV0_MSB */
#define PALMAS_GPADC_SW_CONV0_MSB_SW_CONV0_MSB_MASK		0x0F
#define PALMAS_GPADC_SW_CONV0_MSB_SW_CONV0_MSB_SHIFT		0x00

/* Bit definitions for GPADC_THRES_CONV0_LSB */
#define PALMAS_GPADC_THRES_CONV0_LSB_THRES_CONV0_LSB_MASK	0xFF
#define PALMAS_GPADC_THRES_CONV0_LSB_THRES_CONV0_LSB_SHIFT	0x00

/* Bit definitions for GPADC_THRES_CONV0_MSB */
#define PALMAS_GPADC_THRES_CONV0_MSB_THRES_CONV0_POL		0x80
#define PALMAS_GPADC_THRES_CONV0_MSB_THRES_CONV0_POL_SHIFT	0x07
#define PALMAS_GPADC_THRES_CONV0_MSB_THRES_CONV0_MSB_MASK	0x0F
#define PALMAS_GPADC_THRES_CONV0_MSB_THRES_CONV0_MSB_SHIFT	0x00

/* Bit definitions for GPADC_THRES_CONV1_LSB */
#define PALMAS_GPADC_THRES_CONV1_LSB_THRES_CONV1_LSB_MASK	0xFF
#define PALMAS_GPADC_THRES_CONV1_LSB_THRES_CONV1_LSB_SHIFT	0x00

/* Bit definitions for GPADC_THRES_CONV1_MSB */
#define PALMAS_GPADC_THRES_CONV1_MSB_THRES_CONV1_POL		0x80
#define PALMAS_GPADC_THRES_CONV1_MSB_THRES_CONV1_POL_SHIFT	0x07
#define PALMAS_GPADC_THRES_CONV1_MSB_THRES_CONV1_MSB_MASK	0x0F
#define PALMAS_GPADC_THRES_CONV1_MSB_THRES_CONV1_MSB_SHIFT	0x00

/* Bit definitions for GPADC_SMPS_ILMONITOR_EN */
#define PALMAS_GPADC_SMPS_ILMONITOR_EN_SMPS_ILMON_EN		0x20
#define PALMAS_GPADC_SMPS_ILMONITOR_EN_SMPS_ILMON_EN_SHIFT	0x05
#define PALMAS_GPADC_SMPS_ILMONITOR_EN_SMPS_ILMON_REXT		0x10
#define PALMAS_GPADC_SMPS_ILMONITOR_EN_SMPS_ILMON_REXT_SHIFT	0x04
#define PALMAS_GPADC_SMPS_ILMONITOR_EN_SMPS_ILMON_SEL_MASK	0x0F
#define PALMAS_GPADC_SMPS_ILMONITOR_EN_SMPS_ILMON_SEL_SHIFT	0x00

/* Bit definitions for GPADC_SMPS_VSEL_MONITORING */
#define PALMAS_GPADC_SMPS_VSEL_MONITORING_ACTIVE_PHASE		0x80
#define PALMAS_GPADC_SMPS_VSEL_MONITORING_ACTIVE_PHASE_SHIFT	0x07
#define PALMAS_GPADC_SMPS_VSEL_MONITORING_SMPS_VSEL_MONITORING_MASK	0x7F
#define PALMAS_GPADC_SMPS_VSEL_MONITORING_SMPS_VSEL_MONITORING_SHIFT	0x00

/* Registers for function GPADC */
#define PALMAS_GPADC_TRIM1					0x00
#define PALMAS_GPADC_TRIM2					0x01
#define PALMAS_GPADC_TRIM3					0x02
#define PALMAS_GPADC_TRIM4					0x03
#define PALMAS_GPADC_TRIM5					0x04
#define PALMAS_GPADC_TRIM6					0x05
#define PALMAS_GPADC_TRIM7					0x06
#define PALMAS_GPADC_TRIM8					0x07
#define PALMAS_GPADC_TRIM9					0x08
#define PALMAS_GPADC_TRIM10					0x09
#define PALMAS_GPADC_TRIM11					0x0A
#define PALMAS_GPADC_TRIM12					0x0B
#define PALMAS_GPADC_TRIM13					0x0C
#define PALMAS_GPADC_TRIM14					0x0D
#define PALMAS_GPADC_TRIM15					0x0E
#define PALMAS_GPADC_TRIM16					0x0F

/* TPS659038 regen2_ctrl offset iss different from palmas */
#define TPS659038_REGEN2_CTRL					0x12

/* TPS65917 Interrupt registers */

/* Registers for function INTERRUPT */
#define TPS65917_INT1_STATUS					0x00
#define TPS65917_INT1_MASK					0x01
#define TPS65917_INT1_LINE_STATE				0x02
#define TPS65917_INT2_STATUS					0x05
#define TPS65917_INT2_MASK					0x06
#define TPS65917_INT2_LINE_STATE				0x07
#define TPS65917_INT3_STATUS					0x0A
#define TPS65917_INT3_MASK					0x0B
#define TPS65917_INT3_LINE_STATE				0x0C
#define TPS65917_INT4_STATUS					0x0F
#define TPS65917_INT4_MASK					0x10
#define TPS65917_INT4_LINE_STATE				0x11
#define TPS65917_INT4_EDGE_DETECT1				0x12
#define TPS65917_INT4_EDGE_DETECT2				0x13
#define TPS65917_INT_CTRL					0x14

/* Bit definitions for INT1_STATUS */
#define TPS65917_INT1_STATUS_VSYS_MON				0x40
#define TPS65917_INT1_STATUS_VSYS_MON_SHIFT			0x06
#define TPS65917_INT1_STATUS_HOTDIE				0x20
#define TPS65917_INT1_STATUS_HOTDIE_SHIFT			0x05
#define TPS65917_INT1_STATUS_PWRDOWN				0x10
#define TPS65917_INT1_STATUS_PWRDOWN_SHIFT			0x04
#define TPS65917_INT1_STATUS_LONG_PRESS_KEY			0x04
#define TPS65917_INT1_STATUS_LONG_PRESS_KEY_SHIFT		0x02
#define TPS65917_INT1_STATUS_PWRON				0x02
#define TPS65917_INT1_STATUS_PWRON_SHIFT			0x01

/* Bit definitions for INT1_MASK */
#define TPS65917_INT1_MASK_VSYS_MON				0x40
#define TPS65917_INT1_MASK_VSYS_MON_SHIFT			0x06
#define TPS65917_INT1_MASK_HOTDIE				0x20
#define TPS65917_INT1_MASK_HOTDIE_SHIFT			0x05
#define TPS65917_INT1_MASK_PWRDOWN				0x10
#define TPS65917_INT1_MASK_PWRDOWN_SHIFT			0x04
#define TPS65917_INT1_MASK_LONG_PRESS_KEY			0x04
#define TPS65917_INT1_MASK_LONG_PRESS_KEY_SHIFT		0x02
#define TPS65917_INT1_MASK_PWRON				0x02
#define TPS65917_INT1_MASK_PWRON_SHIFT				0x01

/* Bit definitions for INT1_LINE_STATE */
#define TPS65917_INT1_LINE_STATE_VSYS_MON			0x40
#define TPS65917_INT1_LINE_STATE_VSYS_MON_SHIFT		0x06
#define TPS65917_INT1_LINE_STATE_HOTDIE			0x20
#define TPS65917_INT1_LINE_STATE_HOTDIE_SHIFT			0x05
#define TPS65917_INT1_LINE_STATE_PWRDOWN			0x10
#define TPS65917_INT1_LINE_STATE_PWRDOWN_SHIFT			0x04
#define TPS65917_INT1_LINE_STATE_LONG_PRESS_KEY		0x04
#define TPS65917_INT1_LINE_STATE_LONG_PRESS_KEY_SHIFT		0x02
#define TPS65917_INT1_LINE_STATE_PWRON				0x02
#define TPS65917_INT1_LINE_STATE_PWRON_SHIFT			0x01

/* Bit definitions for INT2_STATUS */
#define TPS65917_INT2_STATUS_SHORT				0x40
#define TPS65917_INT2_STATUS_SHORT_SHIFT			0x06
#define TPS65917_INT2_STATUS_FSD				0x20
#define TPS65917_INT2_STATUS_FSD_SHIFT				0x05
#define TPS65917_INT2_STATUS_RESET_IN				0x10
#define TPS65917_INT2_STATUS_RESET_IN_SHIFT			0x04
#define TPS65917_INT2_STATUS_WDT				0x04
#define TPS65917_INT2_STATUS_WDT_SHIFT				0x02
#define TPS65917_INT2_STATUS_OTP_ERROR				0x02
#define TPS65917_INT2_STATUS_OTP_ERROR_SHIFT			0x01

/* Bit definitions for INT2_MASK */
#define TPS65917_INT2_MASK_SHORT				0x40
#define TPS65917_INT2_MASK_SHORT_SHIFT				0x06
#define TPS65917_INT2_MASK_FSD					0x20
#define TPS65917_INT2_MASK_FSD_SHIFT				0x05
#define TPS65917_INT2_MASK_RESET_IN				0x10
#define TPS65917_INT2_MASK_RESET_IN_SHIFT			0x04
#define TPS65917_INT2_MASK_WDT					0x04
#define TPS65917_INT2_MASK_WDT_SHIFT				0x02
#define TPS65917_INT2_MASK_OTP_ERROR_TIMER			0x02
#define TPS65917_INT2_MASK_OTP_ERROR_SHIFT			0x01

/* Bit definitions for INT2_LINE_STATE */
#define TPS65917_INT2_LINE_STATE_SHORT				0x40
#define TPS65917_INT2_LINE_STATE_SHORT_SHIFT			0x06
#define TPS65917_INT2_LINE_STATE_FSD				0x20
#define TPS65917_INT2_LINE_STATE_FSD_SHIFT			0x05
#define TPS65917_INT2_LINE_STATE_RESET_IN			0x10
#define TPS65917_INT2_LINE_STATE_RESET_IN_SHIFT		0x04
#define TPS65917_INT2_LINE_STATE_WDT				0x04
#define TPS65917_INT2_LINE_STATE_WDT_SHIFT			0x02
#define TPS65917_INT2_LINE_STATE_OTP_ERROR			0x02
#define TPS65917_INT2_LINE_STATE_OTP_ERROR_SHIFT		0x01

/* Bit definitions for INT3_STATUS */
#define TPS65917_INT3_STATUS_VBUS				0x80
#define TPS65917_INT3_STATUS_VBUS_SHIFT			0x07
#define TPS65917_INT3_STATUS_GPADC_EOC_SW			0x04
#define TPS65917_INT3_STATUS_GPADC_EOC_SW_SHIFT		0x02
#define TPS65917_INT3_STATUS_GPADC_AUTO_1			0x02
#define TPS65917_INT3_STATUS_GPADC_AUTO_1_SHIFT		0x01
#define TPS65917_INT3_STATUS_GPADC_AUTO_0			0x01
#define TPS65917_INT3_STATUS_GPADC_AUTO_0_SHIFT		0x00

/* Bit definitions for INT3_MASK */
#define TPS65917_INT3_MASK_VBUS				0x80
#define TPS65917_INT3_MASK_VBUS_SHIFT				0x07
#define TPS65917_INT3_MASK_GPADC_EOC_SW			0x04
#define TPS65917_INT3_MASK_GPADC_EOC_SW_SHIFT			0x02
#define TPS65917_INT3_MASK_GPADC_AUTO_1			0x02
#define TPS65917_INT3_MASK_GPADC_AUTO_1_SHIFT			0x01
#define TPS65917_INT3_MASK_GPADC_AUTO_0			0x01
#define TPS65917_INT3_MASK_GPADC_AUTO_0_SHIFT			0x00

/* Bit definitions for INT3_LINE_STATE */
#define TPS65917_INT3_LINE_STATE_VBUS				0x80
#define TPS65917_INT3_LINE_STATE_VBUS_SHIFT			0x07
#define TPS65917_INT3_LINE_STATE_GPADC_EOC_SW			0x04
#define TPS65917_INT3_LINE_STATE_GPADC_EOC_SW_SHIFT		0x02
#define TPS65917_INT3_LINE_STATE_GPADC_AUTO_1			0x02
#define TPS65917_INT3_LINE_STATE_GPADC_AUTO_1_SHIFT		0x01
#define TPS65917_INT3_LINE_STATE_GPADC_AUTO_0			0x01
#define TPS65917_INT3_LINE_STATE_GPADC_AUTO_0_SHIFT		0x00

/* Bit definitions for INT4_STATUS */
#define TPS65917_INT4_STATUS_GPIO_6				0x40
#define TPS65917_INT4_STATUS_GPIO_6_SHIFT			0x06
#define TPS65917_INT4_STATUS_GPIO_5				0x20
#define TPS65917_INT4_STATUS_GPIO_5_SHIFT			0x05
#define TPS65917_INT4_STATUS_GPIO_4				0x10
#define TPS65917_INT4_STATUS_GPIO_4_SHIFT			0x04
#define TPS65917_INT4_STATUS_GPIO_3				0x08
#define TPS65917_INT4_STATUS_GPIO_3_SHIFT			0x03
#define TPS65917_INT4_STATUS_GPIO_2				0x04
#define TPS65917_INT4_STATUS_GPIO_2_SHIFT			0x02
#define TPS65917_INT4_STATUS_GPIO_1				0x02
#define TPS65917_INT4_STATUS_GPIO_1_SHIFT			0x01
#define TPS65917_INT4_STATUS_GPIO_0				0x01
#define TPS65917_INT4_STATUS_GPIO_0_SHIFT			0x00

/* Bit definitions for INT4_MASK */
#define TPS65917_INT4_MASK_GPIO_6				0x40
#define TPS65917_INT4_MASK_GPIO_6_SHIFT			0x06
#define TPS65917_INT4_MASK_GPIO_5				0x20
#define TPS65917_INT4_MASK_GPIO_5_SHIFT			0x05
#define TPS65917_INT4_MASK_GPIO_4				0x10
#define TPS65917_INT4_MASK_GPIO_4_SHIFT			0x04
#define TPS65917_INT4_MASK_GPIO_3				0x08
#define TPS65917_INT4_MASK_GPIO_3_SHIFT			0x03
#define TPS65917_INT4_MASK_GPIO_2				0x04
#define TPS65917_INT4_MASK_GPIO_2_SHIFT			0x02
#define TPS65917_INT4_MASK_GPIO_1				0x02
#define TPS65917_INT4_MASK_GPIO_1_SHIFT			0x01
#define TPS65917_INT4_MASK_GPIO_0				0x01
#define TPS65917_INT4_MASK_GPIO_0_SHIFT			0x00

/* Bit definitions for INT4_LINE_STATE */
#define TPS65917_INT4_LINE_STATE_GPIO_6			0x40
#define TPS65917_INT4_LINE_STATE_GPIO_6_SHIFT			0x06
#define TPS65917_INT4_LINE_STATE_GPIO_5			0x20
#define TPS65917_INT4_LINE_STATE_GPIO_5_SHIFT			0x05
#define TPS65917_INT4_LINE_STATE_GPIO_4			0x10
#define TPS65917_INT4_LINE_STATE_GPIO_4_SHIFT			0x04
#define TPS65917_INT4_LINE_STATE_GPIO_3			0x08
#define TPS65917_INT4_LINE_STATE_GPIO_3_SHIFT			0x03
#define TPS65917_INT4_LINE_STATE_GPIO_2			0x04
#define TPS65917_INT4_LINE_STATE_GPIO_2_SHIFT			0x02
#define TPS65917_INT4_LINE_STATE_GPIO_1			0x02
#define TPS65917_INT4_LINE_STATE_GPIO_1_SHIFT			0x01
#define TPS65917_INT4_LINE_STATE_GPIO_0			0x01
#define TPS65917_INT4_LINE_STATE_GPIO_0_SHIFT			0x00

/* Bit definitions for INT4_EDGE_DETECT1 */
#define TPS65917_INT4_EDGE_DETECT1_GPIO_3_RISING		0x80
#define TPS65917_INT4_EDGE_DETECT1_GPIO_3_RISING_SHIFT		0x07
#define TPS65917_INT4_EDGE_DETECT1_GPIO_3_FALLING		0x40
#define TPS65917_INT4_EDGE_DETECT1_GPIO_3_FALLING_SHIFT	0x06
#define TPS65917_INT4_EDGE_DETECT1_GPIO_2_RISING		0x20
#define TPS65917_INT4_EDGE_DETECT1_GPIO_2_RISING_SHIFT		0x05
#define TPS65917_INT4_EDGE_DETECT1_GPIO_2_FALLING		0x10
#define TPS65917_INT4_EDGE_DETECT1_GPIO_2_FALLING_SHIFT	0x04
#define TPS65917_INT4_EDGE_DETECT1_GPIO_1_RISING		0x08
#define TPS65917_INT4_EDGE_DETECT1_GPIO_1_RISING_SHIFT		0x03
#define TPS65917_INT4_EDGE_DETECT1_GPIO_1_FALLING		0x04
#define TPS65917_INT4_EDGE_DETECT1_GPIO_1_FALLING_SHIFT	0x02
#define TPS65917_INT4_EDGE_DETECT1_GPIO_0_RISING		0x02
#define TPS65917_INT4_EDGE_DETECT1_GPIO_0_RISING_SHIFT		0x01
#define TPS65917_INT4_EDGE_DETECT1_GPIO_0_FALLING		0x01
#define TPS65917_INT4_EDGE_DETECT1_GPIO_0_FALLING_SHIFT	0x00

/* Bit definitions for INT4_EDGE_DETECT2 */
#define TPS65917_INT4_EDGE_DETECT2_GPIO_6_RISING		0x20
#define TPS65917_INT4_EDGE_DETECT2_GPIO_6_RISING_SHIFT		0x05
#define TPS65917_INT4_EDGE_DETECT2_GPIO_6_FALLING		0x10
#define TPS65917_INT4_EDGE_DETECT2_GPIO_6_FALLING_SHIFT	0x04
#define TPS65917_INT4_EDGE_DETECT2_GPIO_5_RISING		0x08
#define TPS65917_INT4_EDGE_DETECT2_GPIO_5_RISING_SHIFT		0x03
#define TPS65917_INT4_EDGE_DETECT2_GPIO_5_FALLING		0x04
#define TPS65917_INT4_EDGE_DETECT2_GPIO_5_FALLING_SHIFT	0x02
#define TPS65917_INT4_EDGE_DETECT2_GPIO_4_RISING		0x02
#define TPS65917_INT4_EDGE_DETECT2_GPIO_4_RISING_SHIFT		0x01
#define TPS65917_INT4_EDGE_DETECT2_GPIO_4_FALLING		0x01
#define TPS65917_INT4_EDGE_DETECT2_GPIO_4_FALLING_SHIFT	0x00

/* Bit definitions for INT_CTRL */
#define TPS65917_INT_CTRL_INT_PENDING				0x04
#define TPS65917_INT_CTRL_INT_PENDING_SHIFT			0x02
#define TPS65917_INT_CTRL_INT_CLEAR				0x01
#define TPS65917_INT_CTRL_INT_CLEAR_SHIFT			0x00

/* TPS65917 SMPS Registers */

/* Registers for function SMPS */
#define TPS65917_SMPS1_CTRL					0x00
#define TPS65917_SMPS1_FORCE					0x02
#define TPS65917_SMPS1_VOLTAGE					0x03
#define TPS65917_SMPS2_CTRL					0x04
#define TPS65917_SMPS2_FORCE					0x06
#define TPS65917_SMPS2_VOLTAGE					0x07
#define TPS65917_SMPS3_CTRL					0x0C
#define TPS65917_SMPS3_FORCE					0x0E
#define TPS65917_SMPS3_VOLTAGE					0x0F
#define TPS65917_SMPS4_CTRL					0x10
#define TPS65917_SMPS4_VOLTAGE					0x13
#define TPS65917_SMPS5_CTRL					0x18
#define TPS65917_SMPS5_VOLTAGE					0x1B
#define TPS65917_SMPS_CTRL					0x24
#define TPS65917_SMPS_PD_CTRL					0x25
#define TPS65917_SMPS_THERMAL_EN				0x27
#define TPS65917_SMPS_THERMAL_STATUS				0x28
#define TPS65917_SMPS_SHORT_STATUS				0x29
#define TPS65917_SMPS_NEGATIVE_CURRENT_LIMIT_EN		0x2A
#define TPS65917_SMPS_POWERGOOD_MASK1				0x2B
#define TPS65917_SMPS_POWERGOOD_MASK2				0x2C

/* Bit definitions for SMPS1_CTRL */
#define TPS65917_SMPS1_CTRL_WR_S				0x80
#define TPS65917_SMPS1_CTRL_WR_S_SHIFT				0x07
#define TPS65917_SMPS1_CTRL_ROOF_FLOOR_EN			0x40
#define TPS65917_SMPS1_CTRL_ROOF_FLOOR_EN_SHIFT		0x06
#define TPS65917_SMPS1_CTRL_STATUS_MASK			0x30
#define TPS65917_SMPS1_CTRL_STATUS_SHIFT			0x04
#define TPS65917_SMPS1_CTRL_MODE_SLEEP_MASK			0x0C
#define TPS65917_SMPS1_CTRL_MODE_SLEEP_SHIFT			0x02
#define TPS65917_SMPS1_CTRL_MODE_ACTIVE_MASK			0x03
#define TPS65917_SMPS1_CTRL_MODE_ACTIVE_SHIFT			0x00

/* Bit definitions for SMPS1_FORCE */
#define TPS65917_SMPS1_FORCE_CMD				0x80
#define TPS65917_SMPS1_FORCE_CMD_SHIFT				0x07
#define TPS65917_SMPS1_FORCE_VSEL_MASK				0x7F
#define TPS65917_SMPS1_FORCE_VSEL_SHIFT			0x00

/* Bit definitions for SMPS1_VOLTAGE */
#define TPS65917_SMPS1_VOLTAGE_RANGE				0x80
#define TPS65917_SMPS1_VOLTAGE_RANGE_SHIFT			0x07
#define TPS65917_SMPS1_VOLTAGE_VSEL_MASK			0x7F
#define TPS65917_SMPS1_VOLTAGE_VSEL_SHIFT			0x00

/* Bit definitions for SMPS2_CTRL */
#define TPS65917_SMPS2_CTRL_WR_S				0x80
#define TPS65917_SMPS2_CTRL_WR_S_SHIFT				0x07
#define TPS65917_SMPS2_CTRL_ROOF_FLOOR_EN			0x40
#define TPS65917_SMPS2_CTRL_ROOF_FLOOR_EN_SHIFT		0x06
#define TPS65917_SMPS2_CTRL_STATUS_MASK			0x30
#define TPS65917_SMPS2_CTRL_STATUS_SHIFT			0x04
#define TPS65917_SMPS2_CTRL_MODE_SLEEP_MASK			0x0C
#define TPS65917_SMPS2_CTRL_MODE_SLEEP_SHIFT			0x02
#define TPS65917_SMPS2_CTRL_MODE_ACTIVE_MASK			0x03
#define TPS65917_SMPS2_CTRL_MODE_ACTIVE_SHIFT			0x00

/* Bit definitions for SMPS2_FORCE */
#define TPS65917_SMPS2_FORCE_CMD				0x80
#define TPS65917_SMPS2_FORCE_CMD_SHIFT				0x07
#define TPS65917_SMPS2_FORCE_VSEL_MASK				0x7F
#define TPS65917_SMPS2_FORCE_VSEL_SHIFT			0x00

/* Bit definitions for SMPS2_VOLTAGE */
#define TPS65917_SMPS2_VOLTAGE_RANGE				0x80
#define TPS65917_SMPS2_VOLTAGE_RANGE_SHIFT			0x07
#define TPS65917_SMPS2_VOLTAGE_VSEL_MASK			0x7F
#define TPS65917_SMPS2_VOLTAGE_VSEL_SHIFT			0x00

/* Bit definitions for SMPS3_CTRL */
#define TPS65917_SMPS3_CTRL_WR_S				0x80
#define TPS65917_SMPS3_CTRL_WR_S_SHIFT				0x07
#define TPS65917_SMPS3_CTRL_ROOF_FLOOR_EN			0x40
#define TPS65917_SMPS3_CTRL_ROOF_FLOOR_EN_SHIFT		0x06
#define TPS65917_SMPS3_CTRL_STATUS_MASK			0x30
#define TPS65917_SMPS3_CTRL_STATUS_SHIFT			0x04
#define TPS65917_SMPS3_CTRL_MODE_SLEEP_MASK			0x0C
#define TPS65917_SMPS3_CTRL_MODE_SLEEP_SHIFT			0x02
#define TPS65917_SMPS3_CTRL_MODE_ACTIVE_MASK			0x03
#define TPS65917_SMPS3_CTRL_MODE_ACTIVE_SHIFT			0x00

/* Bit definitions for SMPS3_FORCE */
#define TPS65917_SMPS3_FORCE_CMD				0x80
#define TPS65917_SMPS3_FORCE_CMD_SHIFT				0x07
#define TPS65917_SMPS3_FORCE_VSEL_MASK				0x7F
#define TPS65917_SMPS3_FORCE_VSEL_SHIFT			0x00

/* Bit definitions for SMPS3_VOLTAGE */
#define TPS65917_SMPS3_VOLTAGE_RANGE				0x80
#define TPS65917_SMPS3_VOLTAGE_RANGE_SHIFT			0x07
#define TPS65917_SMPS3_VOLTAGE_VSEL_MASK			0x7F
#define TPS65917_SMPS3_VOLTAGE_VSEL_SHIFT			0x00

/* Bit definitions for SMPS4_CTRL */
#define TPS65917_SMPS4_CTRL_WR_S				0x80
#define TPS65917_SMPS4_CTRL_WR_S_SHIFT				0x07
#define TPS65917_SMPS4_CTRL_ROOF_FLOOR_EN			0x40
#define TPS65917_SMPS4_CTRL_ROOF_FLOOR_EN_SHIFT		0x06
#define TPS65917_SMPS4_CTRL_STATUS_MASK			0x30
#define TPS65917_SMPS4_CTRL_STATUS_SHIFT			0x04
#define TPS65917_SMPS4_CTRL_MODE_SLEEP_MASK			0x0C
#define TPS65917_SMPS4_CTRL_MODE_SLEEP_SHIFT			0x02
#define TPS65917_SMPS4_CTRL_MODE_ACTIVE_MASK			0x03
#define TPS65917_SMPS4_CTRL_MODE_ACTIVE_SHIFT			0x00

/* Bit definitions for SMPS4_VOLTAGE */
#define TPS65917_SMPS4_VOLTAGE_RANGE				0x80
#define TPS65917_SMPS4_VOLTAGE_RANGE_SHIFT			0x07
#define TPS65917_SMPS4_VOLTAGE_VSEL_MASK			0x7F
#define TPS65917_SMPS4_VOLTAGE_VSEL_SHIFT			0x00

/* Bit definitions for SMPS5_CTRL */
#define TPS65917_SMPS5_CTRL_WR_S				0x80
#define TPS65917_SMPS5_CTRL_WR_S_SHIFT				0x07
#define TPS65917_SMPS5_CTRL_ROOF_FLOOR_EN			0x40
#define TPS65917_SMPS5_CTRL_ROOF_FLOOR_EN_SHIFT		0x06
#define TPS65917_SMPS5_CTRL_STATUS_MASK			0x30
#define TPS65917_SMPS5_CTRL_STATUS_SHIFT			0x04
#define TPS65917_SMPS5_CTRL_MODE_SLEEP_MASK			0x0C
#define TPS65917_SMPS5_CTRL_MODE_SLEEP_SHIFT			0x02
#define TPS65917_SMPS5_CTRL_MODE_ACTIVE_MASK			0x03
#define TPS65917_SMPS5_CTRL_MODE_ACTIVE_SHIFT			0x00

/* Bit definitions for SMPS5_VOLTAGE */
#define TPS65917_SMPS5_VOLTAGE_RANGE				0x80
#define TPS65917_SMPS5_VOLTAGE_RANGE_SHIFT			0x07
#define TPS65917_SMPS5_VOLTAGE_VSEL_MASK			0x7F
#define TPS65917_SMPS5_VOLTAGE_VSEL_SHIFT			0x00

/* Bit definitions for SMPS_CTRL */
#define TPS65917_SMPS_CTRL_SMPS1_SMPS12_EN			0x10
#define TPS65917_SMPS_CTRL_SMPS1_SMPS12_EN_SHIFT		0x04
#define TPS65917_SMPS_CTRL_SMPS12_PHASE_CTRL			0x03
#define TPS65917_SMPS_CTRL_SMPS12_PHASE_CTRL_SHIFT		0x00

/* Bit definitions for SMPS_PD_CTRL */
#define TPS65917_SMPS_PD_CTRL_SMPS5				0x40
#define TPS65917_SMPS_PD_CTRL_SMPS5_SHIFT			0x06
#define TPS65917_SMPS_PD_CTRL_SMPS4				0x10
#define TPS65917_SMPS_PD_CTRL_SMPS4_SHIFT			0x04
#define TPS65917_SMPS_PD_CTRL_SMPS3				0x08
#define TPS65917_SMPS_PD_CTRL_SMPS3_SHIFT			0x03
#define TPS65917_SMPS_PD_CTRL_SMPS2				0x02
#define TPS65917_SMPS_PD_CTRL_SMPS2_SHIFT			0x01
#define TPS65917_SMPS_PD_CTRL_SMPS1				0x01
#define TPS65917_SMPS_PD_CTRL_SMPS1_SHIFT			0x00

/* Bit definitions for SMPS_THERMAL_EN */
#define TPS65917_SMPS_THERMAL_EN_SMPS5				0x40
#define TPS65917_SMPS_THERMAL_EN_SMPS5_SHIFT			0x06
#define TPS65917_SMPS_THERMAL_EN_SMPS3				0x08
#define TPS65917_SMPS_THERMAL_EN_SMPS3_SHIFT			0x03
#define TPS65917_SMPS_THERMAL_EN_SMPS12			0x01
#define TPS65917_SMPS_THERMAL_EN_SMPS12_SHIFT			0x00

/* Bit definitions for SMPS_THERMAL_STATUS */
#define TPS65917_SMPS_THERMAL_STATUS_SMPS5			0x40
#define TPS65917_SMPS_THERMAL_STATUS_SMPS5_SHIFT		0x06
#define TPS65917_SMPS_THERMAL_STATUS_SMPS3			0x08
#define TPS65917_SMPS_THERMAL_STATUS_SMPS3_SHIFT		0x03
#define TPS65917_SMPS_THERMAL_STATUS_SMPS12			0x01
#define TPS65917_SMPS_THERMAL_STATUS_SMPS12_SHIFT		0x00

/* Bit definitions for SMPS_SHORT_STATUS */
#define TPS65917_SMPS_SHORT_STATUS_SMPS5			0x40
#define TPS65917_SMPS_SHORT_STATUS_SMPS5_SHIFT			0x06
#define TPS65917_SMPS_SHORT_STATUS_SMPS4			0x10
#define TPS65917_SMPS_SHORT_STATUS_SMPS4_SHIFT			0x04
#define TPS65917_SMPS_SHORT_STATUS_SMPS3			0x08
#define TPS65917_SMPS_SHORT_STATUS_SMPS3_SHIFT			0x03
#define TPS65917_SMPS_SHORT_STATUS_SMPS2			0x02
#define TPS65917_SMPS_SHORT_STATUS_SMPS2_SHIFT			0x01
#define TPS65917_SMPS_SHORT_STATUS_SMPS1			0x01
#define TPS65917_SMPS_SHORT_STATUS_SMPS1_SHIFT			0x00

/* Bit definitions for SMPS_NEGATIVE_CURRENT_LIMIT_EN */
#define TPS65917_SMPS_NEGATIVE_CURRENT_LIMIT_EN_SMPS5		0x40
#define TPS65917_SMPS_NEGATIVE_CURRENT_LIMIT_EN_SMPS5_SHIFT	0x06
#define TPS65917_SMPS_NEGATIVE_CURRENT_LIMIT_EN_SMPS4		0x10
#define TPS65917_SMPS_NEGATIVE_CURRENT_LIMIT_EN_SMPS4_SHIFT	0x04
#define TPS65917_SMPS_NEGATIVE_CURRENT_LIMIT_EN_SMPS3		0x08
#define TPS65917_SMPS_NEGATIVE_CURRENT_LIMIT_EN_SMPS3_SHIFT	0x03
#define TPS65917_SMPS_NEGATIVE_CURRENT_LIMIT_EN_SMPS2		0x02
#define TPS65917_SMPS_NEGATIVE_CURRENT_LIMIT_EN_SMPS2_SHIFT	0x01
#define TPS65917_SMPS_NEGATIVE_CURRENT_LIMIT_EN_SMPS1		0x01
#define TPS65917_SMPS_NEGATIVE_CURRENT_LIMIT_EN_SMPS1_SHIFT	0x00

/* Bit definitions for SMPS_POWERGOOD_MASK1 */
#define TPS65917_SMPS_POWERGOOD_MASK1_SMPS5			0x40
#define TPS65917_SMPS_POWERGOOD_MASK1_SMPS5_SHIFT		0x06
#define TPS65917_SMPS_POWERGOOD_MASK1_SMPS4			0x10
#define TPS65917_SMPS_POWERGOOD_MASK1_SMPS4_SHIFT		0x04
#define TPS65917_SMPS_POWERGOOD_MASK1_SMPS3			0x08
#define TPS65917_SMPS_POWERGOOD_MASK1_SMPS3_SHIFT		0x03
#define TPS65917_SMPS_POWERGOOD_MASK1_SMPS2			0x02
#define TPS65917_SMPS_POWERGOOD_MASK1_SMPS2_SHIFT		0x01
#define TPS65917_SMPS_POWERGOOD_MASK1_SMPS1			0x01
#define TPS65917_SMPS_POWERGOOD_MASK1_SMPS1_SHIFT		0x00

/* Bit definitions for SMPS_POWERGOOD_MASK2 */
#define TPS65917_SMPS_POWERGOOD_MASK2_POWERGOOD_TYPE_SELECT		0x80
#define TPS65917_SMPS_POWERGOOD_MASK2_POWERGOOD_TYPE_SELECT_SHIFT	0x07
#define TPS65917_SMPS_POWERGOOD_MASK2_OVC_ALARM_SHIFT			0x10
#define TPS65917_SMPS_POWERGOOD_MASK2_OVC_ALARM			0x04

/* Bit definitions for SMPS_PLL_CTRL */

#define TPS65917_SMPS_PLL_CTRL_PLL_EN_PLL_BYPASS_SHIFT		0x08
#define TPS65917_SMPS_PLL_CTRL_PLL_PLL_EN_BYPASS		0x03
#define TPS65917_SMPS_PLL_CTRL_PLL_PLL_BYPASS_CLK_SHIFT	0x04
#define TPS65917_SMPS_PLL_CTRL_PLL_PLL_BYPASS_CLK		0x02

/* Registers for function LDO */
#define TPS65917_LDO1_CTRL					0x00
#define TPS65917_LDO1_VOLTAGE					0x01
#define TPS65917_LDO2_CTRL					0x02
#define TPS65917_LDO2_VOLTAGE					0x03
#define TPS65917_LDO3_CTRL					0x04
#define TPS65917_LDO3_VOLTAGE					0x05
#define TPS65917_LDO4_CTRL					0x0E
#define TPS65917_LDO4_VOLTAGE					0x0F
#define TPS65917_LDO5_CTRL					0x12
#define TPS65917_LDO5_VOLTAGE					0x13
#define TPS65917_LDO_PD_CTRL1					0x1B
#define TPS65917_LDO_PD_CTRL2					0x1C
#define TPS65917_LDO_SHORT_STATUS1				0x1D
#define TPS65917_LDO_SHORT_STATUS2				0x1E
#define TPS65917_LDO_PD_CTRL3					0x2D
#define TPS65917_LDO_SHORT_STATUS3				0x2E

/* Bit definitions for LDO1_CTRL */
#define TPS65917_LDO1_CTRL_WR_S				0x80
#define TPS65917_LDO1_CTRL_WR_S_SHIFT				0x07
#define TPS65917_LDO1_CTRL_BYPASS_EN				0x40
#define TPS65917_LDO1_CTRL_BYPASS_EN_SHIFT			0x06
#define TPS65917_LDO1_CTRL_STATUS				0x10
#define TPS65917_LDO1_CTRL_STATUS_SHIFT			0x04
#define TPS65917_LDO1_CTRL_MODE_SLEEP				0x04
#define TPS65917_LDO1_CTRL_MODE_SLEEP_SHIFT			0x02
#define TPS65917_LDO1_CTRL_MODE_ACTIVE				0x01
#define TPS65917_LDO1_CTRL_MODE_ACTIVE_SHIFT			0x00

/* Bit definitions for LDO1_VOLTAGE */
#define TPS65917_LDO1_VOLTAGE_VSEL_MASK			0x2F
#define TPS65917_LDO1_VOLTAGE_VSEL_SHIFT			0x00

/* Bit definitions for LDO2_CTRL */
#define TPS65917_LDO2_CTRL_WR_S				0x80
#define TPS65917_LDO2_CTRL_WR_S_SHIFT				0x07
#define TPS65917_LDO2_CTRL_BYPASS_EN				0x40
#define TPS65917_LDO2_CTRL_BYPASS_EN_SHIFT			0x06
#define TPS65917_LDO2_CTRL_STATUS				0x10
#define TPS65917_LDO2_CTRL_STATUS_SHIFT			0x04
#define TPS65917_LDO2_CTRL_MODE_SLEEP				0x04
#define TPS65917_LDO2_CTRL_MODE_SLEEP_SHIFT			0x02
#define TPS65917_LDO2_CTRL_MODE_ACTIVE				0x01
#define TPS65917_LDO2_CTRL_MODE_ACTIVE_SHIFT			0x00

/* Bit definitions for LDO2_VOLTAGE */
#define TPS65917_LDO2_VOLTAGE_VSEL_MASK			0x2F
#define TPS65917_LDO2_VOLTAGE_VSEL_SHIFT			0x00

/* Bit definitions for LDO3_CTRL */
#define TPS65917_LDO3_CTRL_WR_S				0x80
#define TPS65917_LDO3_CTRL_WR_S_SHIFT				0x07
#define TPS65917_LDO3_CTRL_STATUS				0x10
#define TPS65917_LDO3_CTRL_STATUS_SHIFT			0x04
#define TPS65917_LDO3_CTRL_MODE_SLEEP				0x04
#define TPS65917_LDO3_CTRL_MODE_SLEEP_SHIFT			0x02
#define TPS65917_LDO3_CTRL_MODE_ACTIVE				0x01
#define TPS65917_LDO3_CTRL_MODE_ACTIVE_SHIFT			0x00

/* Bit definitions for LDO3_VOLTAGE */
#define TPS65917_LDO3_VOLTAGE_VSEL_MASK			0x2F
#define TPS65917_LDO3_VOLTAGE_VSEL_SHIFT			0x00

/* Bit definitions for LDO4_CTRL */
#define TPS65917_LDO4_CTRL_WR_S				0x80
#define TPS65917_LDO4_CTRL_WR_S_SHIFT				0x07
#define TPS65917_LDO4_CTRL_STATUS				0x10
#define TPS65917_LDO4_CTRL_STATUS_SHIFT			0x04
#define TPS65917_LDO4_CTRL_MODE_SLEEP				0x04
#define TPS65917_LDO4_CTRL_MODE_SLEEP_SHIFT			0x02
#define TPS65917_LDO4_CTRL_MODE_ACTIVE				0x01
#define TPS65917_LDO4_CTRL_MODE_ACTIVE_SHIFT			0x00

/* Bit definitions for LDO4_VOLTAGE */
#define TPS65917_LDO4_VOLTAGE_VSEL_MASK			0x2F
#define TPS65917_LDO4_VOLTAGE_VSEL_SHIFT			0x00

/* Bit definitions for LDO5_CTRL */
#define TPS65917_LDO5_CTRL_WR_S				0x80
#define TPS65917_LDO5_CTRL_WR_S_SHIFT				0x07
#define TPS65917_LDO5_CTRL_STATUS				0x10
#define TPS65917_LDO5_CTRL_STATUS_SHIFT			0x04
#define TPS65917_LDO5_CTRL_MODE_SLEEP				0x04
#define TPS65917_LDO5_CTRL_MODE_SLEEP_SHIFT			0x02
#define TPS65917_LDO5_CTRL_MODE_ACTIVE				0x01
#define TPS65917_LDO5_CTRL_MODE_ACTIVE_SHIFT			0x00

/* Bit definitions for LDO5_VOLTAGE */
#define TPS65917_LDO5_VOLTAGE_VSEL_MASK			0x2F
#define TPS65917_LDO5_VOLTAGE_VSEL_SHIFT			0x00

/* Bit definitions for LDO_PD_CTRL1 */
#define TPS65917_LDO_PD_CTRL1_LDO4				0x80
#define TPS65917_LDO_PD_CTRL1_LDO4_SHIFT			0x07
#define TPS65917_LDO_PD_CTRL1_LDO2				0x02
#define TPS65917_LDO_PD_CTRL1_LDO2_SHIFT			0x01
#define TPS65917_LDO_PD_CTRL1_LDO1				0x01
#define TPS65917_LDO_PD_CTRL1_LDO1_SHIFT			0x00

/* Bit definitions for LDO_PD_CTRL2 */
#define TPS65917_LDO_PD_CTRL2_LDO3				0x04
#define TPS65917_LDO_PD_CTRL2_LDO3_SHIFT			0x02
#define TPS65917_LDO_PD_CTRL2_LDO5				0x02
#define TPS65917_LDO_PD_CTRL2_LDO5_SHIFT			0x01

/* Bit definitions for LDO_PD_CTRL3 */
#define TPS65917_LDO_PD_CTRL2_LDOVANA				0x80
#define TPS65917_LDO_PD_CTRL2_LDOVANA_SHIFT			0x07

/* Bit definitions for LDO_SHORT_STATUS1 */
#define TPS65917_LDO_SHORT_STATUS1_LDO4			0x80
#define TPS65917_LDO_SHORT_STATUS1_LDO4_SHIFT			0x07
#define TPS65917_LDO_SHORT_STATUS1_LDO2			0x02
#define TPS65917_LDO_SHORT_STATUS1_LDO2_SHIFT			0x01
#define TPS65917_LDO_SHORT_STATUS1_LDO1			0x01
#define TPS65917_LDO_SHORT_STATUS1_LDO1_SHIFT			0x00

/* Bit definitions for LDO_SHORT_STATUS2 */
#define TPS65917_LDO_SHORT_STATUS2_LDO3			0x04
#define TPS65917_LDO_SHORT_STATUS2_LDO3_SHIFT			0x02
#define TPS65917_LDO_SHORT_STATUS2_LDO5			0x02
#define TPS65917_LDO_SHORT_STATUS2_LDO5_SHIFT			0x01

/* Bit definitions for LDO_SHORT_STATUS2 */
#define TPS65917_LDO_SHORT_STATUS2_LDOVANA			0x80
#define TPS65917_LDO_SHORT_STATUS2_LDOVANA_SHIFT		0x07

/* Bit definitions for REGEN1_CTRL */
#define TPS65917_REGEN1_CTRL_STATUS				0x10
#define TPS65917_REGEN1_CTRL_STATUS_SHIFT			0x04
#define TPS65917_REGEN1_CTRL_MODE_SLEEP			0x04
#define TPS65917_REGEN1_CTRL_MODE_SLEEP_SHIFT			0x02
#define TPS65917_REGEN1_CTRL_MODE_ACTIVE			0x01
#define TPS65917_REGEN1_CTRL_MODE_ACTIVE_SHIFT			0x00

/* Bit definitions for PLLEN_CTRL */
#define TPS65917_PLLEN_CTRL_STATUS				0x10
#define TPS65917_PLLEN_CTRL_STATUS_SHIFT			0x04
#define TPS65917_PLLEN_CTRL_MODE_SLEEP				0x04
#define TPS65917_PLLEN_CTRL_MODE_SLEEP_SHIFT			0x02
#define TPS65917_PLLEN_CTRL_MODE_ACTIVE			0x01
#define TPS65917_PLLEN_CTRL_MODE_ACTIVE_SHIFT			0x00

/* Bit definitions for REGEN2_CTRL */
#define TPS65917_REGEN2_CTRL_STATUS				0x10
#define TPS65917_REGEN2_CTRL_STATUS_SHIFT			0x04
#define TPS65917_REGEN2_CTRL_MODE_SLEEP			0x04
#define TPS65917_REGEN2_CTRL_MODE_SLEEP_SHIFT			0x02
#define TPS65917_REGEN2_CTRL_MODE_ACTIVE			0x01
#define TPS65917_REGEN2_CTRL_MODE_ACTIVE_SHIFT			0x00

/* Bit definitions for NSLEEP_RES_ASSIGN */
#define TPS65917_NSLEEP_RES_ASSIGN_PLL_EN			0x08
#define TPS65917_NSLEEP_RES_ASSIGN_PLL_EN_SHIFT		0x03
#define TPS65917_NSLEEP_RES_ASSIGN_REGEN3			0x04
#define TPS65917_NSLEEP_RES_ASSIGN_REGEN3_SHIFT		0x02
#define TPS65917_NSLEEP_RES_ASSIGN_REGEN2			0x02
#define TPS65917_NSLEEP_RES_ASSIGN_REGEN2_SHIFT		0x01
#define TPS65917_NSLEEP_RES_ASSIGN_REGEN1			0x01
#define TPS65917_NSLEEP_RES_ASSIGN_REGEN1_SHIFT		0x00

/* Bit definitions for NSLEEP_SMPS_ASSIGN */
#define TPS65917_NSLEEP_SMPS_ASSIGN_SMPS5			0x40
#define TPS65917_NSLEEP_SMPS_ASSIGN_SMPS5_SHIFT		0x06
#define TPS65917_NSLEEP_SMPS_ASSIGN_SMPS4			0x10
#define TPS65917_NSLEEP_SMPS_ASSIGN_SMPS4_SHIFT		0x04
#define TPS65917_NSLEEP_SMPS_ASSIGN_SMPS3			0x08
#define TPS65917_NSLEEP_SMPS_ASSIGN_SMPS3_SHIFT		0x03
#define TPS65917_NSLEEP_SMPS_ASSIGN_SMPS2			0x02
#define TPS65917_NSLEEP_SMPS_ASSIGN_SMPS2_SHIFT		0x01
#define TPS65917_NSLEEP_SMPS_ASSIGN_SMPS1			0x01
#define TPS65917_NSLEEP_SMPS_ASSIGN_SMPS1_SHIFT		0x00

/* Bit definitions for NSLEEP_LDO_ASSIGN1 */
#define TPS65917_NSLEEP_LDO_ASSIGN1_LDO4			0x80
#define TPS65917_NSLEEP_LDO_ASSIGN1_LDO4_SHIFT			0x07
#define TPS65917_NSLEEP_LDO_ASSIGN1_LDO2			0x02
#define TPS65917_NSLEEP_LDO_ASSIGN1_LDO2_SHIFT			0x01
#define TPS65917_NSLEEP_LDO_ASSIGN1_LDO1			0x01
#define TPS65917_NSLEEP_LDO_ASSIGN1_LDO1_SHIFT			0x00

/* Bit definitions for NSLEEP_LDO_ASSIGN2 */
#define TPS65917_NSLEEP_LDO_ASSIGN2_LDO3			0x04
#define TPS65917_NSLEEP_LDO_ASSIGN2_LDO3_SHIFT			0x02
#define TPS65917_NSLEEP_LDO_ASSIGN2_LDO5			0x02
#define TPS65917_NSLEEP_LDO_ASSIGN2_LDO5_SHIFT			0x01

/* Bit definitions for ENABLE1_RES_ASSIGN */
#define TPS65917_ENABLE1_RES_ASSIGN_PLLEN			0x08
#define TPS65917_ENABLE1_RES_ASSIGN_PLLEN_SHIFT		0x03
#define TPS65917_ENABLE1_RES_ASSIGN_REGEN3			0x04
#define TPS65917_ENABLE1_RES_ASSIGN_REGEN3_SHIFT		0x02
#define TPS65917_ENABLE1_RES_ASSIGN_REGEN2			0x02
#define TPS65917_ENABLE1_RES_ASSIGN_REGEN2_SHIFT		0x01
#define TPS65917_ENABLE1_RES_ASSIGN_REGEN1			0x01
#define TPS65917_ENABLE1_RES_ASSIGN_REGEN1_SHIFT		0x00

/* Bit definitions for ENABLE1_SMPS_ASSIGN */
#define TPS65917_ENABLE1_SMPS_ASSIGN_SMPS5			0x40
#define TPS65917_ENABLE1_SMPS_ASSIGN_SMPS5_SHIFT		0x06
#define TPS65917_ENABLE1_SMPS_ASSIGN_SMPS4			0x10
#define TPS65917_ENABLE1_SMPS_ASSIGN_SMPS4_SHIFT		0x04
#define TPS65917_ENABLE1_SMPS_ASSIGN_SMPS3			0x08
#define TPS65917_ENABLE1_SMPS_ASSIGN_SMPS3_SHIFT		0x03
#define TPS65917_ENABLE1_SMPS_ASSIGN_SMPS2			0x02
#define TPS65917_ENABLE1_SMPS_ASSIGN_SMPS2_SHIFT		0x01
#define TPS65917_ENABLE1_SMPS_ASSIGN_SMPS1			0x01
#define TPS65917_ENABLE1_SMPS_ASSIGN_SMPS1_SHIFT		0x00

/* Bit definitions for ENABLE1_LDO_ASSIGN1 */
#define TPS65917_ENABLE1_LDO_ASSIGN1_LDO4			0x80
#define TPS65917_ENABLE1_LDO_ASSIGN1_LDO4_SHIFT		0x07
#define TPS65917_ENABLE1_LDO_ASSIGN1_LDO2			0x02
#define TPS65917_ENABLE1_LDO_ASSIGN1_LDO2_SHIFT		0x01
#define TPS65917_ENABLE1_LDO_ASSIGN1_LDO1			0x01
#define TPS65917_ENABLE1_LDO_ASSIGN1_LDO1_SHIFT		0x00

/* Bit definitions for ENABLE1_LDO_ASSIGN2 */
#define TPS65917_ENABLE1_LDO_ASSIGN2_LDO3			0x04
#define TPS65917_ENABLE1_LDO_ASSIGN2_LDO3_SHIFT		0x02
#define TPS65917_ENABLE1_LDO_ASSIGN2_LDO5			0x02
#define TPS65917_ENABLE1_LDO_ASSIGN2_LDO5_SHIFT		0x01

/* Bit definitions for ENABLE2_RES_ASSIGN */
#define TPS65917_ENABLE2_RES_ASSIGN_PLLEN			0x08
#define TPS65917_ENABLE2_RES_ASSIGN_PLLEN_SHIFT		0x03
#define TPS65917_ENABLE2_RES_ASSIGN_REGEN3			0x04
#define TPS65917_ENABLE2_RES_ASSIGN_REGEN3_SHIFT		0x02
#define TPS65917_ENABLE2_RES_ASSIGN_REGEN2			0x02
#define TPS65917_ENABLE2_RES_ASSIGN_REGEN2_SHIFT		0x01
#define TPS65917_ENABLE2_RES_ASSIGN_REGEN1			0x01
#define TPS65917_ENABLE2_RES_ASSIGN_REGEN1_SHIFT		0x00

/* Bit definitions for ENABLE2_SMPS_ASSIGN */
#define TPS65917_ENABLE2_SMPS_ASSIGN_SMPS5			0x40
#define TPS65917_ENABLE2_SMPS_ASSIGN_SMPS5_SHIFT		0x06
#define TPS65917_ENABLE2_SMPS_ASSIGN_SMPS4			0x10
#define TPS65917_ENABLE2_SMPS_ASSIGN_SMPS4_SHIFT		0x04
#define TPS65917_ENABLE2_SMPS_ASSIGN_SMPS3			0x08
#define TPS65917_ENABLE2_SMPS_ASSIGN_SMPS3_SHIFT		0x03
#define TPS65917_ENABLE2_SMPS_ASSIGN_SMPS2			0x02
#define TPS65917_ENABLE2_SMPS_ASSIGN_SMPS2_SHIFT		0x01
#define TPS65917_ENABLE2_SMPS_ASSIGN_SMPS1			0x01
#define TPS65917_ENABLE2_SMPS_ASSIGN_SMPS1_SHIFT		0x00

/* Bit definitions for ENABLE2_LDO_ASSIGN1 */
#define TPS65917_ENABLE2_LDO_ASSIGN1_LDO4			0x80
#define TPS65917_ENABLE2_LDO_ASSIGN1_LDO4_SHIFT		0x07
#define TPS65917_ENABLE2_LDO_ASSIGN1_LDO2			0x02
#define TPS65917_ENABLE2_LDO_ASSIGN1_LDO2_SHIFT		0x01
#define TPS65917_ENABLE2_LDO_ASSIGN1_LDO1			0x01
#define TPS65917_ENABLE2_LDO_ASSIGN1_LDO1_SHIFT		0x00

/* Bit definitions for ENABLE2_LDO_ASSIGN2 */
#define TPS65917_ENABLE2_LDO_ASSIGN2_LDO3			0x04
#define TPS65917_ENABLE2_LDO_ASSIGN2_LDO3_SHIFT		0x02
#define TPS65917_ENABLE2_LDO_ASSIGN2_LDO5			0x02
#define TPS65917_ENABLE2_LDO_ASSIGN2_LDO5_SHIFT		0x01

/* Bit definitions for REGEN3_CTRL */
#define TPS65917_REGEN3_CTRL_STATUS				0x10
#define TPS65917_REGEN3_CTRL_STATUS_SHIFT			0x04
#define TPS65917_REGEN3_CTRL_MODE_SLEEP			0x04
#define TPS65917_REGEN3_CTRL_MODE_SLEEP_SHIFT			0x02
#define TPS65917_REGEN3_CTRL_MODE_ACTIVE			0x01
#define TPS65917_REGEN3_CTRL_MODE_ACTIVE_SHIFT			0x00

/* Registers for function RESOURCE */
#define TPS65917_REGEN1_CTRL					0x2
#define TPS65917_PLLEN_CTRL					0x3
#define TPS65917_NSLEEP_RES_ASSIGN				0x6
#define TPS65917_NSLEEP_SMPS_ASSIGN				0x7
#define TPS65917_NSLEEP_LDO_ASSIGN1				0x8
#define TPS65917_NSLEEP_LDO_ASSIGN2				0x9
#define TPS65917_ENABLE1_RES_ASSIGN				0xA
#define TPS65917_ENABLE1_SMPS_ASSIGN				0xB
#define TPS65917_ENABLE1_LDO_ASSIGN1				0xC
#define TPS65917_ENABLE1_LDO_ASSIGN2				0xD
#define TPS65917_ENABLE2_RES_ASSIGN				0xE
#define TPS65917_ENABLE2_SMPS_ASSIGN				0xF
#define TPS65917_ENABLE2_LDO_ASSIGN1				0x10
#define TPS65917_ENABLE2_LDO_ASSIGN2				0x11
#define TPS65917_REGEN2_CTRL					0x12
#define TPS65917_REGEN3_CTRL					0x13

static inline int palmas_read(struct palmas *palmas, unsigned int base,
		unsigned int reg, unsigned int *val)
{
	unsigned int addr = PALMAS_BASE_TO_REG(base, reg);
	int slave_id = PALMAS_BASE_TO_SLAVE(base);

	return regmap_read(palmas->regmap[slave_id], addr, val);
}

static inline int palmas_write(struct palmas *palmas, unsigned int base,
		unsigned int reg, unsigned int value)
{
	unsigned int addr = PALMAS_BASE_TO_REG(base, reg);
	int slave_id = PALMAS_BASE_TO_SLAVE(base);

	return regmap_write(palmas->regmap[slave_id], addr, value);
}

static inline int palmas_bulk_write(struct palmas *palmas, unsigned int base,
	unsigned int reg, const void *val, size_t val_count)
{
	unsigned int addr = PALMAS_BASE_TO_REG(base, reg);
	int slave_id = PALMAS_BASE_TO_SLAVE(base);

	return regmap_bulk_write(palmas->regmap[slave_id], addr,
			val, val_count);
}

static inline int palmas_bulk_read(struct palmas *palmas, unsigned int base,
		unsigned int reg, void *val, size_t val_count)
{
	unsigned int addr = PALMAS_BASE_TO_REG(base, reg);
	int slave_id = PALMAS_BASE_TO_SLAVE(base);

	return regmap_bulk_read(palmas->regmap[slave_id], addr,
		val, val_count);
}

static inline int palmas_update_bits(struct palmas *palmas, unsigned int base,
	unsigned int reg, unsigned int mask, unsigned int val)
{
	unsigned int addr = PALMAS_BASE_TO_REG(base, reg);
	int slave_id = PALMAS_BASE_TO_SLAVE(base);

	return regmap_update_bits(palmas->regmap[slave_id], addr, mask, val);
}

static inline int palmas_irq_get_virq(struct palmas *palmas, int irq)
{
	return regmap_irq_get_virq(palmas->irq_data, irq);
}


int palmas_ext_control_req_config(struct palmas *palmas,
	enum palmas_external_requestor_id ext_control_req_id,
	int ext_ctrl, bool enable);

#endif /*  __LINUX_MFD_PALMAS_H */<|MERGE_RESOLUTION|>--- conflicted
+++ resolved
@@ -553,26 +553,18 @@
 	int vbus_irq;
 
 	int gpio_id_irq;
-<<<<<<< HEAD
-	struct gpio_desc *id_gpiod;
-	int sw_debounce_ms;
-=======
 	int gpio_vbus_irq;
 	struct gpio_desc *id_gpiod;
 	struct gpio_desc *vbus_gpiod;
 	unsigned long sw_debounce_jiffies;
 	struct delayed_work wq_detectid;
->>>>>>> db0b54cd
 
 	enum palmas_usb_state linkstat;
 	int wakeup;
 	bool enable_vbus_detection;
 	bool enable_id_detection;
 	bool enable_gpio_id_detection;
-<<<<<<< HEAD
-=======
 	bool enable_gpio_vbus_detection;
->>>>>>> db0b54cd
 };
 
 #define comparator_to_palmas(x) container_of((x), struct palmas_usb, comparator)
