--- conflicted
+++ resolved
@@ -105,11 +105,6 @@
  * so declare it here regardless of the CONFIG_OF_IRQ setting.
  */
 extern unsigned int irq_of_parse_and_map(struct device_node *node, int index);
-<<<<<<< HEAD
-extern struct device_node *of_irq_find_parent(struct device_node *child);
-extern void of_msi_configure(struct device *dev, struct device_node *np);
-=======
->>>>>>> db0b54cd
 
 #else /* !CONFIG_OF && !CONFIG_SPARC */
 static inline unsigned int irq_of_parse_and_map(struct device_node *dev,
