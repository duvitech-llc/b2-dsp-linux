--- conflicted
+++ resolved
@@ -483,7 +483,6 @@
 #define acpi_os_set_prepare_sleep(func, pm1a_ctrl, pm1b_ctrl) do { } while (0)
 #endif
 
-<<<<<<< HEAD
 #if defined(CONFIG_ACPI) && defined(CONFIG_PM_RUNTIME)
 int acpi_dev_runtime_suspend(struct device *dev);
 int acpi_dev_runtime_resume(struct device *dev);
@@ -519,7 +518,8 @@
 	return -ENODEV;
 }
 static inline void acpi_dev_pm_detach(struct device *dev, bool power_off) {}
-=======
+#endif
+
 #ifdef CONFIG_ACPI
 __printf(3, 4)
 void acpi_handle_printk(const char *level, acpi_handle handle,
@@ -561,7 +561,6 @@
 		acpi_handle_printk(KERN_DEBUG, handle, fmt, ##__VA_ARGS__); \
 	0;								\
 })
->>>>>>> 261cba2d
 #endif
 
 #endif	/*_LINUX_ACPI_H*/