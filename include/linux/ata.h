
/*
 *  Copyright 2003-2004 Red Hat, Inc.  All rights reserved.
 *  Copyright 2003-2004 Jeff Garzik
 *
 *
 *  This program is free software; you can redistribute it and/or modify
 *  it under the terms of the GNU General Public License as published by
 *  the Free Software Foundation; either version 2, or (at your option)
 *  any later version.
 *
 *  This program is distributed in the hope that it will be useful,
 *  but WITHOUT ANY WARRANTY; without even the implied warranty of
 *  MERCHANTABILITY or FITNESS FOR A PARTICULAR PURPOSE.  See the
 *  GNU General Public License for more details.
 *
 *  You should have received a copy of the GNU General Public License
 *  along with this program; see the file COPYING.  If not, write to
 *  the Free Software Foundation, 675 Mass Ave, Cambridge, MA 02139, USA.
 *
 *
 *  libata documentation is available via 'make {ps|pdf}docs',
 *  as Documentation/DocBook/libata.*
 *
 *  Hardware documentation available from http://www.t13.org/
 *
 */

#ifndef __LINUX_ATA_H__
#define __LINUX_ATA_H__

#include <linux/kernel.h>
#include <linux/string.h>
#include <linux/types.h>
#include <asm/byteorder.h>

/* defines only for the constants which don't work well as enums */
#define ATA_DMA_BOUNDARY	0xffffUL
#define ATA_DMA_MASK		0xffffffffULL

enum {
	/* various global constants */
	ATA_MAX_DEVICES		= 2,	/* per bus/port */
	ATA_MAX_PRD		= 256,	/* we could make these 256/256 */
	ATA_SECT_SIZE		= 512,
	ATA_MAX_SECTORS_128	= 128,
	ATA_MAX_SECTORS		= 256,
	ATA_MAX_SECTORS_1024    = 1024,
	ATA_MAX_SECTORS_LBA48	= 65535,/* TODO: 65536? */
	ATA_MAX_SECTORS_TAPE	= 65535,

	ATA_ID_WORDS		= 256,
	ATA_ID_CONFIG		= 0,
	ATA_ID_CYLS		= 1,
	ATA_ID_HEADS		= 3,
	ATA_ID_SECTORS		= 6,
	ATA_ID_SERNO		= 10,
	ATA_ID_BUF_SIZE		= 21,
	ATA_ID_FW_REV		= 23,
	ATA_ID_PROD		= 27,
	ATA_ID_MAX_MULTSECT	= 47,
	ATA_ID_DWORD_IO		= 48,
	ATA_ID_CAPABILITY	= 49,
	ATA_ID_OLD_PIO_MODES	= 51,
	ATA_ID_OLD_DMA_MODES	= 52,
	ATA_ID_FIELD_VALID	= 53,
	ATA_ID_CUR_CYLS		= 54,
	ATA_ID_CUR_HEADS	= 55,
	ATA_ID_CUR_SECTORS	= 56,
	ATA_ID_MULTSECT		= 59,
	ATA_ID_LBA_CAPACITY	= 60,
	ATA_ID_SWDMA_MODES	= 62,
	ATA_ID_MWDMA_MODES	= 63,
	ATA_ID_PIO_MODES	= 64,
	ATA_ID_EIDE_DMA_MIN	= 65,
	ATA_ID_EIDE_DMA_TIME	= 66,
	ATA_ID_EIDE_PIO		= 67,
	ATA_ID_EIDE_PIO_IORDY	= 68,
	ATA_ID_ADDITIONAL_SUPP	= 69,
	ATA_ID_QUEUE_DEPTH	= 75,
	ATA_ID_SATA_CAPABILITY	= 76,
	ATA_ID_SATA_CAPABILITY_2	= 77,
	ATA_ID_FEATURE_SUPP	= 78,
	ATA_ID_MAJOR_VER	= 80,
	ATA_ID_COMMAND_SET_1	= 82,
	ATA_ID_COMMAND_SET_2	= 83,
	ATA_ID_CFSSE		= 84,
	ATA_ID_CFS_ENABLE_1	= 85,
	ATA_ID_CFS_ENABLE_2	= 86,
	ATA_ID_CSF_DEFAULT	= 87,
	ATA_ID_UDMA_MODES	= 88,
	ATA_ID_HW_CONFIG	= 93,
	ATA_ID_SPG		= 98,
	ATA_ID_LBA_CAPACITY_2	= 100,
	ATA_ID_SECTOR_SIZE	= 106,
	ATA_ID_WWN		= 108,
	ATA_ID_LOGICAL_SECTOR_SIZE	= 117,	/* and 118 */
	ATA_ID_COMMAND_SET_3	= 119,
	ATA_ID_COMMAND_SET_4	= 120,
	ATA_ID_LAST_LUN		= 126,
	ATA_ID_DLF		= 128,
	ATA_ID_CSFO		= 129,
	ATA_ID_CFA_POWER	= 160,
	ATA_ID_CFA_KEY_MGMT	= 162,
	ATA_ID_CFA_MODES	= 163,
	ATA_ID_DATA_SET_MGMT	= 169,
	ATA_ID_ROT_SPEED	= 217,
	ATA_ID_PIO4		= (1 << 1),

	ATA_ID_SERNO_LEN	= 20,
	ATA_ID_FW_REV_LEN	= 8,
	ATA_ID_PROD_LEN		= 40,
	ATA_ID_WWN_LEN		= 8,

	ATA_PCI_CTL_OFS		= 2,

	ATA_PIO0		= (1 << 0),
	ATA_PIO1		= ATA_PIO0 | (1 << 1),
	ATA_PIO2		= ATA_PIO1 | (1 << 2),
	ATA_PIO3		= ATA_PIO2 | (1 << 3),
	ATA_PIO4		= ATA_PIO3 | (1 << 4),
	ATA_PIO5		= ATA_PIO4 | (1 << 5),
	ATA_PIO6		= ATA_PIO5 | (1 << 6),

	ATA_PIO4_ONLY		= (1 << 4),

	ATA_SWDMA0		= (1 << 0),
	ATA_SWDMA1		= ATA_SWDMA0 | (1 << 1),
	ATA_SWDMA2		= ATA_SWDMA1 | (1 << 2),

	ATA_SWDMA2_ONLY		= (1 << 2),

	ATA_MWDMA0		= (1 << 0),
	ATA_MWDMA1		= ATA_MWDMA0 | (1 << 1),
	ATA_MWDMA2		= ATA_MWDMA1 | (1 << 2),
	ATA_MWDMA3		= ATA_MWDMA2 | (1 << 3),
	ATA_MWDMA4		= ATA_MWDMA3 | (1 << 4),

	ATA_MWDMA12_ONLY	= (1 << 1) | (1 << 2),
	ATA_MWDMA2_ONLY		= (1 << 2),

	ATA_UDMA0		= (1 << 0),
	ATA_UDMA1		= ATA_UDMA0 | (1 << 1),
	ATA_UDMA2		= ATA_UDMA1 | (1 << 2),
	ATA_UDMA3		= ATA_UDMA2 | (1 << 3),
	ATA_UDMA4		= ATA_UDMA3 | (1 << 4),
	ATA_UDMA5		= ATA_UDMA4 | (1 << 5),
	ATA_UDMA6		= ATA_UDMA5 | (1 << 6),
	ATA_UDMA7		= ATA_UDMA6 | (1 << 7),
	/* ATA_UDMA7 is just for completeness... doesn't exist (yet?).  */

	ATA_UDMA24_ONLY		= (1 << 2) | (1 << 4),

	ATA_UDMA_MASK_40C	= ATA_UDMA2,	/* udma0-2 */

	/* DMA-related */
	ATA_PRD_SZ		= 8,
	ATA_PRD_TBL_SZ		= (ATA_MAX_PRD * ATA_PRD_SZ),
	ATA_PRD_EOT		= (1 << 31),	/* end-of-table flag */

	ATA_DMA_TABLE_OFS	= 4,
	ATA_DMA_STATUS		= 2,
	ATA_DMA_CMD		= 0,
	ATA_DMA_WR		= (1 << 3),
	ATA_DMA_START		= (1 << 0),
	ATA_DMA_INTR		= (1 << 2),
	ATA_DMA_ERR		= (1 << 1),
	ATA_DMA_ACTIVE		= (1 << 0),

	/* bits in ATA command block registers */
	ATA_HOB			= (1 << 7),	/* LBA48 selector */
	ATA_NIEN		= (1 << 1),	/* disable-irq flag */
	ATA_LBA			= (1 << 6),	/* LBA28 selector */
	ATA_DEV1		= (1 << 4),	/* Select Device 1 (slave) */
	ATA_DEVICE_OBS		= (1 << 7) | (1 << 5), /* obs bits in dev reg */
	ATA_DEVCTL_OBS		= (1 << 3),	/* obsolete bit in devctl reg */
	ATA_BUSY		= (1 << 7),	/* BSY status bit */
	ATA_DRDY		= (1 << 6),	/* device ready */
	ATA_DF			= (1 << 5),	/* device fault */
	ATA_DSC			= (1 << 4),	/* drive seek complete */
	ATA_DRQ			= (1 << 3),	/* data request i/o */
	ATA_CORR		= (1 << 2),	/* corrected data error */
	ATA_SENSE		= (1 << 1),	/* sense code available */
	ATA_ERR			= (1 << 0),	/* have an error */
	ATA_SRST		= (1 << 2),	/* software reset */
	ATA_ICRC		= (1 << 7),	/* interface CRC error */
	ATA_BBK			= ATA_ICRC,	/* pre-EIDE: block marked bad */
	ATA_UNC			= (1 << 6),	/* uncorrectable media error */
	ATA_MC			= (1 << 5),	/* media changed */
	ATA_IDNF		= (1 << 4),	/* ID not found */
	ATA_MCR			= (1 << 3),	/* media change requested */
	ATA_ABORTED		= (1 << 2),	/* command aborted */
	ATA_TRK0NF		= (1 << 1),	/* track 0 not found */
	ATA_AMNF		= (1 << 0),	/* address mark not found */
	ATAPI_LFS		= 0xF0,		/* last failed sense */
	ATAPI_EOM		= ATA_TRK0NF,	/* end of media */
	ATAPI_ILI		= ATA_AMNF,	/* illegal length indication */
	ATAPI_IO		= (1 << 1),
	ATAPI_COD		= (1 << 0),

	/* ATA command block registers */
	ATA_REG_DATA		= 0x00,
	ATA_REG_ERR		= 0x01,
	ATA_REG_NSECT		= 0x02,
	ATA_REG_LBAL		= 0x03,
	ATA_REG_LBAM		= 0x04,
	ATA_REG_LBAH		= 0x05,
	ATA_REG_DEVICE		= 0x06,
	ATA_REG_STATUS		= 0x07,

	ATA_REG_FEATURE		= ATA_REG_ERR, /* and their aliases */
	ATA_REG_CMD		= ATA_REG_STATUS,
	ATA_REG_BYTEL		= ATA_REG_LBAM,
	ATA_REG_BYTEH		= ATA_REG_LBAH,
	ATA_REG_DEVSEL		= ATA_REG_DEVICE,
	ATA_REG_IRQ		= ATA_REG_NSECT,

	/* ATA device commands */
	ATA_CMD_DEV_RESET	= 0x08, /* ATAPI device reset */
	ATA_CMD_CHK_POWER	= 0xE5, /* check power mode */
	ATA_CMD_STANDBY		= 0xE2, /* place in standby power mode */
	ATA_CMD_IDLE		= 0xE3, /* place in idle power mode */
	ATA_CMD_EDD		= 0x90,	/* execute device diagnostic */
	ATA_CMD_DOWNLOAD_MICRO  = 0x92,
	ATA_CMD_DOWNLOAD_MICRO_DMA = 0x93,
	ATA_CMD_NOP		= 0x00,
	ATA_CMD_FLUSH		= 0xE7,
	ATA_CMD_FLUSH_EXT	= 0xEA,
	ATA_CMD_ID_ATA		= 0xEC,
	ATA_CMD_ID_ATAPI	= 0xA1,
	ATA_CMD_SERVICE		= 0xA2,
	ATA_CMD_READ		= 0xC8,
	ATA_CMD_READ_EXT	= 0x25,
	ATA_CMD_READ_QUEUED	= 0x26,
	ATA_CMD_READ_STREAM_EXT	= 0x2B,
	ATA_CMD_READ_STREAM_DMA_EXT = 0x2A,
	ATA_CMD_WRITE		= 0xCA,
	ATA_CMD_WRITE_EXT	= 0x35,
	ATA_CMD_WRITE_QUEUED	= 0x36,
	ATA_CMD_WRITE_STREAM_EXT = 0x3B,
	ATA_CMD_WRITE_STREAM_DMA_EXT = 0x3A,
	ATA_CMD_WRITE_FUA_EXT	= 0x3D,
	ATA_CMD_WRITE_QUEUED_FUA_EXT = 0x3E,
	ATA_CMD_FPDMA_READ	= 0x60,
	ATA_CMD_FPDMA_WRITE	= 0x61,
	ATA_CMD_FPDMA_SEND	= 0x64,
	ATA_CMD_FPDMA_RECV	= 0x65,
	ATA_CMD_PIO_READ	= 0x20,
	ATA_CMD_PIO_READ_EXT	= 0x24,
	ATA_CMD_PIO_WRITE	= 0x30,
	ATA_CMD_PIO_WRITE_EXT	= 0x34,
	ATA_CMD_READ_MULTI	= 0xC4,
	ATA_CMD_READ_MULTI_EXT	= 0x29,
	ATA_CMD_WRITE_MULTI	= 0xC5,
	ATA_CMD_WRITE_MULTI_EXT	= 0x39,
	ATA_CMD_WRITE_MULTI_FUA_EXT = 0xCE,
	ATA_CMD_SET_FEATURES	= 0xEF,
	ATA_CMD_SET_MULTI	= 0xC6,
	ATA_CMD_PACKET		= 0xA0,
	ATA_CMD_VERIFY		= 0x40,
	ATA_CMD_VERIFY_EXT	= 0x42,
	ATA_CMD_WRITE_UNCORR_EXT = 0x45,
	ATA_CMD_STANDBYNOW1	= 0xE0,
	ATA_CMD_IDLEIMMEDIATE	= 0xE1,
	ATA_CMD_SLEEP		= 0xE6,
	ATA_CMD_INIT_DEV_PARAMS	= 0x91,
	ATA_CMD_READ_NATIVE_MAX	= 0xF8,
	ATA_CMD_READ_NATIVE_MAX_EXT = 0x27,
	ATA_CMD_SET_MAX		= 0xF9,
	ATA_CMD_SET_MAX_EXT	= 0x37,
	ATA_CMD_READ_LOG_EXT	= 0x2F,
	ATA_CMD_WRITE_LOG_EXT	= 0x3F,
	ATA_CMD_READ_LOG_DMA_EXT = 0x47,
	ATA_CMD_WRITE_LOG_DMA_EXT = 0x57,
	ATA_CMD_TRUSTED_NONDATA	= 0x5B,
	ATA_CMD_TRUSTED_RCV	= 0x5C,
	ATA_CMD_TRUSTED_RCV_DMA = 0x5D,
	ATA_CMD_TRUSTED_SND	= 0x5E,
	ATA_CMD_TRUSTED_SND_DMA = 0x5F,
	ATA_CMD_PMP_READ	= 0xE4,
	ATA_CMD_PMP_READ_DMA	= 0xE9,
	ATA_CMD_PMP_WRITE	= 0xE8,
	ATA_CMD_PMP_WRITE_DMA	= 0xEB,
	ATA_CMD_CONF_OVERLAY	= 0xB1,
	ATA_CMD_SEC_SET_PASS	= 0xF1,
	ATA_CMD_SEC_UNLOCK	= 0xF2,
	ATA_CMD_SEC_ERASE_PREP	= 0xF3,
	ATA_CMD_SEC_ERASE_UNIT	= 0xF4,
	ATA_CMD_SEC_FREEZE_LOCK	= 0xF5,
	ATA_CMD_SEC_DISABLE_PASS = 0xF6,
	ATA_CMD_CONFIG_STREAM	= 0x51,
	ATA_CMD_SMART		= 0xB0,
	ATA_CMD_MEDIA_LOCK	= 0xDE,
	ATA_CMD_MEDIA_UNLOCK	= 0xDF,
	ATA_CMD_DSM		= 0x06,
	ATA_CMD_CHK_MED_CRD_TYP = 0xD1,
	ATA_CMD_CFA_REQ_EXT_ERR = 0x03,
	ATA_CMD_CFA_WRITE_NE	= 0x38,
	ATA_CMD_CFA_TRANS_SECT	= 0x87,
	ATA_CMD_CFA_ERASE	= 0xC0,
	ATA_CMD_CFA_WRITE_MULT_NE = 0xCD,
	ATA_CMD_REQ_SENSE_DATA  = 0x0B,
	ATA_CMD_SANITIZE_DEVICE = 0xB4,

	/* marked obsolete in the ATA/ATAPI-7 spec */
	ATA_CMD_RESTORE		= 0x10,

	/* Subcmds for ATA_CMD_FPDMA_SEND */
	ATA_SUBCMD_FPDMA_SEND_DSM            = 0x00,
	ATA_SUBCMD_FPDMA_SEND_WR_LOG_DMA_EXT = 0x02,

	/* READ_LOG_EXT pages */
	ATA_LOG_SATA_NCQ	= 0x10,
	ATA_LOG_NCQ_SEND_RECV	  = 0x13,
	ATA_LOG_SATA_ID_DEV_DATA  = 0x30,
	ATA_LOG_SATA_SETTINGS	  = 0x08,
	ATA_LOG_DEVSLP_OFFSET	  = 0x30,
	ATA_LOG_DEVSLP_SIZE	  = 0x08,
	ATA_LOG_DEVSLP_MDAT	  = 0x00,
	ATA_LOG_DEVSLP_MDAT_MASK  = 0x1F,
	ATA_LOG_DEVSLP_DETO	  = 0x01,
	ATA_LOG_DEVSLP_VALID	  = 0x07,
	ATA_LOG_DEVSLP_VALID_MASK = 0x80,

	/* NCQ send and receive log */
	ATA_LOG_NCQ_SEND_RECV_SUBCMDS_OFFSET	= 0x00,
	ATA_LOG_NCQ_SEND_RECV_SUBCMDS_DSM	= (1 << 0),
	ATA_LOG_NCQ_SEND_RECV_DSM_OFFSET	= 0x04,
	ATA_LOG_NCQ_SEND_RECV_DSM_TRIM		= (1 << 0),
	ATA_LOG_NCQ_SEND_RECV_RD_LOG_OFFSET	= 0x08,
	ATA_LOG_NCQ_SEND_RECV_WR_LOG_OFFSET	= 0x0C,
	ATA_LOG_NCQ_SEND_RECV_SIZE		= 0x10,

	/* READ/WRITE LONG (obsolete) */
	ATA_CMD_READ_LONG	= 0x22,
	ATA_CMD_READ_LONG_ONCE	= 0x23,
	ATA_CMD_WRITE_LONG	= 0x32,
	ATA_CMD_WRITE_LONG_ONCE	= 0x33,

	/* SETFEATURES stuff */
	SETFEATURES_XFER	= 0x03,
	XFER_UDMA_7		= 0x47,
	XFER_UDMA_6		= 0x46,
	XFER_UDMA_5		= 0x45,
	XFER_UDMA_4		= 0x44,
	XFER_UDMA_3		= 0x43,
	XFER_UDMA_2		= 0x42,
	XFER_UDMA_1		= 0x41,
	XFER_UDMA_0		= 0x40,
	XFER_MW_DMA_4		= 0x24,	/* CFA only */
	XFER_MW_DMA_3		= 0x23,	/* CFA only */
	XFER_MW_DMA_2		= 0x22,
	XFER_MW_DMA_1		= 0x21,
	XFER_MW_DMA_0		= 0x20,
	XFER_SW_DMA_2		= 0x12,
	XFER_SW_DMA_1		= 0x11,
	XFER_SW_DMA_0		= 0x10,
	XFER_PIO_6		= 0x0E,	/* CFA only */
	XFER_PIO_5		= 0x0D,	/* CFA only */
	XFER_PIO_4		= 0x0C,
	XFER_PIO_3		= 0x0B,
	XFER_PIO_2		= 0x0A,
	XFER_PIO_1		= 0x09,
	XFER_PIO_0		= 0x08,
	XFER_PIO_SLOW		= 0x00,

	SETFEATURES_WC_ON	= 0x02, /* Enable write cache */
	SETFEATURES_WC_OFF	= 0x82, /* Disable write cache */

	/* Enable/Disable Automatic Acoustic Management */
	SETFEATURES_AAM_ON	= 0x42,
	SETFEATURES_AAM_OFF	= 0xC2,

	SETFEATURES_SPINUP	= 0x07, /* Spin-up drive */

	SETFEATURES_SATA_ENABLE = 0x10, /* Enable use of SATA feature */
	SETFEATURES_SATA_DISABLE = 0x90, /* Disable use of SATA feature */

	/* SETFEATURE Sector counts for SATA features */
	SATA_FPDMA_OFFSET	= 0x01,	/* FPDMA non-zero buffer offsets */
	SATA_FPDMA_AA		= 0x02, /* FPDMA Setup FIS Auto-Activate */
	SATA_DIPM		= 0x03,	/* Device Initiated Power Management */
	SATA_FPDMA_IN_ORDER	= 0x04,	/* FPDMA in-order data delivery */
	SATA_AN			= 0x05,	/* Asynchronous Notification */
	SATA_SSP		= 0x06,	/* Software Settings Preservation */
	SATA_DEVSLP		= 0x09,	/* Device Sleep */

	/* feature values for SET_MAX */
	ATA_SET_MAX_ADDR	= 0x00,
	ATA_SET_MAX_PASSWD	= 0x01,
	ATA_SET_MAX_LOCK	= 0x02,
	ATA_SET_MAX_UNLOCK	= 0x03,
	ATA_SET_MAX_FREEZE_LOCK	= 0x04,

	/* feature values for DEVICE CONFIGURATION OVERLAY */
	ATA_DCO_RESTORE		= 0xC0,
	ATA_DCO_FREEZE_LOCK	= 0xC1,
	ATA_DCO_IDENTIFY	= 0xC2,
	ATA_DCO_SET		= 0xC3,

	/* feature values for SMART */
	ATA_SMART_ENABLE	= 0xD8,
	ATA_SMART_READ_VALUES	= 0xD0,
	ATA_SMART_READ_THRESHOLDS = 0xD1,

	/* feature values for Data Set Management */
	ATA_DSM_TRIM		= 0x01,

	/* password used in LBA Mid / LBA High for executing SMART commands */
	ATA_SMART_LBAM_PASS	= 0x4F,
	ATA_SMART_LBAH_PASS	= 0xC2,

	/* ATAPI stuff */
	ATAPI_PKT_DMA		= (1 << 0),
	ATAPI_DMADIR		= (1 << 2),	/* ATAPI data dir:
						   0=to device, 1=to host */
	ATAPI_CDB_LEN		= 16,

	/* PMP stuff */
	SATA_PMP_MAX_PORTS	= 15,
	SATA_PMP_CTRL_PORT	= 15,

	SATA_PMP_GSCR_DWORDS	= 128,
	SATA_PMP_GSCR_PROD_ID	= 0,
	SATA_PMP_GSCR_REV	= 1,
	SATA_PMP_GSCR_PORT_INFO	= 2,
	SATA_PMP_GSCR_ERROR	= 32,
	SATA_PMP_GSCR_ERROR_EN	= 33,
	SATA_PMP_GSCR_FEAT	= 64,
	SATA_PMP_GSCR_FEAT_EN	= 96,

	SATA_PMP_PSCR_STATUS	= 0,
	SATA_PMP_PSCR_ERROR	= 1,
	SATA_PMP_PSCR_CONTROL	= 2,

	SATA_PMP_FEAT_BIST	= (1 << 0),
	SATA_PMP_FEAT_PMREQ	= (1 << 1),
	SATA_PMP_FEAT_DYNSSC	= (1 << 2),
	SATA_PMP_FEAT_NOTIFY	= (1 << 3),

	/* cable types */
	ATA_CBL_NONE		= 0,
	ATA_CBL_PATA40		= 1,
	ATA_CBL_PATA80		= 2,
	ATA_CBL_PATA40_SHORT	= 3,	/* 40 wire cable to high UDMA spec */
	ATA_CBL_PATA_UNK	= 4,	/* don't know, maybe 80c? */
	ATA_CBL_PATA_IGN	= 5,	/* don't know, ignore cable handling */
	ATA_CBL_SATA		= 6,

	/* SATA Status and Control Registers */
	SCR_STATUS		= 0,
	SCR_ERROR		= 1,
	SCR_CONTROL		= 2,
	SCR_ACTIVE		= 3,
	SCR_NOTIFICATION	= 4,

	/* SError bits */
	SERR_DATA_RECOVERED	= (1 << 0), /* recovered data error */
	SERR_COMM_RECOVERED	= (1 << 1), /* recovered comm failure */
	SERR_DATA		= (1 << 8), /* unrecovered data error */
	SERR_PERSISTENT		= (1 << 9), /* persistent data/comm error */
	SERR_PROTOCOL		= (1 << 10), /* protocol violation */
	SERR_INTERNAL		= (1 << 11), /* host internal error */
	SERR_PHYRDY_CHG		= (1 << 16), /* PHY RDY changed */
	SERR_PHY_INT_ERR	= (1 << 17), /* PHY internal error */
	SERR_COMM_WAKE		= (1 << 18), /* Comm wake */
	SERR_10B_8B_ERR		= (1 << 19), /* 10b to 8b decode error */
	SERR_DISPARITY		= (1 << 20), /* Disparity */
	SERR_CRC		= (1 << 21), /* CRC error */
	SERR_HANDSHAKE		= (1 << 22), /* Handshake error */
	SERR_LINK_SEQ_ERR	= (1 << 23), /* Link sequence error */
	SERR_TRANS_ST_ERROR	= (1 << 24), /* Transport state trans. error */
	SERR_UNRECOG_FIS	= (1 << 25), /* Unrecognized FIS */
	SERR_DEV_XCHG		= (1 << 26), /* device exchanged */
};

enum ata_tf_protocols {
	/* ATA taskfile protocols */
	ATA_PROT_UNKNOWN,	/* unknown/invalid */
	ATA_PROT_NODATA,	/* no data */
	ATA_PROT_PIO,		/* PIO data xfer */
	ATA_PROT_DMA,		/* DMA */
	ATA_PROT_NCQ,		/* NCQ */
	ATAPI_PROT_NODATA,	/* packet command, no data */
	ATAPI_PROT_PIO,		/* packet command, PIO data xfer*/
	ATAPI_PROT_DMA,		/* packet command with special DMA sauce */
};

enum ata_ioctls {
	ATA_IOC_GET_IO32	= 0x309, /* HDIO_GET_32BIT */
	ATA_IOC_SET_IO32	= 0x324, /* HDIO_SET_32BIT */
};

/* core structures */

struct ata_bmdma_prd {
	__le32			addr;
	__le32			flags_len;
};

/*
 * id tests
 */
#define ata_id_is_ata(id)	(((id)[ATA_ID_CONFIG] & (1 << 15)) == 0)
#define ata_id_has_lba(id)	((id)[ATA_ID_CAPABILITY] & (1 << 9))
#define ata_id_has_dma(id)	((id)[ATA_ID_CAPABILITY] & (1 << 8))
#define ata_id_has_ncq(id)	((id)[ATA_ID_SATA_CAPABILITY] & (1 << 8))
#define ata_id_queue_depth(id)	(((id)[ATA_ID_QUEUE_DEPTH] & 0x1f) + 1)
#define ata_id_removable(id)	((id)[ATA_ID_CONFIG] & (1 << 7))
#define ata_id_has_atapi_AN(id)	\
	((((id)[ATA_ID_SATA_CAPABILITY] != 0x0000) && \
	  ((id)[ATA_ID_SATA_CAPABILITY] != 0xffff)) && \
	 ((id)[ATA_ID_FEATURE_SUPP] & (1 << 5)))
#define ata_id_has_fpdma_aa(id)	\
	((((id)[ATA_ID_SATA_CAPABILITY] != 0x0000) && \
	  ((id)[ATA_ID_SATA_CAPABILITY] != 0xffff)) && \
	 ((id)[ATA_ID_FEATURE_SUPP] & (1 << 2)))
#define ata_id_iordy_disable(id) ((id)[ATA_ID_CAPABILITY] & (1 << 10))
#define ata_id_has_iordy(id) ((id)[ATA_ID_CAPABILITY] & (1 << 11))
#define ata_id_u32(id,n)	\
	(((u32) (id)[(n) + 1] << 16) | ((u32) (id)[(n)]))
#define ata_id_u64(id,n)	\
	( ((u64) (id)[(n) + 3] << 48) |	\
	  ((u64) (id)[(n) + 2] << 32) |	\
	  ((u64) (id)[(n) + 1] << 16) |	\
	  ((u64) (id)[(n) + 0]) )

#define ata_id_cdb_intr(id)	(((id)[ATA_ID_CONFIG] & 0x60) == 0x20)
#define ata_id_has_da(id)	((id)[ATA_ID_SATA_CAPABILITY_2] & (1 << 4))
#define ata_id_has_devslp(id)	((id)[ATA_ID_FEATURE_SUPP] & (1 << 8))

static inline bool ata_id_has_hipm(const u16 *id)
{
	u16 val = id[ATA_ID_SATA_CAPABILITY];

	if (val == 0 || val == 0xffff)
		return false;

	return val & (1 << 9);
}

static inline bool ata_id_has_dipm(const u16 *id)
{
	u16 val = id[ATA_ID_FEATURE_SUPP];

	if (val == 0 || val == 0xffff)
		return false;

	return val & (1 << 3);
}


static inline bool ata_id_has_fua(const u16 *id)
{
	if ((id[ATA_ID_CFSSE] & 0xC000) != 0x4000)
		return false;
	return id[ATA_ID_CFSSE] & (1 << 6);
}

static inline bool ata_id_has_flush(const u16 *id)
{
	if ((id[ATA_ID_COMMAND_SET_2] & 0xC000) != 0x4000)
		return false;
	return id[ATA_ID_COMMAND_SET_2] & (1 << 12);
}

static inline bool ata_id_flush_enabled(const u16 *id)
{
	if (ata_id_has_flush(id) == 0)
		return false;
	if ((id[ATA_ID_CSF_DEFAULT] & 0xC000) != 0x4000)
		return false;
	return id[ATA_ID_CFS_ENABLE_2] & (1 << 12);
}

static inline bool ata_id_has_flush_ext(const u16 *id)
{
	if ((id[ATA_ID_COMMAND_SET_2] & 0xC000) != 0x4000)
		return false;
	return id[ATA_ID_COMMAND_SET_2] & (1 << 13);
}

static inline bool ata_id_flush_ext_enabled(const u16 *id)
{
	if (ata_id_has_flush_ext(id) == 0)
		return false;
	if ((id[ATA_ID_CSF_DEFAULT] & 0xC000) != 0x4000)
		return false;
	/*
	 * some Maxtor disks have bit 13 defined incorrectly
	 * so check bit 10 too
	 */
	return (id[ATA_ID_CFS_ENABLE_2] & 0x2400) == 0x2400;
}

static inline u32 ata_id_logical_sector_size(const u16 *id)
{
	/* T13/1699-D Revision 6a, Sep 6, 2008. Page 128.
	 * IDENTIFY DEVICE data, word 117-118.
	 * 0xd000 ignores bit 13 (logical:physical > 1)
	 */
	if ((id[ATA_ID_SECTOR_SIZE] & 0xd000) == 0x5000)
		return (((id[ATA_ID_LOGICAL_SECTOR_SIZE+1] << 16)
			 + id[ATA_ID_LOGICAL_SECTOR_SIZE]) * sizeof(u16)) ;
	return ATA_SECT_SIZE;
}

static inline u8 ata_id_log2_per_physical_sector(const u16 *id)
{
	/* T13/1699-D Revision 6a, Sep 6, 2008. Page 128.
	 * IDENTIFY DEVICE data, word 106.
	 * 0xe000 ignores bit 12 (logical sector > 512 bytes)
	 */
	if ((id[ATA_ID_SECTOR_SIZE] & 0xe000) == 0x6000)
		return (id[ATA_ID_SECTOR_SIZE] & 0xf);
	return 0;
}

/* Offset of logical sectors relative to physical sectors.
 *
 * If device has more than one logical sector per physical sector
 * (aka 512 byte emulation), vendors might offset the "sector 0" address
 * so sector 63 is "naturally aligned" - e.g. FAT partition table.
 * This avoids Read/Mod/Write penalties when using FAT partition table
 * and updating "well aligned" (FS perspective) physical sectors on every
 * transaction.
 */
static inline u16 ata_id_logical_sector_offset(const u16 *id,
	 u8 log2_per_phys)
{
	u16 word_209 = id[209];

	if ((log2_per_phys > 1) && (word_209 & 0xc000) == 0x4000) {
		u16 first = word_209 & 0x3fff;
		if (first > 0)
			return (1 << log2_per_phys) - first;
	}
	return 0;
}

static inline bool ata_id_has_lba48(const u16 *id)
{
	if ((id[ATA_ID_COMMAND_SET_2] & 0xC000) != 0x4000)
		return false;
	if (!ata_id_u64(id, ATA_ID_LBA_CAPACITY_2))
		return false;
	return id[ATA_ID_COMMAND_SET_2] & (1 << 10);
}

static inline bool ata_id_lba48_enabled(const u16 *id)
{
	if (ata_id_has_lba48(id) == 0)
		return false;
	if ((id[ATA_ID_CSF_DEFAULT] & 0xC000) != 0x4000)
		return false;
	return id[ATA_ID_CFS_ENABLE_2] & (1 << 10);
}

static inline bool ata_id_hpa_enabled(const u16 *id)
{
	/* Yes children, word 83 valid bits cover word 82 data */
	if ((id[ATA_ID_COMMAND_SET_2] & 0xC000) != 0x4000)
		return false;
	/* And 87 covers 85-87 */
	if ((id[ATA_ID_CSF_DEFAULT] & 0xC000) != 0x4000)
		return false;
	/* Check command sets enabled as well as supported */
	if ((id[ATA_ID_CFS_ENABLE_1] & (1 << 10)) == 0)
		return false;
	return id[ATA_ID_COMMAND_SET_1] & (1 << 10);
}

static inline bool ata_id_has_wcache(const u16 *id)
{
	/* Yes children, word 83 valid bits cover word 82 data */
	if ((id[ATA_ID_COMMAND_SET_2] & 0xC000) != 0x4000)
		return false;
	return id[ATA_ID_COMMAND_SET_1] & (1 << 5);
}

static inline bool ata_id_has_pm(const u16 *id)
{
	if ((id[ATA_ID_COMMAND_SET_2] & 0xC000) != 0x4000)
		return false;
	return id[ATA_ID_COMMAND_SET_1] & (1 << 3);
}

static inline bool ata_id_rahead_enabled(const u16 *id)
{
	if ((id[ATA_ID_CSF_DEFAULT] & 0xC000) != 0x4000)
		return false;
	return id[ATA_ID_CFS_ENABLE_1] & (1 << 6);
}

static inline bool ata_id_wcache_enabled(const u16 *id)
{
	if ((id[ATA_ID_CSF_DEFAULT] & 0xC000) != 0x4000)
		return false;
	return id[ATA_ID_CFS_ENABLE_1] & (1 << 5);
}

static inline bool ata_id_has_read_log_dma_ext(const u16 *id)
{
	/* Word 86 must have bit 15 set */
	if (!(id[ATA_ID_CFS_ENABLE_2] & (1 << 15)))
		return false;

<<<<<<< HEAD
=======
	/* READ LOG DMA EXT support can be signaled either from word 119
	 * or from word 120. The format is the same for both words: Bit
	 * 15 must be cleared, bit 14 set and bit 3 set.
	 */
	if ((id[ATA_ID_COMMAND_SET_3] & 0xC008) == 0x4008 ||
	    (id[ATA_ID_COMMAND_SET_4] & 0xC008) == 0x4008)
		return true;

	return false;
}

>>>>>>> db0b54cd
/**
 *	ata_id_major_version	-	get ATA level of drive
 *	@id: Identify data
 *
 *	Caveats:
 *		ATA-1 considers identify optional
 *		ATA-2 introduces mandatory identify
 *		ATA-3 introduces word 80 and accurate reporting
 *
 *	The practical impact of this is that ata_id_major_version cannot
 *	reliably report on drives below ATA3.
 */

static inline unsigned int ata_id_major_version(const u16 *id)
{
	unsigned int mver;

	if (id[ATA_ID_MAJOR_VER] == 0xFFFF)
		return 0;

	for (mver = 14; mver >= 1; mver--)
		if (id[ATA_ID_MAJOR_VER] & (1 << mver))
			break;
	return mver;
}

static inline bool ata_id_is_sata(const u16 *id)
{
	/*
	 * See if word 93 is 0 AND drive is at least ATA-5 compatible
	 * verifying that word 80 by casting it to a signed type --
	 * this trick allows us to filter out the reserved values of
	 * 0x0000 and 0xffff along with the earlier ATA revisions...
	 */
	if (id[ATA_ID_HW_CONFIG] == 0 && (short)id[ATA_ID_MAJOR_VER] >= 0x0020)
		return true;
	return false;
}

static inline bool ata_id_has_tpm(const u16 *id)
{
	/* The TPM bits are only valid on ATA8 */
	if (ata_id_major_version(id) < 8)
		return false;
	if ((id[48] & 0xC000) != 0x4000)
		return false;
	return id[48] & (1 << 0);
}

static inline bool ata_id_has_dword_io(const u16 *id)
{
	/* ATA 8 reuses this flag for "trusted" computing */
	if (ata_id_major_version(id) > 7)
		return false;
	return id[ATA_ID_DWORD_IO] & (1 << 0);
}

static inline bool ata_id_has_unload(const u16 *id)
{
	if (ata_id_major_version(id) >= 7 &&
	    (id[ATA_ID_CFSSE] & 0xC000) == 0x4000 &&
	    id[ATA_ID_CFSSE] & (1 << 13))
		return true;
	return false;
}

static inline bool ata_id_has_wwn(const u16 *id)
{
	return (id[ATA_ID_CSF_DEFAULT] & 0xC100) == 0x4100;
}

static inline int ata_id_form_factor(const u16 *id)
{
	u16 val = id[168];

	if (ata_id_major_version(id) < 7 || val == 0 || val == 0xffff)
		return 0;

	val &= 0xf;

	if (val > 5)
		return 0;

	return val;
}

static inline int ata_id_rotation_rate(const u16 *id)
{
	u16 val = id[217];

	if (ata_id_major_version(id) < 7 || val == 0 || val == 0xffff)
		return 0;

	if (val > 1 && val < 0x401)
		return 0;

	return val;
}

static inline bool ata_id_has_ncq_send_and_recv(const u16 *id)
{
	return id[ATA_ID_SATA_CAPABILITY_2] & BIT(6);
}

static inline bool ata_id_has_trim(const u16 *id)
{
	if (ata_id_major_version(id) >= 7 &&
	    (id[ATA_ID_DATA_SET_MGMT] & 1))
		return true;
	return false;
}

static inline bool ata_id_has_zero_after_trim(const u16 *id)
{
	/* DSM supported, deterministic read, and read zero after trim set */
	if (ata_id_has_trim(id) &&
	    (id[ATA_ID_ADDITIONAL_SUPP] & 0x4020) == 0x4020)
		return true;

	return false;
}

static inline bool ata_id_current_chs_valid(const u16 *id)
{
	/* For ATA-1 devices, if the INITIALIZE DEVICE PARAMETERS command
	   has not been issued to the device then the values of
	   id[ATA_ID_CUR_CYLS] to id[ATA_ID_CUR_SECTORS] are vendor specific. */
	return (id[ATA_ID_FIELD_VALID] & 1) && /* Current translation valid */
		id[ATA_ID_CUR_CYLS] &&  /* cylinders in current translation */
		id[ATA_ID_CUR_HEADS] &&  /* heads in current translation */
		id[ATA_ID_CUR_HEADS] <= 16 &&
		id[ATA_ID_CUR_SECTORS];    /* sectors in current translation */
}

static inline bool ata_id_is_cfa(const u16 *id)
{
	if ((id[ATA_ID_CONFIG] == 0x848A) ||	/* Traditional CF */
	    (id[ATA_ID_CONFIG] == 0x844A))	/* Delkin Devices CF */
		return true;
	/*
	 * CF specs don't require specific value in the word 0 anymore and yet
	 * they forbid to report the ATA version in the word 80 and require the
	 * CFA feature set support to be indicated in the word 83 in this case.
	 * Unfortunately, some cards only follow either of this requirements,
	 * and while those that don't indicate CFA feature support need some
	 * sort of quirk list, it seems impractical for the ones that do...
	 */
	return (id[ATA_ID_COMMAND_SET_2] & 0xC004) == 0x4004;
}

static inline bool ata_id_is_ssd(const u16 *id)
{
	return id[ATA_ID_ROT_SPEED] == 0x01;
}

static inline bool ata_id_pio_need_iordy(const u16 *id, const u8 pio)
{
	/* CF spec. r4.1 Table 22 says no IORDY on PIO5 and PIO6. */
	if (pio > 4 && ata_id_is_cfa(id))
		return false;
	/* For PIO3 and higher it is mandatory. */
	if (pio > 2)
		return true;
	/* Turn it on when possible. */
	return ata_id_has_iordy(id);
}

static inline bool ata_drive_40wire(const u16 *dev_id)
{
	if (ata_id_is_sata(dev_id))
		return false;	/* SATA */
	if ((dev_id[ATA_ID_HW_CONFIG] & 0xE000) == 0x6000)
		return false;	/* 80 wire */
	return true;
}

static inline bool ata_drive_40wire_relaxed(const u16 *dev_id)
{
	if ((dev_id[ATA_ID_HW_CONFIG] & 0x2000) == 0x2000)
		return false;	/* 80 wire */
	return true;
}

static inline int atapi_cdb_len(const u16 *dev_id)
{
	u16 tmp = dev_id[ATA_ID_CONFIG] & 0x3;
	switch (tmp) {
	case 0:		return 12;
	case 1:		return 16;
	default:	return -1;
	}
}

static inline int atapi_command_packet_set(const u16 *dev_id)
{
	return (dev_id[ATA_ID_CONFIG] >> 8) & 0x1f;
}

static inline bool atapi_id_dmadir(const u16 *dev_id)
{
	return ata_id_major_version(dev_id) >= 7 && (dev_id[62] & 0x8000);
}

/*
 * ata_id_is_lba_capacity_ok() performs a sanity check on
 * the claimed LBA capacity value for the device.
 *
 * Returns 1 if LBA capacity looks sensible, 0 otherwise.
 *
 * It is called only once for each device.
 */
static inline bool ata_id_is_lba_capacity_ok(u16 *id)
{
	unsigned long lba_sects, chs_sects, head, tail;

	/* No non-LBA info .. so valid! */
	if (id[ATA_ID_CYLS] == 0)
		return true;

	lba_sects = ata_id_u32(id, ATA_ID_LBA_CAPACITY);

	/*
	 * The ATA spec tells large drives to return
	 * C/H/S = 16383/16/63 independent of their size.
	 * Some drives can be jumpered to use 15 heads instead of 16.
	 * Some drives can be jumpered to use 4092 cyls instead of 16383.
	 */
	if ((id[ATA_ID_CYLS] == 16383 ||
	     (id[ATA_ID_CYLS] == 4092 && id[ATA_ID_CUR_CYLS] == 16383)) &&
	    id[ATA_ID_SECTORS] == 63 &&
	    (id[ATA_ID_HEADS] == 15 || id[ATA_ID_HEADS] == 16) &&
	    (lba_sects >= 16383 * 63 * id[ATA_ID_HEADS]))
		return true;

	chs_sects = id[ATA_ID_CYLS] * id[ATA_ID_HEADS] * id[ATA_ID_SECTORS];

	/* perform a rough sanity check on lba_sects: within 10% is OK */
	if (lba_sects - chs_sects < chs_sects/10)
		return true;

	/* some drives have the word order reversed */
	head = (lba_sects >> 16) & 0xffff;
	tail = lba_sects & 0xffff;
	lba_sects = head | (tail << 16);

	if (lba_sects - chs_sects < chs_sects/10) {
		*(__le32 *)&id[ATA_ID_LBA_CAPACITY] = __cpu_to_le32(lba_sects);
		return true;	/* LBA capacity is (now) good */
	}

	return false;	/* LBA capacity value may be bad */
}

static inline void ata_id_to_hd_driveid(u16 *id)
{
#ifdef __BIG_ENDIAN
	/* accessed in struct hd_driveid as 8-bit values */
	id[ATA_ID_MAX_MULTSECT]	 = __cpu_to_le16(id[ATA_ID_MAX_MULTSECT]);
	id[ATA_ID_CAPABILITY]	 = __cpu_to_le16(id[ATA_ID_CAPABILITY]);
	id[ATA_ID_OLD_PIO_MODES] = __cpu_to_le16(id[ATA_ID_OLD_PIO_MODES]);
	id[ATA_ID_OLD_DMA_MODES] = __cpu_to_le16(id[ATA_ID_OLD_DMA_MODES]);
	id[ATA_ID_MULTSECT]	 = __cpu_to_le16(id[ATA_ID_MULTSECT]);

	/* as 32-bit values */
	*(u32 *)&id[ATA_ID_LBA_CAPACITY] = ata_id_u32(id, ATA_ID_LBA_CAPACITY);
	*(u32 *)&id[ATA_ID_SPG]		 = ata_id_u32(id, ATA_ID_SPG);

	/* as 64-bit value */
	*(u64 *)&id[ATA_ID_LBA_CAPACITY_2] =
		ata_id_u64(id, ATA_ID_LBA_CAPACITY_2);
#endif
}

/*
 * Write LBA Range Entries to the buffer that will cover the extent from
 * sector to sector + count.  This is used for TRIM and for ADD LBA(S)
 * TO NV CACHE PINNED SET.
 */
static inline unsigned ata_set_lba_range_entries(void *_buffer,
		unsigned buf_size, u64 sector, unsigned long count)
{
	__le64 *buffer = _buffer;
	unsigned i = 0, used_bytes;

	while (i < buf_size / 8 ) { /* 6-byte LBA + 2-byte range per entry */
		u64 entry = sector |
			((u64)(count > 0xffff ? 0xffff : count) << 48);
		buffer[i++] = __cpu_to_le64(entry);
		if (count <= 0xffff)
			break;
		count -= 0xffff;
		sector += 0xffff;
	}

	used_bytes = ALIGN(i * 8, 512);
	memset(buffer + i, 0, used_bytes - i * 8);
	return used_bytes;
}

static inline bool ata_ok(u8 status)
{
	return ((status & (ATA_BUSY | ATA_DRDY | ATA_DF | ATA_DRQ | ATA_ERR))
			== ATA_DRDY);
}

static inline bool lba_28_ok(u64 block, u32 n_block)
{
	/* check the ending block number: must be LESS THAN 0x0fffffff */
	return ((block + n_block) < ((1 << 28) - 1)) && (n_block <= 256);
}

static inline bool lba_48_ok(u64 block, u32 n_block)
{
	/* check the ending block number */
	return ((block + n_block - 1) < ((u64)1 << 48)) && (n_block <= 65536);
}

#define sata_pmp_gscr_vendor(gscr)	((gscr)[SATA_PMP_GSCR_PROD_ID] & 0xffff)
#define sata_pmp_gscr_devid(gscr)	((gscr)[SATA_PMP_GSCR_PROD_ID] >> 16)
#define sata_pmp_gscr_rev(gscr)		(((gscr)[SATA_PMP_GSCR_REV] >> 8) & 0xff)
#define sata_pmp_gscr_ports(gscr)	((gscr)[SATA_PMP_GSCR_PORT_INFO] & 0xf)

#endif /* __LINUX_ATA_H__ */<|MERGE_RESOLUTION|>--- conflicted
+++ resolved
@@ -705,8 +705,6 @@
 	if (!(id[ATA_ID_CFS_ENABLE_2] & (1 << 15)))
 		return false;
 
-<<<<<<< HEAD
-=======
 	/* READ LOG DMA EXT support can be signaled either from word 119
 	 * or from word 120. The format is the same for both words: Bit
 	 * 15 must be cleared, bit 14 set and bit 3 set.
@@ -718,7 +716,6 @@
 	return false;
 }
 
->>>>>>> db0b54cd
 /**
  *	ata_id_major_version	-	get ATA level of drive
  *	@id: Identify data
