--- conflicted
+++ resolved
@@ -182,10 +182,6 @@
 
 	/* always valid & non-NULL from FORWARD on, for physdev match */
 	struct net_device	*physoutdev;
-<<<<<<< HEAD
-	char			neigh_header[8];
-	__be32			ipv4_daddr;
-=======
 	union {
 		/* prerouting: detect dnat in orig/reply direction */
 		__be32          ipv4_daddr;
@@ -197,7 +193,6 @@
 		 */
 		char neigh_header[8];
 	};
->>>>>>> db0b54cd
 };
 #endif
 
