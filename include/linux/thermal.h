--- conflicted
+++ resolved
@@ -43,12 +43,9 @@
 /* Default weight of a bound cooling device */
 #define THERMAL_WEIGHT_DEFAULT 0
 
-<<<<<<< HEAD
-=======
 /* use value, which < 0K, to indicate an invalid/uninitialized temperature */
 #define THERMAL_TEMP_INVALID	-274000
 
->>>>>>> db0b54cd
 /* Unit conversion macros */
 #define DECI_KELVIN_TO_CELSIUS(t)	({			\
 	long _t = (t);						\
@@ -392,11 +389,8 @@
 
 int power_actor_get_max_power(struct thermal_cooling_device *,
 			      struct thermal_zone_device *tz, u32 *max_power);
-<<<<<<< HEAD
-=======
 int power_actor_get_min_power(struct thermal_cooling_device *,
 			      struct thermal_zone_device *tz, u32 *min_power);
->>>>>>> db0b54cd
 int power_actor_set_power(struct thermal_cooling_device *,
 			  struct thermal_instance *, u32);
 struct thermal_zone_device *thermal_zone_device_register(const char *, int, int,
@@ -432,13 +426,10 @@
 static inline int power_actor_get_max_power(struct thermal_cooling_device *cdev,
 			      struct thermal_zone_device *tz, u32 *max_power)
 { return 0; }
-<<<<<<< HEAD
-=======
 static inline int power_actor_get_min_power(struct thermal_cooling_device *cdev,
 					    struct thermal_zone_device *tz,
 					    u32 *min_power)
 { return -ENODEV; }
->>>>>>> db0b54cd
 static inline int power_actor_set_power(struct thermal_cooling_device *cdev,
 			  struct thermal_instance *tz, u32 power)
 { return 0; }
