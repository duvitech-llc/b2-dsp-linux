/*
 * ASoC simple sound card support
 *
 * Copyright (C) 2012 Renesas Solutions Corp.
 * Kuninori Morimoto <kuninori.morimoto.gx@renesas.com>
 *
 * This program is free software; you can redistribute it and/or modify
 * it under the terms of the GNU General Public License version 2 as
 * published by the Free Software Foundation.
 */

#ifndef __SIMPLE_CARD_H
#define __SIMPLE_CARD_H

#include <sound/soc.h>

struct asoc_simple_dai {
	const char *name;
	unsigned int sysclk;
	int sysclk_dir;
<<<<<<< HEAD
=======
	int sysclk_id;
>>>>>>> db0b54cd
	int slots;
	int slot_width;
	unsigned int tx_slot_mask;
	unsigned int rx_slot_mask;
	struct clk *clk;
};

struct asoc_simple_card_info {
	const char *name;
	const char *card;
	const char *codec;
	const char *platform;

	unsigned int daifmt;
	struct asoc_simple_dai cpu_dai;
	struct asoc_simple_dai codec_dai;
};

#endif /* __SIMPLE_CARD_H */<|MERGE_RESOLUTION|>--- conflicted
+++ resolved
@@ -18,10 +18,7 @@
 	const char *name;
 	unsigned int sysclk;
 	int sysclk_dir;
-<<<<<<< HEAD
-=======
 	int sysclk_id;
->>>>>>> db0b54cd
 	int slots;
 	int slot_width;
 	unsigned int tx_slot_mask;
