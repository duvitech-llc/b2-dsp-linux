#ifndef _UAPI_MPLS_H
#define _UAPI_MPLS_H

#include <linux/types.h>
#include <asm/byteorder.h>

/* Reference: RFC 5462, RFC 3032
 *
 *  0                   1                   2                   3
 *  0 1 2 3 4 5 6 7 8 9 0 1 2 3 4 5 6 7 8 9 0 1 2 3 4 5 6 7 8 9 0 1
 * +-+-+-+-+-+-+-+-+-+-+-+-+-+-+-+-+-+-+-+-+-+-+-+-+-+-+-+-+-+-+-+-+
 * |                Label                  | TC  |S|       TTL     |
 * +-+-+-+-+-+-+-+-+-+-+-+-+-+-+-+-+-+-+-+-+-+-+-+-+-+-+-+-+-+-+-+-+
 *
 *	Label:  Label Value, 20 bits
 *	TC:     Traffic Class field, 3 bits
 *	S:      Bottom of Stack, 1 bit
 *	TTL:    Time to Live, 8 bits
 */

struct mpls_label {
	__be32 entry;
};

#define MPLS_LS_LABEL_MASK      0xFFFFF000
#define MPLS_LS_LABEL_SHIFT     12
#define MPLS_LS_TC_MASK         0x00000E00
#define MPLS_LS_TC_SHIFT        9
#define MPLS_LS_S_MASK          0x00000100
#define MPLS_LS_S_SHIFT         8
#define MPLS_LS_TTL_MASK        0x000000FF
#define MPLS_LS_TTL_SHIFT       0

/* Reserved labels */
#define MPLS_LABEL_IPV4NULL		0 /* RFC3032 */
#define MPLS_LABEL_RTALERT		1 /* RFC3032 */
#define MPLS_LABEL_IPV6NULL		2 /* RFC3032 */
#define MPLS_LABEL_IMPLNULL		3 /* RFC3032 */
#define MPLS_LABEL_ENTROPY		7 /* RFC6790 */
#define MPLS_LABEL_GAL			13 /* RFC5586 */
#define MPLS_LABEL_OAMALERT		14 /* RFC3429 */
#define MPLS_LABEL_EXTENSION		15 /* RFC7274 */

<<<<<<< HEAD
=======
#define MPLS_LABEL_FIRST_UNRESERVED	16 /* RFC3032 */

>>>>>>> db0b54cd
#endif /* _UAPI_MPLS_H */<|MERGE_RESOLUTION|>--- conflicted
+++ resolved
@@ -41,9 +41,6 @@
 #define MPLS_LABEL_OAMALERT		14 /* RFC3429 */
 #define MPLS_LABEL_EXTENSION		15 /* RFC7274 */
 
-<<<<<<< HEAD
-=======
 #define MPLS_LABEL_FIRST_UNRESERVED	16 /* RFC3032 */
 
->>>>>>> db0b54cd
 #endif /* _UAPI_MPLS_H */