--- conflicted
+++ resolved
@@ -777,10 +777,6 @@
 	enum iscsi_timer_flags_table np_login_timer_flags;
 	u32			np_exports;
 	enum np_flags_table	np_flags;
-<<<<<<< HEAD
-	u16			np_port;
-=======
->>>>>>> db0b54cd
 	spinlock_t		np_thread_lock;
 	struct completion	np_restart_comp;
 	struct socket		*np_socket;
