--- conflicted
+++ resolved
@@ -4,8 +4,6 @@
 struct target_core_fabric_ops {
 	struct module *module;
 	const char *name;
-<<<<<<< HEAD
-=======
 	size_t node_acl_size;
 	/*
 	 * Limits number of scatterlist entries per SCF_SCSI_DATA_CDB payload.
@@ -20,7 +18,6 @@
 	 * XXX: Currently assumes single PAGE_SIZE per scatterlist entry
 	 */
 	u32 max_data_sg_nents;
->>>>>>> db0b54cd
 	char *(*get_fabric_name)(void);
 	char *(*tpg_get_wwn)(struct se_portal_group *);
 	u16 (*tpg_get_tag)(struct se_portal_group *);
